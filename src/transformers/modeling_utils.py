# coding=utf-8
# Copyright 2018 The Google AI Language Team Authors, Facebook AI Research authors and The HuggingFace Inc. team.
# Copyright (c) 2018, NVIDIA CORPORATION.  All rights reserved.
#
# Licensed under the Apache License, Version 2.0 (the "License");
# you may not use this file except in compliance with the License.
# You may obtain a copy of the License at
#
#     http://www.apache.org/licenses/LICENSE-2.0
#
# Unless required by applicable law or agreed to in writing, software
# distributed under the License is distributed on an "AS IS" BASIS,
# WITHOUT WARRANTIES OR CONDITIONS OF ANY KIND, either express or implied.
# See the License for the specific language governing permissions and
# limitations under the License.
import collections
import copy
import functools
import gc
import importlib.metadata
import inspect
import itertools
import json
import os
import re
import shutil
import sys
import tempfile
import warnings
from abc import abstractmethod
from collections import defaultdict
from concurrent.futures import ThreadPoolExecutor, as_completed
from contextlib import contextmanager
from enum import Enum
from functools import partial, wraps
from threading import Thread
from typing import Any, Callable, Optional, TypeVar, Union, get_type_hints
from zipfile import is_zipfile

import torch
from huggingface_hub import split_torch_state_dict_into_shards
from packaging import version
from torch import Tensor, nn
from torch.distributions import constraints
from torch.utils.checkpoint import checkpoint

from transformers.utils import is_torchao_available


if is_torchao_available():
    from torchao.quantization import Int4WeightOnlyConfig

from .configuration_utils import PretrainedConfig
from .distributed import DistributedConfig
from .dynamic_module_utils import custom_object_save
from .generation import CompileConfig, GenerationConfig
from .integrations import PeftAdapterMixin, deepspeed_config, is_deepspeed_zero3_enabled, is_fsdp_enabled
from .integrations.accelerate import find_tied_parameters, init_empty_weights
from .integrations.deepspeed import _load_state_dict_into_zero3_model
from .integrations.eager_paged import eager_paged_attention_forward
from .integrations.flash_attention import flash_attention_forward
from .integrations.flash_paged import paged_attention_forward
from .integrations.flex_attention import flex_attention_forward
from .integrations.sdpa_attention import sdpa_attention_forward
from .integrations.sdpa_paged import sdpa_attention_paged_forward
from .integrations.tensor_parallel import (
    _get_parameter_tp_plan,
    distribute_model,
    initialize_tensor_parallelism,
    repack_weights,
    replace_state_dict_local_with_dtensor,
    shard_and_distribute_module,
    verify_tp_plan,
)
from .loss.loss_utils import LOSS_MAPPING
from .masking_utils import ALL_MASK_ATTENTION_FUNCTIONS
from .modeling_flash_attention_utils import lazy_import_flash_attention
from .pytorch_utils import (  # noqa: F401
    Conv1D,
    apply_chunking_to_forward,
    find_pruneable_heads_and_indices,
    id_tensor_storage,
    prune_conv1d_layer,
    prune_layer,
    prune_linear_layer,
)
from .quantizers import AutoHfQuantizer, HfQuantizer
from .quantizers.quantizers_utils import get_module_from_name
from .safetensors_conversion import auto_conversion
from .utils import (
    ADAPTER_SAFE_WEIGHTS_NAME,
    ADAPTER_WEIGHTS_NAME,
    CONFIG_NAME,
    DUMMY_INPUTS,
    FLAX_WEIGHTS_NAME,
    SAFE_WEIGHTS_INDEX_NAME,
    SAFE_WEIGHTS_NAME,
    TF2_WEIGHTS_NAME,
    TF_WEIGHTS_NAME,
    WEIGHTS_INDEX_NAME,
    WEIGHTS_NAME,
    ContextManagers,
    PushToHubMixin,
    cached_file,
    check_torch_load_is_safe,
    copy_func,
    download_url,
    extract_commit_hash,
    has_file,
    is_accelerate_available,
    is_bitsandbytes_available,
    is_flash_attn_2_available,
    is_flash_attn_3_available,
    is_kernels_available,
    is_offline_mode,
    is_optimum_available,
    is_peft_available,
    is_remote_url,
    is_safetensors_available,
    is_torch_flex_attn_available,
    is_torch_greater_or_equal,
    is_torch_mlu_available,
    is_torch_npu_available,
    is_torch_xla_available,
    is_torch_xpu_available,
    logging,
)
from .utils.generic import _CAN_RECORD_REGISTRY, GeneralInterface, OutputRecorder
from .utils.hub import create_and_tag_model_card, get_checkpoint_shard_files
from .utils.import_utils import (
    ENV_VARS_TRUE_VALUES,
    is_huggingface_hub_greater_or_equal,
    is_sagemaker_mp_enabled,
    is_torch_fx_proxy,
    is_torchdynamo_compiling,
)
from .utils.quantization_config import BitsAndBytesConfig, QuantizationMethod


XLA_USE_BF16 = os.environ.get("XLA_USE_BF16", "0").upper()
XLA_DOWNCAST_BF16 = os.environ.get("XLA_DOWNCAST_BF16", "0").upper()


if is_accelerate_available():
    from accelerate import dispatch_model, infer_auto_device_map
    from accelerate.hooks import add_hook_to_module
    from accelerate.utils import (
        check_tied_parameters_on_same_device,
        extract_model_from_parallel,
        get_balanced_memory,
        get_max_memory,
        load_offloaded_weights,
        offload_weight,
        save_offload_index,
    )

    accelerate_version = version.parse(importlib.metadata.version("accelerate"))
    if accelerate_version >= version.parse("0.31"):
        from accelerate.utils.modeling import get_state_dict_from_offload

if is_safetensors_available():
    from safetensors import safe_open
    from safetensors.torch import load_file as safe_load_file
    from safetensors.torch import save_file as safe_save_file


if is_kernels_available():
    from kernels import get_kernel


logger = logging.get_logger(__name__)


_init_weights = True
_is_quantized = False
_is_ds_init_called = False
_torch_distributed_available = torch.distributed.is_available()

_is_dtensor_available = _torch_distributed_available and is_torch_greater_or_equal("2.5")
if _is_dtensor_available:
    from torch.distributed.tensor import DTensor


def is_local_dist_rank_0():
    return (
        torch.distributed.is_available()
        and torch.distributed.is_initialized()
        and int(os.environ.get("LOCAL_RANK", "-1")) == 0
    )


if is_sagemaker_mp_enabled():
    import smdistributed.modelparallel.torch as smp
    from smdistributed.modelparallel import __version__ as SMP_VERSION

    IS_SAGEMAKER_MP_POST_1_10 = version.parse(SMP_VERSION) >= version.parse("1.10")
else:
    IS_SAGEMAKER_MP_POST_1_10 = False

if is_peft_available():
    from .utils import find_adapter_config_file


SpecificPreTrainedModelType = TypeVar("SpecificPreTrainedModelType", bound="PreTrainedModel")

TORCH_INIT_FUNCTIONS = {
    "uniform_": nn.init.uniform_,
    "normal_": nn.init.normal_,
    "trunc_normal_": nn.init.trunc_normal_,
    "constant_": nn.init.constant_,
    "xavier_uniform_": nn.init.xavier_uniform_,
    "xavier_normal_": nn.init.xavier_normal_,
    "kaiming_uniform_": nn.init.kaiming_uniform_,
    "kaiming_normal_": nn.init.kaiming_normal_,
    "uniform": nn.init.uniform,
    "normal": nn.init.normal,
    "xavier_uniform": nn.init.xavier_uniform,
    "xavier_normal": nn.init.xavier_normal,
    "kaiming_uniform": nn.init.kaiming_uniform,
    "kaiming_normal": nn.init.kaiming_normal,
}

# DO NOT MODIFY, KEPT FOR BC ONLY
VLMS = [
    "aria",
    "ayavision",
    "colpali",
    "emu3",
    "fuyu",
    "gotocr2",
    "gemma3",
    "internvl",
    "llava",  # all llava prefixed models fall under this check
    "mistral3",
    "mllama",
    "paligemma",
    "shieldgemma2",
    "qwen2vl",
    "qwen2_5_vl",
    "videollava",
    "vipllava",
]


@contextmanager
def no_init_weights():
    """
    Context manager to globally disable weight initialization to speed up loading large models.
    """
    global _init_weights
    old_init_weights = _init_weights

    _init_weights = False

    def _skip_init(*args, **kwargs):
        pass

    # Save the original initialization functions
    for name, init_func in TORCH_INIT_FUNCTIONS.items():
        setattr(torch.nn.init, name, _skip_init)

    try:
        yield
    finally:
        _init_weights = old_init_weights
        # Restore the original initialization functions
        for name, init_func in TORCH_INIT_FUNCTIONS.items():
            setattr(torch.nn.init, name, init_func)


@contextmanager
def set_quantized_state():
    global _is_quantized
    _is_quantized = True
    try:
        yield
    finally:
        _is_quantized = False


# Skip recursive calls to deepspeed.zero.Init to avoid pinning errors.
# This issue occurs with ZeRO stage 3 when using NVMe offloading.
# For more details, refer to issue #34429.
@contextmanager
def set_zero3_state():
    global _is_ds_init_called
    _is_ds_init_called = True
    try:
        yield
    finally:
        _is_ds_init_called = False


def restore_default_dtype(func):
    """
    Decorator to restore the default torch dtype
    at the end of the function. Serves
    as a backup in case calling the function raises
    an error after the function has changed the default dtype but before it could restore it.
    """

    @wraps(func)
    def _wrapper(*args, **kwargs):
        old_dtype = torch.get_default_dtype()
        try:
            return func(*args, **kwargs)
        finally:
            torch.set_default_dtype(old_dtype)

    return _wrapper


def get_torch_context_manager_or_global_device():
    """
    Test if a device context manager is currently in use, or if it is not the case, check if the default device
    is not "cpu". This is used to infer the correct device to load the model on, in case `device_map` is not provided.
    """
    device_in_context = torch.tensor([]).device
    # `get_default_device` was only introduced in torch>=2.3 - use cpu otherwise to align the behavior
    default_device = torch.get_default_device() if is_torch_greater_or_equal("2.3") else torch.device("cpu")
    # This case means no context manager was used -> we still check if the default that was potentially set is not cpu
    if device_in_context == default_device:
        if default_device != torch.device("cpu"):
            return default_device
        return None
    return device_in_context


def get_parameter_device(parameter: Union[nn.Module, "ModuleUtilsMixin"]):
    try:
        return next(parameter.parameters()).device
    except StopIteration:
        # For nn.DataParallel compatibility in PyTorch 1.5

        def find_tensor_attributes(module: nn.Module) -> list[tuple[str, Tensor]]:
            tuples = [(k, v) for k, v in module.__dict__.items() if torch.is_tensor(v)]
            return tuples

        gen = parameter._named_members(get_members_fn=find_tensor_attributes)
        first_tuple = next(gen)
        return first_tuple[1].device


def get_parameter_dtype(parameter: Union[nn.Module, "ModuleUtilsMixin"]):
    """
    Returns the first found floating dtype in parameters if there is one, otherwise returns the last dtype it found.
    """
    last_dtype = None
    for t in parameter.parameters():
        last_dtype = t.dtype
        if t.is_floating_point():
            # Adding fix for https://github.com/pytorch/xla/issues/4152
            # Fixes issue where the model code passes a value that is out of range for XLA_USE_BF16=1
            # and XLA_DOWNCAST_BF16=1 so the conversion would cast it to -inf
            # NOTE: `is_torch_xla_available()` is checked last as it induces a graph break in torch dynamo
            if XLA_USE_BF16 in ENV_VARS_TRUE_VALUES and is_torch_xla_available():
                return torch.bfloat16
            if XLA_DOWNCAST_BF16 in ENV_VARS_TRUE_VALUES and is_torch_xla_available():
                if t.dtype == torch.float:
                    return torch.bfloat16
                if t.dtype == torch.double:
                    return torch.float32
            return t.dtype

    if last_dtype is not None:
        # if no floating dtype was found return whatever the first dtype is
        return last_dtype

    # For nn.DataParallel compatibility in PyTorch > 1.5
    def find_tensor_attributes(module: nn.Module) -> list[tuple[str, Tensor]]:
        tuples = [(k, v) for k, v in module.__dict__.items() if torch.is_tensor(v)]
        return tuples

    gen = parameter._named_members(get_members_fn=find_tensor_attributes)
    last_tuple = None
    for gen_tuple in gen:
        last_tuple = gen_tuple
        if gen_tuple[1].is_floating_point():
            return gen_tuple[1].dtype

    if last_tuple is not None:
        # fallback to the last dtype
        return last_tuple[1].dtype

    # fallback to buffer dtype
    for t in parameter.buffers():
        last_dtype = t.dtype
        if t.is_floating_point():
            return t.dtype
    return last_dtype


def get_state_dict_dtype(state_dict):
    """
    Returns the first found floating dtype in `state_dict` if there is one, otherwise returns the first dtype.
    """
    for t in state_dict.values():
        if t.is_floating_point():
            return t.dtype

    # if no floating dtype was found return whatever the first dtype is
    return next(state_dict.values()).dtype


def load_sharded_checkpoint(model, folder, strict=True, prefer_safe=True):
    """
    This is the same as
    [`torch.nn.Module.load_state_dict`](https://pytorch.org/docs/stable/generated/torch.nn.Module.html?highlight=load_state_dict#torch.nn.Module.load_state_dict)
    but for a sharded checkpoint.

    This load is performed efficiently: each checkpoint shard is loaded one by one in RAM and deleted after being
    loaded in the model.

    Args:
        model (`torch.nn.Module`): The model in which to load the checkpoint.
        folder (`str` or `os.PathLike`): A path to a folder containing the sharded checkpoint.
        strict (`bool`, *optional*, defaults to `True`):
            Whether to strictly enforce that the keys in the model state dict match the keys in the sharded checkpoint.
        prefer_safe (`bool`, *optional*, defaults to `False`):
            If both safetensors and PyTorch save files are present in checkpoint and `prefer_safe` is True, the
            safetensors files will be loaded. Otherwise, PyTorch files are always loaded when possible.

    Returns:
        `NamedTuple`: A named tuple with `missing_keys` and `unexpected_keys` fields
            - `missing_keys` is a list of str containing the missing keys
            - `unexpected_keys` is a list of str containing the unexpected keys
    """
    # Load the index
    index_file = os.path.join(folder, WEIGHTS_INDEX_NAME)
    safe_index_file = os.path.join(folder, SAFE_WEIGHTS_INDEX_NAME)

    index_present = os.path.isfile(index_file)
    safe_index_present = os.path.isfile(safe_index_file)

    if not index_present and not (safe_index_present and is_safetensors_available()):
        filenames = (
            (WEIGHTS_INDEX_NAME, SAFE_WEIGHTS_INDEX_NAME) if is_safetensors_available() else (WEIGHTS_INDEX_NAME,)
        )
        raise ValueError(f"Can't find a checkpoint index ({' or '.join(filenames)}) in {folder}.")

    load_safe = False
    if safe_index_present:
        if prefer_safe:
            if is_safetensors_available():
                load_safe = True  # load safe due to preference
            else:
                logger.warning(
                    f"Cannot load sharded checkpoint at {folder} safely since safetensors is not installed!"
                )
        elif not index_present:
            load_safe = True  # load safe since we have no other choice

    load_index = safe_index_file if load_safe else index_file

    with open(load_index, "r", encoding="utf-8") as f:
        index = json.load(f)

    shard_files = list(set(index["weight_map"].values()))

    # If strict=True, error before loading any of the state dicts.
    loaded_keys = index["weight_map"].keys()
    model_keys = model.state_dict().keys()
    missing_keys = [key for key in model_keys if key not in loaded_keys]
    unexpected_keys = [key for key in loaded_keys if key not in model_keys]
    if strict and (len(missing_keys) > 0 or len(unexpected_keys) > 0):
        error_message = f"Error(s) in loading state_dict for {model.__class__.__name__}"
        if len(missing_keys) > 0:
            str_missing_keys = ",".join([f'"{k}"' for k in missing_keys])
            error_message += f"\nMissing key(s): {str_missing_keys}."
        if len(unexpected_keys) > 0:
            str_unexpected_keys = ",".join([f'"{k}"' for k in unexpected_keys])
            error_message += f"\nMissing key(s): {str_unexpected_keys}."
        raise RuntimeError(error_message)

    if load_safe:
        loader = safe_load_file
    else:
        check_torch_load_is_safe()
        loader = partial(torch.load, map_location="cpu", weights_only=True)

    for shard_file in shard_files:
        state_dict = loader(os.path.join(folder, shard_file))
        model.load_state_dict(state_dict, strict=False)

        # Make sure memory is freed before we load the next state dict.
        del state_dict
        gc.collect()

    # Return the same thing as PyTorch load_state_dict function.
    return torch.nn.modules.module._IncompatibleKeys(missing_keys, unexpected_keys)


str_to_torch_dtype = {
    "BOOL": torch.bool,
    "U8": torch.uint8,
    "I8": torch.int8,
    "I16": torch.int16,
    "F16": torch.float16,
    "BF16": torch.bfloat16,
    "I32": torch.int32,
    "F32": torch.float32,
    "F64": torch.float64,
    "I64": torch.int64,
    "F8_E4M3": torch.float8_e4m3fn,
    "F8_E5M2": torch.float8_e5m2,
}


if is_torch_greater_or_equal("2.3.0"):
    str_to_torch_dtype["U16"] = torch.uint16
    str_to_torch_dtype["U32"] = torch.uint32
    str_to_torch_dtype["U64"] = torch.uint64


def load_state_dict(
    checkpoint_file: Union[str, os.PathLike],
    is_quantized: bool = False,
    map_location: Optional[Union[str, torch.device]] = "cpu",
    weights_only: bool = True,
):
    """
    Reads a `safetensor` or a `.bin` checkpoint file. We load the checkpoint on "cpu" by default.
    """
    # Use safetensors if possible
    if checkpoint_file.endswith(".safetensors") and is_safetensors_available():
        with safe_open(checkpoint_file, framework="pt") as f:
            metadata = f.metadata()

            if metadata is not None and metadata.get("format") not in ["pt", "tf", "flax", "mlx"]:
                raise OSError(
                    f"The safetensors archive passed at {checkpoint_file} does not contain the valid metadata. Make sure "
                    "you save your model with the `save_pretrained` method."
                )
            state_dict = {}
            for k in f.keys():
                if map_location == "meta":
                    _slice = f.get_slice(k)
                    k_dtype = _slice.get_dtype()
                    if k_dtype in str_to_torch_dtype:
                        dtype = str_to_torch_dtype[k_dtype]
                    else:
                        raise ValueError(f"Cannot load safetensors of unknown dtype {k_dtype}")
                    state_dict[k] = torch.empty(size=_slice.get_shape(), dtype=dtype, device="meta")
                else:
                    state_dict[k] = f.get_tensor(k)
            return state_dict

    # Fallback to torch.load (if weights_only was explicitly False, do not check safety as this is known to be unsafe)
    if weights_only:
        check_torch_load_is_safe()
    try:
        if map_location is None:
            if (
                (
                    is_deepspeed_zero3_enabled()
                    and torch.distributed.is_initialized()
                    and torch.distributed.get_rank() > 0
                )
                or (is_fsdp_enabled() and not is_local_dist_rank_0())
            ) and not is_quantized:
                map_location = "meta"
            else:
                map_location = "cpu"
        extra_args = {}
        # mmap can only be used with files serialized with zipfile-based format.
        if isinstance(checkpoint_file, str) and map_location != "meta" and is_zipfile(checkpoint_file):
            extra_args = {"mmap": True}
        return torch.load(
            checkpoint_file,
            map_location=map_location,
            weights_only=weights_only,
            **extra_args,
        )
    except Exception as e:
        try:
            with open(checkpoint_file) as f:
                if f.read(7) == "version":
                    raise OSError(
                        "You seem to have cloned a repository without having git-lfs installed. Please install "
                        "git-lfs and run `git lfs install` followed by `git lfs pull` in the folder "
                        "you cloned."
                    )
                else:
                    raise ValueError(
                        f"Unable to locate the file {checkpoint_file} which is necessary to load this pretrained "
                        "model. Make sure you have saved the model properly."
                    ) from e
        except (UnicodeDecodeError, ValueError):
            raise OSError(
                f"Unable to load weights from pytorch checkpoint file for '{checkpoint_file}' "
                f"at '{checkpoint_file}'. "
                "If you tried to load a PyTorch model from a TF 2.0 checkpoint, please set from_tf=True."
            )


def set_initialized_submodules(model, state_dict_keys):
    """
    Sets the `_is_hf_initialized` flag in all submodules of a given model when all its weights are in the loaded state
    dict.
    """
    state_dict_keys = set(state_dict_keys)
    not_initialized_submodules = {}
    for module_name, module in model.named_modules():
        if module_name == "":
            # When checking if the root module is loaded there's no need to prepend module_name.
            module_keys = set(module.state_dict())
        else:
            module_keys = {f"{module_name}.{k}" for k in module.state_dict()}
        if module_keys.issubset(state_dict_keys):
            module._is_hf_initialized = True
        else:
            not_initialized_submodules[module_name] = module
    return not_initialized_submodules


def _end_ptr(tensor: torch.Tensor) -> int:
    # extract the end of the pointer if the tensor is a slice of a bigger tensor
    if tensor.nelement():
        stop = tensor.view(-1)[-1].data_ptr() + tensor.element_size()
    else:
        stop = tensor.data_ptr()
    return stop


def _get_tied_weight_keys(module: nn.Module, prefix=""):
    tied_weight_keys = []
    if getattr(module, "_tied_weights_keys", None) is not None:
        names = [f"{prefix}.{k}" if prefix else k for k in module._tied_weights_keys]
        tied_weight_keys.extend(names)
    if getattr(module, "_dynamic_tied_weights_keys", None) is not None:
        names = [f"{prefix}.{k}" if prefix else k for k in module._dynamic_tied_weights_keys]
        tied_weight_keys.extend(names)
    for name, submodule in module.named_children():
        local_prefix = f"{prefix}.{name}" if prefix else name
        tied_weight_keys.extend(_get_tied_weight_keys(submodule, prefix=local_prefix))
    return tied_weight_keys


def _find_disjoint(tensors: list[set[str]], state_dict: dict[str, torch.Tensor]) -> tuple[list[set[str]], list[str]]:
    filtered_tensors = []
    for shared in tensors:
        if len(shared) < 2:
            filtered_tensors.append(shared)
            continue

        areas = []
        for name in shared:
            tensor = state_dict[name]
            areas.append((tensor.data_ptr(), _end_ptr(tensor), name))
        areas.sort()

        _, last_stop, last_name = areas[0]
        filtered_tensors.append({last_name})
        for start, stop, name in areas[1:]:
            if start >= last_stop:
                filtered_tensors.append({name})
            else:
                filtered_tensors[-1].add(name)
            last_stop = stop
    disjoint_tensors = []
    shared_tensors = []
    for tensors in filtered_tensors:
        if len(tensors) == 1:
            disjoint_tensors.append(tensors.pop())
        else:
            shared_tensors.append(tensors)
    return shared_tensors, disjoint_tensors


def _find_identical(tensors: list[set[str]], state_dict: dict[str, torch.Tensor]) -> tuple[list[set[str]], set[str]]:
    shared_tensors = []
    identical = []
    for shared in tensors:
        if len(shared) < 2:
            continue

        areas = collections.defaultdict(set)
        for name in shared:
            tensor = state_dict[name]
            area = (tensor.device, tensor.data_ptr(), _end_ptr(tensor))
            areas[area].add(name)
        if len(areas) == 1:
            identical.append(shared)
        else:
            shared_tensors.append(shared)
    return shared_tensors, identical


def _infer_parameter_dtype(
    model: "PreTrainedModel",
    param_name: str,
    empty_param: torch.Tensor,
    keep_in_fp32_regex: Optional[re.Pattern] = None,
    hf_quantizer: Optional[HfQuantizer] = None,
) -> Union[bool, Optional[torch.dtype]]:
    try:
        old_param = model.get_parameter_or_buffer(param_name)
    except Exception as e:
        if hf_quantizer is not None and hf_quantizer.quantization_config.quant_method in {
            QuantizationMethod.HQQ,
            QuantizationMethod.QUARK,
            QuantizationMethod.MXFP4,
        }:
            return True, None
        else:
            raise e
    is_torch_e4m3fn_available = hasattr(torch, "float8_e4m3fn")
    # We convert floating dtypes to the `dtype` passed except for float8_e4m3fn type. We also want to keep the buffers/params
    # in int/uint/bool and not cast them.
    casting_dtype = None
    is_param_float8_e4m3fn = is_torch_e4m3fn_available and empty_param.dtype == torch.float8_e4m3fn
    if empty_param.dtype.is_floating_point and not is_param_float8_e4m3fn:
        # First fp32 if part of the exception list
        if keep_in_fp32_regex is not None and keep_in_fp32_regex.search(param_name):
            casting_dtype = torch.float32
        # Then dtype that was instantiated in the meta model -- note that this respects subconfigs dtypes
        elif hf_quantizer is not None:
            casting_dtype = model.config._pre_quantization_dtype
        else:
            casting_dtype = old_param.dtype
    return old_param is not None and old_param.is_contiguous(), casting_dtype


def _load_parameter_into_model(model: "PreTrainedModel", param_name: str, tensor: torch.Tensor):
    """Cast a single parameter `param_name` into the `model`, with value `tensor`."""
    module, param_type = get_module_from_name(model, param_name)
    # This will check potential shape mismatch if skipped before
    module.load_state_dict({param_type: tensor}, strict=False, assign=True)


@torch.no_grad()
def _load_state_dict_into_meta_model(
    model: "PreTrainedModel",
    state_dict: dict,
    shard_file: str,
    expected_keys: list[str],
    reverse_renaming_mapping: dict[str, str],
    device_map: Optional[dict] = None,
    disk_offload_folder: Optional[str] = None,
    disk_offload_index: Optional[dict] = None,
    cpu_offload_folder: Optional[str] = None,
    cpu_offload_index: Optional[dict] = None,
    hf_quantizer: Optional[HfQuantizer] = None,
    is_safetensors: bool = False,
    keep_in_fp32_regex: Optional[re.Pattern] = None,
    unexpected_keys: Optional[list[str]] = None,  # passing `unexpected` for cleanup from quantization items
    device_mesh: Optional["torch.distributed.device_mesh.DeviceMesh"] = None,
) -> tuple[Optional[dict], Optional[dict]]:
    """Load parameters from `meta_state_dict` into the model. The parameters of the `meta_state_dict` are on the meta
    device in order to easily infer the shapes and dtypes that they will have. Then proper parameters are then loaded
    from `shard_file`, which is the actual state dict file on disk.
    This function takes care of correctly casting dtypes, devices, and sharding tensors in case of tensor parallelism.
    """
    tensor_device = "cpu"
    if device_map is not None and device_map.get("", None) is not None:
        if device_map[""] not in ("cpu", torch.device("cpu")):
            tensor_device = device_map[""].index if isinstance(device_map[""], torch.device) else device_map[""]
    if device_map is not None:
        device_map_regex = "|".join([re.escape(k) for k in sorted(device_map.keys(), reverse=True)])

    is_quantized = hf_quantizer is not None
    is_hqq_or_bnb = is_quantized and hf_quantizer.quantization_config.quant_method in {
        QuantizationMethod.HQQ,
        QuantizationMethod.BITS_AND_BYTES,
    }
    is_meta_state_dict = shard_file.endswith(".safetensors") and not is_hqq_or_bnb
    file_pointer = None
    if is_meta_state_dict:
        file_pointer = safe_open(shard_file, framework="pt", device=tensor_device)

    for param_name, empty_param in state_dict.items():
        if param_name not in expected_keys:  # when loading from ckpt, we skip param if doesnt exist in modeling
            continue
        # we need to use serialized_param_name as file pointer is untouched
        if is_meta_state_dict:
            # This is the name of the parameter as it appears on disk file
            serialized_param_name = reverse_renaming_mapping[param_name]
            param = file_pointer.get_slice(serialized_param_name)
        else:
            param = empty_param.to(tensor_device)  # It is actually not empty!
        to_contiguous, casting_dtype = _infer_parameter_dtype(
            model,
            param_name,
            empty_param,
            keep_in_fp32_regex,
            hf_quantizer,
        )

        if device_mesh is not None:
            if (
                not is_quantized
                or (not hf_quantizer.requires_parameters_quantization)
                or (
                    not hf_quantizer.check_quantized_param(
                        model,
                        param,
                        param_name,
                        state_dict,
                        device_map=device_map,
                    )
                )
            ):  # In this case, the param is already on the correct device!
                shard_and_distribute_module(
                    model,
                    param,
                    empty_param,
                    param_name,
                    casting_dtype,
                    to_contiguous,
                    device_mesh.get_local_rank(),
                    device_mesh,
                )
            else:  # we have a device mesh but the param needs to be quantized, so we shard inside create_quantized_param:
                sharding_kwargs = {
                    "empty_param": empty_param,
                    "casting_dtype": casting_dtype,
                    "to_contiguous": to_contiguous,
                    "rank": device_mesh.get_local_rank(),
                    "device_mesh": device_mesh,
                }
                hf_quantizer.create_quantized_param(
                    model,
                    param,
                    param_name,
                    device_mesh.get_local_rank(),
                    state_dict,
                    unexpected_keys,
                    **sharding_kwargs,
                )
        else:
            param = param[...]
            if casting_dtype is not None:
                param = param.to(casting_dtype)
            if to_contiguous:
                param = param.contiguous()

            if device_map is None:
                param_device = "cpu"
            else:
                module_layer = re.search(device_map_regex, param_name)
                if not module_layer:
                    raise ValueError(f"{param_name} doesn't have any device set.")
                else:
                    param_device = device_map[module_layer.group()]

            if param_device == "disk":
                if not is_safetensors:
                    disk_offload_index = offload_weight(param, param_name, disk_offload_folder, disk_offload_index)
            elif param_device == "cpu" and cpu_offload_index is not None:
                cpu_offload_index = offload_weight(param, param_name, cpu_offload_folder, cpu_offload_index)
            elif (
                not is_quantized
                or (not hf_quantizer.requires_parameters_quantization)
                or (
                    not hf_quantizer.check_quantized_param(
                        model,
                        param,
                        param_name,
                        state_dict,
                        param_device=param_device,
                        device_map=device_map,
                    )
                )
            ):
                if is_fsdp_enabled():
                    param_device = "cpu" if is_local_dist_rank_0() else "meta"

                _load_parameter_into_model(model, param_name, param.to(param_device))

            else:
                hf_quantizer.create_quantized_param(
                    model, param, param_name, param_device, state_dict, unexpected_keys
                )

                # For quantized modules with FSDP/DeepSpeed Stage 3, we need to quantize the parameter on the GPU
                # and then cast it to CPU to avoid excessive memory usage on each GPU
                # in comparison to the sharded model across GPUs.
                if is_fsdp_enabled() or is_deepspeed_zero3_enabled():
                    param_name = hf_quantizer.update_param_name(param_name)
                    module, param_type = get_module_from_name(model, param_name)
                    value = getattr(module, param_type)
                    # special case for gpt_oss model, we wait for the param to be leave the meta device before casting it to cpu
                    if model.config.model_type == "gpt_oss" and value.device.type == "meta":
                        continue
                    param_to = "cpu"
                    if is_fsdp_enabled() and not is_local_dist_rank_0():
                        param_to = "meta"
                    val_kwargs = {}
                    if (hasattr(module, "weight") and module.weight.__class__.__name__ == "Int8Params") or (
                        value.dtype == torch.uint8 or value.dtype == torch.int8
                    ):
                        val_kwargs["requires_grad"] = False
                    value = type(value)(value.data.to(param_to), **val_kwargs, **value.__dict__)
                    setattr(module, param_type, value)

    if file_pointer is not None:
        file_pointer.__exit__(None, None, None)

    return disk_offload_index, cpu_offload_index


def load_shard_file(args):
    (
        shard_file,
        state_dict,
        disk_only_shard_files,
        is_hqq_or_bnb,
        is_quantized,
        device_map,
        hf_quantizer,
        key_renaming_mapping,
        weights_only,
        model_to_load,
        expected_keys,
        reverse_key_renaming_mapping,
        disk_offload_folder,
        disk_offload_index,
        cpu_offload_folder,
        cpu_offload_index,
        is_offloaded_safetensors,
        keep_in_fp32_regex,
        unexpected_keys,
        device_mesh,
    ) = args

    # Skip the load for shards that only contain disk-offloaded weights
    if shard_file in disk_only_shard_files:
        return [], disk_offload_index, cpu_offload_index

    map_location = "cpu"
    if (
        shard_file.endswith(".safetensors")
        and not is_hqq_or_bnb
        and not (is_deepspeed_zero3_enabled() and not is_quantized)
    ):
        map_location = "meta"
    elif (
        device_map is not None
        and hf_quantizer is not None
        and hf_quantizer.quantization_config.quant_method == QuantizationMethod.TORCHAO
        and (
            hf_quantizer.quantization_config.quant_type in ["int4_weight_only", "autoquant"]
            or isinstance(hf_quantizer.quantization_config.quant_type, Int4WeightOnlyConfig)
        )
    ):
        map_location = torch.device([d for d in device_map.values() if d not in ["disk"]][0])

    # If shard_file is "", we use the existing state_dict instead of loading it
    if shard_file != "":
        state_dict = load_state_dict(
            shard_file, is_quantized=is_quantized, map_location=map_location, weights_only=weights_only
        )

    # Fix the key names
    state_dict = {key_renaming_mapping[k]: v for k, v in state_dict.items() if k in key_renaming_mapping}

    error_msgs = []

    if is_deepspeed_zero3_enabled() and not is_quantized:
        error_msgs += _load_state_dict_into_zero3_model(model_to_load, state_dict)
    # Skip it with fsdp on ranks other than 0
    elif not (is_fsdp_enabled() and not is_local_dist_rank_0() and not is_quantized):
        disk_offload_index, cpu_offload_index = _load_state_dict_into_meta_model(
            model_to_load,
            state_dict,
            shard_file,
            expected_keys,
            reverse_key_renaming_mapping,
            device_map=device_map,
            disk_offload_folder=disk_offload_folder,
            disk_offload_index=disk_offload_index,
            cpu_offload_folder=cpu_offload_folder,
            cpu_offload_index=cpu_offload_index,
            hf_quantizer=hf_quantizer,
            is_safetensors=is_offloaded_safetensors,
            keep_in_fp32_regex=keep_in_fp32_regex,
            unexpected_keys=unexpected_keys,
            device_mesh=device_mesh,
        )

    return error_msgs, disk_offload_index, cpu_offload_index


def load_shard_files_with_threadpool(args_list):
    num_workers = int(os.environ.get("HF_PARALLEL_LOADING_WORKERS", "8"))

    # Do not spawn anymore workers than you need
    num_workers = min(len(args_list), num_workers)

    logger.info(f"Loading model weights in parallel with {num_workers} workers...")

    error_msgs = []

    with ThreadPoolExecutor(max_workers=num_workers) as executor:
        with logging.tqdm(total=len(args_list), desc="Loading checkpoint shards") as pbar:
            futures = [executor.submit(load_shard_file, arg) for arg in args_list]
            for future in as_completed(futures):
                result = future.result()
                (
                    _error_msgs,
                    disk_offload_index,
                    cpu_offload_index,
                ) = result

                error_msgs += _error_msgs

                pbar.update(1)

    return error_msgs, disk_offload_index, cpu_offload_index


def _add_variant(weights_name: str, variant: Optional[str] = None) -> str:
    if variant is not None:
        path, name = weights_name.rsplit(".", 1)
        weights_name = f"{path}.{variant}.{name}"
    return weights_name


def _get_resolved_checkpoint_files(
    pretrained_model_name_or_path: Optional[Union[str, os.PathLike]],
    subfolder: str,
    variant: Optional[str],
    gguf_file: Optional[str],
    from_tf: bool,
    from_flax: bool,
    use_safetensors: bool,
    cache_dir: str,
    force_download: bool,
    proxies: Optional[dict[str, str]],
    local_files_only: bool,
    token: Optional[Union[str, bool]],
    user_agent: dict,
    revision: str,
    commit_hash: Optional[str],
    is_remote_code: bool,  # Because we can't determine this inside this function, we need it to be passed in
    transformers_explicit_filename: Optional[str] = None,
) -> tuple[Optional[list[str]], Optional[dict]]:
    """Get all the checkpoint filenames based on `pretrained_model_name_or_path`, and optional metadata if the
    checkpoints are sharded.
    This function will download the data if necessary.
    """
    is_sharded = False

    if pretrained_model_name_or_path is not None and gguf_file is None:
        pretrained_model_name_or_path = str(pretrained_model_name_or_path)
        is_local = os.path.isdir(pretrained_model_name_or_path)
        if is_local:
            if transformers_explicit_filename is not None:
                # If the filename is explicitly defined, load this by default.
                archive_file = os.path.join(pretrained_model_name_or_path, subfolder, transformers_explicit_filename)
                is_sharded = transformers_explicit_filename.endswith(".safetensors.index.json")
            elif from_tf and os.path.isfile(
                os.path.join(pretrained_model_name_or_path, subfolder, TF_WEIGHTS_NAME + ".index")
            ):
                # Load from a TF 1.0 checkpoint in priority if from_tf
                archive_file = os.path.join(pretrained_model_name_or_path, subfolder, TF_WEIGHTS_NAME + ".index")
            elif from_tf and os.path.isfile(os.path.join(pretrained_model_name_or_path, subfolder, TF2_WEIGHTS_NAME)):
                # Load from a TF 2.0 checkpoint in priority if from_tf
                archive_file = os.path.join(pretrained_model_name_or_path, subfolder, TF2_WEIGHTS_NAME)
            elif from_flax and os.path.isfile(
                os.path.join(pretrained_model_name_or_path, subfolder, FLAX_WEIGHTS_NAME)
            ):
                # Load from a Flax checkpoint in priority if from_flax
                archive_file = os.path.join(pretrained_model_name_or_path, subfolder, FLAX_WEIGHTS_NAME)
            elif use_safetensors is not False and os.path.isfile(
                os.path.join(pretrained_model_name_or_path, subfolder, _add_variant(SAFE_WEIGHTS_NAME, variant))
            ):
                # Load from a safetensors checkpoint
                archive_file = os.path.join(
                    pretrained_model_name_or_path, subfolder, _add_variant(SAFE_WEIGHTS_NAME, variant)
                )
            elif use_safetensors is not False and os.path.isfile(
                os.path.join(pretrained_model_name_or_path, subfolder, _add_variant(SAFE_WEIGHTS_INDEX_NAME, variant))
            ):
                # Load from a sharded safetensors checkpoint
                archive_file = os.path.join(
                    pretrained_model_name_or_path, subfolder, _add_variant(SAFE_WEIGHTS_INDEX_NAME, variant)
                )
                is_sharded = True
            elif not use_safetensors and os.path.isfile(
                os.path.join(pretrained_model_name_or_path, subfolder, _add_variant(WEIGHTS_NAME, variant))
            ):
                # Load from a PyTorch checkpoint
                archive_file = os.path.join(
                    pretrained_model_name_or_path, subfolder, _add_variant(WEIGHTS_NAME, variant)
                )
            elif not use_safetensors and os.path.isfile(
                os.path.join(pretrained_model_name_or_path, subfolder, _add_variant(WEIGHTS_INDEX_NAME, variant))
            ):
                # Load from a sharded PyTorch checkpoint
                archive_file = os.path.join(
                    pretrained_model_name_or_path, subfolder, _add_variant(WEIGHTS_INDEX_NAME, variant)
                )
                is_sharded = True
            # At this stage we don't have a weight file so we will raise an error.
            elif not use_safetensors and (
                os.path.isfile(os.path.join(pretrained_model_name_or_path, subfolder, TF_WEIGHTS_NAME + ".index"))
                or os.path.isfile(os.path.join(pretrained_model_name_or_path, subfolder, TF2_WEIGHTS_NAME))
            ):
                raise OSError(
                    f"Error no file named {_add_variant(WEIGHTS_NAME, variant)} found in directory"
                    f" {pretrained_model_name_or_path} but there is a file for TensorFlow weights. Use"
                    " `from_tf=True` to load this model from those weights."
                )
            elif not use_safetensors and os.path.isfile(
                os.path.join(pretrained_model_name_or_path, subfolder, FLAX_WEIGHTS_NAME)
            ):
                raise OSError(
                    f"Error no file named {_add_variant(WEIGHTS_NAME, variant)} found in directory"
                    f" {pretrained_model_name_or_path} but there is a file for Flax weights. Use `from_flax=True`"
                    " to load this model from those weights."
                )
            elif use_safetensors:
                raise OSError(
                    f"Error no file named {_add_variant(SAFE_WEIGHTS_NAME, variant)} found in directory"
                    f" {pretrained_model_name_or_path}."
                )
            else:
                raise OSError(
                    f"Error no file named {_add_variant(WEIGHTS_NAME, variant)}, {_add_variant(SAFE_WEIGHTS_NAME, variant)},"
                    f" {TF2_WEIGHTS_NAME}, {TF_WEIGHTS_NAME + '.index'} or {FLAX_WEIGHTS_NAME} found in directory"
                    f" {pretrained_model_name_or_path}."
                )
        elif os.path.isfile(os.path.join(subfolder, pretrained_model_name_or_path)):
            archive_file = pretrained_model_name_or_path
            is_local = True
        elif os.path.isfile(os.path.join(subfolder, pretrained_model_name_or_path + ".index")):
            if not from_tf:
                raise ValueError(
                    f"We found a TensorFlow checkpoint at {pretrained_model_name_or_path + '.index'}, please set "
                    "from_tf to True to load from this checkpoint."
                )
            archive_file = os.path.join(subfolder, pretrained_model_name_or_path + ".index")
            is_local = True
        elif is_remote_url(pretrained_model_name_or_path):
            filename = pretrained_model_name_or_path
            resolved_archive_file = download_url(pretrained_model_name_or_path)
        else:
            # set correct filename
            if transformers_explicit_filename is not None:
                filename = transformers_explicit_filename
                is_sharded = transformers_explicit_filename.endswith(".safetensors.index.json")
            elif from_tf:
                filename = TF2_WEIGHTS_NAME
            elif from_flax:
                filename = FLAX_WEIGHTS_NAME
            elif use_safetensors is not False:
                filename = _add_variant(SAFE_WEIGHTS_NAME, variant)
            else:
                filename = _add_variant(WEIGHTS_NAME, variant)

            try:
                # Load from URL or cache if already cached
                cached_file_kwargs = {
                    "cache_dir": cache_dir,
                    "force_download": force_download,
                    "proxies": proxies,
                    "local_files_only": local_files_only,
                    "token": token,
                    "user_agent": user_agent,
                    "revision": revision,
                    "subfolder": subfolder,
                    "_raise_exceptions_for_gated_repo": False,
                    "_raise_exceptions_for_missing_entries": False,
                    "_commit_hash": commit_hash,
                }
                resolved_archive_file = cached_file(pretrained_model_name_or_path, filename, **cached_file_kwargs)

                # Since we set _raise_exceptions_for_missing_entries=False, we don't get an exception but a None
                # result when internet is up, the repo and revision exist, but the file does not.
                if resolved_archive_file is None and filename == _add_variant(SAFE_WEIGHTS_NAME, variant):
                    # Maybe the checkpoint is sharded, we try to grab the index name in this case.
                    resolved_archive_file = cached_file(
                        pretrained_model_name_or_path,
                        _add_variant(SAFE_WEIGHTS_INDEX_NAME, variant),
                        **cached_file_kwargs,
                    )
                    if resolved_archive_file is not None:
                        is_sharded = True
                    elif use_safetensors:
                        if revision == "main":
                            resolved_archive_file, revision, is_sharded = auto_conversion(
                                pretrained_model_name_or_path, **cached_file_kwargs
                            )
                        cached_file_kwargs["revision"] = revision
                        if resolved_archive_file is None:
                            raise OSError(
                                f"{pretrained_model_name_or_path} does not appear to have a file named"
                                f" {_add_variant(SAFE_WEIGHTS_NAME, variant)} or {_add_variant(SAFE_WEIGHTS_INDEX_NAME, variant)} "
                                "and thus cannot be loaded with `safetensors`. Please make sure that the model has "
                                "been saved with `safe_serialization=True` or do not set `use_safetensors=True`."
                            )
                    else:
                        # This repo has no safetensors file of any kind, we switch to PyTorch.
                        filename = _add_variant(WEIGHTS_NAME, variant)
                        resolved_archive_file = cached_file(
                            pretrained_model_name_or_path, filename, **cached_file_kwargs
                        )
                if resolved_archive_file is None and filename == _add_variant(WEIGHTS_NAME, variant):
                    # Maybe the checkpoint is sharded, we try to grab the index name in this case.
                    resolved_archive_file = cached_file(
                        pretrained_model_name_or_path,
                        _add_variant(WEIGHTS_INDEX_NAME, variant),
                        **cached_file_kwargs,
                    )
                    if resolved_archive_file is not None:
                        is_sharded = True
                if not local_files_only and not is_offline_mode():
                    if resolved_archive_file is not None:
                        if filename in [WEIGHTS_NAME, WEIGHTS_INDEX_NAME]:
                            # If the PyTorch file was found, check if there is a safetensors file on the repository
                            # If there is no safetensors file on the repositories, start an auto conversion
                            safe_weights_name = SAFE_WEIGHTS_INDEX_NAME if is_sharded else SAFE_WEIGHTS_NAME
                            has_file_kwargs = {
                                "revision": revision,
                                "proxies": proxies,
                                "token": token,
                                "cache_dir": cache_dir,
                                "local_files_only": local_files_only,
                            }
                            cached_file_kwargs = {
                                "cache_dir": cache_dir,
                                "force_download": force_download,
                                "local_files_only": local_files_only,
                                "user_agent": user_agent,
                                "subfolder": subfolder,
                                "_raise_exceptions_for_gated_repo": False,
                                "_raise_exceptions_for_missing_entries": False,
                                "_commit_hash": commit_hash,
                                **has_file_kwargs,
                            }
                            if (
                                not has_file(pretrained_model_name_or_path, safe_weights_name, **has_file_kwargs)
                                and not is_remote_code
                            ):
                                Thread(
                                    target=auto_conversion,
                                    args=(pretrained_model_name_or_path,),
                                    kwargs={"ignore_errors_during_conversion": True, **cached_file_kwargs},
                                    name="Thread-auto_conversion",
                                ).start()
                    else:
                        # Otherwise, no PyTorch file was found, maybe there is a TF or Flax model file.
                        # We try those to give a helpful error message.
                        has_file_kwargs = {
                            "revision": revision,
                            "proxies": proxies,
                            "token": token,
                            "cache_dir": cache_dir,
                            "local_files_only": local_files_only,
                        }
                        if has_file(pretrained_model_name_or_path, TF2_WEIGHTS_NAME, **has_file_kwargs):
                            raise OSError(
                                f"{pretrained_model_name_or_path} does not appear to have a file named"
                                f" {_add_variant(WEIGHTS_NAME, variant)} but there is a file for TensorFlow weights."
                                " Use `from_tf=True` to load this model from those weights."
                            )
                        elif has_file(pretrained_model_name_or_path, FLAX_WEIGHTS_NAME, **has_file_kwargs):
                            raise OSError(
                                f"{pretrained_model_name_or_path} does not appear to have a file named"
                                f" {_add_variant(WEIGHTS_NAME, variant)} but there is a file for Flax weights. Use"
                                " `from_flax=True` to load this model from those weights."
                            )
                        elif variant is not None and has_file(
                            pretrained_model_name_or_path, WEIGHTS_NAME, **has_file_kwargs
                        ):
                            raise OSError(
                                f"{pretrained_model_name_or_path} does not appear to have a file named"
                                f" {_add_variant(WEIGHTS_NAME, variant)} but there is a file without the variant"
                                f" {variant}. Use `variant=None` to load this model from those weights."
                            )
                        else:
                            raise OSError(
                                f"{pretrained_model_name_or_path} does not appear to have a file named"
                                f" {_add_variant(WEIGHTS_NAME, variant)}, {_add_variant(SAFE_WEIGHTS_NAME, variant)},"
                                f" {TF2_WEIGHTS_NAME}, {TF_WEIGHTS_NAME} or {FLAX_WEIGHTS_NAME}."
                            )

            except OSError:
                # Raise any environment error raise by `cached_file`. It will have a helpful error message adapted
                # to the original exception.
                raise
            except Exception as e:
                # For any other exception, we throw a generic error.
                raise OSError(
                    f"Can't load the model for '{pretrained_model_name_or_path}'. If you were trying to load it"
                    " from 'https://huggingface.co/models', make sure you don't have a local directory with the"
                    f" same name. Otherwise, make sure '{pretrained_model_name_or_path}' is the correct path to a"
                    f" directory containing a file named {_add_variant(WEIGHTS_NAME, variant)},"
                    f" {TF2_WEIGHTS_NAME}, {TF_WEIGHTS_NAME} or {FLAX_WEIGHTS_NAME}."
                ) from e

        if is_local:
            logger.info(f"loading weights file {archive_file}")
            resolved_archive_file = archive_file
        else:
            logger.info(f"loading weights file {filename} from cache at {resolved_archive_file}")

    elif gguf_file:
        # Case 1: the GGUF file is present locally
        if os.path.isfile(gguf_file):
            resolved_archive_file = gguf_file
        # Case 2: The GGUF path is a location on the Hub
        # Load from URL or cache if already cached
        else:
            cached_file_kwargs = {
                "cache_dir": cache_dir,
                "force_download": force_download,
                "proxies": proxies,
                "local_files_only": local_files_only,
                "token": token,
                "user_agent": user_agent,
                "revision": revision,
                "subfolder": subfolder,
                "_raise_exceptions_for_gated_repo": False,
                "_raise_exceptions_for_missing_entries": False,
                "_commit_hash": commit_hash,
            }

            resolved_archive_file = cached_file(pretrained_model_name_or_path, gguf_file, **cached_file_kwargs)

    # We now download and resolve all checkpoint files if the checkpoint is sharded
    sharded_metadata = None
    if is_sharded:
        checkpoint_files, sharded_metadata = get_checkpoint_shard_files(
            pretrained_model_name_or_path,
            resolved_archive_file,
            cache_dir=cache_dir,
            force_download=force_download,
            proxies=proxies,
            local_files_only=local_files_only,
            token=token,
            user_agent=user_agent,
            revision=revision,
            subfolder=subfolder,
            _commit_hash=commit_hash,
        )
    else:
        checkpoint_files = [resolved_archive_file] if pretrained_model_name_or_path is not None else None

    return checkpoint_files, sharded_metadata


def _get_dtype(
    cls,
    dtype: Optional[Union[str, torch.dtype, dict]],
    checkpoint_files: Optional[list[str]],
    config: PretrainedConfig,
    sharded_metadata: Optional[dict],
    state_dict: Optional[dict],
    weights_only: bool,
) -> tuple[PretrainedConfig, Optional[torch.dtype], Optional[torch.dtype]]:
    """Find the correct `dtype` to use based on provided arguments. Also update the `config` based on the
    inferred dtype. We do the following:
    1. If dtype is not None, we use that dtype
    2. If dtype is "auto", we auto-detect dtype from the loaded state_dict, by checking its first
        weights entry that is of a floating type - we assume all floating dtype weights are of the same dtype
    we also may have config.dtype available, but we won't rely on it till v5
    """
    dtype_orig = None
    is_sharded = sharded_metadata is not None

    if dtype is not None:
        if isinstance(dtype, str):
            if dtype == "auto":
                if hasattr(config, "dtype") and config.dtype is not None:
                    dtype = config.dtype
                    logger.info(f"Will use dtype={dtype} as defined in model's config object")
                else:
                    if is_sharded and "dtype" in sharded_metadata:
                        dtype = sharded_metadata["dtype"]
                    elif state_dict is not None:
                        dtype = get_state_dict_dtype(state_dict)
                    else:
                        state_dict = load_state_dict(
                            checkpoint_files[0], map_location="meta", weights_only=weights_only
                        )
                        dtype = get_state_dict_dtype(state_dict)
                    logger.info(
                        "Since the `dtype` attribute can't be found in model's config object, "
                        "will use dtype={dtype} as derived from model's weights"
                    )
            elif hasattr(torch, dtype):
                dtype = getattr(torch, dtype)
                config.dtype = dtype
                for sub_config_key in config.sub_configs:
                    sub_config = getattr(config, sub_config_key)
                    sub_config.dtype = dtype
        elif isinstance(dtype, torch.dtype):
            config.dtype = dtype
            for sub_config_key in config.sub_configs:
                sub_config = getattr(config, sub_config_key)
                sub_config.dtype = dtype
        elif isinstance(dtype, dict):
            for key, curr_dtype in dtype.items():
                if hasattr(config, key):
                    value = getattr(config, key)
                    curr_dtype = curr_dtype if not isinstance(curr_dtype, str) else getattr(torch, curr_dtype)
                    value.dtype = curr_dtype
            # main torch dtype for modules that aren't part of any sub-config
            dtype = dtype.get("")
            dtype = dtype if not isinstance(dtype, str) else getattr(torch, dtype)
            config.dtype = dtype
            if dtype is None:
                dtype = torch.float32
        else:
            raise ValueError(
                f"`dtype` can be one of: `torch.dtype`, `'auto'`, a string of a valid `torch.dtype` or a `dict` with valid `dtype` "
                f"for each sub-config in composite configs, but received {dtype}"
            )

        dtype_orig = cls._set_default_dtype(dtype)
    else:
        # set fp32 as the default dtype for BC
        default_dtype = torch.get_default_dtype()
        config.dtype = default_dtype
        for key in config.sub_configs:
            value = getattr(config, key)
            value.dtype = default_dtype

    return config, dtype, dtype_orig


def _get_device_map(
    model: "PreTrainedModel",
    device_map: Optional[Union[str, dict]],
    max_memory: Optional[dict],
    hf_quantizer: Optional[HfQuantizer],
    dtype: Optional[torch.dtype],
    keep_in_fp32_regex: Optional[re.Pattern],
) -> dict:
    """Compute the final `device_map` to use if we passed a value in ['auto', 'balanced', 'balanced_low_0', 'sequential'].
    Otherwise, we check for any device inconsistencies in the device_map.
    """
    if isinstance(device_map, str):
        special_dtypes = {}
        if hf_quantizer is not None:
            special_dtypes.update(hf_quantizer.get_special_dtypes_update(model, dtype))
        if keep_in_fp32_regex is not None:
            special_dtypes.update(
                {name: torch.float32 for name, _ in model.named_parameters() if keep_in_fp32_regex.search(name)}
            )

        target_dtype = dtype

        if hf_quantizer is not None:
            target_dtype = hf_quantizer.adjust_target_dtype(target_dtype)

        no_split_modules = model._get_no_split_modules(device_map)
        device_map_kwargs = {"no_split_module_classes": no_split_modules}

        if "special_dtypes" in inspect.signature(infer_auto_device_map).parameters:
            device_map_kwargs["special_dtypes"] = special_dtypes
        elif len(special_dtypes) > 0:
            logger.warning(
                "This model has some weights that should be kept in higher precision, you need to upgrade "
                "`accelerate` to properly deal with them (`pip install --upgrade accelerate`)."
            )

        if device_map != "sequential":
            inferred_max_memory = get_balanced_memory(
                model,
                dtype=target_dtype,
                low_zero=(device_map == "balanced_low_0"),
                max_memory=max_memory,
                **device_map_kwargs,
            )
        else:
            inferred_max_memory = get_max_memory(max_memory)
        if hf_quantizer is not None:
            inferred_max_memory = hf_quantizer.adjust_max_memory(inferred_max_memory)

        # `inferred_max_memory` contains non-reserved memory. There may be *unused* reserved memory in the GPU,
        # which we can use to allocate parameters.
        for device_name in inferred_max_memory:
            if isinstance(device_name, int):  # it's a GPU device
                if is_torch_xpu_available():
                    unused_memory = torch.xpu.memory_reserved(device_name) - torch.xpu.memory_allocated(device_name)
                else:
                    unused_memory = torch.cuda.memory_reserved(device_name) - torch.cuda.memory_allocated(device_name)
                inferred_max_memory[device_name] += unused_memory
            # respect the `max_memory` passed by the user
            if max_memory is not None and device_name in max_memory:
                inferred_max_memory[device_name] = min(inferred_max_memory[device_name], max_memory[device_name])
        device_map_kwargs["max_memory"] = inferred_max_memory

        device_map = infer_auto_device_map(model, dtype=target_dtype, **device_map_kwargs)

        if hf_quantizer is not None:
            hf_quantizer.validate_environment(device_map=device_map)

    elif device_map is not None:
        tied_params = find_tied_parameters(model)
        # check if we don't have tied param in different devices
        check_tied_parameters_on_same_device(tied_params, device_map)

    return device_map


def _find_missing_and_unexpected_keys(
    cls,
    model: "PreTrainedModel",
    original_checkpoint_keys: list[str],
    checkpoint_keys: list[str],
    loading_base_model_from_task_state_dict: bool,
    hf_quantizer: Optional[HfQuantizer],
    device_map: dict,
) -> tuple[list[str], list[str]]:
    """Find missing keys (keys that are part of the model parameters but were NOT found in the loaded state dict keys) and unexpected keys
    (keys found in the loaded state dict keys, but that are NOT part of the model parameters)
    """
    prefix = model.base_model_prefix

    # Compute expected keys, i.e. keys that the FULL model (not model_to_load) expects
    expected_keys = list(model.state_dict().keys())
    if hf_quantizer is not None:
        expected_keys = hf_quantizer.update_expected_keys(model, expected_keys, checkpoint_keys)

    # Adjust prefix of the keys to make them match loaded keys before removing them
    missing_keys = sorted(set(expected_keys) - set(checkpoint_keys))
    unexpected_keys = set(checkpoint_keys) - set(expected_keys)
    # If a module has the same name under the base and task specific model, we have to re-add it to unexpected keys
    if loading_base_model_from_task_state_dict:
        task_specific_keys = [k for k in original_checkpoint_keys if not k.startswith(f"{prefix}.")]
        unexpected_keys.update(task_specific_keys)

    # Remove nonpersistent buffers from unexpected keys: they are not in the expected keys (model state dict), but
    # may be in the loaded keys. Note that removing all buffers does the job, as they were part of the expected keys anyway
    model_buffers = {n for n, _ in model.named_buffers()}
    unexpected_keys = sorted(unexpected_keys - model_buffers)

    # Old checkpoints may have keys for rotary_emb.inv_freq for each layer, however we moved this buffer to the main model
    # (so the buffer name has changed). Remove them in such a case
    has_inv_freq_buffers = any(buffer.endswith("rotary_emb.inv_freq") for buffer in model_buffers)
    if has_inv_freq_buffers:
        unexpected_keys = [k for k in unexpected_keys if "rotary_emb.inv_freq" not in k]

    tied_params = find_tied_parameters(model)
    for group in tied_params:
        missing_in_group = [k for k in missing_keys if k in group]
        if len(missing_in_group) > 0 and len(missing_in_group) < len(group):
            missing_keys = [k for k in missing_keys if k not in missing_in_group]

    if hf_quantizer is not None:
        missing_keys = hf_quantizer.update_missing_keys(model, missing_keys, prefix)
        unexpected_keys = hf_quantizer.update_unexpected_keys(model, unexpected_keys, prefix)

    # Model-specific exceptions for missing and unexpected keys (e.g. if the modeling change over time, or any other reason...)
    if cls._keys_to_ignore_on_load_missing is not None:
        for pattern in cls._keys_to_ignore_on_load_missing:
            missing_keys = [k for k in missing_keys if re.search(pattern, k) is None]

    if cls._keys_to_ignore_on_load_unexpected is not None:
        for pattern in cls._keys_to_ignore_on_load_unexpected:
            unexpected_keys = [k for k in unexpected_keys if re.search(pattern, k) is None]

    return missing_keys, unexpected_keys


def _find_mismatched_keys(
    model: "PreTrainedModel",
    state_dict: Optional[dict],
    checkpoint_files: Optional[list[str]],
    ignore_mismatched_sizes: bool,
    keys_to_rename_mapping: dict[str, str],
    is_quantized: bool,
    weights_only: bool,
) -> tuple[list[str], list[tuple[int, int]]]:
    """
    Find potential shape mismatch between the different state dicts and the model parameters, but only if `ignore_mismatched_sizes`
    is True. Otherwise, return immediately and any shape mismatch that may exist will be raised later on. This avoids checking
    every parameter in advance, as shape mismatch are extremely rare in practice. If we want to ignore them however, we do
    need to check in advance as we need to know which parameters we need to move back from meta to cpu, and initialize
    correctly. Indeed, as our model initialization takes place at the module level, and not the weight level, in the
    case of a sharded checkpoint we cannot correctly initialize the weights according to `model._init_weights()` if we perform
    this check on each state dict at loading time (after the first loaded checkpoint, there are no way to initialize only the
    mismatched weights if any, without overwriting the previously loaded weights as well because all the module will be
    initialized, not only the weights that are mismatched).
    """

    # An error will be raised later on anyway if there is a mismatch - this avoids running the rest of this function
    # if there are no mismatch (which is almost always the case)
    if not ignore_mismatched_sizes:
        return [], []

    if state_dict is not None:
        checkpoint_files = [""]

    model_state_dict = model.state_dict()
    mismatched_keys = []
    mismatched_shapes = []
    for shard_file in checkpoint_files:
        # If shard_file is "", we use the existing state_dict instead of loading it
        if shard_file != "":
            state_dict = load_state_dict(
                shard_file, is_quantized=is_quantized, map_location="meta", weights_only=weights_only
            )

        # Fix the key names
        new_state_dict = {keys_to_rename_mapping[k]: v for k, v in state_dict.items() if k in keys_to_rename_mapping}

        for key, tensor in new_state_dict.items():
            if key in model_state_dict and tensor.shape != model_state_dict[key].shape:
                # This skips size mismatches for 4-bit weights. Two 4-bit values share an 8-bit container, causing size differences.
                # Without matching with module type or parameter type it seems like a practical way to detect valid 4bit weights.
                if not (
                    is_quantized and tensor.shape[-1] == 1 and tensor.numel() * 2 == model_state_dict[key].numel()
                ):
                    mismatched_keys.append(key)
                    mismatched_shapes.append((tensor.shape, model_state_dict[key].shape))

    return mismatched_keys, mismatched_shapes


class PipelineParallel(Enum):
    inputs: 0
    outputs: 1


class ModuleUtilsMixin:
    """
    A few utilities for `torch.nn.Modules`, to be used as a mixin.
    """

    @staticmethod
    def _hook_rss_memory_pre_forward(module, *args, **kwargs):
        try:
            import psutil
        except ImportError:
            raise ImportError("You need to install psutil (pip install psutil) to use memory tracing.")

        process = psutil.Process(os.getpid())
        mem = process.memory_info()
        module.mem_rss_pre_forward = mem.rss
        return None

    @staticmethod
    def _hook_rss_memory_post_forward(module, *args, **kwargs):
        try:
            import psutil
        except ImportError:
            raise ImportError("You need to install psutil (pip install psutil) to use memory tracing.")

        process = psutil.Process(os.getpid())
        mem = process.memory_info()
        module.mem_rss_post_forward = mem.rss
        mem_rss_diff = module.mem_rss_post_forward - module.mem_rss_pre_forward
        module.mem_rss_diff = mem_rss_diff + (module.mem_rss_diff if hasattr(module, "mem_rss_diff") else 0)
        return None

    def add_memory_hooks(self):
        """
        Add a memory hook before and after each sub-module forward pass to record increase in memory consumption.

        Increase in memory consumption is stored in a `mem_rss_diff` attribute for each module and can be reset to zero
        with `model.reset_memory_hooks_state()`.
        """
        for module in self.modules():
            module.register_forward_pre_hook(self._hook_rss_memory_pre_forward)
            module.register_forward_hook(self._hook_rss_memory_post_forward)
        self.reset_memory_hooks_state()

    def reset_memory_hooks_state(self):
        """
        Reset the `mem_rss_diff` attribute of each module (see [`~modeling_utils.ModuleUtilsMixin.add_memory_hooks`]).
        """
        for module in self.modules():
            module.mem_rss_diff = 0
            module.mem_rss_post_forward = 0
            module.mem_rss_pre_forward = 0

    @property
    def device(self) -> torch.device:
        """
        `torch.device`: The device on which the module is (assuming that all the module parameters are on the same
        device).
        """
        return get_parameter_device(self)

    @property
    def dtype(self) -> torch.dtype:
        """
        `torch.dtype`: The dtype of the module (assuming that all the module parameters have the same dtype).
        """
        return get_parameter_dtype(self)

    def invert_attention_mask(self, encoder_attention_mask: Tensor) -> Tensor:
        """
        Invert an attention mask (e.g., switches 0. and 1.).

        Args:
            encoder_attention_mask (`torch.Tensor`): An attention mask.

        Returns:
            `torch.Tensor`: The inverted attention mask.
        """
        if encoder_attention_mask.dim() == 3:
            encoder_extended_attention_mask = encoder_attention_mask[:, None, :, :]
        if encoder_attention_mask.dim() == 2:
            encoder_extended_attention_mask = encoder_attention_mask[:, None, None, :]
        # T5 has a mask that can compare sequence ids, we can simulate this here with this transposition
        # Cf. https://github.com/tensorflow/mesh/blob/8d2465e9bc93129b913b5ccc6a59aa97abd96ec6/mesh_tensorflow
        # /transformer/transformer_layers.py#L270
        # encoder_extended_attention_mask = (encoder_extended_attention_mask ==
        # encoder_extended_attention_mask.transpose(-1, -2))
        encoder_extended_attention_mask = encoder_extended_attention_mask.to(dtype=self.dtype)  # fp16 compatibility
        encoder_extended_attention_mask = (1.0 - encoder_extended_attention_mask) * torch.finfo(self.dtype).min

        return encoder_extended_attention_mask

    @staticmethod
    def create_extended_attention_mask_for_decoder(input_shape, attention_mask, device=None):
        if device is not None:
            warnings.warn(
                "The `device` argument is deprecated and will be removed in v5 of Transformers.", FutureWarning
            )
        else:
            device = attention_mask.device
        batch_size, seq_length = input_shape
        seq_ids = torch.arange(seq_length, device=device)
        causal_mask = seq_ids[None, None, :].repeat(batch_size, seq_length, 1) <= seq_ids[None, :, None]
        # in case past_key_values are used we need to add a prefix ones mask to the causal mask
        causal_mask = causal_mask.to(attention_mask.dtype)

        if causal_mask.shape[1] < attention_mask.shape[1]:
            prefix_seq_len = attention_mask.shape[1] - causal_mask.shape[1]
            causal_mask = torch.cat(
                [
                    torch.ones((batch_size, seq_length, prefix_seq_len), device=device, dtype=causal_mask.dtype),
                    causal_mask,
                ],
                axis=-1,
            )

        extended_attention_mask = causal_mask[:, None, :, :] * attention_mask[:, None, None, :]
        return extended_attention_mask

    def get_extended_attention_mask(
        self, attention_mask: Tensor, input_shape: tuple[int], device: torch.device = None, dtype: torch.float = None
    ) -> Tensor:
        """
        Makes broadcastable attention and causal masks so that future and masked tokens are ignored.

        Arguments:
            attention_mask (`torch.Tensor`):
                Mask with ones indicating tokens to attend to, zeros for tokens to ignore.
            input_shape (`tuple[int]`):
                The shape of the input to the model.

        Returns:
            `torch.Tensor` The extended attention mask, with a the same dtype as `attention_mask.dtype`.
        """
        if dtype is None:
            dtype = self.dtype

        if not (attention_mask.dim() == 2 and self.config.is_decoder):
            # show warning only if it won't be shown in `create_extended_attention_mask_for_decoder`
            if device is not None:
                warnings.warn(
                    "The `device` argument is deprecated and will be removed in v5 of Transformers.", FutureWarning
                )
        # We can provide a self-attention mask of dimensions [batch_size, from_seq_length, to_seq_length]
        # ourselves in which case we just need to make it broadcastable to all heads.
        if attention_mask.dim() == 3:
            extended_attention_mask = attention_mask[:, None, :, :]
        elif attention_mask.dim() == 2:
            # Provided a padding mask of dimensions [batch_size, seq_length]
            # - if the model is a decoder, apply a causal mask in addition to the padding mask
            # - if the model is an encoder, make the mask broadcastable to [batch_size, num_heads, seq_length, seq_length]
            if self.config.is_decoder:
                extended_attention_mask = ModuleUtilsMixin.create_extended_attention_mask_for_decoder(
                    input_shape, attention_mask, device
                )
            else:
                extended_attention_mask = attention_mask[:, None, None, :]
        else:
            raise ValueError(
                f"Wrong shape for input_ids (shape {input_shape}) or attention_mask (shape {attention_mask.shape})"
            )

        # Since attention_mask is 1.0 for positions we want to attend and 0.0 for
        # masked positions, this operation will create a tensor which is 0.0 for
        # positions we want to attend and the dtype's smallest value for masked positions.
        # Since we are adding it to the raw scores before the softmax, this is
        # effectively the same as removing these entirely.
        extended_attention_mask = extended_attention_mask.to(dtype=dtype)  # fp16 compatibility
        extended_attention_mask = (1.0 - extended_attention_mask) * torch.finfo(dtype).min
        return extended_attention_mask

    def get_head_mask(
        self, head_mask: Optional[Tensor], num_hidden_layers: int, is_attention_chunked: bool = False
    ) -> Tensor:
        """
        Prepare the head mask if needed.

        Args:
            head_mask (`torch.Tensor` with shape `[num_heads]` or `[num_hidden_layers x num_heads]`, *optional*):
                The mask indicating if we should keep the heads or not (1.0 for keep, 0.0 for discard).
            num_hidden_layers (`int`):
                The number of hidden layers in the model.
            is_attention_chunked (`bool`, *optional*, defaults to `False`):
                Whether or not the attentions scores are computed by chunks or not.

        Returns:
            `torch.Tensor` with shape `[num_hidden_layers x batch x num_heads x seq_length x seq_length]` or list with
            `[None]` for each layer.
        """
        if head_mask is not None:
            head_mask = self._convert_head_mask_to_5d(head_mask, num_hidden_layers)
            if is_attention_chunked is True:
                head_mask = head_mask.unsqueeze(-1)
        else:
            head_mask = [None] * num_hidden_layers

        return head_mask

    def _convert_head_mask_to_5d(self, head_mask, num_hidden_layers):
        """-> [num_hidden_layers x batch x num_heads x seq_length x seq_length]"""
        if head_mask.dim() == 1:
            head_mask = head_mask.unsqueeze(0).unsqueeze(0).unsqueeze(-1).unsqueeze(-1)
            head_mask = head_mask.expand(num_hidden_layers, -1, -1, -1, -1)
        elif head_mask.dim() == 2:
            head_mask = head_mask.unsqueeze(1).unsqueeze(-1).unsqueeze(-1)  # We can specify head_mask for each layer
        assert head_mask.dim() == 5, f"head_mask.dim != 5, instead {head_mask.dim()}"
        head_mask = head_mask.to(dtype=self.dtype)  # switch to float if need + fp16 compatibility
        return head_mask

    def num_parameters(self, only_trainable: bool = False, exclude_embeddings: bool = False) -> int:
        """
        Get number of (optionally, trainable or non-embeddings) parameters in the module.

        Args:
            only_trainable (`bool`, *optional*, defaults to `False`):
                Whether or not to return only the number of trainable parameters

            exclude_embeddings (`bool`, *optional*, defaults to `False`):
                Whether or not to return only the number of non-embeddings parameters

        Returns:
            `int`: The number of parameters.
        """

        if exclude_embeddings:
            embedding_param_names = [
                f"{name}.weight" for name, module_type in self.named_modules() if isinstance(module_type, nn.Embedding)
            ]
            total_parameters = [
                parameter for name, parameter in self.named_parameters() if name not in embedding_param_names
            ]
        else:
            total_parameters = list(self.parameters())

        total_numel = []
        is_loaded_in_4bit = getattr(self, "is_loaded_in_4bit", False)

        if is_loaded_in_4bit:
            if is_bitsandbytes_available():
                import bitsandbytes as bnb
            else:
                raise ValueError(
                    "bitsandbytes is not installed but it seems that the model has been loaded in 4bit precision, something went wrong"
                    " make sure to install bitsandbytes with `pip install bitsandbytes`. You also need a GPU. "
                )

        for param in total_parameters:
            if param.requires_grad or not only_trainable:
                # For 4bit models, we need to multiply the number of parameters by 2 as half of the parameters are
                # used for the 4bit quantization (uint8 tensors are stored)
                if is_loaded_in_4bit and isinstance(param, bnb.nn.Params4bit):
                    if hasattr(param, "element_size"):
                        num_bytes = param.element_size()
                    elif hasattr(param, "quant_storage"):
                        num_bytes = param.quant_storage.itemsize
                    else:
                        num_bytes = 1
                    total_numel.append(param.numel() * 2 * num_bytes)
                else:
                    total_numel.append(param.numel())

        return sum(total_numel)

    def estimate_tokens(self, input_dict: dict[str, Union[torch.Tensor, Any]]) -> int:
        """
        Helper function to estimate the total number of tokens from the model inputs.

        Args:
            inputs (`dict`): The model inputs.

        Returns:
            `int`: The total number of tokens.
        """
        if not hasattr(self, "warnings_issued"):
            self.warnings_issued = {}
        if self.main_input_name in input_dict:
            return input_dict[self.main_input_name].numel()
        elif "estimate_tokens" not in self.warnings_issued:
            logger.warning(
                "Could not estimate the number of tokens of the input, floating-point operations will not be computed"
            )
            self.warnings_issued["estimate_tokens"] = True
        return 0

    def floating_point_ops(
        self, input_dict: dict[str, Union[torch.Tensor, Any]], exclude_embeddings: bool = True
    ) -> int:
        """
        Get number of (optionally, non-embeddings) floating-point operations for the forward and backward passes of a
        batch with this transformer model. Default approximation neglects the quadratic dependency on the number of
        tokens (valid if `12 * d_model << sequence_length`) as laid out in [this
        paper](https://huggingface.co/papers/2001.08361) section 2.1. Should be overridden for transformers with parameter
        re-use e.g. Albert or Universal Transformers, or if doing long-range modeling with very high sequence lengths.

        Args:
            batch_size (`int`):
                The batch size for the forward pass.

            sequence_length (`int`):
                The number of tokens in each line of the batch.

            exclude_embeddings (`bool`, *optional*, defaults to `True`):
                Whether or not to count embedding and softmax operations.

        Returns:
            `int`: The number of floating-point operations.
        """

        return 6 * self.estimate_tokens(input_dict) * self.num_parameters(exclude_embeddings=exclude_embeddings)


class EmbeddingAccessMixin:
    """
    Base utilities to regroup getters and setters for embeddings.
    Introduces the `input_layer_embed` attribute, which indicates
    where the input embeddings come from and where they
    should be set.
    """

    _input_embed_layer = "embed_tokens"  # default layer that holds input embeddings.

    def get_input_embeddings(self) -> nn.Module:
        """
        Returns the model's input embeddings.

        Returns:
            `nn.Module`: A torch module mapping vocabulary to hidden states.
        """

        # 1) Check if the model has an attribute named 'embed_tokens' (the standard input embedding layer
        #  for most NLP models), and if so, return it.

        name = getattr(self, "_input_embed_layer", "embed_tokens")

        if (default_embedding := getattr(self, name, None)) is not None:
            return default_embedding
        # 2) encoder/decoder and VLMs like `Gemma3nForConditionalGeneration`

        if hasattr(self, "model") and hasattr(self.model, "embed_tokens"):
            return self.model.embed_tokens

        # 3) vanilla decoder‑only architectures
        elif hasattr(self, "embed_tokens"):
            return self.embed_tokens
        else:
            base_model = getattr(self, "base_model_prefix", None)
            if base_model is not None:
                base_model = getattr(self, base_model, None)
                if base_model is not None and base_model is not self:
                    return base_model.get_input_embeddings()
            raise NotImplementedError(
                f"`get_input_embeddings` not auto‑handled for {self.__class__.__name__}; "
                "please override in the subclass."
            )

    def set_input_embeddings(self, value: nn.Module):
        """Fallback setter that handles **~70 %** of models in the code‑base.

        Order of attempts:
        1. `self.model.embed_tokens`
        2. `self.embed_tokens`
        3. delegate to the *base model* if one exists
        4. otherwise raise `NotImplementedError` so subclasses still can (and
            should) override for exotic layouts.
        """

        # 1) encoder/decoder and VLMs like `Gemma3nForConditionalGeneration`
        name = getattr(self, "_input_embed_layer", "embed_tokens")
        if hasattr(self, "model") and hasattr(self.model, name):
            setattr(self.model, name, value)
        # 2) as well as vanilla decoder‑only architectures
        elif hasattr(self, name):
            setattr(self, name, value)
        # 3) recurse once into the registered *base* model (e.g. for encoder/decoder)
        elif getattr(self, self.base_model_prefix, self) is not self:
            base_model = getattr(self, self.base_model_prefix, self)
            base_model.set_input_embeddings(value)
        else:
            raise NotImplementedError(
                f"`set_input_embeddings` not auto‑handled for {self.__class__.__name__}; please override in the subclass."
            )

    def get_output_embeddings(self):
        if not hasattr(self, "lm_head"):
            return None
        try:
            # Speech / vision backbones raise here, so we return None.
            # Legit use of get_input_embs?
            self.get_input_embeddings()
        except NotImplementedError:
            return None
        return self.lm_head

    def set_output_embeddings(self, new_embeddings):
        """
        Sets the model's output embedding, defaulting to setting new_embeddings to lm_head.
        """
        if getattr(self, "lm_head"):
            self.lm_head = new_embeddings


class PreTrainedModel(nn.Module, EmbeddingAccessMixin, ModuleUtilsMixin, PushToHubMixin, PeftAdapterMixin):
    r"""
    Base class for all models.

    [`PreTrainedModel`] takes care of storing the configuration of the models and handles methods for loading,
    downloading and saving models as well as a few methods common to all models to:

        - resize the input embeddings,
        - prune heads in the self-attention heads.

    Class attributes (overridden by derived classes):

        - **config_class** ([`PretrainedConfig`]) -- A subclass of [`PretrainedConfig`] to use as configuration class
          for this model architecture.
        - **load_tf_weights** (`Callable`) -- A python *method* for loading a TensorFlow checkpoint in a PyTorch model,
          taking as arguments:

            - **model** ([`PreTrainedModel`]) -- An instance of the model on which to load the TensorFlow checkpoint.
            - **config** ([`PreTrainedConfig`]) -- An instance of the configuration associated to the model.
            - **path** (`str`) -- A path to the TensorFlow checkpoint.

        - **base_model_prefix** (`str`) -- A string indicating the attribute associated to the base model in derived
          classes of the same architecture adding modules on top of the base model.
        - **is_parallelizable** (`bool`) -- A flag indicating whether this model supports model parallelization.
        - **main_input_name** (`str`) -- The name of the principal input to the model (often `input_ids` for NLP
          models, `pixel_values` for vision models and `input_values` for speech models).
        - **can_record_outputs** (dict):"""

    config_class = None
    base_model_prefix = ""
    main_input_name = "input_ids"
    model_tags = None

    _checkpoint_conversion_mapping = {}  # used for BC support in VLMs, not meant to be used by new models

    _auto_class = None
    _no_split_modules = None
    _skip_keys_device_placement = None

    _keep_in_fp32_modules = None
    # the _keep_in_fp32_modules will avoid casting to anything other than float32, except bfloat16
    # to also prevent bfloat16 casting, use the _keep_in_fp32_modules_strict flag
    _keep_in_fp32_modules_strict = None

    # a list of `re` patterns of `state_dict` keys that should be removed from the list of missing
    # keys we find (keys inside the model but not in the checkpoint) and avoid unnecessary warnings.
    _keys_to_ignore_on_load_missing = None
    # a list of `re` patterns of `state_dict` keys that should be removed from the list of
    # unexpected keys we find (keys inside the checkpoint but not the model) and avoid unnecessary
    # warnings.
    _keys_to_ignore_on_load_unexpected = None
    # a list of `state_dict` keys to ignore when saving the model (useful for keys that aren't
    # trained, but which are either deterministic or tied variables)
    _keys_to_ignore_on_save = None
    # a list of `state_dict` keys that are potentially tied to another key in the state_dict.
    _tied_weights_keys = None

    is_parallelizable = False
    supports_gradient_checkpointing = False
    _is_stateful = False

    # Flash Attention support
    _supports_flash_attn = False

    # SDPA support
    _supports_sdpa = False

    # Flex Attention support
    _supports_flex_attn = False

    _can_compile_fullgraph = False

    # A tensor parallel plan to be applied to the model when TP is enabled. For
    # top-level models, this attribute is currently defined in respective model
    # code. For base models, this attribute comes from
    # `config.base_model_tp_plan` during `__init__`.
    # It should identify the layers exactly: if you want to TP model.language_model.layers.fc1
    # by passing `tp_plan` to the init, it should be {"model.language_model.layers.fc1":"colwise"}
    # for example.
    _tp_plan = None

    # tensor parallel degree to which model is sharded to.
    _tp_size = None

    # A pipeline parallel plan specifying the layers which may not be present
    # on all ranks when PP is enabled. For top-level models, this attribute is
    # currently defined in respective model code. For base models, this
    # attribute comes from `config.base_model_pp_plan` during `post_init`.
    #
    # The variable names for the inputs and outputs of the specified layers can
    # be indexed using the `PipelineParallel` enum as follows:
    # - `_pp_plan["layers"][PipelineParallel.inputs]`
    # - `_pp_plan["layers"][PipelineParallel.outputs]`
    _pp_plan = None

    # This flag signal that the model can be used as an efficient backend in TGI and vLLM
    # In practice, it means that they support attention (mask) interface functions, fully pass the kwargs
    # through all modules up to the Attention layer, can slice logits with Tensor, and have a default TP plan
    _supports_attention_backend = False
    _can_record_outputs = None

    @property
    @torch._dynamo.allow_in_graph
    def can_record_outputs(self) -> dict[str, OutputRecorder]:
        """
         Maps output names (e.g., "attentions", "hidden_states")
         to either:
             - A module class (e.g., `LlamaDecoderLayer`), using default index conventions:
                 * index=0 for "hidden_states"
                 * index=1 for "attentions"
             - Or an `OutputRecorder(...)` with `target_class`, optional `index`, and `layer_name`.

         Examples:
             These two are equivalent:

         ```python
             _can_record_outputs = {
                 "attentions": LlamaAttention,
                 "hidden_states": LlamaDecoderLayer
             }

             _can_record_outputs = {
                 "attentions": OutputRecorder(LlamaAttention, index=1),
                 "hidden_states": OutputRecorder(LlamaDecoderLayer, index=0)
             }
        ```

         This means you can record outputs from the same class, by specifying a layer name. Before
         collecting outputs, we check that they come from this layer.

         If you have cross attention that come from `LlamaAttention` and self attention that also
         come from `LlamaAttention` but from `self_attn` you can do this:

         ```python
         class LlamaModel(PreTrainedModel):
             _can_record_outputs = {
                 "attentions": OutputRecorder(LlamaAttention, index=1, layer-name="self_attn"),
                 "cross_attentions": OutputRecorder(LlamaAttention, index=1, layer_name="cross_attn")
             }

        ```
        """
        return self._can_record_outputs or {}

    @property
    def dummy_inputs(self) -> dict[str, torch.Tensor]:
        """
        `dict[str, torch.Tensor]`: Dummy inputs to do a forward pass in the network.
        """
        return {"input_ids": torch.tensor(DUMMY_INPUTS)}

    @property
    def framework(self) -> str:
        """
        :str: Identifies that this is a PyTorch model.
        """
        return "pt"

    def __init_subclass__(cls, **kwargs):
        super().__init_subclass__(**kwargs)
        # For BC we keep the original `config_class` definition in case
        # there is a `config_class` attribute (e.g. remote code models),
        # otherwise we derive it from the annotated `config` attribute.

        # defined in this particular subclass
        child_annotation = cls.__dict__.get("__annotations__", {}).get("config", None)
        child_attribute = cls.__dict__.get("config_class", None)

        # defined in the class (this subclass or any parent class)
        full_annotation = get_type_hints(cls).get("config", None)
        full_attribute = cls.config_class

        # priority (child class_config -> child annotation -> global class_config -> global annotation)
        if child_attribute is not None:
            cls.config_class = child_attribute
        elif child_annotation is not None:
            cls.config_class = child_annotation
        elif full_attribute is not None:
            cls.config_class = full_attribute
        elif full_annotation is not None:
            cls.config_class = full_annotation

    def __init__(self, config: PretrainedConfig, *inputs, **kwargs):
        super().__init__()
        if not isinstance(config, PretrainedConfig):
            raise TypeError(
                f"Parameter config in `{self.__class__.__name__}(config)` should be an instance of class "
                "`PretrainedConfig`. To create a model from a pretrained model use "
                f"`model = {self.__class__.__name__}.from_pretrained(PRETRAINED_MODEL_NAME)`"
            )
        self.config = config

        # Check the attention implementation is supported, or set it if not yet set (on the internal attr, to avoid
        # setting it recursively)
        self.config._attn_implementation_internal = self._check_and_adjust_attn_implementation(
            self.config._attn_implementation, is_init_check=True
        )

        # for initialization of the loss
        loss_type = self.__class__.__name__
        if loss_type not in LOSS_MAPPING:
            loss_groups = f"({'|'.join(LOSS_MAPPING)})"
            loss_type = re.findall(loss_groups, self.__class__.__name__)
            if len(loss_type) > 0:
                loss_type = loss_type[0]
            else:
                loss_type = None
        self.loss_type = loss_type

        self.name_or_path = config.name_or_path
        self.warnings_issued = {}
        self.generation_config = GenerationConfig.from_model_config(config) if self.can_generate() else None
        # Overwrite the class attribute to make it an instance attribute, so models like
        # `InstructBlipForConditionalGeneration` can dynamically update it without modifying the class attribute
        # when a different component (e.g. language_model) is used.
        self._keep_in_fp32_modules = copy.copy(self.__class__._keep_in_fp32_modules)
        self._keep_in_fp32_modules_strict = copy.copy(self.__class__._keep_in_fp32_modules_strict)

        self._no_split_modules = self._no_split_modules or []
        _CAN_RECORD_REGISTRY[str(self.__class__)] = self._can_record_outputs  # added for executorch support only

    def post_init(self):
        """
        A method executed at the end of each Transformer model initialization, to execute code that needs the model's
        modules properly initialized (such as weight initialization).

        This is also used when the user is running distributed code. We add hooks to the modules here, according to
        the model's tp_plan!
        """
        self.init_weights()
        self._backward_compatibility_gradient_checkpointing()

        # Make sure the modules correctly exist if the flag is active
        if self._keep_in_fp32_modules is not None or self._keep_in_fp32_modules_strict is not None:
            all_parameters = {name for name, _ in self.named_parameters() if len(name) > 0}
            unique_module_names = set()
            # Get all unique module names in the module graph, without the prefixes
            for param in all_parameters:
                unique_module_names.update(
                    [name for name in param.split(".") if not name.isnumeric() and name not in ["weight", "bias"]]
                )
            # Check that every module in the keep_in_fp32 list is part of the module graph
            if self._keep_in_fp32_modules is not None:
                for module in self._keep_in_fp32_modules:
                    if module not in unique_module_names:
                        raise ValueError(
                            f"{module} was specified in the `_keep_in_fp32_modules` list, but is not part of the modules in"
                            f" {self.__class__.__name__}"
                        )

            if self._keep_in_fp32_modules_strict is not None:
                for module in self._keep_in_fp32_modules_strict:
                    if module not in unique_module_names:
                        raise ValueError(
                            f"{module} was specified in the `_keep_in_fp32_modules_strict` list, but is not part of the modules in"
                            f" {self.__class__.__name__}"
                        )

        # If current model is a base model, attach `base_model_tp_plan` and `base_model_pp_plan` from config
        self._pp_plan = self.config.base_model_pp_plan.copy() if self.config.base_model_pp_plan is not None else {}
        self._tp_plan = self.config.base_model_tp_plan.copy() if self.config.base_model_tp_plan is not None else {}
        self._ep_plan = self.config.base_model_ep_plan.copy() if self.config.base_model_ep_plan is not None else {}
        for name, module in self.named_children():
            if plan := getattr(module, "_ep_plan", None):
                self._ep_plan.update({f"{name}.{k}": v for k, v in plan.copy().items()})
            if plan := getattr(module, "_tp_plan", None):
                self._tp_plan.update({f"{name}.{k}": v for k, v in plan.copy().items()})
            if plan := getattr(module, "_pp_plan", None):
                self._pp_plan.update({f"{name}.{k}": v for k, v in plan.copy().items()})

    @property
    def tp_plan(self) -> dict[str, str]:
        """
        The full tp plan for the model's modules
        """
        if hasattr(self.config, "distributed_config") and self.config.distributed_config.enable_expert_parallel:
            return self._ep_plan
        return self._tp_plan

    @property
    def pp_plan(self) -> dict[str, tuple[str, str]]:
        return self._pp_plan

    @tp_plan.setter
    def tp_plan(self, plan: dict[str, str]):
        if plan is not None:
            # Validate that all parallel styles in the plan are supported
            from .integrations.tensor_parallel import ALL_PARALLEL_STYLES

            for layer_pattern, parallel_style in plan.items():
                if parallel_style not in ALL_PARALLEL_STYLES:
                    raise ValueError(
                        f"Unsupported tensor parallel style '{parallel_style}' for layer '{layer_pattern}'. "
                        f"Supported styles are {list(ALL_PARALLEL_STYLES.keys())}"
                    )

            # Validate that the layer patterns match existing model structure
            # We check this by getting all parameter names and seeing if any match the patterns
            if hasattr(self, "named_parameters"):
                model_param_names = [name for name, _ in self.named_parameters()]
                if model_param_names:  # Only validate if model has parameters
                    import re

                    for layer_pattern in plan.keys():
                        # Convert pattern to regex (replace * with .*)
                        regex_pattern = layer_pattern.replace("*", r"\d+")
                        pattern_matched = False
                        for param_name in model_param_names:
                            if re.match(regex_pattern, param_name):
                                pattern_matched = True
                                break
                        if not pattern_matched:
                            # Try more flexible matching - check if pattern components exist
                            pattern_parts = layer_pattern.split(".")
                            flexible_matched = False
                            for param_name in model_param_names:
                                param_parts = param_name.split(".")
                                if len(pattern_parts) <= len(param_parts):
                                    match_count = 0
                                    for i, pattern_part in enumerate(pattern_parts):
                                        if pattern_part == "*":
                                            match_count += 1
                                        elif i < len(param_parts) and pattern_part == param_parts[i]:
                                            match_count += 1
                                    if match_count == len(pattern_parts):
                                        flexible_matched = True
                                        break
                            if not flexible_matched:
                                import warnings

                                warnings.warn(
                                    f"Layer pattern '{layer_pattern}' does not match any parameters in the model. "
                                    f"This rule may not be applied during tensor parallelization."
                                )

        self._tp_plan = plan if plan is not None else {}

    @pp_plan.setter
    def pp_plan(self, plan: dict[str, tuple[str, str]]):
        self._pp_plan = plan

    def dequantize(self):
        """
        Potentially dequantize the model in case it has been quantized by a quantization method that support
        dequantization.
        """
        hf_quantizer = getattr(self, "hf_quantizer", None)

        if hf_quantizer is None:
            raise ValueError("You need to first quantize your model in order to dequantize it")

        return hf_quantizer.dequantize(self)

    def _backward_compatibility_gradient_checkpointing(self):
        if self.supports_gradient_checkpointing and getattr(self.config, "gradient_checkpointing", False):
            self.gradient_checkpointing_enable()
            # Remove the attribute now that is has been consumed, so it's no saved in the config.
            delattr(self.config, "gradient_checkpointing")

    def add_model_tags(self, tags: Union[list[str], str]) -> None:
        r"""
        Add custom tags into the model that gets pushed to the Hugging Face Hub. Will
        not overwrite existing tags in the model.

        Args:
            tags (`Union[list[str], str]`):
                The desired tags to inject in the model

        Examples:

        ```python
        from transformers import AutoModel

        model = AutoModel.from_pretrained("google-bert/bert-base-cased")

        model.add_model_tags(["custom", "custom-bert"])

        # Push the model to your namespace with the name "my-custom-bert".
        model.push_to_hub("my-custom-bert")
        ```
        """
        if isinstance(tags, str):
            tags = [tags]

        if self.model_tags is None:
            self.model_tags = []

        for tag in tags:
            if tag not in self.model_tags:
                self.model_tags.append(tag)

    @classmethod
    @restore_default_dtype
    def _from_config(cls, config, **kwargs):
        """
        All context managers that the model should be initialized under go here.

        Args:
            dtype (`torch.dtype`, *optional*):
                Override the default `dtype` and load the model under this dtype.
        """
        # when we init a model from within another model (e.g. VLMs) and dispatch on FA2
        # a warning is raised that dtype should be fp16. Since we never pass dtype from within
        # modeling code, we can try to infer it here same way as done in `from_pretrained`
        # For BC on the old `torch_dtype`
        dtype = kwargs.pop("dtype", config.dtype)
        if (torch_dtype := kwargs.pop("torch_dtype", None)) is not None:
            logger.warning_once("`torch_dtype` is deprecated! Use `dtype` instead!")
            # if both kwargs are provided, use `dtype`
            dtype = dtype if dtype != config.dtype else torch_dtype
        if isinstance(dtype, str):
            dtype = getattr(torch, dtype)

        # override default dtype if needed
        dtype_orig = None
        if dtype is not None:
            dtype_orig = cls._set_default_dtype(dtype)

        # If passing `attn_implementation` as kwargs, respect it (it will be applied recursively on subconfigs)
        if "attn_implementation" in kwargs:
            config._attn_implementation = kwargs.pop("attn_implementation")

        if is_deepspeed_zero3_enabled() and not _is_quantized and not _is_ds_init_called:
            logger.info("Detected DeepSpeed ZeRO-3: activating zero.init() for this model")
            # this immediately partitions the model across all gpus, to avoid the overhead in time
            # and memory copying it on CPU or each GPU first
            import deepspeed

            init_contexts = [deepspeed.zero.Init(config_dict_or_path=deepspeed_config()), set_zero3_state()]
            with ContextManagers(init_contexts):
                model = cls(config, **kwargs)

        else:
            model = cls(config, **kwargs)

        # restore default dtype if it was modified
        if dtype_orig is not None:
            torch.set_default_dtype(dtype_orig)

        return model

    @classmethod
<<<<<<< HEAD
    def _check_attn_implementation(cls, attn_implementation: Union[str, dict]) -> Union[str, dict]:
        """
        Checks that the requested attention implementation exists and tries to get the kernel from hub
        if `attn_implementation` matches hf kernels pattern.
        """
        if isinstance(attn_implementation, str) and re.match(r"^[^/:]+/[^/:]+:[^/:]+$", attn_implementation):
            if not is_kernels_available():
                raise ValueError("kernels is not installed. Please install it with `pip install kernels`.")

            # Extract repo_id and kernel_name from the string
            repo_id, kernel_name = attn_implementation.split(":")
            kernel_name = kernel_name.strip()
            repo_id = repo_id.strip()

            try:
                kernel = get_kernel(repo_id)
                ALL_ATTENTION_FUNCTIONS.register(f"kernel_{repo_id.replace('/', '_')}", getattr(kernel, kernel_name))
                attn_implementation = f"kernel_{repo_id.replace('/', '_')}"
            except FileNotFoundError as e:
                logger.warning(
                    f"Could not find a kernel repository '{repo_id}' compatible with your devicein the hub: {e}. Using eager attention implementation instead."
                )
                attn_implementation = None  # try to dispatch SDPA and fallback eager if not available
            except AttributeError:
                raise ValueError(
                    "the kernel function name or class specified in the attn_implementation argument is not valid. \
                                 Please check the documentation for the correct format, \
                                 and check that the kernel exports the class and the function correctly."
                )
        if (
            not isinstance(attn_implementation, dict)
            and attn_implementation not in ["eager", None] + ALL_ATTENTION_FUNCTIONS.valid_keys()
        ):
            message = f'Specified `attn_implementation="{attn_implementation}"` is not supported. The only possible arguments are `attn_implementation="eager"` (manual attention implementation)'
            # check `supports_flash_attn_2` for BC with custom code. TODO: remove after a few releases
            if cls._supports_flash_attn or getattr(cls, "_supports_flash_attn_2", False):
                message += (
                    ', `"attn_implementation=flash_attention_3"` (implementation using flash attention 3)'
                    ', `"attn_implementation=flash_attention_2"` (implementation using flash attention 2)'
                )
            if cls._supports_sdpa:
                message += ', `"attn_implementation=sdpa"` (implementation using torch.nn.functional.scaled_dot_product_attention)'
            if cls._supports_flex_attn:
                message += ', `"attn_implementation=flex_attention"` (implementation using torch\'s flex_attention)'
            raise ValueError(message + ".")

        return attn_implementation

    def set_attention_implementation(self, attn_implementation: Union[str, dict]):
        """
        Checks and dispatches to the requested attention implementation.
        """
        requested_attn_implementation = self._check_attn_implementation(attn_implementation)

        # Composite models consisting of several PretrainedModels can specify attention implementation as a dict where
        # keys are sub-config names. But most people will specify one `str` which means that should dispatch it for all sub-models.
        # See https://github.com/huggingface/transformers/pull/32238
        for key in self.config.sub_configs.keys():
            sub_config = getattr(self.config, key)
            curr_attn_implementation = (
                requested_attn_implementation
                if not isinstance(requested_attn_implementation, dict)
                else requested_attn_implementation.get(key, None)
            )
            # For models with backbone sub-config might be not initialized. Set the requested att
            # if the config hasn't got any attn pre-set and the requested attn in not `None` (i.e not the default attn)
            if (
                sub_config is not None
                and sub_config._attn_implementation_internal is None
                and curr_attn_implementation is not None
            ):
                sub_config._attn_implementation_internal = curr_attn_implementation

        if requested_attn_implementation == "flash_attention_3" and self._flash_attn_3_can_dispatch():
            self.config._attn_implementation = "flash_attention_3"
        if requested_attn_implementation == "flash_attention_2" and self._flash_attn_2_can_dispatch():
            self.config._attn_implementation = "flash_attention_2"
        elif requested_attn_implementation == "flex_attention" and self._flex_attn_can_dispatch():
            self.config._attn_implementation = "flex_attention"
        elif (
            requested_attn_implementation in [None, "sdpa"]
            and not is_torch_xla_available()
            and self._sdpa_can_dispatch(hard_check_only=requested_attn_implementation is not None)
        ):
            self.config._attn_implementation = "sdpa"
        elif requested_attn_implementation in ALL_ATTENTION_FUNCTIONS.valid_keys():
            self.config._attn_implementation = requested_attn_implementation
        elif isinstance(requested_attn_implementation, dict):
            self.config._attn_implementation = requested_attn_implementation.get("", None)
        else:
            self.config._attn_implementation = "eager"

        self.config._attn_implementation_autoset = True

    @classmethod
    def _set_default_torch_dtype(cls, dtype: torch.dtype) -> torch.dtype:
=======
    def _set_default_dtype(cls, dtype: torch.dtype) -> torch.dtype:
>>>>>>> 7db228a9
        """
        Change the default dtype and return the previous one. This is needed when wanting to instantiate the model
        under specific dtype.

        Args:
            dtype (`torch.dtype`):
                a floating dtype to set to.

        Returns:
            `torch.dtype`: the original `dtype` that can be used to restore `torch.set_default_dtype(dtype)` if it was
            modified. If it wasn't, returns `None`.

        Note `set_default_dtype` currently only works with floating-point types and asserts if for example,
        `torch.int64` is passed. So if a non-float `dtype` is passed this functions will throw an exception.
        """
        if not dtype.is_floating_point:
            raise ValueError(
                f"Can't instantiate {cls.__name__} model under dtype={dtype} since it is not a floating point dtype"
            )

        logger.info(f"Instantiating {cls.__name__} model under default dtype {dtype}.")
        dtype_orig = torch.get_default_dtype()
        torch.set_default_dtype(dtype)
        return dtype_orig

    @property
    def base_model(self) -> nn.Module:
        """
        `torch.nn.Module`: The main body of the model.
        """
        return getattr(self, self.base_model_prefix, self)

    @classmethod
    def can_generate(cls) -> bool:
        """
        Returns whether this model can generate sequences with `.generate()` from the `GenerationMixin`.

        Under the hood, on classes where this function returns True, some generation-specific changes are triggered:
        for instance, the model instance will have a populated `generation_config` attribute.

        Returns:
            `bool`: Whether this model can generate sequences with `.generate()`.
        """
        # Directly inherits `GenerationMixin` -> can generate
        if "GenerationMixin" in str(cls.__bases__):
            return True
        # The class inherits from a class that can generate (recursive check) -> can generate
        for base in cls.__bases__:
            if not hasattr(base, "can_generate"):
                continue
            if "PreTrainedModel" not in str(base) and base.can_generate():
                return True
        # Detects whether `prepare_inputs_for_generation` has been overwritten in the model. Prior to v4.45, this
        # was how we detected whether a model could generate.
        if hasattr(cls, "prepare_inputs_for_generation"):  # implicit: doesn't inherit `GenerationMixin`
            logger.warning(
                f"{cls.__name__} has generative capabilities, as `prepare_inputs_for_generation` is explicitly "
                "defined. However, it doesn't directly inherit from `GenerationMixin`. From 👉v4.50👈 onwards, "
                "`PreTrainedModel` will NOT inherit from `GenerationMixin`, and this model will lose the ability "
                "to call `generate` and other related functions."
                "\n  - If you're using `trust_remote_code=True`, you can get rid of this warning by loading the "
                "model with an auto class. See https://huggingface.co/docs/transformers/en/model_doc/auto#auto-classes"
                "\n  - If you are the owner of the model architecture code, please modify your model class such that "
                "it inherits from `GenerationMixin` (after `PreTrainedModel`, otherwise you'll get an exception)."
                "\n  - If you are not the owner of the model architecture class, please contact the model code owner "
                "to update it."
            )
        # Otherwise, can't generate
        return False

    def _flash_attn_2_can_dispatch(self, is_init_check: bool = False) -> bool:
        """
        Check the availability of Flash Attention 2 for a given model.

        Args:
            is_init_check (`bool`, *optional*):
                Whether this check is performed early, i.e. at __init__ time, or later when the model and its weights are
                fully instantiated. This is needed as we also check the devices of the weights, and/or if the model uses
                BetterTransformer, which are only available later after __init__. This allows to raise proper exceptions early
                before instantiating the full models if we know that the model does not support the requested attention.
        """
        dtype = self.config.dtype

        # check `supports_flash_attn_2` for BC with custom code. TODO: remove after a few releases
        if not (self._supports_flash_attn or getattr(self, "_supports_flash_attn_2", False)):
            raise ValueError(
                f"{self.__class__.__name__} does not support Flash Attention 2.0 yet. Please request to add support where"
                f" the model is hosted, on its model hub page: https://huggingface.co/{self.config._name_or_path}/discussions/new"
                " or in the Transformers GitHub repo: https://github.com/huggingface/transformers/issues/new"
            )

        if not is_flash_attn_2_available():
            preface = "FlashAttention2 has been toggled on, but it cannot be used due to the following error:"
            install_message = "Please refer to the documentation of https://huggingface.co/docs/transformers/perf_infer_gpu_one#flashattention-2 to install Flash Attention 2."

            # package `flash-attn` can not be installed on Ascend NPU, following validation logics can be ignored.
            if is_torch_npu_available():
                logger.info("Detect using FlashAttention2 on Ascend NPU.")
                return True

            if importlib.util.find_spec("flash_attn") is None:
                raise ImportError(f"{preface} the package flash_attn seems to be not installed. {install_message}")
            else:
                # Check FA2 installed version compatibility
                flash_attention_version = version.parse(importlib.metadata.version("flash_attn"))
                if torch.version.cuda:
                    if flash_attention_version < version.parse("2.1.0"):
                        raise ImportError(
                            f"{preface} you need flash_attn package version to be greater or equal than 2.1.0. Detected version {flash_attention_version}. {install_message}"
                        )
                    elif not torch.cuda.is_available():
                        raise ValueError(
                            f"{preface} Flash Attention 2 is not available on CPU. Please make sure torch can access a CUDA device."
                        )
                    else:
                        raise ImportError(f"{preface} Flash Attention 2 is not available. {install_message}")
                elif torch.version.hip:
                    if flash_attention_version < version.parse("2.0.4"):
                        raise ImportError(
                            f"{preface} you need flash_attn package version to be greater or equal than 2.0.4. Detected version {flash_attention_version}. {install_message}"
                        )
                    else:
                        raise ImportError(f"{preface} Flash Attention 2 is not available. {install_message}")

        if dtype is None:
            logger.warning_once(
                "You are attempting to use Flash Attention 2 without specifying a torch dtype. This might lead to unexpected behaviour"
            )
        elif dtype is not None and dtype not in [torch.float16, torch.bfloat16]:
            logger.warning_once(
                "Flash Attention 2 only supports torch.float16 and torch.bfloat16 dtypes, but"
                f" the current dype in {self.__class__.__name__} is {dtype}. You should run training or inference using Automatic Mixed-Precision via the `with torch.autocast(device_type='torch_device'):` decorator,"
                ' or load the model with the `dtype` argument. Example: `model = AutoModel.from_pretrained("openai/whisper-tiny", attn_implementation="flash_attention_2", dtype=torch.float16)`'
            )

        # With the early check, the parameters are not yet initialized correctly
        if not is_init_check:
            if getattr(self, "use_bettertransformer", False):
                raise ValueError(
                    "Flash Attention 2 and BetterTransformer API are not compatible. Please make sure to disable BetterTransformers by doing model.reverse_bettertransformer()"
                )

            param_devices = list({param.device for param in self.parameters()})
            if len(param_devices) == 1 and param_devices[0].type == "cpu":
                if torch.cuda.is_available():
                    logger.warning_once(
                        "You are attempting to use Flash Attention 2 with a model not initialized on GPU. Make sure to move the model to GPU"
                        " after initializing it on CPU with `model.to('cuda')`."
                    )
                elif is_torch_mlu_available():
                    logger.warning_once(
                        "You are attempting to use Flash Attention 2 with a model not initialized on MLU. Make sure to move the model to MLU"
                        " after initializing it on CPU with `model.to('mlu')`."
                    )
                else:
                    raise ValueError(
                        "You are attempting to use Flash Attention 2 with a model not initialized on GPU and with no GPU available. "
                        "This is not supported yet. Please make sure to have access to a GPU and either initialise the model on a GPU by passing a device_map "
                        "or initialising the model on CPU and then moving it to GPU."
                    )

        # If no error raise by this point, we can return `True`
        return True

    def _flash_attn_3_can_dispatch(self, is_init_check: bool = False) -> bool:
        """
        Check the availability of Flash Attention 3 for a given model.

        Args:
            is_init_check (`bool`, *optional*):
                Whether this check is performed early, i.e. at __init__ time, or later when the model and its weights are
                fully instantiated. This is needed as we also check the devices of the weights, and/or if the model uses
                BetterTransformer, which are only available later after __init__. This allows to raise proper exceptions early
                before instantiating the full models if we know that the model does not support the requested attention.
        """
        dtype = self.config.dtype

        if not self._supports_flash_attn:
            raise ValueError(
                f"{self.__class__.__name__} does not support Flash Attention 3 yet. Please request to add support where"
                f" the model is hosted, on its model hub page: https://huggingface.co/{self.config._name_or_path}/discussions/new"
                " or in the Transformers GitHub repo: https://github.com/huggingface/transformers/issues/new"
            )

        if not is_flash_attn_3_available():
            preface = "FlashAttention3 has been toggled on, but it cannot be used due to the following error:"

            if importlib.util.find_spec("flash_attn_3") is None:
                raise ImportError(f"{preface} the package flash_attn_3 seems to be not installed.")

            if torch.cuda.is_available():
                major, _ = torch.cuda.get_device_capability()
                if major < 9:
                    raise ValueError(
                        f"{preface} Flash Attention 3 requires compute capability >= 9.0, but found {torch.cuda.get_device_capability()} with compute capability {major}.0."
                    )
                else:
                    raise ImportError(f"{preface} Flash Attention 3 is not available.")
            else:
                raise ValueError(
                    f"{preface} Flash Attention 3 is not available on CPU. Please make sure torch can access a CUDA device."
                )

        if dtype is None:
            logger.warning_once(
                "You are attempting to use Flash Attention 3 without specifying a torch dtype. This might lead to unexpected behaviour"
            )
        elif dtype is not None and dtype not in [torch.float16, torch.bfloat16]:
            logger.warning_once(
                "Flash Attention 3 only supports torch.float16 and torch.bfloat16 dtypes, but"
                f" the current dype in {self.__class__.__name__} is {dtype}. You should run training or inference using Automatic Mixed-Precision via the `with torch.autocast(device_type='torch_device'):` decorator,"
                ' or load the model with the `dtype` argument. Example: `model = AutoModel.from_pretrained("meta-llama/Llama-3.2-1B", attn_implementation="flash_attention_3", dtype=torch.float16)`'
            )

        if getattr(self.config, "alibi", False) or getattr(self.config, "use_alibi", False):
            raise ValueError("Model is configured to use ALiBi, which is not supported by Flash Attention 3.")

        # Check for attention dropout, which is incompatible with FA3
        if hasattr(self.config, "attention_dropout") and self.config.attention_dropout > 0:
            raise ValueError(
                f"Model has attention_dropout={self.config.attention_dropout}, which is not supported by Flash Attention 3."
            )

        # With the early check, the parameters are not yet initialized correctly
        if not is_init_check:
            param_devices = list({param.device for param in self.parameters()})
            if len(param_devices) == 1 and param_devices[0].type == "cpu":
                if torch.cuda.is_available():
                    logger.warning_once(
                        "You are attempting to use Flash Attention 3 with a model not initialized on GPU. Make sure to move the model to GPU"
                        " after initializing it on CPU with `model.to('cuda')`."
                    )
                else:
                    raise ValueError(
                        "You are attempting to use Flash Attention 3 with a model not initialized on GPU and with no GPU available. "
                        "This is not supported yet. Please make sure to have access to a GPU and either initialise the model on a GPU by passing a device_map "
                        "or initialising the model on CPU and then moving it to GPU."
                    )

        return True

    def _sdpa_can_dispatch(self, is_init_check: bool = False) -> bool:
        """
        Check the availability of SDPA for a given model.

        Args:
            is_init_check (`bool`, *optional*):
                Whether this check is performed early, i.e. at __init__ time, or later when the model and its weights are
                fully instantiated. This is needed as we also check the devices of the weights, and/or if the model uses
                BetterTransformer, which are only available later after __init__. This allows to raise proper exceptions early
                before instantiating the full models if we know that the model does not support the requested attention.
        """
        if not self._supports_sdpa:
            raise ValueError(
                f"{self.__class__.__name__} does not support an attention implementation through torch.nn.functional.scaled_dot_product_attention yet."
                " Please request the support for this architecture: https://github.com/huggingface/transformers/issues/28005. If you believe"
                ' this error is a bug, please open an issue in Transformers GitHub repository and load your model with the argument `attn_implementation="eager"` meanwhile. Example: `model = AutoModel.from_pretrained("openai/whisper-tiny", attn_implementation="eager")`'
            )

        if (
            torch.version.hip is not None
            and torch.cuda.device_count() > 1
            and version.parse(torch.__version__) < version.parse("2.4.1")
        ):
            logger.warning_once(
                "Using the `SDPA` attention implementation on multi-gpu setup with ROCM may lead to performance issues due to the FA backend. Disabling it to use alternative backends."
            )
            torch.backends.cuda.enable_flash_sdp(False)

        if not is_init_check:
            if getattr(self, "use_bettertransformer", False):
                raise ValueError(
                    "SDPA and BetterTransformer API are not compatible. Please make sure to disable BetterTransformers by doing model.reverse_bettertransformer()"
                )

        return True

    def _flex_attn_can_dispatch(self, is_init_check: bool = False) -> bool:
        """
        Check the availability of Flex Attention for a given model.

        Args:
            is_init_check (`bool`, *optional*):
                Whether this check is performed early, i.e. at __init__ time, or later when the model and its weights are
                fully instantiated. This is needed as we also check the devices of the weights, and/or if the model uses
                BetterTransformer, which are only available later after __init__. This allows to raise proper exceptions early
                before instantiating the full models if we know that the model does not support the requested attention.
        """
        if not self._supports_flex_attn:
            raise ValueError(
                f"{self.__class__.__name__} does not support an attention implementation through torch's flex_attention."
                " Please request the support for this architecture: https://github.com/huggingface/transformers/issues/34809."
                " If you believe this error is a bug, please open an issue in Transformers GitHub repository"
                ' and load your model with the argument `attn_implementation="eager"` meanwhile.'
                ' Example: `model = AutoModel.from_pretrained("openai/whisper-tiny", attn_implementation="eager")`'
            )
        if not is_torch_flex_attn_available():
            raise ImportError(
                "PyTorch Flex Attention requirements in Transformers are not met. Please install torch>=2.5.0."
            )

        if not is_init_check:
            if getattr(self, "use_bettertransformer", False):
                raise ValueError(
                    "FlexAttention and BetterTransformer API are not compatible. Please make sure to disable BetterTransformers by doing model.reverse_bettertransformer()"
                )

        # If no error raise by this point, we can return `True`
        return True

    def _check_and_adjust_attn_implementation(
        self, attn_implementation: Optional[str], is_init_check: bool = False
    ) -> str:
        """
        Check that the `attn_implementation` exists and is supported by the models, and try to get the kernel from hub if
        it matches hf kernels pattern.

        Args:
            attn_implementation (`str` or `None`):
                The attention implementation to check for existence/validity.
            is_init_check (`bool`, *optional*):
                Whether this check is performed early, i.e. at __init__ time, or later when the model and its weights are
                fully instantiated. This is needed as we also check the devices of the weights, and/or if the model uses
                BetterTransformer, which are only available later after __init__. This allows to raise proper exceptions early
                before instantiating the full models if we know that the model does not support the requested attention.

        Returns:
            `str`: The final attention implementation to use, including potential fallbacks from sdpa to eager, or from
            None to sdpa (to potentially eager).
        """
        # Register kernel if relevant
        if attn_implementation is not None and re.match(
            r"^[^/:]+/[^/:]+(?:@[^/:]+)?(?::[^/:]+)?$", attn_implementation
        ):
            if not is_kernels_available():
                raise ValueError("kernels is not installed. Please install it with `pip install kernels`.")
            attention_wrapper = None
            # FIXME: @ArthurZucker this is dirty, did not want to do a lof of extra work
            actual_attn_name = attn_implementation
            if "|" in attn_implementation:
                attention_wrapper, actual_attn_name = attn_implementation.split("|")
                # `transformers` has wrapper for sdpa, paged, flash, flex etc.
                attention_wrapper = ALL_ATTENTION_FUNCTIONS.get(attention_wrapper)
            # Extract repo_id and kernel_name from the string
            if ":" in actual_attn_name:
                repo_id, kernel_name = actual_attn_name.split(":")
                kernel_name = kernel_name.strip()
            else:
                repo_id = actual_attn_name
                kernel_name = None
            repo_id = repo_id.strip()
            # extract the rev after the @ if it exists
            repo_id, _, rev = repo_id.partition("@")
            repo_id = repo_id.strip()
            rev = rev.strip() if rev else None
            try:
                kernel = get_kernel(repo_id, revision=rev)
                if hasattr(kernel, "flash_attn_varlen_func"):
                    if attention_wrapper is None:
                        attention_wrapper = flash_attention_forward
                    kernel_function = partial(attention_wrapper, implementation=kernel)
                    lazy_import_flash_attention(kernel)
                elif kernel_name is not None:
                    kernel_function = getattr(kernel, kernel_name)
                ALL_ATTENTION_FUNCTIONS.register(attn_implementation, kernel_function)
                ALL_MASK_ATTENTION_FUNCTIONS.register(
                    attn_implementation, ALL_MASK_ATTENTION_FUNCTIONS["flash_attention_2"]
                )
            except Exception as e:
                logger.warning_once(
                    f"Could not find a kernel repository '{repo_id}' compatible with your device in the hub: {e}. Using "
                    "default attention implementation instead (sdpa if available, eager otherwise)."
                )
                try:
                    self._sdpa_can_dispatch(is_init_check)
                    attn_implementation = "sdpa"
                except (ValueError, ImportError) as e:
                    attn_implementation = "eager"
        else:
            attn_implementation = self.get_correct_attn_implementation(attn_implementation, is_init_check)
            # preload flash attention here to allow compile with fullgraph
            if attn_implementation.startswith("flash_attention"):
                lazy_import_flash_attention(attn_implementation)

        return attn_implementation

    def get_correct_attn_implementation(self, requested_attention: Optional[str], is_init_check: bool = False) -> str:
        applicable_attention = "sdpa" if requested_attention is None else requested_attention

        if applicable_attention not in ["eager"] + ALL_ATTENTION_FUNCTIONS.valid_keys():
            message = (
                f'Specified `attn_implementation="{applicable_attention}"` is not supported. The only possible arguments are '
                '`attn_implementation="eager"`'
            )
            # check `supports_flash_attn_2` for BC with custom code. TODO: remove after a few releases
            if self._supports_flash_attn or getattr(self, "_supports_flash_attn_2", False):
                message += ', `"attn_implementation=flash_attention_3"`, `"attn_implementation=flash_attention_2"`'
            if self._supports_sdpa:
                message += ', `"attn_implementation=sdpa"'
            if self._supports_flex_attn:
                message += ', `"attn_implementation=flex_attention"`'
            raise ValueError(message + ".")

        # Perform relevant checks
        if applicable_attention == "flash_attention_2":
            self._flash_attn_2_can_dispatch(is_init_check)
        elif applicable_attention == "flash_attention_3":
            self._flash_attn_3_can_dispatch(is_init_check)
        elif applicable_attention == "flex_attention":
            self._flex_attn_can_dispatch(is_init_check)
        elif applicable_attention == "sdpa":
            # Sdpa is the default, so we try it and fallback to eager otherwise when not possible
            try:
                self._sdpa_can_dispatch(is_init_check)
            except (ValueError, ImportError) as e:
                if requested_attention == "sdpa":
                    raise e
                applicable_attention = "eager"

        return applicable_attention

    @classmethod
    def _can_set_attn_implementation(cls) -> bool:
        """Detect whether the class supports setting its attention implementation dynamically. It is an ugly check based on
        opening the file, but avoids maintaining yet another property flag.
        """
        class_file = sys.modules[cls.__module__].__file__
        with open(class_file, "r") as f:
            code = f.read()
        # heuristic -> if we find those patterns, the model uses the correct interface
        if re.search(r"class \w+Attention\(nn.Module\)", code):
            return (
                "eager_attention_forward" in code
                and "ALL_ATTENTION_FUNCTIONS[self.config._attn_implementation]" in code
            )
        else:
            # If no attention layer, assume `True`. Most probably a multimodal model or inherits from existing models
            return True

    def set_attn_implementation(self, attn_implementation: Union[str, dict]):
        """
        Set the requested `attn_implementation` for this model.

        Args:
            attn_implementation (`str` or `dict`):
                The attention implementation to set for this model. It can be either a `str`, in which case it will be
                dispatched to all submodels if relevant, or a `dict` where keys are the sub_configs name, in which case each
                submodel will dispatch the corresponding value.
        """
        requested_implementation = (
            attn_implementation
            if not isinstance(attn_implementation, dict)
            else attn_implementation.get("", self.config._attn_implementation)
        )

        # At this point, the model was already instantiated, so instead of crashing on bad value, let's simply
        # warn the user that the requested value is not working
        if requested_implementation != self.config._attn_implementation:
            # In this case, raise
            if not self._can_set_attn_implementation():
                logger.warning(
                    f"{self.__class__.__name__} does not support setting its attention implementation dynamically, because it "
                    "does not follow the functional approach based on AttentionInterface "
                    "(see https://huggingface.co/docs/transformers/en/attention_interface)"
                )
            else:
                requested_implementation = self._check_and_adjust_attn_implementation(
                    requested_implementation, is_init_check=False
                )
                # Apply the change (on the internal attr, to avoid setting it recursively)
                self.config._attn_implementation_internal = requested_implementation

        # Apply it to all submodels as well
        for submodule in self.modules():
            # We found a submodel (which is not self) with a different config (otherwise, it may be the same "actual model",
            # e.g. ForCausalLM has a Model inside, but no need to check it again)
            if (
                submodule is not self
                and isinstance(submodule, PreTrainedModel)
                and submodule.config.__class__ != self.config.__class__
                # If it was already changed, no need to do it again
                and not hasattr(submodule.config, "_attn_was_changed")
            ):
                # In this case, warn and skip
                if not submodule._can_set_attn_implementation():
                    logger.warning(
                        f"{submodule.__class__.__name__} does not support setting its attention implementation dynamically, because it "
                        "does not follow the functional approach based on AttentionInterface "
                        "(see https://huggingface.co/docs/transformers/en/attention_interface)"
                    )
                # Set the attn on the submodule
                else:
                    sub_implementation = requested_implementation
                    if isinstance(attn_implementation, dict):
                        for subconfig_key in self.config.sub_configs:
                            # We need to check for exact object match here, with `is`
                            if getattr(self.config, subconfig_key) is submodule.config:
                                sub_implementation = attn_implementation.get(
                                    subconfig_key, submodule.config._attn_implementation
                                )
                                break
                    # Check the module can use correctly, otherwise we raise an error if requested attention can't be set for submodule
                    sub_implementation = submodule.get_correct_attn_implementation(sub_implementation)
                    submodule.config._attn_implementation_internal = sub_implementation

                # Still add it as "changed" even if it was skipped, as we would otherwise try to set it in the dark afterwards
                # We need to set it on the config itself, to differentiate 2 subconfigs of the same __class__ potentially
                submodule.config._attn_was_changed = True

        # We need this as some old and badly designed models use subconfigs without declaring the corresponding modules as PreTrainedModel
        for subconfig_key in self.config.sub_configs:
            subconfig = getattr(self.config, subconfig_key)
            sub_implementation = (
                requested_implementation
                if not isinstance(attn_implementation, dict)
                else attn_implementation.get(subconfig_key, subconfig._attn_implementation)
            )
            # This means we did not perform any check above for this particular subconfig -> set it in the dark if it is registered
            if (
                not hasattr(subconfig, "_attn_was_changed")
                # If it's already the same, then no need to enter here and raise warnings
                and sub_implementation != subconfig._attn_implementation
            ):
                if sub_implementation not in ["eager"] + ALL_ATTENTION_FUNCTIONS.valid_keys():
                    raise ValueError(
                        f'Specified `attn_implementation="{sub_implementation}"` is not supported for {subconfig_key}. '
                        'The only possible arguments are "eager" (manual attention implementation)'
                        f"or one of the following: {list(ALL_ATTENTION_FUNCTIONS.valid_keys())}"
                    )
                subconfig._attn_implementation_internal = sub_implementation
                logger.warning(
                    f"We set the attention implementation for the sub-config `{subconfig_key}` to `{sub_implementation}` "
                    "without finding the associated sub-model. For this reason we could not check if the model supports it. "
                    "You may encounter undefined behavior."
                )
            # Unset the attribute in this case, to avoid issues in the future
            else:
                if hasattr(subconfig, "_attn_was_changed"):
                    del subconfig._attn_was_changed

    def enable_input_require_grads(self):
        """
        Enables the gradients for the input embeddings. This is useful for fine-tuning adapter weights while keeping
        the model weights fixed.
        """

        def make_inputs_require_grads(module, input, output):
            output.requires_grad_(True)

        self._require_grads_hook = self.get_input_embeddings().register_forward_hook(make_inputs_require_grads)

    def disable_input_require_grads(self):
        """
        Removes the `_require_grads_hook`.
        """
        self._require_grads_hook.remove()

    def get_decoder(self):
        """
        Best-effort lookup of the *decoder* module.

        Order of attempts (covers ~85 % of current usages):

        1. `self.decoder`
        2. `self.model`                       (many wrappers store the decoder here)
        3. `self.model.get_decoder()`         (nested wrappers)
        4. fallback: raise for the few exotic models that need a bespoke rule
        """
        if hasattr(self, "decoder"):
            return self.decoder

        if hasattr(self, "model"):
            inner = self.model
            if hasattr(inner, "get_decoder"):
                return inner.get_decoder()
            return inner

        return None  # raise AttributeError(f"{self.__class__.__name__} has no decoder; override `get_decoder()` if needed.")

    def set_decoder(self, decoder):
        """
        Symmetric setter. Mirrors the lookup logic used in `get_decoder`.
        """

        if hasattr(self, "decoder"):
            self.decoder = decoder
            return

        if hasattr(self, "model"):
            inner = self.model
            if hasattr(inner, "set_decoder"):
                inner.set_decoder(decoder)
            else:
                self.model = decoder
            return

        return  # raise AttributeError(f"{self.__class__.__name__} cannot accept a decoder; override `set_decoder()`.")

    def _init_weights(self, module):
        """
        Initialize the weights. This is quite general on purpose, in the spirit of what we usually do. For more complex
        initialization scheme, it should be overridden by the derived `PreTrainedModel` class. In case a model adds an explicit
        `nn.Parameter`, this method should also be overridden in order to initialize it correctly.
        """
        if hasattr(self.config, "initializer_range"):
            std = self.config.initializer_range
        else:
            # 0.02 is the standard default value across the library
            std = getattr(self.config.get_text_config(), "initializer_range", 0.02)

        if isinstance(module, (nn.Linear, nn.Conv1d, nn.Conv2d, nn.Conv3d, nn.ConvTranspose1d, nn.ConvTranspose2d)):
            module.weight.data.normal_(mean=0.0, std=std)
            if module.bias is not None:
                module.bias.data.zero_()
        elif isinstance(module, nn.Embedding):
            module.weight.data.normal_(mean=0.0, std=std)
            if module.padding_idx is not None:
                module.weight.data[module.padding_idx].zero_()
        elif isinstance(module, nn.MultiheadAttention):
            # This uses torch's original init
            module._reset_parameters()
        # We cannot use `isinstance` on the RMSNorms or LayerNorms, as they usually are custom modules which change names
        # between modelings (because they are prefixed with the model name)
        elif (
            isinstance(module, (nn.GroupNorm, nn.BatchNorm1d, nn.BatchNorm2d, nn.BatchNorm3d))
            or "LayerNorm" in module.__class__.__name__
            or "RMSNorm" in module.__class__.__name__
        ):
            # Norms can exist without weights (in which case they are None from torch primitives)
            if hasattr(module, "weight") and module.weight is not None:
                module.weight.data.fill_(1.0)
            if hasattr(module, "bias") and module.bias is not None:
                module.bias.data.zero_()

    def _initialize_weights(self, module):
        """
        Initialize the weights if they are not already initialized.
        """
        if getattr(module, "_is_hf_initialized", False):
            return
        self._init_weights(module)
        module._is_hf_initialized = True

    @torch.no_grad()
    def initialize_weights(self):
        """
        This is equivalent to calling `self.apply(self._initialize_weights)`, but correctly handles composite models.
        This function dynamically dispatches the correct `init_weights` function to the modules as we advance in the
        module graph along the recursion. It can handle an arbitrary number of sub-models. Without it, every composite
        model would have to recurse a second time on all sub-models explicitly in the outer-most `_init_weights`, which
        is extremely error prone and inefficient.

        Note that the `torch.no_grad()` decorator is very important as well, as most of our `_init_weights` do not use
        `torch.nn.init` functions (which are all no_grad by default), but simply do in-place ops such as
        `module.weight.data.zero_()`.
        """
        if not hasattr(torch.nn.Module, "smart_apply"):
            # This function is equivalent to `torch.nn.Module.apply`, except that it dynamically adjust the function
            # to apply as we go down the graph
            def smart_apply(self, fn):
                for module in self.children():
                    # We found a sub-model: recursively dispatch its own init function now!
                    if isinstance(module, PreTrainedModel):
                        module.smart_apply(module._initialize_weights)
                    else:
                        module.smart_apply(fn)
                fn(self)
                return self

            torch.nn.Module.smart_apply = smart_apply

        # Let the magic happen with this simple call
        self.smart_apply(self._initialize_weights)

    def tie_embeddings_and_encoder_decoder(self):
        """
        If set in the config, tie the weights between the input embeddings and the output embeddings,
        and the encoder and decoder.

        If the `torchscript` flag is set in the configuration, can't handle parameter sharing so we are cloning the
        weights instead.
        """
        if getattr(self.config.get_text_config(decoder=True), "tie_word_embeddings", True):
            output_embeddings = self.get_output_embeddings()
            if output_embeddings is not None:
                self._tie_or_clone_weights(output_embeddings, self.get_input_embeddings())

        if getattr(self.config, "is_encoder_decoder", False) and getattr(self.config, "tie_encoder_decoder", False):
            if hasattr(self, self.base_model_prefix):
                self = getattr(self, self.base_model_prefix)
            tied_weights = self._tie_encoder_decoder_weights(
                self.encoder, self.decoder, self.base_model_prefix, "encoder"
            )
            # Setting a dynamic variable instead of `_tied_weights_keys` because it's a class
            # attributed not an instance member, therefore modifying it will modify the entire class
            # Leading to issues on subsequent calls by different tests or subsequent calls.
            self._dynamic_tied_weights_keys = tied_weights

    def tie_weights(self):
        """
        Recursively (for all submodels) tie all the weights of the model.
        """
        # Note that `self` is included in `self.modules` so we also apply to current PreTrainedModel with this call
        for module in self.modules():
            # If it's a PreTrainedModel, may need to tie the embeddings and/or encoder/decoder weights
            if isinstance(module, PreTrainedModel):
                module.tie_embeddings_and_encoder_decoder()
            # Additionally, if it has a custom `_tie_weights`, honor it
            if hasattr(module, "_tie_weights"):
                module._tie_weights()

    @staticmethod
    def _tie_encoder_decoder_weights(
        encoder: nn.Module, decoder: nn.Module, base_model_prefix: str, base_encoder_name: str
    ):
        uninitialized_encoder_weights: list[str] = []
        tied_weights: list[str] = []
        if decoder.__class__ != encoder.__class__:
            logger.info(
                f"{decoder.__class__} and {encoder.__class__} are not equal. In this case make sure that all encoder"
                " weights are correctly initialized."
            )

        def tie_encoder_to_decoder_recursively(
            decoder_pointer: nn.Module,
            encoder_pointer: nn.Module,
            module_name: str,
            base_encoder_name: str,
            uninitialized_encoder_weights: list[str],
            depth=0,
            total_decoder_name="",
            total_encoder_name="",
        ):
            assert isinstance(decoder_pointer, nn.Module) and isinstance(encoder_pointer, nn.Module), (
                f"{decoder_pointer} and {encoder_pointer} have to be of type nn.Module"
            )
            if hasattr(decoder_pointer, "weight"):
                assert hasattr(encoder_pointer, "weight")
                encoder_pointer.weight = decoder_pointer.weight
                tied_weights.append(f"{base_encoder_name}{total_encoder_name}.weight")
                if hasattr(decoder_pointer, "bias"):
                    assert hasattr(encoder_pointer, "bias")
                    tied_weights.append(f"{base_encoder_name}{total_encoder_name}.bias")
                    encoder_pointer.bias = decoder_pointer.bias
                return

            encoder_modules = encoder_pointer._modules
            decoder_modules = decoder_pointer._modules
            if len(decoder_modules) > 0:
                assert len(encoder_modules) > 0, (
                    f"Encoder module {encoder_pointer} does not match decoder module {decoder_pointer}"
                )

                all_encoder_weights = {module_name + "/" + sub_name for sub_name in encoder_modules}
                encoder_layer_pos = 0
                for name in decoder_modules:
                    if name.isdigit():
                        encoder_name = str(int(name) + encoder_layer_pos)
                        decoder_name = name
                        if not isinstance(decoder_modules[decoder_name], type(encoder_modules[encoder_name])) and len(
                            encoder_modules
                        ) != len(decoder_modules):
                            # this can happen if the name corresponds to the position in a list module list of layers
                            # in this case the decoder has added a cross-attention that the encoder does not have
                            # thus skip this step and subtract one layer pos from encoder
                            encoder_layer_pos -= 1
                            continue
                    elif name not in encoder_modules:
                        continue
                    elif depth > 500:
                        raise ValueError(
                            "Max depth of recursive function `tie_encoder_to_decoder` reached. It seems that there is"
                            " a circular dependency between two or more `nn.Modules` of your model."
                        )
                    else:
                        decoder_name = encoder_name = name
                    tie_encoder_to_decoder_recursively(
                        decoder_modules[decoder_name],
                        encoder_modules[encoder_name],
                        module_name + "/" + name,
                        base_encoder_name,
                        uninitialized_encoder_weights,
                        depth=depth + 1,
                        total_encoder_name=f"{total_encoder_name}.{encoder_name}",
                        total_decoder_name=f"{total_decoder_name}.{decoder_name}",
                    )
                    all_encoder_weights.remove(module_name + "/" + encoder_name)

                uninitialized_encoder_weights += list(all_encoder_weights)

        # tie weights recursively
        tie_encoder_to_decoder_recursively(
            decoder, encoder, base_model_prefix, base_encoder_name, uninitialized_encoder_weights
        )

        if len(uninitialized_encoder_weights) > 0:
            logger.warning(
                f"The following encoder weights were not tied to the decoder {uninitialized_encoder_weights}"
            )
        return tied_weights

    def _tie_or_clone_weights(self, output_embeddings, input_embeddings):
        """Tie or clone module weights depending of whether we are using TorchScript or not"""
        if self.config.torchscript:
            output_embeddings.weight = nn.Parameter(input_embeddings.weight.clone())
        else:
            output_embeddings.weight = input_embeddings.weight

        # Passing hooks over to the embeddings if needed
        # (currently limited to tensor parallel hooks and flags only)
        if hasattr(input_embeddings, "_is_hooked") and getattr(input_embeddings, "_hf_tp_plan", None):
            output_embeddings._is_hooked = input_embeddings._is_hooked
            output_embeddings._hf_tp_plan = input_embeddings._hf_tp_plan
            output_embeddings._forward_hooks = input_embeddings._forward_hooks
            output_embeddings._forward_pre_hooks = input_embeddings._forward_pre_hooks
            output_embeddings.__repr__ = (
                lambda: f"{output_embeddings.__repr__()}\nTP Plan: {output_embeddings._hf_tp_plan}"
            )

        if getattr(output_embeddings, "bias", None) is not None:
            output_embeddings.bias.data = nn.functional.pad(
                output_embeddings.bias.data,
                (
                    0,
                    output_embeddings.weight.shape[0] - output_embeddings.bias.shape[0],
                ),
                "constant",
                0,
            )
        if hasattr(output_embeddings, "out_features") and hasattr(input_embeddings, "num_embeddings"):
            output_embeddings.out_features = input_embeddings.num_embeddings

    def _get_no_split_modules(self, device_map: str):
        """
        Get the modules of the model that should not be spit when using device_map. We iterate through the modules to
        get the underlying `_no_split_modules`.

        Args:
            device_map (`str`):
                The device map value. Options are ["auto", "balanced", "balanced_low_0", "sequential"]

        Returns:
            `list[str]`: List of modules that should not be split
        """
        _no_split_modules = set()
        modules_to_check = [self]
        while len(modules_to_check) > 0:
            module = modules_to_check.pop(-1)
            # if the module does not appear in _no_split_modules, we also check the children
            if module.__class__.__name__ not in _no_split_modules:
                if isinstance(module, PreTrainedModel):
                    if module._no_split_modules is None:
                        raise ValueError(
                            f"{module.__class__.__name__} does not support `device_map='{device_map}'`. To implement support, the model "
                            "class needs to implement the `_no_split_modules` attribute."
                        )
                    else:
                        _no_split_modules = _no_split_modules | set(module._no_split_modules)
                modules_to_check += list(module.children())
        return list(_no_split_modules)

    def resize_token_embeddings(
        self,
        new_num_tokens: Optional[int] = None,
        pad_to_multiple_of: Optional[int] = None,
        mean_resizing: bool = True,
    ) -> nn.Embedding:
        """
        Resizes input token embeddings matrix of the model if `new_num_tokens != config.vocab_size`.

        Takes care of tying weights embeddings afterwards if the model class has a `tie_weights()` method.

        Arguments:
            new_num_tokens (`int`, *optional*):
                The new number of tokens in the embedding matrix. Increasing the size will add newly initialized
                vectors at the end. Reducing the size will remove vectors from the end. If not provided or `None`, just
                returns a pointer to the input tokens `torch.nn.Embedding` module of the model without doing anything.
            pad_to_multiple_of (`int`, *optional*):
                If set will pad the embedding matrix to a multiple of the provided value.If `new_num_tokens` is set to
                `None` will just pad the embedding to a multiple of `pad_to_multiple_of`.

                This is especially useful to enable the use of Tensor Cores on NVIDIA hardware with compute capability
                `>= 7.5` (Volta), or on TPUs which benefit from having sequence lengths be a multiple of 128. For more
                details about this, or help on choosing the correct value for resizing, refer to this guide:
                https://docs.nvidia.com/deeplearning/performance/dl-performance-matrix-multiplication/index.html#requirements-tc
            mean_resizing (`bool`):
                Whether to initialize the added embeddings from a multivariate normal distribution that has old embeddings' mean and
                covariance or to initialize them with a normal distribution that has a mean of zero and std equals `config.initializer_range`.

                Setting `mean_resizing` to `True` is useful when increasing the size of the embeddings of causal language models,
                where the generated tokens' probabilities won't be affected by the added embeddings because initializing the new embeddings with the
                old embeddings' mean will reduce the kl-divergence between the next token probability before and after adding the new embeddings.
                Refer to this article for more information: https://nlp.stanford.edu/~johnhew/vocab-expansion.html

        Return:
            `torch.nn.Embedding`: Pointer to the input tokens Embeddings Module of the model.
        """
        model_embeds = self._resize_token_embeddings(new_num_tokens, pad_to_multiple_of, mean_resizing)
        if new_num_tokens is None and pad_to_multiple_of is None:
            return model_embeds

        # Since we are basically reusing the same old embeddings with new weight values, gathering is required
        is_quantized = hasattr(self, "hf_quantizer") and self.hf_quantizer is not None
        if is_deepspeed_zero3_enabled() and not is_quantized:
            import deepspeed

            with deepspeed.zero.GatheredParameters(model_embeds.weight, modifier_rank=None):
                vocab_size = model_embeds.weight.shape[0]
        else:
            vocab_size = model_embeds.weight.shape[0]

        # Update base model and current model config.
        self.config.get_text_config().vocab_size = vocab_size
        self.vocab_size = vocab_size

        # Tie weights again if needed
        self.tie_weights()

        return model_embeds

    def _resize_token_embeddings(self, new_num_tokens, pad_to_multiple_of=None, mean_resizing=True):
        old_embeddings = self.get_input_embeddings()
        new_embeddings = self._get_resized_embeddings(
            old_embeddings, new_num_tokens, pad_to_multiple_of, mean_resizing
        )
        if hasattr(old_embeddings, "_hf_hook"):
            hook = old_embeddings._hf_hook
            add_hook_to_module(new_embeddings, hook)
        old_embeddings_requires_grad = old_embeddings.weight.requires_grad
        new_embeddings.requires_grad_(old_embeddings_requires_grad)
        self.set_input_embeddings(new_embeddings)
        is_quantized = hasattr(self, "hf_quantizer") and self.hf_quantizer is not None

        # Update new_num_tokens with the actual size of new_embeddings
        if pad_to_multiple_of is not None:
            if is_deepspeed_zero3_enabled() and not is_quantized:
                import deepspeed

                with deepspeed.zero.GatheredParameters(new_embeddings.weight, modifier_rank=None):
                    new_num_tokens = new_embeddings.weight.shape[0]
            else:
                new_num_tokens = new_embeddings.weight.shape[0]

        # if word embeddings are not tied, make sure that lm head is resized as well
        if (
            self.get_output_embeddings() is not None
            and not self.config.get_text_config(decoder=True).tie_word_embeddings
        ):
            old_lm_head = self.get_output_embeddings()
            if isinstance(old_lm_head, torch.nn.Embedding):
                new_lm_head = self._get_resized_embeddings(old_lm_head, new_num_tokens, mean_resizing=mean_resizing)
            else:
                new_lm_head = self._get_resized_lm_head(old_lm_head, new_num_tokens, mean_resizing=mean_resizing)
            if hasattr(old_lm_head, "_hf_hook"):
                hook = old_lm_head._hf_hook
                add_hook_to_module(new_lm_head, hook)
            old_lm_head_requires_grad = old_lm_head.weight.requires_grad
            new_lm_head.requires_grad_(old_lm_head_requires_grad)
            self.set_output_embeddings(new_lm_head)

        return self.get_input_embeddings()

    def _get_resized_embeddings(
        self,
        old_embeddings: nn.Embedding,
        new_num_tokens: Optional[int] = None,
        pad_to_multiple_of: Optional[int] = None,
        mean_resizing: bool = True,
    ) -> nn.Embedding:
        """
        Build a resized Embedding Module from a provided token Embedding Module. Increasing the size will add newly
        initialized vectors at the end. Reducing the size will remove vectors from the end

        Args:
            old_embeddings (`torch.nn.Embedding`):
                Old embeddings to be resized.
            new_num_tokens (`int`, *optional*):
                New number of tokens in the embedding matrix.

                Increasing the size will add newly initialized vectors at the end. Reducing the size will remove
                vectors from the end. If not provided or `None`, just returns a pointer to the input tokens
                `torch.nn.Embedding` module of the model without doing anything.
            pad_to_multiple_of (`int`, *optional*):
                If set will pad the embedding matrix to a multiple of the provided value. If `new_num_tokens` is set to
                `None` will just pad the embedding to a multiple of `pad_to_multiple_of`.

                This is especially useful to enable the use of Tensor Cores on NVIDIA hardware with compute capability
                `>= 7.5` (Volta), or on TPUs which benefit from having sequence lengths be a multiple of 128. For more
                details about this, or help on choosing the correct value for resizing, refer to this guide:
                https://docs.nvidia.com/deeplearning/performance/dl-performance-matrix-multiplication/index.html#requirements-tc
            mean_resizing (`bool`):
                Whether to initialize the added embeddings from a multivariate normal distribution that has old embeddings' mean and
                covariance or to initialize them with a normal distribution that has a mean of zero and std equals `config.initializer_range`.

                Setting `mean_resizing` to `True` is useful when increasing the size of the embeddings of causal language models,
                where the generated tokens' probabilities will not be affected by the added embeddings because initializing the new embeddings with the
                old embeddings' mean will reduce the kl-divergence between the next token probability before and after adding the new embeddings.
                Refer to this article for more information: https://nlp.stanford.edu/~johnhew/vocab-expansion.html


        Return:
            `torch.nn.Embedding`: Pointer to the resized Embedding Module or the old Embedding Module if
            `new_num_tokens` is `None`
        """

        if pad_to_multiple_of is not None:
            if not isinstance(pad_to_multiple_of, int):
                raise ValueError(
                    f"Asking to pad the embedding matrix to a multiple of `{pad_to_multiple_of}`, which is not and integer. Please make sure to pass an integer"
                )
            if new_num_tokens is None:
                new_num_tokens = old_embeddings.weight.shape[0]
            new_num_tokens = ((new_num_tokens + pad_to_multiple_of - 1) // pad_to_multiple_of) * pad_to_multiple_of
        else:
            logger.info(
                "You are resizing the embedding layer without providing a `pad_to_multiple_of` parameter. This means that the new embedding"
                f" dimension will be {new_num_tokens}. This might induce some performance reduction as *Tensor Cores* will not be available."
                " For more details about this, or help on choosing the correct value for resizing, refer to this guide:"
                " https://docs.nvidia.com/deeplearning/performance/dl-performance-matrix-multiplication/index.html#requirements-tc"
            )

        if new_num_tokens is None:
            return old_embeddings

        is_quantized = hasattr(self, "hf_quantizer") and self.hf_quantizer is not None
        if is_deepspeed_zero3_enabled() and not is_quantized:
            import deepspeed

            with deepspeed.zero.GatheredParameters(old_embeddings.weight, modifier_rank=None):
                old_num_tokens, old_embedding_dim = old_embeddings.weight.size()
        else:
            old_num_tokens, old_embedding_dim = old_embeddings.weight.size()

        if old_num_tokens == new_num_tokens and not is_deepspeed_zero3_enabled():
            return old_embeddings

        if not isinstance(old_embeddings, nn.Embedding):
            raise TypeError(
                f"Old embeddings are of type {type(old_embeddings)}, which is not an instance of {nn.Embedding}. You"
                " should either use a different resize function or make sure that `old_embeddings` are an instance of"
                f" {nn.Embedding}."
            )

        # Build new embeddings

        # When using DeepSpeed ZeRO-3, we shouldn't create new embeddings with DeepSpeed init
        # because the shape of the new embedding layer is used across various modeling files
        # as well as to update config vocab size. Shape will be 0 when using DeepSpeed init leading
        # to errors when training.
        new_embeddings = nn.Embedding(
            new_num_tokens,
            old_embedding_dim,
            device=old_embeddings.weight.device,
            dtype=old_embeddings.weight.dtype,
        )

        if new_num_tokens > old_num_tokens and not mean_resizing:
            # initialize new embeddings (in particular added tokens) with a mean of 0 and std equals `config.initializer_range`.
            self._init_weights(new_embeddings)

        elif new_num_tokens > old_num_tokens and mean_resizing:
            # initialize new embeddings  (in particular added tokens). The new embeddings will be initialized
            # from a multivariate normal distribution that has old embeddings' mean and covariance.
            # as described in this article: https://nlp.stanford.edu/~johnhew/vocab-expansion.html
            logger.warning_once(
                "The new embeddings will be initialized from a multivariate normal distribution that has old embeddings' mean and covariance. "
                "As described in this article: https://nlp.stanford.edu/~johnhew/vocab-expansion.html. "
                "To disable this, use `mean_resizing=False`"
            )

            added_num_tokens = new_num_tokens - old_num_tokens
            if is_deepspeed_zero3_enabled() and not is_quantized:
                import deepspeed

                with deepspeed.zero.GatheredParameters([old_embeddings.weight], modifier_rank=None):
                    self._init_added_embeddings_weights_with_mean(
                        old_embeddings, new_embeddings, old_embedding_dim, old_num_tokens, added_num_tokens
                    )
            else:
                self._init_added_embeddings_weights_with_mean(
                    old_embeddings, new_embeddings, old_embedding_dim, old_num_tokens, added_num_tokens
                )

        # Copy token embeddings from the previous weights

        # numbers of tokens to copy
        n = min(old_num_tokens, new_num_tokens)

        if is_deepspeed_zero3_enabled() and not is_quantized:
            import deepspeed

            params = [old_embeddings.weight, new_embeddings.weight]
            with deepspeed.zero.GatheredParameters(params, modifier_rank=0):
                new_embeddings.weight.data[:n, :] = old_embeddings.weight.data[:n, :]
        else:
            new_embeddings.weight.data[:n, :] = old_embeddings.weight.data[:n, :]

        # Replace weights in old_embeddings and return to maintain the same embedding type.
        # This ensures correct functionality when a Custom Embedding class is passed as input.
        # The input and output embedding types remain consistent. (c.f. https://github.com/huggingface/transformers/pull/31979)
        if is_deepspeed_zero3_enabled() and not is_quantized:
            import deepspeed

            params = [old_embeddings.weight, new_embeddings.weight]
            with deepspeed.zero.GatheredParameters(params, modifier_rank=0):
                old_embeddings.weight = new_embeddings.weight
                old_embeddings.num_embeddings = new_embeddings.weight.data.shape[0]

                # If the new number of tokens is smaller than the original `padding_idx`, the `padding_idx`
                # will be set to `None` in the resized embeddings.
                if old_embeddings.padding_idx is not None and (new_num_tokens - 1) < old_embeddings.padding_idx:
                    old_embeddings.padding_idx = None
        else:
            old_embeddings.weight.data = new_embeddings.weight.data
            old_embeddings.num_embeddings = new_embeddings.weight.data.shape[0]
            if old_embeddings.padding_idx is not None and (new_num_tokens - 1) < old_embeddings.padding_idx:
                old_embeddings.padding_idx = None

        return old_embeddings

    def _get_resized_lm_head(
        self,
        old_lm_head: nn.Linear,
        new_num_tokens: Optional[int] = None,
        transposed: Optional[bool] = False,
        mean_resizing: bool = True,
    ) -> nn.Linear:
        """
        Build a resized Linear Module from a provided old Linear Module. Increasing the size will add newly initialized
        vectors at the end. Reducing the size will remove vectors from the end

        Args:
            old_lm_head (`torch.nn.Linear`):
                Old lm head liner layer to be resized.
            new_num_tokens (`int`, *optional*):
                New number of tokens in the linear matrix.

                Increasing the size will add newly initialized vectors at the end. Reducing the size will remove
                vectors from the end. If not provided or `None`, just returns a pointer to the input tokens
                `torch.nn.Linear` module of the model without doing anything. transposed (`bool`, *optional*, defaults
                to `False`): Whether `old_lm_head` is transposed or not. If True `old_lm_head.size()` is `lm_head_dim,
                vocab_size` else `vocab_size, lm_head_dim`.
            mean_resizing (`bool`):
                Whether to initialize the added embeddings from a multivariate normal distribution that has old embeddings' mean and
                covariance or to initialize them with a normal distribution that has a mean of zero and std equals `config.initializer_range`.

                Setting `mean_resizing` to `True` is useful when increasing the size of the embeddings of causal language models,
                where the generated tokens' probabilities will not be affected by the added embeddings because initializing the new embeddings with the
                old embeddings' mean will reduce the kl-divergence between the next token probability before and after adding the new embeddings.
                Refer to this article for more information: https://nlp.stanford.edu/~johnhew/vocab-expansion.html

        Return:
            `torch.nn.Linear`: Pointer to the resized Linear Module or the old Linear Module if `new_num_tokens` is
            `None`
        """

        if new_num_tokens is None:
            return old_lm_head

        is_quantized = hasattr(self, "hf_quantizer") and self.hf_quantizer is not None
        if is_deepspeed_zero3_enabled() and not is_quantized:
            import deepspeed

            with deepspeed.zero.GatheredParameters(old_lm_head.weight, modifier_rank=None):
                old_num_tokens, old_lm_head_dim = (
                    old_lm_head.weight.size() if not transposed else old_lm_head.weight.t().size()
                )
        else:
            old_num_tokens, old_lm_head_dim = (
                old_lm_head.weight.size() if not transposed else old_lm_head.weight.t().size()
            )

        if old_num_tokens == new_num_tokens and not is_deepspeed_zero3_enabled():
            return old_lm_head

        if not isinstance(old_lm_head, nn.Linear):
            raise TypeError(
                f"Old language model head is of type {type(old_lm_head)}, which is not an instance of {nn.Linear}. You"
                " should either use a different resize function or make sure that `old_lm_head` are an instance of"
                f" {nn.Linear}."
            )

        # Build new lm head
        new_lm_head_shape = (old_lm_head_dim, new_num_tokens) if not transposed else (new_num_tokens, old_lm_head_dim)
        has_new_lm_head_bias = old_lm_head.bias is not None

        # When using DeepSpeed ZeRO-3, we shouldn't create new embeddings with DeepSpeed init
        # because the shape of the new embedding layer is used across various modeling files
        # as well as to update config vocab size. Shape will be 0 when using DeepSpeed init leading
        # to errors when training.
        new_lm_head = nn.Linear(
            *new_lm_head_shape,
            bias=has_new_lm_head_bias,
            device=old_lm_head.weight.device,
            dtype=old_lm_head.weight.dtype,
        )

        if new_num_tokens > old_num_tokens and not mean_resizing:
            # initialize new embeddings (in particular added tokens) with a mean of 0 and std equals `config.initializer_range`.
            self._init_weights(new_lm_head)

        elif new_num_tokens > old_num_tokens and mean_resizing:
            # initialize new lm_head weights (in particular added tokens). The new lm_head weights
            # will be initialized from a multivariate normal distribution that has old embeddings' mean and covariance.
            # as described in this article: https://nlp.stanford.edu/~johnhew/vocab-expansion.html
            logger.warning_once(
                "The new lm_head weights will be initialized from a multivariate normal distribution that has old embeddings' mean and covariance. "
                "As described in this article: https://nlp.stanford.edu/~johnhew/vocab-expansion.html. "
                "To disable this, use `mean_resizing=False`"
            )

            added_num_tokens = new_num_tokens - old_num_tokens
            if is_deepspeed_zero3_enabled() and not is_quantized:
                import deepspeed

                params = [old_lm_head.weight]
                if has_new_lm_head_bias:
                    params += [old_lm_head.bias]
                with deepspeed.zero.GatheredParameters(params, modifier_rank=None):
                    self._init_added_lm_head_weights_with_mean(
                        old_lm_head, new_lm_head, old_lm_head_dim, old_num_tokens, added_num_tokens, transposed
                    )
                    if has_new_lm_head_bias:
                        self._init_added_lm_head_bias_with_mean(old_lm_head, new_lm_head, added_num_tokens)

            else:
                self._init_added_lm_head_weights_with_mean(
                    old_lm_head, new_lm_head, old_lm_head_dim, old_num_tokens, added_num_tokens, transposed
                )
                if has_new_lm_head_bias:
                    self._init_added_lm_head_bias_with_mean(old_lm_head, new_lm_head, added_num_tokens)

        num_tokens_to_copy = min(old_num_tokens, new_num_tokens)

        if is_deepspeed_zero3_enabled() and not is_quantized:
            import deepspeed

            params = [old_lm_head.weight, old_lm_head.bias, new_lm_head.weight, new_lm_head.bias]
            with deepspeed.zero.GatheredParameters(params, modifier_rank=0):
                self._copy_lm_head_original_to_resized(
                    new_lm_head, old_lm_head, num_tokens_to_copy, transposed, has_new_lm_head_bias
                )
        else:
            self._copy_lm_head_original_to_resized(
                new_lm_head, old_lm_head, num_tokens_to_copy, transposed, has_new_lm_head_bias
            )

        return new_lm_head

    def _init_added_embeddings_weights_with_mean(
        self, old_embeddings, new_embeddings, old_embedding_dim, old_num_tokens, added_num_tokens
    ):
        old_embeddings_weight = old_embeddings.weight.data.to(torch.float32)
        mean_embeddings = torch.mean(old_embeddings_weight, axis=0)
        old_centered_embeddings = old_embeddings_weight - mean_embeddings
        covariance = old_centered_embeddings.T @ old_centered_embeddings / old_num_tokens

        # Check if the covariance is positive definite.
        epsilon = 1e-9
        is_covariance_psd = constraints.positive_definite.check(epsilon * covariance).all()
        if is_covariance_psd:
            # If covariances is positive definite, a distribution can be created. and we can sample new weights from it.
            distribution = torch.distributions.multivariate_normal.MultivariateNormal(
                mean_embeddings, covariance_matrix=epsilon * covariance
            )
            new_embeddings.weight.data[-1 * added_num_tokens :, :] = distribution.sample(
                sample_shape=(added_num_tokens,)
            ).to(old_embeddings.weight.dtype)
        else:
            # Otherwise, just initialize with the mean. because distribution will not be created.
            new_embeddings.weight.data[-1 * added_num_tokens :, :] = (
                mean_embeddings[None, :].repeat(added_num_tokens, 1).to(old_embeddings.weight.dtype)
            )

    def _init_added_lm_head_weights_with_mean(
        self,
        old_lm_head,
        new_lm_head,
        old_lm_head_dim,
        old_num_tokens,
        added_num_tokens,
        transposed=False,
    ):
        if transposed:
            # Transpose to the desired shape for the function.
            new_lm_head.weight.data = new_lm_head.weight.data.T
            old_lm_head.weight.data = old_lm_head.weight.data.T

        # The same initialization logic as Embeddings.
        self._init_added_embeddings_weights_with_mean(
            old_lm_head, new_lm_head, old_lm_head_dim, old_num_tokens, added_num_tokens
        )

        if transposed:
            # Transpose again to the correct shape.
            new_lm_head.weight.data = new_lm_head.weight.data.T
            old_lm_head.weight.data = old_lm_head.weight.data.T

    def _init_added_lm_head_bias_with_mean(self, old_lm_head, new_lm_head, added_num_tokens):
        bias_mean = torch.mean(old_lm_head.bias.data, axis=0, dtype=torch.float32)
        bias_std = torch.std(old_lm_head.bias.data, axis=0).to(torch.float32)
        new_lm_head.bias.data[-1 * added_num_tokens :].normal_(mean=bias_mean, std=1e-9 * bias_std)

    def _copy_lm_head_original_to_resized(
        self, new_lm_head, old_lm_head, num_tokens_to_copy, transposed, has_new_lm_head_bias
    ):
        # Copy old lm head weights to new lm head
        if not transposed:
            new_lm_head.weight.data[:num_tokens_to_copy, :] = old_lm_head.weight.data[:num_tokens_to_copy, :]
        else:
            new_lm_head.weight.data[:, :num_tokens_to_copy] = old_lm_head.weight.data[:, :num_tokens_to_copy]

        # Copy bias weights to new lm head
        if has_new_lm_head_bias:
            new_lm_head.bias.data[:num_tokens_to_copy] = old_lm_head.bias.data[:num_tokens_to_copy]

    def resize_position_embeddings(self, new_num_position_embeddings: int):
        raise NotImplementedError(
            f"`resize_position_embeddings` is not implemented for {self.__class__}`. To implement it, you should "
            f"overwrite this method in the class {self.__class__} in `modeling_{self.__class__.__module__}.py`"
        )

    def get_position_embeddings(self) -> Union[nn.Embedding, tuple[nn.Embedding]]:
        raise NotImplementedError(
            f"`get_position_embeddings` is not implemented for {self.__class__}`. To implement it, you should "
            f"overwrite this method in the class {self.__class__} in `modeling_{self.__class__.__module__}.py`"
        )

    def init_weights(self):
        """
        If needed prunes and maybe initializes weights. If using a custom `PreTrainedModel`, you need to implement any
        initialization logic in `_init_weights`.
        """
        # Prune heads if needed
        if self.config.pruned_heads:
            self.prune_heads(self.config.pruned_heads)

        if _init_weights:
            # Initialize weights
            self.initialize_weights()

            # Tie weights should be skipped when not initializing all weights
            # since from_pretrained(...) calls tie weights anyways
            self.tie_weights()

    def prune_heads(self, heads_to_prune: dict[int, list[int]]):
        """
        Prunes heads of the base model.

        Arguments:
            heads_to_prune (`dict[int, list[int]]`):
                Dictionary with keys being selected layer indices (`int`) and associated values being the list of heads
                to prune in said layer (list of `int`). For instance {1: [0, 2], 2: [2, 3]} will prune heads 0 and 2 on
                layer 1 and heads 2 and 3 on layer 2.
        """
        # save new sets of pruned heads as union of previously stored pruned heads and newly pruned heads
        for layer, heads in heads_to_prune.items():
            union_heads = set(self.config.pruned_heads.get(layer, [])) | set(heads)
            self.config.pruned_heads[layer] = list(union_heads)  # Unfortunately we have to store it as list for JSON

        self.base_model._prune_heads(heads_to_prune)

    def gradient_checkpointing_enable(self, gradient_checkpointing_kwargs=None):
        """
        Activates gradient checkpointing for the current model.

        Note that in other frameworks this feature can be referred to as "activation checkpointing" or "checkpoint
        activations".

        We pass the `__call__` method of the modules instead of `forward` because `__call__` attaches all the hooks of
        the module. https://discuss.pytorch.org/t/any-different-between-model-input-and-model-forward-input/3690/2

        Args:
            gradient_checkpointing_kwargs (dict, *optional*):
                Additional keyword arguments passed along to the `torch.utils.checkpoint.checkpoint` function.
        """
        if not self.supports_gradient_checkpointing:
            raise ValueError(f"{self.__class__.__name__} does not support gradient checkpointing.")

        if gradient_checkpointing_kwargs is None:
            gradient_checkpointing_kwargs = {"use_reentrant": True}

        gradient_checkpointing_func = functools.partial(checkpoint, **gradient_checkpointing_kwargs)

        # For old GC format (transformers < 4.35.0) for models that live on the Hub
        # we will fall back to the overwritten `_set_gradient_checkpointing` method
        _is_using_old_format = "value" in inspect.signature(self._set_gradient_checkpointing).parameters

        if not _is_using_old_format:
            self._set_gradient_checkpointing(enable=True, gradient_checkpointing_func=gradient_checkpointing_func)
        else:
            self.apply(partial(self._set_gradient_checkpointing, value=True))
            logger.warning(
                "You are using an old version of the checkpointing format that is deprecated (We will also silently ignore `gradient_checkpointing_kwargs` in case you passed it)."
                "Please update to the new format on your modeling file. To use the new format, you need to completely remove the definition of the method `_set_gradient_checkpointing` in your model."
            )

        if getattr(self, "_hf_peft_config_loaded", False):
            # When using PEFT + gradient checkpointing + Trainer we need to make sure the input has requires_grad=True
            # we do it also on PEFT: https://github.com/huggingface/peft/blob/85013987aa82aa1af3da1236b6902556ce3e483e/src/peft/peft_model.py#L334
            # When training with PEFT, only LoRA layers will have requires grad set to True, but the output of frozen layers need to propagate
            # the gradients to make sure the gradient flows.
            self.enable_input_require_grads()

    def _set_gradient_checkpointing(self, enable: bool = True, gradient_checkpointing_func: Callable = checkpoint):
        is_gradient_checkpointing_set = False

        # Apply it on the top-level module in case the top-level modules supports it
        # for example, LongT5Stack inherits from `PreTrainedModel`.
        if hasattr(self, "gradient_checkpointing"):
            self._gradient_checkpointing_func = gradient_checkpointing_func
            self.gradient_checkpointing = enable
            is_gradient_checkpointing_set = True

        for module in self.modules():
            if hasattr(module, "gradient_checkpointing"):
                module._gradient_checkpointing_func = gradient_checkpointing_func
                module.gradient_checkpointing = enable
                is_gradient_checkpointing_set = True

        if not is_gradient_checkpointing_set:
            raise ValueError(
                f"{self.__class__.__name__} is not compatible with gradient checkpointing. Make sure all the architecture support it by setting a boolean attribute"
                " `gradient_checkpointing` to modules of the model that uses checkpointing."
            )

    def gradient_checkpointing_disable(self):
        """
        Deactivates gradient checkpointing for the current model.

        Note that in other frameworks this feature can be referred to as "activation checkpointing" or "checkpoint
        activations".
        """
        if self.supports_gradient_checkpointing:
            # For old GC format (transformers < 4.35.0) for models that live on the Hub
            # we will fall back to the overwritten `_set_gradient_checkpointing` method
            _is_using_old_format = "value" in inspect.signature(self._set_gradient_checkpointing).parameters
            if not _is_using_old_format:
                self._set_gradient_checkpointing(enable=False)
            else:
                logger.warning(
                    "You are using an old version of the checkpointing format that is deprecated (We will also silently ignore `gradient_checkpointing_kwargs` in case you passed it)."
                    "Please update to the new format on your modeling file. To use the new format, you need to completely remove the definition of the method `_set_gradient_checkpointing` in your model."
                )
                self.apply(partial(self._set_gradient_checkpointing, value=False))

        if getattr(self, "_hf_peft_config_loaded", False):
            self.disable_input_require_grads()

    @property
    def is_gradient_checkpointing(self) -> bool:
        """
        Whether gradient checkpointing is activated for this model or not.

        Note that in other frameworks this feature can be referred to as "activation checkpointing" or "checkpoint
        activations".
        """
        return any(hasattr(m, "gradient_checkpointing") and m.gradient_checkpointing for m in self.modules())

    def save_pretrained(
        self,
        save_directory: Union[str, os.PathLike],
        is_main_process: bool = True,
        state_dict: Optional[dict] = None,
        save_function: Callable = torch.save,
        push_to_hub: bool = False,
        max_shard_size: Union[int, str] = "5GB",
        safe_serialization: bool = True,
        variant: Optional[str] = None,
        token: Optional[Union[str, bool]] = None,
        save_peft_format: bool = True,
        **kwargs,
    ):
        """
        Save a model and its configuration file to a directory, so that it can be re-loaded using the
        [`~PreTrainedModel.from_pretrained`] class method.

        Arguments:
            save_directory (`str` or `os.PathLike`):
                Directory to which to save. Will be created if it doesn't exist.
            is_main_process (`bool`, *optional*, defaults to `True`):
                Whether the process calling this is the main process or not. Useful when in distributed training like
                TPUs and need to call this function on all processes. In this case, set `is_main_process=True` only on
                the main process to avoid race conditions.
            state_dict (nested dictionary of `torch.Tensor`):
                The state dictionary of the model to save. Will default to `self.state_dict()`, but can be used to only
                save parts of the model or if special precautions need to be taken when recovering the state dictionary
                of a model (like when using model parallelism).
            save_function (`Callable`):
                The function to use to save the state dictionary. Useful on distributed training like TPUs when one
                need to replace `torch.save` by another method.
            push_to_hub (`bool`, *optional*, defaults to `False`):
                Whether or not to push your model to the Hugging Face model hub after saving it. You can specify the
                repository you want to push to with `repo_id` (will default to the name of `save_directory` in your
                namespace).
            max_shard_size (`int` or `str`, *optional*, defaults to `"5GB"`):
                The maximum size for a checkpoint before being sharded. Checkpoints shard will then be each of size
                lower than this size. If expressed as a string, needs to be digits followed by a unit (like `"5MB"`).
                We default it to 5GB in order for models to be able to run easily on free-tier google colab instances
                without CPU OOM issues.

                <Tip warning={true}>

                If a single weight of the model is bigger than `max_shard_size`, it will be in its own checkpoint shard
                which will be bigger than `max_shard_size`.

                </Tip>

            safe_serialization (`bool`, *optional*, defaults to `True`):
                Whether to save the model using `safetensors` or the traditional PyTorch way (that uses `pickle`).
            variant (`str`, *optional*):
                If specified, weights are saved in the format pytorch_model.<variant>.bin.
            token (`str` or `bool`, *optional*):
                The token to use as HTTP bearer authorization for remote files. If `True`, or not specified, will use
                the token generated when running `hf auth login` (stored in `~/.huggingface`).
            save_peft_format (`bool`, *optional*, defaults to `True`):
                For backward compatibility with PEFT library, in case adapter weights are attached to the model, all
                keys of the state dict of adapters needs to be prepended with `base_model.model`. Advanced users can
                disable this behaviours by setting `save_peft_format` to `False`.
            kwargs (`dict[str, Any]`, *optional*):
                Additional key word arguments passed along to the [`~utils.PushToHubMixin.push_to_hub`] method.
        """
        use_auth_token = kwargs.pop("use_auth_token", None)
        ignore_metadata_errors = kwargs.pop("ignore_metadata_errors", False)

        if use_auth_token is not None:
            warnings.warn(
                "The `use_auth_token` argument is deprecated and will be removed in v5 of Transformers. Please use `token` instead.",
                FutureWarning,
            )
            if token is not None:
                raise ValueError(
                    "`token` and `use_auth_token` are both specified. Please set only the argument `token`."
                )
            token = use_auth_token

        if token is not None:
            kwargs["token"] = token

        _hf_peft_config_loaded = getattr(self, "_hf_peft_config_loaded", False)

        hf_quantizer = getattr(self, "hf_quantizer", None)
        quantization_serializable = (
            hf_quantizer is not None
            and isinstance(hf_quantizer, HfQuantizer)
            and hf_quantizer.is_serializable(safe_serialization=safe_serialization)
        )

        if hf_quantizer is not None and not _hf_peft_config_loaded and not quantization_serializable:
            raise ValueError(
                f"The model is quantized with {hf_quantizer.quantization_config.quant_method} and is not serializable - check out the warnings from"
                " the logger on the traceback to understand the reason why the quantized model is not serializable."
            )

        if "save_config" in kwargs:
            warnings.warn(
                "`save_config` is deprecated and will be removed in v5 of Transformers. Use `is_main_process` instead."
            )
            is_main_process = kwargs.pop("save_config")
        if safe_serialization and not is_safetensors_available():
            raise ImportError("`safe_serialization` requires the `safetensors library: `pip install safetensors`.")

        # we need to check against tp_size, not tp_plan, as tp_plan is substituted to the class one
        if self._tp_size is not None and not is_huggingface_hub_greater_or_equal("0.31.4"):
            raise ImportError(
                "Saving a model with tensor parallelism requires `huggingface_hub` version 0.31.4 or higher."
            )

        if os.path.isfile(save_directory):
            logger.error(f"Provided path ({save_directory}) should be a directory, not a file")
            return

        os.makedirs(save_directory, exist_ok=True)

        if push_to_hub:
            commit_message = kwargs.pop("commit_message", None)
            repo_id = kwargs.pop("repo_id", save_directory.split(os.path.sep)[-1])
            repo_id = self._create_repo(repo_id, **kwargs)
            files_timestamps = self._get_files_timestamps(save_directory)

        # Only save the model itself if we are using distributed training
        model_to_save = unwrap_model(self)

        # save the string version of dtype to the config, e.g. convert torch.float32 => "float32"
        # we currently don't use this setting automatically, but may start to use with v5
        dtype = get_parameter_dtype(model_to_save)
        model_to_save.config.dtype = str(dtype).split(".")[1]

        # Attach architecture to the config
        model_to_save.config.architectures = [model_to_save.__class__.__name__]

        # If we have a custom model, we copy the file defining it in the folder and set the attributes so it can be
        # loaded from the Hub.
        if self._auto_class is not None:
            custom_object_save(self, save_directory, config=self.config)

        # Save the config
        if is_main_process:
            if not _hf_peft_config_loaded:
                # If the model config has set attributes that should be in the generation config, move them there.
                misplaced_generation_parameters = model_to_save.config._get_non_default_generation_parameters()
                if self.can_generate() and len(misplaced_generation_parameters) > 0:
                    warnings.warn(
                        "Moving the following attributes in the config to the generation config: "
                        f"{misplaced_generation_parameters}. You are seeing this warning because you've set "
                        "generation parameters in the model config, as opposed to in the generation config.",
                        UserWarning,
                    )
                    for param_name, param_value in misplaced_generation_parameters.items():
                        setattr(model_to_save.generation_config, param_name, param_value)
                        setattr(model_to_save.config, param_name, None)

                model_to_save.config.save_pretrained(save_directory)
            if self.can_generate():
                model_to_save.generation_config.save_pretrained(save_directory)

            if _hf_peft_config_loaded:
                logger.info(
                    "Detected adapters on the model, saving the model in the PEFT format, only adapter weights will be saved."
                )
                state_dict = model_to_save.get_adapter_state_dict(state_dict=state_dict)

                if save_peft_format:
                    logger.info(
                        "To match the expected format of the PEFT library, all keys of the state dict of adapters will be prepended with `base_model.model`."
                    )
                    peft_state_dict = {}
                    for key, value in state_dict.items():
                        peft_state_dict[f"base_model.model.{key}"] = value
                    state_dict = peft_state_dict

                active_adapter = self.active_adapters()

                if len(active_adapter) > 1:
                    raise ValueError(
                        "Multiple active adapters detected, saving multiple active adapters is not supported yet. You can save adapters separately one by one "
                        "by iteratively calling `model.set_adapter(adapter_name)` then `model.save_pretrained(...)`"
                    )
                active_adapter = active_adapter[0]

                current_peft_config = self.peft_config[active_adapter]
                current_peft_config.save_pretrained(save_directory)

        # for offloaded modules
        module_map = {}

        # Save the model
        if state_dict is None:
            # if any model parameters are offloaded, make module map
            if (
                hasattr(self, "hf_device_map")
                and len(set(self.hf_device_map.values())) > 1
                and ("cpu" in self.hf_device_map.values() or "disk" in self.hf_device_map.values())
            ):
                warnings.warn(
                    "Attempting to save a model with offloaded modules. Ensure that unallocated cpu memory exceeds the `shard_size` (5GB default)"
                )
                for name, module in model_to_save.named_modules():
                    if name == "":
                        continue
                    module_state_dict = module.state_dict()

                    for key in module_state_dict:
                        module_map[name + f".{key}"] = module
            state_dict = model_to_save.state_dict()

        if any(
            allowed_name in class_name.__name__.lower()
            for class_name in self.__class__.__mro__[:-1]
            for allowed_name in VLMS
        ):
            reverse_key_mapping = {v: k for k, v in self._checkpoint_conversion_mapping.items()}

            original_state_dict = {}
            for key, value in state_dict.items():
                for pattern, replacement in reverse_key_mapping.items():
                    replacement = replacement.lstrip("^")  # strip off un-needed chars and patterns
                    replacement = re.sub(r"\(.*\)", "", replacement)
                    key, n_replace = re.subn(pattern, replacement, key)
                    # Early exit of the loop
                    if n_replace > 0:
                        break
                original_state_dict[key] = value
            state_dict = original_state_dict

        # Translate state_dict from smp to hf if saving with smp >= 1.10
        if IS_SAGEMAKER_MP_POST_1_10:
            for smp_to_hf, _ in smp.state.module_manager.translate_functions:
                state_dict = smp_to_hf(state_dict)

        # Handle the case where some state_dict keys shouldn't be saved
        if self._keys_to_ignore_on_save is not None:
            for ignore_key in self._keys_to_ignore_on_save:
                if ignore_key in state_dict:
                    del state_dict[ignore_key]

        # Rename state_dict keys before saving to file. Do nothing unless overridden in a particular model.
        # (initially introduced with TimmWrapperModel to remove prefix and make checkpoints compatible with timm)
        state_dict = self._fix_state_dict_keys_on_save(state_dict)
        # If model was sharded, we cannot properly determine sizes of tensors that `local_*` strategy was used,
        # therefore we replace them with DTensors that are equivalently sharded
        if self._tp_size is not None:
            state_dict = replace_state_dict_local_with_dtensor(state_dict, self._tp_plan, self._device_mesh)

        if safe_serialization:
            # TODO: fix safe_serialization for tied weights
            # Safetensors does not allow tensor aliasing.
            # We're going to remove aliases before saving
            ptrs = collections.defaultdict(list)
            for name, tensor in state_dict.items():
                if not isinstance(tensor, torch.Tensor):
                    # Sometimes in the state_dict we have non-tensor objects.
                    # e.g. in bitsandbytes we have some `str` objects in the state_dict
                    # In the non-tensor case, fall back to the pointer of the object itself
                    ptrs[id(tensor)].append(name)

                elif tensor.device.type == "meta":
                    # In offloaded cases, there may be meta tensors in the state_dict.
                    # For these cases, key by the pointer of the original tensor object
                    # (state_dict tensors are detached and therefore no longer shared)
                    tensor = self.get_parameter(name)
                    ptrs[id(tensor)].append(name)

                else:
                    ptrs[id_tensor_storage(tensor)].append(name)

            shared_ptrs = {ptr: names for ptr, names in ptrs.items() if len(names) > 1}

            # Recursively descend to find tied weight keys
            _tied_weights_keys = _get_tied_weight_keys(self)
            error_names = []
            to_delete_names = set()
            for names in shared_ptrs.values():
                # Removing the keys which are declared as known duplicates on
                # load. This allows to make sure the name which is kept is consistent.
                if _tied_weights_keys is not None:
                    found = 0
                    for name in sorted(names):
                        matches_pattern = any(re.search(pat, name) for pat in _tied_weights_keys)
                        if matches_pattern and name in state_dict:
                            found += 1
                            if found < len(names):
                                to_delete_names.add(name)
            # We are entering a place where the weights and the transformers configuration do NOT match.
            shared_names, disjoint_names = _find_disjoint(shared_ptrs.values(), state_dict)
            # Those are actually tensor sharing but disjoint from each other, we can safely clone them
            # Reloaded won't have the same property, but it shouldn't matter in any meaningful way.
            for name in disjoint_names:
                state_dict[name] = state_dict[name].clone()

            # When not all duplicates have been cleaned, still remove those keys, but put a clear warning.
            # If the link between tensors was done at runtime then `from_pretrained` will not get
            # the key back leading to random tensor. A proper warning will be shown
            # during reload (if applicable), but since the file is not necessarily compatible with
            # the config, better show a proper warning.
            shared_names, identical_names = _find_identical(shared_names, state_dict)
            # delete tensors that have identical storage
            for inames in identical_names:
                known = inames.intersection(to_delete_names)
                for name in known:
                    del state_dict[name]
                unknown = inames.difference(to_delete_names)
                if len(unknown) > 1:
                    error_names.append(unknown)

            if shared_names:
                error_names.extend(shared_names)

            if len(error_names) > 0:
                raise RuntimeError(
                    f"The weights trying to be saved contained shared tensors {error_names} that are mismatching "
                    "the transformers base configuration. Try saving using `safe_serialization=False`, setting the "
                    "`_dynamic_tied_weights_keys` attribute for affected modules, or remove this tensor sharing.",
                )

        # Shard the model if it is too big.
        if not _hf_peft_config_loaded:
            weights_name = SAFE_WEIGHTS_NAME if safe_serialization else WEIGHTS_NAME
            weights_name = _add_variant(weights_name, variant)
        else:
            weights_name = ADAPTER_SAFE_WEIGHTS_NAME if safe_serialization else ADAPTER_WEIGHTS_NAME

        filename_pattern = weights_name.replace(".bin", "{suffix}.bin").replace(".safetensors", "{suffix}.safetensors")
        state_dict_split = split_torch_state_dict_into_shards(
            state_dict, filename_pattern=filename_pattern, max_shard_size=max_shard_size
        )
        # Save index if sharded
        index = None
        if state_dict_split.is_sharded:
            index = {
                "metadata": {"total_parameters": self.num_parameters(), **state_dict_split.metadata},
                "weight_map": state_dict_split.tensor_to_filename,
            }

        # Clean the folder from a previous save
        for filename in os.listdir(save_directory):
            full_filename = os.path.join(save_directory, filename)
            # If we have a shard file that is not going to be replaced, we delete it, but only from the main process
            # in distributed settings to avoid race conditions.
            weights_no_suffix = weights_name.replace(".bin", "").replace(".safetensors", "")

            # make sure that file to be deleted matches format of sharded file, e.g. pytorch_model-00001-of-00005
            filename_no_suffix = filename.replace(".bin", "").replace(".safetensors", "")
            reg = re.compile(r"(.*?)-\d{5}-of-\d{5}")

            if (
                filename.startswith(weights_no_suffix)
                and os.path.isfile(full_filename)
                and filename not in state_dict_split.filename_to_tensors
                and is_main_process
                and reg.fullmatch(filename_no_suffix) is not None
            ):
                os.remove(full_filename)
        # Save the model
        filename_to_tensors = state_dict_split.filename_to_tensors.items()
        if module_map:
            filename_to_tensors = logging.tqdm(filename_to_tensors, desc="Saving checkpoint shards")
        for shard_file, tensors in filename_to_tensors:
            shard = {}
            for tensor in tensors:
                if _is_dtensor_available and isinstance(state_dict[tensor], DTensor):
                    full_tensor = state_dict[tensor].full_tensor()
                    # to get the correctly ordered tensor we need to repack if packed
                    if _get_parameter_tp_plan(tensor, self._tp_plan) in ("local_packed_rowwise",):
                        full_tensor = repack_weights(full_tensor, -1, self._tp_size, 2)
                    shard[tensor] = full_tensor.contiguous()  # only do contiguous after it's permuted correctly
                else:
                    shard[tensor] = state_dict[tensor].contiguous()
                # delete reference, see https://github.com/huggingface/transformers/pull/34890
                del state_dict[tensor]

            # remake shard with onloaded parameters if necessary
            if module_map:
                if accelerate_version < version.parse("0.31"):
                    raise ImportError(
                        f"You need accelerate version to be greater or equal than 0.31 to save models with offloaded parameters. Detected version {accelerate_version}. "
                        f"Please upgrade accelerate with `pip install -U accelerate`"
                    )
                # init state_dict for this shard
                shard_state_dict = dict.fromkeys(shard, "")
                for module_name in shard:
                    # note that get_state_dict_from_offload can update with meta tensors
                    # if both a parent module and its descendant are offloaded
                    tensor = shard_state_dict[module_name]
                    if tensor == "" or (isinstance(tensor, torch.Tensor) and tensor.device.type == "meta"):
                        # update state dict with onloaded parameters
                        module = module_map[module_name]
                        shard_state_dict = get_state_dict_from_offload(module, module_name, shard_state_dict)

                # assign shard to be the completed state dict
                shard = shard_state_dict
                del shard_state_dict
                gc.collect()

            if safe_serialization:
                # At some point we will need to deal better with save_function (used for TPU and other distributed
                # joyfulness), but for now this enough.
                safe_save_file(shard, os.path.join(save_directory, shard_file), metadata={"format": "pt"})
            else:
                save_function(shard, os.path.join(save_directory, shard_file))

        del state_dict

        if index is None:
            path_to_weights = os.path.join(save_directory, weights_name)
            logger.info(f"Model weights saved in {path_to_weights}")
        else:
            save_index_file = SAFE_WEIGHTS_INDEX_NAME if safe_serialization else WEIGHTS_INDEX_NAME
            save_index_file = os.path.join(save_directory, _add_variant(save_index_file, variant))
            # Save the index as well
            with open(save_index_file, "w", encoding="utf-8") as f:
                content = json.dumps(index, indent=2, sort_keys=True) + "\n"
                f.write(content)
            logger.info(
                f"The model is bigger than the maximum size per checkpoint ({max_shard_size}) and is going to be "
                f"split in {len(state_dict_split.filename_to_tensors)} checkpoint shards. You can find where each parameters has been saved in the "
                f"index located at {save_index_file}."
            )

        if push_to_hub:
            # Eventually create an empty model card
            model_card = create_and_tag_model_card(
                repo_id, self.model_tags, token=token, ignore_metadata_errors=ignore_metadata_errors
            )

            # Update model card if needed:
            model_card.save(os.path.join(save_directory, "README.md"))

            self._upload_modified_files(
                save_directory,
                repo_id,
                files_timestamps,
                commit_message=commit_message,
                token=token,
            )

    @wraps(PushToHubMixin.push_to_hub)
    def push_to_hub(self, *args, **kwargs):
        tags = self.model_tags if self.model_tags is not None else []

        tags_kwargs = kwargs.get("tags", [])
        if isinstance(tags_kwargs, str):
            tags_kwargs = [tags_kwargs]

        for tag in tags_kwargs:
            if tag not in tags:
                tags.append(tag)

        if tags:
            kwargs["tags"] = tags
        return super().push_to_hub(*args, **kwargs)

    def get_memory_footprint(self, return_buffers=True):
        r"""
        Get the memory footprint of a model. This will return the memory footprint of the current model in bytes.
        Useful to benchmark the memory footprint of the current model and design some tests. Solution inspired from the
        PyTorch discussions: https://discuss.pytorch.org/t/gpu-memory-that-model-uses/56822/2

        Arguments:
            return_buffers (`bool`, *optional*, defaults to `True`):
                Whether to return the size of the buffer tensors in the computation of the memory footprint. Buffers
                are tensors that do not require gradients and not registered as parameters. E.g. mean and std in batch
                norm layers. Please see: https://discuss.pytorch.org/t/what-pytorch-means-by-buffers/120266/2
        """
        mem = sum([param.nelement() * param.element_size() for param in self.parameters()])
        if return_buffers:
            mem_bufs = sum([buf.nelement() * buf.element_size() for buf in self.buffers()])
            mem = mem + mem_bufs
        return mem

    @wraps(torch.nn.Module.cuda)
    def cuda(self, *args, **kwargs):
        if getattr(self, "quantization_method", None) == QuantizationMethod.HQQ:
            from hqq.core.quantize import HQQLinear

            # Since HQQLinear stores some tensors in the 'meta' attribute,
            # it's necessary to manually call the `cuda` method on HQQLinear layers.
            super().cuda(*args, **kwargs)
            for module in self.modules():
                if isinstance(module, HQQLinear):
                    if len(args) > 0:
                        device = args[0]
                    else:
                        device = kwargs.get("device", "cuda")
                    module.cuda(device)
            return self

        # Checks if the model has been loaded in 4-bit or 8-bit with BNB
        if getattr(self, "quantization_method", None) == QuantizationMethod.BITS_AND_BYTES:
            if getattr(self, "is_loaded_in_8bit", False):
                raise ValueError(
                    "Calling `cuda()` is not supported for `8-bit` quantized models. "
                    " Please use the model as it is, since the model has already been set to the correct devices."
                )
            elif version.parse(importlib.metadata.version("bitsandbytes")) < version.parse("0.43.2"):
                raise ValueError(
                    "Calling `cuda()` is not supported for `4-bit` quantized models with the installed version of bitsandbytes. "
                    f"The current device is `{self.device}`. If you intended to move the model, please install bitsandbytes >= 0.43.2."
                )
        return super().cuda(*args, **kwargs)

    @wraps(torch.nn.Module.to)
    def to(self, *args, **kwargs):
        # For BNB/GPTQ models, we prevent users from casting the model to another dtype to restrict unwanted behaviours.
        # the correct API should be to load the model with the desired dtype directly through `from_pretrained`.
        dtype_present_in_args = "dtype" in kwargs

        if not dtype_present_in_args:
            for arg in args:
                if isinstance(arg, torch.dtype):
                    dtype_present_in_args = True
                    break

        if getattr(self, "quantization_method", None) == QuantizationMethod.HQQ:
            from hqq.core.quantize import HQQLinear

            # Since HQQLinear stores some tensors in the 'meta' attribute, we must
            # explicitly move the parameters to the target device for each HQQLinear layer after `to`.
            super().to(*args, **kwargs)
            for module in self.modules():
                if isinstance(module, HQQLinear):
                    if "device" in kwargs:
                        device = kwargs["device"]
                    else:
                        device = args[0]
                    if "dtype" in kwargs:
                        dtype = kwargs["dtype"]
                    elif dtype_present_in_args:
                        dtype = arg
                    else:
                        dtype = None
                    # Due to the current messy implementation of HQQLinear, updating `compute_dtype`
                    # followed by calling the `cuda` method achieves the intended behavior of `to`,
                    # even when the target device is CPU.
                    if dtype is not None:
                        module.compute_dtype = dtype
                    module.cuda(device)
            return self

        if dtype_present_in_args and getattr(self, "quantization_method", None) == QuantizationMethod.QUARK:
            raise ValueError("Casting a Quark quantized model to a new `dtype` is not supported.")

        # Checks if the model has been loaded in 4-bit or 8-bit with BNB
        if getattr(self, "quantization_method", None) == QuantizationMethod.BITS_AND_BYTES:
            if dtype_present_in_args:
                raise ValueError(
                    "You cannot cast a bitsandbytes model in a new `dtype`. Make sure to load the model using `from_pretrained` using the"
                    " desired `dtype` by passing the correct `dtype` argument."
                )

            if getattr(self, "is_loaded_in_8bit", False):
                raise ValueError(
                    "`.to` is not supported for `8-bit` bitsandbytes models. Please use the model as it is, since the"
                    " model has already been set to the correct devices and casted to the correct `dtype`."
                )
            elif version.parse(importlib.metadata.version("bitsandbytes")) < version.parse("0.43.2"):
                raise ValueError(
                    "Calling `to()` is not supported for `4-bit` quantized models with the installed version of bitsandbytes. "
                    f"The current device is `{self.device}`. If you intended to move the model, please install bitsandbytes >= 0.43.2."
                )
        elif getattr(self, "quantization_method", None) == QuantizationMethod.GPTQ:
            if dtype_present_in_args:
                raise ValueError(
                    "You cannot cast a GPTQ model in a new `dtype`. Make sure to load the model using `from_pretrained` using the desired"
                    " `dtype` by passing the correct `dtype` argument."
                )
        return super().to(*args, **kwargs)

    def half(self, *args):
        # Checks if the model is quantized
        if getattr(self, "is_quantized", False):
            raise ValueError(
                "`.half()` is not supported for quantized model. Please use the model as it is, since the"
                " model has already been casted to the correct `dtype`."
            )
        else:
            return super().half(*args)

    def float(self, *args):
        # Checks if the model is quantized
        if getattr(self, "is_quantized", False):
            raise ValueError(
                "`.float()` is not supported for quantized model. Please use the model as it is, since the"
                " model has already been casted to the correct `dtype`."
            )
        else:
            return super().float(*args)

    @classmethod
    def get_init_context(cls, is_quantized: bool, _is_ds_init_called: bool):
        if is_deepspeed_zero3_enabled():
            import deepspeed

            init_contexts = [no_init_weights()]
            # We cannot initialize the model on meta device with deepspeed when not quantized
            if not is_quantized and not _is_ds_init_called:
                logger.info("Detected DeepSpeed ZeRO-3: activating zero.init() for this model")
                init_contexts.extend([deepspeed.zero.Init(config_dict_or_path=deepspeed_config()), set_zero3_state()])
            elif is_quantized:
                init_contexts.extend([init_empty_weights(), set_quantized_state()])
        else:
            init_contexts = [no_init_weights(), init_empty_weights()]

        return init_contexts

    @classmethod
    @restore_default_dtype
    def from_pretrained(
        cls: type[SpecificPreTrainedModelType],
        pretrained_model_name_or_path: Optional[Union[str, os.PathLike]],
        *model_args,
        config: Optional[Union[PretrainedConfig, str, os.PathLike]] = None,
        cache_dir: Optional[Union[str, os.PathLike]] = None,
        ignore_mismatched_sizes: bool = False,
        force_download: bool = False,
        local_files_only: bool = False,
        token: Optional[Union[str, bool]] = None,
        revision: str = "main",
        use_safetensors: Optional[bool] = None,
        weights_only: bool = True,
        **kwargs,
    ) -> SpecificPreTrainedModelType:
        r"""
        Instantiate a pretrained pytorch model from a pre-trained model configuration.

        The model is set in evaluation mode by default using `model.eval()` (Dropout modules are deactivated). To train
        the model, you should first set it back in training mode with `model.train()`.

        The warning *Weights from XXX not initialized from pretrained model* means that the weights of XXX do not come
        pretrained with the rest of the model. It is up to you to train those weights with a downstream fine-tuning
        task.

        The warning *Weights from XXX not used in YYY* means that the layer XXX is not used by YYY, therefore those
        weights are discarded.

        Parameters:
            pretrained_model_name_or_path (`str` or `os.PathLike`, *optional*):
                Can be either:

                    - A string, the *model id* of a pretrained model hosted inside a model repo on huggingface.co.
                    - A path to a *directory* containing model weights saved using
                      [`~PreTrainedModel.save_pretrained`], e.g., `./my_model_directory/`.
                    - A path or url to a *tensorflow index checkpoint file* (e.g, `./tf_model/model.ckpt.index`). In
                      this case, `from_tf` should be set to `True` and a configuration object should be provided as
                      `config` argument. This loading path is slower than converting the TensorFlow checkpoint in a
                      PyTorch model using the provided conversion scripts and loading the PyTorch model afterwards.
                    - A path or url to a model folder containing a *flax checkpoint file* in *.msgpack* format (e.g,
                      `./flax_model/` containing `flax_model.msgpack`). In this case, `from_flax` should be set to
                      `True`.
                    - `None` if you are both providing the configuration and state dictionary (resp. with keyword
                      arguments `config` and `state_dict`).
            model_args (sequence of positional arguments, *optional*):
                All remaining positional arguments will be passed to the underlying model's `__init__` method.
            config (`Union[PretrainedConfig, str, os.PathLike]`, *optional*):
                Can be either:

                    - an instance of a class derived from [`PretrainedConfig`],
                    - a string or path valid as input to [`~PretrainedConfig.from_pretrained`].

                Configuration for the model to use instead of an automatically loaded configuration. Configuration can
                be automatically loaded when:

                    - The model is a model provided by the library (loaded with the *model id* string of a pretrained
                      model).
                    - The model was saved using [`~PreTrainedModel.save_pretrained`] and is reloaded by supplying the
                      save directory.
                    - The model is loaded by supplying a local directory as `pretrained_model_name_or_path` and a
                      configuration JSON file named *config.json* is found in the directory.
            state_dict (`dict[str, torch.Tensor]`, *optional*):
                A state dictionary to use instead of a state dictionary loaded from saved weights file.

                This option can be used if you want to create a model from a pretrained configuration but load your own
                weights. In this case though, you should check if using [`~PreTrainedModel.save_pretrained`] and
                [`~PreTrainedModel.from_pretrained`] is not a simpler option.
            cache_dir (`Union[str, os.PathLike]`, *optional*):
                Path to a directory in which a downloaded pretrained model configuration should be cached if the
                standard cache should not be used.
            from_tf (`bool`, *optional*, defaults to `False`):
                Load the model weights from a TensorFlow checkpoint save file (see docstring of
                `pretrained_model_name_or_path` argument).
            from_flax (`bool`, *optional*, defaults to `False`):
                Load the model weights from a Flax checkpoint save file (see docstring of
                `pretrained_model_name_or_path` argument).
            ignore_mismatched_sizes (`bool`, *optional*, defaults to `False`):
                Whether or not to raise an error if some of the weights from the checkpoint do not have the same size
                as the weights of the model (if for instance, you are instantiating a model with 10 labels from a
                checkpoint with 3 labels).
            force_download (`bool`, *optional*, defaults to `False`):
                Whether or not to force the (re-)download of the model weights and configuration files, overriding the
                cached versions if they exist.
            resume_download:
                Deprecated and ignored. All downloads are now resumed by default when possible.
                Will be removed in v5 of Transformers.
            proxies (`dict[str, str]`, *optional*):
                A dictionary of proxy servers to use by protocol or endpoint, e.g., `{'http': 'foo.bar:3128',
                'http://hostname': 'foo.bar:4012'}`. The proxies are used on each request.
            output_loading_info(`bool`, *optional*, defaults to `False`):
                Whether ot not to also return a dictionary containing missing keys, unexpected keys and error messages.
            local_files_only(`bool`, *optional*, defaults to `False`):
                Whether or not to only look at local files (i.e., do not try to download the model).
            token (`str` or `bool`, *optional*):
                The token to use as HTTP bearer authorization for remote files. If `True`, or not specified, will use
                the token generated when running `hf auth login` (stored in `~/.huggingface`).
            revision (`str`, *optional*, defaults to `"main"`):
                The specific model version to use. It can be a branch name, a tag name, or a commit id, since we use a
                git-based system for storing models and other artifacts on huggingface.co, so `revision` can be any
                identifier allowed by git.

                <Tip>

                To test a pull request you made on the Hub, you can pass `revision="refs/pr/<pr_number>"`.

                </Tip>
            attn_implementation (`str`, *optional*):
                The attention implementation to use in the model (if relevant). Can be any of `"eager"` (manual implementation of the attention), `"sdpa"` (using [`F.scaled_dot_product_attention`](https://pytorch.org/docs/master/generated/torch.nn.functional.scaled_dot_product_attention.html)), `"flash_attention_2"` (using [Dao-AILab/flash-attention](https://github.com/Dao-AILab/flash-attention)), or `"flash_attention_3"` (using [Dao-AILab/flash-attention/hopper](https://github.com/Dao-AILab/flash-attention/tree/main/hopper)). By default, if available, SDPA will be used for torch>=2.1.1. The default is otherwise the manual `"eager"` implementation.

                Accept HF kernel references in the form:
                  <namespace>/<repo_name>[@<revision>][:<kernel_name>]

                - <namespace> and <repo_name> are any non-"/" and non-":" sequences.
                - "@<revision>" is optional (branch, tag, or commit-ish), e.g. "@main", "@v1.2.0", "@abc123".
                - ":<kernel_name>" is optional and selects a function inside the kernel repo.
                - Both options can appear together and in this order only: @revision first, then :kernel_name.
                - We intentionally allow a leading "<wrapper>|" prefix (e.g., "flash|...") because the code
                  strips it before loading; '|' is not excluded in the character classes here.

                Examples that match:
                  "org/model"
                  "org/model@main"
                  "org/model:custom_kernel"
                  "org/model@v1.2.3:custom_kernel"

            > Parameters for big model inference

            dtype (`str` or `torch.dtype`, *optional*):
                Override the default `torch_dtype` and load the model under a specific `dtype`. The different options
                are:

                1. `torch.float16` or `torch.bfloat16` or `torch.float`: load in a specified
                  `dtype`, ignoring the model's `config.dtype` if one exists. If not specified
                  - the model will get loaded in `torch.float` (fp32).

                2. `"auto"` - A `dtype` or `torch_dtype` entry in the `config.json` file of the model will be
                  attempted to be used. If this entry isn't found then next check the `dtype` of the first weight in
                  the checkpoint that's of a floating point type and use that as `dtype`. This will load the model
                  using the `dtype` it was saved in at the end of the training. It can't be used as an indicator of how
                  the model was trained. Since it could be trained in one of half precision dtypes, but saved in fp32.

                3. A string that is a valid `torch.dtype`. E.g. "float32" loads the model in `torch.float32`, "float16" loads in `torch.float16` etc.

                <Tip>

                For some models the `dtype` they were trained in is unknown - you may try to check the model's paper or
                reach out to the authors and ask them to add this information to the model's card and to insert the
                `dtype` or `torch_dtype` entry in `config.json` on the hub.

                </Tip>

            device_map (`str` or `dict[str, Union[int, str, torch.device]]` or `int` or `torch.device`, *optional*):
                A map that specifies where each submodule should go. It doesn't need to be refined to each
                parameter/buffer name, once a given module name is inside, every submodule of it will be sent to the
                same device. If we only pass the device (*e.g.*, `"cpu"`, `"cuda:1"`, `"mps"`, or a GPU ordinal rank
                like `1`) on which the model will be allocated, the device map will map the entire model to this
                device. Passing `device_map = 0` means put the whole model on GPU 0.

                To have Accelerate compute the most optimized `device_map` automatically, set `device_map="auto"`. For
                more information about each option see [designing a device
                map](https://hf.co/docs/accelerate/main/en/usage_guides/big_modeling#designing-a-device-map).
            max_memory (`Dict`, *optional*):
                A dictionary device identifier to maximum memory if using `device_map`. Will default to the maximum memory available for each
                GPU and the available CPU RAM if unset.
            tp_plan (`str`, *optional*):
                A torch tensor parallel plan, see [here](https://pytorch.org/tutorials/intermediate/TP_tutorial.html). Currently, it only accepts
                `tp_plan="auto"` to use predefined plan based on the model. Note that if you use it, you should launch your script accordingly with
                `torchrun [args] script.py`. This will be much faster than using a `device_map`, but has limitations.
            tp_size (`str`, *optional*):
                A torch tensor parallel degree. If not provided would default to world size.
            device_mesh (`torch.distributed.DeviceMesh`, *optional*):
                A torch device mesh. If not provided would default to world size. Used only for tensor parallel for now.
                If provided, it has to contain dimension named `"tp"` in case it's > 1 dimensional, this dimension will be used for tensor parallelism
            offload_folder (`str` or `os.PathLike`, *optional*):
                If the `device_map` contains any value `"disk"`, the folder where we will offload weights.
            offload_state_dict (`bool`, *optional*):
                If `True`, will temporarily offload the CPU state dict to the hard drive to avoid getting out of CPU
                RAM if the weight of the CPU state dict + the biggest shard of the checkpoint does not fit. Defaults to
                `True` when there is some disk offload.
            offload_buffers (`bool`, *optional*):
                Whether or not to offload the buffers with the model parameters.
            quantization_config (`Union[QuantizationConfigMixin,Dict]`, *optional*):
                A dictionary of configuration parameters or a QuantizationConfigMixin object for quantization (e.g
                bitsandbytes, gptq). There may be other quantization-related kwargs, including `load_in_4bit` and
                `load_in_8bit`, which are parsed by QuantizationConfigParser. Supported only for bitsandbytes
                quantizations and not preferred. consider inserting all such arguments into quantization_config
                instead.
            subfolder (`str`, *optional*, defaults to `""`):
                In case the relevant files are located inside a subfolder of the model repo on huggingface.co, you can
                specify the folder name here.
            variant (`str`, *optional*):
                If specified load weights from `variant` filename, *e.g.* pytorch_model.<variant>.bin. `variant` is
                ignored when using `from_tf` or `from_flax`.
            use_safetensors (`bool`, *optional*, defaults to `None`):
                Whether or not to use `safetensors` checkpoints. Defaults to `None`. If not specified and `safetensors`
                is not installed, it will be set to `False`.
            weights_only (`bool`, *optional*, defaults to `True`):
                Indicates whether unpickler should be restricted to loading only tensors, primitive types,
                dictionaries and any types added via torch.serialization.add_safe_globals().
                When set to False, we can load wrapper tensor subclass weights.
            key_mapping (`dict[str, str], *optional*):
                A potential mapping of the weight names if using a model on the Hub which is compatible to a Transformers
                architecture, but was not converted accordingly.
            kwargs (remaining dictionary of keyword arguments, *optional*):
                Can be used to update the configuration object (after it being loaded) and initiate the model (e.g.,
                `output_attentions=True`). Behaves differently depending on whether a `config` is provided or
                automatically loaded:

                    - If a configuration is provided with `config`, `**kwargs` will be directly passed to the
                      underlying model's `__init__` method (we assume all relevant updates to the configuration have
                      already been done)
                    - If a configuration is not provided, `kwargs` will be first passed to the configuration class
                      initialization function ([`~PretrainedConfig.from_pretrained`]). Each key of `kwargs` that
                      corresponds to a configuration attribute will be used to override said attribute with the
                      supplied `kwargs` value. Remaining keys that do not correspond to any configuration attribute
                      will be passed to the underlying model's `__init__` function.

        <Tip>

        Activate the special ["offline-mode"](https://huggingface.co/transformers/installation.html#offline-mode) to
        use this method in a firewalled environment.

        </Tip>

        Examples:

        ```python
        >>> from transformers import BertConfig, BertModel

        >>> # Download model and configuration from huggingface.co and cache.
        >>> model = BertModel.from_pretrained("google-bert/bert-base-uncased")
        >>> # Model was saved using *save_pretrained('./test/saved_model/')* (for example purposes, not runnable).
        >>> model = BertModel.from_pretrained("./test/saved_model/")
        >>> # Update configuration during loading.
        >>> model = BertModel.from_pretrained("google-bert/bert-base-uncased", output_attentions=True)
        >>> assert model.config.output_attentions == True
        >>> # Loading from a TF checkpoint file instead of a PyTorch model (slower, for example purposes, not runnable).
        >>> config = BertConfig.from_json_file("./tf_model/my_tf_model_config.json")
        >>> model = BertModel.from_pretrained("./tf_model/my_tf_checkpoint.ckpt.index", from_tf=True, config=config)
        >>> # Loading from a Flax checkpoint file instead of a PyTorch model (slower)
        >>> model = BertModel.from_pretrained("google-bert/bert-base-uncased", from_flax=True)
        ```
        """
        state_dict = kwargs.pop("state_dict", None)
        from_tf = kwargs.pop("from_tf", False)
        from_flax = kwargs.pop("from_flax", False)
        proxies = kwargs.pop("proxies", None)
        output_loading_info = kwargs.pop("output_loading_info", False)
        use_auth_token = kwargs.pop("use_auth_token", None)
        from_pipeline = kwargs.pop("_from_pipeline", None)
        from_auto_class = kwargs.pop("_from_auto", False)
        dtype = kwargs.pop("dtype", None)
        torch_dtype = kwargs.pop("torch_dtype", None)  # kept for BC
        device_map = kwargs.pop("device_map", None)
        max_memory = kwargs.pop("max_memory", None)
        offload_folder = kwargs.pop("offload_folder", None)
        offload_state_dict = kwargs.pop("offload_state_dict", False)
        offload_buffers = kwargs.pop("offload_buffers", False)
        load_in_8bit = kwargs.pop("load_in_8bit", False)
        load_in_4bit = kwargs.pop("load_in_4bit", False)
        quantization_config = kwargs.pop("quantization_config", None)
        subfolder = kwargs.pop("subfolder", "")
        commit_hash = kwargs.pop("_commit_hash", None)
        variant = kwargs.pop("variant", None)
        adapter_kwargs = kwargs.pop("adapter_kwargs", {})
        adapter_name = kwargs.pop("adapter_name", "default")
        generation_config = kwargs.pop("generation_config", None)
        gguf_file = kwargs.pop("gguf_file", None)
        tp_plan = kwargs.pop("tp_plan", None)
        tp_size = kwargs.pop("tp_size", None)
        distributed_config: DistributedConfig = kwargs.pop("distributed_config", None)
        device_mesh = kwargs.pop("device_mesh", None)
        trust_remote_code = kwargs.pop("trust_remote_code", None)
        use_kernels = kwargs.pop("use_kernels", False)

        key_mapping = kwargs.pop("key_mapping", None)
        # Load models with hardcoded key mapping on class for VLMs only, to keep BC and standardize model
        if key_mapping is None and any(
            allowed_name in class_name.__name__.lower() for class_name in cls.__mro__[:-1] for allowed_name in VLMS
        ):
            key_mapping = cls._checkpoint_conversion_mapping

        if distributed_config is not None:
            tp_plan = "auto"

        # Not used anymore -- remove them from the kwargs
        _ = kwargs.pop("resume_download", None)
        _ = kwargs.pop("mirror", None)
        _ = kwargs.pop("_fast_init", True)
        _ = kwargs.pop("low_cpu_mem_usage", None)

        # For BC on torch_dtype argument
        if torch_dtype is not None:
            logger.warning_once("`torch_dtype` is deprecated! Use `dtype` instead!")
            # If both kwargs are provided, use `dtype`
            dtype = dtype if dtype is not None else torch_dtype

        if state_dict is not None and (pretrained_model_name_or_path is not None or gguf_file is not None):
            raise ValueError(
                "`state_dict` cannot be passed together with a model name or a `gguf_file`. Use one of the two loading strategies."
            )
        if tp_size is not None and tp_plan is None:
            raise ValueError("tp_plan has to be set when tp_size is passed.")
        if tp_plan is not None and tp_plan != "auto":
            # TODO: we can relax this check when we support taking tp_plan from a json file, for example.
            raise ValueError(f"tp_plan supports 'auto' only for now but got {tp_plan}.")
        if tp_plan is not None and device_map is not None:
            raise ValueError(
                "`tp_plan` and `device_map` are mutually exclusive. Choose either one for parallelization."
            )

        if device_map == "auto" and int(os.environ.get("WORLD_SIZE", "0")):
            logger.info(
                "You've set device_map=`auto` while triggering a distributed run with torchrun. This might lead to unexpected behavior. "
                "If your plan is to load the model on each device, you should set device_map={"
                ": PartialState().process_index} where PartialState comes from accelerate library"
            )

        # We need to correctly dispatch the model on the current process device. The easiest way for this is to use a simple
        # `device_map` pointing to the correct device
        if tp_plan is not None:
            if device_mesh is None:
                tp_plan, device_map, device_mesh, tp_size = initialize_tensor_parallelism(tp_plan, tp_size=tp_size)
            else:
                if device_mesh.ndim > 1:
                    if "tp" not in device_mesh.mesh_dim_names:
                        raise ValueError(
                            "When using `tp_plan` and n-d `device_mesh`, it must contain a 'tp' dimension. "
                            "Please provide a valid `device_mesh`."
                        )
                    device_mesh = device_mesh["tp"]
                tp_size = device_mesh.size()
                device_map = torch.device(f"{device_mesh.device_type}:{int(os.environ['LOCAL_RANK'])}")

            if tp_size is None:
                tp_size = torch.distributed.get_world_size()

        if use_auth_token is not None:
            warnings.warn(
                "The `use_auth_token` argument is deprecated and will be removed in v5 of Transformers. Please use `token` instead.",
                FutureWarning,
            )
            if token is not None:
                raise ValueError(
                    "`token` and `use_auth_token` are both specified. Please set only the argument `token`."
                )
            token = use_auth_token

        if token is not None and adapter_kwargs is not None and "token" not in adapter_kwargs:
            adapter_kwargs["token"] = token

        if use_safetensors is None and not is_safetensors_available():
            use_safetensors = False

        if gguf_file is not None and not is_accelerate_available():
            raise ValueError("accelerate is required when loading a GGUF file `pip install accelerate`.")

        if commit_hash is None:
            if not isinstance(config, PretrainedConfig):
                # We make a call to the config file first (which may be absent) to get the commit hash as soon as possible
                resolved_config_file = cached_file(
                    pretrained_model_name_or_path,
                    CONFIG_NAME,
                    cache_dir=cache_dir,
                    force_download=force_download,
                    proxies=proxies,
                    local_files_only=local_files_only,
                    token=token,
                    revision=revision,
                    subfolder=subfolder,
                    _raise_exceptions_for_gated_repo=False,
                    _raise_exceptions_for_missing_entries=False,
                    _raise_exceptions_for_connection_errors=False,
                )
                commit_hash = extract_commit_hash(resolved_config_file, commit_hash)
            else:
                commit_hash = getattr(config, "_commit_hash", None)

        if is_peft_available():
            _adapter_model_path = adapter_kwargs.pop("_adapter_model_path", None)

            if _adapter_model_path is None:
                _adapter_model_path = find_adapter_config_file(
                    pretrained_model_name_or_path,
                    cache_dir=cache_dir,
                    force_download=force_download,
                    proxies=proxies,
                    local_files_only=local_files_only,
                    _commit_hash=commit_hash,
                    **adapter_kwargs,
                )
            if _adapter_model_path is not None and os.path.isfile(_adapter_model_path):
                with open(_adapter_model_path, "r", encoding="utf-8") as f:
                    _adapter_model_path = pretrained_model_name_or_path
                    pretrained_model_name_or_path = json.load(f)["base_model_name_or_path"]
        else:
            _adapter_model_path = None

        # Potentially detect context manager or global device, and use it (only if no device_map was provided)
        if device_map is None and not is_deepspeed_zero3_enabled():
            device_in_context = get_torch_context_manager_or_global_device()
            if device_in_context == torch.device("meta"):
                # TODO Cyril: raise an error instead of the warning in v4.53 (and change the test to check for raise instead of success)
                logger.warning(
                    "We detected that you are using `from_pretrained` with a meta device context manager or `torch.set_default_device('meta')`\n"
                    "This is an anti-pattern and will raise an Error in version v4.53\nIf you want to initialize a model on the meta device, use "
                    "the context manager or global device with `from_config`, or `ModelClass(config)`"
                )
            device_map = device_in_context

        # change device_map into a map if we passed an int, a str or a torch.device
        if isinstance(device_map, torch.device):
            device_map = {"": device_map}
        elif isinstance(device_map, str) and device_map not in ["auto", "balanced", "balanced_low_0", "sequential"]:
            try:
                device_map = {"": torch.device(device_map)}
            except RuntimeError:
                raise ValueError(
                    "When passing device_map as a string, the value needs to be a device name (e.g. cpu, cuda:0) or "
                    f"'auto', 'balanced', 'balanced_low_0', 'sequential' but found {device_map}."
                )
        elif isinstance(device_map, int):
            if device_map < 0:
                raise ValueError(
                    "You can't pass device_map as a negative int. If you want to put the model on the cpu, pass device_map = 'cpu' "
                )
            else:
                device_map = {"": device_map}

        if device_map is not None:
            if is_deepspeed_zero3_enabled():
                raise ValueError("DeepSpeed Zero-3 is not compatible with passing a `device_map`.")
            if not is_accelerate_available():
                raise ValueError(
                    "Using a `device_map`, `tp_plan`, `torch.device` context manager or setting `torch.set_default_device(device)` "
                    "requires `accelerate`. You can install it with `pip install accelerate`"
                )

        # handling bnb config from kwargs, remove after `load_in_{4/8}bit` deprecation.
        if load_in_4bit or load_in_8bit:
            if quantization_config is not None:
                raise ValueError(
                    "You can't pass `load_in_4bit`or `load_in_8bit` as a kwarg when passing "
                    "`quantization_config` argument at the same time."
                )

            # preparing BitsAndBytesConfig from kwargs
            config_dict = {k: v for k, v in kwargs.items() if k in inspect.signature(BitsAndBytesConfig).parameters}
            config_dict = {**config_dict, "load_in_4bit": load_in_4bit, "load_in_8bit": load_in_8bit}
            quantization_config, kwargs = BitsAndBytesConfig.from_dict(
                config_dict=config_dict, return_unused_kwargs=True, **kwargs
            )
            logger.warning(
                "The `load_in_4bit` and `load_in_8bit` arguments are deprecated and will be removed in the future versions. "
                "Please, pass a `BitsAndBytesConfig` object in `quantization_config` argument instead."
            )

        from_pt = not (from_tf | from_flax)

        user_agent = {"file_type": "model", "framework": "pytorch", "from_auto_class": from_auto_class}
        if from_pipeline is not None:
            user_agent["using_pipeline"] = from_pipeline

        if is_offline_mode() and not local_files_only:
            logger.info("Offline mode: forcing local_files_only=True")
            local_files_only = True

        # Load config if we don't provide a configuration
        if not isinstance(config, PretrainedConfig):
            config_path = config if config is not None else pretrained_model_name_or_path
            config, model_kwargs = cls.config_class.from_pretrained(
                config_path,
                cache_dir=cache_dir,
                return_unused_kwargs=True,
                force_download=force_download,
                proxies=proxies,
                local_files_only=local_files_only,
                token=token,
                revision=revision,
                subfolder=subfolder,
                gguf_file=gguf_file,
                _from_auto=from_auto_class,
                _from_pipeline=from_pipeline,
                **kwargs,
            )
            if "gguf_file" in model_kwargs:
                model_kwargs.pop("gguf_file")
        else:
            config = copy.deepcopy(config)
            model_kwargs = kwargs

        # Because some composite configs call super().__init__ before instantiating the sub-configs, we need this call
        # to correctly redispatch recursively if the kwarg is provided
        if "attn_implementation" in kwargs:
            config._attn_implementation = kwargs.pop("attn_implementation")

        transformers_explicit_filename = getattr(config, "transformers_weights", None)

        if transformers_explicit_filename is not None:
            if not transformers_explicit_filename.endswith(
                ".safetensors"
            ) and not transformers_explicit_filename.endswith(".safetensors.index.json"):
                raise ValueError(
                    "The transformers file in the config seems to be incorrect: it is neither a safetensors file "
                    "(*.safetensors) nor a safetensors index file (*.safetensors.index.json): "
                    f"{transformers_explicit_filename}"
                )

        pre_quantized = hasattr(config, "quantization_config")
        if pre_quantized and not AutoHfQuantizer.supports_quant_method(config.quantization_config):
            pre_quantized = False

        if pre_quantized or quantization_config is not None:
            if pre_quantized:
                config.quantization_config = AutoHfQuantizer.merge_quantization_configs(
                    config.quantization_config, quantization_config
                )
            else:
                config.quantization_config = quantization_config

            hf_quantizer = AutoHfQuantizer.from_config(
                config.quantization_config,
                pre_quantized=pre_quantized,
            )
        else:
            hf_quantizer = None

        if hf_quantizer is not None:
            hf_quantizer.validate_environment(
                dtype=dtype,
                from_tf=from_tf,
                from_flax=from_flax,
                device_map=device_map,
                weights_only=weights_only,
            )
            dtype = hf_quantizer.update_dtype(dtype)
            device_map = hf_quantizer.update_device_map(device_map)
            config = hf_quantizer.update_tp_plan(config)

            # In order to ensure popular quantization methods are supported. Can be disable with `disable_telemetry`
            if not getattr(hf_quantizer.quantization_config, "dequantize", False):
                quant_method = hf_quantizer.quantization_config.quant_method
                user_agent["quant"] = getattr(quant_method, "value", quant_method)

        if gguf_file is not None and hf_quantizer is not None:
            raise ValueError(
                "You cannot combine Quantization and loading a model from a GGUF file, try again by making sure you did not passed a `quantization_config` or that you did not load a quantized model from the Hub."
            )

        if (
            gguf_file
            and device_map is not None
            and ((isinstance(device_map, dict) and "disk" in device_map.values()) or "disk" in device_map)
        ):
            raise RuntimeError(
                "One or more modules is configured to be mapped to disk. Disk offload is not supported for models "
                "loaded from GGUF files."
            )

        checkpoint_files, sharded_metadata = _get_resolved_checkpoint_files(
            pretrained_model_name_or_path=pretrained_model_name_or_path,
            subfolder=subfolder,
            variant=variant,
            gguf_file=gguf_file,
            from_tf=from_tf,
            from_flax=from_flax,
            use_safetensors=use_safetensors,
            cache_dir=cache_dir,
            force_download=force_download,
            proxies=proxies,
            local_files_only=local_files_only,
            token=token,
            user_agent=user_agent,
            revision=revision,
            commit_hash=commit_hash,
            is_remote_code=cls._auto_class is not None,
            transformers_explicit_filename=transformers_explicit_filename,
        )

        is_sharded = sharded_metadata is not None
        is_quantized = hf_quantizer is not None
        is_from_file = pretrained_model_name_or_path is not None or gguf_file is not None

        if (
            is_safetensors_available()
            and is_from_file
            and not is_sharded
            and checkpoint_files[0].endswith(".safetensors")
        ):
            with safe_open(checkpoint_files[0], framework="pt") as f:
                metadata = f.metadata()

            if metadata is None:
                # Assume it's a pytorch checkpoint (introduced for timm checkpoints)
                pass
            elif metadata.get("format") == "pt":
                pass
            elif metadata.get("format") == "tf":
                from_tf = True
                logger.info("A TensorFlow safetensors file is being loaded in a PyTorch model.")
            elif metadata.get("format") == "flax":
                from_flax = True
                logger.info("A Flax safetensors file is being loaded in a PyTorch model.")
            elif metadata.get("format") == "mlx":
                # This is a mlx file, we assume weights are compatible with pt
                pass
            else:
                raise ValueError(
                    f"Incompatible safetensors file. File metadata is not ['pt', 'tf', 'flax', 'mlx'] but {metadata.get('format')}"
                )

        from_pt = not (from_tf | from_flax)

        if from_pt:
            if gguf_file:
                from .modeling_gguf_pytorch_utils import load_gguf_checkpoint

                # we need a dummy model to get the state_dict - for this reason, we keep the state_dict as if it was
                # passed directly as a kwarg from now on
                with torch.device("meta"):
                    dummy_model = cls(config)
                state_dict = load_gguf_checkpoint(checkpoint_files[0], return_tensors=True, model_to_load=dummy_model)[
                    "tensors"
                ]

            # Find the correct dtype based on current state
            config, dtype, dtype_orig = _get_dtype(
                cls, dtype, checkpoint_files, config, sharded_metadata, state_dict, weights_only
            )

        config.name_or_path = pretrained_model_name_or_path
        model_init_context = cls.get_init_context(is_quantized, _is_ds_init_called)
        config = copy.deepcopy(config)  # We do not want to modify the config inplace in from_pretrained.
        with ContextManagers(model_init_context):
            # Let's make sure we don't run the init function of buffer modules
            model = cls(config, *model_args, **model_kwargs)

        # Make sure to tie the weights correctly
        model.tie_weights()

        # make sure we use the model's config since the __init__ call might have copied it
        config = model.config

        # Find fp32 modules if needed
        keep_in_fp32_modules = []
        # The _keep_in_fp32_modules flag is only used to avoid bf16 -> fp16 casting precision issues. It was introduced
        # in case of force loading a model that should stay bf16 in fp16 (which includes a few quantizers as this is a pre-processing
        # step for e.g. bitsandbytes). See https://github.com/huggingface/transformers/issues/20287 for details.
        if model._keep_in_fp32_modules is not None and (
            dtype == torch.float16 or getattr(hf_quantizer, "use_keep_in_fp32_modules", False)
        ):
            keep_in_fp32_modules.extend(model._keep_in_fp32_modules)

        if model._keep_in_fp32_modules_strict is not None and (dtype == torch.float16 or dtype == torch.bfloat16):
            keep_in_fp32_modules.extend(model._keep_in_fp32_modules_strict)

        keep_in_fp32_regex = None
        if keep_in_fp32_modules:
            # We need to match exact layers, so we add either `.` on each side, or start/end of string
            keep_in_fp32_regex = re.compile("|".join([rf"((^|\.){module}($|\.))" for module in keep_in_fp32_modules]))

        if hf_quantizer is not None:
            hf_quantizer.preprocess_model(
                model=model,
                device_map=device_map,
                keep_in_fp32_modules=model._keep_in_fp32_modules,
                config=config,
                use_kernels=use_kernels,
            )
            # We store the original dtype for quantized models as we cannot easily retrieve it
            # once the weights have been quantized
            # Note that once you have loaded a quantized model, you can't change its dtype so this will
            # remain a single source of truth
            original_dtype = dtype if dtype is not None else torch.get_default_dtype()

            def _assign_original_dtype(module):
                for child in module.children():
                    if isinstance(child, PreTrainedModel):
                        child.config._pre_quantization_dtype = original_dtype
                    _assign_original_dtype(child)

            config._pre_quantization_dtype = original_dtype
            _assign_original_dtype(model)

        if _torch_distributed_available and device_mesh is not None:
            model = distribute_model(model, distributed_config, device_mesh, tp_size)

        # Prepare the full device map
        if device_map is not None:
            device_map = _get_device_map(model, device_map, max_memory, hf_quantizer, dtype, keep_in_fp32_regex)

        # Finalize model weight initialization
        if from_tf:
            model, loading_info = cls._load_from_tf(model, config, checkpoint_files)
        elif from_flax:
            model = cls._load_from_flax(model, checkpoint_files)
        elif from_pt:
            # restore default dtype
            if dtype_orig is not None:
                torch.set_default_dtype(dtype_orig)

            (
                model,
                missing_keys,
                unexpected_keys,
                mismatched_keys,
                offload_index,
                error_msgs,
            ) = cls._load_pretrained_model(
                model,
                state_dict,
                checkpoint_files,
                pretrained_model_name_or_path,
                ignore_mismatched_sizes=ignore_mismatched_sizes,
                sharded_metadata=sharded_metadata,
                device_map=device_map,
                disk_offload_folder=offload_folder,
                offload_state_dict=offload_state_dict,
                dtype=dtype,
                hf_quantizer=hf_quantizer,
                keep_in_fp32_regex=keep_in_fp32_regex,
                device_mesh=device_mesh,
                key_mapping=key_mapping,
                weights_only=weights_only,
            )
        # make sure token embedding weights are still tied if needed
        model.tie_weights()

        # Set model in evaluation mode to deactivate DropOut modules by default
        model.eval()

        # check if using kernels
        if use_kernels:
            if not is_kernels_available():
                raise ValueError(
                    "Kernels are not available. To use kernels, please install kernels using `pip install kernels`"
                )

            from kernels import Device, kernelize

            kernelize(model, device=Device(type=model.device.type))

        # If it is a model with generation capabilities, attempt to load generation files (generation config,
        # custom generate function)
        if model.can_generate() and generation_config is not None:
            logger.info("The user-defined `generation_config` will be used to override the default generation config.")
            model.generation_config = model.generation_config.from_dict(generation_config.to_dict())
        elif model.can_generate() and pretrained_model_name_or_path is not None:
            repo_loading_kwargs = {
                "cache_dir": cache_dir,
                "force_download": force_download,
                "proxies": proxies,
                "local_files_only": local_files_only,
                "token": token,
                "revision": revision,
                "subfolder": subfolder,
                **kwargs,
            }
            # Load generation config
            try:
                model.generation_config = GenerationConfig.from_pretrained(
                    pretrained_model_name_or_path,
                    _from_auto=from_auto_class,
                    _from_pipeline=from_pipeline,
                    **repo_loading_kwargs,
                )
            except OSError:
                logger.info(
                    "Generation config file not found, using a generation config created from the model config."
                )
                pass
            # Load custom generate function if `pretrained_model_name_or_path` defines it (and override `generate`)
            if hasattr(model, "load_custom_generate"):
                try:
                    custom_generate = model.load_custom_generate(
                        pretrained_model_name_or_path, trust_remote_code=trust_remote_code, **repo_loading_kwargs
                    )
                    model.generate = functools.partial(custom_generate, model=model)
                except OSError:  # there is no custom generate function
                    pass

        # Dispatch model with hooks on all devices if necessary (not needed with a tp_plan, so we skip it as it slightly
        # harm performances)
        if device_map is not None and device_mesh is None:
            device_map_kwargs = {
                "device_map": device_map,
                "offload_dir": offload_folder,
                "offload_index": offload_index,
                "offload_buffers": offload_buffers,
            }
            if "skip_keys" in inspect.signature(dispatch_model).parameters:
                device_map_kwargs["skip_keys"] = model._skip_keys_device_placement
            # For HQQ method we force-set the hooks for single GPU envs
            if (
                "force_hooks" in inspect.signature(dispatch_model).parameters
                and hf_quantizer is not None
                and hf_quantizer.quantization_config.quant_method == QuantizationMethod.HQQ
            ):
                device_map_kwargs["force_hooks"] = True
            if (
                hf_quantizer is not None
                and hf_quantizer.quantization_config.quant_method == QuantizationMethod.FBGEMM_FP8
                and isinstance(device_map, dict)
                and ("cpu" in device_map.values() or "disk" in device_map.values())
            ):
                device_map_kwargs["offload_buffers"] = True

            if not is_fsdp_enabled() and not is_deepspeed_zero3_enabled():
                dispatch_model(model, **device_map_kwargs)

        if hf_quantizer is not None:
            model.hf_quantizer = hf_quantizer
            hf_quantizer.postprocess_model(model, config=config)

        if _adapter_model_path is not None:
            adapter_kwargs["key_mapping"] = key_mapping
            model.load_adapter(
                _adapter_model_path,
                adapter_name=adapter_name,
                token=token,
                adapter_kwargs=adapter_kwargs,
            )

        if output_loading_info:
            if from_pt:
                loading_info = {
                    "missing_keys": missing_keys,
                    "unexpected_keys": unexpected_keys,
                    "mismatched_keys": mismatched_keys,
                    "error_msgs": error_msgs,
                }
            elif from_flax:
                loading_info = None
            return model, loading_info
        return model

    @staticmethod
    def _fix_state_dict_key_on_load(key: str) -> tuple[str, bool]:
        """Replace legacy parameter names with their modern equivalents. E.g. beta -> bias, gamma -> weight."""
        # Rename LayerNorm beta & gamma params for some early models ported from Tensorflow (e.g. Bert)
        # This rename is logged.
        if key.endswith("LayerNorm.beta"):
            return key.replace("LayerNorm.beta", "LayerNorm.bias"), True
        if key.endswith("LayerNorm.gamma"):
            return key.replace("LayerNorm.gamma", "LayerNorm.weight"), True

        # Rename weight norm parametrizations to match changes across torch versions.
        # Impacts a number of speech/wav2vec models. e.g. Hubert, Wav2Vec2, and others.
        # This rename is not logged.
        if hasattr(nn.utils.parametrizations, "weight_norm"):
            if key.endswith("weight_g"):
                return key.replace("weight_g", "parametrizations.weight.original0"), True
            if key.endswith("weight_v"):
                return key.replace("weight_v", "parametrizations.weight.original1"), True
        else:
            if key.endswith("parametrizations.weight.original0"):
                return key.replace("parametrizations.weight.original0", "weight_g"), True
            if key.endswith("parametrizations.weight.original1"):
                return key.replace("parametrizations.weight.original1", "weight_v"), True

        return key, False

    def _get_key_renaming_mapping(
        self,
        checkpoint_keys: list[str],
        key_mapping: Optional[dict[str, str]] = None,
        loading_base_model_from_task_state_dict: bool = False,
        loading_task_model_from_base_state_dict: bool = False,
    ):
        """
        Compute a mapping between the serialized keys on disk `checkpoint_keys`, and the keys that the model
        that we are loading expects. This is the single entry point for key renaming that will be used during
        loading.
        Log if any parameters have been renamed.
        """
        prefix = self.base_model_prefix
        _prefix = f"{prefix}."

        renamed_keys = {}
        key_renaming_mapping = {}
        for key in checkpoint_keys:
            # Class specific rename
            new_key, has_changed = self._fix_state_dict_key_on_load(key)

            # Optionally map the key according to `key_mapping`
            if key_mapping is not None:
                for pattern, replacement in key_mapping.items():
                    new_key, n_replace = re.subn(pattern, replacement, new_key)
                    # Early exit of the loop
                    if n_replace > 0:
                        has_changed = True
                        break

            # In this case, we need to add the prefix to the keys, to match them to the expected keys
            if loading_task_model_from_base_state_dict:
                new_key = ".".join([prefix, new_key])
            # In this case we need to remove the prefix from the key to match them to the expected keys, and use
            # only the keys starting with the prefix
            elif loading_base_model_from_task_state_dict:
                if not new_key.startswith(_prefix):
                    continue
                new_key = new_key[len(_prefix) :]

            key_renaming_mapping[key] = new_key

            # track gamma/beta rename for logging
            if has_changed:
                if key.endswith("LayerNorm.gamma"):
                    renamed_keys["LayerNorm.gamma"] = (key, new_key)
                elif key.endswith("LayerNorm.beta"):
                    renamed_keys["LayerNorm.beta"] = (key, new_key)

        if renamed_keys:
            warning_msg = f"A pretrained model of type `{self.__class__.__name__}` "
            warning_msg += "contains parameters that have been renamed internally (a few are listed below but more are present in the model):\n"
            for old_key, new_key in renamed_keys.values():
                warning_msg += f"* `{old_key}` -> `{new_key}`\n"
            warning_msg += "If you are using a model from the Hub, consider submitting a PR to adjust these weights and help future users."
            logger.info_once(warning_msg)

        return key_renaming_mapping

    @staticmethod
    def _fix_state_dict_key_on_save(key) -> tuple[str, bool]:
        """
        Similar to `_fix_state_dict_key_on_load` allows to define hook for state dict key renaming on model save.
        Do nothing by default, but can be overridden in particular models.
        """
        return key, False

    def _fix_state_dict_keys_on_save(self, state_dict):
        """
        Similar to `_fix_state_dict_keys_on_load` allows to define hook for state dict key renaming on model save.
        Apply `_fix_state_dict_key_on_save` to all keys in `state_dict`.
        """
        return {self._fix_state_dict_key_on_save(key)[0]: value for key, value in state_dict.items()}

    @classmethod
    def _load_pretrained_model(
        cls,
        model: "PreTrainedModel",
        state_dict: Optional[dict],
        checkpoint_files: Optional[list[str]],
        pretrained_model_name_or_path: Optional[str],
        ignore_mismatched_sizes: bool = False,
        sharded_metadata: Optional[dict] = None,
        device_map: Optional[dict] = None,
        disk_offload_folder: Optional[str] = None,
        offload_state_dict: Optional[bool] = None,
        dtype: Optional[torch.dtype] = None,
        hf_quantizer: Optional[HfQuantizer] = None,
        keep_in_fp32_regex: Optional[re.Pattern] = None,
        device_mesh: Optional["torch.distributed.device_mesh.DeviceMesh"] = None,
        key_mapping: Optional[dict[str, str]] = None,
        weights_only: bool = True,
    ):
        # Useful flags
        is_quantized = hf_quantizer is not None
        is_hqq_or_quark = is_quantized and hf_quantizer.quantization_config.quant_method in {
            QuantizationMethod.HQQ,
            QuantizationMethod.QUARK,
        }
        is_hqq_or_bnb = is_quantized and hf_quantizer.quantization_config.quant_method in {
            QuantizationMethod.HQQ,
            QuantizationMethod.BITS_AND_BYTES,
        }

        # Get all the keys of the state dicts that we have to initialize the model
        if sharded_metadata is not None:
            original_checkpoint_keys = sharded_metadata["all_checkpoint_keys"]
        elif state_dict is not None:
            original_checkpoint_keys = list(state_dict.keys())
        else:
            original_checkpoint_keys = list(
                load_state_dict(checkpoint_files[0], map_location="meta", weights_only=weights_only).keys()
            )

        # Check if we are in a special state, i.e. loading from a state dict coming from a different architecture
        prefix = model.base_model_prefix
        _prefix = f"{prefix}."
        has_prefix_module = any(s.startswith(prefix) for s in original_checkpoint_keys) if len(prefix) > 0 else False
        expects_prefix_module = hasattr(model, prefix) if len(prefix) > 0 else False
        loading_task_model_from_base_state_dict = not has_prefix_module and expects_prefix_module
        loading_base_model_from_task_state_dict = has_prefix_module and not expects_prefix_module

        # Find the key names that the model expects from the serialized keys
        key_renaming_mapping = model._get_key_renaming_mapping(
            original_checkpoint_keys,
            key_mapping,
            loading_base_model_from_task_state_dict,
            loading_task_model_from_base_state_dict,
        )
        checkpoint_keys = list(key_renaming_mapping.values())

        # Find missing and unexpected keys from the state dict
        missing_keys, unexpected_keys = _find_missing_and_unexpected_keys(
            cls,
            model,
            original_checkpoint_keys,
            checkpoint_keys,
            loading_base_model_from_task_state_dict,
            hf_quantizer,
            device_map,
        )
        # Find all the keys with shape mismatch (if we ignore the mismatch, the weights need to be newly initialized the
        # same way as missing keys)
        mismatched_keys, mismatched_shapes = _find_mismatched_keys(
            model,
            state_dict,
            checkpoint_files,
            ignore_mismatched_sizes,
            key_renaming_mapping,
            is_quantized,
            weights_only,
        )

        # We need to update both the mapping and the list of checkpoint keys to remove the mismatched ones
        key_renaming_mapping = {k: v for k, v in key_renaming_mapping.items() if v not in mismatched_keys}
        checkpoint_keys = list(key_renaming_mapping.values())

        # Move missing (and potentially mismatched) keys back to cpu from meta device (because they won't be moved when
        # loading the weights as they are not in the loaded state dict)
        model._move_missing_keys_from_meta_to_cpu(missing_keys + mismatched_keys, unexpected_keys, dtype, hf_quantizer)

        # correctly initialize the missing (and potentially mismatched) keys
        model._initialize_missing_keys(checkpoint_keys, ignore_mismatched_sizes, is_quantized)

        # Set some modules to fp32 if needed
        if keep_in_fp32_regex is not None:
            for name, param in model.named_parameters():
                if keep_in_fp32_regex.search(name):
                    # param = param.to(torch.float32) does not work here as only in the local scope.
                    param.data = param.data.to(torch.float32)

        # Make sure we are able to load base models as well as derived models (specific task models, with heads)
        model_to_load = model
        # In this case, we load a ForTaskModel with keys from a BaseModel -> only load keys to the BaseModel
        if loading_task_model_from_base_state_dict:
            model_to_load = getattr(model, prefix)
            # Here we need to remove the prefix we added to correctly find missing/unexpected keys, as we will load
            # in the submodule
            key_renaming_mapping = {k: v[len(_prefix) :] for k, v in key_renaming_mapping.items()}
            checkpoint_keys = list(key_renaming_mapping.values())
            # We need to update the device map as well
            if device_map is not None:
                device_map = {k[len(_prefix) :] if k.startswith(_prefix) else k: v for k, v in device_map.items()}
            # small sanity check: the base model should not contain task-specific head keys
            task_specific_expected_keys = [s for s in model.state_dict() if not s.startswith(_prefix)]
            base_model_expected_keys = list(model_to_load.state_dict().keys())
            if any(
                key in task_specific_expected_keys and key not in base_model_expected_keys for key in checkpoint_keys
            ):
                raise ValueError(
                    "The state dictionary of the model you are trying to load is corrupted. Are you sure it was "
                    "properly saved?"
                )

        # Get reverse key mapping
        reverse_key_renaming_mapping = {v: k for k, v in key_renaming_mapping.items()}

        is_offloaded_safetensors = False
        # This offload index if for params explicitly on the "disk" in the device_map
        disk_offload_index = None
        disk_only_shard_files = []
        # Prepare parameters offloading if needed
        if device_map is not None and "disk" in device_map.values():
            if offload_state_dict is None:
                offload_state_dict = True
            if disk_offload_folder is not None:
                os.makedirs(disk_offload_folder, exist_ok=True)
            is_offloaded_safetensors = checkpoint_files is not None and checkpoint_files[0].endswith(".safetensors")
            if disk_offload_folder is None and not is_offloaded_safetensors:
                raise ValueError(
                    "The current `device_map` had weights offloaded to the disk. Please provide an `offload_folder`"
                    " for them. Alternatively, make sure you have `safetensors` installed if the model you are using"
                    " offers the weights in this format."
                )
            if is_offloaded_safetensors:
                param_device_map = expand_device_map(device_map, checkpoint_keys)
                str_dtype = str(dtype).replace("torch.", "") if dtype is not None else "float32"
                if sharded_metadata is None:
                    weight_map = dict.fromkeys(checkpoint_keys, checkpoint_files[0])
                else:
                    folder = os.path.sep.join(checkpoint_files[0].split(os.path.sep)[:-1])
                    # Fix the weight map keys according to the key mapping
                    weight_map = {
                        key_renaming_mapping[k]: v
                        for k, v in sharded_metadata["weight_map"].items()
                        if k in key_renaming_mapping
                    }
                    weight_map = {k: os.path.join(folder, v) for k, v in weight_map.items()}
                    # Find potential checkpoints containing only offloaded weights
                    disk_only_shard_files = get_disk_only_shard_files(device_map, weight_map)
                disk_offload_index = {
                    name: {
                        "safetensors_file": file,
                        "weight_name": reverse_key_renaming_mapping[name],
                        "dtype": str_dtype,
                    }
                    for name, file in weight_map.items()
                    if param_device_map[name] == "disk"
                }
            else:
                disk_offload_index = {}

        # This offload index if for params that are supposed to be on the "cpu", either with or without a device_map
        # It allows to load parameters one-by-one from the state dict, avoiding a memory peak of 2 x state_dict_size,
        # i.e. 1x to load it, and 1x to copy it to model
        cpu_offload_folder = None
        cpu_offload_index = None
        if offload_state_dict:
            cpu_offload_folder = tempfile.mkdtemp()
            cpu_offload_index = {}

        # To be able to iterate, even if we don't use it if the state_dict is already provided
        elif state_dict is not None:
            checkpoint_files = [""]

        # Compute expected model keys
        expected_keys = list(model_to_load.state_dict().keys())
        if hf_quantizer is not None:
            expected_keys = hf_quantizer.update_expected_keys(model_to_load, expected_keys, checkpoint_keys)

        if logger.level >= logging.WARNING:
            verify_tp_plan(expected_keys, getattr(model_to_load, "_tp_plan", None))

        # Warmup cuda to load the weights much faster on devices
        if device_map is not None and not is_hqq_or_quark:
            expanded_device_map = expand_device_map(device_map, expected_keys)
            caching_allocator_warmup(model_to_load, expanded_device_map, hf_quantizer)

        # Prepare and compatabilize arguments for serial and parallel shard loading
        args_list = [
            (
                shard_file,
                state_dict,
                disk_only_shard_files,
                is_hqq_or_bnb,
                is_quantized,
                device_map,
                hf_quantizer,
                key_renaming_mapping,
                weights_only,
                model_to_load,
                expected_keys,
                reverse_key_renaming_mapping,
                disk_offload_folder,
                disk_offload_index,
                cpu_offload_folder,
                cpu_offload_index,
                is_offloaded_safetensors,
                keep_in_fp32_regex,
                unexpected_keys,
                device_mesh,
            )
            for shard_file in checkpoint_files
        ]

        error_msgs = []

        if (
            os.environ.get("HF_ENABLE_PARALLEL_LOADING", "").upper() in ENV_VARS_TRUE_VALUES
            and not is_deepspeed_zero3_enabled()
        ):
            _error_msgs, disk_offload_index, cpu_offload_index = load_shard_files_with_threadpool(args_list)
            error_msgs += _error_msgs
        else:
            if len(args_list) > 1:
                args_list = logging.tqdm(args_list, desc="Loading checkpoint shards")

            for args in args_list:
                _error_msgs, disk_offload_index, cpu_offload_index = load_shard_file(args)
                error_msgs += _error_msgs

        # Adjust offloaded weights name and save if needed
        if disk_offload_index is not None and len(disk_offload_index) > 0:
            if loading_task_model_from_base_state_dict:
                # We need to add the prefix of the base model
                prefix = cls.base_model_prefix
                if not is_offloaded_safetensors:
                    for weight_name in disk_offload_index:
                        shutil.move(
                            os.path.join(disk_offload_folder, f"{weight_name}.dat"),
                            os.path.join(disk_offload_folder, f"{prefix}.{weight_name}.dat"),
                        )
                disk_offload_index = {f"{prefix}.{key}": value for key, value in disk_offload_index.items()}
            if not is_offloaded_safetensors:
                save_offload_index(disk_offload_index, disk_offload_folder)
                disk_offload_index = None

        # one-at-a-time param loading for the cpu offloaded params
        if offload_state_dict:
            # Load back temporarily offloaded state dict
            load_offloaded_weights(model_to_load, cpu_offload_index, cpu_offload_folder)
            shutil.rmtree(cpu_offload_folder)

        if hf_quantizer is not None:
            missing_keys = hf_quantizer.update_missing_keys_after_loading(model_to_load, missing_keys, prefix)

        # Post-processing for tensor parallelism
        if device_mesh is not None:
            # When using TP, the device map is a single device for all parameters
            tp_device = list(device_map.values())[0]
            # This is needed for the RotaryEmbedding, which was not initialized on the correct device as it is
            # not part of the state_dict (persistent=False)
            for buffer in model.buffers():
                if buffer.device != tp_device:
                    buffer.data = buffer.to(tp_device)

            # In this case, the top-most task module weights were not moved to device and parallelized as they
            # were not part of the loaded weights: do it now
            if loading_task_model_from_base_state_dict:
                parameters_to_initialize = {
                    name: param for name, param in model.named_parameters() if not name.startswith(prefix)
                }
                for name, param in parameters_to_initialize.items():
                    # If it is still on meta here, it means that it's a tied weight that will be tied later anyway -> skip it
                    if param.device.type == "meta":
                        continue
                    # Shard the param
                    to_contiguous, casting_dtype = _infer_parameter_dtype(model, name, param, keep_in_fp32_regex)
                    shard_and_distribute_module(
                        model,
                        param.to(tp_device),
                        param,
                        name,
                        casting_dtype,
                        to_contiguous,
                        device_mesh.get_local_rank(),
                        device_mesh,
                    )

        # All potential warnings/infos
        if len(error_msgs) > 0:
            error_msg = "\n\t".join(error_msgs)
            if "size mismatch" in error_msg:
                error_msg += (
                    "\n\tYou may consider adding `ignore_mismatched_sizes=True` in the model `from_pretrained` method."
                )
            raise RuntimeError(f"Error(s) in loading state_dict for {model.__class__.__name__}:\n\t{error_msg}")
        if len(unexpected_keys) > 0:
            archs = [] if model.config.architectures is None else model.config.architectures
            warner = logger.warning if model.__class__.__name__ in archs else logger.info
            warner(
                f"Some weights of the model checkpoint at {pretrained_model_name_or_path} were not used when"
                f" initializing {model.__class__.__name__}: {unexpected_keys}\n- This IS expected if you are"
                f" initializing {model.__class__.__name__} from the checkpoint of a model trained on another task or"
                " with another architecture (e.g. initializing a BertForSequenceClassification model from a"
                " BertForPreTraining model).\n- This IS NOT expected if you are initializing"
                f" {model.__class__.__name__} from the checkpoint of a model that you expect to be exactly identical"
                " (initializing a BertForSequenceClassification model from a BertForSequenceClassification model)."
            )
        else:
            logger.info(f"All model checkpoint weights were used when initializing {model.__class__.__name__}.\n")
        if len(missing_keys) > 0:
            logger.warning(
                f"Some weights of {model.__class__.__name__} were not initialized from the model checkpoint at"
                f" {pretrained_model_name_or_path} and are newly initialized: {missing_keys}\nYou should probably"
                " TRAIN this model on a down-stream task to be able to use it for predictions and inference."
            )
        elif len(mismatched_keys) == 0:
            logger.info(
                f"All the weights of {model.__class__.__name__} were initialized from the model checkpoint at"
                f" {pretrained_model_name_or_path}.\nIf your task is similar to the task the model of the checkpoint"
                f" was trained on, you can already use {model.__class__.__name__} for predictions without further"
                " training."
            )
        if len(mismatched_keys) > 0:
            mismatched_warning = "\n".join(
                [
                    f"- {key}: found shape {shape1} in the checkpoint and {shape2} in the model instantiated"
                    for key, (shape1, shape2) in zip(mismatched_keys, mismatched_shapes)
                ]
            )
            logger.warning(
                f"Some weights of {model.__class__.__name__} were not initialized from the model checkpoint at"
                f" {pretrained_model_name_or_path} and are newly initialized because the shapes did not"
                f" match:\n{mismatched_warning}\nYou should probably TRAIN this model on a down-stream task to be able"
                " to use it for predictions and inference."
            )

        return model, missing_keys, unexpected_keys, mismatched_keys, disk_offload_index, error_msgs

    @classmethod
    def _load_from_tf(cls, model, config, checkpoint_files):
        if checkpoint_files[0].endswith(".index"):
            # Load from a TensorFlow 1.X checkpoint - provided by original authors
            model = cls.load_tf_weights(model, config, checkpoint_files[0][:-6])  # Remove the '.index'
            loading_info = None
        else:
            # Load from our TensorFlow 2.0 checkpoints
            try:
                from .modeling_tf_pytorch_utils import load_tf2_checkpoint_in_pytorch_model

                model, loading_info = load_tf2_checkpoint_in_pytorch_model(
                    model, checkpoint_files[0], allow_missing_keys=True, output_loading_info=True
                )
            except ImportError:
                logger.error(
                    "Loading a TensorFlow model in PyTorch, requires both PyTorch and TensorFlow to be installed."
                    " Please see https://pytorch.org/ and https://www.tensorflow.org/install/ for installation"
                    " instructions."
                )
                raise
        return model, loading_info

    @classmethod
    def _load_from_flax(cls, model, checkpoint_files):
        try:
            from .modeling_flax_pytorch_utils import load_flax_checkpoint_in_pytorch_model

            model = load_flax_checkpoint_in_pytorch_model(model, checkpoint_files[0])
        except ImportError:
            logger.error(
                "Loading a Flax model in PyTorch, requires both PyTorch and Flax to be installed. Please see"
                " https://pytorch.org/ and https://flax.readthedocs.io/en/latest/installation.html for"
                " installation instructions."
            )
            raise
        return model

    def retrieve_modules_from_names(self, names, add_prefix=False, remove_prefix=False):
        module_keys = {".".join(key.split(".")[:-1]) for key in names}

        # torch.nn.ParameterList is a special case where two parameter keywords
        # are appended to the module name, *e.g.* bert.special_embeddings.0
        module_keys = module_keys.union(
            {".".join(key.split(".")[:-2]) for key in names if len(key) > 0 and key[-1].isdigit()}
        )

        retrieved_modules = []
        # retrieve all modules that has at least one missing weight name
        for name, module in self.named_modules():
            if remove_prefix:
                _prefix = f"{self.base_model_prefix}."
                name = name[len(_prefix) :] if name.startswith(_prefix) else name
            elif add_prefix:
                name = ".".join([self.base_model_prefix, name]) if len(name) > 0 else self.base_model_prefix

            if name in module_keys:
                retrieved_modules.append(module)

        return retrieved_modules

    @classmethod
    def register_for_auto_class(cls, auto_class="AutoModel"):
        """
        Register this class with a given auto class. This should only be used for custom models as the ones in the
        library are already mapped with an auto class.



        Args:
            auto_class (`str` or `type`, *optional*, defaults to `"AutoModel"`):
                The auto class to register this new model with.
        """
        if not isinstance(auto_class, str):
            auto_class = auto_class.__name__

        import transformers.models.auto as auto_module

        if not hasattr(auto_module, auto_class):
            raise ValueError(f"{auto_class} is not a valid auto class.")

        cls._auto_class = auto_class

    def to_bettertransformer(self) -> "PreTrainedModel":
        """
        Converts the model to use [PyTorch's native attention
        implementation](https://pytorch.org/docs/stable/generated/torch.nn.MultiheadAttention.html), integrated to
        Transformers through [Optimum library](https://huggingface.co/docs/optimum/bettertransformer/overview). Only a
        subset of all Transformers models are supported.

        PyTorch's attention fastpath allows to speed up inference through kernel fusions and the use of [nested
        tensors](https://pytorch.org/docs/stable/nested.html). Detailed benchmarks can be found in [this blog
        post](https://medium.com/pytorch/bettertransformer-out-of-the-box-performance-for-huggingface-transformers-3fbe27d50ab2).

        Returns:
            [`PreTrainedModel`]: The model converted to BetterTransformer.
        """
        if not is_optimum_available():
            raise ImportError("The package `optimum` is required to use Better Transformer.")

        from optimum.version import __version__ as optimum_version

        if version.parse(optimum_version) < version.parse("1.7.0"):
            raise ImportError(
                f"Please install optimum>=1.7.0 to use Better Transformer. The version {optimum_version} was found."
            )

        from optimum.bettertransformer import BetterTransformer

        return BetterTransformer.transform(self)

    def reverse_bettertransformer(self):
        """
        Reverts the transformation from [`~PreTrainedModel.to_bettertransformer`] so that the original modeling is
        used, for example in order to save the model.

        Returns:
            [`PreTrainedModel`]: The model converted back to the original modeling.
        """
        if not is_optimum_available():
            raise ImportError("The package `optimum` is required to use Better Transformer.")

        from optimum.version import __version__ as optimum_version

        if version.parse(optimum_version) < version.parse("1.7.0"):
            raise ImportError(
                f"Please install optimum>=1.7.0 to use Better Transformer. The version {optimum_version} was found."
            )

        from optimum.bettertransformer import BetterTransformer

        return BetterTransformer.reverse(self)

    def warn_if_padding_and_no_attention_mask(self, input_ids, attention_mask):
        """
        Shows a one-time warning if the input_ids appear to contain padding and no attention mask was given.
        """

        # Skip the check during tracing.
        if is_torch_fx_proxy(input_ids) or torch.jit.is_tracing() or is_torchdynamo_compiling():
            return

        if (attention_mask is not None) or (self.config.pad_token_id is None):
            return

        # Check only the first and last input IDs to reduce overhead.
        if self.config.pad_token_id in input_ids[:, [-1, 0]]:
            warn_string = (
                "We strongly recommend passing in an `attention_mask` since your input_ids may be padded. See "
                "https://huggingface.co/docs/transformers/troubleshooting"
                "#incorrect-output-when-padding-tokens-arent-masked."
            )

            # If the pad token is equal to either BOS, EOS, or SEP, we do not know whether the user should use an
            # attention_mask or not. In this case, we should still show a warning because this is a rare case.
            if (
                (self.config.bos_token_id is not None and self.config.bos_token_id == self.config.pad_token_id)
                or (self.config.eos_token_id is not None and self.config.eos_token_id == self.config.pad_token_id)
                or (self.config.sep_token_id is not None and self.config.sep_token_id == self.config.pad_token_id)
            ):
                warn_string += (
                    f"\nYou may ignore this warning if your `pad_token_id` ({self.config.pad_token_id}) is identical "
                    f"to the `bos_token_id` ({self.config.bos_token_id}), `eos_token_id` ({self.config.eos_token_id}), "
                    f"or the `sep_token_id` ({self.config.sep_token_id}), and your input is not padded."
                )

            logger.warning_once(warn_string)

    @property
    def supports_tp_plan(self):
        """
        Returns whether the model has a tensor parallelism plan.
        """
        if self._tp_plan is not None:
            return True
        # Check if base model has a TP plan
        if getattr(self.base_model, "_tp_plan", None) is not None:
            return True
        if self.config.base_model_tp_plan is not None:
            return True
        return False

    @property
    def tp_size(self):
        """
        Returns the model's tensor parallelism degree.
        """
        # if None, the model didn't undergo tensor parallel sharding
        return self._tp_size

    @property
    def supports_pp_plan(self):
        if self._pp_plan is not None:
            return True
        # Check if base model has PP plan
        if getattr(self.base_model, "_pp_plan", None) is not None:
            return True
        return False

    @property
    def loss_function(self):
        if hasattr(self, "_loss_function"):
            return self._loss_function

        loss_type = getattr(self, "loss_type", None)

        if loss_type is None or loss_type not in LOSS_MAPPING:
            logger.warning_once(
                f"`loss_type={loss_type}` was set in the config but it is unrecognized. "
                f"Using the default loss: `ForCausalLMLoss`."
            )
            loss_type = "ForCausalLM"
        return LOSS_MAPPING[loss_type]

    @loss_function.setter
    def loss_function(self, value):
        self._loss_function = value

    def get_compiled_call(self, compile_config: Optional[CompileConfig]) -> Callable:
        """Return a `torch.compile`'d version of `self.__call__`. This is useful to dynamically choose between
        non-compiled/compiled `forward` during inference, especially to switch between prefill (where we don't
        want to use compiled version to avoid recomputing the graph with new shapes) and iterative decoding
        (where we want the speed-ups of compiled version with static shapes)."""
        # Only reset it if not present or different from previous config
        if "llama4" in self.config.model_type:  # TODO try to enable for FULL COMPILE HYBRID CACHE SUPPORT
            return self.__call__
        compile_config = compile_config or CompileConfig()
        default_config = getattr(self.generation_config, "compile_config", None) or CompileConfig()
        if (
            not hasattr(self, "_compiled_call")
            or getattr(self, "_last_compile_config", default_config) != compile_config
        ):
            self._last_compile_config = compile_config
            self._compiled_call = torch.compile(self.__call__, **compile_config.to_dict())
        return self._compiled_call

    @classmethod
    def is_backend_compatible(cls):
        return cls._supports_attention_backend

    def _move_missing_keys_from_meta_to_cpu(
        self,
        missing_keys: list[str],
        unexpected_keys: list[str],
        dtype: Optional[torch.dtype],
        hf_quantizer: Optional[HfQuantizer],
    ) -> "PreTrainedModel":
        """Move the missing keys (keys that are part of the model parameters, but were NOT found in the loaded state dicts) back
        from meta device to cpu.
        """
        is_quantized = hf_quantizer is not None

        # In this case we need to move everything back
        if is_fsdp_enabled() and not is_local_dist_rank_0() and not is_quantized:
            # We only do it for the parameters, as the buffers are not initialized on the meta device by default
            for key, param in self.named_parameters():
                value = torch.empty_like(param, dtype=dtype, device="cpu")
                _load_parameter_into_model(self, key, value)
            return

        model_state_dict = self.state_dict()
        for key in missing_keys:
            param = model_state_dict[key]
            # Buffers are not initialized on the meta device, so we still need this check to avoid overwriting them
            if param.device == torch.device("meta"):
                value = torch.empty_like(param, dtype=dtype, device="cpu")
                if (
                    not is_quantized
                    or (getattr(hf_quantizer, "requires_parameters_quantization", False))
                    or not hf_quantizer.check_quantized_param(self, param_value=value, param_name=key, state_dict={})
                ):
                    _load_parameter_into_model(self, key, value)
                else:
                    hf_quantizer.create_quantized_param(self, value, key, "cpu", model_state_dict, unexpected_keys)

    def _initialize_missing_keys(
        self,
        loaded_keys: list[str],
        ignore_mismatched_sizes: bool,
        is_quantized: bool,
    ) -> "PreTrainedModel":
        """Initialize the missing keys (keys that are part of the model parameters, but were NOT found in the loaded state dicts), according to
        `_initialize_weights`. Indeed, since the corresponding weights are missing from the state dict, they will not be replaced and need to
        be initialized correctly (i.e. weight initialization distribution).
        Also take care of setting the `_is_hf_initialized` flag for keys that are not missing.
        """
        if not ignore_mismatched_sizes:
            not_initialized_submodules = set_initialized_submodules(self, loaded_keys)
            # If we're about to tie the output embeds to the input embeds we don't need to init them
            if (
                hasattr(self.config.get_text_config(decoder=True), "tie_word_embeddings")
                and self.config.get_text_config(decoder=True).tie_word_embeddings
            ):
                output_embeddings = self.get_output_embeddings()
                if output_embeddings is not None:
                    # Still need to initialize if there is a bias term since biases are not tied.
                    if not hasattr(output_embeddings, "bias") or output_embeddings.bias is None:
                        output_embeddings._is_hf_initialized = True
        else:
            not_initialized_submodules = dict(self.named_modules())
        # This will only initialize submodules that are not marked as initialized by the line above.
        if is_deepspeed_zero3_enabled() and not is_quantized:
            import deepspeed

            not_initialized_parameters = list(
                set(
                    itertools.chain.from_iterable(
                        submodule.parameters(recurse=False) for submodule in not_initialized_submodules.values()
                    )
                )
            )
            with deepspeed.zero.GatheredParameters(not_initialized_parameters, modifier_rank=0):
                self.initialize_weights()
        else:
            self.initialize_weights()

    def get_parameter_or_buffer(self, target: str):
        """
        Return the parameter or buffer given by `target` if it exists, otherwise throw an error. This combines
        `get_parameter()` and `get_buffer()` in a single handy function. If the target is an `_extra_state` attribute,
        it will return the extra state provided by the module. Note that it only work if `target` is a leaf of the model.
        """
        try:
            return self.get_parameter(target)
        except AttributeError:
            pass
        try:
            return self.get_buffer(target)
        except AttributeError:
            pass
        module, param_name = get_module_from_name(self, target)
        if (
            param_name == "_extra_state"
            and getattr(module.__class__, "get_extra_state", torch.nn.Module.get_extra_state)
            is not torch.nn.Module.get_extra_state
        ):
            return module.get_extra_state()

        raise AttributeError(f"`{target}` is neither a parameter, buffer, nor extra state.")


PreTrainedModel.push_to_hub = copy_func(PreTrainedModel.push_to_hub)
if PreTrainedModel.push_to_hub.__doc__ is not None:
    PreTrainedModel.push_to_hub.__doc__ = PreTrainedModel.push_to_hub.__doc__.format(
        object="model", object_class="AutoModel", object_files="model file"
    )


def unwrap_model(model: nn.Module, recursive: bool = False) -> nn.Module:
    """
    Recursively unwraps a model from potential containers (as used in distributed training).

    Args:
        model (`torch.nn.Module`): The model to unwrap.
        recursive (`bool`, *optional*, defaults to `False`):
            Whether to recursively extract all cases of `module.module` from `model` as well as unwrap child sublayers
            recursively, not just the top-level distributed containers.
    """
    # Use accelerate implementation if available (should always be the case when using torch)
    # This is for pytorch, as we also have to handle things like dynamo
    if is_accelerate_available():
        kwargs = {}
        if recursive:
            if not is_accelerate_available("0.29.0"):
                raise RuntimeError(
                    "Setting `recursive=True` to `unwrap_model` requires `accelerate` v0.29.0. Please upgrade your version of accelerate"
                )
            else:
                kwargs["recursive"] = recursive
        return extract_model_from_parallel(model, **kwargs)
    else:
        # since there could be multiple levels of wrapping, unwrap recursively
        if hasattr(model, "module"):
            return unwrap_model(model.module)
        else:
            return model


def expand_device_map(device_map, param_names):
    """
    Expand a device map to return the correspondence parameter name to device.
    """
    new_device_map = {}
    for module, device in device_map.items():
        new_device_map.update(
            {p: device for p in param_names if p == module or p.startswith(f"{module}.") or module == ""}
        )
    return new_device_map


def is_accelerator_device(device: Union[str, int, torch.device]) -> bool:
    """Check if the device is an accelerator. We need to function, as device_map can be "disk" as well, which is not
    a proper `torch.device`.
    """
    if device == "disk":
        return False
    else:
        return torch.device(device).type not in ["meta", "cpu"]


def caching_allocator_warmup(model: PreTrainedModel, expanded_device_map: dict, hf_quantizer: Optional[HfQuantizer]):
    """This function warm-ups the caching allocator based on the size of the model tensors that will reside on each
    device. It allows to have one large call to Malloc, instead of recursively calling it later when loading
    the model, which is actually the loading speed bottleneck.
    Calling this function allows to cut the model loading time by a very large margin.

    A few facts related to loading speed (taking into account the use of this function):
    - When loading a model the first time, it is usually slower than the subsequent times, because the OS is very likely
    to cache the different state dicts (if enough resources/RAM are available)
    - Trying to force the OS to cache the files in advance (by e.g. accessing a small portion of them) is really hard,
    and not a good idea in general as this is low level OS optimizations that depend on resource usage anyway
    - As of 18/03/2025, loading a Llama 70B model with TP takes ~1 min without file cache, and ~13s with full file cache.
    The baseline, i.e. only loading the tensor shards on device and adjusting dtype (i.e. copying them) is ~5s with full cache.
    These numbers are reported for TP on 4 H100 GPUs.
    - It is useless to pre-allocate more than the model size in this function (i.e. using an `allocation_factor` > 1) as
    cudaMalloc is not a bottleneck at all anymore
    - Loading speed bottleneck is now almost only tensor copy (i.e. changing the dtype) and moving the tensors to the devices.
    However, we cannot really improve on those aspects obviously, as the data needs to be moved/copied in the end.
    """
    factor = 2 if hf_quantizer is None else hf_quantizer.get_cuda_warm_up_factor()

    # Remove disk, cpu and meta devices, and cast to proper torch.device
    accelerator_device_map = {
        param: torch.device(device) for param, device in expanded_device_map.items() if is_accelerator_device(device)
    }
    if not accelerator_device_map:
        return

    tp_plan = getattr(model, "_tp_plan", []) or []
    tp_plan_regex = (
        re.compile("|".join([re.escape(plan) for plan in tp_plan]))
        if _torch_distributed_available and torch.distributed.is_initialized()
        else None
    )
    total_byte_count = defaultdict(lambda: 0)
    tied_param_names = _get_tied_weight_keys(model)
    for param_name, device in accelerator_device_map.items():
        # Skip if the parameter has already been accounted for (tied weights)
        if param_name in tied_param_names:
            continue

        # For example in the case of MXFP4 quantization, we need to update the param name to the original param name
        # because the checkpoint contains blocks, and scales, but since we are dequantizing, we need to use the original param name
        if hf_quantizer is not None:
            param_name = hf_quantizer.update_param_name(param_name)

        try:
            param = model.get_parameter_or_buffer(param_name)
        except AttributeError:
            raise AttributeError(f"Parameter {param_name} not found in model")

        # The dtype of different parameters may be different with composite models or `keep_in_fp32_modules`
        param_byte_count = param.numel() * param.element_size()

        if tp_plan_regex is not None:
            generic_name = re.sub(r"\.\d+\.", ".*.", param_name)
            param_byte_count //= torch.distributed.get_world_size() if tp_plan_regex.search(generic_name) else 1

        total_byte_count[device] += param_byte_count

    # This will kick off the caching allocator to avoid having to Malloc afterwards
    for device, byte_count in total_byte_count.items():
        if device.type in ["cuda", "xpu"]:
            torch_accelerator_module = getattr(torch, device.type)
            index = device.index if device.index is not None else torch_accelerator_module.current_device()
            device_memory = torch_accelerator_module.mem_get_info(index)[0]
            # Allow up to (max device memory - 1.2 GiB) in resource-constrained hardware configurations. Trying to reserve more
            # than that amount might sometimes lead to unnecessary cuda/xpu OOM, if the last parameter to be loaded on the device is large,
            # and the remaining reserved memory portion is smaller than the param size -> torch will then try to fully re-allocate all
            # the param size, instead of using the remaining reserved part, and allocating only the difference, which can lead
            # to OOM. See https://github.com/huggingface/transformers/issues/37436#issuecomment-2808982161 for more details.
            # Note that we use an absolute value instead of device proportion here, as a 8GiB device could still allocate too much
            # if using e.g. 90% of device size, while a 140GiB device would allocate too little
            byte_count = min(byte_count, max(0, int(device_memory - 1.2 * 1024**3)))
            # If there is *unused* reserved cuda/xpu memory, we can skip/reduce the allocation.
            unused_memory = torch_accelerator_module.memory_reserved(
                index
            ) - torch_accelerator_module.memory_allocated(index)
            byte_count = max(0, byte_count - unused_memory)
        # Allocate memory
        _ = torch.empty(byte_count // factor, dtype=torch.float16, device=device, requires_grad=False)


def get_disk_only_shard_files(device_map, weight_map):
    """
    Returns the list of shard files containing only weights offloaded to disk.
    """
    files_content = collections.defaultdict(list)
    for weight_name, filename in weight_map.items():
        while len(weight_name) > 0 and weight_name not in device_map:
            weight_name = ".".join(weight_name.split(".")[:-1])
        files_content[filename].append(device_map[weight_name])

    return [fname for fname, devices in files_content.items() if set(devices) == {"disk"}]


class AttentionInterface(GeneralInterface):
    """
    Dict-like object keeping track of allowed attention functions. You can easily add a new attention function
    with a call to `register()`. If a model needs to locally overwrite an existing attention function, say `sdpa`,
    it needs to declare a new instance of this class inside the `modeling_<model>.py`, and declare it on that instance.
    """

    # Class instance object, so that a call to `register` can be reflected into all other files correctly, even if
    # a new instance is created (in order to locally override a given function)
    _global_mapping = {
        "flash_attention_3": flash_attention_forward,
        "flash_attention_2": flash_attention_forward,
        "flex_attention": flex_attention_forward,
        "paged_attention": paged_attention_forward,
        "sdpa": sdpa_attention_forward,
        "sdpa_paged": sdpa_attention_paged_forward,
        "eager_paged": eager_paged_attention_forward,
    }


# Global AttentionInterface shared by all models which do not need to overwrite any of the existing ones
ALL_ATTENTION_FUNCTIONS: AttentionInterface = AttentionInterface()


class PreTrainedAudioTokenizerBase(PreTrainedModel):
    """
    Class that additionally defines the behavior of any `audio_tokenizer` to be added.
    Characteristic for any of them:
        1. Encode raw audio into discrete audio codebooks (with x channels)
        2. Decode from discrete audio codebooks back to raw audio
    It is possible that they can decode in different ways given a different representation
    but they are forced to support 2. nonetheless, e.g. see `DAC`.
    """

    @abstractmethod
    def encode(self, input_values: torch.Tensor, *args, **kwargs):
        """
        Encode raw audio retrieved from a respective `FeatureExtractor` into discrete audio codebooks (with x channels)
        """
        pass

    @abstractmethod
    def decode(self, audio_codes: torch.Tensor, *args, **kwargs):
        """Decode from discrete audio codebooks back to raw audio"""
        pass<|MERGE_RESOLUTION|>--- conflicted
+++ resolved
@@ -2459,106 +2459,7 @@
         return model
 
     @classmethod
-<<<<<<< HEAD
-    def _check_attn_implementation(cls, attn_implementation: Union[str, dict]) -> Union[str, dict]:
-        """
-        Checks that the requested attention implementation exists and tries to get the kernel from hub
-        if `attn_implementation` matches hf kernels pattern.
-        """
-        if isinstance(attn_implementation, str) and re.match(r"^[^/:]+/[^/:]+:[^/:]+$", attn_implementation):
-            if not is_kernels_available():
-                raise ValueError("kernels is not installed. Please install it with `pip install kernels`.")
-
-            # Extract repo_id and kernel_name from the string
-            repo_id, kernel_name = attn_implementation.split(":")
-            kernel_name = kernel_name.strip()
-            repo_id = repo_id.strip()
-
-            try:
-                kernel = get_kernel(repo_id)
-                ALL_ATTENTION_FUNCTIONS.register(f"kernel_{repo_id.replace('/', '_')}", getattr(kernel, kernel_name))
-                attn_implementation = f"kernel_{repo_id.replace('/', '_')}"
-            except FileNotFoundError as e:
-                logger.warning(
-                    f"Could not find a kernel repository '{repo_id}' compatible with your devicein the hub: {e}. Using eager attention implementation instead."
-                )
-                attn_implementation = None  # try to dispatch SDPA and fallback eager if not available
-            except AttributeError:
-                raise ValueError(
-                    "the kernel function name or class specified in the attn_implementation argument is not valid. \
-                                 Please check the documentation for the correct format, \
-                                 and check that the kernel exports the class and the function correctly."
-                )
-        if (
-            not isinstance(attn_implementation, dict)
-            and attn_implementation not in ["eager", None] + ALL_ATTENTION_FUNCTIONS.valid_keys()
-        ):
-            message = f'Specified `attn_implementation="{attn_implementation}"` is not supported. The only possible arguments are `attn_implementation="eager"` (manual attention implementation)'
-            # check `supports_flash_attn_2` for BC with custom code. TODO: remove after a few releases
-            if cls._supports_flash_attn or getattr(cls, "_supports_flash_attn_2", False):
-                message += (
-                    ', `"attn_implementation=flash_attention_3"` (implementation using flash attention 3)'
-                    ', `"attn_implementation=flash_attention_2"` (implementation using flash attention 2)'
-                )
-            if cls._supports_sdpa:
-                message += ', `"attn_implementation=sdpa"` (implementation using torch.nn.functional.scaled_dot_product_attention)'
-            if cls._supports_flex_attn:
-                message += ', `"attn_implementation=flex_attention"` (implementation using torch\'s flex_attention)'
-            raise ValueError(message + ".")
-
-        return attn_implementation
-
-    def set_attention_implementation(self, attn_implementation: Union[str, dict]):
-        """
-        Checks and dispatches to the requested attention implementation.
-        """
-        requested_attn_implementation = self._check_attn_implementation(attn_implementation)
-
-        # Composite models consisting of several PretrainedModels can specify attention implementation as a dict where
-        # keys are sub-config names. But most people will specify one `str` which means that should dispatch it for all sub-models.
-        # See https://github.com/huggingface/transformers/pull/32238
-        for key in self.config.sub_configs.keys():
-            sub_config = getattr(self.config, key)
-            curr_attn_implementation = (
-                requested_attn_implementation
-                if not isinstance(requested_attn_implementation, dict)
-                else requested_attn_implementation.get(key, None)
-            )
-            # For models with backbone sub-config might be not initialized. Set the requested att
-            # if the config hasn't got any attn pre-set and the requested attn in not `None` (i.e not the default attn)
-            if (
-                sub_config is not None
-                and sub_config._attn_implementation_internal is None
-                and curr_attn_implementation is not None
-            ):
-                sub_config._attn_implementation_internal = curr_attn_implementation
-
-        if requested_attn_implementation == "flash_attention_3" and self._flash_attn_3_can_dispatch():
-            self.config._attn_implementation = "flash_attention_3"
-        if requested_attn_implementation == "flash_attention_2" and self._flash_attn_2_can_dispatch():
-            self.config._attn_implementation = "flash_attention_2"
-        elif requested_attn_implementation == "flex_attention" and self._flex_attn_can_dispatch():
-            self.config._attn_implementation = "flex_attention"
-        elif (
-            requested_attn_implementation in [None, "sdpa"]
-            and not is_torch_xla_available()
-            and self._sdpa_can_dispatch(hard_check_only=requested_attn_implementation is not None)
-        ):
-            self.config._attn_implementation = "sdpa"
-        elif requested_attn_implementation in ALL_ATTENTION_FUNCTIONS.valid_keys():
-            self.config._attn_implementation = requested_attn_implementation
-        elif isinstance(requested_attn_implementation, dict):
-            self.config._attn_implementation = requested_attn_implementation.get("", None)
-        else:
-            self.config._attn_implementation = "eager"
-
-        self.config._attn_implementation_autoset = True
-
-    @classmethod
-    def _set_default_torch_dtype(cls, dtype: torch.dtype) -> torch.dtype:
-=======
     def _set_default_dtype(cls, dtype: torch.dtype) -> torch.dtype:
->>>>>>> 7db228a9
         """
         Change the default dtype and return the previous one. This is needed when wanting to instantiate the model
         under specific dtype.
