--- conflicted
+++ resolved
@@ -2446,19 +2446,11 @@
                     module.weight.fill_(1.0)
                 if hasattr(module, "bias") and module.bias is not None:
                     module.bias.zero_()
-<<<<<<< HEAD
-            if hasattr(module, "gate_up_proj") and isinstance(module, nn.Parameter):
-                module.gate_up_proj.normal_(mean=0.0, std=std)
-            if hasattr(module, "down_proj") and isinstance(module, nn.Parameter):
-                module.down_proj.normal_(mean=0.0, std=std)
-            if hasattr(module, "gate") and isinstance(module, nn.Parameter):
-=======
             if isinstance(getattr(module, "gate_up_proj", None), nn.Parameter):
                 module.gate_up_proj.normal_(mean=0.0, std=std)
             if isinstance(getattr(module, "down_proj", None), nn.Parameter):
                 module.down_proj.normal_(mean=0.0, std=std)
             if isinstance(getattr(module, "gate", None), nn.Parameter):
->>>>>>> e033947a
                 module.gate.normal_(mean=0.0, std=std)
         except Exception as e:
             logger.warning(f"Failed to init: {str(e)}")
