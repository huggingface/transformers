--- conflicted
+++ resolved
@@ -3936,16 +3936,11 @@
         if "attn_implementation" in kwargs:
             config._attn_implementation = kwargs.pop("attn_implementation")
 
-<<<<<<< HEAD
         if "experts_implementation" in kwargs:
             config._experts_implementation = kwargs.pop("experts_implementation")
 
-        hf_quantizer, config, dtype, device_map = get_hf_quantizer(
-            config, quantization_config, dtype, device_map, weights_only, user_agent
-=======
         hf_quantizer, config, device_map = get_hf_quantizer(
             config, quantization_config, device_map, weights_only, user_agent
->>>>>>> 0a846542
         )
 
         if gguf_file:
