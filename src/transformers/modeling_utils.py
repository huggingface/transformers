--- conflicted
+++ resolved
@@ -116,11 +116,7 @@
     is_torch_greater_or_equal,
     is_torch_mlu_available,
     is_torch_npu_available,
-<<<<<<< HEAD
-    is_torch_xla_available,
     is_torch_xpu_available,
-=======
->>>>>>> decde58e
     logging,
 )
 from .utils.generic import _CAN_RECORD_REGISTRY, GeneralInterface, OutputRecorder
