# Copyright 2025 The HuggingFace Team. All rights reserved.
#
# Licensed under the Apache License, Version 2.0 (the "License");
# you may not use this file except in compliance with the License.
# You may obtain a copy of the License at
#
#     http://www.apache.org/licenses/LICENSE-2.0
#
# Unless required by applicable law or agreed to in writing, software
# distributed under the License is distributed on an "AS IS" BASIS,
# WITHOUT WARRANTIES OR CONDITIONS OF ANY KIND, either express or implied.
# See the License for the specific language governing permissions and
# limitations under the License.


import copy
import json
import os
import platform
import string
import time
import warnings
from argparse import ArgumentParser, Namespace
from dataclasses import dataclass, field
from threading import Thread
from typing import Optional

import yaml

from transformers import AutoTokenizer, GenerationConfig, TextIteratorStreamer
from transformers.utils import is_rich_available, is_torch_available

from . import BaseTransformersCLICommand


if platform.system() != "Windows":
    import pwd

if is_rich_available():
    from rich.console import Console
    from rich.live import Live
    from rich.markdown import Markdown

if is_torch_available():
    import torch

<<<<<<< HEAD
    from transformers import (
        AutoModelForCausalLM,
        AutoTokenizer,
        BitsAndBytesConfig,
        GenerationConfig,
        PreTrainedModel,
        PreTrainedTokenizer,
        TextIteratorStreamer,
    )
=======
    from transformers import AutoModelForCausalLM, BitsAndBytesConfig
>>>>>>> 55f23333


ALLOWED_KEY_CHARS = set(string.ascii_letters + string.whitespace)
ALLOWED_VALUE_CHARS = set(
    string.ascii_letters + string.digits + string.whitespace + r".!\"#$%&'()*+,\-/:<=>?@[]^_`{|}~"
)

DEFAULT_EXAMPLES = {
    "llama": {"text": "There is a Llama in my lawn, how can I get rid of it?"},
    "code": {
        "text": (
            "Write a Python function that integrates any Python function f(x) numerically over an arbitrary "
            "interval [x_start, x_end]."
        ),
    },
    "helicopter": {"text": "How many helicopters can a human eat in one sitting?"},
    "numbers": {"text": "Count to 10 but skip every number ending with an 'e'"},
    "birds": {"text": "Why aren't birds real?"},
    "socks": {"text": "Why is it important to eat socks after meditating?"},
}

# Printed at the start of a chat session
HELP_STRING_MINIMAL = """

**TRANSFORMERS CHAT INTERFACE**

Chat interface to try out a model. Besides chatting with the model, here are some basic commands:
- **!help**: shows all available commands
- **!status**: shows the current status of the model and generation settings
- **!clear**: clears the current conversation and starts a new one
- **!exit**: closes the interface
"""


# Printed when the user types `help` in the chat session
HELP_STRING = f"""

**TRANSFORMERS CHAT INTERFACE HELP**

Full command list:
- **!help**: shows this help message
- **!clear**: clears the current conversation and starts a new one
- **!status**: shows the current status of the model and generation settings
- **!example {{NAME}}**: loads example named `{{NAME}}` from the config and uses it as the user input.
Available example names: `{"`, `".join(DEFAULT_EXAMPLES.keys())}`
- **!set {{ARG_1}}={{VALUE_1}} {{ARG_2}}={{VALUE_2}}** ...: changes the system prompt or generation settings (multiple
settings are separated by a space). Accepts the same flags and format as the `generate_flags` CLI argument.
If you're a new user, check this basic flag guide: https://huggingface.co/docs/transformers/llm_tutorial#common-options
- **!save {{SAVE_NAME}} (optional)**: saves the current chat and settings to file by default to
`./chat_history/{{MODEL_NAME}}/chat_{{DATETIME}}.yaml` or `{{SAVE_NAME}}` if provided
- **!exit**: closes the interface
"""

# format: (optional CLI arg being deprecated, its current default, corresponding `generate` flag)
_DEPRECATION_MAP = [
    ("max_new_tokens", 256, "max_new_tokens"),
    ("do_sample", True, "do_sample"),
    ("num_beams", 1, "num_beams"),
    ("temperature", 1.0, "temperature"),
    ("top_k", 50, "top_k"),
    ("top_p", 1.0, "top_p"),
    ("repetition_penalty", 1.0, "repetition_penalty"),
    ("eos_tokens", None, "eos_token_id"),
    ("eos_token_ids", None, "eos_token_id"),
]


class RichInterface:
    def __init__(self, model_name: Optional[str] = None, user_name: Optional[str] = None):
        self._console = Console()
        if model_name is None:
            self.model_name = "assistant"
        else:
            self.model_name = model_name
        if user_name is None:
            self.user_name = "user"
        else:
            self.user_name = user_name

    def stream_output(self, output_stream: TextIteratorStreamer) -> str:
        """Stream output from a role, and return the generated text after it's done steaming."""
        # This method is originally from the FastChat CLI:
        # https://github.com/lm-sys/FastChat/blob/main/fastchat/serve/cli.py
        # Create a Live context for updating the console output
        text = ""
        self._console.print(f"[bold blue]<{self.model_name}>:")
        with Live(console=self._console, refresh_per_second=4) as live:
            # Read lines from the stream
            for i, outputs in enumerate(output_stream):
                if not outputs or i == 0:
                    continue
                text += outputs
                # Render the accumulated text as Markdown
                # NOTE: this is a workaround for the rendering "unstandard markdown"
                #  in rich. The chatbots output treat "\n" as a new line for
                #  better compatibility with real-world text. However, rendering
                #  in markdown would break the format. It is because standard markdown
                #  treat a single "\n" in normal text as a space.
                #  Our workaround is adding two spaces at the end of each line.
                #  This is not a perfect solution, as it would
                #  introduce trailing spaces (only) in code block, but it works well
                #  especially for console output, because in general the console does not
                #  care about trailing spaces.
                lines = []
                for line in text.splitlines():
                    lines.append(line)
                    if line.startswith("```"):
                        # Code block marker - do not add trailing spaces, as it would
                        #  break the syntax highlighting
                        lines.append("\n")
                    else:
                        lines.append("  \n")
                markdown = Markdown("".join(lines).strip(), code_theme="github-dark")
                # Update the Live console output
                live.update(markdown)
        self._console.print()
        return text

    def input(self) -> str:
        """Gets user input from the console."""
        input = self._console.input(f"[bold red]<{self.user_name}>:\n")
        self._console.print()
        return input

    def clear(self):
        """Clears the console."""
        self._console.clear()

    def print_user_message(self, text: str):
        """Prints a user message to the console."""
        self._console.print(f"[bold red]<{self.user_name}>:[/ bold red]\n{text}")
        self._console.print()

    def print_color(self, text: str, color: str):
        """Prints text in a given color to the console."""
        self._console.print(f"[bold {color}]{text}")
        self._console.print()

    def print_help(self, minimal: bool = False):
        """Prints the help message to the console."""
        self._console.print(Markdown(HELP_STRING_MINIMAL if minimal else HELP_STRING))
        self._console.print()

    def print_status(self, model_name: str, generation_config: GenerationConfig, model_kwargs: dict):
        """Prints the status of the model and generation settings to the console."""
        self._console.print(f"[bold blue]Model: {model_name}\n")
        if model_kwargs:
            self._console.print(f"[bold blue]Model kwargs: {model_kwargs}")
        self._console.print(f"[bold blue]{generation_config}")
        self._console.print()


@dataclass
class ChatArguments:
    r"""
    Arguments for the chat CLI.

    See the metadata arg for each argument's description -- the medatata will be printed with
    `transformers chat --help`
    """

    # General settings
    model_name_or_path: Optional[str] = field(
        default=None,
        metadata={
            "help": "Name of the pre-trained model. The positional argument will take precedence if both are passed."
        },
    )
    user: Optional[str] = field(
        default=None,
        metadata={"help": "Username to display in chat interface. Defaults to the current user's name."},
    )
    system_prompt: Optional[str] = field(default=None, metadata={"help": "System prompt."})
    save_folder: str = field(default="./chat_history/", metadata={"help": "Folder to save chat history."})
    examples_path: Optional[str] = field(default=None, metadata={"help": "Path to a yaml file with examples."})

    # Generation settings
    generation_config: Optional[str] = field(
        default=None,
        metadata={
            "help": (
                "Path to a local generation config file or to a HuggingFace repo containing a "
                "`generation_config.json` file. Other generation settings passed as CLI arguments will be applied on "
                "top of this generation config."
            ),
        },
    )
    # Deprecated CLI args start here
    max_new_tokens: int = field(default=256, metadata={"help": "Maximum number of tokens to generate."})
    do_sample: bool = field(default=True, metadata={"help": "Whether to sample outputs during generation."})
    num_beams: int = field(default=1, metadata={"help": "Number of beams for beam search."})
    temperature: float = field(default=1.0, metadata={"help": "Temperature parameter for generation."})
    top_k: int = field(default=50, metadata={"help": "Value of k for top-k sampling."})
    top_p: float = field(default=1.0, metadata={"help": "Value of p for nucleus sampling."})
    repetition_penalty: float = field(default=1.0, metadata={"help": "Repetition penalty."})
    eos_tokens: Optional[str] = field(
        default=None,
        metadata={
            "help": "EOS tokens (text format) to stop the generation. If multiple they should be comma separated."
        },
    )
    eos_token_ids: Optional[str] = field(
        default=None,
        metadata={"help": "EOS token IDs to stop the generation. If multiple they should be comma separated."},
    )
    # Deprecated CLI args end here

    # Model loading
    model_revision: str = field(
        default="main",
        metadata={"help": "Specific model version to use (can be a branch name, tag name or commit id)."},
    )
    device: str = field(default="cpu", metadata={"help": "Device to use for inference."})
    torch_dtype: Optional[str] = field(
        default="auto",
        metadata={
            "help": "Override the default `torch.dtype` and load the model under this dtype. If `'auto'` is passed, "
            "the dtype will be automatically derived from the model's weights.",
            "choices": ["auto", "bfloat16", "float16", "float32"],
        },
    )
    trust_remote_code: bool = field(
        default=False, metadata={"help": "Whether to trust remote code when loading a model."}
    )
    attn_implementation: Optional[str] = field(
        default=None,
        metadata={
            "help": "Which attention implementation to use; you can run --attn_implementation=flash_attention_2, in "
            "which case you must install this manually by running `pip install flash-attn --no-build-isolation`."
        },
    )
    load_in_8bit: bool = field(
        default=False,
        metadata={"help": "Whether to use 8 bit precision for the base model - works only with LoRA."},
    )
    load_in_4bit: bool = field(
        default=False,
        metadata={"help": "Whether to use 4 bit precision for the base model - works only with LoRA."},
    )
    bnb_4bit_quant_type: str = field(default="nf4", metadata={"help": "Quantization type.", "choices": ["fp4", "nf4"]})
    use_bnb_nested_quant: bool = field(default=False, metadata={"help": "Whether to use nested quantization."})


def chat_command_factory(args: Namespace):
    """
    Factory function used to chat with a local model.
    """
    return ChatCommand(args)


class ChatCommand(BaseTransformersCLICommand):
    @staticmethod
    def register_subcommand(parser: ArgumentParser):
        """
        Register this command to argparse so it's available for the transformer-cli

        Args:
            parser: Root parser to register command-specific arguments
        """
        dataclass_types = (ChatArguments,)
        chat_parser = parser.add_parser("chat", dataclass_types=dataclass_types)

        group = chat_parser.add_argument_group("Positional arguments")
        group.add_argument(
            "model_name_or_path_positional", type=str, default=None, help="Name of the pre-trained model."
        )
        group.add_argument(
            "generate_flags",
            type=str,
            default=None,
            help=(
                "Flags to pass to `generate`, using a space as a separator between flags. Accepts booleans, numbers, "
                "and lists of integers, more advanced parameterization should be set through --generation-config. "
                "Example: `transformers chat <model_repo> max_new_tokens=100 do_sample=False eos_token_id=[1,2]`. "
                "If you're a new user, check this basic flag guide: https://huggingface.co/docs/transformers/llm_tutorial#common-options"
            ),
            nargs="*",
        )
        chat_parser.set_defaults(func=chat_command_factory)

    def __init__(self, args):
        args = self._handle_deprecated_args(args)
        self.args = args

    def _handle_deprecated_args(self, args: ChatArguments) -> ChatArguments:
        """
        Handles deprecated arguments and their deprecation cycle. To be removed after we fully migrated to the new
        args.
        """
        has_warnings = False

        # 1. Model as a positional argument
        args.model_name_or_path_positional = args.model_name_or_path_positional or args.model_name_or_path
        if args.model_name_or_path_positional is None:
            raise ValueError(
                "One of the following must be provided:"
                "\n- The positional argument containing the model repo, e.g. `transformers chat <model_repo>`"
                "\n- the optional --model_name_or_path argument, containing the model repo (deprecated)"
            )
        elif args.model_name_or_path is not None:
            has_warnings = True
            warnings.warn(
                "The --model_name_or_path argument is deprecated will be removed in v4.54.0. Use the positional "
                "argument instead, e.g. `transformers chat <model_repo>`.",
                FutureWarning,
            )
        # 2. Named generate option args
        for deprecated_arg, default_value, new_arg in _DEPRECATION_MAP:
            value = getattr(args, deprecated_arg)
            if value != default_value:
                has_warnings = True
                warnings.warn(
                    f"The --{deprecated_arg} argument is deprecated will be removed in v4.54.0. There are two "
                    "alternative solutions to specify this generation option: \n"
                    "1. Pass `--generation-config <path_to_file/Hub repo>` to specify a generation config.\n"
                    "2. Pass `generate` flags through positional arguments, e.g. `transformers chat <model_repo> "
                    f"{new_arg}={value}`",
                    FutureWarning,
                )

        if has_warnings:
            print("\n(Press enter to continue)")
            input()
        return args

    # -----------------------------------------------------------------------------------------------------------------
    # Chat session methods
    @staticmethod
    def get_username() -> str:
        """Returns the username of the current user."""
        if platform.system() == "Windows":
            return os.getlogin()
        else:
            return pwd.getpwuid(os.getuid()).pw_name

    @staticmethod
    def save_chat(chat, args: ChatArguments, filename: Optional[str] = None) -> str:
        """Saves the chat history to a file."""
        output_dict = {}
        output_dict["settings"] = vars(args)
        output_dict["chat_history"] = chat

        folder = args.save_folder

        if filename is None:
            time_str = time.strftime("%Y-%m-%d_%H-%M-%S")
            filename = f"{args.model_name_or_path_positional}/chat_{time_str}.json"
            filename = os.path.join(folder, filename)

        os.makedirs(os.path.dirname(filename), exist_ok=True)
        with open(filename, "w") as f:
            json.dump(output_dict, f, indent=4)
        return os.path.abspath(filename)

    @staticmethod
    def clear_chat_history(system_prompt: Optional[str] = None) -> list[dict]:
        """Clears the chat history."""
        if system_prompt is None:
            chat = []
        else:
            chat = [{"role": "system", "content": system_prompt}]
        return chat

    # -----------------------------------------------------------------------------------------------------------------
    # Input parsing methods
    def parse_generate_flags(self, generate_flags: list[str]) -> dict:
        """Parses the generate flags from the user input into a dictionary of `generate` kwargs."""
        if len(generate_flags) == 0:
            return {}

        # Assumption: `generate_flags` is a list of strings, each string being a `flag=value` pair, that can be parsed
        # into a json string if we:
        # 1. Add quotes around each flag name
        generate_flags_as_dict = {'"' + flag.split("=")[0] + '"': flag.split("=")[1] for flag in generate_flags}

        # 2. Handle types:
        # 2. a. booleans should be lowercase, None should be null
        generate_flags_as_dict = {
            k: v.lower() if v.lower() in ["true", "false"] else v for k, v in generate_flags_as_dict.items()
        }
        generate_flags_as_dict = {k: "null" if v == "None" else v for k, v in generate_flags_as_dict.items()}

        # 2. b. strings should be quoted
        def is_number(s: str) -> bool:
            return s.replace(".", "", 1).isdigit()

        generate_flags_as_dict = {k: f'"{v}"' if not is_number(v) else v for k, v in generate_flags_as_dict.items()}
        # 2. c. [no processing needed] lists are lists of ints because `generate` doesn't take lists of strings :)
        # We also mention in the help message that we only accept lists of ints for now.

        # 3. Join the the result into a comma separated string
        generate_flags_string = ", ".join([f"{k}: {v}" for k, v in generate_flags_as_dict.items()])

        # 4. Add the opening/closing brackets
        generate_flags_string = "{" + generate_flags_string + "}"

        # 5. Remove quotes around boolean/null and around lists
        generate_flags_string = generate_flags_string.replace('"null"', "null")
        generate_flags_string = generate_flags_string.replace('"true"', "true")
        generate_flags_string = generate_flags_string.replace('"false"', "false")
        generate_flags_string = generate_flags_string.replace('"[', "[")
        generate_flags_string = generate_flags_string.replace(']"', "]")

        # 6. Replace the `=` with `:`
        generate_flags_string = generate_flags_string.replace("=", ":")

        try:
            processed_generate_flags = json.loads(generate_flags_string)
        except json.JSONDecodeError:
            raise ValueError(
                "Failed to convert `generate_flags` into a valid JSON object."
                "\n`generate_flags` = {generate_flags}"
                "\nConverted JSON string = {generate_flags_string}"
            )
        return processed_generate_flags

    def get_generation_parameterization(
        self, args: ChatArguments, tokenizer: AutoTokenizer, model: PreTrainedModel
    ) -> tuple[GenerationConfig, dict]:
        """
        Returns a GenerationConfig object holding the generation parameters for the CLI command.
        """
        # No generation config arg provided -> use default generation config, apply CLI defaults
        if args.generation_config is None:
            # We start off from the checkpoint's generation config
            generation_config = copy.deepcopy(model.generation_config)
            # Apply deprecated CLI args on top of the default generation config
            pad_token_id, eos_token_ids = self.parse_eos_tokens(
                tokenizer, generation_config, args.eos_tokens, args.eos_token_ids
            )
            deprecated_kwargs = {
                "max_new_tokens": args.max_new_tokens,
                "do_sample": args.do_sample,
                "num_beams": args.num_beams,
                "temperature": args.temperature,
                "top_k": args.top_k,
                "top_p": args.top_p,
                "repetition_penalty": args.repetition_penalty,
                "pad_token_id": pad_token_id,
                "eos_token_id": eos_token_ids,
            }
            generation_config.update(**deprecated_kwargs)
        # generation config arg provided -> use it as the base parameterization
        else:
            if ".json" in args.generation_config:  # is a local file
                dirname = os.path.dirname(args.generation_config)
                filename = os.path.basename(args.generation_config)
                generation_config = GenerationConfig.from_pretrained(dirname, filename)
            else:
                generation_config = GenerationConfig.from_pretrained(args.generation_config)

        # Finally: parse and apply `generate_flags`
        parsed_generate_flags = self.parse_generate_flags(args.generate_flags)
        model_kwargs = generation_config.update(**parsed_generate_flags)
        # `model_kwargs` contain non-generation flags in `parsed_generate_flags` that should be passed directly to
        # `generate`
        return generation_config, model_kwargs

    @staticmethod
    def parse_eos_tokens(
        tokenizer: PreTrainedTokenizer,
        generation_config: GenerationConfig,
        eos_tokens: Optional[str],
        eos_token_ids: Optional[str],
    ) -> tuple[int, list[int]]:
        """Retrieves the pad token ID and all possible EOS token IDs."""
        if generation_config.pad_token_id is None:
            pad_token_id = generation_config.eos_token_id
        else:
            pad_token_id = generation_config.pad_token_id

        all_eos_token_ids = []

        if eos_tokens is not None:
            all_eos_token_ids.extend(tokenizer.convert_tokens_to_ids(eos_tokens.split(",")))

        if eos_token_ids is not None:
            all_eos_token_ids.extend([int(token_id) for token_id in eos_token_ids.split(",")])

        if len(all_eos_token_ids) == 0:
            all_eos_token_ids.append(generation_config.eos_token_id)

        return pad_token_id, all_eos_token_ids

    # -----------------------------------------------------------------------------------------------------------------
    # Model loading and performance automation methods
    @staticmethod
    def get_quantization_config(model_args: ChatArguments) -> Optional["BitsAndBytesConfig"]:
        if model_args.load_in_4bit:
            quantization_config = BitsAndBytesConfig(
                load_in_4bit=True,
                # For consistency with model weights, we use the same value as `torch_dtype`
                bnb_4bit_compute_dtype=model_args.torch_dtype,
                bnb_4bit_quant_type=model_args.bnb_4bit_quant_type,
                bnb_4bit_use_double_quant=model_args.use_bnb_nested_quant,
                bnb_4bit_quant_storage=model_args.torch_dtype,
            )
        elif model_args.load_in_8bit:
            quantization_config = BitsAndBytesConfig(
                load_in_8bit=True,
            )
        else:
            quantization_config = None

        return quantization_config

    def load_model_and_tokenizer(self, args: ChatArguments) -> tuple["AutoModelForCausalLM", AutoTokenizer]:
        tokenizer = AutoTokenizer.from_pretrained(
            args.model_name_or_path_positional,
            revision=args.model_revision,
            trust_remote_code=args.trust_remote_code,
        )

        torch_dtype = args.torch_dtype if args.torch_dtype in ["auto", None] else getattr(torch, args.torch_dtype)
        quantization_config = self.get_quantization_config(args)
        model_kwargs = {
            "revision": args.model_revision,
            "attn_implementation": args.attn_implementation,
            "torch_dtype": torch_dtype,
            "device_map": "auto",
            "quantization_config": quantization_config,
        }
        model = AutoModelForCausalLM.from_pretrained(
            args.model_name_or_path_positional, trust_remote_code=args.trust_remote_code, **model_kwargs
        )

        if getattr(model, "hf_device_map", None) is None:
            model = model.to(args.device)

        return model, tokenizer

    # -----------------------------------------------------------------------------------------------------------------
    # User commands
    def handle_non_exit_user_commands(
        self,
        user_input: str,
        args: ChatArguments,
        interface: RichInterface,
        examples: dict[str, dict[str, str]],
        generation_config: GenerationConfig,
        model_kwargs: dict,
        chat: list[dict],
    ) -> tuple[list[dict], GenerationConfig, dict]:
        """
        Handles all user commands except for `!exit`. May update the chat history (e.g. reset it) or the
        generation config (e.g. set a new flag).
        """

        if user_input == "!clear":
            chat = self.clear_chat_history(args.system_prompt)
            interface.clear()

        elif user_input == "!help":
            interface.print_help()

        elif user_input.startswith("!save") and len(user_input.split()) < 2:
            split_input = user_input.split()

            if len(split_input) == 2:
                filename = split_input[1]
            else:
                filename = None
            filename = self.save_chat(chat, args, filename)
            interface.print_color(text=f"Chat saved in {filename}!", color="green")

        elif user_input.startswith("!set"):
            # splits the new args into a list of strings, each string being a `flag=value` pair (same format as
            # `generate_flags`)
            new_generate_flags = user_input[4:].strip()
            new_generate_flags = new_generate_flags.split()
            # sanity check: each member in the list must have an =
            for flag in new_generate_flags:
                if "=" not in flag:
                    interface.print_color(
                        text=(
                            f"Invalid flag format, missing `=` after `{flag}`. Please use the format "
                            "`arg_1=value_1 arg_2=value_2 ...`."
                        ),
                        color="red",
                    )
                    break
            else:
                # parses the new args into a dictionary of `generate` kwargs, and updates the corresponding variables
                parsed_new_generate_flags = self.parse_generate_flags(new_generate_flags)
                new_model_kwargs = generation_config.update(**parsed_new_generate_flags)
                model_kwargs.update(**new_model_kwargs)

        elif user_input.startswith("!example") and len(user_input.split()) == 2:
            example_name = user_input.split()[1]
            if example_name in examples:
                interface.clear()
                chat = []
                interface.print_user_message(examples[example_name]["text"])
                chat.append({"role": "user", "content": examples[example_name]["text"]})
            else:
                example_error = (
                    f"Example {example_name} not found in list of available examples: {list(examples.keys())}."
                )
                interface.print_color(text=example_error, color="red")

        elif user_input == "!status":
            interface.print_status(
                model_name=args.model_name_or_path_positional,
                generation_config=generation_config,
                model_kwargs=model_kwargs,
            )

        else:
            interface.print_color(text=f"'{user_input}' is not a valid command. Showing help message.", color="red")
            interface.print_help()

        return chat, generation_config, model_kwargs

    # -----------------------------------------------------------------------------------------------------------------
    # Main logic
    def run(self):
        if not is_rich_available():
            raise ImportError("You need to install rich to use the chat interface. (`pip install rich`)")
        if not is_torch_available():
            raise ImportError("You need to install torch to use the chat interface. (`pip install torch`)")

        args = self.args
        if args.examples_path is None:
            examples = DEFAULT_EXAMPLES
        else:
            with open(args.examples_path) as f:
                examples = yaml.safe_load(f)

        if args.user is None:
            user = self.get_username()
        else:
            user = args.user

        model, tokenizer = self.load_model_and_tokenizer(args)
        generation_streamer = TextIteratorStreamer(tokenizer, skip_special_tokens=True, skip_prompt=True)
        generation_config, model_kwargs = self.get_generation_parameterization(args, tokenizer, model)

        interface = RichInterface(model_name=args.model_name_or_path_positional, user_name=user)
        interface.clear()
        chat = self.clear_chat_history(args.system_prompt)

        # Starts the session with a minimal help message at the top, so that a user doesn't get stuck
        interface.print_help(minimal=True)
        while True:
            try:
                user_input = interface.input()

                # User commands
                if user_input.startswith("!"):
                    # `!exit` is special, it breaks the loop
                    if user_input == "!exit":
                        break
                    else:
                        chat, generation_config, model_kwargs = self.handle_non_exit_user_commands(
                            user_input=user_input,
                            args=args,
                            interface=interface,
                            examples=examples,
                            generation_config=generation_config,
                            model_kwargs=model_kwargs,
                            chat=chat,
                        )
                    # `!example` sends a user message to the model
                    if not user_input.startswith("!example"):
                        continue
                else:
                    chat.append({"role": "user", "content": user_input})

                inputs = tokenizer.apply_chat_template(chat, return_tensors="pt", add_generation_prompt=True).to(
                    model.device
                )
                attention_mask = torch.ones_like(inputs)
                generation_kwargs = {
                    "inputs": inputs,
                    "attention_mask": attention_mask,
                    "streamer": generation_streamer,
                    "generation_config": generation_config,
                    **model_kwargs,
                }

                thread = Thread(target=model.generate, kwargs=generation_kwargs)
                thread.start()
                model_output = interface.stream_output(generation_streamer)
                thread.join()
                chat.append({"role": "assistant", "content": model_output})

            except KeyboardInterrupt:
                break<|MERGE_RESOLUTION|>--- conflicted
+++ resolved
@@ -27,7 +27,12 @@
 
 import yaml
 
-from transformers import AutoTokenizer, GenerationConfig, TextIteratorStreamer
+from transformers import (
+    AutoTokenizer, 
+    GenerationConfig, 
+    TextIteratorStreamer,
+    PreTrainedTokenizer,
+)
 from transformers.utils import is_rich_available, is_torch_available
 
 from . import BaseTransformersCLICommand
@@ -44,19 +49,7 @@
 if is_torch_available():
     import torch
 
-<<<<<<< HEAD
-    from transformers import (
-        AutoModelForCausalLM,
-        AutoTokenizer,
-        BitsAndBytesConfig,
-        GenerationConfig,
-        PreTrainedModel,
-        PreTrainedTokenizer,
-        TextIteratorStreamer,
-    )
-=======
-    from transformers import AutoModelForCausalLM, BitsAndBytesConfig
->>>>>>> 55f23333
+    from transformers import AutoModelForCausalLM, BitsAndBytesConfig, PreTrainedModel
 
 
 ALLOWED_KEY_CHARS = set(string.ascii_letters + string.whitespace)
