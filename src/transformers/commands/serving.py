--- conflicted
+++ resolved
@@ -628,11 +628,7 @@
 
         self.loaded_model = f"{model_id}@{revision}"
 
-<<<<<<< HEAD
-        print("Loaded model", self.loaded_model)
-=======
-        logger.warning(f"Loaded model {model_id_and_revision}")
->>>>>>> 548794b8
+        logger.warning(f"Loaded model {self.loaded_model}")
         return model, tokenizer
 
 
