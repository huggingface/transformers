--- conflicted
+++ resolved
@@ -11,12 +11,8 @@
 # WITHOUT WARRANTIES OR CONDITIONS OF ANY KIND, either express or implied.
 # See the License for the specific language governing permissions and
 # limitations under the License.
-<<<<<<< HEAD
 
 import copy
-=======
-import enum
->>>>>>> 8c3f4b0c
 import functools
 import json
 import re
@@ -24,11 +20,7 @@
 from argparse import ArgumentParser, Namespace
 from dataclasses import dataclass, field
 from threading import Thread
-<<<<<<< HEAD
 from typing import Generator, Optional
-=======
-from typing import Any, Generator, Optional, Union
->>>>>>> 8c3f4b0c
 
 from huggingface_hub import ModelInfo, model_info
 
@@ -56,16 +48,11 @@
         PreTrainedModel,
     )
 
-<<<<<<< HEAD
 if is_pydantic_available() and is_fastapi_available() and is_uvicorn_available() and is_openai_available():
-=======
-if is_pydantic_available() and is_fastapi_available() and is_uvicorn_available():
->>>>>>> 8c3f4b0c
     import uvicorn
     from fastapi import FastAPI, HTTPException
     from fastapi.middleware.cors import CORSMiddleware
     from fastapi.responses import JSONResponse, StreamingResponse
-<<<<<<< HEAD
     from openai.types.chat.chat_completion_chunk import (
         ChatCompletionChunk,
         Choice,
@@ -97,181 +84,6 @@
         """
         OpenAI's ResponseCreateParamsStreaming with an additional field for the generation config (as a json string).
         """
-=======
-    from pydantic import BaseModel
-
-    class Message(BaseModel):
-        role: str
-        content: str
-
-    class Prompt(BaseModel):
-        id: str
-        variables: dict
-        version: Optional[str]
-
-    class TextFormatOptions(enum.StrEnum):
-        text = "text"
-        json_schema = "json_schema"
-
-    class TextFormat(BaseModel):
-        type: TextFormatOptions
-
-    class ResponsesInput(BaseModel):
-        input: str | list
-        model: str
-
-        stream: Optional[bool] = False
-        instructions: Optional[str] = None
-        max_output_tokens: Optional[int] = None
-        max_tool_calls: Optional[int] = None
-        previous_response_id: Optional[str] = None
-        prompt: Optional[Prompt] = None
-        temperature: Optional[float] = None
-        text: Optional[TextFormat] = None
-        tools: Any = None
-        top_p: Optional[float] = None
-        metadata: Optional[dict[str, Any]] = None
-
-        # Additional options supported by the Responses API
-        # that aren't yet supported here.
-        # top_logprobs
-
-    class ResponsesOutputContent(BaseModel):
-        type: str
-        text: str
-        annotations: Optional[list[str]] = []
-
-    # Desperately need a better name than this
-    class ResponsesOutputOutput(BaseModel):
-        type: str
-        id: str
-        status: str
-        role: str
-        content: list[ResponsesOutputContent]
-
-    class ResponseOutputItem(BaseModel):
-        type: str
-        id: str
-        status: str
-        role: str
-        content: Optional[list[str | ResponsesOutputContent]] = []
-
-    ### For `response.created`, `response.in_progress`, and `response.completed`
-    class ResponsesOutput(BaseModel):
-        id: str
-        object: Optional[str] = "response"
-        created_at: int
-        status: str
-        error: Optional[str] = None
-        incomplete_details: Optional[str] = None
-        instructions: Optional[str] = None
-        max_output_tokens: Optional[int] = None
-        model: str
-        output: Optional[list[ResponsesOutputOutput]] = []
-        parallel_tool_calls: Optional[bool] = False
-        previous_response_id: Optional[str] = None
-        temperature: Optional[float] = None
-        text: Optional[Any] = None
-        tool_choice: Optional[str] = None
-        tools: Optional[list[str]] = None
-        top_p: Optional[float] = None
-        metadata: Optional[dict[str, Any]] = None
-
-    class Response(BaseModel):
-        type: str
-        response: Optional[ResponsesOutput] = None
-        output_index: Optional[int] = None
-
-    ###
-
-    #### For `response.output_item.added`
-    class ResponseOutputItemAdded(BaseModel):
-        type: str
-        output_index: int
-        item: ResponseOutputItem
-
-    ###
-
-    ### For `response.content_part.added`
-    class ResponseContentPartAdded(BaseModel):
-        type: str
-        item_id: str
-        output_index: int
-        content_index: int
-        part: ResponsesOutputContent
-
-    ###
-
-    ### For `response.output_text.delta`
-    class ResponseOutputTextDelta(BaseModel):
-        type: str
-        item_id: str
-        output_index: int
-        content_index: int
-        delta: str
-
-    ###
-
-    ### For `response.output_text.done`
-    class ResponseOutputTextDone(BaseModel):
-        type: str
-        item_id: str
-        output_index: int
-        content_index: int
-        text: str
-
-    ###
-
-    ### For `response.content_part.done`
-    class ResponseContentPartDone(BaseModel):
-        type: str
-        item_id: str
-        output_index: int
-        content_index: int
-        part: ResponsesOutputContent
-
-    ###
-
-    #### For `response.output_item.done`
-    class ResponseOutputItemDone(BaseModel):
-        type: str
-        output_index: int
-        item: ResponseOutputItem
-
-    ###
-
-    ### Chat Completion
-    class ChatCompletionInput(BaseModel):
-        messages: list[Message]
-        model: str
-
-        stream: Optional[bool] = False
-        request_id: Optional[str] = None
-        extra_body: Optional[dict] = None
-        frequency_penalty: Optional[float] = None
-        logit_bias: Optional[list[float]] = None
-        max_tokens: Optional[int] = None
-        stop: Optional[list[str]] = None
-        temperature: Optional[float] = None
-        top_p: Optional[float] = None
-        seed: Optional[int] = None
-
-        # Additional options supported by the HFH InferenceClient
-        # that aren't yet supported here.
-
-        # logprobs: Optional[bool] = None
-        tools: Any = None
-        # n: Optional[int] = None
-        # presence_penalty: Optional[float] = None
-        # response_format: Optional[ChatCompletionInputGrammarType] = None
-        # stream_options: Optional[ChatCompletionInputStreamOptions] = None
-        # tool_choice: Optional[Union[ChatCompletionInputToolChoiceClass, "ChatCompletionInputToolChoiceEnum"]] = None
-        # tool_prompt: Optional[str] = None
-        # top_logprobs: Optional[int] = None
-
-        # transformers-specific request fields
-        generation_config: Optional[str] = None
->>>>>>> 8c3f4b0c
 
         generation_config: Optional[str]
 
@@ -329,12 +141,9 @@
         "web_search_options",
     }
 
-<<<<<<< HEAD
 
 logger = logging.get_logger(__name__)
 
-=======
->>>>>>> 8c3f4b0c
 # Possible tokens that indicate the start/end of a tool call
 # TODO (joao, matt): streamline tool token detection logic
 _TOOL_CALL_TOKENS = {
@@ -356,13 +165,9 @@
 
 
 def create_generation_config_from_req(
-<<<<<<< HEAD
     req: dict,
     model_generation_config: "GenerationConfig",
     **kwargs,
-=======
-    req: Union["ChatCompletionInput", "ResponsesInput"], **kwargs
->>>>>>> 8c3f4b0c
 ) -> "GenerationConfig":
     """
     Creates a generation config from the parameters of the request. If a generation config is passed in the request,
@@ -380,20 +185,10 @@
     Returns:
         The prepared `GenerationConfig` object.
     """
-<<<<<<< HEAD
     # If there is a generation config in the request, it is a json string serialization from a `GenerationConfig`
     # object. For simplicity, flags set here take precedence over all other flags.
     if req.get("generation_config") is not None:
         generation_config = GenerationConfig(**json.loads(req["generation_config"]))
-=======
-    if req.metadata is not None and "generation_config" in req.metadata:
-        for key in req.metadata["generation_config"].keys():
-            if key in ChatCompletionInput.base_field_names.keys():
-                raise ValueError("error: Duplicated key in the root request and in the passed generation config.")
-
-    if req.metadata is not None and "generation_config" in req.metadata:
-        generation_config = GenerationConfig(**(req.metadata["generation_config"]), **kwargs)
->>>>>>> 8c3f4b0c
     else:
         generation_config = copy.deepcopy(model_generation_config)
 
@@ -403,7 +198,6 @@
         if v is not None:
             setattr(generation_config, k, v)
 
-<<<<<<< HEAD
     # Completion-specific parameters
     if req.get("frequency_penalty") is not None:
         generation_config.repetition_penalty = float(req["frequency_penalty"])
@@ -414,20 +208,6 @@
     if req.get("temperature") is not None:
         generation_config.temperature = float(req["temperature"])
         if float(req["temperature"]) == 0.0:
-=======
-    if isinstance(req, ResponsesInput):
-        return generation_config
-
-    if req.frequency_penalty is not None:
-        generation_config.repetition_penalty = float(req.frequency_penalty)
-    if req.logit_bias is not None:
-        generation_config.sequence_bias = req.logit_bias
-    if req.stop is not None:
-        generation_config.stop_strings = req.stop
-    if req.temperature is not None:
-        generation_config.temperature = float(req.temperature)
-        if float(req.temperature) == 0.0:
->>>>>>> 8c3f4b0c
             generation_config.do_sample = False
     if req.get("top_p") is not None:
         generation_config.top_p = float(req["top_p"])
@@ -549,7 +329,6 @@
         cb_logger = logging.get_logger("transformers.generation.continuous_batching")
         cb_logger.setLevel(logging.log_levels[self.args.log_level.lower()])
 
-<<<<<<< HEAD
     def validate_request(self, request: dict, schema: _TypedDictMeta, validator: TypeAdapter, unused_fields: set):
         """
         Validates the request against the schema, and checks for unexpected keys.
@@ -587,8 +366,6 @@
         if unused_fields_in_request:
             raise HTTPException(status_code=422, detail=f"Unused fields in the request: {unused_fields_in_request}")
 
-=======
->>>>>>> 8c3f4b0c
     def build_chat_completions_chunk(
         self,
         request_id: Optional[str] = "",
@@ -662,7 +439,6 @@
             )
 
         @app.post("/v1/chat/completions")
-<<<<<<< HEAD
         def chat_completion(request: dict):
             self.validate_request(
                 request=request,
@@ -687,22 +463,6 @@
             )
 
             output = self.generate_response(request)
-=======
-        def chat_completion(req: ChatCompletionInput):
-            if not req.stream:
-                return {"error": "Only streaming mode is supported."}
-
-            output = self.continuous_batching(req) if self.use_continuous_batching else self.generate(req)
-
-            return StreamingResponse(output, media_type="text/event-stream")
-
-        @app.post("/v1/responses")
-        def responses(req: ResponsesInput):
-            if not req.stream:
-                return {"error": "Only streaming mode is supported."}
-
-            output = self.generate_response(req)
->>>>>>> 8c3f4b0c
             return StreamingResponse(output, media_type="text/event-stream")
 
         @app.get("/v1/models")
@@ -745,7 +505,6 @@
             model_info("meta-llama/Llama-3.3-70B-Instruct"),
         ]
 
-<<<<<<< HEAD
     def continuous_batching(self, req: dict) -> Generator:
         update_model = self.canonicalized_model_name(req["model"]) != self.loaded_model
 
@@ -755,16 +514,6 @@
         generation_config = create_generation_config_from_req(
             req,
             model_generation_config=self.model.generation_config,
-=======
-    def continuous_batching(self, req: ChatCompletionInput) -> Generator:
-        update_model = self.canonicalized_model_name(req.model) != self.loaded_model
-
-        if update_model:
-            self.model, self.tokenizer = self.load_model_and_tokenizer(req.model, self.args)
-
-        generation_config = create_generation_config_from_req(
-            req,
->>>>>>> 8c3f4b0c
             eos_token_id=self.tokenizer.eos_token_id,
             pad_token_id=self.tokenizer.pad_token_id,
             use_cache=False,
@@ -786,7 +535,6 @@
             self.running_continuous_batching_manager.start()
 
         # TODO (Joao, Lysandre): this should also work with tool support
-<<<<<<< HEAD
         inputs = self.tokenizer.apply_chat_template(
             req["messages"], return_tensors="pt", add_generation_prompt=True
         ).to(self.model.device)
@@ -796,22 +544,10 @@
                 max_new_tokens = req.get("max_tokens", generation_config.max_new_tokens) or 1024
                 request_id = self.running_continuous_batching_manager.add_request(
                     _inputs, request_id=req.get("request_id"), max_new_tokens=max_new_tokens
-=======
-        inputs = self.tokenizer.apply_chat_template(req.messages, return_tensors="pt", add_generation_prompt=True).to(
-            self.model.device
-        )
-
-        def stream_response(_inputs):
-            try:
-                max_new_tokens = req.max_tokens or generation_config.max_new_tokens or 1024
-                request_id = self.running_continuous_batching_manager.add_request(
-                    _inputs, request_id=req.request_id, max_new_tokens=max_new_tokens
->>>>>>> 8c3f4b0c
                 )
 
                 queue_is_flushed = False
 
-<<<<<<< HEAD
                 # Emit the assistant role to start the stream. Other chunks won't have a role, as it is implicit
                 # they come from the assistant.
                 yield self.build_chat_completions_chunk(request_id, role="assistant")
@@ -820,19 +556,12 @@
                     if result.request_id != request_id:
                         continue
                     if req.get("request_id") is not None and not queue_is_flushed:
-=======
-                for result in self.running_continuous_batching_manager:
-                    if result.request_id != request_id:
-                        continue
-                    if req.request_id is not None and not queue_is_flushed:
->>>>>>> 8c3f4b0c
                         if result.status == RequestStatus.FINISHED:
                             continue
                         else:
                             queue_is_flushed = True
 
                     finish_reason = "stop" if result.status == RequestStatus.FINISHED else None
-<<<<<<< HEAD
                     if result.status == RequestStatus.FINISHED:
                         yield self.build_chat_completions_chunk(request_id, finish_reason=finish_reason)
                         break
@@ -929,100 +658,6 @@
                             )
                             continue
 
-=======
-                    yield self.build_chat_completions_chunk(
-                        content=result.next_token, request_id=request_id, finish_reason=finish_reason
-                    )
-
-                    if result.status == RequestStatus.FINISHED:
-                        break
-
-                yield "data: [DONE]\n\n"
-            except Exception as e:
-                logger.error(str(e))
-                yield f'data: {{"error": "{str(e)}"}}'
-
-        return stream_response(inputs[0])
-
-    def generate(self, req: ChatCompletionInput) -> Generator:
-        update_model = req.model != self.loaded_model
-        if update_model:
-            self.model, self.tokenizer = self.load_model_and_tokenizer(req.model, self.args)
-
-        # HACK for tiny-agents: it sends a request after the assistant message (???). Let's assume we can't have a
-        # request whose last message is from the assistant.
-        if req.messages[-1].role == "assistant":
-            return
-
-        # ====== TOOL PREPROCESSING LOGIC ======
-        tool_model_family = None
-        for supported_model_families in _MODELS_WITH_TOOL_SUPPORT:
-            if supported_model_families in self.model.config.architectures[0].lower():
-                tool_model_family = supported_model_families
-                break
-        # TODO: trigger 2 constrained generations after the tool call start token is emitted:
-        # 1. force generation to pick from the tool names
-        # 2. force generation to pick from that tool's arguments
-        # ====== END OF TOOL PREPROCESSING LOGIC ======
-
-        if tool_model_family is not None:
-            text = self.tokenizer.apply_chat_template(
-                req.messages, add_generation_prompt=True, tokenize=False, tools=req.tools
-            )
-        else:
-            text = self.tokenizer.apply_chat_template(req.messages, add_generation_prompt=True, tokenize=False)
-
-        inputs = self.tokenizer(text, return_tensors="pt").to(self.model.device)["input_ids"]
-        request_id = req.request_id if req.request_id is not None else "req_0"
-
-        generation_streamer = TextIteratorStreamer(self.tokenizer, skip_special_tokens=True, skip_prompt=True)
-
-        generation_config = create_generation_config_from_req(req)
-        max_new_tokens = req.max_tokens or generation_config.max_new_tokens or 256
-        generation_config.max_new_tokens = max_new_tokens
-
-        last_kv_cache = None
-        if self.is_continuation(req) and not update_model:
-            last_kv_cache = self.last_kv_cache
-
-        generation_kwargs = {
-            "inputs": inputs,
-            "attention_mask": torch.ones_like(inputs),
-            "streamer": generation_streamer,
-            "generation_config": generation_config,
-            "return_dict_in_generate": True,
-            "past_key_values": last_kv_cache,
-        }
-
-        def stream_response(streamer, _request_id):
-            # Thin wrapper to save the KV cache after generation
-            def generate_with_cache(**kwargs):
-                generate_output = self.model.generate(**kwargs)
-                self.last_kv_cache = generate_output.past_key_values
-
-            thread = Thread(target=generate_with_cache, kwargs=generation_kwargs)
-
-            try:
-                thread.start()
-                tool_state = ToolState()
-
-                for result in streamer:
-                    # ====== TOOL CALL LOGIC ======
-                    if tool_model_family is not None:
-                        # Start of a tool call: reset state variables, set `inside_tool_call`
-                        if result.strip() == _TOOL_CALL_TOKENS[tool_model_family]["start"]:
-                            tool_state.inside_tool_call = True
-                            continue
-
-                        # End of tool call: reset `inside_tool_call`, emit a `finish_reason`
-                        if result.strip() == _TOOL_CALL_TOKENS[tool_model_family]["end"]:
-                            tool_state.reset()
-                            yield self.build_chat_completions_chunk(
-                                request_id=_request_id, role=None, finish_reason="tool_calls"
-                            )
-                            continue
-
->>>>>>> 8c3f4b0c
                         # Inside a tool call
                         if tool_state.inside_tool_call:
                             tool_state.buffer += result
@@ -1036,16 +671,8 @@
                                 else:
                                     tool_name = tool_name.group(1)
                                 tool_state.has_tool_name_defined = True
-<<<<<<< HEAD
                                 tool = ChoiceDeltaToolCall(
                                     function=ChoiceDeltaToolCallFunction(name=tool_name),
-=======
-                                tool = ChatCompletionStreamOutputDeltaToolCall(
-                                    function=ChatCompletionStreamOutputFunction(
-                                        name=tool_name,
-                                        arguments=None,
-                                    ),
->>>>>>> 8c3f4b0c
                                     index=0,
                                     type="function",
                                     id=_request_id + "_tool_call",  # Only the first tool call delta has an id
@@ -1069,20 +696,10 @@
                                 if tool_state.arg_nesting_level < 0:
                                     result = "".join(result.split("}")[:-2]) + "}"  # e.g. "4}}\n" -> "4}"
 
-<<<<<<< HEAD
                                 tool = ChoiceDeltaToolCall(
                                     function=ChoiceDeltaToolCallFunction(arguments=result),
                                     index=0,
                                     type="function",
-=======
-                                tool = ChatCompletionStreamOutputDeltaToolCall(
-                                    function=ChatCompletionStreamOutputFunction(
-                                        arguments=result,
-                                    ),
-                                    index=0,
-                                    type="function",
-                                    id=None,
->>>>>>> 8c3f4b0c
                                 )
 
                             yield self.build_chat_completions_chunk(
@@ -1091,16 +708,10 @@
                             continue
                     # ====== END OF TOOL CALL LOGIC ======
 
-<<<<<<< HEAD
                     # All non-tool related tokens are emitted as assistant messages. Empty text is skipped.
                     if result != "":
                         yield self.build_chat_completions_chunk(_request_id, content=result)
                 yield self.build_chat_completions_chunk(_request_id, finish_reason="stop")
-=======
-                    # All non-tool related tokens are emitted as assistant messages
-                    yield self.build_chat_completions_chunk(content=result, request_id=_request_id, role="assistant")
-                yield self.build_chat_completions_chunk(request_id=_request_id, role=None, finish_reason="stop")
->>>>>>> 8c3f4b0c
 
                 thread.join()
             except Exception as e:
@@ -1110,7 +721,6 @@
 
             finally:
                 thread.join()
-<<<<<<< HEAD
 
         return stream_response(generation_streamer, request_id)
 
@@ -1154,162 +764,6 @@
                 thread.start()
 
                 created_at = time.time_ns()
-=======
-
-        return stream_response(generation_streamer, request_id)
-
-    def generate_response(self, req: ResponsesInput) -> Generator:
-        # TODO
-        # Check generation config parameters
-        # Implement KV caching (with previous_request_id?)
-        # Implement metadata forwarding (both input and output have a metadata field)
-        # Implement non-streaming mode
-        # Implement different output_index and content_index than 0
-
-        update_model = req.model != self.loaded_model
-        if update_model:
-            self.model, self.tokenizer = self.load_model_and_tokenizer(req.model, self.args)
-
-        text = self.tokenizer.apply_chat_template(req.input, add_generation_prompt=True, tokenize=False)
-
-        inputs = self.tokenizer(text, return_tensors="pt").to(self.model.device)["input_ids"]
-        request_id = req.previous_response_id if req.previous_response_id is not None else "req_0"
-
-        generation_streamer = TextIteratorStreamer(self.tokenizer, skip_special_tokens=True, skip_prompt=True)
-
-        generation_config = create_generation_config_from_req(req)
-        max_new_tokens = req.max_output_tokens or generation_config.max_new_tokens or 256
-        generation_config.max_new_tokens = max_new_tokens
-
-        generation_kwargs = {
-            "inputs": inputs,
-            "attention_mask": torch.ones_like(inputs),
-            "streamer": generation_streamer,
-            "generation_config": generation_config,
-            "return_dict_in_generate": True,
-        }
-
-        def stream_response(streamer, _request_id):
-            thread = Thread(target=self.model.generate, kwargs=generation_kwargs)
-
-            try:
-                thread.start()
-
-                created_at = time.time_ns()
-
-                response_created = Response(
-                    type="response.created",
-                    response=ResponsesOutput(
-                        id=f"resp_{request_id}",
-                        created_at=created_at,
-                        status="in_progress",
-                        model=self.loaded_model,
-                        instructions=req.instructions,
-                        text={"format": {"type": "text"}},
-                    ),
-                )
-                yield self.build_responses_chunk(response_created)
-
-                response_in_progress = Response(
-                    type="response.in_progress",
-                    response=ResponsesOutput(
-                        id=f"resp_{request_id}",
-                        created_at=created_at,
-                        status="in_progress",
-                        model=self.loaded_model,
-                        instructions=req.instructions,
-                        text={"format": {"type": "text"}},
-                    ),
-                )
-                yield self.build_responses_chunk(response_in_progress)
-
-                response_output_item_added = ResponseOutputItemAdded(
-                    type="response.output_item_added",
-                    output_index=0,
-                    item=ResponseOutputItem(
-                        id=f"msg_{request_id}", type="message", status="in_progress", role="assistant", content=[]
-                    ),
-                )
-                yield self.build_responses_chunk(response_output_item_added)
-
-                response_content_part_added = ResponseContentPartAdded(
-                    type="response.content_part.added",
-                    item_id=f"msg_{request_id}",
-                    output_index=0,
-                    content_index=0,
-                    part=ResponsesOutputContent(type="output_text", text="", annotations=[]),
-                )
-                yield self.build_responses_chunk(response_content_part_added)
-
-                results = ""
-                for result in streamer:
-                    results += result
-                    response_output_text_delta = ResponseOutputTextDelta(
-                        type="response.output_text_delta",
-                        item_id=f"msg_{request_id}",
-                        output_index=0,
-                        content_index=0,
-                        delta=result,
-                    )
-                    yield self.build_responses_chunk(response_output_text_delta)
-
-                response_output_text_done = ResponseOutputTextDone(
-                    type="response.output_text_done",
-                    item_id=f"msg_{request_id}",
-                    output_index=0,
-                    content_index=0,
-                    text=results,
-                )
-                yield self.build_responses_chunk(response_output_text_done)
-
-                response_content_part_done = ResponseContentPartDone(
-                    type="response.content_part_done",
-                    item_id=f"msg_{request_id}",
-                    output_index=0,
-                    content_index=0,
-                    part=ResponsesOutputContent(
-                        type="output_text", text=response_output_text_done.text, annotations=[]
-                    ),
-                )
-                yield self.build_responses_chunk(response_content_part_done)
-
-                response_output_item_done = ResponseOutputItemDone(
-                    type="response.output_item_done",
-                    output_index=0,
-                    item=ResponseOutputItem(
-                        id=f"msg_{request_id}",
-                        type="message",
-                        status="completed",
-                        role="assistant",
-                        content=[response_content_part_done.part],
-                    ),
-                )
-                yield self.build_responses_chunk(response_output_item_done)
-
-                response_completed = Response(
-                    type="response.completed",
-                    response=ResponsesOutput(
-                        id=f"resp_{request_id}",
-                        created_at=created_at,
-                        status="completed",
-                        model=self.loaded_model,
-                        instructions=req.instructions,
-                        text={"format": {"type": "text"}},
-                        output=response_output_item_done.item,
-                    ),
-                )
-                yield self.build_responses_chunk(response_completed)
-
-                thread.join()
-            except Exception as e:
-                logger.error(str(e))
-                yield f'data: {{"error": "{str(e)}"}}'
-
-            finally:
-                thread.join()
-
-        return stream_response(generation_streamer, request_id)
->>>>>>> 8c3f4b0c
 
                 response_created = ResponseCreatedEvent(
                     type="response.created",
