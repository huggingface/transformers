--- conflicted
+++ resolved
@@ -374,12 +374,7 @@
             if not req.stream:
                 return {"error": "Only streaming mode is supported."}
 
-<<<<<<< HEAD
-            update_model = req.model != self.loaded_model
-=======
             update_model = self.canonicalized_model_name(req.model) != self.loaded_model
-
->>>>>>> 85d93cc6
             if update_model:
                 self.model, self.tokenizer = self.load_model_and_tokenizer(req.model, self.args)
 
@@ -412,15 +407,10 @@
 
             def stream_response(_inputs):
                 try:
-<<<<<<< HEAD
-                    max_new_tokens = req.max_tokens or generation_config.max_new_tokens or 256
+                    max_new_tokens = req.max_tokens or generation_config.max_new_tokens or 1024
                     request_id = self.running_continuous_batching_manager.add_request(
                         _inputs, request_id=req.request_id, max_new_tokens=max_new_tokens
                     )
-=======
-                    max_new_tokens = req.max_tokens or generation_config.max_new_tokens or 1024
-                    request_id = manager.add_request(_inputs, request_id=req.request_id, max_new_tokens=max_new_tokens)
->>>>>>> 85d93cc6
                     queue_is_flushed = False
 
                     for result in self.running_continuous_batching_manager:
@@ -434,16 +424,9 @@
                                 queue_is_flushed = True
 
                         finish_reason = "stop" if result.status == RequestStatus.FINISHED else None
-<<<<<<< HEAD
-                        next_chunk = self.build_chunk(
-                            result.next_token, request_id=request_id, finish_reason=finish_reason
-                        )
-                        yield next_chunk
-=======
                         yield self.build_chunk(
                             request_id=request_id, content=result.next_token, finish_reason=finish_reason
                         )
->>>>>>> 85d93cc6
 
                         if result.status == RequestStatus.FINISHED:
                             break
