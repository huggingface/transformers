--- conflicted
+++ resolved
@@ -42,7 +42,9 @@
 if is_librosa_available():
     import librosa
 
-<<<<<<< HEAD
+    # TODO: @eustlb, we actually don't need librosa but soxr is installed with librosa
+    import soxr
+
 if is_torchcodec_available():
     from torchcodec.decoders import AudioDecoder
 
@@ -50,10 +52,6 @@
 AudioInput = Union[
     np.ndarray, "torch.Tensor", list[np.ndarray], tuple[np.ndarray], list["torch.Tensor"], tuple["torch.Tensor"]  # noqa: F821
 ]
-=======
-    # TODO: @eustlb, we actually don't need librosa but soxr is installed with librosa
-    import soxr
->>>>>>> 623ab010
 
 
 def load_audio(audio: Union[str, np.ndarray], sampling_rate=16000, timeout=None) -> np.ndarray:
@@ -89,7 +87,6 @@
     return audio
 
 
-<<<<<<< HEAD
 def load_audio_torchcodec(audio: Union[str, np.ndarray], sampling_rate=16000) -> np.ndarray:
     """
     Loads `audio` to an np.ndarray object using `torchcodec`.
@@ -136,7 +133,8 @@
     elif os.path.isfile(audio):
         audio = librosa.load(audio, sr=sampling_rate)[0]
     return audio
-=======
+
+
 def load_audio_as(
     audio: str,
     return_format: str,
@@ -214,12 +212,6 @@
 
     except Exception as e:
         raise ValueError(f"Error loading audio: {e}")
-
-
-AudioInput = Union[
-    np.ndarray, "torch.Tensor", list[np.ndarray], tuple[np.ndarray], list["torch.Tensor"], tuple["torch.Tensor"]  # noqa: F821
-]
->>>>>>> 623ab010
 
 
 def is_valid_audio(audio):
