--- conflicted
+++ resolved
@@ -40,14 +40,12 @@
 )
 
 
-<<<<<<< HEAD
 if is_torch_available():
     import torch
     import torch.nn.functional as F
-=======
+
 if TYPE_CHECKING:
     import torch
->>>>>>> 5339f72b
 
 if is_soundfile_available():
     import soundfile as sf
