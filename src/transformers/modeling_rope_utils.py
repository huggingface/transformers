--- conflicted
+++ resolved
@@ -442,7 +442,6 @@
     rope_scaling = config.rope_scaling
     rope_type = rope_scaling.get("rope_type", rope_scaling.get("type", None))  # BC: "rope_type" was originally "type"
     required_keys = {"rope_type", "factor"}
-<<<<<<< HEAD
     optional_keys = {
         "attention_factor",
         "beta_fast",
@@ -450,10 +449,7 @@
         "original_max_position_embeddings",
         "mscale",
         "mscale_all_dim",
-    }
-=======
-    optional_keys = {"attention_factor", "beta_fast", "beta_slow", "original_max_position_embeddings"}
->>>>>>> 340500b1
+    , "original_max_position_embeddings"}
     received_keys = set(rope_scaling.keys())
     _check_received_keys(rope_type, received_keys, required_keys, optional_keys, ignore_keys=ignore_keys)
 
