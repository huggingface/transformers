--- conflicted
+++ resolved
@@ -542,19 +542,15 @@
     "models.levit": ["LEVIT_PRETRAINED_CONFIG_ARCHIVE_MAP", "LevitConfig"],
     "models.lilt": ["LILT_PRETRAINED_CONFIG_ARCHIVE_MAP", "LiltConfig"],
     "models.llama": ["LLAMA_PRETRAINED_CONFIG_ARCHIVE_MAP", "LlamaConfig"],
-<<<<<<< HEAD
     "models.llava": [
         "LLAVA_PRETRAINED_CONFIG_ARCHIVE_MAP",
         "LlavaConfig",
     ],
-    "models.longformer": ["LONGFORMER_PRETRAINED_CONFIG_ARCHIVE_MAP", "LongformerConfig", "LongformerTokenizer"],
-=======
     "models.longformer": [
         "LONGFORMER_PRETRAINED_CONFIG_ARCHIVE_MAP",
         "LongformerConfig",
         "LongformerTokenizer",
     ],
->>>>>>> b242d0f2
     "models.longt5": ["LONGT5_PRETRAINED_CONFIG_ARCHIVE_MAP", "LongT5Config"],
     "models.luke": [
         "LUKE_PRETRAINED_CONFIG_ARCHIVE_MAP",
@@ -5185,19 +5181,15 @@
     from .models.levit import LEVIT_PRETRAINED_CONFIG_ARCHIVE_MAP, LevitConfig
     from .models.lilt import LILT_PRETRAINED_CONFIG_ARCHIVE_MAP, LiltConfig
     from .models.llama import LLAMA_PRETRAINED_CONFIG_ARCHIVE_MAP, LlamaConfig
-<<<<<<< HEAD
     from .models.llava import (
         LLAVA_PRETRAINED_CONFIG_ARCHIVE_MAP,
         LlavaConfig,
     )
-    from .models.longformer import LONGFORMER_PRETRAINED_CONFIG_ARCHIVE_MAP, LongformerConfig, LongformerTokenizer
-=======
     from .models.longformer import (
         LONGFORMER_PRETRAINED_CONFIG_ARCHIVE_MAP,
         LongformerConfig,
         LongformerTokenizer,
     )
->>>>>>> b242d0f2
     from .models.longt5 import LONGT5_PRETRAINED_CONFIG_ARCHIVE_MAP, LongT5Config
     from .models.luke import (
         LUKE_PRETRAINED_CONFIG_ARCHIVE_MAP,
@@ -6892,20 +6884,12 @@
             LiltModel,
             LiltPreTrainedModel,
         )
-<<<<<<< HEAD
         from .models.llama import LlamaForCausalLM, LlamaForSequenceClassification, LlamaModel, LlamaPreTrainedModel
         from .models.llava import (
             LLAVA_PRETRAINED_MODEL_ARCHIVE_LIST,
             LlavaForConditionalGeneration,
             LlavaPreTrainedModel,
             LlavaProcessor,
-=======
-        from .models.llama import (
-            LlamaForCausalLM,
-            LlamaForSequenceClassification,
-            LlamaModel,
-            LlamaPreTrainedModel,
->>>>>>> b242d0f2
         )
         from .models.longformer import (
             LONGFORMER_PRETRAINED_MODEL_ARCHIVE_LIST,
