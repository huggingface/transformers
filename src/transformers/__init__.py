--- conflicted
+++ resolved
@@ -6752,16 +6752,15 @@
             model_addition_debugger_context,
         )
         from .modeling_rope_utils import ROPE_INIT_FUNCTIONS
-<<<<<<< HEAD
-        from .modeling_utils import PreTrainedModel
+
+        from .modeling_utils import AttentionInterface, PreTrainedModel
+        
         from .models.aimv2 import (
             AIMv2Model,
             AIMv2TextModel,
             AIMv2VisionModel,
         )
-=======
-        from .modeling_utils import AttentionInterface, PreTrainedModel
->>>>>>> b7fc2daf
+
         from .models.albert import (
             AlbertForMaskedLM,
             AlbertForMultipleChoice,
