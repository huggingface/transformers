# Copyright 2020 The HuggingFace Team. All rights reserved.
#
# Licensed under the Apache License, Version 2.0 (the "License");
# you may not use this file except in compliance with the License.
# You may obtain a copy of the License at
#
#     http://www.apache.org/licenses/LICENSE-2.0
#
# Unless required by applicable law or agreed to in writing, software
# distributed under the License is distributed on an "AS IS" BASIS,
# WITHOUT WARRANTIES OR CONDITIONS OF ANY KIND, either express or implied.
# See the License for the specific language governing permissions and
# limitations under the License.

# When adding a new object to this init, remember to add it twice: once inside the `_import_structure` dictionary and
# once inside the `if TYPE_CHECKING` branch. The `TYPE_CHECKING` should have import statements as usual, but they are
# only there for type checking. The `_import_structure` is a dictionary submodule to list of object names, and is used
# to defer the actual importing for when the objects are requested. This way `import transformers` provides the names
# in the namespace without actually importing anything (and especially none of the backends).

__version__ = "4.42.0.dev0"

from typing import TYPE_CHECKING

# Check the dependencies satisfy the minimal versions required.
from . import dependency_versions_check
from .utils import (
    OptionalDependencyNotAvailable,
    _LazyModule,
    is_bitsandbytes_available,
    is_essentia_available,
    is_flax_available,
    is_g2p_en_available,
    is_keras_nlp_available,
    is_librosa_available,
    is_pretty_midi_available,
    is_scipy_available,
    is_sentencepiece_available,
    is_speech_available,
    is_tensorflow_text_available,
    is_tf_available,
    is_timm_available,
    is_tokenizers_available,
    is_torch_available,
    is_torchaudio_available,
    is_torchvision_available,
    is_vision_available,
    logging,
)


logger = logging.get_logger(__name__)  # pylint: disable=invalid-name


# Base objects, independent of any specific backend
_import_structure = {
    "agents": [
        "Agent",
        "CodeAgent",
        "HfEngine",
        "PipelineTool",
        "ReactAgent",
        "ReactCodeAgent",
        "ReactJsonAgent",
        "Tool",
        "Toolbox",
        "ToolCollection",
        "launch_gradio_demo",
        "load_tool",
    ],
    "audio_utils": [],
    "benchmark": [],
    "commands": [],
    "configuration_utils": ["PretrainedConfig"],
    "convert_graph_to_onnx": [],
    "convert_slow_tokenizers_checkpoints_to_fast": [],
    "convert_tf_hub_seq_to_seq_bert_to_pytorch": [],
    "data": [
        "DataProcessor",
        "InputExample",
        "InputFeatures",
        "SingleSentenceClassificationProcessor",
        "SquadExample",
        "SquadFeatures",
        "SquadV1Processor",
        "SquadV2Processor",
        "glue_compute_metrics",
        "glue_convert_examples_to_features",
        "glue_output_modes",
        "glue_processors",
        "glue_tasks_num_labels",
        "squad_convert_examples_to_features",
        "xnli_compute_metrics",
        "xnli_output_modes",
        "xnli_processors",
        "xnli_tasks_num_labels",
    ],
    "data.data_collator": [
        "DataCollator",
        "DataCollatorForLanguageModeling",
        "DataCollatorForPermutationLanguageModeling",
        "DataCollatorForSeq2Seq",
        "DataCollatorForSOP",
        "DataCollatorForTokenClassification",
        "DataCollatorForWholeWordMask",
        "DataCollatorWithPadding",
        "DefaultDataCollator",
        "default_data_collator",
    ],
    "data.metrics": [],
    "data.processors": [],
    "debug_utils": [],
    "deepspeed": [],
    "dependency_versions_check": [],
    "dependency_versions_table": [],
    "dynamic_module_utils": [],
    "feature_extraction_sequence_utils": ["SequenceFeatureExtractor"],
    "feature_extraction_utils": ["BatchFeature", "FeatureExtractionMixin"],
    "file_utils": [],
    "generation": [
        "GenerationConfig",
        "TextIteratorStreamer",
        "TextStreamer",
        "WatermarkingConfig",
    ],
    "hf_argparser": ["HfArgumentParser"],
    "hyperparameter_search": [],
    "image_transforms": [],
    "integrations": [
        "is_clearml_available",
        "is_comet_available",
        "is_dvclive_available",
        "is_neptune_available",
        "is_optuna_available",
        "is_ray_available",
        "is_ray_tune_available",
        "is_sigopt_available",
        "is_tensorboard_available",
        "is_wandb_available",
    ],
    "modelcard": ["ModelCard"],
    "modeling_tf_pytorch_utils": [
        "convert_tf_weight_name_to_pt_weight_name",
        "load_pytorch_checkpoint_in_tf2_model",
        "load_pytorch_model_in_tf2_model",
        "load_pytorch_weights_in_tf2_model",
        "load_tf2_checkpoint_in_pytorch_model",
        "load_tf2_model_in_pytorch_model",
        "load_tf2_weights_in_pytorch_model",
    ],
    # Models
    "models": [],
    "models.albert": ["AlbertConfig"],
    "models.align": [
        "AlignConfig",
        "AlignProcessor",
        "AlignTextConfig",
        "AlignVisionConfig",
    ],
    "models.altclip": [
        "AltCLIPConfig",
        "AltCLIPProcessor",
        "AltCLIPTextConfig",
        "AltCLIPVisionConfig",
    ],
    "models.audio_spectrogram_transformer": [
        "ASTConfig",
        "ASTFeatureExtractor",
    ],
    "models.auto": [
        "CONFIG_MAPPING",
        "FEATURE_EXTRACTOR_MAPPING",
        "IMAGE_PROCESSOR_MAPPING",
        "MODEL_NAMES_MAPPING",
        "PROCESSOR_MAPPING",
        "TOKENIZER_MAPPING",
        "AutoConfig",
        "AutoFeatureExtractor",
        "AutoImageProcessor",
        "AutoProcessor",
        "AutoTokenizer",
    ],
    "models.autoformer": ["AutoformerConfig"],
    "models.bark": [
        "BarkCoarseConfig",
        "BarkConfig",
        "BarkFineConfig",
        "BarkProcessor",
        "BarkSemanticConfig",
    ],
    "models.bart": ["BartConfig", "BartTokenizer"],
    "models.barthez": [],
    "models.bartpho": [],
    "models.beit": ["BeitConfig"],
    "models.bert": [
        "BasicTokenizer",
        "BertConfig",
        "BertTokenizer",
        "WordpieceTokenizer",
    ],
    "models.bert_generation": ["BertGenerationConfig"],
    "models.bert_japanese": [
        "BertJapaneseTokenizer",
        "CharacterTokenizer",
        "MecabTokenizer",
    ],
    "models.bertweet": ["BertweetTokenizer"],
    "models.big_bird": ["BigBirdConfig"],
    "models.bigbird_pegasus": ["BigBirdPegasusConfig"],
    "models.biogpt": [
        "BioGptConfig",
        "BioGptTokenizer",
    ],
    "models.bit": ["BitConfig"],
    "models.blenderbot": [
        "BlenderbotConfig",
        "BlenderbotTokenizer",
    ],
    "models.blenderbot_small": [
        "BlenderbotSmallConfig",
        "BlenderbotSmallTokenizer",
    ],
    "models.blip": [
        "BlipConfig",
        "BlipProcessor",
        "BlipTextConfig",
        "BlipVisionConfig",
    ],
    "models.blip_2": [
        "Blip2Config",
        "Blip2Processor",
        "Blip2QFormerConfig",
        "Blip2VisionConfig",
    ],
    "models.bloom": ["BloomConfig"],
    "models.bridgetower": [
        "BridgeTowerConfig",
        "BridgeTowerProcessor",
        "BridgeTowerTextConfig",
        "BridgeTowerVisionConfig",
    ],
    "models.bros": [
        "BrosConfig",
        "BrosProcessor",
    ],
    "models.byt5": ["ByT5Tokenizer"],
    "models.camembert": ["CamembertConfig"],
    "models.canine": [
        "CanineConfig",
        "CanineTokenizer",
    ],
    "models.chinese_clip": [
        "ChineseCLIPConfig",
        "ChineseCLIPProcessor",
        "ChineseCLIPTextConfig",
        "ChineseCLIPVisionConfig",
    ],
    "models.clap": [
        "ClapAudioConfig",
        "ClapConfig",
        "ClapProcessor",
        "ClapTextConfig",
    ],
    "models.clip": [
        "CLIPConfig",
        "CLIPProcessor",
        "CLIPTextConfig",
        "CLIPTokenizer",
        "CLIPVisionConfig",
    ],
    "models.clipseg": [
        "CLIPSegConfig",
        "CLIPSegProcessor",
        "CLIPSegTextConfig",
        "CLIPSegVisionConfig",
    ],
    "models.clvp": [
        "ClvpConfig",
        "ClvpDecoderConfig",
        "ClvpEncoderConfig",
        "ClvpFeatureExtractor",
        "ClvpProcessor",
        "ClvpTokenizer",
    ],
    "models.code_llama": [],
    "models.codegen": [
        "CodeGenConfig",
        "CodeGenTokenizer",
    ],
    "models.cohere": ["CohereConfig"],
    "models.conditional_detr": ["ConditionalDetrConfig"],
    "models.convbert": [
        "ConvBertConfig",
        "ConvBertTokenizer",
    ],
    "models.convnext": ["ConvNextConfig"],
    "models.convnextv2": ["ConvNextV2Config"],
    "models.cpm": [],
    "models.cpmant": [
        "CpmAntConfig",
        "CpmAntTokenizer",
    ],
    "models.ctrl": [
        "CTRLConfig",
        "CTRLTokenizer",
    ],
    "models.cvt": ["CvtConfig"],
    "models.data2vec": [
        "Data2VecAudioConfig",
        "Data2VecTextConfig",
        "Data2VecVisionConfig",
    ],
    "models.dbrx": ["DbrxConfig"],
    "models.deberta": [
        "DebertaConfig",
        "DebertaTokenizer",
    ],
    "models.deberta_v2": ["DebertaV2Config"],
    "models.decision_transformer": ["DecisionTransformerConfig"],
    "models.deformable_detr": ["DeformableDetrConfig"],
    "models.deit": ["DeiTConfig"],
    "models.deprecated": [],
    "models.deprecated.bort": [],
    "models.deprecated.mctct": [
        "MCTCTConfig",
        "MCTCTFeatureExtractor",
        "MCTCTProcessor",
    ],
    "models.deprecated.mmbt": ["MMBTConfig"],
    "models.deprecated.open_llama": ["OpenLlamaConfig"],
    "models.deprecated.retribert": [
        "RetriBertConfig",
        "RetriBertTokenizer",
    ],
    "models.deprecated.tapex": ["TapexTokenizer"],
    "models.deprecated.trajectory_transformer": ["TrajectoryTransformerConfig"],
    "models.deprecated.transfo_xl": [
        "TransfoXLConfig",
        "TransfoXLCorpus",
        "TransfoXLTokenizer",
    ],
    "models.deprecated.van": ["VanConfig"],
    "models.depth_anything": ["DepthAnythingConfig"],
    "models.deta": ["DetaConfig"],
    "models.detr": ["DetrConfig"],
    "models.dialogpt": [],
    "models.dinat": ["DinatConfig"],
    "models.dinov2": ["Dinov2Config"],
    "models.distilbert": [
        "DistilBertConfig",
        "DistilBertTokenizer",
    ],
    "models.dit": [],
    "models.donut": [
        "DonutProcessor",
        "DonutSwinConfig",
    ],
    "models.dpr": [
        "DPRConfig",
        "DPRContextEncoderTokenizer",
        "DPRQuestionEncoderTokenizer",
        "DPRReaderOutput",
        "DPRReaderTokenizer",
    ],
    "models.dpt": ["DPTConfig"],
    "models.efficientformer": ["EfficientFormerConfig"],
    "models.efficientnet": ["EfficientNetConfig"],
    "models.electra": [
        "ElectraConfig",
        "ElectraTokenizer",
    ],
    "models.encodec": [
        "EncodecConfig",
        "EncodecFeatureExtractor",
    ],
    "models.encoder_decoder": ["EncoderDecoderConfig"],
    "models.ernie": ["ErnieConfig"],
    "models.ernie_m": ["ErnieMConfig"],
    "models.esm": ["EsmConfig", "EsmTokenizer"],
    "models.falcon": ["FalconConfig"],
    "models.fastspeech2_conformer": [
        "FastSpeech2ConformerConfig",
        "FastSpeech2ConformerHifiGanConfig",
        "FastSpeech2ConformerTokenizer",
        "FastSpeech2ConformerWithHifiGanConfig",
    ],
    "models.flaubert": ["FlaubertConfig", "FlaubertTokenizer"],
    "models.flava": [
        "FlavaConfig",
        "FlavaImageCodebookConfig",
        "FlavaImageConfig",
        "FlavaMultimodalConfig",
        "FlavaTextConfig",
    ],
    "models.fnet": ["FNetConfig"],
    "models.focalnet": ["FocalNetConfig"],
    "models.fsmt": [
        "FSMTConfig",
        "FSMTTokenizer",
    ],
    "models.funnel": [
        "FunnelConfig",
        "FunnelTokenizer",
    ],
    "models.fuyu": ["FuyuConfig"],
    "models.gemma": ["GemmaConfig"],
    "models.git": [
        "GitConfig",
        "GitProcessor",
        "GitVisionConfig",
    ],
    "models.glpn": ["GLPNConfig"],
    "models.gpt2": [
        "GPT2Config",
        "GPT2Tokenizer",
    ],
    "models.gpt_bigcode": ["GPTBigCodeConfig"],
    "models.gpt_neo": ["GPTNeoConfig"],
    "models.gpt_neox": ["GPTNeoXConfig"],
    "models.gpt_neox_japanese": ["GPTNeoXJapaneseConfig"],
    "models.gpt_sw3": [],
    "models.gptj": ["GPTJConfig"],
    "models.gptsan_japanese": [
        "GPTSanJapaneseConfig",
        "GPTSanJapaneseTokenizer",
    ],
    "models.graphormer": ["GraphormerConfig"],
    "models.grounding_dino": [
        "GroundingDinoConfig",
        "GroundingDinoProcessor",
    ],
    "models.groupvit": [
        "GroupViTConfig",
        "GroupViTTextConfig",
        "GroupViTVisionConfig",
    ],
    "models.herbert": ["HerbertTokenizer"],
    "models.hubert": ["HubertConfig"],
    "models.ibert": ["IBertConfig"],
    "models.idefics": ["IdeficsConfig"],
    "models.idefics2": ["Idefics2Config"],
    "models.imagegpt": ["ImageGPTConfig"],
    "models.informer": ["InformerConfig"],
    "models.instructblip": [
        "InstructBlipConfig",
        "InstructBlipProcessor",
        "InstructBlipQFormerConfig",
        "InstructBlipVisionConfig",
    ],
    "models.jamba": ["JambaConfig"],
    "models.jetmoe": ["JetMoeConfig"],
    "models.jukebox": [
        "JukeboxConfig",
        "JukeboxPriorConfig",
        "JukeboxTokenizer",
        "JukeboxVQVAEConfig",
    ],
    "models.kosmos2": [
        "Kosmos2Config",
        "Kosmos2Processor",
    ],
    "models.layoutlm": [
        "LayoutLMConfig",
        "LayoutLMTokenizer",
    ],
    "models.layoutlmv2": [
        "LayoutLMv2Config",
        "LayoutLMv2FeatureExtractor",
        "LayoutLMv2ImageProcessor",
        "LayoutLMv2Processor",
        "LayoutLMv2Tokenizer",
    ],
    "models.layoutlmv3": [
        "LayoutLMv3Config",
        "LayoutLMv3FeatureExtractor",
        "LayoutLMv3ImageProcessor",
        "LayoutLMv3Processor",
        "LayoutLMv3Tokenizer",
    ],
    "models.layoutxlm": ["LayoutXLMProcessor"],
    "models.led": ["LEDConfig", "LEDTokenizer"],
    "models.levit": ["LevitConfig"],
    "models.lilt": ["LiltConfig"],
    "models.llama": ["LlamaConfig"],
    "models.llava": [
        "LlavaConfig",
        "LlavaProcessor",
    ],
    "models.llava_next": [
        "LlavaNextConfig",
        "LlavaNextProcessor",
    ],
    "models.longformer": [
        "LongformerConfig",
        "LongformerTokenizer",
    ],
    "models.longt5": ["LongT5Config"],
    "models.luke": [
        "LukeConfig",
        "LukeTokenizer",
    ],
    "models.lxmert": [
        "LxmertConfig",
        "LxmertTokenizer",
    ],
    "models.m2m_100": ["M2M100Config"],
    "models.mamba": ["MambaConfig"],
    "models.marian": ["MarianConfig"],
    "models.markuplm": [
        "MarkupLMConfig",
        "MarkupLMFeatureExtractor",
        "MarkupLMProcessor",
        "MarkupLMTokenizer",
    ],
    "models.mask2former": ["Mask2FormerConfig"],
    "models.maskformer": [
        "MaskFormerConfig",
        "MaskFormerSwinConfig",
    ],
    "models.mbart": ["MBartConfig"],
    "models.mbart50": [],
    "models.mega": ["MegaConfig"],
    "models.megatron_bert": ["MegatronBertConfig"],
    "models.megatron_gpt2": [],
    "models.mgp_str": [
        "MgpstrConfig",
        "MgpstrProcessor",
        "MgpstrTokenizer",
    ],
    "models.mistral": ["MistralConfig"],
    "models.mixtral": ["MixtralConfig"],
    "models.mluke": [],
    "models.mobilebert": [
        "MobileBertConfig",
        "MobileBertTokenizer",
    ],
    "models.mobilenet_v1": ["MobileNetV1Config"],
    "models.mobilenet_v2": ["MobileNetV2Config"],
    "models.mobilevit": ["MobileViTConfig"],
    "models.mobilevitv2": ["MobileViTV2Config"],
    "models.mpnet": [
        "MPNetConfig",
        "MPNetTokenizer",
    ],
    "models.mpt": ["MptConfig"],
    "models.mra": ["MraConfig"],
    "models.mt5": ["MT5Config"],
    "models.musicgen": [
        "MusicgenConfig",
        "MusicgenDecoderConfig",
    ],
    "models.musicgen_melody": [
        "MusicgenMelodyConfig",
        "MusicgenMelodyDecoderConfig",
    ],
    "models.mvp": ["MvpConfig", "MvpTokenizer"],
    "models.nat": ["NatConfig"],
    "models.nezha": ["NezhaConfig"],
    "models.nllb": [],
    "models.nllb_moe": ["NllbMoeConfig"],
    "models.nougat": ["NougatProcessor"],
    "models.nystromformer": ["NystromformerConfig"],
    "models.olmo": ["OlmoConfig"],
    "models.oneformer": [
        "OneFormerConfig",
        "OneFormerProcessor",
    ],
    "models.openai": [
        "OpenAIGPTConfig",
        "OpenAIGPTTokenizer",
    ],
    "models.opt": ["OPTConfig"],
    "models.owlv2": [
        "Owlv2Config",
        "Owlv2Processor",
        "Owlv2TextConfig",
        "Owlv2VisionConfig",
    ],
    "models.owlvit": [
        "OwlViTConfig",
        "OwlViTProcessor",
        "OwlViTTextConfig",
        "OwlViTVisionConfig",
    ],
    "models.paligemma": ["PaliGemmaConfig"],
    "models.patchtsmixer": ["PatchTSMixerConfig"],
    "models.patchtst": ["PatchTSTConfig"],
    "models.pegasus": [
        "PegasusConfig",
        "PegasusTokenizer",
    ],
    "models.pegasus_x": ["PegasusXConfig"],
    "models.perceiver": [
        "PerceiverConfig",
        "PerceiverTokenizer",
    ],
    "models.persimmon": ["PersimmonConfig"],
    "models.phi": ["PhiConfig"],
    "models.phi3": ["Phi3Config"],
    "models.phobert": ["PhobertTokenizer"],
    "models.pix2struct": [
        "Pix2StructConfig",
        "Pix2StructProcessor",
        "Pix2StructTextConfig",
        "Pix2StructVisionConfig",
    ],
    "models.plbart": ["PLBartConfig"],
    "models.poolformer": ["PoolFormerConfig"],
    "models.pop2piano": ["Pop2PianoConfig"],
    "models.prophetnet": [
        "ProphetNetConfig",
        "ProphetNetTokenizer",
    ],
    "models.pvt": ["PvtConfig"],
    "models.pvt_v2": ["PvtV2Config"],
    "models.qdqbert": ["QDQBertConfig"],
    "models.qwen2": [
        "Qwen2Config",
        "Qwen2Tokenizer",
    ],
    "models.qwen2_moe": ["Qwen2MoeConfig"],
    "models.rag": ["RagConfig", "RagRetriever", "RagTokenizer"],
    "models.realm": [
        "RealmConfig",
        "RealmTokenizer",
    ],
    "models.recurrent_gemma": ["RecurrentGemmaConfig"],
    "models.reformer": ["ReformerConfig"],
    "models.regnet": ["RegNetConfig"],
    "models.rembert": ["RemBertConfig"],
    "models.resnet": ["ResNetConfig"],
    "models.roberta": [
        "RobertaConfig",
        "RobertaTokenizer",
    ],
    "models.roberta_prelayernorm": ["RobertaPreLayerNormConfig"],
    "models.roc_bert": [
        "RoCBertConfig",
        "RoCBertTokenizer",
    ],
    "models.roformer": [
        "RoFormerConfig",
        "RoFormerTokenizer",
    ],
    "models.rwkv": ["RwkvConfig"],
    "models.sam": [
        "SamConfig",
        "SamMaskDecoderConfig",
        "SamProcessor",
        "SamPromptEncoderConfig",
        "SamVisionConfig",
    ],
    "models.seamless_m4t": [
        "SeamlessM4TConfig",
        "SeamlessM4TFeatureExtractor",
        "SeamlessM4TProcessor",
    ],
    "models.seamless_m4t_v2": ["SeamlessM4Tv2Config"],
    "models.segformer": ["SegformerConfig"],
    "models.seggpt": ["SegGptConfig"],
    "models.sew": ["SEWConfig"],
    "models.sew_d": ["SEWDConfig"],
    "models.siglip": [
        "SiglipConfig",
        "SiglipProcessor",
        "SiglipTextConfig",
        "SiglipVisionConfig",
    ],
    "models.speech_encoder_decoder": ["SpeechEncoderDecoderConfig"],
    "models.speech_to_text": [
        "Speech2TextConfig",
        "Speech2TextFeatureExtractor",
        "Speech2TextProcessor",
    ],
    "models.speech_to_text_2": [
        "Speech2Text2Config",
        "Speech2Text2Processor",
        "Speech2Text2Tokenizer",
    ],
    "models.speecht5": [
        "SpeechT5Config",
        "SpeechT5FeatureExtractor",
        "SpeechT5HifiGanConfig",
        "SpeechT5Processor",
    ],
    "models.splinter": [
        "SplinterConfig",
        "SplinterTokenizer",
    ],
    "models.squeezebert": [
        "SqueezeBertConfig",
        "SqueezeBertTokenizer",
    ],
    "models.stablelm": ["StableLmConfig"],
    "models.starcoder2": ["Starcoder2Config"],
    "models.superpoint": ["SuperPointConfig"],
    "models.swiftformer": ["SwiftFormerConfig"],
    "models.swin": ["SwinConfig"],
    "models.swin2sr": ["Swin2SRConfig"],
    "models.swinv2": ["Swinv2Config"],
    "models.switch_transformers": ["SwitchTransformersConfig"],
    "models.t5": ["T5Config"],
    "models.table_transformer": ["TableTransformerConfig"],
    "models.tapas": [
        "TapasConfig",
        "TapasTokenizer",
    ],
    "models.time_series_transformer": ["TimeSeriesTransformerConfig"],
    "models.timesformer": ["TimesformerConfig"],
    "models.timm_backbone": ["TimmBackboneConfig"],
    "models.trocr": [
        "TrOCRConfig",
        "TrOCRProcessor",
    ],
    "models.tvlt": [
        "TvltConfig",
        "TvltFeatureExtractor",
        "TvltProcessor",
    ],
    "models.tvp": [
        "TvpConfig",
        "TvpProcessor",
    ],
    "models.udop": [
        "UdopConfig",
        "UdopProcessor",
    ],
    "models.umt5": ["UMT5Config"],
    "models.unispeech": ["UniSpeechConfig"],
    "models.unispeech_sat": ["UniSpeechSatConfig"],
    "models.univnet": [
        "UnivNetConfig",
        "UnivNetFeatureExtractor",
    ],
    "models.upernet": ["UperNetConfig"],
    "models.video_llava": ["VideoLlavaConfig"],
    "models.videomae": ["VideoMAEConfig"],
    "models.vilt": [
        "ViltConfig",
        "ViltFeatureExtractor",
        "ViltImageProcessor",
        "ViltProcessor",
    ],
    "models.vipllava": ["VipLlavaConfig"],
    "models.vision_encoder_decoder": ["VisionEncoderDecoderConfig"],
    "models.vision_text_dual_encoder": [
        "VisionTextDualEncoderConfig",
        "VisionTextDualEncoderProcessor",
    ],
    "models.visual_bert": ["VisualBertConfig"],
    "models.vit": ["ViTConfig"],
    "models.vit_hybrid": ["ViTHybridConfig"],
    "models.vit_mae": ["ViTMAEConfig"],
    "models.vit_msn": ["ViTMSNConfig"],
    "models.vitdet": ["VitDetConfig"],
    "models.vitmatte": ["VitMatteConfig"],
    "models.vits": [
        "VitsConfig",
        "VitsTokenizer",
    ],
    "models.vivit": ["VivitConfig"],
    "models.wav2vec2": [
        "Wav2Vec2Config",
        "Wav2Vec2CTCTokenizer",
        "Wav2Vec2FeatureExtractor",
        "Wav2Vec2Processor",
        "Wav2Vec2Tokenizer",
    ],
    "models.wav2vec2_bert": [
        "Wav2Vec2BertConfig",
        "Wav2Vec2BertProcessor",
    ],
    "models.wav2vec2_conformer": ["Wav2Vec2ConformerConfig"],
    "models.wav2vec2_phoneme": ["Wav2Vec2PhonemeCTCTokenizer"],
    "models.wav2vec2_with_lm": ["Wav2Vec2ProcessorWithLM"],
    "models.wavlm": ["WavLMConfig"],
    "models.whisper": [
        "WhisperConfig",
        "WhisperFeatureExtractor",
        "WhisperProcessor",
        "WhisperTokenizer",
    ],
    "models.x_clip": [
        "XCLIPConfig",
        "XCLIPProcessor",
        "XCLIPTextConfig",
        "XCLIPVisionConfig",
    ],
<<<<<<< HEAD
    "models.xglm": ["XGLM_PRETRAINED_CONFIG_ARCHIVE_MAP", "XGLMConfig"],
    "models.xlm": ["XLM_PRETRAINED_CONFIG_ARCHIVE_MAP", "XLMConfig", "XLMTokenizer"],
    "models.xlm_prophetnet": [
        "XLM_PROPHETNET_PRETRAINED_CONFIG_ARCHIVE_MAP",
        "XLMProphetNetConfig",
    ],
    "models.xlm_roberta": [
        "XLM_ROBERTA_PRETRAINED_CONFIG_ARCHIVE_MAP",
        "XLMRobertaConfig",
    ],
    "models.xlm_roberta_xl": [
        "XLM_ROBERTA_XL_PRETRAINED_CONFIG_ARCHIVE_MAP",
        "XLMRobertaXLConfig",
    ],
    "models.xlnet": ["XLNET_PRETRAINED_CONFIG_ARCHIVE_MAP", "XLNetConfig"],
    "models.xmod": ["XMOD_PRETRAINED_CONFIG_ARCHIVE_MAP", "XmodConfig"],
    "models.yolos": ["YOLOS_PRETRAINED_CONFIG_ARCHIVE_MAP", "YolosConfig"],
    "models.yoso": ["YOSO_PRETRAINED_CONFIG_ARCHIVE_MAP", "YosoConfig"],
    "models.zoedepth": ["ZOEDEPTH_PRETRAINED_CONFIG_ARCHIVE_MAP", "ZoeDepthConfig"],
=======
    "models.xglm": ["XGLMConfig"],
    "models.xlm": ["XLMConfig", "XLMTokenizer"],
    "models.xlm_prophetnet": ["XLMProphetNetConfig"],
    "models.xlm_roberta": ["XLMRobertaConfig"],
    "models.xlm_roberta_xl": ["XLMRobertaXLConfig"],
    "models.xlnet": ["XLNetConfig"],
    "models.xmod": ["XmodConfig"],
    "models.yolos": ["YolosConfig"],
    "models.yoso": ["YosoConfig"],
>>>>>>> 481a9578
    "onnx": [],
    "pipelines": [
        "AudioClassificationPipeline",
        "AutomaticSpeechRecognitionPipeline",
        "Conversation",
        "ConversationalPipeline",
        "CsvPipelineDataFormat",
        "DepthEstimationPipeline",
        "DocumentQuestionAnsweringPipeline",
        "FeatureExtractionPipeline",
        "FillMaskPipeline",
        "ImageClassificationPipeline",
        "ImageFeatureExtractionPipeline",
        "ImageSegmentationPipeline",
        "ImageToImagePipeline",
        "ImageToTextPipeline",
        "JsonPipelineDataFormat",
        "MaskGenerationPipeline",
        "NerPipeline",
        "ObjectDetectionPipeline",
        "PipedPipelineDataFormat",
        "Pipeline",
        "PipelineDataFormat",
        "QuestionAnsweringPipeline",
        "SummarizationPipeline",
        "TableQuestionAnsweringPipeline",
        "Text2TextGenerationPipeline",
        "TextClassificationPipeline",
        "TextGenerationPipeline",
        "TextToAudioPipeline",
        "TokenClassificationPipeline",
        "TranslationPipeline",
        "VideoClassificationPipeline",
        "VisualQuestionAnsweringPipeline",
        "ZeroShotAudioClassificationPipeline",
        "ZeroShotClassificationPipeline",
        "ZeroShotImageClassificationPipeline",
        "ZeroShotObjectDetectionPipeline",
        "pipeline",
    ],
    "processing_utils": ["ProcessorMixin"],
    "quantizers": [],
    "testing_utils": [],
    "tokenization_utils": ["PreTrainedTokenizer"],
    "tokenization_utils_base": [
        "AddedToken",
        "BatchEncoding",
        "CharSpan",
        "PreTrainedTokenizerBase",
        "SpecialTokensMixin",
        "TokenSpan",
    ],
    "trainer_callback": [
        "DefaultFlowCallback",
        "EarlyStoppingCallback",
        "PrinterCallback",
        "ProgressCallback",
        "TrainerCallback",
        "TrainerControl",
        "TrainerState",
    ],
    "trainer_utils": [
        "EvalPrediction",
        "IntervalStrategy",
        "SchedulerType",
        "enable_full_determinism",
        "set_seed",
    ],
    "training_args": ["TrainingArguments"],
    "training_args_seq2seq": ["Seq2SeqTrainingArguments"],
    "training_args_tf": ["TFTrainingArguments"],
    "utils": [
        "CONFIG_NAME",
        "MODEL_CARD_NAME",
        "PYTORCH_PRETRAINED_BERT_CACHE",
        "PYTORCH_TRANSFORMERS_CACHE",
        "SPIECE_UNDERLINE",
        "TF2_WEIGHTS_NAME",
        "TF_WEIGHTS_NAME",
        "TRANSFORMERS_CACHE",
        "WEIGHTS_NAME",
        "TensorType",
        "add_end_docstrings",
        "add_start_docstrings",
        "is_apex_available",
        "is_av_available",
        "is_bitsandbytes_available",
        "is_datasets_available",
        "is_decord_available",
        "is_faiss_available",
        "is_flax_available",
        "is_keras_nlp_available",
        "is_phonemizer_available",
        "is_psutil_available",
        "is_py3nvml_available",
        "is_pyctcdecode_available",
        "is_sacremoses_available",
        "is_safetensors_available",
        "is_scipy_available",
        "is_sentencepiece_available",
        "is_sklearn_available",
        "is_speech_available",
        "is_tensorflow_text_available",
        "is_tf_available",
        "is_timm_available",
        "is_tokenizers_available",
        "is_torch_available",
        "is_torch_mlu_available",
        "is_torch_neuroncore_available",
        "is_torch_npu_available",
        "is_torch_tpu_available",
        "is_torchvision_available",
        "is_torch_xla_available",
        "is_torch_xpu_available",
        "is_vision_available",
        "logging",
    ],
    "utils.quantization_config": [
        "AqlmConfig",
        "AwqConfig",
        "BitsAndBytesConfig",
        "EetqConfig",
        "GPTQConfig",
        "HqqConfig",
        "QuantoConfig",
    ],
}

# sentencepiece-backed objects
try:
    if not is_sentencepiece_available():
        raise OptionalDependencyNotAvailable()
except OptionalDependencyNotAvailable:
    from .utils import dummy_sentencepiece_objects

    _import_structure["utils.dummy_sentencepiece_objects"] = [
        name for name in dir(dummy_sentencepiece_objects) if not name.startswith("_")
    ]
else:
    _import_structure["models.albert"].append("AlbertTokenizer")
    _import_structure["models.barthez"].append("BarthezTokenizer")
    _import_structure["models.bartpho"].append("BartphoTokenizer")
    _import_structure["models.bert_generation"].append("BertGenerationTokenizer")
    _import_structure["models.big_bird"].append("BigBirdTokenizer")
    _import_structure["models.camembert"].append("CamembertTokenizer")
    _import_structure["models.code_llama"].append("CodeLlamaTokenizer")
    _import_structure["models.cpm"].append("CpmTokenizer")
    _import_structure["models.deberta_v2"].append("DebertaV2Tokenizer")
    _import_structure["models.ernie_m"].append("ErnieMTokenizer")
    _import_structure["models.fnet"].append("FNetTokenizer")
    _import_structure["models.gemma"].append("GemmaTokenizer")
    _import_structure["models.gpt_sw3"].append("GPTSw3Tokenizer")
    _import_structure["models.layoutxlm"].append("LayoutXLMTokenizer")
    _import_structure["models.llama"].append("LlamaTokenizer")
    _import_structure["models.m2m_100"].append("M2M100Tokenizer")
    _import_structure["models.marian"].append("MarianTokenizer")
    _import_structure["models.mbart"].append("MBartTokenizer")
    _import_structure["models.mbart50"].append("MBart50Tokenizer")
    _import_structure["models.mluke"].append("MLukeTokenizer")
    _import_structure["models.mt5"].append("MT5Tokenizer")
    _import_structure["models.nllb"].append("NllbTokenizer")
    _import_structure["models.pegasus"].append("PegasusTokenizer")
    _import_structure["models.plbart"].append("PLBartTokenizer")
    _import_structure["models.reformer"].append("ReformerTokenizer")
    _import_structure["models.rembert"].append("RemBertTokenizer")
    _import_structure["models.seamless_m4t"].append("SeamlessM4TTokenizer")
    _import_structure["models.siglip"].append("SiglipTokenizer")
    _import_structure["models.speech_to_text"].append("Speech2TextTokenizer")
    _import_structure["models.speecht5"].append("SpeechT5Tokenizer")
    _import_structure["models.t5"].append("T5Tokenizer")
    _import_structure["models.udop"].append("UdopTokenizer")
    _import_structure["models.xglm"].append("XGLMTokenizer")
    _import_structure["models.xlm_prophetnet"].append("XLMProphetNetTokenizer")
    _import_structure["models.xlm_roberta"].append("XLMRobertaTokenizer")
    _import_structure["models.xlnet"].append("XLNetTokenizer")

# tokenizers-backed objects
try:
    if not is_tokenizers_available():
        raise OptionalDependencyNotAvailable()
except OptionalDependencyNotAvailable:
    from .utils import dummy_tokenizers_objects

    _import_structure["utils.dummy_tokenizers_objects"] = [
        name for name in dir(dummy_tokenizers_objects) if not name.startswith("_")
    ]
else:
    # Fast tokenizers structure
    _import_structure["models.albert"].append("AlbertTokenizerFast")
    _import_structure["models.bart"].append("BartTokenizerFast")
    _import_structure["models.barthez"].append("BarthezTokenizerFast")
    _import_structure["models.bert"].append("BertTokenizerFast")
    _import_structure["models.big_bird"].append("BigBirdTokenizerFast")
    _import_structure["models.blenderbot"].append("BlenderbotTokenizerFast")
    _import_structure["models.blenderbot_small"].append("BlenderbotSmallTokenizerFast")
    _import_structure["models.bloom"].append("BloomTokenizerFast")
    _import_structure["models.camembert"].append("CamembertTokenizerFast")
    _import_structure["models.clip"].append("CLIPTokenizerFast")
    _import_structure["models.code_llama"].append("CodeLlamaTokenizerFast")
    _import_structure["models.codegen"].append("CodeGenTokenizerFast")
    _import_structure["models.cohere"].append("CohereTokenizerFast")
    _import_structure["models.convbert"].append("ConvBertTokenizerFast")
    _import_structure["models.cpm"].append("CpmTokenizerFast")
    _import_structure["models.deberta"].append("DebertaTokenizerFast")
    _import_structure["models.deberta_v2"].append("DebertaV2TokenizerFast")
    _import_structure["models.deprecated.retribert"].append("RetriBertTokenizerFast")
    _import_structure["models.distilbert"].append("DistilBertTokenizerFast")
    _import_structure["models.dpr"].extend(
        [
            "DPRContextEncoderTokenizerFast",
            "DPRQuestionEncoderTokenizerFast",
            "DPRReaderTokenizerFast",
        ]
    )
    _import_structure["models.electra"].append("ElectraTokenizerFast")
    _import_structure["models.fnet"].append("FNetTokenizerFast")
    _import_structure["models.funnel"].append("FunnelTokenizerFast")
    _import_structure["models.gemma"].append("GemmaTokenizerFast")
    _import_structure["models.gpt2"].append("GPT2TokenizerFast")
    _import_structure["models.gpt_neox"].append("GPTNeoXTokenizerFast")
    _import_structure["models.gpt_neox_japanese"].append("GPTNeoXJapaneseTokenizer")
    _import_structure["models.herbert"].append("HerbertTokenizerFast")
    _import_structure["models.layoutlm"].append("LayoutLMTokenizerFast")
    _import_structure["models.layoutlmv2"].append("LayoutLMv2TokenizerFast")
    _import_structure["models.layoutlmv3"].append("LayoutLMv3TokenizerFast")
    _import_structure["models.layoutxlm"].append("LayoutXLMTokenizerFast")
    _import_structure["models.led"].append("LEDTokenizerFast")
    _import_structure["models.llama"].append("LlamaTokenizerFast")
    _import_structure["models.longformer"].append("LongformerTokenizerFast")
    _import_structure["models.lxmert"].append("LxmertTokenizerFast")
    _import_structure["models.markuplm"].append("MarkupLMTokenizerFast")
    _import_structure["models.mbart"].append("MBartTokenizerFast")
    _import_structure["models.mbart50"].append("MBart50TokenizerFast")
    _import_structure["models.mobilebert"].append("MobileBertTokenizerFast")
    _import_structure["models.mpnet"].append("MPNetTokenizerFast")
    _import_structure["models.mt5"].append("MT5TokenizerFast")
    _import_structure["models.mvp"].append("MvpTokenizerFast")
    _import_structure["models.nllb"].append("NllbTokenizerFast")
    _import_structure["models.nougat"].append("NougatTokenizerFast")
    _import_structure["models.openai"].append("OpenAIGPTTokenizerFast")
    _import_structure["models.pegasus"].append("PegasusTokenizerFast")
    _import_structure["models.qwen2"].append("Qwen2TokenizerFast")
    _import_structure["models.realm"].append("RealmTokenizerFast")
    _import_structure["models.reformer"].append("ReformerTokenizerFast")
    _import_structure["models.rembert"].append("RemBertTokenizerFast")
    _import_structure["models.roberta"].append("RobertaTokenizerFast")
    _import_structure["models.roformer"].append("RoFormerTokenizerFast")
    _import_structure["models.seamless_m4t"].append("SeamlessM4TTokenizerFast")
    _import_structure["models.splinter"].append("SplinterTokenizerFast")
    _import_structure["models.squeezebert"].append("SqueezeBertTokenizerFast")
    _import_structure["models.t5"].append("T5TokenizerFast")
    _import_structure["models.udop"].append("UdopTokenizerFast")
    _import_structure["models.whisper"].append("WhisperTokenizerFast")
    _import_structure["models.xglm"].append("XGLMTokenizerFast")
    _import_structure["models.xlm_roberta"].append("XLMRobertaTokenizerFast")
    _import_structure["models.xlnet"].append("XLNetTokenizerFast")
    _import_structure["tokenization_utils_fast"] = ["PreTrainedTokenizerFast"]


try:
    if not (is_sentencepiece_available() and is_tokenizers_available()):
        raise OptionalDependencyNotAvailable()
except OptionalDependencyNotAvailable:
    from .utils import dummy_sentencepiece_and_tokenizers_objects

    _import_structure["utils.dummy_sentencepiece_and_tokenizers_objects"] = [
        name for name in dir(dummy_sentencepiece_and_tokenizers_objects) if not name.startswith("_")
    ]
else:
    _import_structure["convert_slow_tokenizer"] = [
        "SLOW_TO_FAST_CONVERTERS",
        "convert_slow_tokenizer",
    ]

# Tensorflow-text-specific objects
try:
    if not is_tensorflow_text_available():
        raise OptionalDependencyNotAvailable()
except OptionalDependencyNotAvailable:
    from .utils import dummy_tensorflow_text_objects

    _import_structure["utils.dummy_tensorflow_text_objects"] = [
        name for name in dir(dummy_tensorflow_text_objects) if not name.startswith("_")
    ]
else:
    _import_structure["models.bert"].append("TFBertTokenizer")

# keras-nlp-specific objects
try:
    if not is_keras_nlp_available():
        raise OptionalDependencyNotAvailable()
except OptionalDependencyNotAvailable:
    from .utils import dummy_keras_nlp_objects

    _import_structure["utils.dummy_keras_nlp_objects"] = [
        name for name in dir(dummy_keras_nlp_objects) if not name.startswith("_")
    ]
else:
    _import_structure["models.gpt2"].append("TFGPT2Tokenizer")

# Vision-specific objects
try:
    if not is_vision_available():
        raise OptionalDependencyNotAvailable()
except OptionalDependencyNotAvailable:
    from .utils import dummy_vision_objects

    _import_structure["utils.dummy_vision_objects"] = [
        name for name in dir(dummy_vision_objects) if not name.startswith("_")
    ]
else:
    _import_structure["image_processing_utils"] = ["ImageProcessingMixin"]
    _import_structure["image_utils"] = ["ImageFeatureExtractionMixin"]
    _import_structure["models.beit"].extend(["BeitFeatureExtractor", "BeitImageProcessor"])
    _import_structure["models.bit"].extend(["BitImageProcessor"])
    _import_structure["models.blip"].extend(["BlipImageProcessor"])
    _import_structure["models.bridgetower"].append("BridgeTowerImageProcessor")
    _import_structure["models.chinese_clip"].extend(["ChineseCLIPFeatureExtractor", "ChineseCLIPImageProcessor"])
    _import_structure["models.clip"].extend(["CLIPFeatureExtractor", "CLIPImageProcessor"])
    _import_structure["models.conditional_detr"].extend(
        ["ConditionalDetrFeatureExtractor", "ConditionalDetrImageProcessor"]
    )
    _import_structure["models.convnext"].extend(["ConvNextFeatureExtractor", "ConvNextImageProcessor"])
    _import_structure["models.deformable_detr"].extend(
        ["DeformableDetrFeatureExtractor", "DeformableDetrImageProcessor"]
    )
    _import_structure["models.deit"].extend(["DeiTFeatureExtractor", "DeiTImageProcessor"])
    _import_structure["models.deta"].append("DetaImageProcessor")
    _import_structure["models.detr"].extend(["DetrFeatureExtractor", "DetrImageProcessor"])
    _import_structure["models.donut"].extend(["DonutFeatureExtractor", "DonutImageProcessor"])
    _import_structure["models.dpt"].extend(["DPTFeatureExtractor", "DPTImageProcessor"])
    _import_structure["models.efficientformer"].append("EfficientFormerImageProcessor")
    _import_structure["models.efficientnet"].append("EfficientNetImageProcessor")
    _import_structure["models.flava"].extend(["FlavaFeatureExtractor", "FlavaImageProcessor", "FlavaProcessor"])
    _import_structure["models.fuyu"].extend(["FuyuImageProcessor", "FuyuProcessor"])
    _import_structure["models.glpn"].extend(["GLPNFeatureExtractor", "GLPNImageProcessor"])
    _import_structure["models.grounding_dino"].extend(["GroundingDinoImageProcessor"])
    _import_structure["models.idefics"].extend(["IdeficsImageProcessor"])
    _import_structure["models.idefics2"].extend(["Idefics2ImageProcessor"])
    _import_structure["models.imagegpt"].extend(["ImageGPTFeatureExtractor", "ImageGPTImageProcessor"])
    _import_structure["models.layoutlmv2"].extend(["LayoutLMv2FeatureExtractor", "LayoutLMv2ImageProcessor"])
    _import_structure["models.layoutlmv3"].extend(["LayoutLMv3FeatureExtractor", "LayoutLMv3ImageProcessor"])
    _import_structure["models.levit"].extend(["LevitFeatureExtractor", "LevitImageProcessor"])
    _import_structure["models.llava_next"].append("LlavaNextImageProcessor")
    _import_structure["models.mask2former"].append("Mask2FormerImageProcessor")
    _import_structure["models.maskformer"].extend(["MaskFormerFeatureExtractor", "MaskFormerImageProcessor"])
    _import_structure["models.mobilenet_v1"].extend(["MobileNetV1FeatureExtractor", "MobileNetV1ImageProcessor"])
    _import_structure["models.mobilenet_v2"].extend(["MobileNetV2FeatureExtractor", "MobileNetV2ImageProcessor"])
    _import_structure["models.mobilevit"].extend(["MobileViTFeatureExtractor", "MobileViTImageProcessor"])
    _import_structure["models.nougat"].append("NougatImageProcessor")
    _import_structure["models.oneformer"].extend(["OneFormerImageProcessor"])
    _import_structure["models.owlv2"].append("Owlv2ImageProcessor")
    _import_structure["models.owlvit"].extend(["OwlViTFeatureExtractor", "OwlViTImageProcessor"])
    _import_structure["models.perceiver"].extend(["PerceiverFeatureExtractor", "PerceiverImageProcessor"])
    _import_structure["models.pix2struct"].extend(["Pix2StructImageProcessor"])
    _import_structure["models.poolformer"].extend(["PoolFormerFeatureExtractor", "PoolFormerImageProcessor"])
    _import_structure["models.pvt"].extend(["PvtImageProcessor"])
    _import_structure["models.sam"].extend(["SamImageProcessor"])
    _import_structure["models.segformer"].extend(["SegformerFeatureExtractor", "SegformerImageProcessor"])
    _import_structure["models.seggpt"].extend(["SegGptImageProcessor"])
    _import_structure["models.siglip"].append("SiglipImageProcessor")
    _import_structure["models.superpoint"].extend(["SuperPointImageProcessor"])
    _import_structure["models.swin2sr"].append("Swin2SRImageProcessor")
    _import_structure["models.tvlt"].append("TvltImageProcessor")
    _import_structure["models.tvp"].append("TvpImageProcessor")
    _import_structure["models.video_llava"].append("VideoLlavaImageProcessor")
    _import_structure["models.videomae"].extend(["VideoMAEFeatureExtractor", "VideoMAEImageProcessor"])
    _import_structure["models.vilt"].extend(["ViltFeatureExtractor", "ViltImageProcessor", "ViltProcessor"])
    _import_structure["models.vit"].extend(["ViTFeatureExtractor", "ViTImageProcessor"])
    _import_structure["models.vit_hybrid"].extend(["ViTHybridImageProcessor"])
    _import_structure["models.vitmatte"].append("VitMatteImageProcessor")
    _import_structure["models.vivit"].append("VivitImageProcessor")
    _import_structure["models.yolos"].extend(["YolosFeatureExtractor", "YolosImageProcessor"])
    _import_structure["models.zoedepth"].append("ZoeDepthImageProcessor")


# PyTorch-backed objects
try:
    if not is_torch_available():
        raise OptionalDependencyNotAvailable()
except OptionalDependencyNotAvailable:
    from .utils import dummy_pt_objects

    _import_structure["utils.dummy_pt_objects"] = [name for name in dir(dummy_pt_objects) if not name.startswith("_")]
else:
    _import_structure["activations"] = []
    _import_structure["benchmark.benchmark"] = ["PyTorchBenchmark"]
    _import_structure["benchmark.benchmark_args"] = ["PyTorchBenchmarkArguments"]
    _import_structure["cache_utils"] = ["Cache", "DynamicCache", "SinkCache", "StaticCache"]
    _import_structure["data.datasets"] = [
        "GlueDataset",
        "GlueDataTrainingArguments",
        "LineByLineTextDataset",
        "LineByLineWithRefDataset",
        "LineByLineWithSOPTextDataset",
        "SquadDataset",
        "SquadDataTrainingArguments",
        "TextDataset",
        "TextDatasetForNextSentencePrediction",
    ]
    _import_structure["generation"].extend(
        [
            "AlternatingCodebooksLogitsProcessor",
            "BeamScorer",
            "BeamSearchScorer",
            "ClassifierFreeGuidanceLogitsProcessor",
            "ConstrainedBeamSearchScorer",
            "Constraint",
            "ConstraintListState",
            "DisjunctiveConstraint",
            "EncoderNoRepeatNGramLogitsProcessor",
            "EncoderRepetitionPenaltyLogitsProcessor",
            "EosTokenCriteria",
            "EpsilonLogitsWarper",
            "EtaLogitsWarper",
            "ExponentialDecayLengthPenalty",
            "ForcedBOSTokenLogitsProcessor",
            "ForcedEOSTokenLogitsProcessor",
            "ForceTokensLogitsProcessor",
            "GenerationMixin",
            "HammingDiversityLogitsProcessor",
            "InfNanRemoveLogitsProcessor",
            "LogitNormalization",
            "LogitsProcessor",
            "LogitsProcessorList",
            "LogitsWarper",
            "MaxLengthCriteria",
            "MaxTimeCriteria",
            "MinLengthLogitsProcessor",
            "MinNewTokensLengthLogitsProcessor",
            "MinPLogitsWarper",
            "NoBadWordsLogitsProcessor",
            "NoRepeatNGramLogitsProcessor",
            "PhrasalConstraint",
            "PrefixConstrainedLogitsProcessor",
            "RepetitionPenaltyLogitsProcessor",
            "SequenceBiasLogitsProcessor",
            "StoppingCriteria",
            "StoppingCriteriaList",
            "StopStringCriteria",
            "SuppressTokensAtBeginLogitsProcessor",
            "SuppressTokensLogitsProcessor",
            "TemperatureLogitsWarper",
            "TopKLogitsWarper",
            "TopPLogitsWarper",
            "TypicalLogitsWarper",
            "UnbatchedClassifierFreeGuidanceLogitsProcessor",
            "WatermarkDetector",
            "WatermarkLogitsProcessor",
            "WhisperTimeStampLogitsProcessor",
        ]
    )
    _import_structure["modeling_outputs"] = []
    _import_structure["modeling_utils"] = ["PreTrainedModel"]

    # PyTorch models structure

    _import_structure["models.albert"].extend(
        [
            "AlbertForMaskedLM",
            "AlbertForMultipleChoice",
            "AlbertForPreTraining",
            "AlbertForQuestionAnswering",
            "AlbertForSequenceClassification",
            "AlbertForTokenClassification",
            "AlbertModel",
            "AlbertPreTrainedModel",
            "load_tf_weights_in_albert",
        ]
    )

    _import_structure["models.align"].extend(
        [
            "AlignModel",
            "AlignPreTrainedModel",
            "AlignTextModel",
            "AlignVisionModel",
        ]
    )

    _import_structure["models.altclip"].extend(
        [
            "AltCLIPModel",
            "AltCLIPPreTrainedModel",
            "AltCLIPTextModel",
            "AltCLIPVisionModel",
        ]
    )
    _import_structure["models.audio_spectrogram_transformer"].extend(
        [
            "ASTForAudioClassification",
            "ASTModel",
            "ASTPreTrainedModel",
        ]
    )
    _import_structure["models.auto"].extend(
        [
            "MODEL_FOR_AUDIO_CLASSIFICATION_MAPPING",
            "MODEL_FOR_AUDIO_FRAME_CLASSIFICATION_MAPPING",
            "MODEL_FOR_AUDIO_XVECTOR_MAPPING",
            "MODEL_FOR_BACKBONE_MAPPING",
            "MODEL_FOR_CAUSAL_IMAGE_MODELING_MAPPING",
            "MODEL_FOR_CAUSAL_LM_MAPPING",
            "MODEL_FOR_CTC_MAPPING",
            "MODEL_FOR_DEPTH_ESTIMATION_MAPPING",
            "MODEL_FOR_DOCUMENT_QUESTION_ANSWERING_MAPPING",
            "MODEL_FOR_IMAGE_CLASSIFICATION_MAPPING",
            "MODEL_FOR_IMAGE_MAPPING",
            "MODEL_FOR_IMAGE_SEGMENTATION_MAPPING",
            "MODEL_FOR_IMAGE_TO_IMAGE_MAPPING",
            "MODEL_FOR_INSTANCE_SEGMENTATION_MAPPING",
            "MODEL_FOR_KEYPOINT_DETECTION_MAPPING",
            "MODEL_FOR_MASKED_IMAGE_MODELING_MAPPING",
            "MODEL_FOR_MASKED_LM_MAPPING",
            "MODEL_FOR_MASK_GENERATION_MAPPING",
            "MODEL_FOR_MULTIPLE_CHOICE_MAPPING",
            "MODEL_FOR_NEXT_SENTENCE_PREDICTION_MAPPING",
            "MODEL_FOR_OBJECT_DETECTION_MAPPING",
            "MODEL_FOR_PRETRAINING_MAPPING",
            "MODEL_FOR_QUESTION_ANSWERING_MAPPING",
            "MODEL_FOR_SEMANTIC_SEGMENTATION_MAPPING",
            "MODEL_FOR_SEQ_TO_SEQ_CAUSAL_LM_MAPPING",
            "MODEL_FOR_SEQUENCE_CLASSIFICATION_MAPPING",
            "MODEL_FOR_SPEECH_SEQ_2_SEQ_MAPPING",
            "MODEL_FOR_TABLE_QUESTION_ANSWERING_MAPPING",
            "MODEL_FOR_TEXT_ENCODING_MAPPING",
            "MODEL_FOR_TEXT_TO_SPECTROGRAM_MAPPING",
            "MODEL_FOR_TEXT_TO_WAVEFORM_MAPPING",
            "MODEL_FOR_TIME_SERIES_CLASSIFICATION_MAPPING",
            "MODEL_FOR_TIME_SERIES_REGRESSION_MAPPING",
            "MODEL_FOR_TOKEN_CLASSIFICATION_MAPPING",
            "MODEL_FOR_UNIVERSAL_SEGMENTATION_MAPPING",
            "MODEL_FOR_VIDEO_CLASSIFICATION_MAPPING",
            "MODEL_FOR_VISION_2_SEQ_MAPPING",
            "MODEL_FOR_VISUAL_QUESTION_ANSWERING_MAPPING",
            "MODEL_FOR_ZERO_SHOT_IMAGE_CLASSIFICATION_MAPPING",
            "MODEL_FOR_ZERO_SHOT_OBJECT_DETECTION_MAPPING",
            "MODEL_MAPPING",
            "MODEL_WITH_LM_HEAD_MAPPING",
            "AutoBackbone",
            "AutoModel",
            "AutoModelForAudioClassification",
            "AutoModelForAudioFrameClassification",
            "AutoModelForAudioXVector",
            "AutoModelForCausalLM",
            "AutoModelForCTC",
            "AutoModelForDepthEstimation",
            "AutoModelForDocumentQuestionAnswering",
            "AutoModelForImageClassification",
            "AutoModelForImageSegmentation",
            "AutoModelForImageToImage",
            "AutoModelForInstanceSegmentation",
            "AutoModelForKeypointDetection",
            "AutoModelForMaskedImageModeling",
            "AutoModelForMaskedLM",
            "AutoModelForMaskGeneration",
            "AutoModelForMultipleChoice",
            "AutoModelForNextSentencePrediction",
            "AutoModelForObjectDetection",
            "AutoModelForPreTraining",
            "AutoModelForQuestionAnswering",
            "AutoModelForSemanticSegmentation",
            "AutoModelForSeq2SeqLM",
            "AutoModelForSequenceClassification",
            "AutoModelForSpeechSeq2Seq",
            "AutoModelForTableQuestionAnswering",
            "AutoModelForTextEncoding",
            "AutoModelForTextToSpectrogram",
            "AutoModelForTextToWaveform",
            "AutoModelForTokenClassification",
            "AutoModelForUniversalSegmentation",
            "AutoModelForVideoClassification",
            "AutoModelForVision2Seq",
            "AutoModelForVisualQuestionAnswering",
            "AutoModelForZeroShotImageClassification",
            "AutoModelForZeroShotObjectDetection",
            "AutoModelWithLMHead",
        ]
    )
    _import_structure["models.autoformer"].extend(
        [
            "AutoformerForPrediction",
            "AutoformerModel",
            "AutoformerPreTrainedModel",
        ]
    )
    _import_structure["models.bark"].extend(
        [
            "BarkCausalModel",
            "BarkCoarseModel",
            "BarkFineModel",
            "BarkModel",
            "BarkPreTrainedModel",
            "BarkSemanticModel",
        ]
    )
    _import_structure["models.bart"].extend(
        [
            "BartForCausalLM",
            "BartForConditionalGeneration",
            "BartForQuestionAnswering",
            "BartForSequenceClassification",
            "BartModel",
            "BartPretrainedModel",
            "BartPreTrainedModel",
            "PretrainedBartModel",
        ]
    )
    _import_structure["models.beit"].extend(
        [
            "BeitBackbone",
            "BeitForImageClassification",
            "BeitForMaskedImageModeling",
            "BeitForSemanticSegmentation",
            "BeitModel",
            "BeitPreTrainedModel",
        ]
    )
    _import_structure["models.bert"].extend(
        [
            "BertForMaskedLM",
            "BertForMultipleChoice",
            "BertForNextSentencePrediction",
            "BertForPreTraining",
            "BertForQuestionAnswering",
            "BertForSequenceClassification",
            "BertForTokenClassification",
            "BertLayer",
            "BertLMHeadModel",
            "BertModel",
            "BertPreTrainedModel",
            "load_tf_weights_in_bert",
        ]
    )
    _import_structure["models.bert_generation"].extend(
        [
            "BertGenerationDecoder",
            "BertGenerationEncoder",
            "BertGenerationPreTrainedModel",
            "load_tf_weights_in_bert_generation",
        ]
    )
    _import_structure["models.big_bird"].extend(
        [
            "BigBirdForCausalLM",
            "BigBirdForMaskedLM",
            "BigBirdForMultipleChoice",
            "BigBirdForPreTraining",
            "BigBirdForQuestionAnswering",
            "BigBirdForSequenceClassification",
            "BigBirdForTokenClassification",
            "BigBirdLayer",
            "BigBirdModel",
            "BigBirdPreTrainedModel",
            "load_tf_weights_in_big_bird",
        ]
    )
    _import_structure["models.bigbird_pegasus"].extend(
        [
            "BigBirdPegasusForCausalLM",
            "BigBirdPegasusForConditionalGeneration",
            "BigBirdPegasusForQuestionAnswering",
            "BigBirdPegasusForSequenceClassification",
            "BigBirdPegasusModel",
            "BigBirdPegasusPreTrainedModel",
        ]
    )
    _import_structure["models.biogpt"].extend(
        [
            "BioGptForCausalLM",
            "BioGptForSequenceClassification",
            "BioGptForTokenClassification",
            "BioGptModel",
            "BioGptPreTrainedModel",
        ]
    )
    _import_structure["models.bit"].extend(
        [
            "BitBackbone",
            "BitForImageClassification",
            "BitModel",
            "BitPreTrainedModel",
        ]
    )
    _import_structure["models.blenderbot"].extend(
        [
            "BlenderbotForCausalLM",
            "BlenderbotForConditionalGeneration",
            "BlenderbotModel",
            "BlenderbotPreTrainedModel",
        ]
    )
    _import_structure["models.blenderbot_small"].extend(
        [
            "BlenderbotSmallForCausalLM",
            "BlenderbotSmallForConditionalGeneration",
            "BlenderbotSmallModel",
            "BlenderbotSmallPreTrainedModel",
        ]
    )
    _import_structure["models.blip"].extend(
        [
            "BlipForConditionalGeneration",
            "BlipForImageTextRetrieval",
            "BlipForQuestionAnswering",
            "BlipModel",
            "BlipPreTrainedModel",
            "BlipTextModel",
            "BlipVisionModel",
        ]
    )
    _import_structure["models.blip_2"].extend(
        [
            "Blip2ForConditionalGeneration",
            "Blip2Model",
            "Blip2PreTrainedModel",
            "Blip2QFormerModel",
            "Blip2VisionModel",
        ]
    )
    _import_structure["models.bloom"].extend(
        [
            "BloomForCausalLM",
            "BloomForQuestionAnswering",
            "BloomForSequenceClassification",
            "BloomForTokenClassification",
            "BloomModel",
            "BloomPreTrainedModel",
        ]
    )
    _import_structure["models.bridgetower"].extend(
        [
            "BridgeTowerForContrastiveLearning",
            "BridgeTowerForImageAndTextRetrieval",
            "BridgeTowerForMaskedLM",
            "BridgeTowerModel",
            "BridgeTowerPreTrainedModel",
        ]
    )
    _import_structure["models.bros"].extend(
        [
            "BrosForTokenClassification",
            "BrosModel",
            "BrosPreTrainedModel",
            "BrosProcessor",
            "BrosSpadeEEForTokenClassification",
            "BrosSpadeELForTokenClassification",
        ]
    )
    _import_structure["models.camembert"].extend(
        [
            "CamembertForCausalLM",
            "CamembertForMaskedLM",
            "CamembertForMultipleChoice",
            "CamembertForQuestionAnswering",
            "CamembertForSequenceClassification",
            "CamembertForTokenClassification",
            "CamembertModel",
            "CamembertPreTrainedModel",
        ]
    )
    _import_structure["models.canine"].extend(
        [
            "CanineForMultipleChoice",
            "CanineForQuestionAnswering",
            "CanineForSequenceClassification",
            "CanineForTokenClassification",
            "CanineLayer",
            "CanineModel",
            "CaninePreTrainedModel",
            "load_tf_weights_in_canine",
        ]
    )
    _import_structure["models.chinese_clip"].extend(
        [
            "ChineseCLIPModel",
            "ChineseCLIPPreTrainedModel",
            "ChineseCLIPTextModel",
            "ChineseCLIPVisionModel",
        ]
    )
    _import_structure["models.clap"].extend(
        [
            "ClapAudioModel",
            "ClapAudioModelWithProjection",
            "ClapFeatureExtractor",
            "ClapModel",
            "ClapPreTrainedModel",
            "ClapTextModel",
            "ClapTextModelWithProjection",
        ]
    )
    _import_structure["models.clip"].extend(
        [
            "CLIPForImageClassification",
            "CLIPModel",
            "CLIPPreTrainedModel",
            "CLIPTextModel",
            "CLIPTextModelWithProjection",
            "CLIPVisionModel",
            "CLIPVisionModelWithProjection",
        ]
    )
    _import_structure["models.clipseg"].extend(
        [
            "CLIPSegForImageSegmentation",
            "CLIPSegModel",
            "CLIPSegPreTrainedModel",
            "CLIPSegTextModel",
            "CLIPSegVisionModel",
        ]
    )
    _import_structure["models.clvp"].extend(
        [
            "ClvpDecoder",
            "ClvpEncoder",
            "ClvpForCausalLM",
            "ClvpModel",
            "ClvpModelForConditionalGeneration",
            "ClvpPreTrainedModel",
        ]
    )
    _import_structure["models.codegen"].extend(
        [
            "CodeGenForCausalLM",
            "CodeGenModel",
            "CodeGenPreTrainedModel",
        ]
    )
    _import_structure["models.cohere"].extend(["CohereForCausalLM", "CohereModel", "CoherePreTrainedModel"])
    _import_structure["models.conditional_detr"].extend(
        [
            "ConditionalDetrForObjectDetection",
            "ConditionalDetrForSegmentation",
            "ConditionalDetrModel",
            "ConditionalDetrPreTrainedModel",
        ]
    )
    _import_structure["models.convbert"].extend(
        [
            "ConvBertForMaskedLM",
            "ConvBertForMultipleChoice",
            "ConvBertForQuestionAnswering",
            "ConvBertForSequenceClassification",
            "ConvBertForTokenClassification",
            "ConvBertLayer",
            "ConvBertModel",
            "ConvBertPreTrainedModel",
            "load_tf_weights_in_convbert",
        ]
    )
    _import_structure["models.convnext"].extend(
        [
            "ConvNextBackbone",
            "ConvNextForImageClassification",
            "ConvNextModel",
            "ConvNextPreTrainedModel",
        ]
    )
    _import_structure["models.convnextv2"].extend(
        [
            "ConvNextV2Backbone",
            "ConvNextV2ForImageClassification",
            "ConvNextV2Model",
            "ConvNextV2PreTrainedModel",
        ]
    )
    _import_structure["models.cpmant"].extend(
        [
            "CpmAntForCausalLM",
            "CpmAntModel",
            "CpmAntPreTrainedModel",
        ]
    )
    _import_structure["models.ctrl"].extend(
        [
            "CTRLForSequenceClassification",
            "CTRLLMHeadModel",
            "CTRLModel",
            "CTRLPreTrainedModel",
        ]
    )
    _import_structure["models.cvt"].extend(
        [
            "CvtForImageClassification",
            "CvtModel",
            "CvtPreTrainedModel",
        ]
    )
    _import_structure["models.data2vec"].extend(
        [
            "Data2VecAudioForAudioFrameClassification",
            "Data2VecAudioForCTC",
            "Data2VecAudioForSequenceClassification",
            "Data2VecAudioForXVector",
            "Data2VecAudioModel",
            "Data2VecAudioPreTrainedModel",
            "Data2VecTextForCausalLM",
            "Data2VecTextForMaskedLM",
            "Data2VecTextForMultipleChoice",
            "Data2VecTextForQuestionAnswering",
            "Data2VecTextForSequenceClassification",
            "Data2VecTextForTokenClassification",
            "Data2VecTextModel",
            "Data2VecTextPreTrainedModel",
            "Data2VecVisionForImageClassification",
            "Data2VecVisionForSemanticSegmentation",
            "Data2VecVisionModel",
            "Data2VecVisionPreTrainedModel",
        ]
    )
    _import_structure["models.dbrx"].extend(
        [
            "DbrxForCausalLM",
            "DbrxModel",
            "DbrxPreTrainedModel",
        ]
    )
    _import_structure["models.deberta"].extend(
        [
            "DebertaForMaskedLM",
            "DebertaForQuestionAnswering",
            "DebertaForSequenceClassification",
            "DebertaForTokenClassification",
            "DebertaModel",
            "DebertaPreTrainedModel",
        ]
    )
    _import_structure["models.deberta_v2"].extend(
        [
            "DebertaV2ForMaskedLM",
            "DebertaV2ForMultipleChoice",
            "DebertaV2ForQuestionAnswering",
            "DebertaV2ForSequenceClassification",
            "DebertaV2ForTokenClassification",
            "DebertaV2Model",
            "DebertaV2PreTrainedModel",
        ]
    )
    _import_structure["models.decision_transformer"].extend(
        [
            "DecisionTransformerGPT2Model",
            "DecisionTransformerGPT2PreTrainedModel",
            "DecisionTransformerModel",
            "DecisionTransformerPreTrainedModel",
        ]
    )
    _import_structure["models.deformable_detr"].extend(
        [
            "DeformableDetrForObjectDetection",
            "DeformableDetrModel",
            "DeformableDetrPreTrainedModel",
        ]
    )
    _import_structure["models.deit"].extend(
        [
            "DeiTForImageClassification",
            "DeiTForImageClassificationWithTeacher",
            "DeiTForMaskedImageModeling",
            "DeiTModel",
            "DeiTPreTrainedModel",
        ]
    )
    _import_structure["models.deprecated.mctct"].extend(
        [
            "MCTCTForCTC",
            "MCTCTModel",
            "MCTCTPreTrainedModel",
        ]
    )
    _import_structure["models.deprecated.mmbt"].extend(["MMBTForClassification", "MMBTModel", "ModalEmbeddings"])
    _import_structure["models.deprecated.open_llama"].extend(
        [
            "OpenLlamaForCausalLM",
            "OpenLlamaForSequenceClassification",
            "OpenLlamaModel",
            "OpenLlamaPreTrainedModel",
        ]
    )
    _import_structure["models.deprecated.retribert"].extend(
        [
            "RetriBertModel",
            "RetriBertPreTrainedModel",
        ]
    )
    _import_structure["models.deprecated.trajectory_transformer"].extend(
        [
            "TrajectoryTransformerModel",
            "TrajectoryTransformerPreTrainedModel",
        ]
    )
    _import_structure["models.deprecated.transfo_xl"].extend(
        [
            "AdaptiveEmbedding",
            "TransfoXLForSequenceClassification",
            "TransfoXLLMHeadModel",
            "TransfoXLModel",
            "TransfoXLPreTrainedModel",
            "load_tf_weights_in_transfo_xl",
        ]
    )
    _import_structure["models.deprecated.van"].extend(
        [
            "VanForImageClassification",
            "VanModel",
            "VanPreTrainedModel",
        ]
    )
    _import_structure["models.depth_anything"].extend(
        [
            "DepthAnythingForDepthEstimation",
            "DepthAnythingPreTrainedModel",
        ]
    )
    _import_structure["models.deta"].extend(
        [
            "DetaForObjectDetection",
            "DetaModel",
            "DetaPreTrainedModel",
        ]
    )
    _import_structure["models.detr"].extend(
        [
            "DetrForObjectDetection",
            "DetrForSegmentation",
            "DetrModel",
            "DetrPreTrainedModel",
        ]
    )
    _import_structure["models.dinat"].extend(
        [
            "DinatBackbone",
            "DinatForImageClassification",
            "DinatModel",
            "DinatPreTrainedModel",
        ]
    )
    _import_structure["models.dinov2"].extend(
        [
            "Dinov2Backbone",
            "Dinov2ForImageClassification",
            "Dinov2Model",
            "Dinov2PreTrainedModel",
        ]
    )
    _import_structure["models.distilbert"].extend(
        [
            "DistilBertForMaskedLM",
            "DistilBertForMultipleChoice",
            "DistilBertForQuestionAnswering",
            "DistilBertForSequenceClassification",
            "DistilBertForTokenClassification",
            "DistilBertModel",
            "DistilBertPreTrainedModel",
        ]
    )
    _import_structure["models.donut"].extend(
        [
            "DonutSwinModel",
            "DonutSwinPreTrainedModel",
        ]
    )
    _import_structure["models.dpr"].extend(
        [
            "DPRContextEncoder",
            "DPRPretrainedContextEncoder",
            "DPRPreTrainedModel",
            "DPRPretrainedQuestionEncoder",
            "DPRPretrainedReader",
            "DPRQuestionEncoder",
            "DPRReader",
        ]
    )
    _import_structure["models.dpt"].extend(
        [
            "DPTForDepthEstimation",
            "DPTForSemanticSegmentation",
            "DPTModel",
            "DPTPreTrainedModel",
        ]
    )
    _import_structure["models.efficientformer"].extend(
        [
            "EfficientFormerForImageClassification",
            "EfficientFormerForImageClassificationWithTeacher",
            "EfficientFormerModel",
            "EfficientFormerPreTrainedModel",
        ]
    )
    _import_structure["models.efficientnet"].extend(
        [
            "EfficientNetForImageClassification",
            "EfficientNetModel",
            "EfficientNetPreTrainedModel",
        ]
    )
    _import_structure["models.electra"].extend(
        [
            "ElectraForCausalLM",
            "ElectraForMaskedLM",
            "ElectraForMultipleChoice",
            "ElectraForPreTraining",
            "ElectraForQuestionAnswering",
            "ElectraForSequenceClassification",
            "ElectraForTokenClassification",
            "ElectraModel",
            "ElectraPreTrainedModel",
            "load_tf_weights_in_electra",
        ]
    )
    _import_structure["models.encodec"].extend(
        [
            "EncodecModel",
            "EncodecPreTrainedModel",
        ]
    )
    _import_structure["models.encoder_decoder"].append("EncoderDecoderModel")
    _import_structure["models.ernie"].extend(
        [
            "ErnieForCausalLM",
            "ErnieForMaskedLM",
            "ErnieForMultipleChoice",
            "ErnieForNextSentencePrediction",
            "ErnieForPreTraining",
            "ErnieForQuestionAnswering",
            "ErnieForSequenceClassification",
            "ErnieForTokenClassification",
            "ErnieModel",
            "ErniePreTrainedModel",
        ]
    )
    _import_structure["models.ernie_m"].extend(
        [
            "ErnieMForInformationExtraction",
            "ErnieMForMultipleChoice",
            "ErnieMForQuestionAnswering",
            "ErnieMForSequenceClassification",
            "ErnieMForTokenClassification",
            "ErnieMModel",
            "ErnieMPreTrainedModel",
        ]
    )
    _import_structure["models.esm"].extend(
        [
            "EsmFoldPreTrainedModel",
            "EsmForMaskedLM",
            "EsmForProteinFolding",
            "EsmForSequenceClassification",
            "EsmForTokenClassification",
            "EsmModel",
            "EsmPreTrainedModel",
        ]
    )
    _import_structure["models.falcon"].extend(
        [
            "FalconForCausalLM",
            "FalconForQuestionAnswering",
            "FalconForSequenceClassification",
            "FalconForTokenClassification",
            "FalconModel",
            "FalconPreTrainedModel",
        ]
    )
    _import_structure["models.fastspeech2_conformer"].extend(
        [
            "FastSpeech2ConformerHifiGan",
            "FastSpeech2ConformerModel",
            "FastSpeech2ConformerPreTrainedModel",
            "FastSpeech2ConformerWithHifiGan",
        ]
    )
    _import_structure["models.flaubert"].extend(
        [
            "FlaubertForMultipleChoice",
            "FlaubertForQuestionAnswering",
            "FlaubertForQuestionAnsweringSimple",
            "FlaubertForSequenceClassification",
            "FlaubertForTokenClassification",
            "FlaubertModel",
            "FlaubertPreTrainedModel",
            "FlaubertWithLMHeadModel",
        ]
    )
    _import_structure["models.flava"].extend(
        [
            "FlavaForPreTraining",
            "FlavaImageCodebook",
            "FlavaImageModel",
            "FlavaModel",
            "FlavaMultimodalModel",
            "FlavaPreTrainedModel",
            "FlavaTextModel",
        ]
    )
    _import_structure["models.fnet"].extend(
        [
            "FNetForMaskedLM",
            "FNetForMultipleChoice",
            "FNetForNextSentencePrediction",
            "FNetForPreTraining",
            "FNetForQuestionAnswering",
            "FNetForSequenceClassification",
            "FNetForTokenClassification",
            "FNetLayer",
            "FNetModel",
            "FNetPreTrainedModel",
        ]
    )
    _import_structure["models.focalnet"].extend(
        [
            "FocalNetBackbone",
            "FocalNetForImageClassification",
            "FocalNetForMaskedImageModeling",
            "FocalNetModel",
            "FocalNetPreTrainedModel",
        ]
    )
    _import_structure["models.fsmt"].extend(["FSMTForConditionalGeneration", "FSMTModel", "PretrainedFSMTModel"])
    _import_structure["models.funnel"].extend(
        [
            "FunnelBaseModel",
            "FunnelForMaskedLM",
            "FunnelForMultipleChoice",
            "FunnelForPreTraining",
            "FunnelForQuestionAnswering",
            "FunnelForSequenceClassification",
            "FunnelForTokenClassification",
            "FunnelModel",
            "FunnelPreTrainedModel",
            "load_tf_weights_in_funnel",
        ]
    )
    _import_structure["models.fuyu"].extend(["FuyuForCausalLM", "FuyuPreTrainedModel"])
    _import_structure["models.gemma"].extend(
        [
            "GemmaForCausalLM",
            "GemmaForSequenceClassification",
            "GemmaModel",
            "GemmaPreTrainedModel",
        ]
    )
    _import_structure["models.git"].extend(
        [
            "GitForCausalLM",
            "GitModel",
            "GitPreTrainedModel",
            "GitVisionModel",
        ]
    )
    _import_structure["models.glpn"].extend(
        [
            "GLPNForDepthEstimation",
            "GLPNModel",
            "GLPNPreTrainedModel",
        ]
    )
    _import_structure["models.gpt2"].extend(
        [
            "GPT2DoubleHeadsModel",
            "GPT2ForQuestionAnswering",
            "GPT2ForSequenceClassification",
            "GPT2ForTokenClassification",
            "GPT2LMHeadModel",
            "GPT2Model",
            "GPT2PreTrainedModel",
            "load_tf_weights_in_gpt2",
        ]
    )
    _import_structure["models.gpt_bigcode"].extend(
        [
            "GPTBigCodeForCausalLM",
            "GPTBigCodeForSequenceClassification",
            "GPTBigCodeForTokenClassification",
            "GPTBigCodeModel",
            "GPTBigCodePreTrainedModel",
        ]
    )
    _import_structure["models.gpt_neo"].extend(
        [
            "GPTNeoForCausalLM",
            "GPTNeoForQuestionAnswering",
            "GPTNeoForSequenceClassification",
            "GPTNeoForTokenClassification",
            "GPTNeoModel",
            "GPTNeoPreTrainedModel",
            "load_tf_weights_in_gpt_neo",
        ]
    )
    _import_structure["models.gpt_neox"].extend(
        [
            "GPTNeoXForCausalLM",
            "GPTNeoXForQuestionAnswering",
            "GPTNeoXForSequenceClassification",
            "GPTNeoXForTokenClassification",
            "GPTNeoXLayer",
            "GPTNeoXModel",
            "GPTNeoXPreTrainedModel",
        ]
    )
    _import_structure["models.gpt_neox_japanese"].extend(
        [
            "GPTNeoXJapaneseForCausalLM",
            "GPTNeoXJapaneseLayer",
            "GPTNeoXJapaneseModel",
            "GPTNeoXJapanesePreTrainedModel",
        ]
    )
    _import_structure["models.gptj"].extend(
        [
            "GPTJForCausalLM",
            "GPTJForQuestionAnswering",
            "GPTJForSequenceClassification",
            "GPTJModel",
            "GPTJPreTrainedModel",
        ]
    )
    _import_structure["models.gptsan_japanese"].extend(
        [
            "GPTSanJapaneseForConditionalGeneration",
            "GPTSanJapaneseModel",
            "GPTSanJapanesePreTrainedModel",
        ]
    )
    _import_structure["models.graphormer"].extend(
        [
            "GraphormerForGraphClassification",
            "GraphormerModel",
            "GraphormerPreTrainedModel",
        ]
    )
    _import_structure["models.grounding_dino"].extend(
        [
            "GroundingDinoForObjectDetection",
            "GroundingDinoModel",
            "GroundingDinoPreTrainedModel",
        ]
    )
    _import_structure["models.groupvit"].extend(
        [
            "GroupViTModel",
            "GroupViTPreTrainedModel",
            "GroupViTTextModel",
            "GroupViTVisionModel",
        ]
    )
    _import_structure["models.hubert"].extend(
        [
            "HubertForCTC",
            "HubertForSequenceClassification",
            "HubertModel",
            "HubertPreTrainedModel",
        ]
    )
    _import_structure["models.ibert"].extend(
        [
            "IBertForMaskedLM",
            "IBertForMultipleChoice",
            "IBertForQuestionAnswering",
            "IBertForSequenceClassification",
            "IBertForTokenClassification",
            "IBertModel",
            "IBertPreTrainedModel",
        ]
    )
    _import_structure["models.idefics"].extend(
        [
            "IdeficsForVisionText2Text",
            "IdeficsModel",
            "IdeficsPreTrainedModel",
            "IdeficsProcessor",
        ]
    )
    _import_structure["models.idefics2"].extend(
        [
            "Idefics2ForConditionalGeneration",
            "Idefics2Model",
            "Idefics2PreTrainedModel",
            "Idefics2Processor",
        ]
    )
    _import_structure["models.imagegpt"].extend(
        [
            "ImageGPTForCausalImageModeling",
            "ImageGPTForImageClassification",
            "ImageGPTModel",
            "ImageGPTPreTrainedModel",
            "load_tf_weights_in_imagegpt",
        ]
    )
    _import_structure["models.informer"].extend(
        [
            "InformerForPrediction",
            "InformerModel",
            "InformerPreTrainedModel",
        ]
    )
    _import_structure["models.instructblip"].extend(
        [
            "InstructBlipForConditionalGeneration",
            "InstructBlipPreTrainedModel",
            "InstructBlipQFormerModel",
            "InstructBlipVisionModel",
        ]
    )
    _import_structure["models.jamba"].extend(
        [
            "JambaForCausalLM",
            "JambaForSequenceClassification",
            "JambaModel",
            "JambaPreTrainedModel",
        ]
    )
    _import_structure["models.jetmoe"].extend(
        [
            "JetMoeForCausalLM",
            "JetMoeForSequenceClassification",
            "JetMoeModel",
            "JetMoePreTrainedModel",
        ]
    )
    _import_structure["models.jukebox"].extend(
        [
            "JukeboxModel",
            "JukeboxPreTrainedModel",
            "JukeboxPrior",
            "JukeboxVQVAE",
        ]
    )
    _import_structure["models.kosmos2"].extend(
        [
            "Kosmos2ForConditionalGeneration",
            "Kosmos2Model",
            "Kosmos2PreTrainedModel",
        ]
    )
    _import_structure["models.layoutlm"].extend(
        [
            "LayoutLMForMaskedLM",
            "LayoutLMForQuestionAnswering",
            "LayoutLMForSequenceClassification",
            "LayoutLMForTokenClassification",
            "LayoutLMModel",
            "LayoutLMPreTrainedModel",
        ]
    )
    _import_structure["models.layoutlmv2"].extend(
        [
            "LayoutLMv2ForQuestionAnswering",
            "LayoutLMv2ForSequenceClassification",
            "LayoutLMv2ForTokenClassification",
            "LayoutLMv2Model",
            "LayoutLMv2PreTrainedModel",
        ]
    )
    _import_structure["models.layoutlmv3"].extend(
        [
            "LayoutLMv3ForQuestionAnswering",
            "LayoutLMv3ForSequenceClassification",
            "LayoutLMv3ForTokenClassification",
            "LayoutLMv3Model",
            "LayoutLMv3PreTrainedModel",
        ]
    )
    _import_structure["models.led"].extend(
        [
            "LEDForConditionalGeneration",
            "LEDForQuestionAnswering",
            "LEDForSequenceClassification",
            "LEDModel",
            "LEDPreTrainedModel",
        ]
    )
    _import_structure["models.levit"].extend(
        [
            "LevitForImageClassification",
            "LevitForImageClassificationWithTeacher",
            "LevitModel",
            "LevitPreTrainedModel",
        ]
    )
    _import_structure["models.lilt"].extend(
        [
            "LiltForQuestionAnswering",
            "LiltForSequenceClassification",
            "LiltForTokenClassification",
            "LiltModel",
            "LiltPreTrainedModel",
        ]
    )
    _import_structure["models.llama"].extend(
        [
            "LlamaForCausalLM",
            "LlamaForQuestionAnswering",
            "LlamaForSequenceClassification",
            "LlamaModel",
            "LlamaPreTrainedModel",
        ]
    )
    _import_structure["models.llava"].extend(
        [
            "LlavaForConditionalGeneration",
            "LlavaPreTrainedModel",
        ]
    )
    _import_structure["models.llava_next"].extend(
        [
            "LlavaNextForConditionalGeneration",
            "LlavaNextPreTrainedModel",
        ]
    )
    _import_structure["models.longformer"].extend(
        [
            "LongformerForMaskedLM",
            "LongformerForMultipleChoice",
            "LongformerForQuestionAnswering",
            "LongformerForSequenceClassification",
            "LongformerForTokenClassification",
            "LongformerModel",
            "LongformerPreTrainedModel",
            "LongformerSelfAttention",
        ]
    )
    _import_structure["models.longt5"].extend(
        [
            "LongT5EncoderModel",
            "LongT5ForConditionalGeneration",
            "LongT5Model",
            "LongT5PreTrainedModel",
        ]
    )
    _import_structure["models.luke"].extend(
        [
            "LukeForEntityClassification",
            "LukeForEntityPairClassification",
            "LukeForEntitySpanClassification",
            "LukeForMaskedLM",
            "LukeForMultipleChoice",
            "LukeForQuestionAnswering",
            "LukeForSequenceClassification",
            "LukeForTokenClassification",
            "LukeModel",
            "LukePreTrainedModel",
        ]
    )
    _import_structure["models.lxmert"].extend(
        [
            "LxmertEncoder",
            "LxmertForPreTraining",
            "LxmertForQuestionAnswering",
            "LxmertModel",
            "LxmertPreTrainedModel",
            "LxmertVisualFeatureEncoder",
            "LxmertXLayer",
        ]
    )
    _import_structure["models.m2m_100"].extend(
        [
            "M2M100ForConditionalGeneration",
            "M2M100Model",
            "M2M100PreTrainedModel",
        ]
    )
    _import_structure["models.mamba"].extend(
        [
            "MambaForCausalLM",
            "MambaModel",
            "MambaPreTrainedModel",
        ]
    )
    _import_structure["models.marian"].extend(["MarianForCausalLM", "MarianModel", "MarianMTModel"])
    _import_structure["models.markuplm"].extend(
        [
            "MarkupLMForQuestionAnswering",
            "MarkupLMForSequenceClassification",
            "MarkupLMForTokenClassification",
            "MarkupLMModel",
            "MarkupLMPreTrainedModel",
        ]
    )
    _import_structure["models.mask2former"].extend(
        [
            "Mask2FormerForUniversalSegmentation",
            "Mask2FormerModel",
            "Mask2FormerPreTrainedModel",
        ]
    )
    _import_structure["models.maskformer"].extend(
        [
            "MaskFormerForInstanceSegmentation",
            "MaskFormerModel",
            "MaskFormerPreTrainedModel",
            "MaskFormerSwinBackbone",
        ]
    )
    _import_structure["models.mbart"].extend(
        [
            "MBartForCausalLM",
            "MBartForConditionalGeneration",
            "MBartForQuestionAnswering",
            "MBartForSequenceClassification",
            "MBartModel",
            "MBartPreTrainedModel",
        ]
    )
    _import_structure["models.mega"].extend(
        [
            "MegaForCausalLM",
            "MegaForMaskedLM",
            "MegaForMultipleChoice",
            "MegaForQuestionAnswering",
            "MegaForSequenceClassification",
            "MegaForTokenClassification",
            "MegaModel",
            "MegaPreTrainedModel",
        ]
    )
    _import_structure["models.megatron_bert"].extend(
        [
            "MegatronBertForCausalLM",
            "MegatronBertForMaskedLM",
            "MegatronBertForMultipleChoice",
            "MegatronBertForNextSentencePrediction",
            "MegatronBertForPreTraining",
            "MegatronBertForQuestionAnswering",
            "MegatronBertForSequenceClassification",
            "MegatronBertForTokenClassification",
            "MegatronBertModel",
            "MegatronBertPreTrainedModel",
        ]
    )
    _import_structure["models.mgp_str"].extend(
        [
            "MgpstrForSceneTextRecognition",
            "MgpstrModel",
            "MgpstrPreTrainedModel",
        ]
    )
    _import_structure["models.mistral"].extend(
        [
            "MistralForCausalLM",
            "MistralForSequenceClassification",
            "MistralModel",
            "MistralPreTrainedModel",
        ]
    )
    _import_structure["models.mixtral"].extend(
        ["MixtralForCausalLM", "MixtralForSequenceClassification", "MixtralModel", "MixtralPreTrainedModel"]
    )
    _import_structure["models.mobilebert"].extend(
        [
            "MobileBertForMaskedLM",
            "MobileBertForMultipleChoice",
            "MobileBertForNextSentencePrediction",
            "MobileBertForPreTraining",
            "MobileBertForQuestionAnswering",
            "MobileBertForSequenceClassification",
            "MobileBertForTokenClassification",
            "MobileBertLayer",
            "MobileBertModel",
            "MobileBertPreTrainedModel",
            "load_tf_weights_in_mobilebert",
        ]
    )
    _import_structure["models.mobilenet_v1"].extend(
        [
            "MobileNetV1ForImageClassification",
            "MobileNetV1Model",
            "MobileNetV1PreTrainedModel",
            "load_tf_weights_in_mobilenet_v1",
        ]
    )
    _import_structure["models.mobilenet_v2"].extend(
        [
            "MobileNetV2ForImageClassification",
            "MobileNetV2ForSemanticSegmentation",
            "MobileNetV2Model",
            "MobileNetV2PreTrainedModel",
            "load_tf_weights_in_mobilenet_v2",
        ]
    )
    _import_structure["models.mobilevit"].extend(
        [
            "MobileViTForImageClassification",
            "MobileViTForSemanticSegmentation",
            "MobileViTModel",
            "MobileViTPreTrainedModel",
        ]
    )
    _import_structure["models.mobilevitv2"].extend(
        [
            "MobileViTV2ForImageClassification",
            "MobileViTV2ForSemanticSegmentation",
            "MobileViTV2Model",
            "MobileViTV2PreTrainedModel",
        ]
    )
    _import_structure["models.mpnet"].extend(
        [
            "MPNetForMaskedLM",
            "MPNetForMultipleChoice",
            "MPNetForQuestionAnswering",
            "MPNetForSequenceClassification",
            "MPNetForTokenClassification",
            "MPNetLayer",
            "MPNetModel",
            "MPNetPreTrainedModel",
        ]
    )
    _import_structure["models.mpt"].extend(
        [
            "MptForCausalLM",
            "MptForQuestionAnswering",
            "MptForSequenceClassification",
            "MptForTokenClassification",
            "MptModel",
            "MptPreTrainedModel",
        ]
    )
    _import_structure["models.mra"].extend(
        [
            "MraForMaskedLM",
            "MraForMultipleChoice",
            "MraForQuestionAnswering",
            "MraForSequenceClassification",
            "MraForTokenClassification",
            "MraModel",
            "MraPreTrainedModel",
        ]
    )
    _import_structure["models.mt5"].extend(
        [
            "MT5EncoderModel",
            "MT5ForConditionalGeneration",
            "MT5ForQuestionAnswering",
            "MT5ForSequenceClassification",
            "MT5ForTokenClassification",
            "MT5Model",
            "MT5PreTrainedModel",
        ]
    )
    _import_structure["models.musicgen"].extend(
        [
            "MusicgenForCausalLM",
            "MusicgenForConditionalGeneration",
            "MusicgenModel",
            "MusicgenPreTrainedModel",
            "MusicgenProcessor",
        ]
    )
    _import_structure["models.musicgen_melody"].extend(
        [
            "MusicgenMelodyForCausalLM",
            "MusicgenMelodyForConditionalGeneration",
            "MusicgenMelodyModel",
            "MusicgenMelodyPreTrainedModel",
        ]
    )
    _import_structure["models.mvp"].extend(
        [
            "MvpForCausalLM",
            "MvpForConditionalGeneration",
            "MvpForQuestionAnswering",
            "MvpForSequenceClassification",
            "MvpModel",
            "MvpPreTrainedModel",
        ]
    )
    _import_structure["models.nat"].extend(
        [
            "NatBackbone",
            "NatForImageClassification",
            "NatModel",
            "NatPreTrainedModel",
        ]
    )
    _import_structure["models.nezha"].extend(
        [
            "NezhaForMaskedLM",
            "NezhaForMultipleChoice",
            "NezhaForNextSentencePrediction",
            "NezhaForPreTraining",
            "NezhaForQuestionAnswering",
            "NezhaForSequenceClassification",
            "NezhaForTokenClassification",
            "NezhaModel",
            "NezhaPreTrainedModel",
        ]
    )
    _import_structure["models.nllb_moe"].extend(
        [
            "NllbMoeForConditionalGeneration",
            "NllbMoeModel",
            "NllbMoePreTrainedModel",
            "NllbMoeSparseMLP",
            "NllbMoeTop2Router",
        ]
    )
    _import_structure["models.nystromformer"].extend(
        [
            "NystromformerForMaskedLM",
            "NystromformerForMultipleChoice",
            "NystromformerForQuestionAnswering",
            "NystromformerForSequenceClassification",
            "NystromformerForTokenClassification",
            "NystromformerLayer",
            "NystromformerModel",
            "NystromformerPreTrainedModel",
        ]
    )
    _import_structure["models.olmo"].extend(
        [
            "OlmoForCausalLM",
            "OlmoModel",
            "OlmoPreTrainedModel",
        ]
    )
    _import_structure["models.oneformer"].extend(
        [
            "OneFormerForUniversalSegmentation",
            "OneFormerModel",
            "OneFormerPreTrainedModel",
        ]
    )
    _import_structure["models.openai"].extend(
        [
            "OpenAIGPTDoubleHeadsModel",
            "OpenAIGPTForSequenceClassification",
            "OpenAIGPTLMHeadModel",
            "OpenAIGPTModel",
            "OpenAIGPTPreTrainedModel",
            "load_tf_weights_in_openai_gpt",
        ]
    )
    _import_structure["models.opt"].extend(
        [
            "OPTForCausalLM",
            "OPTForQuestionAnswering",
            "OPTForSequenceClassification",
            "OPTModel",
            "OPTPreTrainedModel",
        ]
    )
    _import_structure["models.owlv2"].extend(
        [
            "Owlv2ForObjectDetection",
            "Owlv2Model",
            "Owlv2PreTrainedModel",
            "Owlv2TextModel",
            "Owlv2VisionModel",
        ]
    )
    _import_structure["models.owlvit"].extend(
        [
            "OwlViTForObjectDetection",
            "OwlViTModel",
            "OwlViTPreTrainedModel",
            "OwlViTTextModel",
            "OwlViTVisionModel",
        ]
    )
    _import_structure["models.paligemma"].extend(
        [
            "PaliGemmaForConditionalGeneration",
            "PaliGemmaPreTrainedModel",
            "PaliGemmaProcessor",
        ]
    )
    _import_structure["models.patchtsmixer"].extend(
        [
            "PatchTSMixerForPrediction",
            "PatchTSMixerForPretraining",
            "PatchTSMixerForRegression",
            "PatchTSMixerForTimeSeriesClassification",
            "PatchTSMixerModel",
            "PatchTSMixerPreTrainedModel",
        ]
    )
    _import_structure["models.patchtst"].extend(
        [
            "PatchTSTForClassification",
            "PatchTSTForPrediction",
            "PatchTSTForPretraining",
            "PatchTSTForRegression",
            "PatchTSTModel",
            "PatchTSTPreTrainedModel",
        ]
    )
    _import_structure["models.pegasus"].extend(
        [
            "PegasusForCausalLM",
            "PegasusForConditionalGeneration",
            "PegasusModel",
            "PegasusPreTrainedModel",
        ]
    )
    _import_structure["models.pegasus_x"].extend(
        [
            "PegasusXForConditionalGeneration",
            "PegasusXModel",
            "PegasusXPreTrainedModel",
        ]
    )
    _import_structure["models.perceiver"].extend(
        [
            "PerceiverForImageClassificationConvProcessing",
            "PerceiverForImageClassificationFourier",
            "PerceiverForImageClassificationLearned",
            "PerceiverForMaskedLM",
            "PerceiverForMultimodalAutoencoding",
            "PerceiverForOpticalFlow",
            "PerceiverForSequenceClassification",
            "PerceiverLayer",
            "PerceiverModel",
            "PerceiverPreTrainedModel",
        ]
    )
    _import_structure["models.persimmon"].extend(
        [
            "PersimmonForCausalLM",
            "PersimmonForSequenceClassification",
            "PersimmonModel",
            "PersimmonPreTrainedModel",
        ]
    )
    _import_structure["models.phi"].extend(
        [
            "PhiForCausalLM",
            "PhiForSequenceClassification",
            "PhiForTokenClassification",
            "PhiModel",
            "PhiPreTrainedModel",
        ]
    )
    _import_structure["models.phi3"].extend(
        [
            "Phi3ForCausalLM",
            "Phi3ForSequenceClassification",
            "Phi3ForTokenClassification",
            "Phi3Model",
            "Phi3PreTrainedModel",
        ]
    )
    _import_structure["models.pix2struct"].extend(
        [
            "Pix2StructForConditionalGeneration",
            "Pix2StructPreTrainedModel",
            "Pix2StructTextModel",
            "Pix2StructVisionModel",
        ]
    )
    _import_structure["models.plbart"].extend(
        [
            "PLBartForCausalLM",
            "PLBartForConditionalGeneration",
            "PLBartForSequenceClassification",
            "PLBartModel",
            "PLBartPreTrainedModel",
        ]
    )
    _import_structure["models.poolformer"].extend(
        [
            "PoolFormerForImageClassification",
            "PoolFormerModel",
            "PoolFormerPreTrainedModel",
        ]
    )
    _import_structure["models.pop2piano"].extend(
        [
            "Pop2PianoForConditionalGeneration",
            "Pop2PianoPreTrainedModel",
        ]
    )
    _import_structure["models.prophetnet"].extend(
        [
            "ProphetNetDecoder",
            "ProphetNetEncoder",
            "ProphetNetForCausalLM",
            "ProphetNetForConditionalGeneration",
            "ProphetNetModel",
            "ProphetNetPreTrainedModel",
        ]
    )
    _import_structure["models.pvt"].extend(
        [
            "PvtForImageClassification",
            "PvtModel",
            "PvtPreTrainedModel",
        ]
    )
    _import_structure["models.pvt_v2"].extend(
        [
            "PvtV2Backbone",
            "PvtV2ForImageClassification",
            "PvtV2Model",
            "PvtV2PreTrainedModel",
        ]
    )
    _import_structure["models.qdqbert"].extend(
        [
            "QDQBertForMaskedLM",
            "QDQBertForMultipleChoice",
            "QDQBertForNextSentencePrediction",
            "QDQBertForQuestionAnswering",
            "QDQBertForSequenceClassification",
            "QDQBertForTokenClassification",
            "QDQBertLayer",
            "QDQBertLMHeadModel",
            "QDQBertModel",
            "QDQBertPreTrainedModel",
            "load_tf_weights_in_qdqbert",
        ]
    )
    _import_structure["models.qwen2"].extend(
        [
            "Qwen2ForCausalLM",
            "Qwen2ForSequenceClassification",
            "Qwen2Model",
            "Qwen2PreTrainedModel",
        ]
    )
    _import_structure["models.qwen2_moe"].extend(
        [
            "Qwen2MoeForCausalLM",
            "Qwen2MoeForSequenceClassification",
            "Qwen2MoeModel",
            "Qwen2MoePreTrainedModel",
        ]
    )
    _import_structure["models.rag"].extend(
        [
            "RagModel",
            "RagPreTrainedModel",
            "RagSequenceForGeneration",
            "RagTokenForGeneration",
        ]
    )
    _import_structure["models.realm"].extend(
        [
            "RealmEmbedder",
            "RealmForOpenQA",
            "RealmKnowledgeAugEncoder",
            "RealmPreTrainedModel",
            "RealmReader",
            "RealmRetriever",
            "RealmScorer",
            "load_tf_weights_in_realm",
        ]
    )
    _import_structure["models.recurrent_gemma"].extend(
        [
            "RecurrentGemmaForCausalLM",
            "RecurrentGemmaModel",
            "RecurrentGemmaPreTrainedModel",
        ]
    )
    _import_structure["models.reformer"].extend(
        [
            "ReformerAttention",
            "ReformerForMaskedLM",
            "ReformerForQuestionAnswering",
            "ReformerForSequenceClassification",
            "ReformerLayer",
            "ReformerModel",
            "ReformerModelWithLMHead",
            "ReformerPreTrainedModel",
        ]
    )
    _import_structure["models.regnet"].extend(
        [
            "RegNetForImageClassification",
            "RegNetModel",
            "RegNetPreTrainedModel",
        ]
    )
    _import_structure["models.rembert"].extend(
        [
            "RemBertForCausalLM",
            "RemBertForMaskedLM",
            "RemBertForMultipleChoice",
            "RemBertForQuestionAnswering",
            "RemBertForSequenceClassification",
            "RemBertForTokenClassification",
            "RemBertLayer",
            "RemBertModel",
            "RemBertPreTrainedModel",
            "load_tf_weights_in_rembert",
        ]
    )
    _import_structure["models.resnet"].extend(
        [
            "ResNetBackbone",
            "ResNetForImageClassification",
            "ResNetModel",
            "ResNetPreTrainedModel",
        ]
    )
    _import_structure["models.roberta"].extend(
        [
            "RobertaForCausalLM",
            "RobertaForMaskedLM",
            "RobertaForMultipleChoice",
            "RobertaForQuestionAnswering",
            "RobertaForSequenceClassification",
            "RobertaForTokenClassification",
            "RobertaModel",
            "RobertaPreTrainedModel",
        ]
    )
    _import_structure["models.roberta_prelayernorm"].extend(
        [
            "RobertaPreLayerNormForCausalLM",
            "RobertaPreLayerNormForMaskedLM",
            "RobertaPreLayerNormForMultipleChoice",
            "RobertaPreLayerNormForQuestionAnswering",
            "RobertaPreLayerNormForSequenceClassification",
            "RobertaPreLayerNormForTokenClassification",
            "RobertaPreLayerNormModel",
            "RobertaPreLayerNormPreTrainedModel",
        ]
    )
    _import_structure["models.roc_bert"].extend(
        [
            "RoCBertForCausalLM",
            "RoCBertForMaskedLM",
            "RoCBertForMultipleChoice",
            "RoCBertForPreTraining",
            "RoCBertForQuestionAnswering",
            "RoCBertForSequenceClassification",
            "RoCBertForTokenClassification",
            "RoCBertLayer",
            "RoCBertModel",
            "RoCBertPreTrainedModel",
            "load_tf_weights_in_roc_bert",
        ]
    )
    _import_structure["models.roformer"].extend(
        [
            "RoFormerForCausalLM",
            "RoFormerForMaskedLM",
            "RoFormerForMultipleChoice",
            "RoFormerForQuestionAnswering",
            "RoFormerForSequenceClassification",
            "RoFormerForTokenClassification",
            "RoFormerLayer",
            "RoFormerModel",
            "RoFormerPreTrainedModel",
            "load_tf_weights_in_roformer",
        ]
    )
    _import_structure["models.rwkv"].extend(
        [
            "RwkvForCausalLM",
            "RwkvModel",
            "RwkvPreTrainedModel",
        ]
    )
    _import_structure["models.sam"].extend(
        [
            "SamModel",
            "SamPreTrainedModel",
        ]
    )
    _import_structure["models.seamless_m4t"].extend(
        [
            "SeamlessM4TCodeHifiGan",
            "SeamlessM4TForSpeechToSpeech",
            "SeamlessM4TForSpeechToText",
            "SeamlessM4TForTextToSpeech",
            "SeamlessM4TForTextToText",
            "SeamlessM4THifiGan",
            "SeamlessM4TModel",
            "SeamlessM4TPreTrainedModel",
            "SeamlessM4TTextToUnitForConditionalGeneration",
            "SeamlessM4TTextToUnitModel",
        ]
    )
    _import_structure["models.seamless_m4t_v2"].extend(
        [
            "SeamlessM4Tv2ForSpeechToSpeech",
            "SeamlessM4Tv2ForSpeechToText",
            "SeamlessM4Tv2ForTextToSpeech",
            "SeamlessM4Tv2ForTextToText",
            "SeamlessM4Tv2Model",
            "SeamlessM4Tv2PreTrainedModel",
        ]
    )
    _import_structure["models.segformer"].extend(
        [
            "SegformerDecodeHead",
            "SegformerForImageClassification",
            "SegformerForSemanticSegmentation",
            "SegformerLayer",
            "SegformerModel",
            "SegformerPreTrainedModel",
        ]
    )
    _import_structure["models.seggpt"].extend(
        [
            "SegGptForImageSegmentation",
            "SegGptModel",
            "SegGptPreTrainedModel",
        ]
    )
    _import_structure["models.sew"].extend(
        [
            "SEWForCTC",
            "SEWForSequenceClassification",
            "SEWModel",
            "SEWPreTrainedModel",
        ]
    )
    _import_structure["models.sew_d"].extend(
        [
            "SEWDForCTC",
            "SEWDForSequenceClassification",
            "SEWDModel",
            "SEWDPreTrainedModel",
        ]
    )
    _import_structure["models.siglip"].extend(
        [
            "SiglipForImageClassification",
            "SiglipModel",
            "SiglipPreTrainedModel",
            "SiglipTextModel",
            "SiglipVisionModel",
        ]
    )
    _import_structure["models.speech_encoder_decoder"].extend(["SpeechEncoderDecoderModel"])
    _import_structure["models.speech_to_text"].extend(
        [
            "Speech2TextForConditionalGeneration",
            "Speech2TextModel",
            "Speech2TextPreTrainedModel",
        ]
    )
    _import_structure["models.speech_to_text_2"].extend(["Speech2Text2ForCausalLM", "Speech2Text2PreTrainedModel"])
    _import_structure["models.speecht5"].extend(
        [
            "SpeechT5ForSpeechToSpeech",
            "SpeechT5ForSpeechToText",
            "SpeechT5ForTextToSpeech",
            "SpeechT5HifiGan",
            "SpeechT5Model",
            "SpeechT5PreTrainedModel",
        ]
    )
    _import_structure["models.splinter"].extend(
        [
            "SplinterForPreTraining",
            "SplinterForQuestionAnswering",
            "SplinterLayer",
            "SplinterModel",
            "SplinterPreTrainedModel",
        ]
    )
    _import_structure["models.squeezebert"].extend(
        [
            "SqueezeBertForMaskedLM",
            "SqueezeBertForMultipleChoice",
            "SqueezeBertForQuestionAnswering",
            "SqueezeBertForSequenceClassification",
            "SqueezeBertForTokenClassification",
            "SqueezeBertModel",
            "SqueezeBertModule",
            "SqueezeBertPreTrainedModel",
        ]
    )
    _import_structure["models.stablelm"].extend(
        [
            "StableLmForCausalLM",
            "StableLmForSequenceClassification",
            "StableLmModel",
            "StableLmPreTrainedModel",
        ]
    )
    _import_structure["models.starcoder2"].extend(
        [
            "Starcoder2ForCausalLM",
            "Starcoder2ForSequenceClassification",
            "Starcoder2Model",
            "Starcoder2PreTrainedModel",
        ]
    )
    _import_structure["models.superpoint"].extend(
        [
            "SuperPointForKeypointDetection",
            "SuperPointPreTrainedModel",
        ]
    )
    _import_structure["models.swiftformer"].extend(
        [
            "SwiftFormerForImageClassification",
            "SwiftFormerModel",
            "SwiftFormerPreTrainedModel",
        ]
    )
    _import_structure["models.swin"].extend(
        [
            "SwinBackbone",
            "SwinForImageClassification",
            "SwinForMaskedImageModeling",
            "SwinModel",
            "SwinPreTrainedModel",
        ]
    )
    _import_structure["models.swin2sr"].extend(
        [
            "Swin2SRForImageSuperResolution",
            "Swin2SRModel",
            "Swin2SRPreTrainedModel",
        ]
    )
    _import_structure["models.swinv2"].extend(
        [
            "Swinv2Backbone",
            "Swinv2ForImageClassification",
            "Swinv2ForMaskedImageModeling",
            "Swinv2Model",
            "Swinv2PreTrainedModel",
        ]
    )
    _import_structure["models.switch_transformers"].extend(
        [
            "SwitchTransformersEncoderModel",
            "SwitchTransformersForConditionalGeneration",
            "SwitchTransformersModel",
            "SwitchTransformersPreTrainedModel",
            "SwitchTransformersSparseMLP",
            "SwitchTransformersTop1Router",
        ]
    )
    _import_structure["models.t5"].extend(
        [
            "T5EncoderModel",
            "T5ForConditionalGeneration",
            "T5ForQuestionAnswering",
            "T5ForSequenceClassification",
            "T5ForTokenClassification",
            "T5Model",
            "T5PreTrainedModel",
            "load_tf_weights_in_t5",
        ]
    )
    _import_structure["models.table_transformer"].extend(
        [
            "TableTransformerForObjectDetection",
            "TableTransformerModel",
            "TableTransformerPreTrainedModel",
        ]
    )
    _import_structure["models.tapas"].extend(
        [
            "TapasForMaskedLM",
            "TapasForQuestionAnswering",
            "TapasForSequenceClassification",
            "TapasModel",
            "TapasPreTrainedModel",
            "load_tf_weights_in_tapas",
        ]
    )
    _import_structure["models.time_series_transformer"].extend(
        [
            "TimeSeriesTransformerForPrediction",
            "TimeSeriesTransformerModel",
            "TimeSeriesTransformerPreTrainedModel",
        ]
    )
    _import_structure["models.timesformer"].extend(
        [
            "TimesformerForVideoClassification",
            "TimesformerModel",
            "TimesformerPreTrainedModel",
        ]
    )
    _import_structure["models.timm_backbone"].extend(["TimmBackbone"])
    _import_structure["models.trocr"].extend(
        [
            "TrOCRForCausalLM",
            "TrOCRPreTrainedModel",
        ]
    )
    _import_structure["models.tvlt"].extend(
        [
            "TvltForAudioVisualClassification",
            "TvltForPreTraining",
            "TvltModel",
            "TvltPreTrainedModel",
        ]
    )
    _import_structure["models.tvp"].extend(
        [
            "TvpForVideoGrounding",
            "TvpModel",
            "TvpPreTrainedModel",
        ]
    )
    _import_structure["models.udop"].extend(
        [
            "UdopEncoderModel",
            "UdopForConditionalGeneration",
            "UdopModel",
            "UdopPreTrainedModel",
        ],
    )
    _import_structure["models.umt5"].extend(
        [
            "UMT5EncoderModel",
            "UMT5ForConditionalGeneration",
            "UMT5ForQuestionAnswering",
            "UMT5ForSequenceClassification",
            "UMT5ForTokenClassification",
            "UMT5Model",
            "UMT5PreTrainedModel",
        ]
    )
    _import_structure["models.unispeech"].extend(
        [
            "UniSpeechForCTC",
            "UniSpeechForPreTraining",
            "UniSpeechForSequenceClassification",
            "UniSpeechModel",
            "UniSpeechPreTrainedModel",
        ]
    )
    _import_structure["models.unispeech_sat"].extend(
        [
            "UniSpeechSatForAudioFrameClassification",
            "UniSpeechSatForCTC",
            "UniSpeechSatForPreTraining",
            "UniSpeechSatForSequenceClassification",
            "UniSpeechSatForXVector",
            "UniSpeechSatModel",
            "UniSpeechSatPreTrainedModel",
        ]
    )
    _import_structure["models.univnet"].extend(
        [
            "UnivNetModel",
        ]
    )
    _import_structure["models.upernet"].extend(
        [
            "UperNetForSemanticSegmentation",
            "UperNetPreTrainedModel",
        ]
    )
    _import_structure["models.video_llava"].extend(
        [
            "VideoLlavaForConditionalGeneration",
            "VideoLlavaPreTrainedModel",
            "VideoLlavaProcessor",
        ]
    )
    _import_structure["models.videomae"].extend(
        [
            "VideoMAEForPreTraining",
            "VideoMAEForVideoClassification",
            "VideoMAEModel",
            "VideoMAEPreTrainedModel",
        ]
    )
    _import_structure["models.vilt"].extend(
        [
            "ViltForImageAndTextRetrieval",
            "ViltForImagesAndTextClassification",
            "ViltForMaskedLM",
            "ViltForQuestionAnswering",
            "ViltForTokenClassification",
            "ViltLayer",
            "ViltModel",
            "ViltPreTrainedModel",
        ]
    )
    _import_structure["models.vipllava"].extend(
        [
            "VipLlavaForConditionalGeneration",
            "VipLlavaPreTrainedModel",
        ]
    )
    _import_structure["models.vision_encoder_decoder"].extend(["VisionEncoderDecoderModel"])
    _import_structure["models.vision_text_dual_encoder"].extend(["VisionTextDualEncoderModel"])
    _import_structure["models.visual_bert"].extend(
        [
            "VisualBertForMultipleChoice",
            "VisualBertForPreTraining",
            "VisualBertForQuestionAnswering",
            "VisualBertForRegionToPhraseAlignment",
            "VisualBertForVisualReasoning",
            "VisualBertLayer",
            "VisualBertModel",
            "VisualBertPreTrainedModel",
        ]
    )
    _import_structure["models.vit"].extend(
        [
            "ViTForImageClassification",
            "ViTForMaskedImageModeling",
            "ViTModel",
            "ViTPreTrainedModel",
        ]
    )
    _import_structure["models.vit_hybrid"].extend(
        [
            "ViTHybridForImageClassification",
            "ViTHybridModel",
            "ViTHybridPreTrainedModel",
        ]
    )
    _import_structure["models.vit_mae"].extend(
        [
            "ViTMAEForPreTraining",
            "ViTMAELayer",
            "ViTMAEModel",
            "ViTMAEPreTrainedModel",
        ]
    )
    _import_structure["models.vit_msn"].extend(
        [
            "ViTMSNForImageClassification",
            "ViTMSNModel",
            "ViTMSNPreTrainedModel",
        ]
    )
    _import_structure["models.vitdet"].extend(
        [
            "VitDetBackbone",
            "VitDetModel",
            "VitDetPreTrainedModel",
        ]
    )
    _import_structure["models.vitmatte"].extend(
        [
            "VitMatteForImageMatting",
            "VitMattePreTrainedModel",
        ]
    )
    _import_structure["models.vits"].extend(
        [
            "VitsModel",
            "VitsPreTrainedModel",
        ]
    )
    _import_structure["models.vivit"].extend(
        [
            "VivitForVideoClassification",
            "VivitModel",
            "VivitPreTrainedModel",
        ]
    )
    _import_structure["models.wav2vec2"].extend(
        [
            "Wav2Vec2ForAudioFrameClassification",
            "Wav2Vec2ForCTC",
            "Wav2Vec2ForMaskedLM",
            "Wav2Vec2ForPreTraining",
            "Wav2Vec2ForSequenceClassification",
            "Wav2Vec2ForXVector",
            "Wav2Vec2Model",
            "Wav2Vec2PreTrainedModel",
        ]
    )
    _import_structure["models.wav2vec2_bert"].extend(
        [
            "Wav2Vec2BertForAudioFrameClassification",
            "Wav2Vec2BertForCTC",
            "Wav2Vec2BertForSequenceClassification",
            "Wav2Vec2BertForXVector",
            "Wav2Vec2BertModel",
            "Wav2Vec2BertPreTrainedModel",
        ]
    )
    _import_structure["models.wav2vec2_conformer"].extend(
        [
            "Wav2Vec2ConformerForAudioFrameClassification",
            "Wav2Vec2ConformerForCTC",
            "Wav2Vec2ConformerForPreTraining",
            "Wav2Vec2ConformerForSequenceClassification",
            "Wav2Vec2ConformerForXVector",
            "Wav2Vec2ConformerModel",
            "Wav2Vec2ConformerPreTrainedModel",
        ]
    )
    _import_structure["models.wavlm"].extend(
        [
            "WavLMForAudioFrameClassification",
            "WavLMForCTC",
            "WavLMForSequenceClassification",
            "WavLMForXVector",
            "WavLMModel",
            "WavLMPreTrainedModel",
        ]
    )
    _import_structure["models.whisper"].extend(
        [
            "WhisperForAudioClassification",
            "WhisperForCausalLM",
            "WhisperForConditionalGeneration",
            "WhisperModel",
            "WhisperPreTrainedModel",
        ]
    )
    _import_structure["models.x_clip"].extend(
        [
            "XCLIPModel",
            "XCLIPPreTrainedModel",
            "XCLIPTextModel",
            "XCLIPVisionModel",
        ]
    )
    _import_structure["models.xglm"].extend(
        [
            "XGLMForCausalLM",
            "XGLMModel",
            "XGLMPreTrainedModel",
        ]
    )
    _import_structure["models.xlm"].extend(
        [
            "XLMForMultipleChoice",
            "XLMForQuestionAnswering",
            "XLMForQuestionAnsweringSimple",
            "XLMForSequenceClassification",
            "XLMForTokenClassification",
            "XLMModel",
            "XLMPreTrainedModel",
            "XLMWithLMHeadModel",
        ]
    )
    _import_structure["models.xlm_prophetnet"].extend(
        [
            "XLMProphetNetDecoder",
            "XLMProphetNetEncoder",
            "XLMProphetNetForCausalLM",
            "XLMProphetNetForConditionalGeneration",
            "XLMProphetNetModel",
            "XLMProphetNetPreTrainedModel",
        ]
    )
    _import_structure["models.xlm_roberta"].extend(
        [
            "XLMRobertaForCausalLM",
            "XLMRobertaForMaskedLM",
            "XLMRobertaForMultipleChoice",
            "XLMRobertaForQuestionAnswering",
            "XLMRobertaForSequenceClassification",
            "XLMRobertaForTokenClassification",
            "XLMRobertaModel",
            "XLMRobertaPreTrainedModel",
        ]
    )
    _import_structure["models.xlm_roberta_xl"].extend(
        [
            "XLMRobertaXLForCausalLM",
            "XLMRobertaXLForMaskedLM",
            "XLMRobertaXLForMultipleChoice",
            "XLMRobertaXLForQuestionAnswering",
            "XLMRobertaXLForSequenceClassification",
            "XLMRobertaXLForTokenClassification",
            "XLMRobertaXLModel",
            "XLMRobertaXLPreTrainedModel",
        ]
    )
    _import_structure["models.xlnet"].extend(
        [
            "XLNetForMultipleChoice",
            "XLNetForQuestionAnswering",
            "XLNetForQuestionAnsweringSimple",
            "XLNetForSequenceClassification",
            "XLNetForTokenClassification",
            "XLNetLMHeadModel",
            "XLNetModel",
            "XLNetPreTrainedModel",
            "load_tf_weights_in_xlnet",
        ]
    )
    _import_structure["models.xmod"].extend(
        [
            "XmodForCausalLM",
            "XmodForMaskedLM",
            "XmodForMultipleChoice",
            "XmodForQuestionAnswering",
            "XmodForSequenceClassification",
            "XmodForTokenClassification",
            "XmodModel",
            "XmodPreTrainedModel",
        ]
    )
    _import_structure["models.yolos"].extend(
        [
            "YolosForObjectDetection",
            "YolosModel",
            "YolosPreTrainedModel",
        ]
    )
    _import_structure["models.yoso"].extend(
        [
            "YosoForMaskedLM",
            "YosoForMultipleChoice",
            "YosoForQuestionAnswering",
            "YosoForSequenceClassification",
            "YosoForTokenClassification",
            "YosoLayer",
            "YosoModel",
            "YosoPreTrainedModel",
        ]
    )
    _import_structure["models.zoedepth"].extend(
        [
            "ZoeDepthForDepthEstimation",
            "ZoeDepthPreTrainedModel",
        ]
    )
    _import_structure["optimization"] = [
        "Adafactor",
        "AdamW",
        "get_constant_schedule",
        "get_constant_schedule_with_warmup",
        "get_cosine_schedule_with_warmup",
        "get_cosine_with_hard_restarts_schedule_with_warmup",
        "get_inverse_sqrt_schedule",
        "get_linear_schedule_with_warmup",
        "get_polynomial_decay_schedule_with_warmup",
        "get_scheduler",
        "get_wsd_schedule",
    ]
    _import_structure["pytorch_utils"] = [
        "Conv1D",
        "apply_chunking_to_forward",
        "prune_layer",
    ]
    _import_structure["sagemaker"] = []
    _import_structure["time_series_utils"] = []
    _import_structure["trainer"] = ["Trainer"]
    _import_structure["trainer_pt_utils"] = ["torch_distributed_zero_first"]
    _import_structure["trainer_seq2seq"] = ["Seq2SeqTrainer"]

# TensorFlow-backed objects
try:
    if not is_tf_available():
        raise OptionalDependencyNotAvailable()
except OptionalDependencyNotAvailable:
    from .utils import dummy_tf_objects

    _import_structure["utils.dummy_tf_objects"] = [name for name in dir(dummy_tf_objects) if not name.startswith("_")]
else:
    _import_structure["activations_tf"] = []
    _import_structure["benchmark.benchmark_args_tf"] = ["TensorFlowBenchmarkArguments"]
    _import_structure["benchmark.benchmark_tf"] = ["TensorFlowBenchmark"]
    _import_structure["generation"].extend(
        [
            "TFForcedBOSTokenLogitsProcessor",
            "TFForcedEOSTokenLogitsProcessor",
            "TFForceTokensLogitsProcessor",
            "TFGenerationMixin",
            "TFLogitsProcessor",
            "TFLogitsProcessorList",
            "TFLogitsWarper",
            "TFMinLengthLogitsProcessor",
            "TFNoBadWordsLogitsProcessor",
            "TFNoRepeatNGramLogitsProcessor",
            "TFRepetitionPenaltyLogitsProcessor",
            "TFSuppressTokensAtBeginLogitsProcessor",
            "TFSuppressTokensLogitsProcessor",
            "TFTemperatureLogitsWarper",
            "TFTopKLogitsWarper",
            "TFTopPLogitsWarper",
        ]
    )
    _import_structure["keras_callbacks"] = ["KerasMetricCallback", "PushToHubCallback"]
    _import_structure["modeling_tf_outputs"] = []
    _import_structure["modeling_tf_utils"] = [
        "TFPreTrainedModel",
        "TFSequenceSummary",
        "TFSharedEmbeddings",
        "shape_list",
    ]
    # TensorFlow models structure
    _import_structure["models.albert"].extend(
        [
            "TFAlbertForMaskedLM",
            "TFAlbertForMultipleChoice",
            "TFAlbertForPreTraining",
            "TFAlbertForQuestionAnswering",
            "TFAlbertForSequenceClassification",
            "TFAlbertForTokenClassification",
            "TFAlbertMainLayer",
            "TFAlbertModel",
            "TFAlbertPreTrainedModel",
        ]
    )
    _import_structure["models.auto"].extend(
        [
            "TF_MODEL_FOR_AUDIO_CLASSIFICATION_MAPPING",
            "TF_MODEL_FOR_CAUSAL_LM_MAPPING",
            "TF_MODEL_FOR_DOCUMENT_QUESTION_ANSWERING_MAPPING",
            "TF_MODEL_FOR_IMAGE_CLASSIFICATION_MAPPING",
            "TF_MODEL_FOR_MASKED_IMAGE_MODELING_MAPPING",
            "TF_MODEL_FOR_MASKED_LM_MAPPING",
            "TF_MODEL_FOR_MASK_GENERATION_MAPPING",
            "TF_MODEL_FOR_MULTIPLE_CHOICE_MAPPING",
            "TF_MODEL_FOR_NEXT_SENTENCE_PREDICTION_MAPPING",
            "TF_MODEL_FOR_PRETRAINING_MAPPING",
            "TF_MODEL_FOR_QUESTION_ANSWERING_MAPPING",
            "TF_MODEL_FOR_SEMANTIC_SEGMENTATION_MAPPING",
            "TF_MODEL_FOR_SEQ_TO_SEQ_CAUSAL_LM_MAPPING",
            "TF_MODEL_FOR_SEQUENCE_CLASSIFICATION_MAPPING",
            "TF_MODEL_FOR_SPEECH_SEQ_2_SEQ_MAPPING",
            "TF_MODEL_FOR_TABLE_QUESTION_ANSWERING_MAPPING",
            "TF_MODEL_FOR_TEXT_ENCODING_MAPPING",
            "TF_MODEL_FOR_TOKEN_CLASSIFICATION_MAPPING",
            "TF_MODEL_FOR_VISION_2_SEQ_MAPPING",
            "TF_MODEL_FOR_ZERO_SHOT_IMAGE_CLASSIFICATION_MAPPING",
            "TF_MODEL_MAPPING",
            "TF_MODEL_WITH_LM_HEAD_MAPPING",
            "TFAutoModel",
            "TFAutoModelForAudioClassification",
            "TFAutoModelForCausalLM",
            "TFAutoModelForDocumentQuestionAnswering",
            "TFAutoModelForImageClassification",
            "TFAutoModelForMaskedImageModeling",
            "TFAutoModelForMaskedLM",
            "TFAutoModelForMaskGeneration",
            "TFAutoModelForMultipleChoice",
            "TFAutoModelForNextSentencePrediction",
            "TFAutoModelForPreTraining",
            "TFAutoModelForQuestionAnswering",
            "TFAutoModelForSemanticSegmentation",
            "TFAutoModelForSeq2SeqLM",
            "TFAutoModelForSequenceClassification",
            "TFAutoModelForSpeechSeq2Seq",
            "TFAutoModelForTableQuestionAnswering",
            "TFAutoModelForTextEncoding",
            "TFAutoModelForTokenClassification",
            "TFAutoModelForVision2Seq",
            "TFAutoModelForZeroShotImageClassification",
            "TFAutoModelWithLMHead",
        ]
    )
    _import_structure["models.bart"].extend(
        [
            "TFBartForConditionalGeneration",
            "TFBartForSequenceClassification",
            "TFBartModel",
            "TFBartPretrainedModel",
        ]
    )
    _import_structure["models.bert"].extend(
        [
            "TFBertEmbeddings",
            "TFBertForMaskedLM",
            "TFBertForMultipleChoice",
            "TFBertForNextSentencePrediction",
            "TFBertForPreTraining",
            "TFBertForQuestionAnswering",
            "TFBertForSequenceClassification",
            "TFBertForTokenClassification",
            "TFBertLMHeadModel",
            "TFBertMainLayer",
            "TFBertModel",
            "TFBertPreTrainedModel",
        ]
    )
    _import_structure["models.blenderbot"].extend(
        [
            "TFBlenderbotForConditionalGeneration",
            "TFBlenderbotModel",
            "TFBlenderbotPreTrainedModel",
        ]
    )
    _import_structure["models.blenderbot_small"].extend(
        [
            "TFBlenderbotSmallForConditionalGeneration",
            "TFBlenderbotSmallModel",
            "TFBlenderbotSmallPreTrainedModel",
        ]
    )
    _import_structure["models.blip"].extend(
        [
            "TFBlipForConditionalGeneration",
            "TFBlipForImageTextRetrieval",
            "TFBlipForQuestionAnswering",
            "TFBlipModel",
            "TFBlipPreTrainedModel",
            "TFBlipTextModel",
            "TFBlipVisionModel",
        ]
    )
    _import_structure["models.camembert"].extend(
        [
            "TFCamembertForCausalLM",
            "TFCamembertForMaskedLM",
            "TFCamembertForMultipleChoice",
            "TFCamembertForQuestionAnswering",
            "TFCamembertForSequenceClassification",
            "TFCamembertForTokenClassification",
            "TFCamembertModel",
            "TFCamembertPreTrainedModel",
        ]
    )
    _import_structure["models.clip"].extend(
        [
            "TFCLIPModel",
            "TFCLIPPreTrainedModel",
            "TFCLIPTextModel",
            "TFCLIPVisionModel",
        ]
    )
    _import_structure["models.convbert"].extend(
        [
            "TFConvBertForMaskedLM",
            "TFConvBertForMultipleChoice",
            "TFConvBertForQuestionAnswering",
            "TFConvBertForSequenceClassification",
            "TFConvBertForTokenClassification",
            "TFConvBertLayer",
            "TFConvBertModel",
            "TFConvBertPreTrainedModel",
        ]
    )
    _import_structure["models.convnext"].extend(
        [
            "TFConvNextForImageClassification",
            "TFConvNextModel",
            "TFConvNextPreTrainedModel",
        ]
    )
    _import_structure["models.convnextv2"].extend(
        [
            "TFConvNextV2ForImageClassification",
            "TFConvNextV2Model",
            "TFConvNextV2PreTrainedModel",
        ]
    )
    _import_structure["models.ctrl"].extend(
        [
            "TFCTRLForSequenceClassification",
            "TFCTRLLMHeadModel",
            "TFCTRLModel",
            "TFCTRLPreTrainedModel",
        ]
    )
    _import_structure["models.cvt"].extend(
        [
            "TFCvtForImageClassification",
            "TFCvtModel",
            "TFCvtPreTrainedModel",
        ]
    )
    _import_structure["models.data2vec"].extend(
        [
            "TFData2VecVisionForImageClassification",
            "TFData2VecVisionForSemanticSegmentation",
            "TFData2VecVisionModel",
            "TFData2VecVisionPreTrainedModel",
        ]
    )
    _import_structure["models.deberta"].extend(
        [
            "TFDebertaForMaskedLM",
            "TFDebertaForQuestionAnswering",
            "TFDebertaForSequenceClassification",
            "TFDebertaForTokenClassification",
            "TFDebertaModel",
            "TFDebertaPreTrainedModel",
        ]
    )
    _import_structure["models.deberta_v2"].extend(
        [
            "TFDebertaV2ForMaskedLM",
            "TFDebertaV2ForMultipleChoice",
            "TFDebertaV2ForQuestionAnswering",
            "TFDebertaV2ForSequenceClassification",
            "TFDebertaV2ForTokenClassification",
            "TFDebertaV2Model",
            "TFDebertaV2PreTrainedModel",
        ]
    )
    _import_structure["models.deit"].extend(
        [
            "TFDeiTForImageClassification",
            "TFDeiTForImageClassificationWithTeacher",
            "TFDeiTForMaskedImageModeling",
            "TFDeiTModel",
            "TFDeiTPreTrainedModel",
        ]
    )
    _import_structure["models.deprecated.transfo_xl"].extend(
        [
            "TFAdaptiveEmbedding",
            "TFTransfoXLForSequenceClassification",
            "TFTransfoXLLMHeadModel",
            "TFTransfoXLMainLayer",
            "TFTransfoXLModel",
            "TFTransfoXLPreTrainedModel",
        ]
    )
    _import_structure["models.distilbert"].extend(
        [
            "TFDistilBertForMaskedLM",
            "TFDistilBertForMultipleChoice",
            "TFDistilBertForQuestionAnswering",
            "TFDistilBertForSequenceClassification",
            "TFDistilBertForTokenClassification",
            "TFDistilBertMainLayer",
            "TFDistilBertModel",
            "TFDistilBertPreTrainedModel",
        ]
    )
    _import_structure["models.dpr"].extend(
        [
            "TFDPRContextEncoder",
            "TFDPRPretrainedContextEncoder",
            "TFDPRPretrainedQuestionEncoder",
            "TFDPRPretrainedReader",
            "TFDPRQuestionEncoder",
            "TFDPRReader",
        ]
    )
    _import_structure["models.efficientformer"].extend(
        [
            "TFEfficientFormerForImageClassification",
            "TFEfficientFormerForImageClassificationWithTeacher",
            "TFEfficientFormerModel",
            "TFEfficientFormerPreTrainedModel",
        ]
    )
    _import_structure["models.electra"].extend(
        [
            "TFElectraForMaskedLM",
            "TFElectraForMultipleChoice",
            "TFElectraForPreTraining",
            "TFElectraForQuestionAnswering",
            "TFElectraForSequenceClassification",
            "TFElectraForTokenClassification",
            "TFElectraModel",
            "TFElectraPreTrainedModel",
        ]
    )
    _import_structure["models.encoder_decoder"].append("TFEncoderDecoderModel")
    _import_structure["models.esm"].extend(
        [
            "TFEsmForMaskedLM",
            "TFEsmForSequenceClassification",
            "TFEsmForTokenClassification",
            "TFEsmModel",
            "TFEsmPreTrainedModel",
        ]
    )
    _import_structure["models.flaubert"].extend(
        [
            "TFFlaubertForMultipleChoice",
            "TFFlaubertForQuestionAnsweringSimple",
            "TFFlaubertForSequenceClassification",
            "TFFlaubertForTokenClassification",
            "TFFlaubertModel",
            "TFFlaubertPreTrainedModel",
            "TFFlaubertWithLMHeadModel",
        ]
    )
    _import_structure["models.funnel"].extend(
        [
            "TFFunnelBaseModel",
            "TFFunnelForMaskedLM",
            "TFFunnelForMultipleChoice",
            "TFFunnelForPreTraining",
            "TFFunnelForQuestionAnswering",
            "TFFunnelForSequenceClassification",
            "TFFunnelForTokenClassification",
            "TFFunnelModel",
            "TFFunnelPreTrainedModel",
        ]
    )
    _import_structure["models.gpt2"].extend(
        [
            "TFGPT2DoubleHeadsModel",
            "TFGPT2ForSequenceClassification",
            "TFGPT2LMHeadModel",
            "TFGPT2MainLayer",
            "TFGPT2Model",
            "TFGPT2PreTrainedModel",
        ]
    )
    _import_structure["models.gptj"].extend(
        [
            "TFGPTJForCausalLM",
            "TFGPTJForQuestionAnswering",
            "TFGPTJForSequenceClassification",
            "TFGPTJModel",
            "TFGPTJPreTrainedModel",
        ]
    )
    _import_structure["models.groupvit"].extend(
        [
            "TFGroupViTModel",
            "TFGroupViTPreTrainedModel",
            "TFGroupViTTextModel",
            "TFGroupViTVisionModel",
        ]
    )
    _import_structure["models.hubert"].extend(
        [
            "TFHubertForCTC",
            "TFHubertModel",
            "TFHubertPreTrainedModel",
        ]
    )

    _import_structure["models.idefics"].extend(
        [
            "TFIdeficsForVisionText2Text",
            "TFIdeficsModel",
            "TFIdeficsPreTrainedModel",
        ]
    )

    _import_structure["models.layoutlm"].extend(
        [
            "TFLayoutLMForMaskedLM",
            "TFLayoutLMForQuestionAnswering",
            "TFLayoutLMForSequenceClassification",
            "TFLayoutLMForTokenClassification",
            "TFLayoutLMMainLayer",
            "TFLayoutLMModel",
            "TFLayoutLMPreTrainedModel",
        ]
    )
    _import_structure["models.layoutlmv3"].extend(
        [
            "TFLayoutLMv3ForQuestionAnswering",
            "TFLayoutLMv3ForSequenceClassification",
            "TFLayoutLMv3ForTokenClassification",
            "TFLayoutLMv3Model",
            "TFLayoutLMv3PreTrainedModel",
        ]
    )
    _import_structure["models.led"].extend(["TFLEDForConditionalGeneration", "TFLEDModel", "TFLEDPreTrainedModel"])
    _import_structure["models.longformer"].extend(
        [
            "TFLongformerForMaskedLM",
            "TFLongformerForMultipleChoice",
            "TFLongformerForQuestionAnswering",
            "TFLongformerForSequenceClassification",
            "TFLongformerForTokenClassification",
            "TFLongformerModel",
            "TFLongformerPreTrainedModel",
            "TFLongformerSelfAttention",
        ]
    )
    _import_structure["models.lxmert"].extend(
        [
            "TFLxmertForPreTraining",
            "TFLxmertMainLayer",
            "TFLxmertModel",
            "TFLxmertPreTrainedModel",
            "TFLxmertVisualFeatureEncoder",
        ]
    )
    _import_structure["models.marian"].extend(["TFMarianModel", "TFMarianMTModel", "TFMarianPreTrainedModel"])
    _import_structure["models.mbart"].extend(
        ["TFMBartForConditionalGeneration", "TFMBartModel", "TFMBartPreTrainedModel"]
    )
    _import_structure["models.mobilebert"].extend(
        [
            "TFMobileBertForMaskedLM",
            "TFMobileBertForMultipleChoice",
            "TFMobileBertForNextSentencePrediction",
            "TFMobileBertForPreTraining",
            "TFMobileBertForQuestionAnswering",
            "TFMobileBertForSequenceClassification",
            "TFMobileBertForTokenClassification",
            "TFMobileBertMainLayer",
            "TFMobileBertModel",
            "TFMobileBertPreTrainedModel",
        ]
    )
    _import_structure["models.mobilevit"].extend(
        [
            "TFMobileViTForImageClassification",
            "TFMobileViTForSemanticSegmentation",
            "TFMobileViTModel",
            "TFMobileViTPreTrainedModel",
        ]
    )
    _import_structure["models.mpnet"].extend(
        [
            "TFMPNetForMaskedLM",
            "TFMPNetForMultipleChoice",
            "TFMPNetForQuestionAnswering",
            "TFMPNetForSequenceClassification",
            "TFMPNetForTokenClassification",
            "TFMPNetMainLayer",
            "TFMPNetModel",
            "TFMPNetPreTrainedModel",
        ]
    )
    _import_structure["models.mt5"].extend(["TFMT5EncoderModel", "TFMT5ForConditionalGeneration", "TFMT5Model"])
    _import_structure["models.openai"].extend(
        [
            "TFOpenAIGPTDoubleHeadsModel",
            "TFOpenAIGPTForSequenceClassification",
            "TFOpenAIGPTLMHeadModel",
            "TFOpenAIGPTMainLayer",
            "TFOpenAIGPTModel",
            "TFOpenAIGPTPreTrainedModel",
        ]
    )
    _import_structure["models.opt"].extend(
        [
            "TFOPTForCausalLM",
            "TFOPTModel",
            "TFOPTPreTrainedModel",
        ]
    )
    _import_structure["models.pegasus"].extend(
        [
            "TFPegasusForConditionalGeneration",
            "TFPegasusModel",
            "TFPegasusPreTrainedModel",
        ]
    )
    _import_structure["models.rag"].extend(
        [
            "TFRagModel",
            "TFRagPreTrainedModel",
            "TFRagSequenceForGeneration",
            "TFRagTokenForGeneration",
        ]
    )
    _import_structure["models.regnet"].extend(
        [
            "TFRegNetForImageClassification",
            "TFRegNetModel",
            "TFRegNetPreTrainedModel",
        ]
    )
    _import_structure["models.rembert"].extend(
        [
            "TFRemBertForCausalLM",
            "TFRemBertForMaskedLM",
            "TFRemBertForMultipleChoice",
            "TFRemBertForQuestionAnswering",
            "TFRemBertForSequenceClassification",
            "TFRemBertForTokenClassification",
            "TFRemBertLayer",
            "TFRemBertModel",
            "TFRemBertPreTrainedModel",
        ]
    )
    _import_structure["models.resnet"].extend(
        [
            "TFResNetForImageClassification",
            "TFResNetModel",
            "TFResNetPreTrainedModel",
        ]
    )
    _import_structure["models.roberta"].extend(
        [
            "TFRobertaForCausalLM",
            "TFRobertaForMaskedLM",
            "TFRobertaForMultipleChoice",
            "TFRobertaForQuestionAnswering",
            "TFRobertaForSequenceClassification",
            "TFRobertaForTokenClassification",
            "TFRobertaMainLayer",
            "TFRobertaModel",
            "TFRobertaPreTrainedModel",
        ]
    )
    _import_structure["models.roberta_prelayernorm"].extend(
        [
            "TFRobertaPreLayerNormForCausalLM",
            "TFRobertaPreLayerNormForMaskedLM",
            "TFRobertaPreLayerNormForMultipleChoice",
            "TFRobertaPreLayerNormForQuestionAnswering",
            "TFRobertaPreLayerNormForSequenceClassification",
            "TFRobertaPreLayerNormForTokenClassification",
            "TFRobertaPreLayerNormMainLayer",
            "TFRobertaPreLayerNormModel",
            "TFRobertaPreLayerNormPreTrainedModel",
        ]
    )
    _import_structure["models.roformer"].extend(
        [
            "TFRoFormerForCausalLM",
            "TFRoFormerForMaskedLM",
            "TFRoFormerForMultipleChoice",
            "TFRoFormerForQuestionAnswering",
            "TFRoFormerForSequenceClassification",
            "TFRoFormerForTokenClassification",
            "TFRoFormerLayer",
            "TFRoFormerModel",
            "TFRoFormerPreTrainedModel",
        ]
    )
    _import_structure["models.sam"].extend(
        [
            "TFSamModel",
            "TFSamPreTrainedModel",
        ]
    )
    _import_structure["models.segformer"].extend(
        [
            "TFSegformerDecodeHead",
            "TFSegformerForImageClassification",
            "TFSegformerForSemanticSegmentation",
            "TFSegformerModel",
            "TFSegformerPreTrainedModel",
        ]
    )
    _import_structure["models.speech_to_text"].extend(
        [
            "TFSpeech2TextForConditionalGeneration",
            "TFSpeech2TextModel",
            "TFSpeech2TextPreTrainedModel",
        ]
    )
    _import_structure["models.swiftformer"].extend(
        [
            "TFSwiftFormerForImageClassification",
            "TFSwiftFormerModel",
            "TFSwiftFormerPreTrainedModel",
        ]
    )
    _import_structure["models.swin"].extend(
        [
            "TFSwinForImageClassification",
            "TFSwinForMaskedImageModeling",
            "TFSwinModel",
            "TFSwinPreTrainedModel",
        ]
    )
    _import_structure["models.t5"].extend(
        [
            "TFT5EncoderModel",
            "TFT5ForConditionalGeneration",
            "TFT5Model",
            "TFT5PreTrainedModel",
        ]
    )
    _import_structure["models.tapas"].extend(
        [
            "TFTapasForMaskedLM",
            "TFTapasForQuestionAnswering",
            "TFTapasForSequenceClassification",
            "TFTapasModel",
            "TFTapasPreTrainedModel",
        ]
    )
    _import_structure["models.vision_encoder_decoder"].extend(["TFVisionEncoderDecoderModel"])
    _import_structure["models.vision_text_dual_encoder"].extend(["TFVisionTextDualEncoderModel"])
    _import_structure["models.vit"].extend(
        [
            "TFViTForImageClassification",
            "TFViTModel",
            "TFViTPreTrainedModel",
        ]
    )
    _import_structure["models.vit_mae"].extend(
        [
            "TFViTMAEForPreTraining",
            "TFViTMAEModel",
            "TFViTMAEPreTrainedModel",
        ]
    )
    _import_structure["models.wav2vec2"].extend(
        [
            "TFWav2Vec2ForCTC",
            "TFWav2Vec2ForSequenceClassification",
            "TFWav2Vec2Model",
            "TFWav2Vec2PreTrainedModel",
        ]
    )
    _import_structure["models.whisper"].extend(
        [
            "TFWhisperForConditionalGeneration",
            "TFWhisperModel",
            "TFWhisperPreTrainedModel",
        ]
    )
    _import_structure["models.xglm"].extend(
        [
            "TFXGLMForCausalLM",
            "TFXGLMModel",
            "TFXGLMPreTrainedModel",
        ]
    )
    _import_structure["models.xlm"].extend(
        [
            "TFXLMForMultipleChoice",
            "TFXLMForQuestionAnsweringSimple",
            "TFXLMForSequenceClassification",
            "TFXLMForTokenClassification",
            "TFXLMMainLayer",
            "TFXLMModel",
            "TFXLMPreTrainedModel",
            "TFXLMWithLMHeadModel",
        ]
    )
    _import_structure["models.xlm_roberta"].extend(
        [
            "TFXLMRobertaForCausalLM",
            "TFXLMRobertaForMaskedLM",
            "TFXLMRobertaForMultipleChoice",
            "TFXLMRobertaForQuestionAnswering",
            "TFXLMRobertaForSequenceClassification",
            "TFXLMRobertaForTokenClassification",
            "TFXLMRobertaModel",
            "TFXLMRobertaPreTrainedModel",
        ]
    )
    _import_structure["models.xlnet"].extend(
        [
            "TFXLNetForMultipleChoice",
            "TFXLNetForQuestionAnsweringSimple",
            "TFXLNetForSequenceClassification",
            "TFXLNetForTokenClassification",
            "TFXLNetLMHeadModel",
            "TFXLNetMainLayer",
            "TFXLNetModel",
            "TFXLNetPreTrainedModel",
        ]
    )
    _import_structure["optimization_tf"] = [
        "AdamWeightDecay",
        "GradientAccumulator",
        "WarmUp",
        "create_optimizer",
    ]
    _import_structure["tf_utils"] = []


try:
    if not (
        is_librosa_available()
        and is_essentia_available()
        and is_scipy_available()
        and is_torch_available()
        and is_pretty_midi_available()
    ):
        raise OptionalDependencyNotAvailable()
except OptionalDependencyNotAvailable:
    from .utils import (
        dummy_essentia_and_librosa_and_pretty_midi_and_scipy_and_torch_objects,
    )

    _import_structure["utils.dummy_essentia_and_librosa_and_pretty_midi_and_scipy_and_torch_objects"] = [
        name
        for name in dir(dummy_essentia_and_librosa_and_pretty_midi_and_scipy_and_torch_objects)
        if not name.startswith("_")
    ]
else:
    _import_structure["models.pop2piano"].append("Pop2PianoFeatureExtractor")
    _import_structure["models.pop2piano"].append("Pop2PianoTokenizer")
    _import_structure["models.pop2piano"].append("Pop2PianoProcessor")

try:
    if not is_torchaudio_available():
        raise OptionalDependencyNotAvailable()
except OptionalDependencyNotAvailable:
    from .utils import (
        dummy_torchaudio_objects,
    )

    _import_structure["utils.dummy_torchaudio_objects"] = [
        name for name in dir(dummy_torchaudio_objects) if not name.startswith("_")
    ]
else:
    _import_structure["models.musicgen_melody"].append("MusicgenMelodyFeatureExtractor")
    _import_structure["models.musicgen_melody"].append("MusicgenMelodyProcessor")


# FLAX-backed objects
try:
    if not is_flax_available():
        raise OptionalDependencyNotAvailable()
except OptionalDependencyNotAvailable:
    from .utils import dummy_flax_objects

    _import_structure["utils.dummy_flax_objects"] = [
        name for name in dir(dummy_flax_objects) if not name.startswith("_")
    ]
else:
    _import_structure["generation"].extend(
        [
            "FlaxForcedBOSTokenLogitsProcessor",
            "FlaxForcedEOSTokenLogitsProcessor",
            "FlaxForceTokensLogitsProcessor",
            "FlaxGenerationMixin",
            "FlaxLogitsProcessor",
            "FlaxLogitsProcessorList",
            "FlaxLogitsWarper",
            "FlaxMinLengthLogitsProcessor",
            "FlaxTemperatureLogitsWarper",
            "FlaxSuppressTokensAtBeginLogitsProcessor",
            "FlaxSuppressTokensLogitsProcessor",
            "FlaxTopKLogitsWarper",
            "FlaxTopPLogitsWarper",
            "FlaxWhisperTimeStampLogitsProcessor",
        ]
    )
    _import_structure["modeling_flax_outputs"] = []
    _import_structure["modeling_flax_utils"] = ["FlaxPreTrainedModel"]
    _import_structure["models.albert"].extend(
        [
            "FlaxAlbertForMaskedLM",
            "FlaxAlbertForMultipleChoice",
            "FlaxAlbertForPreTraining",
            "FlaxAlbertForQuestionAnswering",
            "FlaxAlbertForSequenceClassification",
            "FlaxAlbertForTokenClassification",
            "FlaxAlbertModel",
            "FlaxAlbertPreTrainedModel",
        ]
    )
    _import_structure["models.auto"].extend(
        [
            "FLAX_MODEL_FOR_AUDIO_CLASSIFICATION_MAPPING",
            "FLAX_MODEL_FOR_CAUSAL_LM_MAPPING",
            "FLAX_MODEL_FOR_IMAGE_CLASSIFICATION_MAPPING",
            "FLAX_MODEL_FOR_MASKED_LM_MAPPING",
            "FLAX_MODEL_FOR_MULTIPLE_CHOICE_MAPPING",
            "FLAX_MODEL_FOR_NEXT_SENTENCE_PREDICTION_MAPPING",
            "FLAX_MODEL_FOR_PRETRAINING_MAPPING",
            "FLAX_MODEL_FOR_QUESTION_ANSWERING_MAPPING",
            "FLAX_MODEL_FOR_SEQ_TO_SEQ_CAUSAL_LM_MAPPING",
            "FLAX_MODEL_FOR_SEQUENCE_CLASSIFICATION_MAPPING",
            "FLAX_MODEL_FOR_SPEECH_SEQ_2_SEQ_MAPPING",
            "FLAX_MODEL_FOR_TOKEN_CLASSIFICATION_MAPPING",
            "FLAX_MODEL_FOR_VISION_2_SEQ_MAPPING",
            "FLAX_MODEL_MAPPING",
            "FlaxAutoModel",
            "FlaxAutoModelForCausalLM",
            "FlaxAutoModelForImageClassification",
            "FlaxAutoModelForMaskedLM",
            "FlaxAutoModelForMultipleChoice",
            "FlaxAutoModelForNextSentencePrediction",
            "FlaxAutoModelForPreTraining",
            "FlaxAutoModelForQuestionAnswering",
            "FlaxAutoModelForSeq2SeqLM",
            "FlaxAutoModelForSequenceClassification",
            "FlaxAutoModelForSpeechSeq2Seq",
            "FlaxAutoModelForTokenClassification",
            "FlaxAutoModelForVision2Seq",
        ]
    )

    # Flax models structure

    _import_structure["models.bart"].extend(
        [
            "FlaxBartDecoderPreTrainedModel",
            "FlaxBartForCausalLM",
            "FlaxBartForConditionalGeneration",
            "FlaxBartForQuestionAnswering",
            "FlaxBartForSequenceClassification",
            "FlaxBartModel",
            "FlaxBartPreTrainedModel",
        ]
    )
    _import_structure["models.beit"].extend(
        [
            "FlaxBeitForImageClassification",
            "FlaxBeitForMaskedImageModeling",
            "FlaxBeitModel",
            "FlaxBeitPreTrainedModel",
        ]
    )

    _import_structure["models.bert"].extend(
        [
            "FlaxBertForCausalLM",
            "FlaxBertForMaskedLM",
            "FlaxBertForMultipleChoice",
            "FlaxBertForNextSentencePrediction",
            "FlaxBertForPreTraining",
            "FlaxBertForQuestionAnswering",
            "FlaxBertForSequenceClassification",
            "FlaxBertForTokenClassification",
            "FlaxBertModel",
            "FlaxBertPreTrainedModel",
        ]
    )
    _import_structure["models.big_bird"].extend(
        [
            "FlaxBigBirdForCausalLM",
            "FlaxBigBirdForMaskedLM",
            "FlaxBigBirdForMultipleChoice",
            "FlaxBigBirdForPreTraining",
            "FlaxBigBirdForQuestionAnswering",
            "FlaxBigBirdForSequenceClassification",
            "FlaxBigBirdForTokenClassification",
            "FlaxBigBirdModel",
            "FlaxBigBirdPreTrainedModel",
        ]
    )
    _import_structure["models.blenderbot"].extend(
        [
            "FlaxBlenderbotForConditionalGeneration",
            "FlaxBlenderbotModel",
            "FlaxBlenderbotPreTrainedModel",
        ]
    )
    _import_structure["models.blenderbot_small"].extend(
        [
            "FlaxBlenderbotSmallForConditionalGeneration",
            "FlaxBlenderbotSmallModel",
            "FlaxBlenderbotSmallPreTrainedModel",
        ]
    )
    _import_structure["models.bloom"].extend(
        [
            "FlaxBloomForCausalLM",
            "FlaxBloomModel",
            "FlaxBloomPreTrainedModel",
        ]
    )
    _import_structure["models.clip"].extend(
        [
            "FlaxCLIPModel",
            "FlaxCLIPPreTrainedModel",
            "FlaxCLIPTextModel",
            "FlaxCLIPTextPreTrainedModel",
            "FlaxCLIPTextModelWithProjection",
            "FlaxCLIPVisionModel",
            "FlaxCLIPVisionPreTrainedModel",
        ]
    )
    _import_structure["models.distilbert"].extend(
        [
            "FlaxDistilBertForMaskedLM",
            "FlaxDistilBertForMultipleChoice",
            "FlaxDistilBertForQuestionAnswering",
            "FlaxDistilBertForSequenceClassification",
            "FlaxDistilBertForTokenClassification",
            "FlaxDistilBertModel",
            "FlaxDistilBertPreTrainedModel",
        ]
    )
    _import_structure["models.electra"].extend(
        [
            "FlaxElectraForCausalLM",
            "FlaxElectraForMaskedLM",
            "FlaxElectraForMultipleChoice",
            "FlaxElectraForPreTraining",
            "FlaxElectraForQuestionAnswering",
            "FlaxElectraForSequenceClassification",
            "FlaxElectraForTokenClassification",
            "FlaxElectraModel",
            "FlaxElectraPreTrainedModel",
        ]
    )
    _import_structure["models.encoder_decoder"].append("FlaxEncoderDecoderModel")
    _import_structure["models.gpt2"].extend(["FlaxGPT2LMHeadModel", "FlaxGPT2Model", "FlaxGPT2PreTrainedModel"])
    _import_structure["models.gpt_neo"].extend(
        ["FlaxGPTNeoForCausalLM", "FlaxGPTNeoModel", "FlaxGPTNeoPreTrainedModel"]
    )
    _import_structure["models.gptj"].extend(["FlaxGPTJForCausalLM", "FlaxGPTJModel", "FlaxGPTJPreTrainedModel"])
    _import_structure["models.llama"].extend(["FlaxLlamaForCausalLM", "FlaxLlamaModel", "FlaxLlamaPreTrainedModel"])
    _import_structure["models.gemma"].extend(["FlaxGemmaForCausalLM", "FlaxGemmaModel", "FlaxGemmaPreTrainedModel"])
    _import_structure["models.longt5"].extend(
        [
            "FlaxLongT5ForConditionalGeneration",
            "FlaxLongT5Model",
            "FlaxLongT5PreTrainedModel",
        ]
    )
    _import_structure["models.marian"].extend(
        [
            "FlaxMarianModel",
            "FlaxMarianMTModel",
            "FlaxMarianPreTrainedModel",
        ]
    )
    _import_structure["models.mbart"].extend(
        [
            "FlaxMBartForConditionalGeneration",
            "FlaxMBartForQuestionAnswering",
            "FlaxMBartForSequenceClassification",
            "FlaxMBartModel",
            "FlaxMBartPreTrainedModel",
        ]
    )
    _import_structure["models.mistral"].extend(
        [
            "FlaxMistralForCausalLM",
            "FlaxMistralModel",
            "FlaxMistralPreTrainedModel",
        ]
    )
    _import_structure["models.mt5"].extend(["FlaxMT5EncoderModel", "FlaxMT5ForConditionalGeneration", "FlaxMT5Model"])
    _import_structure["models.opt"].extend(
        [
            "FlaxOPTForCausalLM",
            "FlaxOPTModel",
            "FlaxOPTPreTrainedModel",
        ]
    )
    _import_structure["models.pegasus"].extend(
        [
            "FlaxPegasusForConditionalGeneration",
            "FlaxPegasusModel",
            "FlaxPegasusPreTrainedModel",
        ]
    )
    _import_structure["models.regnet"].extend(
        [
            "FlaxRegNetForImageClassification",
            "FlaxRegNetModel",
            "FlaxRegNetPreTrainedModel",
        ]
    )
    _import_structure["models.resnet"].extend(
        [
            "FlaxResNetForImageClassification",
            "FlaxResNetModel",
            "FlaxResNetPreTrainedModel",
        ]
    )
    _import_structure["models.roberta"].extend(
        [
            "FlaxRobertaForCausalLM",
            "FlaxRobertaForMaskedLM",
            "FlaxRobertaForMultipleChoice",
            "FlaxRobertaForQuestionAnswering",
            "FlaxRobertaForSequenceClassification",
            "FlaxRobertaForTokenClassification",
            "FlaxRobertaModel",
            "FlaxRobertaPreTrainedModel",
        ]
    )
    _import_structure["models.roberta_prelayernorm"].extend(
        [
            "FlaxRobertaPreLayerNormForCausalLM",
            "FlaxRobertaPreLayerNormForMaskedLM",
            "FlaxRobertaPreLayerNormForMultipleChoice",
            "FlaxRobertaPreLayerNormForQuestionAnswering",
            "FlaxRobertaPreLayerNormForSequenceClassification",
            "FlaxRobertaPreLayerNormForTokenClassification",
            "FlaxRobertaPreLayerNormModel",
            "FlaxRobertaPreLayerNormPreTrainedModel",
        ]
    )
    _import_structure["models.roformer"].extend(
        [
            "FlaxRoFormerForMaskedLM",
            "FlaxRoFormerForMultipleChoice",
            "FlaxRoFormerForQuestionAnswering",
            "FlaxRoFormerForSequenceClassification",
            "FlaxRoFormerForTokenClassification",
            "FlaxRoFormerModel",
            "FlaxRoFormerPreTrainedModel",
        ]
    )
    _import_structure["models.speech_encoder_decoder"].append("FlaxSpeechEncoderDecoderModel")
    _import_structure["models.t5"].extend(
        [
            "FlaxT5EncoderModel",
            "FlaxT5ForConditionalGeneration",
            "FlaxT5Model",
            "FlaxT5PreTrainedModel",
        ]
    )
    _import_structure["models.vision_encoder_decoder"].append("FlaxVisionEncoderDecoderModel")
    _import_structure["models.vision_text_dual_encoder"].extend(["FlaxVisionTextDualEncoderModel"])
    _import_structure["models.vit"].extend(["FlaxViTForImageClassification", "FlaxViTModel", "FlaxViTPreTrainedModel"])
    _import_structure["models.wav2vec2"].extend(
        [
            "FlaxWav2Vec2ForCTC",
            "FlaxWav2Vec2ForPreTraining",
            "FlaxWav2Vec2Model",
            "FlaxWav2Vec2PreTrainedModel",
        ]
    )
    _import_structure["models.whisper"].extend(
        [
            "FlaxWhisperForConditionalGeneration",
            "FlaxWhisperModel",
            "FlaxWhisperPreTrainedModel",
            "FlaxWhisperForAudioClassification",
        ]
    )
    _import_structure["models.xglm"].extend(
        [
            "FlaxXGLMForCausalLM",
            "FlaxXGLMModel",
            "FlaxXGLMPreTrainedModel",
        ]
    )
    _import_structure["models.xlm_roberta"].extend(
        [
            "FlaxXLMRobertaForMaskedLM",
            "FlaxXLMRobertaForMultipleChoice",
            "FlaxXLMRobertaForQuestionAnswering",
            "FlaxXLMRobertaForSequenceClassification",
            "FlaxXLMRobertaForTokenClassification",
            "FlaxXLMRobertaModel",
            "FlaxXLMRobertaForCausalLM",
            "FlaxXLMRobertaPreTrainedModel",
        ]
    )


# Direct imports for type-checking
if TYPE_CHECKING:
    # Configuration
    # Agents
    from .agents import (
        Agent,
        CodeAgent,
        HfEngine,
        PipelineTool,
        ReactAgent,
        ReactCodeAgent,
        ReactJsonAgent,
        Tool,
        Toolbox,
        ToolCollection,
        launch_gradio_demo,
        load_tool,
    )
    from .configuration_utils import PretrainedConfig

    # Data
    from .data import (
        DataProcessor,
        InputExample,
        InputFeatures,
        SingleSentenceClassificationProcessor,
        SquadExample,
        SquadFeatures,
        SquadV1Processor,
        SquadV2Processor,
        glue_compute_metrics,
        glue_convert_examples_to_features,
        glue_output_modes,
        glue_processors,
        glue_tasks_num_labels,
        squad_convert_examples_to_features,
        xnli_compute_metrics,
        xnli_output_modes,
        xnli_processors,
        xnli_tasks_num_labels,
    )
    from .data.data_collator import (
        DataCollator,
        DataCollatorForLanguageModeling,
        DataCollatorForPermutationLanguageModeling,
        DataCollatorForSeq2Seq,
        DataCollatorForSOP,
        DataCollatorForTokenClassification,
        DataCollatorForWholeWordMask,
        DataCollatorWithPadding,
        DefaultDataCollator,
        default_data_collator,
    )
    from .feature_extraction_sequence_utils import SequenceFeatureExtractor

    # Feature Extractor
    from .feature_extraction_utils import BatchFeature, FeatureExtractionMixin

    # Generation
    from .generation import GenerationConfig, TextIteratorStreamer, TextStreamer, WatermarkingConfig
    from .hf_argparser import HfArgumentParser

    # Integrations
    from .integrations import (
        is_clearml_available,
        is_comet_available,
        is_dvclive_available,
        is_neptune_available,
        is_optuna_available,
        is_ray_available,
        is_ray_tune_available,
        is_sigopt_available,
        is_tensorboard_available,
        is_wandb_available,
    )

    # Model Cards
    from .modelcard import ModelCard

    # TF 2.0 <=> PyTorch conversion utilities
    from .modeling_tf_pytorch_utils import (
        convert_tf_weight_name_to_pt_weight_name,
        load_pytorch_checkpoint_in_tf2_model,
        load_pytorch_model_in_tf2_model,
        load_pytorch_weights_in_tf2_model,
        load_tf2_checkpoint_in_pytorch_model,
        load_tf2_model_in_pytorch_model,
        load_tf2_weights_in_pytorch_model,
    )
    from .models.albert import AlbertConfig
    from .models.align import (
        AlignConfig,
        AlignProcessor,
        AlignTextConfig,
        AlignVisionConfig,
    )
    from .models.altclip import (
        AltCLIPConfig,
        AltCLIPProcessor,
        AltCLIPTextConfig,
        AltCLIPVisionConfig,
    )
    from .models.audio_spectrogram_transformer import (
        ASTConfig,
        ASTFeatureExtractor,
    )
    from .models.auto import (
        CONFIG_MAPPING,
        FEATURE_EXTRACTOR_MAPPING,
        IMAGE_PROCESSOR_MAPPING,
        MODEL_NAMES_MAPPING,
        PROCESSOR_MAPPING,
        TOKENIZER_MAPPING,
        AutoConfig,
        AutoFeatureExtractor,
        AutoImageProcessor,
        AutoProcessor,
        AutoTokenizer,
    )
    from .models.autoformer import (
        AutoformerConfig,
    )
    from .models.bark import (
        BarkCoarseConfig,
        BarkConfig,
        BarkFineConfig,
        BarkProcessor,
        BarkSemanticConfig,
    )
    from .models.bart import BartConfig, BartTokenizer
    from .models.beit import BeitConfig
    from .models.bert import (
        BasicTokenizer,
        BertConfig,
        BertTokenizer,
        WordpieceTokenizer,
    )
    from .models.bert_generation import BertGenerationConfig
    from .models.bert_japanese import (
        BertJapaneseTokenizer,
        CharacterTokenizer,
        MecabTokenizer,
    )
    from .models.bertweet import BertweetTokenizer
    from .models.big_bird import BigBirdConfig
    from .models.bigbird_pegasus import (
        BigBirdPegasusConfig,
    )
    from .models.biogpt import (
        BioGptConfig,
        BioGptTokenizer,
    )
    from .models.bit import BitConfig
    from .models.blenderbot import (
        BlenderbotConfig,
        BlenderbotTokenizer,
    )
    from .models.blenderbot_small import (
        BlenderbotSmallConfig,
        BlenderbotSmallTokenizer,
    )
    from .models.blip import (
        BlipConfig,
        BlipProcessor,
        BlipTextConfig,
        BlipVisionConfig,
    )
    from .models.blip_2 import (
        Blip2Config,
        Blip2Processor,
        Blip2QFormerConfig,
        Blip2VisionConfig,
    )
    from .models.bloom import BloomConfig
    from .models.bridgetower import (
        BridgeTowerConfig,
        BridgeTowerProcessor,
        BridgeTowerTextConfig,
        BridgeTowerVisionConfig,
    )
    from .models.bros import (
        BrosConfig,
        BrosProcessor,
    )
    from .models.byt5 import ByT5Tokenizer
    from .models.camembert import (
        CamembertConfig,
    )
    from .models.canine import (
        CanineConfig,
        CanineTokenizer,
    )
    from .models.chinese_clip import (
        ChineseCLIPConfig,
        ChineseCLIPProcessor,
        ChineseCLIPTextConfig,
        ChineseCLIPVisionConfig,
    )
    from .models.clap import (
        ClapAudioConfig,
        ClapConfig,
        ClapProcessor,
        ClapTextConfig,
    )
    from .models.clip import (
        CLIPConfig,
        CLIPProcessor,
        CLIPTextConfig,
        CLIPTokenizer,
        CLIPVisionConfig,
    )
    from .models.clipseg import (
        CLIPSegConfig,
        CLIPSegProcessor,
        CLIPSegTextConfig,
        CLIPSegVisionConfig,
    )
    from .models.clvp import (
        ClvpConfig,
        ClvpDecoderConfig,
        ClvpEncoderConfig,
        ClvpFeatureExtractor,
        ClvpProcessor,
        ClvpTokenizer,
    )
    from .models.codegen import (
        CodeGenConfig,
        CodeGenTokenizer,
    )
    from .models.cohere import CohereConfig
    from .models.conditional_detr import (
        ConditionalDetrConfig,
    )
    from .models.convbert import (
        ConvBertConfig,
        ConvBertTokenizer,
    )
    from .models.convnext import ConvNextConfig
    from .models.convnextv2 import (
        ConvNextV2Config,
    )
    from .models.cpmant import (
        CpmAntConfig,
        CpmAntTokenizer,
    )
    from .models.ctrl import (
        CTRLConfig,
        CTRLTokenizer,
    )
    from .models.cvt import CvtConfig
    from .models.data2vec import (
        Data2VecAudioConfig,
        Data2VecTextConfig,
        Data2VecVisionConfig,
    )
    from .models.dbrx import DbrxConfig
    from .models.deberta import (
        DebertaConfig,
        DebertaTokenizer,
    )
    from .models.deberta_v2 import (
        DebertaV2Config,
    )
    from .models.decision_transformer import (
        DecisionTransformerConfig,
    )
    from .models.deformable_detr import (
        DeformableDetrConfig,
    )
    from .models.deit import DeiTConfig
    from .models.deprecated.mctct import (
        MCTCTConfig,
        MCTCTFeatureExtractor,
        MCTCTProcessor,
    )
    from .models.deprecated.mmbt import MMBTConfig
    from .models.deprecated.open_llama import (
        OpenLlamaConfig,
    )
    from .models.deprecated.retribert import (
        RetriBertConfig,
        RetriBertTokenizer,
    )
    from .models.deprecated.tapex import TapexTokenizer
    from .models.deprecated.trajectory_transformer import (
        TrajectoryTransformerConfig,
    )
    from .models.deprecated.transfo_xl import (
        TransfoXLConfig,
        TransfoXLCorpus,
        TransfoXLTokenizer,
    )
    from .models.deprecated.van import VanConfig
    from .models.depth_anything import DepthAnythingConfig
    from .models.deta import DetaConfig
    from .models.detr import DetrConfig
    from .models.dinat import DinatConfig
    from .models.dinov2 import Dinov2Config
    from .models.distilbert import (
        DistilBertConfig,
        DistilBertTokenizer,
    )
    from .models.donut import (
        DonutProcessor,
        DonutSwinConfig,
    )
    from .models.dpr import (
        DPRConfig,
        DPRContextEncoderTokenizer,
        DPRQuestionEncoderTokenizer,
        DPRReaderOutput,
        DPRReaderTokenizer,
    )
    from .models.dpt import DPTConfig
    from .models.efficientformer import (
        EfficientFormerConfig,
    )
    from .models.efficientnet import (
        EfficientNetConfig,
    )
    from .models.electra import (
        ElectraConfig,
        ElectraTokenizer,
    )
    from .models.encodec import (
        EncodecConfig,
        EncodecFeatureExtractor,
    )
    from .models.encoder_decoder import EncoderDecoderConfig
    from .models.ernie import ErnieConfig
    from .models.ernie_m import ErnieMConfig
    from .models.esm import EsmConfig, EsmTokenizer
    from .models.falcon import FalconConfig
    from .models.fastspeech2_conformer import (
        FastSpeech2ConformerConfig,
        FastSpeech2ConformerHifiGanConfig,
        FastSpeech2ConformerTokenizer,
        FastSpeech2ConformerWithHifiGanConfig,
    )
    from .models.flaubert import FlaubertConfig, FlaubertTokenizer
    from .models.flava import (
        FlavaConfig,
        FlavaImageCodebookConfig,
        FlavaImageConfig,
        FlavaMultimodalConfig,
        FlavaTextConfig,
    )
    from .models.fnet import FNetConfig
    from .models.focalnet import FocalNetConfig
    from .models.fsmt import (
        FSMTConfig,
        FSMTTokenizer,
    )
    from .models.funnel import (
        FunnelConfig,
        FunnelTokenizer,
    )
    from .models.fuyu import FuyuConfig
    from .models.gemma import GemmaConfig
    from .models.git import (
        GitConfig,
        GitProcessor,
        GitVisionConfig,
    )
    from .models.glpn import GLPNConfig
    from .models.gpt2 import (
        GPT2Config,
        GPT2Tokenizer,
    )
    from .models.gpt_bigcode import (
        GPTBigCodeConfig,
    )
    from .models.gpt_neo import GPTNeoConfig
    from .models.gpt_neox import GPTNeoXConfig
    from .models.gpt_neox_japanese import (
        GPTNeoXJapaneseConfig,
    )
    from .models.gptj import GPTJConfig
    from .models.gptsan_japanese import (
        GPTSanJapaneseConfig,
        GPTSanJapaneseTokenizer,
    )
    from .models.graphormer import GraphormerConfig
    from .models.grounding_dino import (
        GroundingDinoConfig,
        GroundingDinoProcessor,
    )
    from .models.groupvit import (
        GroupViTConfig,
        GroupViTTextConfig,
        GroupViTVisionConfig,
    )
    from .models.herbert import HerbertTokenizer
    from .models.hubert import HubertConfig
    from .models.ibert import IBertConfig
    from .models.idefics import (
        IdeficsConfig,
    )
    from .models.idefics2 import Idefics2Config
    from .models.imagegpt import ImageGPTConfig
    from .models.informer import InformerConfig
    from .models.instructblip import (
        InstructBlipConfig,
        InstructBlipProcessor,
        InstructBlipQFormerConfig,
        InstructBlipVisionConfig,
    )
    from .models.jamba import JambaConfig
    from .models.jetmoe import JetMoeConfig
    from .models.jukebox import (
        JukeboxConfig,
        JukeboxPriorConfig,
        JukeboxTokenizer,
        JukeboxVQVAEConfig,
    )
    from .models.kosmos2 import (
        Kosmos2Config,
        Kosmos2Processor,
    )
    from .models.layoutlm import (
        LayoutLMConfig,
        LayoutLMTokenizer,
    )
    from .models.layoutlmv2 import (
        LayoutLMv2Config,
        LayoutLMv2FeatureExtractor,
        LayoutLMv2ImageProcessor,
        LayoutLMv2Processor,
        LayoutLMv2Tokenizer,
    )
    from .models.layoutlmv3 import (
        LayoutLMv3Config,
        LayoutLMv3FeatureExtractor,
        LayoutLMv3ImageProcessor,
        LayoutLMv3Processor,
        LayoutLMv3Tokenizer,
    )
    from .models.layoutxlm import LayoutXLMProcessor
    from .models.led import LEDConfig, LEDTokenizer
    from .models.levit import LevitConfig
    from .models.lilt import LiltConfig
    from .models.llama import LlamaConfig
    from .models.llava import (
        LlavaConfig,
        LlavaProcessor,
    )
    from .models.llava_next import (
        LlavaNextConfig,
        LlavaNextProcessor,
    )
    from .models.longformer import (
        LongformerConfig,
        LongformerTokenizer,
    )
    from .models.longt5 import LongT5Config
    from .models.luke import (
        LukeConfig,
        LukeTokenizer,
    )
    from .models.lxmert import (
        LxmertConfig,
        LxmertTokenizer,
    )
    from .models.m2m_100 import M2M100Config
    from .models.mamba import MambaConfig
    from .models.marian import MarianConfig
    from .models.markuplm import (
        MarkupLMConfig,
        MarkupLMFeatureExtractor,
        MarkupLMProcessor,
        MarkupLMTokenizer,
    )
    from .models.mask2former import (
        Mask2FormerConfig,
    )
    from .models.maskformer import (
        MaskFormerConfig,
        MaskFormerSwinConfig,
    )
    from .models.mbart import MBartConfig
    from .models.mega import MegaConfig
    from .models.megatron_bert import (
        MegatronBertConfig,
    )
    from .models.mgp_str import (
        MgpstrConfig,
        MgpstrProcessor,
        MgpstrTokenizer,
    )
    from .models.mistral import MistralConfig
    from .models.mixtral import MixtralConfig
    from .models.mobilebert import (
        MobileBertConfig,
        MobileBertTokenizer,
    )
    from .models.mobilenet_v1 import (
        MobileNetV1Config,
    )
    from .models.mobilenet_v2 import (
        MobileNetV2Config,
    )
    from .models.mobilevit import (
        MobileViTConfig,
    )
    from .models.mobilevitv2 import (
        MobileViTV2Config,
    )
    from .models.mpnet import (
        MPNetConfig,
        MPNetTokenizer,
    )
    from .models.mpt import MptConfig
    from .models.mra import MraConfig
    from .models.mt5 import MT5Config
    from .models.musicgen import (
        MusicgenConfig,
        MusicgenDecoderConfig,
    )
    from .models.musicgen_melody import (
        MusicgenMelodyConfig,
        MusicgenMelodyDecoderConfig,
    )
    from .models.mvp import MvpConfig, MvpTokenizer
    from .models.nat import NatConfig
    from .models.nezha import NezhaConfig
    from .models.nllb_moe import NllbMoeConfig
    from .models.nougat import NougatProcessor
    from .models.nystromformer import (
        NystromformerConfig,
    )
    from .models.olmo import OlmoConfig
    from .models.oneformer import (
        OneFormerConfig,
        OneFormerProcessor,
    )
    from .models.openai import (
        OpenAIGPTConfig,
        OpenAIGPTTokenizer,
    )
    from .models.opt import OPTConfig
    from .models.owlv2 import (
        Owlv2Config,
        Owlv2Processor,
        Owlv2TextConfig,
        Owlv2VisionConfig,
    )
    from .models.owlvit import (
        OwlViTConfig,
        OwlViTProcessor,
        OwlViTTextConfig,
        OwlViTVisionConfig,
    )
    from .models.paligemma import (
        PaliGemmaConfig,
    )
    from .models.patchtsmixer import (
        PatchTSMixerConfig,
    )
    from .models.patchtst import PatchTSTConfig
    from .models.pegasus import (
        PegasusConfig,
        PegasusTokenizer,
    )
    from .models.pegasus_x import (
        PegasusXConfig,
    )
    from .models.perceiver import (
        PerceiverConfig,
        PerceiverTokenizer,
    )
    from .models.persimmon import (
        PersimmonConfig,
    )
    from .models.phi import PhiConfig
    from .models.phi3 import Phi3Config
    from .models.phobert import PhobertTokenizer
    from .models.pix2struct import (
        Pix2StructConfig,
        Pix2StructProcessor,
        Pix2StructTextConfig,
        Pix2StructVisionConfig,
    )
    from .models.plbart import PLBartConfig
    from .models.poolformer import (
        PoolFormerConfig,
    )
    from .models.pop2piano import (
        Pop2PianoConfig,
    )
    from .models.prophetnet import (
        ProphetNetConfig,
        ProphetNetTokenizer,
    )
    from .models.pvt import PvtConfig
    from .models.pvt_v2 import PvtV2Config
    from .models.qdqbert import QDQBertConfig
    from .models.qwen2 import Qwen2Config, Qwen2Tokenizer
    from .models.qwen2_moe import Qwen2MoeConfig
    from .models.rag import RagConfig, RagRetriever, RagTokenizer
    from .models.realm import (
        RealmConfig,
        RealmTokenizer,
    )
    from .models.recurrent_gemma import RecurrentGemmaConfig
    from .models.reformer import ReformerConfig
    from .models.regnet import RegNetConfig
    from .models.rembert import RemBertConfig
    from .models.resnet import ResNetConfig
    from .models.roberta import (
        RobertaConfig,
        RobertaTokenizer,
    )
    from .models.roberta_prelayernorm import (
        RobertaPreLayerNormConfig,
    )
    from .models.roc_bert import (
        RoCBertConfig,
        RoCBertTokenizer,
    )
    from .models.roformer import (
        RoFormerConfig,
        RoFormerTokenizer,
    )
    from .models.rwkv import RwkvConfig
    from .models.sam import (
        SamConfig,
        SamMaskDecoderConfig,
        SamProcessor,
        SamPromptEncoderConfig,
        SamVisionConfig,
    )
    from .models.seamless_m4t import (
        SeamlessM4TConfig,
        SeamlessM4TFeatureExtractor,
        SeamlessM4TProcessor,
    )
    from .models.seamless_m4t_v2 import (
        SeamlessM4Tv2Config,
    )
    from .models.segformer import SegformerConfig
    from .models.seggpt import SegGptConfig
    from .models.sew import SEWConfig
    from .models.sew_d import SEWDConfig
    from .models.siglip import (
        SiglipConfig,
        SiglipProcessor,
        SiglipTextConfig,
        SiglipVisionConfig,
    )
    from .models.speech_encoder_decoder import SpeechEncoderDecoderConfig
    from .models.speech_to_text import (
        Speech2TextConfig,
        Speech2TextFeatureExtractor,
        Speech2TextProcessor,
    )
    from .models.speech_to_text_2 import (
        Speech2Text2Config,
        Speech2Text2Processor,
        Speech2Text2Tokenizer,
    )
    from .models.speecht5 import (
        SpeechT5Config,
        SpeechT5FeatureExtractor,
        SpeechT5HifiGanConfig,
        SpeechT5Processor,
    )
    from .models.splinter import (
        SplinterConfig,
        SplinterTokenizer,
    )
    from .models.squeezebert import (
        SqueezeBertConfig,
        SqueezeBertTokenizer,
    )
    from .models.stablelm import StableLmConfig
    from .models.starcoder2 import Starcoder2Config
    from .models.superpoint import SuperPointConfig
    from .models.swiftformer import (
        SwiftFormerConfig,
    )
    from .models.swin import SwinConfig
    from .models.swin2sr import Swin2SRConfig
    from .models.swinv2 import Swinv2Config
    from .models.switch_transformers import (
        SwitchTransformersConfig,
    )
    from .models.t5 import T5Config
    from .models.table_transformer import (
        TableTransformerConfig,
    )
    from .models.tapas import (
        TapasConfig,
        TapasTokenizer,
    )
    from .models.time_series_transformer import (
        TimeSeriesTransformerConfig,
    )
    from .models.timesformer import (
        TimesformerConfig,
    )
    from .models.timm_backbone import TimmBackboneConfig
    from .models.trocr import (
        TrOCRConfig,
        TrOCRProcessor,
    )
    from .models.tvlt import (
        TvltConfig,
        TvltFeatureExtractor,
        TvltProcessor,
    )
    from .models.tvp import (
        TvpConfig,
        TvpProcessor,
    )
    from .models.udop import UdopConfig, UdopProcessor
    from .models.umt5 import UMT5Config
    from .models.unispeech import (
        UniSpeechConfig,
    )
    from .models.unispeech_sat import (
        UniSpeechSatConfig,
    )
    from .models.univnet import (
        UnivNetConfig,
        UnivNetFeatureExtractor,
    )
    from .models.upernet import UperNetConfig
    from .models.video_llava import VideoLlavaConfig
    from .models.videomae import VideoMAEConfig
    from .models.vilt import (
        ViltConfig,
        ViltFeatureExtractor,
        ViltImageProcessor,
        ViltProcessor,
    )
    from .models.vipllava import (
        VipLlavaConfig,
    )
    from .models.vision_encoder_decoder import VisionEncoderDecoderConfig
    from .models.vision_text_dual_encoder import (
        VisionTextDualEncoderConfig,
        VisionTextDualEncoderProcessor,
    )
    from .models.visual_bert import (
        VisualBertConfig,
    )
    from .models.vit import ViTConfig
    from .models.vit_hybrid import (
        ViTHybridConfig,
    )
    from .models.vit_mae import ViTMAEConfig
    from .models.vit_msn import ViTMSNConfig
    from .models.vitdet import VitDetConfig
    from .models.vitmatte import VitMatteConfig
    from .models.vits import (
        VitsConfig,
        VitsTokenizer,
    )
    from .models.vivit import VivitConfig
    from .models.wav2vec2 import (
        Wav2Vec2Config,
        Wav2Vec2CTCTokenizer,
        Wav2Vec2FeatureExtractor,
        Wav2Vec2Processor,
        Wav2Vec2Tokenizer,
    )
    from .models.wav2vec2_bert import (
        Wav2Vec2BertConfig,
        Wav2Vec2BertProcessor,
    )
    from .models.wav2vec2_conformer import (
        Wav2Vec2ConformerConfig,
    )
    from .models.wav2vec2_phoneme import Wav2Vec2PhonemeCTCTokenizer
    from .models.wav2vec2_with_lm import Wav2Vec2ProcessorWithLM
    from .models.wavlm import WavLMConfig
    from .models.whisper import (
        WhisperConfig,
        WhisperFeatureExtractor,
        WhisperProcessor,
        WhisperTokenizer,
    )
    from .models.x_clip import (
        XCLIPConfig,
        XCLIPProcessor,
        XCLIPTextConfig,
        XCLIPVisionConfig,
    )
    from .models.xglm import XGLMConfig
    from .models.xlm import XLMConfig, XLMTokenizer
    from .models.xlm_prophetnet import (
        XLMProphetNetConfig,
    )
    from .models.xlm_roberta import (
        XLMRobertaConfig,
    )
    from .models.xlm_roberta_xl import (
        XLMRobertaXLConfig,
    )
<<<<<<< HEAD
    from .models.xlnet import XLNET_PRETRAINED_CONFIG_ARCHIVE_MAP, XLNetConfig
    from .models.xmod import XMOD_PRETRAINED_CONFIG_ARCHIVE_MAP, XmodConfig
    from .models.yolos import YOLOS_PRETRAINED_CONFIG_ARCHIVE_MAP, YolosConfig
    from .models.yoso import YOSO_PRETRAINED_CONFIG_ARCHIVE_MAP, YosoConfig
    from .models.zoedepth import ZOEDEPTH_PRETRAINED_CONFIG_ARCHIVE_MAP, ZoeDepthConfig
=======
    from .models.xlnet import XLNetConfig
    from .models.xmod import XmodConfig
    from .models.yolos import YolosConfig
    from .models.yoso import YosoConfig
>>>>>>> 481a9578

    # Pipelines
    from .pipelines import (
        AudioClassificationPipeline,
        AutomaticSpeechRecognitionPipeline,
        Conversation,
        ConversationalPipeline,
        CsvPipelineDataFormat,
        DepthEstimationPipeline,
        DocumentQuestionAnsweringPipeline,
        FeatureExtractionPipeline,
        FillMaskPipeline,
        ImageClassificationPipeline,
        ImageFeatureExtractionPipeline,
        ImageSegmentationPipeline,
        ImageToImagePipeline,
        ImageToTextPipeline,
        JsonPipelineDataFormat,
        MaskGenerationPipeline,
        NerPipeline,
        ObjectDetectionPipeline,
        PipedPipelineDataFormat,
        Pipeline,
        PipelineDataFormat,
        QuestionAnsweringPipeline,
        SummarizationPipeline,
        TableQuestionAnsweringPipeline,
        Text2TextGenerationPipeline,
        TextClassificationPipeline,
        TextGenerationPipeline,
        TextToAudioPipeline,
        TokenClassificationPipeline,
        TranslationPipeline,
        VideoClassificationPipeline,
        VisualQuestionAnsweringPipeline,
        ZeroShotAudioClassificationPipeline,
        ZeroShotClassificationPipeline,
        ZeroShotImageClassificationPipeline,
        ZeroShotObjectDetectionPipeline,
        pipeline,
    )
    from .processing_utils import ProcessorMixin

    # Tokenization
    from .tokenization_utils import PreTrainedTokenizer
    from .tokenization_utils_base import (
        AddedToken,
        BatchEncoding,
        CharSpan,
        PreTrainedTokenizerBase,
        SpecialTokensMixin,
        TokenSpan,
    )

    # Trainer
    from .trainer_callback import (
        DefaultFlowCallback,
        EarlyStoppingCallback,
        PrinterCallback,
        ProgressCallback,
        TrainerCallback,
        TrainerControl,
        TrainerState,
    )
    from .trainer_utils import (
        EvalPrediction,
        IntervalStrategy,
        SchedulerType,
        enable_full_determinism,
        set_seed,
    )
    from .training_args import TrainingArguments
    from .training_args_seq2seq import Seq2SeqTrainingArguments
    from .training_args_tf import TFTrainingArguments

    # Files and general utilities
    from .utils import (
        CONFIG_NAME,
        MODEL_CARD_NAME,
        PYTORCH_PRETRAINED_BERT_CACHE,
        PYTORCH_TRANSFORMERS_CACHE,
        SPIECE_UNDERLINE,
        TF2_WEIGHTS_NAME,
        TF_WEIGHTS_NAME,
        TRANSFORMERS_CACHE,
        WEIGHTS_NAME,
        TensorType,
        add_end_docstrings,
        add_start_docstrings,
        is_apex_available,
        is_av_available,
        is_bitsandbytes_available,
        is_datasets_available,
        is_decord_available,
        is_faiss_available,
        is_flax_available,
        is_keras_nlp_available,
        is_phonemizer_available,
        is_psutil_available,
        is_py3nvml_available,
        is_pyctcdecode_available,
        is_sacremoses_available,
        is_safetensors_available,
        is_scipy_available,
        is_sentencepiece_available,
        is_sklearn_available,
        is_speech_available,
        is_tensorflow_text_available,
        is_tf_available,
        is_timm_available,
        is_tokenizers_available,
        is_torch_available,
        is_torch_mlu_available,
        is_torch_neuroncore_available,
        is_torch_npu_available,
        is_torch_tpu_available,
        is_torch_xla_available,
        is_torch_xpu_available,
        is_torchvision_available,
        is_vision_available,
        logging,
    )

    # bitsandbytes config
    from .utils.quantization_config import (
        AqlmConfig,
        AwqConfig,
        BitsAndBytesConfig,
        EetqConfig,
        GPTQConfig,
        HqqConfig,
        QuantoConfig,
    )

    try:
        if not is_sentencepiece_available():
            raise OptionalDependencyNotAvailable()
    except OptionalDependencyNotAvailable:
        from .utils.dummy_sentencepiece_objects import *
    else:
        from .models.albert import AlbertTokenizer
        from .models.barthez import BarthezTokenizer
        from .models.bartpho import BartphoTokenizer
        from .models.bert_generation import BertGenerationTokenizer
        from .models.big_bird import BigBirdTokenizer
        from .models.camembert import CamembertTokenizer
        from .models.code_llama import CodeLlamaTokenizer
        from .models.cpm import CpmTokenizer
        from .models.deberta_v2 import DebertaV2Tokenizer
        from .models.ernie_m import ErnieMTokenizer
        from .models.fnet import FNetTokenizer
        from .models.gemma import GemmaTokenizer
        from .models.gpt_sw3 import GPTSw3Tokenizer
        from .models.layoutxlm import LayoutXLMTokenizer
        from .models.llama import LlamaTokenizer
        from .models.m2m_100 import M2M100Tokenizer
        from .models.marian import MarianTokenizer
        from .models.mbart import MBart50Tokenizer, MBartTokenizer
        from .models.mluke import MLukeTokenizer
        from .models.mt5 import MT5Tokenizer
        from .models.nllb import NllbTokenizer
        from .models.pegasus import PegasusTokenizer
        from .models.plbart import PLBartTokenizer
        from .models.reformer import ReformerTokenizer
        from .models.rembert import RemBertTokenizer
        from .models.seamless_m4t import SeamlessM4TTokenizer
        from .models.siglip import SiglipTokenizer
        from .models.speech_to_text import Speech2TextTokenizer
        from .models.speecht5 import SpeechT5Tokenizer
        from .models.t5 import T5Tokenizer
        from .models.udop import UdopTokenizer
        from .models.xglm import XGLMTokenizer
        from .models.xlm_prophetnet import XLMProphetNetTokenizer
        from .models.xlm_roberta import XLMRobertaTokenizer
        from .models.xlnet import XLNetTokenizer

    try:
        if not is_tokenizers_available():
            raise OptionalDependencyNotAvailable()
    except OptionalDependencyNotAvailable:
        from .utils.dummy_tokenizers_objects import *
    else:
        # Fast tokenizers imports
        from .models.albert import AlbertTokenizerFast
        from .models.bart import BartTokenizerFast
        from .models.barthez import BarthezTokenizerFast
        from .models.bert import BertTokenizerFast
        from .models.big_bird import BigBirdTokenizerFast
        from .models.blenderbot import BlenderbotTokenizerFast
        from .models.blenderbot_small import BlenderbotSmallTokenizerFast
        from .models.bloom import BloomTokenizerFast
        from .models.camembert import CamembertTokenizerFast
        from .models.clip import CLIPTokenizerFast
        from .models.code_llama import CodeLlamaTokenizerFast
        from .models.codegen import CodeGenTokenizerFast
        from .models.cohere import CohereTokenizerFast
        from .models.convbert import ConvBertTokenizerFast
        from .models.cpm import CpmTokenizerFast
        from .models.deberta import DebertaTokenizerFast
        from .models.deberta_v2 import DebertaV2TokenizerFast
        from .models.deprecated.retribert import RetriBertTokenizerFast
        from .models.distilbert import DistilBertTokenizerFast
        from .models.dpr import (
            DPRContextEncoderTokenizerFast,
            DPRQuestionEncoderTokenizerFast,
            DPRReaderTokenizerFast,
        )
        from .models.electra import ElectraTokenizerFast
        from .models.fnet import FNetTokenizerFast
        from .models.funnel import FunnelTokenizerFast
        from .models.gemma import GemmaTokenizerFast
        from .models.gpt2 import GPT2TokenizerFast
        from .models.gpt_neox import GPTNeoXTokenizerFast
        from .models.gpt_neox_japanese import GPTNeoXJapaneseTokenizer
        from .models.herbert import HerbertTokenizerFast
        from .models.layoutlm import LayoutLMTokenizerFast
        from .models.layoutlmv2 import LayoutLMv2TokenizerFast
        from .models.layoutlmv3 import LayoutLMv3TokenizerFast
        from .models.layoutxlm import LayoutXLMTokenizerFast
        from .models.led import LEDTokenizerFast
        from .models.llama import LlamaTokenizerFast
        from .models.longformer import LongformerTokenizerFast
        from .models.lxmert import LxmertTokenizerFast
        from .models.markuplm import MarkupLMTokenizerFast
        from .models.mbart import MBartTokenizerFast
        from .models.mbart50 import MBart50TokenizerFast
        from .models.mobilebert import MobileBertTokenizerFast
        from .models.mpnet import MPNetTokenizerFast
        from .models.mt5 import MT5TokenizerFast
        from .models.mvp import MvpTokenizerFast
        from .models.nllb import NllbTokenizerFast
        from .models.nougat import NougatTokenizerFast
        from .models.openai import OpenAIGPTTokenizerFast
        from .models.pegasus import PegasusTokenizerFast
        from .models.qwen2 import Qwen2TokenizerFast
        from .models.realm import RealmTokenizerFast
        from .models.reformer import ReformerTokenizerFast
        from .models.rembert import RemBertTokenizerFast
        from .models.roberta import RobertaTokenizerFast
        from .models.roformer import RoFormerTokenizerFast
        from .models.seamless_m4t import SeamlessM4TTokenizerFast
        from .models.splinter import SplinterTokenizerFast
        from .models.squeezebert import SqueezeBertTokenizerFast
        from .models.t5 import T5TokenizerFast
        from .models.udop import UdopTokenizerFast
        from .models.whisper import WhisperTokenizerFast
        from .models.xglm import XGLMTokenizerFast
        from .models.xlm_roberta import XLMRobertaTokenizerFast
        from .models.xlnet import XLNetTokenizerFast
        from .tokenization_utils_fast import PreTrainedTokenizerFast

    try:
        if not (is_sentencepiece_available() and is_tokenizers_available()):
            raise OptionalDependencyNotAvailable()
    except OptionalDependencyNotAvailable:
        from .utils.dummies_sentencepiece_and_tokenizers_objects import *
    else:
        from .convert_slow_tokenizer import (
            SLOW_TO_FAST_CONVERTERS,
            convert_slow_tokenizer,
        )

    try:
        if not is_tensorflow_text_available():
            raise OptionalDependencyNotAvailable()
    except OptionalDependencyNotAvailable:
        from .utils.dummy_tensorflow_text_objects import *
    else:
        from .models.bert import TFBertTokenizer

    try:
        if not is_keras_nlp_available():
            raise OptionalDependencyNotAvailable()
    except OptionalDependencyNotAvailable:
        from .utils.dummy_keras_nlp_objects import *
    else:
        from .models.gpt2 import TFGPT2Tokenizer

    try:
        if not is_vision_available():
            raise OptionalDependencyNotAvailable()
    except OptionalDependencyNotAvailable:
        from .utils.dummy_vision_objects import *
    else:
        from .image_processing_utils import ImageProcessingMixin
        from .image_utils import ImageFeatureExtractionMixin
        from .models.beit import BeitFeatureExtractor, BeitImageProcessor
        from .models.bit import BitImageProcessor
        from .models.blip import BlipImageProcessor
        from .models.bridgetower import BridgeTowerImageProcessor
        from .models.chinese_clip import (
            ChineseCLIPFeatureExtractor,
            ChineseCLIPImageProcessor,
        )
        from .models.clip import CLIPFeatureExtractor, CLIPImageProcessor
        from .models.conditional_detr import (
            ConditionalDetrFeatureExtractor,
            ConditionalDetrImageProcessor,
        )
        from .models.convnext import ConvNextFeatureExtractor, ConvNextImageProcessor
        from .models.deformable_detr import (
            DeformableDetrFeatureExtractor,
            DeformableDetrImageProcessor,
        )
        from .models.deit import DeiTFeatureExtractor, DeiTImageProcessor
        from .models.deta import DetaImageProcessor
        from .models.detr import DetrFeatureExtractor, DetrImageProcessor
        from .models.donut import DonutFeatureExtractor, DonutImageProcessor
        from .models.dpt import DPTFeatureExtractor, DPTImageProcessor
        from .models.efficientformer import EfficientFormerImageProcessor
        from .models.efficientnet import EfficientNetImageProcessor
        from .models.flava import (
            FlavaFeatureExtractor,
            FlavaImageProcessor,
            FlavaProcessor,
        )
        from .models.fuyu import FuyuImageProcessor, FuyuProcessor
        from .models.glpn import GLPNFeatureExtractor, GLPNImageProcessor
        from .models.grounding_dino import GroundingDinoImageProcessor
        from .models.idefics import IdeficsImageProcessor
        from .models.idefics2 import Idefics2ImageProcessor
        from .models.imagegpt import ImageGPTFeatureExtractor, ImageGPTImageProcessor
        from .models.layoutlmv2 import (
            LayoutLMv2FeatureExtractor,
            LayoutLMv2ImageProcessor,
        )
        from .models.layoutlmv3 import (
            LayoutLMv3FeatureExtractor,
            LayoutLMv3ImageProcessor,
        )
        from .models.levit import LevitFeatureExtractor, LevitImageProcessor
        from .models.llava_next import LlavaNextImageProcessor
        from .models.mask2former import Mask2FormerImageProcessor
        from .models.maskformer import (
            MaskFormerFeatureExtractor,
            MaskFormerImageProcessor,
        )
        from .models.mobilenet_v1 import (
            MobileNetV1FeatureExtractor,
            MobileNetV1ImageProcessor,
        )
        from .models.mobilenet_v2 import (
            MobileNetV2FeatureExtractor,
            MobileNetV2ImageProcessor,
        )
        from .models.mobilevit import MobileViTFeatureExtractor, MobileViTImageProcessor
        from .models.nougat import NougatImageProcessor
        from .models.oneformer import OneFormerImageProcessor
        from .models.owlv2 import Owlv2ImageProcessor
        from .models.owlvit import OwlViTFeatureExtractor, OwlViTImageProcessor
        from .models.perceiver import PerceiverFeatureExtractor, PerceiverImageProcessor
        from .models.pix2struct import Pix2StructImageProcessor
        from .models.poolformer import (
            PoolFormerFeatureExtractor,
            PoolFormerImageProcessor,
        )
        from .models.pvt import PvtImageProcessor
        from .models.sam import SamImageProcessor
        from .models.segformer import SegformerFeatureExtractor, SegformerImageProcessor
        from .models.seggpt import SegGptImageProcessor
        from .models.siglip import SiglipImageProcessor
        from .models.superpoint import SuperPointImageProcessor
        from .models.swin2sr import Swin2SRImageProcessor
        from .models.tvlt import TvltImageProcessor
        from .models.tvp import TvpImageProcessor
        from .models.video_llava import VideoLlavaImageProcessor
        from .models.videomae import VideoMAEFeatureExtractor, VideoMAEImageProcessor
        from .models.vilt import ViltFeatureExtractor, ViltImageProcessor, ViltProcessor
        from .models.vit import ViTFeatureExtractor, ViTImageProcessor
        from .models.vit_hybrid import ViTHybridImageProcessor
        from .models.vitmatte import VitMatteImageProcessor
        from .models.vivit import VivitImageProcessor
        from .models.yolos import YolosFeatureExtractor, YolosImageProcessor
        from .models.zoedepth import ZoeDepthImageProcessor

    # Modeling
    try:
        if not is_torch_available():
            raise OptionalDependencyNotAvailable()
    except OptionalDependencyNotAvailable:
        from .utils.dummy_pt_objects import *
    else:
        # Benchmarks
        from .benchmark.benchmark import PyTorchBenchmark
        from .benchmark.benchmark_args import PyTorchBenchmarkArguments
        from .cache_utils import Cache, DynamicCache, SinkCache, StaticCache
        from .data.datasets import (
            GlueDataset,
            GlueDataTrainingArguments,
            LineByLineTextDataset,
            LineByLineWithRefDataset,
            LineByLineWithSOPTextDataset,
            SquadDataset,
            SquadDataTrainingArguments,
            TextDataset,
            TextDatasetForNextSentencePrediction,
        )
        from .generation import (
            AlternatingCodebooksLogitsProcessor,
            BeamScorer,
            BeamSearchScorer,
            ClassifierFreeGuidanceLogitsProcessor,
            ConstrainedBeamSearchScorer,
            Constraint,
            ConstraintListState,
            DisjunctiveConstraint,
            EncoderNoRepeatNGramLogitsProcessor,
            EncoderRepetitionPenaltyLogitsProcessor,
            EosTokenCriteria,
            EpsilonLogitsWarper,
            EtaLogitsWarper,
            ExponentialDecayLengthPenalty,
            ForcedBOSTokenLogitsProcessor,
            ForcedEOSTokenLogitsProcessor,
            ForceTokensLogitsProcessor,
            GenerationMixin,
            HammingDiversityLogitsProcessor,
            InfNanRemoveLogitsProcessor,
            LogitNormalization,
            LogitsProcessor,
            LogitsProcessorList,
            LogitsWarper,
            MaxLengthCriteria,
            MaxTimeCriteria,
            MinLengthLogitsProcessor,
            MinNewTokensLengthLogitsProcessor,
            MinPLogitsWarper,
            NoBadWordsLogitsProcessor,
            NoRepeatNGramLogitsProcessor,
            PhrasalConstraint,
            PrefixConstrainedLogitsProcessor,
            RepetitionPenaltyLogitsProcessor,
            SequenceBiasLogitsProcessor,
            StoppingCriteria,
            StoppingCriteriaList,
            StopStringCriteria,
            SuppressTokensAtBeginLogitsProcessor,
            SuppressTokensLogitsProcessor,
            TemperatureLogitsWarper,
            TopKLogitsWarper,
            TopPLogitsWarper,
            TypicalLogitsWarper,
            UnbatchedClassifierFreeGuidanceLogitsProcessor,
            WatermarkDetector,
            WatermarkLogitsProcessor,
            WhisperTimeStampLogitsProcessor,
        )
        from .modeling_utils import PreTrainedModel
        from .models.albert import (
            AlbertForMaskedLM,
            AlbertForMultipleChoice,
            AlbertForPreTraining,
            AlbertForQuestionAnswering,
            AlbertForSequenceClassification,
            AlbertForTokenClassification,
            AlbertModel,
            AlbertPreTrainedModel,
            load_tf_weights_in_albert,
        )
        from .models.align import (
            AlignModel,
            AlignPreTrainedModel,
            AlignTextModel,
            AlignVisionModel,
        )
        from .models.altclip import (
            AltCLIPModel,
            AltCLIPPreTrainedModel,
            AltCLIPTextModel,
            AltCLIPVisionModel,
        )
        from .models.audio_spectrogram_transformer import (
            ASTForAudioClassification,
            ASTModel,
            ASTPreTrainedModel,
        )
        from .models.auto import (
            MODEL_FOR_AUDIO_CLASSIFICATION_MAPPING,
            MODEL_FOR_AUDIO_FRAME_CLASSIFICATION_MAPPING,
            MODEL_FOR_AUDIO_XVECTOR_MAPPING,
            MODEL_FOR_BACKBONE_MAPPING,
            MODEL_FOR_CAUSAL_IMAGE_MODELING_MAPPING,
            MODEL_FOR_CAUSAL_LM_MAPPING,
            MODEL_FOR_CTC_MAPPING,
            MODEL_FOR_DEPTH_ESTIMATION_MAPPING,
            MODEL_FOR_DOCUMENT_QUESTION_ANSWERING_MAPPING,
            MODEL_FOR_IMAGE_CLASSIFICATION_MAPPING,
            MODEL_FOR_IMAGE_MAPPING,
            MODEL_FOR_IMAGE_SEGMENTATION_MAPPING,
            MODEL_FOR_IMAGE_TO_IMAGE_MAPPING,
            MODEL_FOR_INSTANCE_SEGMENTATION_MAPPING,
            MODEL_FOR_KEYPOINT_DETECTION_MAPPING,
            MODEL_FOR_MASK_GENERATION_MAPPING,
            MODEL_FOR_MASKED_IMAGE_MODELING_MAPPING,
            MODEL_FOR_MASKED_LM_MAPPING,
            MODEL_FOR_MULTIPLE_CHOICE_MAPPING,
            MODEL_FOR_NEXT_SENTENCE_PREDICTION_MAPPING,
            MODEL_FOR_OBJECT_DETECTION_MAPPING,
            MODEL_FOR_PRETRAINING_MAPPING,
            MODEL_FOR_QUESTION_ANSWERING_MAPPING,
            MODEL_FOR_SEMANTIC_SEGMENTATION_MAPPING,
            MODEL_FOR_SEQ_TO_SEQ_CAUSAL_LM_MAPPING,
            MODEL_FOR_SEQUENCE_CLASSIFICATION_MAPPING,
            MODEL_FOR_SPEECH_SEQ_2_SEQ_MAPPING,
            MODEL_FOR_TABLE_QUESTION_ANSWERING_MAPPING,
            MODEL_FOR_TEXT_ENCODING_MAPPING,
            MODEL_FOR_TEXT_TO_SPECTROGRAM_MAPPING,
            MODEL_FOR_TEXT_TO_WAVEFORM_MAPPING,
            MODEL_FOR_TIME_SERIES_CLASSIFICATION_MAPPING,
            MODEL_FOR_TIME_SERIES_REGRESSION_MAPPING,
            MODEL_FOR_TOKEN_CLASSIFICATION_MAPPING,
            MODEL_FOR_UNIVERSAL_SEGMENTATION_MAPPING,
            MODEL_FOR_VIDEO_CLASSIFICATION_MAPPING,
            MODEL_FOR_VISION_2_SEQ_MAPPING,
            MODEL_FOR_VISUAL_QUESTION_ANSWERING_MAPPING,
            MODEL_FOR_ZERO_SHOT_IMAGE_CLASSIFICATION_MAPPING,
            MODEL_FOR_ZERO_SHOT_OBJECT_DETECTION_MAPPING,
            MODEL_MAPPING,
            MODEL_WITH_LM_HEAD_MAPPING,
            AutoBackbone,
            AutoModel,
            AutoModelForAudioClassification,
            AutoModelForAudioFrameClassification,
            AutoModelForAudioXVector,
            AutoModelForCausalLM,
            AutoModelForCTC,
            AutoModelForDepthEstimation,
            AutoModelForDocumentQuestionAnswering,
            AutoModelForImageClassification,
            AutoModelForImageSegmentation,
            AutoModelForImageToImage,
            AutoModelForInstanceSegmentation,
            AutoModelForKeypointDetection,
            AutoModelForMaskedImageModeling,
            AutoModelForMaskedLM,
            AutoModelForMaskGeneration,
            AutoModelForMultipleChoice,
            AutoModelForNextSentencePrediction,
            AutoModelForObjectDetection,
            AutoModelForPreTraining,
            AutoModelForQuestionAnswering,
            AutoModelForSemanticSegmentation,
            AutoModelForSeq2SeqLM,
            AutoModelForSequenceClassification,
            AutoModelForSpeechSeq2Seq,
            AutoModelForTableQuestionAnswering,
            AutoModelForTextEncoding,
            AutoModelForTextToSpectrogram,
            AutoModelForTextToWaveform,
            AutoModelForTokenClassification,
            AutoModelForUniversalSegmentation,
            AutoModelForVideoClassification,
            AutoModelForVision2Seq,
            AutoModelForVisualQuestionAnswering,
            AutoModelForZeroShotImageClassification,
            AutoModelForZeroShotObjectDetection,
            AutoModelWithLMHead,
        )
        from .models.autoformer import (
            AutoformerForPrediction,
            AutoformerModel,
            AutoformerPreTrainedModel,
        )
        from .models.bark import (
            BarkCausalModel,
            BarkCoarseModel,
            BarkFineModel,
            BarkModel,
            BarkPreTrainedModel,
            BarkSemanticModel,
        )
        from .models.bart import (
            BartForCausalLM,
            BartForConditionalGeneration,
            BartForQuestionAnswering,
            BartForSequenceClassification,
            BartModel,
            BartPreTrainedModel,
            BartPretrainedModel,
            PretrainedBartModel,
        )
        from .models.beit import (
            BeitBackbone,
            BeitForImageClassification,
            BeitForMaskedImageModeling,
            BeitForSemanticSegmentation,
            BeitModel,
            BeitPreTrainedModel,
        )
        from .models.bert import (
            BertForMaskedLM,
            BertForMultipleChoice,
            BertForNextSentencePrediction,
            BertForPreTraining,
            BertForQuestionAnswering,
            BertForSequenceClassification,
            BertForTokenClassification,
            BertLayer,
            BertLMHeadModel,
            BertModel,
            BertPreTrainedModel,
            load_tf_weights_in_bert,
        )
        from .models.bert_generation import (
            BertGenerationDecoder,
            BertGenerationEncoder,
            BertGenerationPreTrainedModel,
            load_tf_weights_in_bert_generation,
        )
        from .models.big_bird import (
            BigBirdForCausalLM,
            BigBirdForMaskedLM,
            BigBirdForMultipleChoice,
            BigBirdForPreTraining,
            BigBirdForQuestionAnswering,
            BigBirdForSequenceClassification,
            BigBirdForTokenClassification,
            BigBirdLayer,
            BigBirdModel,
            BigBirdPreTrainedModel,
            load_tf_weights_in_big_bird,
        )
        from .models.bigbird_pegasus import (
            BigBirdPegasusForCausalLM,
            BigBirdPegasusForConditionalGeneration,
            BigBirdPegasusForQuestionAnswering,
            BigBirdPegasusForSequenceClassification,
            BigBirdPegasusModel,
            BigBirdPegasusPreTrainedModel,
        )
        from .models.biogpt import (
            BioGptForCausalLM,
            BioGptForSequenceClassification,
            BioGptForTokenClassification,
            BioGptModel,
            BioGptPreTrainedModel,
        )
        from .models.bit import (
            BitBackbone,
            BitForImageClassification,
            BitModel,
            BitPreTrainedModel,
        )
        from .models.blenderbot import (
            BlenderbotForCausalLM,
            BlenderbotForConditionalGeneration,
            BlenderbotModel,
            BlenderbotPreTrainedModel,
        )
        from .models.blenderbot_small import (
            BlenderbotSmallForCausalLM,
            BlenderbotSmallForConditionalGeneration,
            BlenderbotSmallModel,
            BlenderbotSmallPreTrainedModel,
        )
        from .models.blip import (
            BlipForConditionalGeneration,
            BlipForImageTextRetrieval,
            BlipForQuestionAnswering,
            BlipModel,
            BlipPreTrainedModel,
            BlipTextModel,
            BlipVisionModel,
        )
        from .models.blip_2 import (
            Blip2ForConditionalGeneration,
            Blip2Model,
            Blip2PreTrainedModel,
            Blip2QFormerModel,
            Blip2VisionModel,
        )
        from .models.bloom import (
            BloomForCausalLM,
            BloomForQuestionAnswering,
            BloomForSequenceClassification,
            BloomForTokenClassification,
            BloomModel,
            BloomPreTrainedModel,
        )
        from .models.bridgetower import (
            BridgeTowerForContrastiveLearning,
            BridgeTowerForImageAndTextRetrieval,
            BridgeTowerForMaskedLM,
            BridgeTowerModel,
            BridgeTowerPreTrainedModel,
        )
        from .models.bros import (
            BrosForTokenClassification,
            BrosModel,
            BrosPreTrainedModel,
            BrosProcessor,
            BrosSpadeEEForTokenClassification,
            BrosSpadeELForTokenClassification,
        )
        from .models.camembert import (
            CamembertForCausalLM,
            CamembertForMaskedLM,
            CamembertForMultipleChoice,
            CamembertForQuestionAnswering,
            CamembertForSequenceClassification,
            CamembertForTokenClassification,
            CamembertModel,
            CamembertPreTrainedModel,
        )
        from .models.canine import (
            CanineForMultipleChoice,
            CanineForQuestionAnswering,
            CanineForSequenceClassification,
            CanineForTokenClassification,
            CanineLayer,
            CanineModel,
            CaninePreTrainedModel,
            load_tf_weights_in_canine,
        )
        from .models.chinese_clip import (
            ChineseCLIPModel,
            ChineseCLIPPreTrainedModel,
            ChineseCLIPTextModel,
            ChineseCLIPVisionModel,
        )
        from .models.clap import (
            ClapAudioModel,
            ClapAudioModelWithProjection,
            ClapFeatureExtractor,
            ClapModel,
            ClapPreTrainedModel,
            ClapTextModel,
            ClapTextModelWithProjection,
        )
        from .models.clip import (
            CLIPForImageClassification,
            CLIPModel,
            CLIPPreTrainedModel,
            CLIPTextModel,
            CLIPTextModelWithProjection,
            CLIPVisionModel,
            CLIPVisionModelWithProjection,
        )
        from .models.clipseg import (
            CLIPSegForImageSegmentation,
            CLIPSegModel,
            CLIPSegPreTrainedModel,
            CLIPSegTextModel,
            CLIPSegVisionModel,
        )
        from .models.clvp import (
            ClvpDecoder,
            ClvpEncoder,
            ClvpForCausalLM,
            ClvpModel,
            ClvpModelForConditionalGeneration,
            ClvpPreTrainedModel,
        )
        from .models.codegen import (
            CodeGenForCausalLM,
            CodeGenModel,
            CodeGenPreTrainedModel,
        )
        from .models.cohere import (
            CohereForCausalLM,
            CohereModel,
            CoherePreTrainedModel,
        )
        from .models.conditional_detr import (
            ConditionalDetrForObjectDetection,
            ConditionalDetrForSegmentation,
            ConditionalDetrModel,
            ConditionalDetrPreTrainedModel,
        )
        from .models.convbert import (
            ConvBertForMaskedLM,
            ConvBertForMultipleChoice,
            ConvBertForQuestionAnswering,
            ConvBertForSequenceClassification,
            ConvBertForTokenClassification,
            ConvBertLayer,
            ConvBertModel,
            ConvBertPreTrainedModel,
            load_tf_weights_in_convbert,
        )
        from .models.convnext import (
            ConvNextBackbone,
            ConvNextForImageClassification,
            ConvNextModel,
            ConvNextPreTrainedModel,
        )
        from .models.convnextv2 import (
            ConvNextV2Backbone,
            ConvNextV2ForImageClassification,
            ConvNextV2Model,
            ConvNextV2PreTrainedModel,
        )
        from .models.cpmant import (
            CpmAntForCausalLM,
            CpmAntModel,
            CpmAntPreTrainedModel,
        )
        from .models.ctrl import (
            CTRLForSequenceClassification,
            CTRLLMHeadModel,
            CTRLModel,
            CTRLPreTrainedModel,
        )
        from .models.cvt import (
            CvtForImageClassification,
            CvtModel,
            CvtPreTrainedModel,
        )
        from .models.data2vec import (
            Data2VecAudioForAudioFrameClassification,
            Data2VecAudioForCTC,
            Data2VecAudioForSequenceClassification,
            Data2VecAudioForXVector,
            Data2VecAudioModel,
            Data2VecAudioPreTrainedModel,
            Data2VecTextForCausalLM,
            Data2VecTextForMaskedLM,
            Data2VecTextForMultipleChoice,
            Data2VecTextForQuestionAnswering,
            Data2VecTextForSequenceClassification,
            Data2VecTextForTokenClassification,
            Data2VecTextModel,
            Data2VecTextPreTrainedModel,
            Data2VecVisionForImageClassification,
            Data2VecVisionForSemanticSegmentation,
            Data2VecVisionModel,
            Data2VecVisionPreTrainedModel,
        )

        # PyTorch model imports
        from .models.dbrx import (
            DbrxForCausalLM,
            DbrxModel,
            DbrxPreTrainedModel,
        )
        from .models.deberta import (
            DebertaForMaskedLM,
            DebertaForQuestionAnswering,
            DebertaForSequenceClassification,
            DebertaForTokenClassification,
            DebertaModel,
            DebertaPreTrainedModel,
        )
        from .models.deberta_v2 import (
            DebertaV2ForMaskedLM,
            DebertaV2ForMultipleChoice,
            DebertaV2ForQuestionAnswering,
            DebertaV2ForSequenceClassification,
            DebertaV2ForTokenClassification,
            DebertaV2Model,
            DebertaV2PreTrainedModel,
        )
        from .models.decision_transformer import (
            DecisionTransformerGPT2Model,
            DecisionTransformerGPT2PreTrainedModel,
            DecisionTransformerModel,
            DecisionTransformerPreTrainedModel,
        )
        from .models.deformable_detr import (
            DeformableDetrForObjectDetection,
            DeformableDetrModel,
            DeformableDetrPreTrainedModel,
        )
        from .models.deit import (
            DeiTForImageClassification,
            DeiTForImageClassificationWithTeacher,
            DeiTForMaskedImageModeling,
            DeiTModel,
            DeiTPreTrainedModel,
        )
        from .models.deprecated.mctct import (
            MCTCTForCTC,
            MCTCTModel,
            MCTCTPreTrainedModel,
        )
        from .models.deprecated.mmbt import (
            MMBTForClassification,
            MMBTModel,
            ModalEmbeddings,
        )
        from .models.deprecated.open_llama import (
            OpenLlamaForCausalLM,
            OpenLlamaForSequenceClassification,
            OpenLlamaModel,
            OpenLlamaPreTrainedModel,
        )
        from .models.deprecated.retribert import (
            RetriBertModel,
            RetriBertPreTrainedModel,
        )
        from .models.deprecated.trajectory_transformer import (
            TrajectoryTransformerModel,
            TrajectoryTransformerPreTrainedModel,
        )
        from .models.deprecated.transfo_xl import (
            AdaptiveEmbedding,
            TransfoXLForSequenceClassification,
            TransfoXLLMHeadModel,
            TransfoXLModel,
            TransfoXLPreTrainedModel,
            load_tf_weights_in_transfo_xl,
        )
        from .models.deprecated.van import (
            VanForImageClassification,
            VanModel,
            VanPreTrainedModel,
        )
        from .models.depth_anything import (
            DepthAnythingForDepthEstimation,
            DepthAnythingPreTrainedModel,
        )
        from .models.deta import (
            DetaForObjectDetection,
            DetaModel,
            DetaPreTrainedModel,
        )
        from .models.detr import (
            DetrForObjectDetection,
            DetrForSegmentation,
            DetrModel,
            DetrPreTrainedModel,
        )
        from .models.dinat import (
            DinatBackbone,
            DinatForImageClassification,
            DinatModel,
            DinatPreTrainedModel,
        )
        from .models.dinov2 import (
            Dinov2Backbone,
            Dinov2ForImageClassification,
            Dinov2Model,
            Dinov2PreTrainedModel,
        )
        from .models.distilbert import (
            DistilBertForMaskedLM,
            DistilBertForMultipleChoice,
            DistilBertForQuestionAnswering,
            DistilBertForSequenceClassification,
            DistilBertForTokenClassification,
            DistilBertModel,
            DistilBertPreTrainedModel,
        )
        from .models.donut import (
            DonutSwinModel,
            DonutSwinPreTrainedModel,
        )
        from .models.dpr import (
            DPRContextEncoder,
            DPRPretrainedContextEncoder,
            DPRPreTrainedModel,
            DPRPretrainedQuestionEncoder,
            DPRPretrainedReader,
            DPRQuestionEncoder,
            DPRReader,
        )
        from .models.dpt import (
            DPTForDepthEstimation,
            DPTForSemanticSegmentation,
            DPTModel,
            DPTPreTrainedModel,
        )
        from .models.efficientformer import (
            EfficientFormerForImageClassification,
            EfficientFormerForImageClassificationWithTeacher,
            EfficientFormerModel,
            EfficientFormerPreTrainedModel,
        )
        from .models.efficientnet import (
            EfficientNetForImageClassification,
            EfficientNetModel,
            EfficientNetPreTrainedModel,
        )
        from .models.electra import (
            ElectraForCausalLM,
            ElectraForMaskedLM,
            ElectraForMultipleChoice,
            ElectraForPreTraining,
            ElectraForQuestionAnswering,
            ElectraForSequenceClassification,
            ElectraForTokenClassification,
            ElectraModel,
            ElectraPreTrainedModel,
            load_tf_weights_in_electra,
        )
        from .models.encodec import (
            EncodecModel,
            EncodecPreTrainedModel,
        )
        from .models.encoder_decoder import EncoderDecoderModel
        from .models.ernie import (
            ErnieForCausalLM,
            ErnieForMaskedLM,
            ErnieForMultipleChoice,
            ErnieForNextSentencePrediction,
            ErnieForPreTraining,
            ErnieForQuestionAnswering,
            ErnieForSequenceClassification,
            ErnieForTokenClassification,
            ErnieModel,
            ErniePreTrainedModel,
        )
        from .models.ernie_m import (
            ErnieMForInformationExtraction,
            ErnieMForMultipleChoice,
            ErnieMForQuestionAnswering,
            ErnieMForSequenceClassification,
            ErnieMForTokenClassification,
            ErnieMModel,
            ErnieMPreTrainedModel,
        )
        from .models.esm import (
            EsmFoldPreTrainedModel,
            EsmForMaskedLM,
            EsmForProteinFolding,
            EsmForSequenceClassification,
            EsmForTokenClassification,
            EsmModel,
            EsmPreTrainedModel,
        )
        from .models.falcon import (
            FalconForCausalLM,
            FalconForQuestionAnswering,
            FalconForSequenceClassification,
            FalconForTokenClassification,
            FalconModel,
            FalconPreTrainedModel,
        )
        from .models.fastspeech2_conformer import (
            FastSpeech2ConformerHifiGan,
            FastSpeech2ConformerModel,
            FastSpeech2ConformerPreTrainedModel,
            FastSpeech2ConformerWithHifiGan,
        )
        from .models.flaubert import (
            FlaubertForMultipleChoice,
            FlaubertForQuestionAnswering,
            FlaubertForQuestionAnsweringSimple,
            FlaubertForSequenceClassification,
            FlaubertForTokenClassification,
            FlaubertModel,
            FlaubertPreTrainedModel,
            FlaubertWithLMHeadModel,
        )
        from .models.flava import (
            FlavaForPreTraining,
            FlavaImageCodebook,
            FlavaImageModel,
            FlavaModel,
            FlavaMultimodalModel,
            FlavaPreTrainedModel,
            FlavaTextModel,
        )
        from .models.fnet import (
            FNetForMaskedLM,
            FNetForMultipleChoice,
            FNetForNextSentencePrediction,
            FNetForPreTraining,
            FNetForQuestionAnswering,
            FNetForSequenceClassification,
            FNetForTokenClassification,
            FNetLayer,
            FNetModel,
            FNetPreTrainedModel,
        )
        from .models.focalnet import (
            FocalNetBackbone,
            FocalNetForImageClassification,
            FocalNetForMaskedImageModeling,
            FocalNetModel,
            FocalNetPreTrainedModel,
        )
        from .models.fsmt import (
            FSMTForConditionalGeneration,
            FSMTModel,
            PretrainedFSMTModel,
        )
        from .models.funnel import (
            FunnelBaseModel,
            FunnelForMaskedLM,
            FunnelForMultipleChoice,
            FunnelForPreTraining,
            FunnelForQuestionAnswering,
            FunnelForSequenceClassification,
            FunnelForTokenClassification,
            FunnelModel,
            FunnelPreTrainedModel,
            load_tf_weights_in_funnel,
        )
        from .models.fuyu import (
            FuyuForCausalLM,
            FuyuPreTrainedModel,
        )
        from .models.gemma import (
            GemmaForCausalLM,
            GemmaForSequenceClassification,
            GemmaModel,
            GemmaPreTrainedModel,
        )
        from .models.git import (
            GitForCausalLM,
            GitModel,
            GitPreTrainedModel,
            GitVisionModel,
        )
        from .models.glpn import (
            GLPNForDepthEstimation,
            GLPNModel,
            GLPNPreTrainedModel,
        )
        from .models.gpt2 import (
            GPT2DoubleHeadsModel,
            GPT2ForQuestionAnswering,
            GPT2ForSequenceClassification,
            GPT2ForTokenClassification,
            GPT2LMHeadModel,
            GPT2Model,
            GPT2PreTrainedModel,
            load_tf_weights_in_gpt2,
        )
        from .models.gpt_bigcode import (
            GPTBigCodeForCausalLM,
            GPTBigCodeForSequenceClassification,
            GPTBigCodeForTokenClassification,
            GPTBigCodeModel,
            GPTBigCodePreTrainedModel,
        )
        from .models.gpt_neo import (
            GPTNeoForCausalLM,
            GPTNeoForQuestionAnswering,
            GPTNeoForSequenceClassification,
            GPTNeoForTokenClassification,
            GPTNeoModel,
            GPTNeoPreTrainedModel,
            load_tf_weights_in_gpt_neo,
        )
        from .models.gpt_neox import (
            GPTNeoXForCausalLM,
            GPTNeoXForQuestionAnswering,
            GPTNeoXForSequenceClassification,
            GPTNeoXForTokenClassification,
            GPTNeoXLayer,
            GPTNeoXModel,
            GPTNeoXPreTrainedModel,
        )
        from .models.gpt_neox_japanese import (
            GPTNeoXJapaneseForCausalLM,
            GPTNeoXJapaneseLayer,
            GPTNeoXJapaneseModel,
            GPTNeoXJapanesePreTrainedModel,
        )
        from .models.gptj import (
            GPTJForCausalLM,
            GPTJForQuestionAnswering,
            GPTJForSequenceClassification,
            GPTJModel,
            GPTJPreTrainedModel,
        )
        from .models.gptsan_japanese import (
            GPTSanJapaneseForConditionalGeneration,
            GPTSanJapaneseModel,
            GPTSanJapanesePreTrainedModel,
        )
        from .models.graphormer import (
            GraphormerForGraphClassification,
            GraphormerModel,
            GraphormerPreTrainedModel,
        )
        from .models.grounding_dino import (
            GroundingDinoForObjectDetection,
            GroundingDinoModel,
            GroundingDinoPreTrainedModel,
        )
        from .models.groupvit import (
            GroupViTModel,
            GroupViTPreTrainedModel,
            GroupViTTextModel,
            GroupViTVisionModel,
        )
        from .models.hubert import (
            HubertForCTC,
            HubertForSequenceClassification,
            HubertModel,
            HubertPreTrainedModel,
        )
        from .models.ibert import (
            IBertForMaskedLM,
            IBertForMultipleChoice,
            IBertForQuestionAnswering,
            IBertForSequenceClassification,
            IBertForTokenClassification,
            IBertModel,
            IBertPreTrainedModel,
        )
        from .models.idefics import (
            IdeficsForVisionText2Text,
            IdeficsModel,
            IdeficsPreTrainedModel,
            IdeficsProcessor,
        )
        from .models.idefics2 import (
            Idefics2ForConditionalGeneration,
            Idefics2Model,
            Idefics2PreTrainedModel,
            Idefics2Processor,
        )
        from .models.imagegpt import (
            ImageGPTForCausalImageModeling,
            ImageGPTForImageClassification,
            ImageGPTModel,
            ImageGPTPreTrainedModel,
            load_tf_weights_in_imagegpt,
        )
        from .models.informer import (
            InformerForPrediction,
            InformerModel,
            InformerPreTrainedModel,
        )
        from .models.instructblip import (
            InstructBlipForConditionalGeneration,
            InstructBlipPreTrainedModel,
            InstructBlipQFormerModel,
            InstructBlipVisionModel,
        )
        from .models.jamba import (
            JambaForCausalLM,
            JambaForSequenceClassification,
            JambaModel,
            JambaPreTrainedModel,
        )
        from .models.jetmoe import (
            JetMoeForCausalLM,
            JetMoeForSequenceClassification,
            JetMoeModel,
            JetMoePreTrainedModel,
        )
        from .models.jukebox import (
            JukeboxModel,
            JukeboxPreTrainedModel,
            JukeboxPrior,
            JukeboxVQVAE,
        )
        from .models.kosmos2 import (
            Kosmos2ForConditionalGeneration,
            Kosmos2Model,
            Kosmos2PreTrainedModel,
        )
        from .models.layoutlm import (
            LayoutLMForMaskedLM,
            LayoutLMForQuestionAnswering,
            LayoutLMForSequenceClassification,
            LayoutLMForTokenClassification,
            LayoutLMModel,
            LayoutLMPreTrainedModel,
        )
        from .models.layoutlmv2 import (
            LayoutLMv2ForQuestionAnswering,
            LayoutLMv2ForSequenceClassification,
            LayoutLMv2ForTokenClassification,
            LayoutLMv2Model,
            LayoutLMv2PreTrainedModel,
        )
        from .models.layoutlmv3 import (
            LayoutLMv3ForQuestionAnswering,
            LayoutLMv3ForSequenceClassification,
            LayoutLMv3ForTokenClassification,
            LayoutLMv3Model,
            LayoutLMv3PreTrainedModel,
        )
        from .models.led import (
            LEDForConditionalGeneration,
            LEDForQuestionAnswering,
            LEDForSequenceClassification,
            LEDModel,
            LEDPreTrainedModel,
        )
        from .models.levit import (
            LevitForImageClassification,
            LevitForImageClassificationWithTeacher,
            LevitModel,
            LevitPreTrainedModel,
        )
        from .models.lilt import (
            LiltForQuestionAnswering,
            LiltForSequenceClassification,
            LiltForTokenClassification,
            LiltModel,
            LiltPreTrainedModel,
        )
        from .models.llama import (
            LlamaForCausalLM,
            LlamaForQuestionAnswering,
            LlamaForSequenceClassification,
            LlamaModel,
            LlamaPreTrainedModel,
        )
        from .models.llava import (
            LlavaForConditionalGeneration,
            LlavaPreTrainedModel,
        )
        from .models.llava_next import (
            LlavaNextForConditionalGeneration,
            LlavaNextPreTrainedModel,
        )
        from .models.longformer import (
            LongformerForMaskedLM,
            LongformerForMultipleChoice,
            LongformerForQuestionAnswering,
            LongformerForSequenceClassification,
            LongformerForTokenClassification,
            LongformerModel,
            LongformerPreTrainedModel,
            LongformerSelfAttention,
        )
        from .models.longt5 import (
            LongT5EncoderModel,
            LongT5ForConditionalGeneration,
            LongT5Model,
            LongT5PreTrainedModel,
        )
        from .models.luke import (
            LukeForEntityClassification,
            LukeForEntityPairClassification,
            LukeForEntitySpanClassification,
            LukeForMaskedLM,
            LukeForMultipleChoice,
            LukeForQuestionAnswering,
            LukeForSequenceClassification,
            LukeForTokenClassification,
            LukeModel,
            LukePreTrainedModel,
        )
        from .models.lxmert import (
            LxmertEncoder,
            LxmertForPreTraining,
            LxmertForQuestionAnswering,
            LxmertModel,
            LxmertPreTrainedModel,
            LxmertVisualFeatureEncoder,
            LxmertXLayer,
        )
        from .models.m2m_100 import (
            M2M100ForConditionalGeneration,
            M2M100Model,
            M2M100PreTrainedModel,
        )
        from .models.mamba import (
            MambaForCausalLM,
            MambaModel,
            MambaPreTrainedModel,
        )
        from .models.marian import MarianForCausalLM, MarianModel, MarianMTModel
        from .models.markuplm import (
            MarkupLMForQuestionAnswering,
            MarkupLMForSequenceClassification,
            MarkupLMForTokenClassification,
            MarkupLMModel,
            MarkupLMPreTrainedModel,
        )
        from .models.mask2former import (
            Mask2FormerForUniversalSegmentation,
            Mask2FormerModel,
            Mask2FormerPreTrainedModel,
        )
        from .models.maskformer import (
            MaskFormerForInstanceSegmentation,
            MaskFormerModel,
            MaskFormerPreTrainedModel,
            MaskFormerSwinBackbone,
        )
        from .models.mbart import (
            MBartForCausalLM,
            MBartForConditionalGeneration,
            MBartForQuestionAnswering,
            MBartForSequenceClassification,
            MBartModel,
            MBartPreTrainedModel,
        )
        from .models.mega import (
            MegaForCausalLM,
            MegaForMaskedLM,
            MegaForMultipleChoice,
            MegaForQuestionAnswering,
            MegaForSequenceClassification,
            MegaForTokenClassification,
            MegaModel,
            MegaPreTrainedModel,
        )
        from .models.megatron_bert import (
            MegatronBertForCausalLM,
            MegatronBertForMaskedLM,
            MegatronBertForMultipleChoice,
            MegatronBertForNextSentencePrediction,
            MegatronBertForPreTraining,
            MegatronBertForQuestionAnswering,
            MegatronBertForSequenceClassification,
            MegatronBertForTokenClassification,
            MegatronBertModel,
            MegatronBertPreTrainedModel,
        )
        from .models.mgp_str import (
            MgpstrForSceneTextRecognition,
            MgpstrModel,
            MgpstrPreTrainedModel,
        )
        from .models.mistral import (
            MistralForCausalLM,
            MistralForSequenceClassification,
            MistralModel,
            MistralPreTrainedModel,
        )
        from .models.mixtral import (
            MixtralForCausalLM,
            MixtralForSequenceClassification,
            MixtralModel,
            MixtralPreTrainedModel,
        )
        from .models.mobilebert import (
            MobileBertForMaskedLM,
            MobileBertForMultipleChoice,
            MobileBertForNextSentencePrediction,
            MobileBertForPreTraining,
            MobileBertForQuestionAnswering,
            MobileBertForSequenceClassification,
            MobileBertForTokenClassification,
            MobileBertLayer,
            MobileBertModel,
            MobileBertPreTrainedModel,
            load_tf_weights_in_mobilebert,
        )
        from .models.mobilenet_v1 import (
            MobileNetV1ForImageClassification,
            MobileNetV1Model,
            MobileNetV1PreTrainedModel,
            load_tf_weights_in_mobilenet_v1,
        )
        from .models.mobilenet_v2 import (
            MobileNetV2ForImageClassification,
            MobileNetV2ForSemanticSegmentation,
            MobileNetV2Model,
            MobileNetV2PreTrainedModel,
            load_tf_weights_in_mobilenet_v2,
        )
        from .models.mobilevit import (
            MobileViTForImageClassification,
            MobileViTForSemanticSegmentation,
            MobileViTModel,
            MobileViTPreTrainedModel,
        )
        from .models.mobilevitv2 import (
            MobileViTV2ForImageClassification,
            MobileViTV2ForSemanticSegmentation,
            MobileViTV2Model,
            MobileViTV2PreTrainedModel,
        )
        from .models.mpnet import (
            MPNetForMaskedLM,
            MPNetForMultipleChoice,
            MPNetForQuestionAnswering,
            MPNetForSequenceClassification,
            MPNetForTokenClassification,
            MPNetLayer,
            MPNetModel,
            MPNetPreTrainedModel,
        )
        from .models.mpt import (
            MptForCausalLM,
            MptForQuestionAnswering,
            MptForSequenceClassification,
            MptForTokenClassification,
            MptModel,
            MptPreTrainedModel,
        )
        from .models.mra import (
            MraForMaskedLM,
            MraForMultipleChoice,
            MraForQuestionAnswering,
            MraForSequenceClassification,
            MraForTokenClassification,
            MraModel,
            MraPreTrainedModel,
        )
        from .models.mt5 import (
            MT5EncoderModel,
            MT5ForConditionalGeneration,
            MT5ForQuestionAnswering,
            MT5ForSequenceClassification,
            MT5ForTokenClassification,
            MT5Model,
            MT5PreTrainedModel,
        )
        from .models.musicgen import (
            MusicgenForCausalLM,
            MusicgenForConditionalGeneration,
            MusicgenModel,
            MusicgenPreTrainedModel,
            MusicgenProcessor,
        )
        from .models.musicgen_melody import (
            MusicgenMelodyForCausalLM,
            MusicgenMelodyForConditionalGeneration,
            MusicgenMelodyModel,
            MusicgenMelodyPreTrainedModel,
        )
        from .models.mvp import (
            MvpForCausalLM,
            MvpForConditionalGeneration,
            MvpForQuestionAnswering,
            MvpForSequenceClassification,
            MvpModel,
            MvpPreTrainedModel,
        )
        from .models.nat import (
            NatBackbone,
            NatForImageClassification,
            NatModel,
            NatPreTrainedModel,
        )
        from .models.nezha import (
            NezhaForMaskedLM,
            NezhaForMultipleChoice,
            NezhaForNextSentencePrediction,
            NezhaForPreTraining,
            NezhaForQuestionAnswering,
            NezhaForSequenceClassification,
            NezhaForTokenClassification,
            NezhaModel,
            NezhaPreTrainedModel,
        )
        from .models.nllb_moe import (
            NllbMoeForConditionalGeneration,
            NllbMoeModel,
            NllbMoePreTrainedModel,
            NllbMoeSparseMLP,
            NllbMoeTop2Router,
        )
        from .models.nystromformer import (
            NystromformerForMaskedLM,
            NystromformerForMultipleChoice,
            NystromformerForQuestionAnswering,
            NystromformerForSequenceClassification,
            NystromformerForTokenClassification,
            NystromformerLayer,
            NystromformerModel,
            NystromformerPreTrainedModel,
        )
        from .models.olmo import (
            OlmoForCausalLM,
            OlmoModel,
            OlmoPreTrainedModel,
        )
        from .models.oneformer import (
            OneFormerForUniversalSegmentation,
            OneFormerModel,
            OneFormerPreTrainedModel,
        )
        from .models.openai import (
            OpenAIGPTDoubleHeadsModel,
            OpenAIGPTForSequenceClassification,
            OpenAIGPTLMHeadModel,
            OpenAIGPTModel,
            OpenAIGPTPreTrainedModel,
            load_tf_weights_in_openai_gpt,
        )
        from .models.opt import (
            OPTForCausalLM,
            OPTForQuestionAnswering,
            OPTForSequenceClassification,
            OPTModel,
            OPTPreTrainedModel,
        )
        from .models.owlv2 import (
            Owlv2ForObjectDetection,
            Owlv2Model,
            Owlv2PreTrainedModel,
            Owlv2TextModel,
            Owlv2VisionModel,
        )
        from .models.owlvit import (
            OwlViTForObjectDetection,
            OwlViTModel,
            OwlViTPreTrainedModel,
            OwlViTTextModel,
            OwlViTVisionModel,
        )
        from .models.paligemma import (
            PaliGemmaForConditionalGeneration,
            PaliGemmaPreTrainedModel,
            PaliGemmaProcessor,
        )
        from .models.patchtsmixer import (
            PatchTSMixerForPrediction,
            PatchTSMixerForPretraining,
            PatchTSMixerForRegression,
            PatchTSMixerForTimeSeriesClassification,
            PatchTSMixerModel,
            PatchTSMixerPreTrainedModel,
        )
        from .models.patchtst import (
            PatchTSTForClassification,
            PatchTSTForPrediction,
            PatchTSTForPretraining,
            PatchTSTForRegression,
            PatchTSTModel,
            PatchTSTPreTrainedModel,
        )
        from .models.pegasus import (
            PegasusForCausalLM,
            PegasusForConditionalGeneration,
            PegasusModel,
            PegasusPreTrainedModel,
        )
        from .models.pegasus_x import (
            PegasusXForConditionalGeneration,
            PegasusXModel,
            PegasusXPreTrainedModel,
        )
        from .models.perceiver import (
            PerceiverForImageClassificationConvProcessing,
            PerceiverForImageClassificationFourier,
            PerceiverForImageClassificationLearned,
            PerceiverForMaskedLM,
            PerceiverForMultimodalAutoencoding,
            PerceiverForOpticalFlow,
            PerceiverForSequenceClassification,
            PerceiverLayer,
            PerceiverModel,
            PerceiverPreTrainedModel,
        )
        from .models.persimmon import (
            PersimmonForCausalLM,
            PersimmonForSequenceClassification,
            PersimmonModel,
            PersimmonPreTrainedModel,
        )
        from .models.phi import (
            PhiForCausalLM,
            PhiForSequenceClassification,
            PhiForTokenClassification,
            PhiModel,
            PhiPreTrainedModel,
        )
        from .models.phi3 import (
            Phi3ForCausalLM,
            Phi3ForSequenceClassification,
            Phi3ForTokenClassification,
            Phi3Model,
            Phi3PreTrainedModel,
        )
        from .models.pix2struct import (
            Pix2StructForConditionalGeneration,
            Pix2StructPreTrainedModel,
            Pix2StructTextModel,
            Pix2StructVisionModel,
        )
        from .models.plbart import (
            PLBartForCausalLM,
            PLBartForConditionalGeneration,
            PLBartForSequenceClassification,
            PLBartModel,
            PLBartPreTrainedModel,
        )
        from .models.poolformer import (
            PoolFormerForImageClassification,
            PoolFormerModel,
            PoolFormerPreTrainedModel,
        )
        from .models.pop2piano import (
            Pop2PianoForConditionalGeneration,
            Pop2PianoPreTrainedModel,
        )
        from .models.prophetnet import (
            ProphetNetDecoder,
            ProphetNetEncoder,
            ProphetNetForCausalLM,
            ProphetNetForConditionalGeneration,
            ProphetNetModel,
            ProphetNetPreTrainedModel,
        )
        from .models.pvt import (
            PvtForImageClassification,
            PvtModel,
            PvtPreTrainedModel,
        )
        from .models.pvt_v2 import (
            PvtV2Backbone,
            PvtV2ForImageClassification,
            PvtV2Model,
            PvtV2PreTrainedModel,
        )
        from .models.qdqbert import (
            QDQBertForMaskedLM,
            QDQBertForMultipleChoice,
            QDQBertForNextSentencePrediction,
            QDQBertForQuestionAnswering,
            QDQBertForSequenceClassification,
            QDQBertForTokenClassification,
            QDQBertLayer,
            QDQBertLMHeadModel,
            QDQBertModel,
            QDQBertPreTrainedModel,
            load_tf_weights_in_qdqbert,
        )
        from .models.qwen2 import (
            Qwen2ForCausalLM,
            Qwen2ForSequenceClassification,
            Qwen2Model,
            Qwen2PreTrainedModel,
        )
        from .models.qwen2_moe import (
            Qwen2MoeForCausalLM,
            Qwen2MoeForSequenceClassification,
            Qwen2MoeModel,
            Qwen2MoePreTrainedModel,
        )
        from .models.rag import (
            RagModel,
            RagPreTrainedModel,
            RagSequenceForGeneration,
            RagTokenForGeneration,
        )
        from .models.realm import (
            RealmEmbedder,
            RealmForOpenQA,
            RealmKnowledgeAugEncoder,
            RealmPreTrainedModel,
            RealmReader,
            RealmRetriever,
            RealmScorer,
            load_tf_weights_in_realm,
        )
        from .models.recurrent_gemma import (
            RecurrentGemmaForCausalLM,
            RecurrentGemmaModel,
            RecurrentGemmaPreTrainedModel,
        )
        from .models.reformer import (
            ReformerAttention,
            ReformerForMaskedLM,
            ReformerForQuestionAnswering,
            ReformerForSequenceClassification,
            ReformerLayer,
            ReformerModel,
            ReformerModelWithLMHead,
            ReformerPreTrainedModel,
        )
        from .models.regnet import (
            RegNetForImageClassification,
            RegNetModel,
            RegNetPreTrainedModel,
        )
        from .models.rembert import (
            RemBertForCausalLM,
            RemBertForMaskedLM,
            RemBertForMultipleChoice,
            RemBertForQuestionAnswering,
            RemBertForSequenceClassification,
            RemBertForTokenClassification,
            RemBertLayer,
            RemBertModel,
            RemBertPreTrainedModel,
            load_tf_weights_in_rembert,
        )
        from .models.resnet import (
            ResNetBackbone,
            ResNetForImageClassification,
            ResNetModel,
            ResNetPreTrainedModel,
        )
        from .models.roberta import (
            RobertaForCausalLM,
            RobertaForMaskedLM,
            RobertaForMultipleChoice,
            RobertaForQuestionAnswering,
            RobertaForSequenceClassification,
            RobertaForTokenClassification,
            RobertaModel,
            RobertaPreTrainedModel,
        )
        from .models.roberta_prelayernorm import (
            RobertaPreLayerNormForCausalLM,
            RobertaPreLayerNormForMaskedLM,
            RobertaPreLayerNormForMultipleChoice,
            RobertaPreLayerNormForQuestionAnswering,
            RobertaPreLayerNormForSequenceClassification,
            RobertaPreLayerNormForTokenClassification,
            RobertaPreLayerNormModel,
            RobertaPreLayerNormPreTrainedModel,
        )
        from .models.roc_bert import (
            RoCBertForCausalLM,
            RoCBertForMaskedLM,
            RoCBertForMultipleChoice,
            RoCBertForPreTraining,
            RoCBertForQuestionAnswering,
            RoCBertForSequenceClassification,
            RoCBertForTokenClassification,
            RoCBertLayer,
            RoCBertModel,
            RoCBertPreTrainedModel,
            load_tf_weights_in_roc_bert,
        )
        from .models.roformer import (
            RoFormerForCausalLM,
            RoFormerForMaskedLM,
            RoFormerForMultipleChoice,
            RoFormerForQuestionAnswering,
            RoFormerForSequenceClassification,
            RoFormerForTokenClassification,
            RoFormerLayer,
            RoFormerModel,
            RoFormerPreTrainedModel,
            load_tf_weights_in_roformer,
        )
        from .models.rwkv import (
            RwkvForCausalLM,
            RwkvModel,
            RwkvPreTrainedModel,
        )
        from .models.sam import (
            SamModel,
            SamPreTrainedModel,
        )
        from .models.seamless_m4t import (
            SeamlessM4TCodeHifiGan,
            SeamlessM4TForSpeechToSpeech,
            SeamlessM4TForSpeechToText,
            SeamlessM4TForTextToSpeech,
            SeamlessM4TForTextToText,
            SeamlessM4THifiGan,
            SeamlessM4TModel,
            SeamlessM4TPreTrainedModel,
            SeamlessM4TTextToUnitForConditionalGeneration,
            SeamlessM4TTextToUnitModel,
        )
        from .models.seamless_m4t_v2 import (
            SeamlessM4Tv2ForSpeechToSpeech,
            SeamlessM4Tv2ForSpeechToText,
            SeamlessM4Tv2ForTextToSpeech,
            SeamlessM4Tv2ForTextToText,
            SeamlessM4Tv2Model,
            SeamlessM4Tv2PreTrainedModel,
        )
        from .models.segformer import (
            SegformerDecodeHead,
            SegformerForImageClassification,
            SegformerForSemanticSegmentation,
            SegformerLayer,
            SegformerModel,
            SegformerPreTrainedModel,
        )
        from .models.seggpt import (
            SegGptForImageSegmentation,
            SegGptModel,
            SegGptPreTrainedModel,
        )
        from .models.sew import (
            SEWForCTC,
            SEWForSequenceClassification,
            SEWModel,
            SEWPreTrainedModel,
        )
        from .models.sew_d import (
            SEWDForCTC,
            SEWDForSequenceClassification,
            SEWDModel,
            SEWDPreTrainedModel,
        )
        from .models.siglip import (
            SiglipForImageClassification,
            SiglipModel,
            SiglipPreTrainedModel,
            SiglipTextModel,
            SiglipVisionModel,
        )
        from .models.speech_encoder_decoder import SpeechEncoderDecoderModel
        from .models.speech_to_text import (
            Speech2TextForConditionalGeneration,
            Speech2TextModel,
            Speech2TextPreTrainedModel,
        )
        from .models.speech_to_text_2 import (
            Speech2Text2ForCausalLM,
            Speech2Text2PreTrainedModel,
        )
        from .models.speecht5 import (
            SpeechT5ForSpeechToSpeech,
            SpeechT5ForSpeechToText,
            SpeechT5ForTextToSpeech,
            SpeechT5HifiGan,
            SpeechT5Model,
            SpeechT5PreTrainedModel,
        )
        from .models.splinter import (
            SplinterForPreTraining,
            SplinterForQuestionAnswering,
            SplinterLayer,
            SplinterModel,
            SplinterPreTrainedModel,
        )
        from .models.squeezebert import (
            SqueezeBertForMaskedLM,
            SqueezeBertForMultipleChoice,
            SqueezeBertForQuestionAnswering,
            SqueezeBertForSequenceClassification,
            SqueezeBertForTokenClassification,
            SqueezeBertModel,
            SqueezeBertModule,
            SqueezeBertPreTrainedModel,
        )
        from .models.stablelm import (
            StableLmForCausalLM,
            StableLmForSequenceClassification,
            StableLmModel,
            StableLmPreTrainedModel,
        )
        from .models.starcoder2 import (
            Starcoder2ForCausalLM,
            Starcoder2ForSequenceClassification,
            Starcoder2Model,
            Starcoder2PreTrainedModel,
        )
        from .models.superpoint import (
            SuperPointForKeypointDetection,
            SuperPointPreTrainedModel,
        )
        from .models.swiftformer import (
            SwiftFormerForImageClassification,
            SwiftFormerModel,
            SwiftFormerPreTrainedModel,
        )
        from .models.swin import (
            SwinBackbone,
            SwinForImageClassification,
            SwinForMaskedImageModeling,
            SwinModel,
            SwinPreTrainedModel,
        )
        from .models.swin2sr import (
            Swin2SRForImageSuperResolution,
            Swin2SRModel,
            Swin2SRPreTrainedModel,
        )
        from .models.swinv2 import (
            Swinv2Backbone,
            Swinv2ForImageClassification,
            Swinv2ForMaskedImageModeling,
            Swinv2Model,
            Swinv2PreTrainedModel,
        )
        from .models.switch_transformers import (
            SwitchTransformersEncoderModel,
            SwitchTransformersForConditionalGeneration,
            SwitchTransformersModel,
            SwitchTransformersPreTrainedModel,
            SwitchTransformersSparseMLP,
            SwitchTransformersTop1Router,
        )
        from .models.t5 import (
            T5EncoderModel,
            T5ForConditionalGeneration,
            T5ForQuestionAnswering,
            T5ForSequenceClassification,
            T5ForTokenClassification,
            T5Model,
            T5PreTrainedModel,
            load_tf_weights_in_t5,
        )
        from .models.table_transformer import (
            TableTransformerForObjectDetection,
            TableTransformerModel,
            TableTransformerPreTrainedModel,
        )
        from .models.tapas import (
            TapasForMaskedLM,
            TapasForQuestionAnswering,
            TapasForSequenceClassification,
            TapasModel,
            TapasPreTrainedModel,
            load_tf_weights_in_tapas,
        )
        from .models.time_series_transformer import (
            TimeSeriesTransformerForPrediction,
            TimeSeriesTransformerModel,
            TimeSeriesTransformerPreTrainedModel,
        )
        from .models.timesformer import (
            TimesformerForVideoClassification,
            TimesformerModel,
            TimesformerPreTrainedModel,
        )
        from .models.timm_backbone import TimmBackbone
        from .models.trocr import (
            TrOCRForCausalLM,
            TrOCRPreTrainedModel,
        )
        from .models.tvlt import (
            TvltForAudioVisualClassification,
            TvltForPreTraining,
            TvltModel,
            TvltPreTrainedModel,
        )
        from .models.tvp import (
            TvpForVideoGrounding,
            TvpModel,
            TvpPreTrainedModel,
        )
        from .models.udop import (
            UdopEncoderModel,
            UdopForConditionalGeneration,
            UdopModel,
            UdopPreTrainedModel,
        )
        from .models.umt5 import (
            UMT5EncoderModel,
            UMT5ForConditionalGeneration,
            UMT5ForQuestionAnswering,
            UMT5ForSequenceClassification,
            UMT5ForTokenClassification,
            UMT5Model,
            UMT5PreTrainedModel,
        )
        from .models.unispeech import (
            UniSpeechForCTC,
            UniSpeechForPreTraining,
            UniSpeechForSequenceClassification,
            UniSpeechModel,
            UniSpeechPreTrainedModel,
        )
        from .models.unispeech_sat import (
            UniSpeechSatForAudioFrameClassification,
            UniSpeechSatForCTC,
            UniSpeechSatForPreTraining,
            UniSpeechSatForSequenceClassification,
            UniSpeechSatForXVector,
            UniSpeechSatModel,
            UniSpeechSatPreTrainedModel,
        )
        from .models.univnet import UnivNetModel
        from .models.upernet import (
            UperNetForSemanticSegmentation,
            UperNetPreTrainedModel,
        )
        from .models.video_llava import (
            VideoLlavaForConditionalGeneration,
            VideoLlavaPreTrainedModel,
            VideoLlavaProcessor,
        )
        from .models.videomae import (
            VideoMAEForPreTraining,
            VideoMAEForVideoClassification,
            VideoMAEModel,
            VideoMAEPreTrainedModel,
        )
        from .models.vilt import (
            ViltForImageAndTextRetrieval,
            ViltForImagesAndTextClassification,
            ViltForMaskedLM,
            ViltForQuestionAnswering,
            ViltForTokenClassification,
            ViltLayer,
            ViltModel,
            ViltPreTrainedModel,
        )
        from .models.vipllava import (
            VipLlavaForConditionalGeneration,
            VipLlavaPreTrainedModel,
        )
        from .models.vision_encoder_decoder import VisionEncoderDecoderModel
        from .models.vision_text_dual_encoder import VisionTextDualEncoderModel
        from .models.visual_bert import (
            VisualBertForMultipleChoice,
            VisualBertForPreTraining,
            VisualBertForQuestionAnswering,
            VisualBertForRegionToPhraseAlignment,
            VisualBertForVisualReasoning,
            VisualBertLayer,
            VisualBertModel,
            VisualBertPreTrainedModel,
        )
        from .models.vit import (
            ViTForImageClassification,
            ViTForMaskedImageModeling,
            ViTModel,
            ViTPreTrainedModel,
        )
        from .models.vit_hybrid import (
            ViTHybridForImageClassification,
            ViTHybridModel,
            ViTHybridPreTrainedModel,
        )
        from .models.vit_mae import (
            ViTMAEForPreTraining,
            ViTMAELayer,
            ViTMAEModel,
            ViTMAEPreTrainedModel,
        )
        from .models.vit_msn import (
            ViTMSNForImageClassification,
            ViTMSNModel,
            ViTMSNPreTrainedModel,
        )
        from .models.vitdet import (
            VitDetBackbone,
            VitDetModel,
            VitDetPreTrainedModel,
        )
        from .models.vitmatte import (
            VitMatteForImageMatting,
            VitMattePreTrainedModel,
        )
        from .models.vits import (
            VitsModel,
            VitsPreTrainedModel,
        )
        from .models.vivit import (
            VivitForVideoClassification,
            VivitModel,
            VivitPreTrainedModel,
        )
        from .models.wav2vec2 import (
            Wav2Vec2ForAudioFrameClassification,
            Wav2Vec2ForCTC,
            Wav2Vec2ForMaskedLM,
            Wav2Vec2ForPreTraining,
            Wav2Vec2ForSequenceClassification,
            Wav2Vec2ForXVector,
            Wav2Vec2Model,
            Wav2Vec2PreTrainedModel,
        )
        from .models.wav2vec2_bert import (
            Wav2Vec2BertForAudioFrameClassification,
            Wav2Vec2BertForCTC,
            Wav2Vec2BertForSequenceClassification,
            Wav2Vec2BertForXVector,
            Wav2Vec2BertModel,
            Wav2Vec2BertPreTrainedModel,
        )
        from .models.wav2vec2_conformer import (
            Wav2Vec2ConformerForAudioFrameClassification,
            Wav2Vec2ConformerForCTC,
            Wav2Vec2ConformerForPreTraining,
            Wav2Vec2ConformerForSequenceClassification,
            Wav2Vec2ConformerForXVector,
            Wav2Vec2ConformerModel,
            Wav2Vec2ConformerPreTrainedModel,
        )
        from .models.wavlm import (
            WavLMForAudioFrameClassification,
            WavLMForCTC,
            WavLMForSequenceClassification,
            WavLMForXVector,
            WavLMModel,
            WavLMPreTrainedModel,
        )
        from .models.whisper import (
            WhisperForAudioClassification,
            WhisperForCausalLM,
            WhisperForConditionalGeneration,
            WhisperModel,
            WhisperPreTrainedModel,
        )
        from .models.x_clip import (
            XCLIPModel,
            XCLIPPreTrainedModel,
            XCLIPTextModel,
            XCLIPVisionModel,
        )
        from .models.xglm import (
            XGLMForCausalLM,
            XGLMModel,
            XGLMPreTrainedModel,
        )
        from .models.xlm import (
            XLMForMultipleChoice,
            XLMForQuestionAnswering,
            XLMForQuestionAnsweringSimple,
            XLMForSequenceClassification,
            XLMForTokenClassification,
            XLMModel,
            XLMPreTrainedModel,
            XLMWithLMHeadModel,
        )
        from .models.xlm_prophetnet import (
            XLMProphetNetDecoder,
            XLMProphetNetEncoder,
            XLMProphetNetForCausalLM,
            XLMProphetNetForConditionalGeneration,
            XLMProphetNetModel,
            XLMProphetNetPreTrainedModel,
        )
        from .models.xlm_roberta import (
            XLMRobertaForCausalLM,
            XLMRobertaForMaskedLM,
            XLMRobertaForMultipleChoice,
            XLMRobertaForQuestionAnswering,
            XLMRobertaForSequenceClassification,
            XLMRobertaForTokenClassification,
            XLMRobertaModel,
            XLMRobertaPreTrainedModel,
        )
        from .models.xlm_roberta_xl import (
            XLMRobertaXLForCausalLM,
            XLMRobertaXLForMaskedLM,
            XLMRobertaXLForMultipleChoice,
            XLMRobertaXLForQuestionAnswering,
            XLMRobertaXLForSequenceClassification,
            XLMRobertaXLForTokenClassification,
            XLMRobertaXLModel,
            XLMRobertaXLPreTrainedModel,
        )
        from .models.xlnet import (
            XLNetForMultipleChoice,
            XLNetForQuestionAnswering,
            XLNetForQuestionAnsweringSimple,
            XLNetForSequenceClassification,
            XLNetForTokenClassification,
            XLNetLMHeadModel,
            XLNetModel,
            XLNetPreTrainedModel,
            load_tf_weights_in_xlnet,
        )
        from .models.xmod import (
            XmodForCausalLM,
            XmodForMaskedLM,
            XmodForMultipleChoice,
            XmodForQuestionAnswering,
            XmodForSequenceClassification,
            XmodForTokenClassification,
            XmodModel,
            XmodPreTrainedModel,
        )
        from .models.yolos import (
            YolosForObjectDetection,
            YolosModel,
            YolosPreTrainedModel,
        )
        from .models.yoso import (
            YosoForMaskedLM,
            YosoForMultipleChoice,
            YosoForQuestionAnswering,
            YosoForSequenceClassification,
            YosoForTokenClassification,
            YosoLayer,
            YosoModel,
            YosoPreTrainedModel,
        )
        from .models.zoedepth import (
            ZoeDepthForDepthEstimation,
            ZoeDepthPreTrainedModel,
        )

        # Optimization
        from .optimization import (
            Adafactor,
            AdamW,
            get_constant_schedule,
            get_constant_schedule_with_warmup,
            get_cosine_schedule_with_warmup,
            get_cosine_with_hard_restarts_schedule_with_warmup,
            get_inverse_sqrt_schedule,
            get_linear_schedule_with_warmup,
            get_polynomial_decay_schedule_with_warmup,
            get_scheduler,
            get_wsd_schedule,
        )
        from .pytorch_utils import Conv1D, apply_chunking_to_forward, prune_layer

        # Trainer
        from .trainer import Trainer
        from .trainer_pt_utils import torch_distributed_zero_first
        from .trainer_seq2seq import Seq2SeqTrainer

    # TensorFlow
    try:
        if not is_tf_available():
            raise OptionalDependencyNotAvailable()
    except OptionalDependencyNotAvailable:
        # Import the same objects as dummies to get them in the namespace.
        # They will raise an import error if the user tries to instantiate / use them.
        from .utils.dummy_tf_objects import *
    else:
        from .benchmark.benchmark_args_tf import TensorFlowBenchmarkArguments

        # Benchmarks
        from .benchmark.benchmark_tf import TensorFlowBenchmark
        from .generation import (
            TFForcedBOSTokenLogitsProcessor,
            TFForcedEOSTokenLogitsProcessor,
            TFForceTokensLogitsProcessor,
            TFGenerationMixin,
            TFLogitsProcessor,
            TFLogitsProcessorList,
            TFLogitsWarper,
            TFMinLengthLogitsProcessor,
            TFNoBadWordsLogitsProcessor,
            TFNoRepeatNGramLogitsProcessor,
            TFRepetitionPenaltyLogitsProcessor,
            TFSuppressTokensAtBeginLogitsProcessor,
            TFSuppressTokensLogitsProcessor,
            TFTemperatureLogitsWarper,
            TFTopKLogitsWarper,
            TFTopPLogitsWarper,
        )
        from .keras_callbacks import KerasMetricCallback, PushToHubCallback
        from .modeling_tf_utils import (
            TFPreTrainedModel,
            TFSequenceSummary,
            TFSharedEmbeddings,
            shape_list,
        )

        # TensorFlow model imports
        from .models.albert import (
            TFAlbertForMaskedLM,
            TFAlbertForMultipleChoice,
            TFAlbertForPreTraining,
            TFAlbertForQuestionAnswering,
            TFAlbertForSequenceClassification,
            TFAlbertForTokenClassification,
            TFAlbertMainLayer,
            TFAlbertModel,
            TFAlbertPreTrainedModel,
        )
        from .models.auto import (
            TF_MODEL_FOR_AUDIO_CLASSIFICATION_MAPPING,
            TF_MODEL_FOR_CAUSAL_LM_MAPPING,
            TF_MODEL_FOR_DOCUMENT_QUESTION_ANSWERING_MAPPING,
            TF_MODEL_FOR_IMAGE_CLASSIFICATION_MAPPING,
            TF_MODEL_FOR_MASK_GENERATION_MAPPING,
            TF_MODEL_FOR_MASKED_IMAGE_MODELING_MAPPING,
            TF_MODEL_FOR_MASKED_LM_MAPPING,
            TF_MODEL_FOR_MULTIPLE_CHOICE_MAPPING,
            TF_MODEL_FOR_NEXT_SENTENCE_PREDICTION_MAPPING,
            TF_MODEL_FOR_PRETRAINING_MAPPING,
            TF_MODEL_FOR_QUESTION_ANSWERING_MAPPING,
            TF_MODEL_FOR_SEMANTIC_SEGMENTATION_MAPPING,
            TF_MODEL_FOR_SEQ_TO_SEQ_CAUSAL_LM_MAPPING,
            TF_MODEL_FOR_SEQUENCE_CLASSIFICATION_MAPPING,
            TF_MODEL_FOR_SPEECH_SEQ_2_SEQ_MAPPING,
            TF_MODEL_FOR_TABLE_QUESTION_ANSWERING_MAPPING,
            TF_MODEL_FOR_TEXT_ENCODING_MAPPING,
            TF_MODEL_FOR_TOKEN_CLASSIFICATION_MAPPING,
            TF_MODEL_FOR_VISION_2_SEQ_MAPPING,
            TF_MODEL_FOR_ZERO_SHOT_IMAGE_CLASSIFICATION_MAPPING,
            TF_MODEL_MAPPING,
            TF_MODEL_WITH_LM_HEAD_MAPPING,
            TFAutoModel,
            TFAutoModelForAudioClassification,
            TFAutoModelForCausalLM,
            TFAutoModelForDocumentQuestionAnswering,
            TFAutoModelForImageClassification,
            TFAutoModelForMaskedImageModeling,
            TFAutoModelForMaskedLM,
            TFAutoModelForMaskGeneration,
            TFAutoModelForMultipleChoice,
            TFAutoModelForNextSentencePrediction,
            TFAutoModelForPreTraining,
            TFAutoModelForQuestionAnswering,
            TFAutoModelForSemanticSegmentation,
            TFAutoModelForSeq2SeqLM,
            TFAutoModelForSequenceClassification,
            TFAutoModelForSpeechSeq2Seq,
            TFAutoModelForTableQuestionAnswering,
            TFAutoModelForTextEncoding,
            TFAutoModelForTokenClassification,
            TFAutoModelForVision2Seq,
            TFAutoModelForZeroShotImageClassification,
            TFAutoModelWithLMHead,
        )
        from .models.bart import (
            TFBartForConditionalGeneration,
            TFBartForSequenceClassification,
            TFBartModel,
            TFBartPretrainedModel,
        )
        from .models.bert import (
            TFBertEmbeddings,
            TFBertForMaskedLM,
            TFBertForMultipleChoice,
            TFBertForNextSentencePrediction,
            TFBertForPreTraining,
            TFBertForQuestionAnswering,
            TFBertForSequenceClassification,
            TFBertForTokenClassification,
            TFBertLMHeadModel,
            TFBertMainLayer,
            TFBertModel,
            TFBertPreTrainedModel,
        )
        from .models.blenderbot import (
            TFBlenderbotForConditionalGeneration,
            TFBlenderbotModel,
            TFBlenderbotPreTrainedModel,
        )
        from .models.blenderbot_small import (
            TFBlenderbotSmallForConditionalGeneration,
            TFBlenderbotSmallModel,
            TFBlenderbotSmallPreTrainedModel,
        )
        from .models.blip import (
            TFBlipForConditionalGeneration,
            TFBlipForImageTextRetrieval,
            TFBlipForQuestionAnswering,
            TFBlipModel,
            TFBlipPreTrainedModel,
            TFBlipTextModel,
            TFBlipVisionModel,
        )
        from .models.camembert import (
            TFCamembertForCausalLM,
            TFCamembertForMaskedLM,
            TFCamembertForMultipleChoice,
            TFCamembertForQuestionAnswering,
            TFCamembertForSequenceClassification,
            TFCamembertForTokenClassification,
            TFCamembertModel,
            TFCamembertPreTrainedModel,
        )
        from .models.clip import (
            TFCLIPModel,
            TFCLIPPreTrainedModel,
            TFCLIPTextModel,
            TFCLIPVisionModel,
        )
        from .models.convbert import (
            TFConvBertForMaskedLM,
            TFConvBertForMultipleChoice,
            TFConvBertForQuestionAnswering,
            TFConvBertForSequenceClassification,
            TFConvBertForTokenClassification,
            TFConvBertLayer,
            TFConvBertModel,
            TFConvBertPreTrainedModel,
        )
        from .models.convnext import (
            TFConvNextForImageClassification,
            TFConvNextModel,
            TFConvNextPreTrainedModel,
        )
        from .models.convnextv2 import (
            TFConvNextV2ForImageClassification,
            TFConvNextV2Model,
            TFConvNextV2PreTrainedModel,
        )
        from .models.ctrl import (
            TFCTRLForSequenceClassification,
            TFCTRLLMHeadModel,
            TFCTRLModel,
            TFCTRLPreTrainedModel,
        )
        from .models.cvt import (
            TFCvtForImageClassification,
            TFCvtModel,
            TFCvtPreTrainedModel,
        )
        from .models.data2vec import (
            TFData2VecVisionForImageClassification,
            TFData2VecVisionForSemanticSegmentation,
            TFData2VecVisionModel,
            TFData2VecVisionPreTrainedModel,
        )
        from .models.deberta import (
            TFDebertaForMaskedLM,
            TFDebertaForQuestionAnswering,
            TFDebertaForSequenceClassification,
            TFDebertaForTokenClassification,
            TFDebertaModel,
            TFDebertaPreTrainedModel,
        )
        from .models.deberta_v2 import (
            TFDebertaV2ForMaskedLM,
            TFDebertaV2ForMultipleChoice,
            TFDebertaV2ForQuestionAnswering,
            TFDebertaV2ForSequenceClassification,
            TFDebertaV2ForTokenClassification,
            TFDebertaV2Model,
            TFDebertaV2PreTrainedModel,
        )
        from .models.deit import (
            TFDeiTForImageClassification,
            TFDeiTForImageClassificationWithTeacher,
            TFDeiTForMaskedImageModeling,
            TFDeiTModel,
            TFDeiTPreTrainedModel,
        )
        from .models.deprecated.transfo_xl import (
            TFAdaptiveEmbedding,
            TFTransfoXLForSequenceClassification,
            TFTransfoXLLMHeadModel,
            TFTransfoXLMainLayer,
            TFTransfoXLModel,
            TFTransfoXLPreTrainedModel,
        )
        from .models.distilbert import (
            TFDistilBertForMaskedLM,
            TFDistilBertForMultipleChoice,
            TFDistilBertForQuestionAnswering,
            TFDistilBertForSequenceClassification,
            TFDistilBertForTokenClassification,
            TFDistilBertMainLayer,
            TFDistilBertModel,
            TFDistilBertPreTrainedModel,
        )
        from .models.dpr import (
            TFDPRContextEncoder,
            TFDPRPretrainedContextEncoder,
            TFDPRPretrainedQuestionEncoder,
            TFDPRPretrainedReader,
            TFDPRQuestionEncoder,
            TFDPRReader,
        )
        from .models.efficientformer import (
            TFEfficientFormerForImageClassification,
            TFEfficientFormerForImageClassificationWithTeacher,
            TFEfficientFormerModel,
            TFEfficientFormerPreTrainedModel,
        )
        from .models.electra import (
            TFElectraForMaskedLM,
            TFElectraForMultipleChoice,
            TFElectraForPreTraining,
            TFElectraForQuestionAnswering,
            TFElectraForSequenceClassification,
            TFElectraForTokenClassification,
            TFElectraModel,
            TFElectraPreTrainedModel,
        )
        from .models.encoder_decoder import TFEncoderDecoderModel
        from .models.esm import (
            TFEsmForMaskedLM,
            TFEsmForSequenceClassification,
            TFEsmForTokenClassification,
            TFEsmModel,
            TFEsmPreTrainedModel,
        )
        from .models.flaubert import (
            TFFlaubertForMultipleChoice,
            TFFlaubertForQuestionAnsweringSimple,
            TFFlaubertForSequenceClassification,
            TFFlaubertForTokenClassification,
            TFFlaubertModel,
            TFFlaubertPreTrainedModel,
            TFFlaubertWithLMHeadModel,
        )
        from .models.funnel import (
            TFFunnelBaseModel,
            TFFunnelForMaskedLM,
            TFFunnelForMultipleChoice,
            TFFunnelForPreTraining,
            TFFunnelForQuestionAnswering,
            TFFunnelForSequenceClassification,
            TFFunnelForTokenClassification,
            TFFunnelModel,
            TFFunnelPreTrainedModel,
        )
        from .models.gpt2 import (
            TFGPT2DoubleHeadsModel,
            TFGPT2ForSequenceClassification,
            TFGPT2LMHeadModel,
            TFGPT2MainLayer,
            TFGPT2Model,
            TFGPT2PreTrainedModel,
        )
        from .models.gptj import (
            TFGPTJForCausalLM,
            TFGPTJForQuestionAnswering,
            TFGPTJForSequenceClassification,
            TFGPTJModel,
            TFGPTJPreTrainedModel,
        )
        from .models.groupvit import (
            TFGroupViTModel,
            TFGroupViTPreTrainedModel,
            TFGroupViTTextModel,
            TFGroupViTVisionModel,
        )
        from .models.hubert import (
            TFHubertForCTC,
            TFHubertModel,
            TFHubertPreTrainedModel,
        )
        from .models.idefics import (
            TFIdeficsForVisionText2Text,
            TFIdeficsModel,
            TFIdeficsPreTrainedModel,
        )
        from .models.layoutlm import (
            TFLayoutLMForMaskedLM,
            TFLayoutLMForQuestionAnswering,
            TFLayoutLMForSequenceClassification,
            TFLayoutLMForTokenClassification,
            TFLayoutLMMainLayer,
            TFLayoutLMModel,
            TFLayoutLMPreTrainedModel,
        )
        from .models.layoutlmv3 import (
            TFLayoutLMv3ForQuestionAnswering,
            TFLayoutLMv3ForSequenceClassification,
            TFLayoutLMv3ForTokenClassification,
            TFLayoutLMv3Model,
            TFLayoutLMv3PreTrainedModel,
        )
        from .models.led import (
            TFLEDForConditionalGeneration,
            TFLEDModel,
            TFLEDPreTrainedModel,
        )
        from .models.longformer import (
            TFLongformerForMaskedLM,
            TFLongformerForMultipleChoice,
            TFLongformerForQuestionAnswering,
            TFLongformerForSequenceClassification,
            TFLongformerForTokenClassification,
            TFLongformerModel,
            TFLongformerPreTrainedModel,
            TFLongformerSelfAttention,
        )
        from .models.lxmert import (
            TFLxmertForPreTraining,
            TFLxmertMainLayer,
            TFLxmertModel,
            TFLxmertPreTrainedModel,
            TFLxmertVisualFeatureEncoder,
        )
        from .models.marian import (
            TFMarianModel,
            TFMarianMTModel,
            TFMarianPreTrainedModel,
        )
        from .models.mbart import (
            TFMBartForConditionalGeneration,
            TFMBartModel,
            TFMBartPreTrainedModel,
        )
        from .models.mobilebert import (
            TFMobileBertForMaskedLM,
            TFMobileBertForMultipleChoice,
            TFMobileBertForNextSentencePrediction,
            TFMobileBertForPreTraining,
            TFMobileBertForQuestionAnswering,
            TFMobileBertForSequenceClassification,
            TFMobileBertForTokenClassification,
            TFMobileBertMainLayer,
            TFMobileBertModel,
            TFMobileBertPreTrainedModel,
        )
        from .models.mobilevit import (
            TFMobileViTForImageClassification,
            TFMobileViTForSemanticSegmentation,
            TFMobileViTModel,
            TFMobileViTPreTrainedModel,
        )
        from .models.mpnet import (
            TFMPNetForMaskedLM,
            TFMPNetForMultipleChoice,
            TFMPNetForQuestionAnswering,
            TFMPNetForSequenceClassification,
            TFMPNetForTokenClassification,
            TFMPNetMainLayer,
            TFMPNetModel,
            TFMPNetPreTrainedModel,
        )
        from .models.mt5 import (
            TFMT5EncoderModel,
            TFMT5ForConditionalGeneration,
            TFMT5Model,
        )
        from .models.openai import (
            TFOpenAIGPTDoubleHeadsModel,
            TFOpenAIGPTForSequenceClassification,
            TFOpenAIGPTLMHeadModel,
            TFOpenAIGPTMainLayer,
            TFOpenAIGPTModel,
            TFOpenAIGPTPreTrainedModel,
        )
        from .models.opt import TFOPTForCausalLM, TFOPTModel, TFOPTPreTrainedModel
        from .models.pegasus import (
            TFPegasusForConditionalGeneration,
            TFPegasusModel,
            TFPegasusPreTrainedModel,
        )
        from .models.rag import (
            TFRagModel,
            TFRagPreTrainedModel,
            TFRagSequenceForGeneration,
            TFRagTokenForGeneration,
        )
        from .models.regnet import (
            TFRegNetForImageClassification,
            TFRegNetModel,
            TFRegNetPreTrainedModel,
        )
        from .models.rembert import (
            TFRemBertForCausalLM,
            TFRemBertForMaskedLM,
            TFRemBertForMultipleChoice,
            TFRemBertForQuestionAnswering,
            TFRemBertForSequenceClassification,
            TFRemBertForTokenClassification,
            TFRemBertLayer,
            TFRemBertModel,
            TFRemBertPreTrainedModel,
        )
        from .models.resnet import (
            TFResNetForImageClassification,
            TFResNetModel,
            TFResNetPreTrainedModel,
        )
        from .models.roberta import (
            TFRobertaForCausalLM,
            TFRobertaForMaskedLM,
            TFRobertaForMultipleChoice,
            TFRobertaForQuestionAnswering,
            TFRobertaForSequenceClassification,
            TFRobertaForTokenClassification,
            TFRobertaMainLayer,
            TFRobertaModel,
            TFRobertaPreTrainedModel,
        )
        from .models.roberta_prelayernorm import (
            TFRobertaPreLayerNormForCausalLM,
            TFRobertaPreLayerNormForMaskedLM,
            TFRobertaPreLayerNormForMultipleChoice,
            TFRobertaPreLayerNormForQuestionAnswering,
            TFRobertaPreLayerNormForSequenceClassification,
            TFRobertaPreLayerNormForTokenClassification,
            TFRobertaPreLayerNormMainLayer,
            TFRobertaPreLayerNormModel,
            TFRobertaPreLayerNormPreTrainedModel,
        )
        from .models.roformer import (
            TFRoFormerForCausalLM,
            TFRoFormerForMaskedLM,
            TFRoFormerForMultipleChoice,
            TFRoFormerForQuestionAnswering,
            TFRoFormerForSequenceClassification,
            TFRoFormerForTokenClassification,
            TFRoFormerLayer,
            TFRoFormerModel,
            TFRoFormerPreTrainedModel,
        )
        from .models.sam import (
            TFSamModel,
            TFSamPreTrainedModel,
        )
        from .models.segformer import (
            TFSegformerDecodeHead,
            TFSegformerForImageClassification,
            TFSegformerForSemanticSegmentation,
            TFSegformerModel,
            TFSegformerPreTrainedModel,
        )
        from .models.speech_to_text import (
            TFSpeech2TextForConditionalGeneration,
            TFSpeech2TextModel,
            TFSpeech2TextPreTrainedModel,
        )
        from .models.swiftformer import (
            TFSwiftFormerForImageClassification,
            TFSwiftFormerModel,
            TFSwiftFormerPreTrainedModel,
        )
        from .models.swin import (
            TFSwinForImageClassification,
            TFSwinForMaskedImageModeling,
            TFSwinModel,
            TFSwinPreTrainedModel,
        )
        from .models.t5 import (
            TFT5EncoderModel,
            TFT5ForConditionalGeneration,
            TFT5Model,
            TFT5PreTrainedModel,
        )
        from .models.tapas import (
            TFTapasForMaskedLM,
            TFTapasForQuestionAnswering,
            TFTapasForSequenceClassification,
            TFTapasModel,
            TFTapasPreTrainedModel,
        )
        from .models.vision_encoder_decoder import TFVisionEncoderDecoderModel
        from .models.vision_text_dual_encoder import TFVisionTextDualEncoderModel
        from .models.vit import (
            TFViTForImageClassification,
            TFViTModel,
            TFViTPreTrainedModel,
        )
        from .models.vit_mae import (
            TFViTMAEForPreTraining,
            TFViTMAEModel,
            TFViTMAEPreTrainedModel,
        )
        from .models.wav2vec2 import (
            TFWav2Vec2ForCTC,
            TFWav2Vec2ForSequenceClassification,
            TFWav2Vec2Model,
            TFWav2Vec2PreTrainedModel,
        )
        from .models.whisper import (
            TFWhisperForConditionalGeneration,
            TFWhisperModel,
            TFWhisperPreTrainedModel,
        )
        from .models.xglm import (
            TFXGLMForCausalLM,
            TFXGLMModel,
            TFXGLMPreTrainedModel,
        )
        from .models.xlm import (
            TFXLMForMultipleChoice,
            TFXLMForQuestionAnsweringSimple,
            TFXLMForSequenceClassification,
            TFXLMForTokenClassification,
            TFXLMMainLayer,
            TFXLMModel,
            TFXLMPreTrainedModel,
            TFXLMWithLMHeadModel,
        )
        from .models.xlm_roberta import (
            TFXLMRobertaForCausalLM,
            TFXLMRobertaForMaskedLM,
            TFXLMRobertaForMultipleChoice,
            TFXLMRobertaForQuestionAnswering,
            TFXLMRobertaForSequenceClassification,
            TFXLMRobertaForTokenClassification,
            TFXLMRobertaModel,
            TFXLMRobertaPreTrainedModel,
        )
        from .models.xlnet import (
            TFXLNetForMultipleChoice,
            TFXLNetForQuestionAnsweringSimple,
            TFXLNetForSequenceClassification,
            TFXLNetForTokenClassification,
            TFXLNetLMHeadModel,
            TFXLNetMainLayer,
            TFXLNetModel,
            TFXLNetPreTrainedModel,
        )

        # Optimization
        from .optimization_tf import (
            AdamWeightDecay,
            GradientAccumulator,
            WarmUp,
            create_optimizer,
        )

    try:
        if not (
            is_librosa_available()
            and is_essentia_available()
            and is_scipy_available()
            and is_torch_available()
            and is_pretty_midi_available()
        ):
            raise OptionalDependencyNotAvailable()
    except OptionalDependencyNotAvailable:
        from .utils.dummy_essentia_and_librosa_and_pretty_midi_and_scipy_and_torch_objects import *
    else:
        from .models.pop2piano import (
            Pop2PianoFeatureExtractor,
            Pop2PianoProcessor,
            Pop2PianoTokenizer,
        )

    try:
        if not is_torchaudio_available():
            raise OptionalDependencyNotAvailable()
    except OptionalDependencyNotAvailable:
        from .utils.dummy_torchaudio_objects import *
    else:
        from .models.musicgen_melody import MusicgenMelodyFeatureExtractor, MusicgenMelodyProcessor
    try:
        if not is_flax_available():
            raise OptionalDependencyNotAvailable()
    except OptionalDependencyNotAvailable:
        # Import the same objects as dummies to get them in the namespace.
        # They will raise an import error if the user tries to instantiate / use them.
        from .utils.dummy_flax_objects import *
    else:
        from .generation import (
            FlaxForcedBOSTokenLogitsProcessor,
            FlaxForcedEOSTokenLogitsProcessor,
            FlaxForceTokensLogitsProcessor,
            FlaxGenerationMixin,
            FlaxLogitsProcessor,
            FlaxLogitsProcessorList,
            FlaxLogitsWarper,
            FlaxMinLengthLogitsProcessor,
            FlaxSuppressTokensAtBeginLogitsProcessor,
            FlaxSuppressTokensLogitsProcessor,
            FlaxTemperatureLogitsWarper,
            FlaxTopKLogitsWarper,
            FlaxTopPLogitsWarper,
            FlaxWhisperTimeStampLogitsProcessor,
        )
        from .modeling_flax_utils import FlaxPreTrainedModel

        # Flax model imports
        from .models.albert import (
            FlaxAlbertForMaskedLM,
            FlaxAlbertForMultipleChoice,
            FlaxAlbertForPreTraining,
            FlaxAlbertForQuestionAnswering,
            FlaxAlbertForSequenceClassification,
            FlaxAlbertForTokenClassification,
            FlaxAlbertModel,
            FlaxAlbertPreTrainedModel,
        )
        from .models.auto import (
            FLAX_MODEL_FOR_AUDIO_CLASSIFICATION_MAPPING,
            FLAX_MODEL_FOR_CAUSAL_LM_MAPPING,
            FLAX_MODEL_FOR_IMAGE_CLASSIFICATION_MAPPING,
            FLAX_MODEL_FOR_MASKED_LM_MAPPING,
            FLAX_MODEL_FOR_MULTIPLE_CHOICE_MAPPING,
            FLAX_MODEL_FOR_NEXT_SENTENCE_PREDICTION_MAPPING,
            FLAX_MODEL_FOR_PRETRAINING_MAPPING,
            FLAX_MODEL_FOR_QUESTION_ANSWERING_MAPPING,
            FLAX_MODEL_FOR_SEQ_TO_SEQ_CAUSAL_LM_MAPPING,
            FLAX_MODEL_FOR_SEQUENCE_CLASSIFICATION_MAPPING,
            FLAX_MODEL_FOR_SPEECH_SEQ_2_SEQ_MAPPING,
            FLAX_MODEL_FOR_TOKEN_CLASSIFICATION_MAPPING,
            FLAX_MODEL_FOR_VISION_2_SEQ_MAPPING,
            FLAX_MODEL_MAPPING,
            FlaxAutoModel,
            FlaxAutoModelForCausalLM,
            FlaxAutoModelForImageClassification,
            FlaxAutoModelForMaskedLM,
            FlaxAutoModelForMultipleChoice,
            FlaxAutoModelForNextSentencePrediction,
            FlaxAutoModelForPreTraining,
            FlaxAutoModelForQuestionAnswering,
            FlaxAutoModelForSeq2SeqLM,
            FlaxAutoModelForSequenceClassification,
            FlaxAutoModelForSpeechSeq2Seq,
            FlaxAutoModelForTokenClassification,
            FlaxAutoModelForVision2Seq,
        )
        from .models.bart import (
            FlaxBartDecoderPreTrainedModel,
            FlaxBartForCausalLM,
            FlaxBartForConditionalGeneration,
            FlaxBartForQuestionAnswering,
            FlaxBartForSequenceClassification,
            FlaxBartModel,
            FlaxBartPreTrainedModel,
        )
        from .models.beit import (
            FlaxBeitForImageClassification,
            FlaxBeitForMaskedImageModeling,
            FlaxBeitModel,
            FlaxBeitPreTrainedModel,
        )
        from .models.bert import (
            FlaxBertForCausalLM,
            FlaxBertForMaskedLM,
            FlaxBertForMultipleChoice,
            FlaxBertForNextSentencePrediction,
            FlaxBertForPreTraining,
            FlaxBertForQuestionAnswering,
            FlaxBertForSequenceClassification,
            FlaxBertForTokenClassification,
            FlaxBertModel,
            FlaxBertPreTrainedModel,
        )
        from .models.big_bird import (
            FlaxBigBirdForCausalLM,
            FlaxBigBirdForMaskedLM,
            FlaxBigBirdForMultipleChoice,
            FlaxBigBirdForPreTraining,
            FlaxBigBirdForQuestionAnswering,
            FlaxBigBirdForSequenceClassification,
            FlaxBigBirdForTokenClassification,
            FlaxBigBirdModel,
            FlaxBigBirdPreTrainedModel,
        )
        from .models.blenderbot import (
            FlaxBlenderbotForConditionalGeneration,
            FlaxBlenderbotModel,
            FlaxBlenderbotPreTrainedModel,
        )
        from .models.blenderbot_small import (
            FlaxBlenderbotSmallForConditionalGeneration,
            FlaxBlenderbotSmallModel,
            FlaxBlenderbotSmallPreTrainedModel,
        )
        from .models.bloom import (
            FlaxBloomForCausalLM,
            FlaxBloomModel,
            FlaxBloomPreTrainedModel,
        )
        from .models.clip import (
            FlaxCLIPModel,
            FlaxCLIPPreTrainedModel,
            FlaxCLIPTextModel,
            FlaxCLIPTextModelWithProjection,
            FlaxCLIPTextPreTrainedModel,
            FlaxCLIPVisionModel,
            FlaxCLIPVisionPreTrainedModel,
        )
        from .models.distilbert import (
            FlaxDistilBertForMaskedLM,
            FlaxDistilBertForMultipleChoice,
            FlaxDistilBertForQuestionAnswering,
            FlaxDistilBertForSequenceClassification,
            FlaxDistilBertForTokenClassification,
            FlaxDistilBertModel,
            FlaxDistilBertPreTrainedModel,
        )
        from .models.electra import (
            FlaxElectraForCausalLM,
            FlaxElectraForMaskedLM,
            FlaxElectraForMultipleChoice,
            FlaxElectraForPreTraining,
            FlaxElectraForQuestionAnswering,
            FlaxElectraForSequenceClassification,
            FlaxElectraForTokenClassification,
            FlaxElectraModel,
            FlaxElectraPreTrainedModel,
        )
        from .models.encoder_decoder import FlaxEncoderDecoderModel
        from .models.gemma import (
            FlaxGemmaForCausalLM,
            FlaxGemmaModel,
            FlaxGemmaPreTrainedModel,
        )
        from .models.gpt2 import (
            FlaxGPT2LMHeadModel,
            FlaxGPT2Model,
            FlaxGPT2PreTrainedModel,
        )
        from .models.gpt_neo import (
            FlaxGPTNeoForCausalLM,
            FlaxGPTNeoModel,
            FlaxGPTNeoPreTrainedModel,
        )
        from .models.gptj import (
            FlaxGPTJForCausalLM,
            FlaxGPTJModel,
            FlaxGPTJPreTrainedModel,
        )
        from .models.llama import (
            FlaxLlamaForCausalLM,
            FlaxLlamaModel,
            FlaxLlamaPreTrainedModel,
        )
        from .models.longt5 import (
            FlaxLongT5ForConditionalGeneration,
            FlaxLongT5Model,
            FlaxLongT5PreTrainedModel,
        )
        from .models.marian import (
            FlaxMarianModel,
            FlaxMarianMTModel,
            FlaxMarianPreTrainedModel,
        )
        from .models.mbart import (
            FlaxMBartForConditionalGeneration,
            FlaxMBartForQuestionAnswering,
            FlaxMBartForSequenceClassification,
            FlaxMBartModel,
            FlaxMBartPreTrainedModel,
        )
        from .models.mistral import (
            FlaxMistralForCausalLM,
            FlaxMistralModel,
            FlaxMistralPreTrainedModel,
        )
        from .models.mt5 import (
            FlaxMT5EncoderModel,
            FlaxMT5ForConditionalGeneration,
            FlaxMT5Model,
        )
        from .models.opt import FlaxOPTForCausalLM, FlaxOPTModel, FlaxOPTPreTrainedModel
        from .models.pegasus import (
            FlaxPegasusForConditionalGeneration,
            FlaxPegasusModel,
            FlaxPegasusPreTrainedModel,
        )
        from .models.regnet import (
            FlaxRegNetForImageClassification,
            FlaxRegNetModel,
            FlaxRegNetPreTrainedModel,
        )
        from .models.resnet import (
            FlaxResNetForImageClassification,
            FlaxResNetModel,
            FlaxResNetPreTrainedModel,
        )
        from .models.roberta import (
            FlaxRobertaForCausalLM,
            FlaxRobertaForMaskedLM,
            FlaxRobertaForMultipleChoice,
            FlaxRobertaForQuestionAnswering,
            FlaxRobertaForSequenceClassification,
            FlaxRobertaForTokenClassification,
            FlaxRobertaModel,
            FlaxRobertaPreTrainedModel,
        )
        from .models.roberta_prelayernorm import (
            FlaxRobertaPreLayerNormForCausalLM,
            FlaxRobertaPreLayerNormForMaskedLM,
            FlaxRobertaPreLayerNormForMultipleChoice,
            FlaxRobertaPreLayerNormForQuestionAnswering,
            FlaxRobertaPreLayerNormForSequenceClassification,
            FlaxRobertaPreLayerNormForTokenClassification,
            FlaxRobertaPreLayerNormModel,
            FlaxRobertaPreLayerNormPreTrainedModel,
        )
        from .models.roformer import (
            FlaxRoFormerForMaskedLM,
            FlaxRoFormerForMultipleChoice,
            FlaxRoFormerForQuestionAnswering,
            FlaxRoFormerForSequenceClassification,
            FlaxRoFormerForTokenClassification,
            FlaxRoFormerModel,
            FlaxRoFormerPreTrainedModel,
        )
        from .models.speech_encoder_decoder import FlaxSpeechEncoderDecoderModel
        from .models.t5 import (
            FlaxT5EncoderModel,
            FlaxT5ForConditionalGeneration,
            FlaxT5Model,
            FlaxT5PreTrainedModel,
        )
        from .models.vision_encoder_decoder import FlaxVisionEncoderDecoderModel
        from .models.vision_text_dual_encoder import FlaxVisionTextDualEncoderModel
        from .models.vit import (
            FlaxViTForImageClassification,
            FlaxViTModel,
            FlaxViTPreTrainedModel,
        )
        from .models.wav2vec2 import (
            FlaxWav2Vec2ForCTC,
            FlaxWav2Vec2ForPreTraining,
            FlaxWav2Vec2Model,
            FlaxWav2Vec2PreTrainedModel,
        )
        from .models.whisper import (
            FlaxWhisperForAudioClassification,
            FlaxWhisperForConditionalGeneration,
            FlaxWhisperModel,
            FlaxWhisperPreTrainedModel,
        )
        from .models.xglm import (
            FlaxXGLMForCausalLM,
            FlaxXGLMModel,
            FlaxXGLMPreTrainedModel,
        )
        from .models.xlm_roberta import (
            FlaxXLMRobertaForCausalLM,
            FlaxXLMRobertaForMaskedLM,
            FlaxXLMRobertaForMultipleChoice,
            FlaxXLMRobertaForQuestionAnswering,
            FlaxXLMRobertaForSequenceClassification,
            FlaxXLMRobertaForTokenClassification,
            FlaxXLMRobertaModel,
            FlaxXLMRobertaPreTrainedModel,
        )


else:
    import sys

    sys.modules[__name__] = _LazyModule(
        __name__,
        globals()["__file__"],
        _import_structure,
        module_spec=__spec__,
        extra_objects={"__version__": __version__},
    )


if not is_tf_available() and not is_torch_available() and not is_flax_available():
    logger.warning_advice(
        "None of PyTorch, TensorFlow >= 2.0, or Flax have been found. "
        "Models won't be available and only tokenizers, configuration "
        "and file/data utilities can be used."
    )<|MERGE_RESOLUTION|>--- conflicted
+++ resolved
@@ -786,27 +786,6 @@
         "XCLIPTextConfig",
         "XCLIPVisionConfig",
     ],
-<<<<<<< HEAD
-    "models.xglm": ["XGLM_PRETRAINED_CONFIG_ARCHIVE_MAP", "XGLMConfig"],
-    "models.xlm": ["XLM_PRETRAINED_CONFIG_ARCHIVE_MAP", "XLMConfig", "XLMTokenizer"],
-    "models.xlm_prophetnet": [
-        "XLM_PROPHETNET_PRETRAINED_CONFIG_ARCHIVE_MAP",
-        "XLMProphetNetConfig",
-    ],
-    "models.xlm_roberta": [
-        "XLM_ROBERTA_PRETRAINED_CONFIG_ARCHIVE_MAP",
-        "XLMRobertaConfig",
-    ],
-    "models.xlm_roberta_xl": [
-        "XLM_ROBERTA_XL_PRETRAINED_CONFIG_ARCHIVE_MAP",
-        "XLMRobertaXLConfig",
-    ],
-    "models.xlnet": ["XLNET_PRETRAINED_CONFIG_ARCHIVE_MAP", "XLNetConfig"],
-    "models.xmod": ["XMOD_PRETRAINED_CONFIG_ARCHIVE_MAP", "XmodConfig"],
-    "models.yolos": ["YOLOS_PRETRAINED_CONFIG_ARCHIVE_MAP", "YolosConfig"],
-    "models.yoso": ["YOSO_PRETRAINED_CONFIG_ARCHIVE_MAP", "YosoConfig"],
-    "models.zoedepth": ["ZOEDEPTH_PRETRAINED_CONFIG_ARCHIVE_MAP", "ZoeDepthConfig"],
-=======
     "models.xglm": ["XGLMConfig"],
     "models.xlm": ["XLMConfig", "XLMTokenizer"],
     "models.xlm_prophetnet": ["XLMProphetNetConfig"],
@@ -816,7 +795,7 @@
     "models.xmod": ["XmodConfig"],
     "models.yolos": ["YolosConfig"],
     "models.yoso": ["YosoConfig"],
->>>>>>> 481a9578
+    "models.zoedepth": ["ZoeDepthConfig"],
     "onnx": [],
     "pipelines": [
         "AudioClassificationPipeline",
@@ -5419,18 +5398,11 @@
     from .models.xlm_roberta_xl import (
         XLMRobertaXLConfig,
     )
-<<<<<<< HEAD
-    from .models.xlnet import XLNET_PRETRAINED_CONFIG_ARCHIVE_MAP, XLNetConfig
-    from .models.xmod import XMOD_PRETRAINED_CONFIG_ARCHIVE_MAP, XmodConfig
-    from .models.yolos import YOLOS_PRETRAINED_CONFIG_ARCHIVE_MAP, YolosConfig
-    from .models.yoso import YOSO_PRETRAINED_CONFIG_ARCHIVE_MAP, YosoConfig
-    from .models.zoedepth import ZOEDEPTH_PRETRAINED_CONFIG_ARCHIVE_MAP, ZoeDepthConfig
-=======
     from .models.xlnet import XLNetConfig
     from .models.xmod import XmodConfig
     from .models.yolos import YolosConfig
     from .models.yoso import YosoConfig
->>>>>>> 481a9578
+    from .models.zoedepth import ZoeDepthConfig
 
     # Pipelines
     from .pipelines import (
