# flake8: noqa
# There's no way to ignore "F401 '...' imported but unused" warnings in this
# module, but to preserve other warnings. So, don't check this module at all.

# Copyright 2020 The HuggingFace Team. All rights reserved.
#
# Licensed under the Apache License, Version 2.0 (the "License");
# you may not use this file except in compliance with the License.
# You may obtain a copy of the License at
#
#     http://www.apache.org/licenses/LICENSE-2.0
#
# Unless required by applicable law or agreed to in writing, software
# distributed under the License is distributed on an "AS IS" BASIS,
# WITHOUT WARRANTIES OR CONDITIONS OF ANY KIND, either express or implied.
# See the License for the specific language governing permissions and
# limitations under the License.

# When adding a new object to this init, remember to add it twice: once inside the `_import_structure` dictionary and
# once inside the `if TYPE_CHECKING` branch. The `TYPE_CHECKING` should have import statements as usual, but they are
# only there for type checking. The `_import_structure` is a dictionary submodule to list of object names, and is used
# to defer the actual importing for when the objects are requested. This way `import transformers` provides the names
# in the namespace without actually importing anything (and especially none of the backends).

__version__ = "4.4.0.dev0"

# Work around to update TensorFlow's absl.logging threshold which alters the
# default Python logging output behavior when present.
# see: https://github.com/abseil/abseil-py/issues/99
# and: https://github.com/tensorflow/tensorflow/issues/26691#issuecomment-500369493
try:
    import absl.logging
except ImportError:
    pass
else:
    absl.logging.set_verbosity("info")
    absl.logging.set_stderrthreshold("info")
    absl.logging._warn_preinit_stderr = False

from typing import TYPE_CHECKING

# Check the dependencies satisfy the minimal versions required.
from . import dependency_versions_check
from .file_utils import (
    _BaseLazyModule,
    is_flax_available,
    is_sentencepiece_available,
    is_tf_available,
    is_tokenizers_available,
    is_torch_available,
)
from .utils import logging


logger = logging.get_logger(__name__)  # pylint: disable=invalid-name


# Base objects, independent of any specific backend
_import_structure = {
    "configuration_utils": ["PretrainedConfig"],
    "data": [
        "DataProcessor",
        "InputExample",
        "InputFeatures",
        "SingleSentenceClassificationProcessor",
        "SquadExample",
        "SquadFeatures",
        "SquadV1Processor",
        "SquadV2Processor",
        "glue_compute_metrics",
        "glue_convert_examples_to_features",
        "glue_output_modes",
        "glue_processors",
        "glue_tasks_num_labels",
        "squad_convert_examples_to_features",
        "xnli_compute_metrics",
        "xnli_output_modes",
        "xnli_processors",
        "xnli_tasks_num_labels",
    ],
    "file_utils": [
        "CONFIG_NAME",
        "MODEL_CARD_NAME",
        "PYTORCH_PRETRAINED_BERT_CACHE",
        "PYTORCH_TRANSFORMERS_CACHE",
        "SPIECE_UNDERLINE",
        "TF2_WEIGHTS_NAME",
        "TF_WEIGHTS_NAME",
        "TRANSFORMERS_CACHE",
        "WEIGHTS_NAME",
        "TensorType",
        "add_end_docstrings",
        "add_start_docstrings",
        "cached_path",
        "is_apex_available",
        "is_datasets_available",
        "is_faiss_available",
        "is_flax_available",
        "is_psutil_available",
        "is_py3nvml_available",
        "is_sentencepiece_available",
        "is_sklearn_available",
        "is_tf_available",
        "is_tokenizers_available",
        "is_torch_available",
        "is_torch_tpu_available",
    ],
    "hf_argparser": ["HfArgumentParser"],
    "integrations": [
        "is_comet_available",
        "is_optuna_available",
        "is_ray_available",
        "is_ray_tune_available",
        "is_tensorboard_available",
        "is_wandb_available",
    ],
    "modelcard": ["ModelCard"],
    "modeling_tf_pytorch_utils": [
        "convert_tf_weight_name_to_pt_weight_name",
        "load_pytorch_checkpoint_in_tf2_model",
        "load_pytorch_model_in_tf2_model",
        "load_pytorch_weights_in_tf2_model",
        "load_tf2_checkpoint_in_pytorch_model",
        "load_tf2_model_in_pytorch_model",
        "load_tf2_weights_in_pytorch_model",
    ],
    "models": [],
    # Models
<<<<<<< HEAD
    "models.clip": ["CLIP_PRETRAINED_CONFIG_ARCHIVE_MAP", "ClipConfig", "ClipTokenizer"],
    "models.wav2vec2": ["WAV_2_VEC_2_PRETRAINED_CONFIG_ARCHIVE_MAP", "Wav2Vec2Config", "Wav2Vec2Tokenizer"],
=======
    "models.wav2vec2": [
        "WAV_2_VEC_2_PRETRAINED_CONFIG_ARCHIVE_MAP",
        "Wav2Vec2Config",
        "Wav2Vec2CTCTokenizer",
        "Wav2Vec2Tokenizer",
        "Wav2Vec2FeatureExtractor",
        "Wav2Vec2Processor",
    ],
>>>>>>> 98569d4b
    "models.convbert": ["CONVBERT_PRETRAINED_CONFIG_ARCHIVE_MAP", "ConvBertConfig", "ConvBertTokenizer"],
    "models.albert": ["ALBERT_PRETRAINED_CONFIG_ARCHIVE_MAP", "AlbertConfig"],
    "models.auto": [
        "ALL_PRETRAINED_CONFIG_ARCHIVE_MAP",
        "CONFIG_MAPPING",
        "MODEL_NAMES_MAPPING",
        "TOKENIZER_MAPPING",
        "AutoConfig",
        "AutoTokenizer",
    ],
    "models.bart": ["BartConfig", "BartTokenizer"],
    "models.barthez": [],
    "models.bert": [
        "BERT_PRETRAINED_CONFIG_ARCHIVE_MAP",
        "BasicTokenizer",
        "BertConfig",
        "BertTokenizer",
        "WordpieceTokenizer",
    ],
    "models.bert_generation": ["BertGenerationConfig"],
    "models.bert_japanese": ["BertJapaneseTokenizer", "CharacterTokenizer", "MecabTokenizer"],
    "models.bertweet": ["BertweetTokenizer"],
    "models.blenderbot": ["BLENDERBOT_PRETRAINED_CONFIG_ARCHIVE_MAP", "BlenderbotConfig", "BlenderbotTokenizer"],
    "models.blenderbot_small": [
        "BLENDERBOT_SMALL_PRETRAINED_CONFIG_ARCHIVE_MAP",
        "BlenderbotSmallConfig",
        "BlenderbotSmallTokenizer",
    ],
    "models.camembert": ["CAMEMBERT_PRETRAINED_CONFIG_ARCHIVE_MAP", "CamembertConfig"],
    "models.ctrl": ["CTRL_PRETRAINED_CONFIG_ARCHIVE_MAP", "CTRLConfig", "CTRLTokenizer"],
    "models.deberta": ["DEBERTA_PRETRAINED_CONFIG_ARCHIVE_MAP", "DebertaConfig", "DebertaTokenizer"],
    "models.deberta_v2": ["DEBERTA_V2_PRETRAINED_CONFIG_ARCHIVE_MAP", "DebertaV2Config", "DebertaV2Tokenizer"],
    "models.distilbert": ["DISTILBERT_PRETRAINED_CONFIG_ARCHIVE_MAP", "DistilBertConfig", "DistilBertTokenizer"],
    "models.dpr": [
        "DPR_PRETRAINED_CONFIG_ARCHIVE_MAP",
        "DPRConfig",
        "DPRContextEncoderTokenizer",
        "DPRQuestionEncoderTokenizer",
        "DPRReaderOutput",
        "DPRReaderTokenizer",
    ],
    "models.electra": ["ELECTRA_PRETRAINED_CONFIG_ARCHIVE_MAP", "ElectraConfig", "ElectraTokenizer"],
    "models.encoder_decoder": ["EncoderDecoderConfig"],
    "models.flaubert": ["FLAUBERT_PRETRAINED_CONFIG_ARCHIVE_MAP", "FlaubertConfig", "FlaubertTokenizer"],
    "models.fsmt": ["FSMT_PRETRAINED_CONFIG_ARCHIVE_MAP", "FSMTConfig", "FSMTTokenizer"],
    "models.funnel": ["FUNNEL_PRETRAINED_CONFIG_ARCHIVE_MAP", "FunnelConfig", "FunnelTokenizer"],
    "models.gpt2": ["GPT2_PRETRAINED_CONFIG_ARCHIVE_MAP", "GPT2Config", "GPT2Tokenizer"],
    "models.herbert": ["HerbertTokenizer"],
    "models.ibert": ["IBERT_PRETRAINED_CONFIG_ARCHIVE_MAP", "IBertConfig"],
    "models.layoutlm": ["LAYOUTLM_PRETRAINED_CONFIG_ARCHIVE_MAP", "LayoutLMConfig", "LayoutLMTokenizer"],
    "models.led": ["LED_PRETRAINED_CONFIG_ARCHIVE_MAP", "LEDConfig", "LEDTokenizer"],
    "models.longformer": ["LONGFORMER_PRETRAINED_CONFIG_ARCHIVE_MAP", "LongformerConfig", "LongformerTokenizer"],
    "models.lxmert": ["LXMERT_PRETRAINED_CONFIG_ARCHIVE_MAP", "LxmertConfig", "LxmertTokenizer"],
    "models.marian": ["MarianConfig"],
    "models.mbart": ["MBartConfig"],
    "models.mmbt": ["MMBTConfig"],
    "models.mobilebert": ["MOBILEBERT_PRETRAINED_CONFIG_ARCHIVE_MAP", "MobileBertConfig", "MobileBertTokenizer"],
    "models.mpnet": ["MPNET_PRETRAINED_CONFIG_ARCHIVE_MAP", "MPNetConfig", "MPNetTokenizer"],
    "models.mt5": ["MT5Config"],
    "models.openai": ["OPENAI_GPT_PRETRAINED_CONFIG_ARCHIVE_MAP", "OpenAIGPTConfig", "OpenAIGPTTokenizer"],
    "models.pegasus": ["PegasusConfig"],
    "models.phobert": ["PhobertTokenizer"],
    "models.prophetnet": ["PROPHETNET_PRETRAINED_CONFIG_ARCHIVE_MAP", "ProphetNetConfig", "ProphetNetTokenizer"],
    "models.rag": ["RagConfig", "RagRetriever", "RagTokenizer"],
    "models.reformer": ["REFORMER_PRETRAINED_CONFIG_ARCHIVE_MAP", "ReformerConfig"],
    "models.retribert": ["RETRIBERT_PRETRAINED_CONFIG_ARCHIVE_MAP", "RetriBertConfig", "RetriBertTokenizer"],
    "models.roberta": ["ROBERTA_PRETRAINED_CONFIG_ARCHIVE_MAP", "RobertaConfig", "RobertaTokenizer"],
    "models.squeezebert": ["SQUEEZEBERT_PRETRAINED_CONFIG_ARCHIVE_MAP", "SqueezeBertConfig", "SqueezeBertTokenizer"],
    "models.t5": ["T5_PRETRAINED_CONFIG_ARCHIVE_MAP", "T5Config"],
    "models.tapas": ["TAPAS_PRETRAINED_CONFIG_ARCHIVE_MAP", "TapasConfig", "TapasTokenizer"],
    "models.transfo_xl": [
        "TRANSFO_XL_PRETRAINED_CONFIG_ARCHIVE_MAP",
        "TransfoXLConfig",
        "TransfoXLCorpus",
        "TransfoXLTokenizer",
    ],
    "models.xlm": ["XLM_PRETRAINED_CONFIG_ARCHIVE_MAP", "XLMConfig", "XLMTokenizer"],
    "models.xlm_prophetnet": ["XLM_PROPHETNET_PRETRAINED_CONFIG_ARCHIVE_MAP", "XLMProphetNetConfig"],
    "models.xlm_roberta": ["XLM_ROBERTA_PRETRAINED_CONFIG_ARCHIVE_MAP", "XLMRobertaConfig"],
    "models.xlnet": ["XLNET_PRETRAINED_CONFIG_ARCHIVE_MAP", "XLNetConfig"],
    "pipelines": [
        "Conversation",
        "ConversationalPipeline",
        "CsvPipelineDataFormat",
        "FeatureExtractionPipeline",
        "FillMaskPipeline",
        "JsonPipelineDataFormat",
        "NerPipeline",
        "PipedPipelineDataFormat",
        "Pipeline",
        "PipelineDataFormat",
        "QuestionAnsweringPipeline",
        "SummarizationPipeline",
        "TableQuestionAnsweringPipeline",
        "Text2TextGenerationPipeline",
        "TextClassificationPipeline",
        "TextGenerationPipeline",
        "TokenClassificationPipeline",
        "TranslationPipeline",
        "ZeroShotClassificationPipeline",
        "pipeline",
    ],
    "tokenization_utils": ["PreTrainedTokenizer"],
    "tokenization_utils_base": [
        "AddedToken",
        "BatchEncoding",
        "CharSpan",
        "PreTrainedTokenizerBase",
        "SpecialTokensMixin",
        "TokenSpan",
    ],
    "feature_extraction_utils": ["PreTrainedFeatureExtractor", "BatchFeature"],
    "trainer_callback": [
        "DefaultFlowCallback",
        "EarlyStoppingCallback",
        "PrinterCallback",
        "ProgressCallback",
        "TrainerCallback",
        "TrainerControl",
        "TrainerState",
    ],
    "trainer_utils": ["EvalPrediction", "EvaluationStrategy", "SchedulerType", "set_seed"],
    "training_args": ["TrainingArguments"],
    "training_args_seq2seq": ["Seq2SeqTrainingArguments"],
    "training_args_tf": ["TFTrainingArguments"],
    "utils": ["logging"],
}

# sentencepiece-backed objects
if is_sentencepiece_available():
    _import_structure["models.albert"].append("AlbertTokenizer")
    _import_structure["models.barthez"].append("BarthezTokenizer")
    _import_structure["models.bert_generation"].append("BertGenerationTokenizer")
    _import_structure["models.camembert"].append("CamembertTokenizer")
    _import_structure["models.marian"].append("MarianTokenizer")
    _import_structure["models.mbart"].append("MBartTokenizer")
    _import_structure["models.mbart"].append("MBart50Tokenizer")
    _import_structure["models.mt5"].append("MT5Tokenizer")
    _import_structure["models.pegasus"].append("PegasusTokenizer")
    _import_structure["models.reformer"].append("ReformerTokenizer")
    _import_structure["models.t5"].append("T5Tokenizer")
    _import_structure["models.xlm_prophetnet"].append("XLMProphetNetTokenizer")
    _import_structure["models.xlm_roberta"].append("XLMRobertaTokenizer")
    _import_structure["models.xlnet"].append("XLNetTokenizer")
else:
    from .utils import dummy_sentencepiece_objects

    _import_structure["utils.dummy_sentencepiece_objects"] = [
        name for name in dir(dummy_sentencepiece_objects) if not name.startswith("_")
    ]

# tokenziers-backed objects
if is_tokenizers_available():
    # Fast tokenizers
    _import_structure["models.convbert"].append("ConvBertTokenizerFast")
    _import_structure["models.albert"].append("AlbertTokenizerFast")
    _import_structure["models.bart"].append("BartTokenizerFast")
    _import_structure["models.barthez"].append("BarthezTokenizerFast")
    _import_structure["models.bert"].append("BertTokenizerFast")
    _import_structure["models.camembert"].append("CamembertTokenizerFast")
    _import_structure["models.distilbert"].append("DistilBertTokenizerFast")
    _import_structure["models.dpr"].extend(
        ["DPRContextEncoderTokenizerFast", "DPRQuestionEncoderTokenizerFast", "DPRReaderTokenizerFast"]
    )
    _import_structure["models.electra"].append("ElectraTokenizerFast")
    _import_structure["models.funnel"].append("FunnelTokenizerFast")
    _import_structure["models.gpt2"].append("GPT2TokenizerFast")
    _import_structure["models.herbert"].append("HerbertTokenizerFast")
    _import_structure["models.layoutlm"].append("LayoutLMTokenizerFast")
    _import_structure["models.led"].append("LEDTokenizerFast")
    _import_structure["models.longformer"].append("LongformerTokenizerFast")
    _import_structure["models.lxmert"].append("LxmertTokenizerFast")
    _import_structure["models.mbart"].append("MBartTokenizerFast")
    _import_structure["models.mbart"].append("MBart50TokenizerFast")
    _import_structure["models.mobilebert"].append("MobileBertTokenizerFast")
    _import_structure["models.mpnet"].append("MPNetTokenizerFast")
    _import_structure["models.mt5"].append("MT5TokenizerFast")
    _import_structure["models.openai"].append("OpenAIGPTTokenizerFast")
    _import_structure["models.pegasus"].append("PegasusTokenizerFast")
    _import_structure["models.reformer"].append("ReformerTokenizerFast")
    _import_structure["models.retribert"].append("RetriBertTokenizerFast")
    _import_structure["models.roberta"].append("RobertaTokenizerFast")
    _import_structure["models.squeezebert"].append("SqueezeBertTokenizerFast")
    _import_structure["models.t5"].append("T5TokenizerFast")
    _import_structure["models.xlm_roberta"].append("XLMRobertaTokenizerFast")
    _import_structure["models.xlnet"].append("XLNetTokenizerFast")
    _import_structure["tokenization_utils_fast"] = ["PreTrainedTokenizerFast"]

    if is_sentencepiece_available():
        _import_structure["convert_slow_tokenizer"] = ["SLOW_TO_FAST_CONVERTERS", "convert_slow_tokenizer"]
else:
    from .utils import dummy_tokenizers_objects

    _import_structure["utils.dummy_tokenizers_objects"] = [
        name for name in dir(dummy_tokenizers_objects) if not name.startswith("_")
    ]

# PyTorch-backed objects
if is_torch_available():
    _import_structure["benchmark.benchmark"] = ["PyTorchBenchmark"]
    _import_structure["benchmark.benchmark_args"] = ["PyTorchBenchmarkArguments"]
    _import_structure["data.data_collator"] = [
        "DataCollator",
        "DataCollatorForLanguageModeling",
        "DataCollatorForPermutationLanguageModeling",
        "DataCollatorForSeq2Seq",
        "DataCollatorForSOP",
        "DataCollatorForTokenClassification",
        "DataCollatorForWholeWordMask",
        "DataCollatorWithPadding",
        "default_data_collator",
    ]
    _import_structure["data.datasets"] = [
        "GlueDataset",
        "GlueDataTrainingArguments",
        "LineByLineTextDataset",
        "LineByLineWithRefDataset",
        "LineByLineWithSOPTextDataset",
        "SquadDataset",
        "SquadDataTrainingArguments",
        "TextDataset",
        "TextDatasetForNextSentencePrediction",
    ]
    _import_structure["generation_beam_search"] = ["BeamScorer", "BeamSearchScorer"]
    _import_structure["generation_logits_process"] = [
        "HammingDiversityLogitsProcessor",
        "LogitsProcessor",
        "LogitsProcessorList",
        "LogitsWarper",
        "MinLengthLogitsProcessor",
        "NoBadWordsLogitsProcessor",
        "NoRepeatNGramLogitsProcessor",
        "PrefixConstrainedLogitsProcessor",
        "RepetitionPenaltyLogitsProcessor",
        "TemperatureLogitsWarper",
        "TopKLogitsWarper",
        "TopPLogitsWarper",
    ]
    _import_structure["generation_utils"] = ["top_k_top_p_filtering"]
    _import_structure["modeling_utils"] = ["Conv1D", "PreTrainedModel", "apply_chunking_to_forward", "prune_layer"]
    # PyTorch models structure

    _import_structure["models.clip"].extend(
        [
            "CLIP_PRETRAINED_MODEL_ARCHIVE_LIST",
            "ClipModel",
            "ClipPreTrainedModel",
        ]
    )

    _import_structure["models.wav2vec2"].extend(
        [
            "WAV_2_VEC_2_PRETRAINED_MODEL_ARCHIVE_LIST",
            "Wav2Vec2ForCTC",
            "Wav2Vec2ForMaskedLM",
            "Wav2Vec2Model",
            "Wav2Vec2PreTrainedModel",
        ]
    )
    _import_structure["models.convbert"].extend(
        [
            "CONVBERT_PRETRAINED_MODEL_ARCHIVE_LIST",
            "ConvBertForMaskedLM",
            "ConvBertForMultipleChoice",
            "ConvBertForQuestionAnswering",
            "ConvBertForSequenceClassification",
            "ConvBertForTokenClassification",
            "ConvBertLayer",
            "ConvBertModel",
            "ConvBertPreTrainedModel",
            "load_tf_weights_in_convbert",
        ]
    )
    _import_structure["models.albert"].extend(
        [
            "ALBERT_PRETRAINED_MODEL_ARCHIVE_LIST",
            "AlbertForMaskedLM",
            "AlbertForMultipleChoice",
            "AlbertForPreTraining",
            "AlbertForQuestionAnswering",
            "AlbertForSequenceClassification",
            "AlbertForTokenClassification",
            "AlbertModel",
            "AlbertPreTrainedModel",
            "load_tf_weights_in_albert",
        ]
    )
    _import_structure["models.auto"].extend(
        [
            "MODEL_FOR_CAUSAL_LM_MAPPING",
            "MODEL_FOR_MASKED_LM_MAPPING",
            "MODEL_FOR_MULTIPLE_CHOICE_MAPPING",
            "MODEL_FOR_NEXT_SENTENCE_PREDICTION_MAPPING",
            "MODEL_FOR_PRETRAINING_MAPPING",
            "MODEL_FOR_QUESTION_ANSWERING_MAPPING",
            "MODEL_FOR_SEQ_TO_SEQ_CAUSAL_LM_MAPPING",
            "MODEL_FOR_SEQUENCE_CLASSIFICATION_MAPPING",
            "MODEL_FOR_TABLE_QUESTION_ANSWERING_MAPPING",
            "MODEL_FOR_TOKEN_CLASSIFICATION_MAPPING",
            "MODEL_MAPPING",
            "MODEL_WITH_LM_HEAD_MAPPING",
            "AutoModel",
            "AutoModelForCausalLM",
            "AutoModelForMaskedLM",
            "AutoModelForMultipleChoice",
            "AutoModelForNextSentencePrediction",
            "AutoModelForPreTraining",
            "AutoModelForQuestionAnswering",
            "AutoModelForSeq2SeqLM",
            "AutoModelForSequenceClassification",
            "AutoModelForTableQuestionAnswering",
            "AutoModelForTokenClassification",
            "AutoModelWithLMHead",
        ]
    )
    _import_structure["models.bart"].extend(
        [
            "BART_PRETRAINED_MODEL_ARCHIVE_LIST",
            "BartForCausalLM",
            "BartForConditionalGeneration",
            "BartForQuestionAnswering",
            "BartForSequenceClassification",
            "BartModel",
            "BartPretrainedModel",
            "PretrainedBartModel",
        ]
    )
    _import_structure["models.bert"].extend(
        [
            "BERT_PRETRAINED_MODEL_ARCHIVE_LIST",
            "BertForMaskedLM",
            "BertForMultipleChoice",
            "BertForNextSentencePrediction",
            "BertForPreTraining",
            "BertForQuestionAnswering",
            "BertForSequenceClassification",
            "BertForTokenClassification",
            "BertLayer",
            "BertLMHeadModel",
            "BertModel",
            "BertPreTrainedModel",
            "load_tf_weights_in_bert",
        ]
    )
    _import_structure["models.bert_generation"].extend(
        [
            "BertGenerationDecoder",
            "BertGenerationEncoder",
            "load_tf_weights_in_bert_generation",
        ]
    )
    _import_structure["models.blenderbot"].extend(
        [
            "BLENDERBOT_PRETRAINED_MODEL_ARCHIVE_LIST",
            "BlenderbotForConditionalGeneration",
            "BlenderbotModel",
            "BlenderbotForCausalLM",
        ]
    )
    _import_structure["models.blenderbot_small"].extend(
        [
            "BLENDERBOT_SMALL_PRETRAINED_MODEL_ARCHIVE_LIST",
            "BlenderbotSmallForConditionalGeneration",
            "BlenderbotSmallModel",
            "BlenderbotSmallForCausalLM",
        ]
    )
    _import_structure["models.camembert"].extend(
        [
            "CAMEMBERT_PRETRAINED_MODEL_ARCHIVE_LIST",
            "CamembertForCausalLM",
            "CamembertForMaskedLM",
            "CamembertForMultipleChoice",
            "CamembertForQuestionAnswering",
            "CamembertForSequenceClassification",
            "CamembertForTokenClassification",
            "CamembertModel",
        ]
    )
    _import_structure["models.ctrl"].extend(
        [
            "CTRL_PRETRAINED_MODEL_ARCHIVE_LIST",
            "CTRLForSequenceClassification",
            "CTRLLMHeadModel",
            "CTRLModel",
            "CTRLPreTrainedModel",
        ]
    )
    _import_structure["models.deberta"].extend(
        [
            "DEBERTA_PRETRAINED_MODEL_ARCHIVE_LIST",
            "DebertaForSequenceClassification",
            "DebertaModel",
            "DebertaForMaskedLM",
            "DebertaPreTrainedModel",
            "DebertaForTokenClassification",
            "DebertaForQuestionAnswering",
        ]
    )
    _import_structure["models.deberta_v2"].extend(
        [
            "DEBERTA_V2_PRETRAINED_MODEL_ARCHIVE_LIST",
            "DebertaV2ForSequenceClassification",
            "DebertaV2Model",
            "DebertaV2ForMaskedLM",
            "DebertaV2PreTrainedModel",
            "DebertaV2ForTokenClassification",
            "DebertaV2ForQuestionAnswering",
        ]
    )
    _import_structure["models.distilbert"].extend(
        [
            "DISTILBERT_PRETRAINED_MODEL_ARCHIVE_LIST",
            "DistilBertForMaskedLM",
            "DistilBertForMultipleChoice",
            "DistilBertForQuestionAnswering",
            "DistilBertForSequenceClassification",
            "DistilBertForTokenClassification",
            "DistilBertModel",
            "DistilBertPreTrainedModel",
        ]
    )
    _import_structure["models.dpr"].extend(
        [
            "DPR_CONTEXT_ENCODER_PRETRAINED_MODEL_ARCHIVE_LIST",
            "DPR_QUESTION_ENCODER_PRETRAINED_MODEL_ARCHIVE_LIST",
            "DPR_READER_PRETRAINED_MODEL_ARCHIVE_LIST",
            "DPRContextEncoder",
            "DPRPretrainedContextEncoder",
            "DPRPretrainedQuestionEncoder",
            "DPRPretrainedReader",
            "DPRQuestionEncoder",
            "DPRReader",
        ]
    )
    _import_structure["models.electra"].extend(
        [
            "ELECTRA_PRETRAINED_MODEL_ARCHIVE_LIST",
            "ElectraForMaskedLM",
            "ElectraForMultipleChoice",
            "ElectraForPreTraining",
            "ElectraForQuestionAnswering",
            "ElectraForSequenceClassification",
            "ElectraForTokenClassification",
            "ElectraModel",
            "ElectraPreTrainedModel",
            "load_tf_weights_in_electra",
        ]
    )
    _import_structure["models.encoder_decoder"].append("EncoderDecoderModel")
    _import_structure["models.flaubert"].extend(
        [
            "FLAUBERT_PRETRAINED_MODEL_ARCHIVE_LIST",
            "FlaubertForMultipleChoice",
            "FlaubertForQuestionAnswering",
            "FlaubertForQuestionAnsweringSimple",
            "FlaubertForSequenceClassification",
            "FlaubertForTokenClassification",
            "FlaubertModel",
            "FlaubertWithLMHeadModel",
        ]
    )
    _import_structure["models.fsmt"].extend(["FSMTForConditionalGeneration", "FSMTModel", "PretrainedFSMTModel"])
    _import_structure["models.funnel"].extend(
        [
            "FUNNEL_PRETRAINED_MODEL_ARCHIVE_LIST",
            "FunnelBaseModel",
            "FunnelForMaskedLM",
            "FunnelForMultipleChoice",
            "FunnelForPreTraining",
            "FunnelForQuestionAnswering",
            "FunnelForSequenceClassification",
            "FunnelForTokenClassification",
            "FunnelModel",
            "load_tf_weights_in_funnel",
        ]
    )
    _import_structure["models.gpt2"].extend(
        [
            "GPT2_PRETRAINED_MODEL_ARCHIVE_LIST",
            "GPT2DoubleHeadsModel",
            "GPT2ForSequenceClassification",
            "GPT2LMHeadModel",
            "GPT2Model",
            "GPT2PreTrainedModel",
            "load_tf_weights_in_gpt2",
        ]
    )
    _import_structure["models.ibert"].extend(
        [
            "IBERT_PRETRAINED_MODEL_ARCHIVE_LIST",
            "IBertForMaskedLM",
            "IBertForMultipleChoice",
            "IBertForQuestionAnswering",
            "IBertForSequenceClassification",
            "IBertForTokenClassification",
            "IBertLayer",
            "IBertModel",
            "IBertPreTrainedModel",
            "load_tf_weights_in_ibert",
        ]
    )
    _import_structure["models.layoutlm"].extend(
        [
            "LAYOUTLM_PRETRAINED_MODEL_ARCHIVE_LIST",
            "LayoutLMForMaskedLM",
            "LayoutLMForSequenceClassification",
            "LayoutLMForTokenClassification",
            "LayoutLMModel",
        ]
    )
    _import_structure["models.led"].extend(
        [
            "LED_PRETRAINED_MODEL_ARCHIVE_LIST",
            "LEDForConditionalGeneration",
            "LEDForQuestionAnswering",
            "LEDForSequenceClassification",
            "LEDModel",
        ]
    )
    _import_structure["models.longformer"].extend(
        [
            "LONGFORMER_PRETRAINED_MODEL_ARCHIVE_LIST",
            "LongformerForMaskedLM",
            "LongformerForMultipleChoice",
            "LongformerForQuestionAnswering",
            "LongformerForSequenceClassification",
            "LongformerForTokenClassification",
            "LongformerModel",
            "LongformerSelfAttention",
        ]
    )
    _import_structure["models.lxmert"].extend(
        [
            "LxmertEncoder",
            "LxmertForPreTraining",
            "LxmertForQuestionAnswering",
            "LxmertModel",
            "LxmertPreTrainedModel",
            "LxmertVisualFeatureEncoder",
            "LxmertXLayer",
        ]
    )
    _import_structure["models.marian"].extend(["MarianModel", "MarianMTModel", "MarianForCausalLM"])
    _import_structure["models.mbart"].extend(
        [
            "MBartForCausalLM",
            "MBartForConditionalGeneration",
            "MBartForQuestionAnswering",
            "MBartForSequenceClassification",
            "MBartModel",
        ]
    )
    _import_structure["models.mmbt"].extend(["MMBTForClassification", "MMBTModel", "ModalEmbeddings"])
    _import_structure["models.mobilebert"].extend(
        [
            "MOBILEBERT_PRETRAINED_MODEL_ARCHIVE_LIST",
            "MobileBertForMaskedLM",
            "MobileBertForMultipleChoice",
            "MobileBertForNextSentencePrediction",
            "MobileBertForPreTraining",
            "MobileBertForQuestionAnswering",
            "MobileBertForSequenceClassification",
            "MobileBertForTokenClassification",
            "MobileBertLayer",
            "MobileBertModel",
            "MobileBertPreTrainedModel",
            "load_tf_weights_in_mobilebert",
        ]
    )
    _import_structure["models.mpnet"].extend(
        [
            "MPNET_PRETRAINED_MODEL_ARCHIVE_LIST",
            "MPNetForMaskedLM",
            "MPNetForMultipleChoice",
            "MPNetForQuestionAnswering",
            "MPNetForSequenceClassification",
            "MPNetForTokenClassification",
            "MPNetLayer",
            "MPNetModel",
            "MPNetPreTrainedModel",
        ]
    )
    _import_structure["models.mt5"].extend(["MT5EncoderModel", "MT5ForConditionalGeneration", "MT5Model"])
    _import_structure["models.openai"].extend(
        [
            "OPENAI_GPT_PRETRAINED_MODEL_ARCHIVE_LIST",
            "OpenAIGPTDoubleHeadsModel",
            "OpenAIGPTForSequenceClassification",
            "OpenAIGPTLMHeadModel",
            "OpenAIGPTModel",
            "OpenAIGPTPreTrainedModel",
            "load_tf_weights_in_openai_gpt",
        ]
    )
    _import_structure["models.pegasus"].extend(
        ["PegasusForConditionalGeneration", "PegasusModel", "PegasusForCausalLM"]
    )
    _import_structure["models.prophetnet"].extend(
        [
            "PROPHETNET_PRETRAINED_MODEL_ARCHIVE_LIST",
            "ProphetNetDecoder",
            "ProphetNetEncoder",
            "ProphetNetForCausalLM",
            "ProphetNetForConditionalGeneration",
            "ProphetNetModel",
            "ProphetNetPreTrainedModel",
        ]
    )
    _import_structure["models.rag"].extend(["RagModel", "RagSequenceForGeneration", "RagTokenForGeneration"])
    _import_structure["models.reformer"].extend(
        [
            "REFORMER_PRETRAINED_MODEL_ARCHIVE_LIST",
            "ReformerAttention",
            "ReformerForMaskedLM",
            "ReformerForQuestionAnswering",
            "ReformerForSequenceClassification",
            "ReformerLayer",
            "ReformerModel",
            "ReformerModelWithLMHead",
        ]
    )
    _import_structure["models.retribert"].extend(
        ["RETRIBERT_PRETRAINED_MODEL_ARCHIVE_LIST", "RetriBertModel", "RetriBertPreTrainedModel"]
    )
    _import_structure["models.roberta"].extend(
        [
            "ROBERTA_PRETRAINED_MODEL_ARCHIVE_LIST",
            "RobertaForCausalLM",
            "RobertaForMaskedLM",
            "RobertaForMultipleChoice",
            "RobertaForQuestionAnswering",
            "RobertaForSequenceClassification",
            "RobertaForTokenClassification",
            "RobertaModel",
        ]
    )
    _import_structure["models.squeezebert"].extend(
        [
            "SQUEEZEBERT_PRETRAINED_MODEL_ARCHIVE_LIST",
            "SqueezeBertForMaskedLM",
            "SqueezeBertForMultipleChoice",
            "SqueezeBertForQuestionAnswering",
            "SqueezeBertForSequenceClassification",
            "SqueezeBertForTokenClassification",
            "SqueezeBertModel",
            "SqueezeBertModule",
            "SqueezeBertPreTrainedModel",
        ]
    )
    _import_structure["models.t5"].extend(
        [
            "T5_PRETRAINED_MODEL_ARCHIVE_LIST",
            "T5EncoderModel",
            "T5ForConditionalGeneration",
            "T5Model",
            "T5PreTrainedModel",
            "load_tf_weights_in_t5",
        ]
    )
    _import_structure["models.tapas"].extend(
        [
            "TAPAS_PRETRAINED_MODEL_ARCHIVE_LIST",
            "TapasForMaskedLM",
            "TapasForQuestionAnswering",
            "TapasForSequenceClassification",
            "TapasModel",
        ]
    )
    _import_structure["models.transfo_xl"].extend(
        [
            "TRANSFO_XL_PRETRAINED_MODEL_ARCHIVE_LIST",
            "AdaptiveEmbedding",
            "TransfoXLForSequenceClassification",
            "TransfoXLLMHeadModel",
            "TransfoXLModel",
            "TransfoXLPreTrainedModel",
            "load_tf_weights_in_transfo_xl",
        ]
    )
    _import_structure["models.xlm"].extend(
        [
            "XLM_PRETRAINED_MODEL_ARCHIVE_LIST",
            "XLMForMultipleChoice",
            "XLMForQuestionAnswering",
            "XLMForQuestionAnsweringSimple",
            "XLMForSequenceClassification",
            "XLMForTokenClassification",
            "XLMModel",
            "XLMPreTrainedModel",
            "XLMWithLMHeadModel",
        ]
    )
    _import_structure["models.xlm_prophetnet"].extend(
        [
            "XLM_PROPHETNET_PRETRAINED_MODEL_ARCHIVE_LIST",
            "XLMProphetNetDecoder",
            "XLMProphetNetEncoder",
            "XLMProphetNetForCausalLM",
            "XLMProphetNetForConditionalGeneration",
            "XLMProphetNetModel",
        ]
    )
    _import_structure["models.xlm_roberta"].extend(
        [
            "XLM_ROBERTA_PRETRAINED_MODEL_ARCHIVE_LIST",
            "XLMRobertaForCausalLM",
            "XLMRobertaForMaskedLM",
            "XLMRobertaForMultipleChoice",
            "XLMRobertaForQuestionAnswering",
            "XLMRobertaForSequenceClassification",
            "XLMRobertaForTokenClassification",
            "XLMRobertaModel",
        ]
    )
    _import_structure["models.xlnet"].extend(
        [
            "XLNET_PRETRAINED_MODEL_ARCHIVE_LIST",
            "XLNetForMultipleChoice",
            "XLNetForQuestionAnswering",
            "XLNetForQuestionAnsweringSimple",
            "XLNetForSequenceClassification",
            "XLNetForTokenClassification",
            "XLNetLMHeadModel",
            "XLNetModel",
            "XLNetPreTrainedModel",
            "load_tf_weights_in_xlnet",
        ]
    )
    _import_structure["optimization"] = [
        "Adafactor",
        "AdamW",
        "get_constant_schedule",
        "get_constant_schedule_with_warmup",
        "get_cosine_schedule_with_warmup",
        "get_cosine_with_hard_restarts_schedule_with_warmup",
        "get_linear_schedule_with_warmup",
        "get_polynomial_decay_schedule_with_warmup",
        "get_scheduler",
    ]
    _import_structure["trainer"] = ["Trainer"]
    _import_structure["trainer_pt_utils"] = ["torch_distributed_zero_first"]
    _import_structure["trainer_seq2seq"] = ["Seq2SeqTrainer"]
else:
    from .utils import dummy_pt_objects

    _import_structure["utils.dummy_pt_objects"] = [name for name in dir(dummy_pt_objects) if not name.startswith("_")]

# TensorFlow-backed objects
if is_tf_available():
    _import_structure["benchmark.benchmark_args_tf"] = ["TensorFlowBenchmarkArguments"]
    _import_structure["benchmark.benchmark_tf"] = ["TensorFlowBenchmark"]
    _import_structure["generation_tf_utils"] = ["tf_top_k_top_p_filtering"]
    _import_structure["modeling_tf_utils"] = [
        "TFPreTrainedModel",
        "TFSequenceSummary",
        "TFSharedEmbeddings",
        "shape_list",
    ]
    # TensorFlow models structure

    _import_structure["models.convbert"].extend(
        [
            "TF_CONVBERT_PRETRAINED_MODEL_ARCHIVE_LIST",
            "TFConvBertForMaskedLM",
            "TFConvBertForMultipleChoice",
            "TFConvBertForQuestionAnswering",
            "TFConvBertForSequenceClassification",
            "TFConvBertForTokenClassification",
            "TFConvBertLayer",
            "TFConvBertModel",
            "TFConvBertPreTrainedModel",
        ]
    )
    _import_structure["models.albert"].extend(
        [
            "TF_ALBERT_PRETRAINED_MODEL_ARCHIVE_LIST",
            "TFAlbertForMaskedLM",
            "TFAlbertForMultipleChoice",
            "TFAlbertForPreTraining",
            "TFAlbertForQuestionAnswering",
            "TFAlbertForSequenceClassification",
            "TFAlbertForTokenClassification",
            "TFAlbertMainLayer",
            "TFAlbertModel",
            "TFAlbertPreTrainedModel",
        ]
    )
    _import_structure["models.auto"].extend(
        [
            "TF_MODEL_FOR_CAUSAL_LM_MAPPING",
            "TF_MODEL_FOR_MASKED_LM_MAPPING",
            "TF_MODEL_FOR_MULTIPLE_CHOICE_MAPPING",
            "TF_MODEL_FOR_NEXT_SENTENCE_PREDICTION_MAPPING",
            "TF_MODEL_FOR_PRETRAINING_MAPPING",
            "TF_MODEL_FOR_QUESTION_ANSWERING_MAPPING",
            "TF_MODEL_FOR_SEQ_TO_SEQ_CAUSAL_LM_MAPPING",
            "TF_MODEL_FOR_SEQUENCE_CLASSIFICATION_MAPPING",
            "TF_MODEL_FOR_TOKEN_CLASSIFICATION_MAPPING",
            "TF_MODEL_MAPPING",
            "TF_MODEL_WITH_LM_HEAD_MAPPING",
            "TFAutoModel",
            "TFAutoModelForCausalLM",
            "TFAutoModelForMaskedLM",
            "TFAutoModelForMultipleChoice",
            "TFAutoModelForPreTraining",
            "TFAutoModelForQuestionAnswering",
            "TFAutoModelForSeq2SeqLM",
            "TFAutoModelForSequenceClassification",
            "TFAutoModelForTokenClassification",
            "TFAutoModelWithLMHead",
        ]
    )
    _import_structure["models.bart"].extend(["TFBartForConditionalGeneration", "TFBartModel", "TFBartPretrainedModel"])
    _import_structure["models.bert"].extend(
        [
            "TF_BERT_PRETRAINED_MODEL_ARCHIVE_LIST",
            "TFBertEmbeddings",
            "TFBertForMaskedLM",
            "TFBertForMultipleChoice",
            "TFBertForNextSentencePrediction",
            "TFBertForPreTraining",
            "TFBertForQuestionAnswering",
            "TFBertForSequenceClassification",
            "TFBertForTokenClassification",
            "TFBertLMHeadModel",
            "TFBertMainLayer",
            "TFBertModel",
            "TFBertPreTrainedModel",
        ]
    )
    _import_structure["models.blenderbot"].extend(["TFBlenderbotForConditionalGeneration", "TFBlenderbotModel"])
    _import_structure["models.blenderbot_small"].extend(
        ["TFBlenderbotSmallForConditionalGeneration", "TFBlenderbotSmallModel"]
    )
    _import_structure["models.camembert"].extend(
        [
            "TF_CAMEMBERT_PRETRAINED_MODEL_ARCHIVE_LIST",
            "TFCamembertForMaskedLM",
            "TFCamembertForMultipleChoice",
            "TFCamembertForQuestionAnswering",
            "TFCamembertForSequenceClassification",
            "TFCamembertForTokenClassification",
            "TFCamembertModel",
        ]
    )
    _import_structure["models.ctrl"].extend(
        [
            "TF_CTRL_PRETRAINED_MODEL_ARCHIVE_LIST",
            "TFCTRLForSequenceClassification",
            "TFCTRLLMHeadModel",
            "TFCTRLModel",
            "TFCTRLPreTrainedModel",
        ]
    )
    _import_structure["models.distilbert"].extend(
        [
            "TF_DISTILBERT_PRETRAINED_MODEL_ARCHIVE_LIST",
            "TFDistilBertForMaskedLM",
            "TFDistilBertForMultipleChoice",
            "TFDistilBertForQuestionAnswering",
            "TFDistilBertForSequenceClassification",
            "TFDistilBertForTokenClassification",
            "TFDistilBertMainLayer",
            "TFDistilBertModel",
            "TFDistilBertPreTrainedModel",
        ]
    )
    _import_structure["models.dpr"].extend(
        [
            "TF_DPR_CONTEXT_ENCODER_PRETRAINED_MODEL_ARCHIVE_LIST",
            "TF_DPR_QUESTION_ENCODER_PRETRAINED_MODEL_ARCHIVE_LIST",
            "TF_DPR_READER_PRETRAINED_MODEL_ARCHIVE_LIST",
            "TFDPRContextEncoder",
            "TFDPRPretrainedContextEncoder",
            "TFDPRPretrainedQuestionEncoder",
            "TFDPRPretrainedReader",
            "TFDPRQuestionEncoder",
            "TFDPRReader",
        ]
    )
    _import_structure["models.electra"].extend(
        [
            "TF_ELECTRA_PRETRAINED_MODEL_ARCHIVE_LIST",
            "TFElectraForMaskedLM",
            "TFElectraForMultipleChoice",
            "TFElectraForPreTraining",
            "TFElectraForQuestionAnswering",
            "TFElectraForSequenceClassification",
            "TFElectraForTokenClassification",
            "TFElectraModel",
            "TFElectraPreTrainedModel",
        ]
    )
    _import_structure["models.flaubert"].extend(
        [
            "TF_FLAUBERT_PRETRAINED_MODEL_ARCHIVE_LIST",
            "TFFlaubertForMultipleChoice",
            "TFFlaubertForQuestionAnsweringSimple",
            "TFFlaubertForSequenceClassification",
            "TFFlaubertForTokenClassification",
            "TFFlaubertModel",
            "TFFlaubertWithLMHeadModel",
        ]
    )
    _import_structure["models.funnel"].extend(
        [
            "TF_FUNNEL_PRETRAINED_MODEL_ARCHIVE_LIST",
            "TFFunnelBaseModel",
            "TFFunnelForMaskedLM",
            "TFFunnelForMultipleChoice",
            "TFFunnelForPreTraining",
            "TFFunnelForQuestionAnswering",
            "TFFunnelForSequenceClassification",
            "TFFunnelForTokenClassification",
            "TFFunnelModel",
        ]
    )
    _import_structure["models.gpt2"].extend(
        [
            "TF_GPT2_PRETRAINED_MODEL_ARCHIVE_LIST",
            "TFGPT2DoubleHeadsModel",
            "TFGPT2ForSequenceClassification",
            "TFGPT2LMHeadModel",
            "TFGPT2MainLayer",
            "TFGPT2Model",
            "TFGPT2PreTrainedModel",
        ]
    )
    _import_structure["models.led"].extend(["TFLEDForConditionalGeneration", "TFLEDModel", "TFLEDPreTrainedModel"])
    _import_structure["models.longformer"].extend(
        [
            "TF_LONGFORMER_PRETRAINED_MODEL_ARCHIVE_LIST",
            "TFLongformerForMaskedLM",
            "TFLongformerForMultipleChoice",
            "TFLongformerForQuestionAnswering",
            "TFLongformerForSequenceClassification",
            "TFLongformerForTokenClassification",
            "TFLongformerModel",
            "TFLongformerSelfAttention",
        ]
    )
    _import_structure["models.lxmert"].extend(
        [
            "TF_LXMERT_PRETRAINED_MODEL_ARCHIVE_LIST",
            "TFLxmertForPreTraining",
            "TFLxmertMainLayer",
            "TFLxmertModel",
            "TFLxmertPreTrainedModel",
            "TFLxmertVisualFeatureEncoder",
        ]
    )
    _import_structure["models.marian"].extend(["TFMarianMTModel", "TFMarianModel"])
    _import_structure["models.mbart"].extend(["TFMBartForConditionalGeneration", "TFMBartModel"])
    _import_structure["models.mobilebert"].extend(
        [
            "TF_MOBILEBERT_PRETRAINED_MODEL_ARCHIVE_LIST",
            "TFMobileBertForMaskedLM",
            "TFMobileBertForMultipleChoice",
            "TFMobileBertForNextSentencePrediction",
            "TFMobileBertForPreTraining",
            "TFMobileBertForQuestionAnswering",
            "TFMobileBertForSequenceClassification",
            "TFMobileBertForTokenClassification",
            "TFMobileBertMainLayer",
            "TFMobileBertModel",
            "TFMobileBertPreTrainedModel",
        ]
    )
    _import_structure["models.mpnet"].extend(
        [
            "TF_MPNET_PRETRAINED_MODEL_ARCHIVE_LIST",
            "TFMPNetForMaskedLM",
            "TFMPNetForMultipleChoice",
            "TFMPNetForQuestionAnswering",
            "TFMPNetForSequenceClassification",
            "TFMPNetForTokenClassification",
            "TFMPNetMainLayer",
            "TFMPNetModel",
            "TFMPNetPreTrainedModel",
        ]
    )
    _import_structure["models.mt5"].extend(["TFMT5EncoderModel", "TFMT5ForConditionalGeneration", "TFMT5Model"])
    _import_structure["models.openai"].extend(
        [
            "TF_OPENAI_GPT_PRETRAINED_MODEL_ARCHIVE_LIST",
            "TFOpenAIGPTDoubleHeadsModel",
            "TFOpenAIGPTForSequenceClassification",
            "TFOpenAIGPTLMHeadModel",
            "TFOpenAIGPTMainLayer",
            "TFOpenAIGPTModel",
            "TFOpenAIGPTPreTrainedModel",
        ]
    )
    _import_structure["models.pegasus"].extend(["TFPegasusForConditionalGeneration", "TFPegasusModel"])
    _import_structure["models.roberta"].extend(
        [
            "TF_ROBERTA_PRETRAINED_MODEL_ARCHIVE_LIST",
            "TFRobertaForMaskedLM",
            "TFRobertaForMultipleChoice",
            "TFRobertaForQuestionAnswering",
            "TFRobertaForSequenceClassification",
            "TFRobertaForTokenClassification",
            "TFRobertaMainLayer",
            "TFRobertaModel",
            "TFRobertaPreTrainedModel",
        ]
    )
    _import_structure["models.t5"].extend(
        [
            "TF_T5_PRETRAINED_MODEL_ARCHIVE_LIST",
            "TFT5EncoderModel",
            "TFT5ForConditionalGeneration",
            "TFT5Model",
            "TFT5PreTrainedModel",
        ]
    )
    _import_structure["models.transfo_xl"].extend(
        [
            "TF_TRANSFO_XL_PRETRAINED_MODEL_ARCHIVE_LIST",
            "TFAdaptiveEmbedding",
            "TFTransfoXLForSequenceClassification",
            "TFTransfoXLLMHeadModel",
            "TFTransfoXLMainLayer",
            "TFTransfoXLModel",
            "TFTransfoXLPreTrainedModel",
        ]
    )
    _import_structure["models.xlm"].extend(
        [
            "TF_XLM_PRETRAINED_MODEL_ARCHIVE_LIST",
            "TFXLMForMultipleChoice",
            "TFXLMForQuestionAnsweringSimple",
            "TFXLMForSequenceClassification",
            "TFXLMForTokenClassification",
            "TFXLMMainLayer",
            "TFXLMModel",
            "TFXLMPreTrainedModel",
            "TFXLMWithLMHeadModel",
        ]
    )
    _import_structure["models.xlm_roberta"].extend(
        [
            "TF_XLM_ROBERTA_PRETRAINED_MODEL_ARCHIVE_LIST",
            "TFXLMRobertaForMaskedLM",
            "TFXLMRobertaForMultipleChoice",
            "TFXLMRobertaForQuestionAnswering",
            "TFXLMRobertaForSequenceClassification",
            "TFXLMRobertaForTokenClassification",
            "TFXLMRobertaModel",
        ]
    )
    _import_structure["models.xlnet"].extend(
        [
            "TF_XLNET_PRETRAINED_MODEL_ARCHIVE_LIST",
            "TFXLNetForMultipleChoice",
            "TFXLNetForQuestionAnsweringSimple",
            "TFXLNetForSequenceClassification",
            "TFXLNetForTokenClassification",
            "TFXLNetLMHeadModel",
            "TFXLNetMainLayer",
            "TFXLNetModel",
            "TFXLNetPreTrainedModel",
        ]
    )
    _import_structure["optimization_tf"] = ["AdamWeightDecay", "GradientAccumulator", "WarmUp", "create_optimizer"]
    _import_structure["trainer_tf"] = ["TFTrainer"]

else:
    from .utils import dummy_tf_objects

    _import_structure["utils.dummy_tf_objects"] = [name for name in dir(dummy_tf_objects) if not name.startswith("_")]

# FLAX-backed objects
if is_flax_available():
    _import_structure["modeling_flax_utils"] = ["FlaxPreTrainedModel"]
    _import_structure["models.auto"].extend(["FLAX_MODEL_MAPPING", "FlaxAutoModel"])
    _import_structure["models.bert"].extend(["FlaxBertForMaskedLM", "FlaxBertModel"])
    _import_structure["models.roberta"].append("FlaxRobertaModel")
else:
    from .utils import dummy_flax_objects

    _import_structure["utils.dummy_flax_objects"] = [
        name for name in dir(dummy_flax_objects) if not name.startswith("_")
    ]


# Direct imports for type-checking
if TYPE_CHECKING:
    # Configuration
    from .configuration_utils import PretrainedConfig

    # Data
    from .data import (
        DataProcessor,
        InputExample,
        InputFeatures,
        SingleSentenceClassificationProcessor,
        SquadExample,
        SquadFeatures,
        SquadV1Processor,
        SquadV2Processor,
        glue_compute_metrics,
        glue_convert_examples_to_features,
        glue_output_modes,
        glue_processors,
        glue_tasks_num_labels,
        squad_convert_examples_to_features,
        xnli_compute_metrics,
        xnli_output_modes,
        xnli_processors,
        xnli_tasks_num_labels,
    )

    # Feature Extractor
    from .feature_extraction_utils import BatchFeature, PreTrainedFeatureExtractor

    # Files and general utilities
    from .file_utils import (
        CONFIG_NAME,
        MODEL_CARD_NAME,
        PYTORCH_PRETRAINED_BERT_CACHE,
        PYTORCH_TRANSFORMERS_CACHE,
        SPIECE_UNDERLINE,
        TF2_WEIGHTS_NAME,
        TF_WEIGHTS_NAME,
        TRANSFORMERS_CACHE,
        WEIGHTS_NAME,
        TensorType,
        add_end_docstrings,
        add_start_docstrings,
        cached_path,
        is_apex_available,
        is_datasets_available,
        is_faiss_available,
        is_flax_available,
        is_psutil_available,
        is_py3nvml_available,
        is_sentencepiece_available,
        is_sklearn_available,
        is_tf_available,
        is_tokenizers_available,
        is_torch_available,
        is_torch_tpu_available,
    )
    from .hf_argparser import HfArgumentParser

    # Integrations
    from .integrations import (
        is_comet_available,
        is_optuna_available,
        is_ray_available,
        is_ray_tune_available,
        is_tensorboard_available,
        is_wandb_available,
    )

    # Model Cards
    from .modelcard import ModelCard

    # TF 2.0 <=> PyTorch conversion utilities
    from .modeling_tf_pytorch_utils import (
        convert_tf_weight_name_to_pt_weight_name,
        load_pytorch_checkpoint_in_tf2_model,
        load_pytorch_model_in_tf2_model,
        load_pytorch_weights_in_tf2_model,
        load_tf2_checkpoint_in_pytorch_model,
        load_tf2_model_in_pytorch_model,
        load_tf2_weights_in_pytorch_model,
    )
    from .models.albert import ALBERT_PRETRAINED_CONFIG_ARCHIVE_MAP, AlbertConfig
    from .models.auto import (
        ALL_PRETRAINED_CONFIG_ARCHIVE_MAP,
        CONFIG_MAPPING,
        MODEL_NAMES_MAPPING,
        TOKENIZER_MAPPING,
        AutoConfig,
        AutoTokenizer,
    )
    from .models.bart import BartConfig, BartTokenizer
    from .models.bert import (
        BERT_PRETRAINED_CONFIG_ARCHIVE_MAP,
        BasicTokenizer,
        BertConfig,
        BertTokenizer,
        WordpieceTokenizer,
    )
    from .models.bert_generation import BertGenerationConfig
    from .models.bert_japanese import BertJapaneseTokenizer, CharacterTokenizer, MecabTokenizer
    from .models.bertweet import BertweetTokenizer
    from .models.blenderbot import BLENDERBOT_PRETRAINED_CONFIG_ARCHIVE_MAP, BlenderbotConfig, BlenderbotTokenizer
    from .models.blenderbot_small import (
        BLENDERBOT_SMALL_PRETRAINED_CONFIG_ARCHIVE_MAP,
        BlenderbotSmallConfig,
        BlenderbotSmallTokenizer,
    )
    from .models.camembert import CAMEMBERT_PRETRAINED_CONFIG_ARCHIVE_MAP, CamembertConfig
    from .models.clip import CLIP_PRETRAINED_CONFIG_ARCHIVE_MAP, ClipConfig, ClipTokenizer
    from .models.convbert import CONVBERT_PRETRAINED_CONFIG_ARCHIVE_MAP, ConvBertConfig, ConvBertTokenizer
    from .models.ctrl import CTRL_PRETRAINED_CONFIG_ARCHIVE_MAP, CTRLConfig, CTRLTokenizer
    from .models.deberta import DEBERTA_PRETRAINED_CONFIG_ARCHIVE_MAP, DebertaConfig, DebertaTokenizer
    from .models.deberta_v2 import DEBERTA_V2_PRETRAINED_CONFIG_ARCHIVE_MAP, DebertaV2Config, DebertaV2Tokenizer
    from .models.distilbert import DISTILBERT_PRETRAINED_CONFIG_ARCHIVE_MAP, DistilBertConfig, DistilBertTokenizer
    from .models.dpr import (
        DPR_PRETRAINED_CONFIG_ARCHIVE_MAP,
        DPRConfig,
        DPRContextEncoderTokenizer,
        DPRQuestionEncoderTokenizer,
        DPRReaderOutput,
        DPRReaderTokenizer,
    )
    from .models.electra import ELECTRA_PRETRAINED_CONFIG_ARCHIVE_MAP, ElectraConfig, ElectraTokenizer
    from .models.encoder_decoder import EncoderDecoderConfig
    from .models.flaubert import FLAUBERT_PRETRAINED_CONFIG_ARCHIVE_MAP, FlaubertConfig, FlaubertTokenizer
    from .models.fsmt import FSMT_PRETRAINED_CONFIG_ARCHIVE_MAP, FSMTConfig, FSMTTokenizer
    from .models.funnel import FUNNEL_PRETRAINED_CONFIG_ARCHIVE_MAP, FunnelConfig, FunnelTokenizer
    from .models.gpt2 import GPT2_PRETRAINED_CONFIG_ARCHIVE_MAP, GPT2Config, GPT2Tokenizer
    from .models.herbert import HerbertTokenizer
    from .models.ibert import IBERT_PRETRAINED_CONFIG_ARCHIVE_MAP, IBertConfig
    from .models.layoutlm import LAYOUTLM_PRETRAINED_CONFIG_ARCHIVE_MAP, LayoutLMConfig, LayoutLMTokenizer
    from .models.led import LED_PRETRAINED_CONFIG_ARCHIVE_MAP, LEDConfig, LEDTokenizer
    from .models.longformer import LONGFORMER_PRETRAINED_CONFIG_ARCHIVE_MAP, LongformerConfig, LongformerTokenizer
    from .models.lxmert import LXMERT_PRETRAINED_CONFIG_ARCHIVE_MAP, LxmertConfig, LxmertTokenizer
    from .models.marian import MarianConfig
    from .models.mbart import MBartConfig
    from .models.mmbt import MMBTConfig
    from .models.mobilebert import MOBILEBERT_PRETRAINED_CONFIG_ARCHIVE_MAP, MobileBertConfig, MobileBertTokenizer
    from .models.mpnet import MPNET_PRETRAINED_CONFIG_ARCHIVE_MAP, MPNetConfig, MPNetTokenizer
    from .models.mt5 import MT5Config
    from .models.openai import OPENAI_GPT_PRETRAINED_CONFIG_ARCHIVE_MAP, OpenAIGPTConfig, OpenAIGPTTokenizer
    from .models.pegasus import PegasusConfig
    from .models.phobert import PhobertTokenizer
    from .models.prophetnet import PROPHETNET_PRETRAINED_CONFIG_ARCHIVE_MAP, ProphetNetConfig, ProphetNetTokenizer
    from .models.rag import RagConfig, RagRetriever, RagTokenizer
    from .models.reformer import REFORMER_PRETRAINED_CONFIG_ARCHIVE_MAP, ReformerConfig
    from .models.retribert import RETRIBERT_PRETRAINED_CONFIG_ARCHIVE_MAP, RetriBertConfig, RetriBertTokenizer
    from .models.roberta import ROBERTA_PRETRAINED_CONFIG_ARCHIVE_MAP, RobertaConfig, RobertaTokenizer
    from .models.squeezebert import SQUEEZEBERT_PRETRAINED_CONFIG_ARCHIVE_MAP, SqueezeBertConfig, SqueezeBertTokenizer
    from .models.t5 import T5_PRETRAINED_CONFIG_ARCHIVE_MAP, T5Config
    from .models.tapas import TAPAS_PRETRAINED_CONFIG_ARCHIVE_MAP, TapasConfig, TapasTokenizer
    from .models.transfo_xl import (
        TRANSFO_XL_PRETRAINED_CONFIG_ARCHIVE_MAP,
        TransfoXLConfig,
        TransfoXLCorpus,
        TransfoXLTokenizer,
    )
    from .models.wav2vec2 import (
        WAV_2_VEC_2_PRETRAINED_CONFIG_ARCHIVE_MAP,
        Wav2Vec2Config,
        Wav2Vec2CTCTokenizer,
        Wav2Vec2FeatureExtractor,
        Wav2Vec2Processor,
        Wav2Vec2Tokenizer,
    )
    from .models.xlm import XLM_PRETRAINED_CONFIG_ARCHIVE_MAP, XLMConfig, XLMTokenizer
    from .models.xlm_prophetnet import XLM_PROPHETNET_PRETRAINED_CONFIG_ARCHIVE_MAP, XLMProphetNetConfig
    from .models.xlm_roberta import XLM_ROBERTA_PRETRAINED_CONFIG_ARCHIVE_MAP, XLMRobertaConfig
    from .models.xlnet import XLNET_PRETRAINED_CONFIG_ARCHIVE_MAP, XLNetConfig

    # Pipelines
    from .pipelines import (
        Conversation,
        ConversationalPipeline,
        CsvPipelineDataFormat,
        FeatureExtractionPipeline,
        FillMaskPipeline,
        JsonPipelineDataFormat,
        NerPipeline,
        PipedPipelineDataFormat,
        Pipeline,
        PipelineDataFormat,
        QuestionAnsweringPipeline,
        SummarizationPipeline,
        TableQuestionAnsweringPipeline,
        Text2TextGenerationPipeline,
        TextClassificationPipeline,
        TextGenerationPipeline,
        TokenClassificationPipeline,
        TranslationPipeline,
        ZeroShotClassificationPipeline,
        pipeline,
    )

    # Tokenization
    from .tokenization_utils import PreTrainedTokenizer
    from .tokenization_utils_base import (
        AddedToken,
        BatchEncoding,
        CharSpan,
        PreTrainedTokenizerBase,
        SpecialTokensMixin,
        TokenSpan,
    )

    # Trainer
    from .trainer_callback import (
        DefaultFlowCallback,
        EarlyStoppingCallback,
        PrinterCallback,
        ProgressCallback,
        TrainerCallback,
        TrainerControl,
        TrainerState,
    )
    from .trainer_utils import EvalPrediction, EvaluationStrategy, SchedulerType, set_seed
    from .training_args import TrainingArguments
    from .training_args_seq2seq import Seq2SeqTrainingArguments
    from .training_args_tf import TFTrainingArguments

    if is_sentencepiece_available():
        from .models.albert import AlbertTokenizer
        from .models.barthez import BarthezTokenizer
        from .models.bert_generation import BertGenerationTokenizer
        from .models.camembert import CamembertTokenizer
        from .models.marian import MarianTokenizer
        from .models.mbart import MBart50Tokenizer, MBartTokenizer
        from .models.mt5 import MT5Tokenizer
        from .models.pegasus import PegasusTokenizer
        from .models.reformer import ReformerTokenizer
        from .models.t5 import T5Tokenizer
        from .models.xlm_prophetnet import XLMProphetNetTokenizer
        from .models.xlm_roberta import XLMRobertaTokenizer
        from .models.xlnet import XLNetTokenizer
    else:
        from .utils.dummy_sentencepiece_objects import *

    if is_tokenizers_available():
        from .models.albert import AlbertTokenizerFast
        from .models.bart import BartTokenizerFast
        from .models.barthez import BarthezTokenizerFast
        from .models.bert import BertTokenizerFast
        from .models.camembert import CamembertTokenizerFast
        from .models.convbert import ConvBertTokenizerFast
        from .models.distilbert import DistilBertTokenizerFast
        from .models.dpr import DPRContextEncoderTokenizerFast, DPRQuestionEncoderTokenizerFast, DPRReaderTokenizerFast
        from .models.electra import ElectraTokenizerFast
        from .models.funnel import FunnelTokenizerFast
        from .models.gpt2 import GPT2TokenizerFast
        from .models.herbert import HerbertTokenizerFast
        from .models.layoutlm import LayoutLMTokenizerFast
        from .models.led import LEDTokenizerFast
        from .models.longformer import LongformerTokenizerFast
        from .models.lxmert import LxmertTokenizerFast
        from .models.mbart import MBart50TokenizerFast, MBartTokenizerFast
        from .models.mobilebert import MobileBertTokenizerFast
        from .models.mpnet import MPNetTokenizerFast
        from .models.mt5 import MT5TokenizerFast
        from .models.openai import OpenAIGPTTokenizerFast
        from .models.pegasus import PegasusTokenizerFast
        from .models.reformer import ReformerTokenizerFast
        from .models.retribert import RetriBertTokenizerFast
        from .models.roberta import RobertaTokenizerFast
        from .models.squeezebert import SqueezeBertTokenizerFast
        from .models.t5 import T5TokenizerFast
        from .models.xlm_roberta import XLMRobertaTokenizerFast
        from .models.xlnet import XLNetTokenizerFast
        from .tokenization_utils_fast import PreTrainedTokenizerFast

        if is_sentencepiece_available():
            from .convert_slow_tokenizer import SLOW_TO_FAST_CONVERTERS, convert_slow_tokenizer
    else:
        from .utils.dummy_tokenizers_objects import *

    # Modeling
    if is_torch_available():

        # Benchmarks
        from .benchmark.benchmark import PyTorchBenchmark
        from .benchmark.benchmark_args import PyTorchBenchmarkArguments
        from .data.data_collator import (
            DataCollator,
            DataCollatorForLanguageModeling,
            DataCollatorForPermutationLanguageModeling,
            DataCollatorForSeq2Seq,
            DataCollatorForSOP,
            DataCollatorForTokenClassification,
            DataCollatorForWholeWordMask,
            DataCollatorWithPadding,
            default_data_collator,
        )
        from .data.datasets import (
            GlueDataset,
            GlueDataTrainingArguments,
            LineByLineTextDataset,
            LineByLineWithRefDataset,
            LineByLineWithSOPTextDataset,
            SquadDataset,
            SquadDataTrainingArguments,
            TextDataset,
            TextDatasetForNextSentencePrediction,
        )
        from .generation_beam_search import BeamScorer, BeamSearchScorer
        from .generation_logits_process import (
            HammingDiversityLogitsProcessor,
            LogitsProcessor,
            LogitsProcessorList,
            LogitsWarper,
            MinLengthLogitsProcessor,
            NoBadWordsLogitsProcessor,
            NoRepeatNGramLogitsProcessor,
            PrefixConstrainedLogitsProcessor,
            RepetitionPenaltyLogitsProcessor,
            TemperatureLogitsWarper,
            TopKLogitsWarper,
            TopPLogitsWarper,
        )
        from .generation_utils import top_k_top_p_filtering
        from .modeling_utils import Conv1D, PreTrainedModel, apply_chunking_to_forward, prune_layer
        from .models.albert import (
            ALBERT_PRETRAINED_MODEL_ARCHIVE_LIST,
            AlbertForMaskedLM,
            AlbertForMultipleChoice,
            AlbertForPreTraining,
            AlbertForQuestionAnswering,
            AlbertForSequenceClassification,
            AlbertForTokenClassification,
            AlbertModel,
            AlbertPreTrainedModel,
            load_tf_weights_in_albert,
        )
        from .models.auto import (
            MODEL_FOR_CAUSAL_LM_MAPPING,
            MODEL_FOR_MASKED_LM_MAPPING,
            MODEL_FOR_MULTIPLE_CHOICE_MAPPING,
            MODEL_FOR_NEXT_SENTENCE_PREDICTION_MAPPING,
            MODEL_FOR_PRETRAINING_MAPPING,
            MODEL_FOR_QUESTION_ANSWERING_MAPPING,
            MODEL_FOR_SEQ_TO_SEQ_CAUSAL_LM_MAPPING,
            MODEL_FOR_SEQUENCE_CLASSIFICATION_MAPPING,
            MODEL_FOR_TABLE_QUESTION_ANSWERING_MAPPING,
            MODEL_FOR_TOKEN_CLASSIFICATION_MAPPING,
            MODEL_MAPPING,
            MODEL_WITH_LM_HEAD_MAPPING,
            AutoModel,
            AutoModelForCausalLM,
            AutoModelForMaskedLM,
            AutoModelForMultipleChoice,
            AutoModelForNextSentencePrediction,
            AutoModelForPreTraining,
            AutoModelForQuestionAnswering,
            AutoModelForSeq2SeqLM,
            AutoModelForSequenceClassification,
            AutoModelForTableQuestionAnswering,
            AutoModelForTokenClassification,
            AutoModelWithLMHead,
        )
        from .models.bart import (
            BART_PRETRAINED_MODEL_ARCHIVE_LIST,
            BartForCausalLM,
            BartForConditionalGeneration,
            BartForQuestionAnswering,
            BartForSequenceClassification,
            BartModel,
            BartPretrainedModel,
            PretrainedBartModel,
        )
        from .models.bert import (
            BERT_PRETRAINED_MODEL_ARCHIVE_LIST,
            BertForMaskedLM,
            BertForMultipleChoice,
            BertForNextSentencePrediction,
            BertForPreTraining,
            BertForQuestionAnswering,
            BertForSequenceClassification,
            BertForTokenClassification,
            BertLayer,
            BertLMHeadModel,
            BertModel,
            BertPreTrainedModel,
            load_tf_weights_in_bert,
        )
        from .models.bert_generation import (
            BertGenerationDecoder,
            BertGenerationEncoder,
            load_tf_weights_in_bert_generation,
        )
        from .models.blenderbot import (
            BLENDERBOT_PRETRAINED_MODEL_ARCHIVE_LIST,
            BlenderbotForCausalLM,
            BlenderbotForConditionalGeneration,
            BlenderbotModel,
        )
        from .models.blenderbot_small import (
            BLENDERBOT_SMALL_PRETRAINED_MODEL_ARCHIVE_LIST,
            BlenderbotSmallForCausalLM,
            BlenderbotSmallForConditionalGeneration,
            BlenderbotSmallModel,
        )
        from .models.camembert import (
            CAMEMBERT_PRETRAINED_MODEL_ARCHIVE_LIST,
            CamembertForCausalLM,
            CamembertForMaskedLM,
            CamembertForMultipleChoice,
            CamembertForQuestionAnswering,
            CamembertForSequenceClassification,
            CamembertForTokenClassification,
            CamembertModel,
        )
        from .models.clip import CLIP_PRETRAINED_MODEL_ARCHIVE_LIST, ClipModel, ClipPreTrainedModel
        from .models.convbert import (
            CONVBERT_PRETRAINED_MODEL_ARCHIVE_LIST,
            ConvBertForMaskedLM,
            ConvBertForMultipleChoice,
            ConvBertForQuestionAnswering,
            ConvBertForSequenceClassification,
            ConvBertForTokenClassification,
            ConvBertLayer,
            ConvBertModel,
            ConvBertPreTrainedModel,
            load_tf_weights_in_convbert,
        )
        from .models.ctrl import (
            CTRL_PRETRAINED_MODEL_ARCHIVE_LIST,
            CTRLForSequenceClassification,
            CTRLLMHeadModel,
            CTRLModel,
            CTRLPreTrainedModel,
        )
        from .models.deberta import (
            DEBERTA_PRETRAINED_MODEL_ARCHIVE_LIST,
            DebertaForMaskedLM,
            DebertaForQuestionAnswering,
            DebertaForSequenceClassification,
            DebertaForTokenClassification,
            DebertaModel,
            DebertaPreTrainedModel,
        )
        from .models.deberta_v2 import (
            DEBERTA_V2_PRETRAINED_MODEL_ARCHIVE_LIST,
            DebertaV2ForMaskedLM,
            DebertaV2ForQuestionAnswering,
            DebertaV2ForSequenceClassification,
            DebertaV2ForTokenClassification,
            DebertaV2Model,
            DebertaV2PreTrainedModel,
        )
        from .models.distilbert import (
            DISTILBERT_PRETRAINED_MODEL_ARCHIVE_LIST,
            DistilBertForMaskedLM,
            DistilBertForMultipleChoice,
            DistilBertForQuestionAnswering,
            DistilBertForSequenceClassification,
            DistilBertForTokenClassification,
            DistilBertModel,
            DistilBertPreTrainedModel,
        )
        from .models.dpr import (
            DPR_CONTEXT_ENCODER_PRETRAINED_MODEL_ARCHIVE_LIST,
            DPR_QUESTION_ENCODER_PRETRAINED_MODEL_ARCHIVE_LIST,
            DPR_READER_PRETRAINED_MODEL_ARCHIVE_LIST,
            DPRContextEncoder,
            DPRPretrainedContextEncoder,
            DPRPretrainedQuestionEncoder,
            DPRPretrainedReader,
            DPRQuestionEncoder,
            DPRReader,
        )
        from .models.electra import (
            ELECTRA_PRETRAINED_MODEL_ARCHIVE_LIST,
            ElectraForMaskedLM,
            ElectraForMultipleChoice,
            ElectraForPreTraining,
            ElectraForQuestionAnswering,
            ElectraForSequenceClassification,
            ElectraForTokenClassification,
            ElectraModel,
            ElectraPreTrainedModel,
            load_tf_weights_in_electra,
        )
        from .models.encoder_decoder import EncoderDecoderModel
        from .models.flaubert import (
            FLAUBERT_PRETRAINED_MODEL_ARCHIVE_LIST,
            FlaubertForMultipleChoice,
            FlaubertForQuestionAnswering,
            FlaubertForQuestionAnsweringSimple,
            FlaubertForSequenceClassification,
            FlaubertForTokenClassification,
            FlaubertModel,
            FlaubertWithLMHeadModel,
        )
        from .models.fsmt import FSMTForConditionalGeneration, FSMTModel, PretrainedFSMTModel
        from .models.funnel import (
            FUNNEL_PRETRAINED_MODEL_ARCHIVE_LIST,
            FunnelBaseModel,
            FunnelForMaskedLM,
            FunnelForMultipleChoice,
            FunnelForPreTraining,
            FunnelForQuestionAnswering,
            FunnelForSequenceClassification,
            FunnelForTokenClassification,
            FunnelModel,
            load_tf_weights_in_funnel,
        )
        from .models.gpt2 import (
            GPT2_PRETRAINED_MODEL_ARCHIVE_LIST,
            GPT2DoubleHeadsModel,
            GPT2ForSequenceClassification,
            GPT2LMHeadModel,
            GPT2Model,
            GPT2PreTrainedModel,
            load_tf_weights_in_gpt2,
        )
        from .models.ibert import (
            IBERT_PRETRAINED_MODEL_ARCHIVE_LIST,
            IBertForMaskedLM,
            IBertForMultipleChoice,
            IBertForQuestionAnswering,
            IBertForSequenceClassification,
            IBertForTokenClassification,
            IBertModel,
        )
        from .models.layoutlm import (
            LAYOUTLM_PRETRAINED_MODEL_ARCHIVE_LIST,
            LayoutLMForMaskedLM,
            LayoutLMForSequenceClassification,
            LayoutLMForTokenClassification,
            LayoutLMModel,
        )
        from .models.led import (
            LED_PRETRAINED_MODEL_ARCHIVE_LIST,
            LEDForConditionalGeneration,
            LEDForQuestionAnswering,
            LEDForSequenceClassification,
            LEDModel,
        )
        from .models.longformer import (
            LONGFORMER_PRETRAINED_MODEL_ARCHIVE_LIST,
            LongformerForMaskedLM,
            LongformerForMultipleChoice,
            LongformerForQuestionAnswering,
            LongformerForSequenceClassification,
            LongformerForTokenClassification,
            LongformerModel,
            LongformerSelfAttention,
        )
        from .models.lxmert import (
            LxmertEncoder,
            LxmertForPreTraining,
            LxmertForQuestionAnswering,
            LxmertModel,
            LxmertPreTrainedModel,
            LxmertVisualFeatureEncoder,
            LxmertXLayer,
        )
        from .models.marian import MarianForCausalLM, MarianModel, MarianMTModel
        from .models.mbart import (
            MBartForCausalLM,
            MBartForConditionalGeneration,
            MBartForQuestionAnswering,
            MBartForSequenceClassification,
            MBartModel,
        )
        from .models.mmbt import MMBTForClassification, MMBTModel, ModalEmbeddings
        from .models.mobilebert import (
            MOBILEBERT_PRETRAINED_MODEL_ARCHIVE_LIST,
            MobileBertForMaskedLM,
            MobileBertForMultipleChoice,
            MobileBertForNextSentencePrediction,
            MobileBertForPreTraining,
            MobileBertForQuestionAnswering,
            MobileBertForSequenceClassification,
            MobileBertForTokenClassification,
            MobileBertLayer,
            MobileBertModel,
            MobileBertPreTrainedModel,
            load_tf_weights_in_mobilebert,
        )
        from .models.mpnet import (
            MPNET_PRETRAINED_MODEL_ARCHIVE_LIST,
            MPNetForMaskedLM,
            MPNetForMultipleChoice,
            MPNetForQuestionAnswering,
            MPNetForSequenceClassification,
            MPNetForTokenClassification,
            MPNetLayer,
            MPNetModel,
            MPNetPreTrainedModel,
        )
        from .models.mt5 import MT5EncoderModel, MT5ForConditionalGeneration, MT5Model
        from .models.openai import (
            OPENAI_GPT_PRETRAINED_MODEL_ARCHIVE_LIST,
            OpenAIGPTDoubleHeadsModel,
            OpenAIGPTForSequenceClassification,
            OpenAIGPTLMHeadModel,
            OpenAIGPTModel,
            OpenAIGPTPreTrainedModel,
            load_tf_weights_in_openai_gpt,
        )
        from .models.pegasus import PegasusForCausalLM, PegasusForConditionalGeneration, PegasusModel
        from .models.prophetnet import (
            PROPHETNET_PRETRAINED_MODEL_ARCHIVE_LIST,
            ProphetNetDecoder,
            ProphetNetEncoder,
            ProphetNetForCausalLM,
            ProphetNetForConditionalGeneration,
            ProphetNetModel,
            ProphetNetPreTrainedModel,
        )
        from .models.rag import RagModel, RagSequenceForGeneration, RagTokenForGeneration
        from .models.reformer import (
            REFORMER_PRETRAINED_MODEL_ARCHIVE_LIST,
            ReformerAttention,
            ReformerForMaskedLM,
            ReformerForQuestionAnswering,
            ReformerForSequenceClassification,
            ReformerLayer,
            ReformerModel,
            ReformerModelWithLMHead,
        )
        from .models.retribert import RETRIBERT_PRETRAINED_MODEL_ARCHIVE_LIST, RetriBertModel, RetriBertPreTrainedModel
        from .models.roberta import (
            ROBERTA_PRETRAINED_MODEL_ARCHIVE_LIST,
            RobertaForCausalLM,
            RobertaForMaskedLM,
            RobertaForMultipleChoice,
            RobertaForQuestionAnswering,
            RobertaForSequenceClassification,
            RobertaForTokenClassification,
            RobertaModel,
        )
        from .models.squeezebert import (
            SQUEEZEBERT_PRETRAINED_MODEL_ARCHIVE_LIST,
            SqueezeBertForMaskedLM,
            SqueezeBertForMultipleChoice,
            SqueezeBertForQuestionAnswering,
            SqueezeBertForSequenceClassification,
            SqueezeBertForTokenClassification,
            SqueezeBertModel,
            SqueezeBertModule,
            SqueezeBertPreTrainedModel,
        )
        from .models.t5 import (
            T5_PRETRAINED_MODEL_ARCHIVE_LIST,
            T5EncoderModel,
            T5ForConditionalGeneration,
            T5Model,
            T5PreTrainedModel,
            load_tf_weights_in_t5,
        )
        from .models.tapas import (
            TAPAS_PRETRAINED_MODEL_ARCHIVE_LIST,
            TapasForMaskedLM,
            TapasForQuestionAnswering,
            TapasForSequenceClassification,
            TapasModel,
        )
        from .models.transfo_xl import (
            TRANSFO_XL_PRETRAINED_MODEL_ARCHIVE_LIST,
            AdaptiveEmbedding,
            TransfoXLForSequenceClassification,
            TransfoXLLMHeadModel,
            TransfoXLModel,
            TransfoXLPreTrainedModel,
            load_tf_weights_in_transfo_xl,
        )
        from .models.wav2vec2 import (
            WAV_2_VEC_2_PRETRAINED_MODEL_ARCHIVE_LIST,
            Wav2Vec2ForCTC,
            Wav2Vec2ForMaskedLM,
            Wav2Vec2Model,
            Wav2Vec2PreTrainedModel,
        )
        from .models.xlm import (
            XLM_PRETRAINED_MODEL_ARCHIVE_LIST,
            XLMForMultipleChoice,
            XLMForQuestionAnswering,
            XLMForQuestionAnsweringSimple,
            XLMForSequenceClassification,
            XLMForTokenClassification,
            XLMModel,
            XLMPreTrainedModel,
            XLMWithLMHeadModel,
        )
        from .models.xlm_prophetnet import (
            XLM_PROPHETNET_PRETRAINED_MODEL_ARCHIVE_LIST,
            XLMProphetNetDecoder,
            XLMProphetNetEncoder,
            XLMProphetNetForCausalLM,
            XLMProphetNetForConditionalGeneration,
            XLMProphetNetModel,
        )
        from .models.xlm_roberta import (
            XLM_ROBERTA_PRETRAINED_MODEL_ARCHIVE_LIST,
            XLMRobertaForCausalLM,
            XLMRobertaForMaskedLM,
            XLMRobertaForMultipleChoice,
            XLMRobertaForQuestionAnswering,
            XLMRobertaForSequenceClassification,
            XLMRobertaForTokenClassification,
            XLMRobertaModel,
        )
        from .models.xlnet import (
            XLNET_PRETRAINED_MODEL_ARCHIVE_LIST,
            XLNetForMultipleChoice,
            XLNetForQuestionAnswering,
            XLNetForQuestionAnsweringSimple,
            XLNetForSequenceClassification,
            XLNetForTokenClassification,
            XLNetLMHeadModel,
            XLNetModel,
            XLNetPreTrainedModel,
            load_tf_weights_in_xlnet,
        )

        # Optimization
        from .optimization import (
            Adafactor,
            AdamW,
            get_constant_schedule,
            get_constant_schedule_with_warmup,
            get_cosine_schedule_with_warmup,
            get_cosine_with_hard_restarts_schedule_with_warmup,
            get_linear_schedule_with_warmup,
            get_polynomial_decay_schedule_with_warmup,
            get_scheduler,
        )

        # Trainer
        from .trainer import Trainer
        from .trainer_pt_utils import torch_distributed_zero_first
        from .trainer_seq2seq import Seq2SeqTrainer
    else:
        from .utils.dummy_pt_objects import *

    # TensorFlow
    if is_tf_available():

        from .benchmark.benchmark_args_tf import TensorFlowBenchmarkArguments

        # Benchmarks
        from .benchmark.benchmark_tf import TensorFlowBenchmark
        from .generation_tf_utils import tf_top_k_top_p_filtering
        from .modeling_tf_utils import TFPreTrainedModel, TFSequenceSummary, TFSharedEmbeddings, shape_list
        from .models.albert import (
            TF_ALBERT_PRETRAINED_MODEL_ARCHIVE_LIST,
            TFAlbertForMaskedLM,
            TFAlbertForMultipleChoice,
            TFAlbertForPreTraining,
            TFAlbertForQuestionAnswering,
            TFAlbertForSequenceClassification,
            TFAlbertForTokenClassification,
            TFAlbertMainLayer,
            TFAlbertModel,
            TFAlbertPreTrainedModel,
        )
        from .models.auto import (
            TF_MODEL_FOR_CAUSAL_LM_MAPPING,
            TF_MODEL_FOR_MASKED_LM_MAPPING,
            TF_MODEL_FOR_MULTIPLE_CHOICE_MAPPING,
            TF_MODEL_FOR_NEXT_SENTENCE_PREDICTION_MAPPING,
            TF_MODEL_FOR_PRETRAINING_MAPPING,
            TF_MODEL_FOR_QUESTION_ANSWERING_MAPPING,
            TF_MODEL_FOR_SEQ_TO_SEQ_CAUSAL_LM_MAPPING,
            TF_MODEL_FOR_SEQUENCE_CLASSIFICATION_MAPPING,
            TF_MODEL_FOR_TOKEN_CLASSIFICATION_MAPPING,
            TF_MODEL_MAPPING,
            TF_MODEL_WITH_LM_HEAD_MAPPING,
            TFAutoModel,
            TFAutoModelForCausalLM,
            TFAutoModelForMaskedLM,
            TFAutoModelForMultipleChoice,
            TFAutoModelForPreTraining,
            TFAutoModelForQuestionAnswering,
            TFAutoModelForSeq2SeqLM,
            TFAutoModelForSequenceClassification,
            TFAutoModelForTokenClassification,
            TFAutoModelWithLMHead,
        )
        from .models.bart import TFBartForConditionalGeneration, TFBartModel, TFBartPretrainedModel
        from .models.bert import (
            TF_BERT_PRETRAINED_MODEL_ARCHIVE_LIST,
            TFBertEmbeddings,
            TFBertForMaskedLM,
            TFBertForMultipleChoice,
            TFBertForNextSentencePrediction,
            TFBertForPreTraining,
            TFBertForQuestionAnswering,
            TFBertForSequenceClassification,
            TFBertForTokenClassification,
            TFBertLMHeadModel,
            TFBertMainLayer,
            TFBertModel,
            TFBertPreTrainedModel,
        )
        from .models.blenderbot import TFBlenderbotForConditionalGeneration, TFBlenderbotModel
        from .models.blenderbot_small import TFBlenderbotSmallForConditionalGeneration, TFBlenderbotSmallModel
        from .models.camembert import (
            TF_CAMEMBERT_PRETRAINED_MODEL_ARCHIVE_LIST,
            TFCamembertForMaskedLM,
            TFCamembertForMultipleChoice,
            TFCamembertForQuestionAnswering,
            TFCamembertForSequenceClassification,
            TFCamembertForTokenClassification,
            TFCamembertModel,
        )
        from .models.convbert import (
            TF_CONVBERT_PRETRAINED_MODEL_ARCHIVE_LIST,
            TFConvBertForMaskedLM,
            TFConvBertForMultipleChoice,
            TFConvBertForQuestionAnswering,
            TFConvBertForSequenceClassification,
            TFConvBertForTokenClassification,
            TFConvBertLayer,
            TFConvBertModel,
            TFConvBertPreTrainedModel,
        )
        from .models.ctrl import (
            TF_CTRL_PRETRAINED_MODEL_ARCHIVE_LIST,
            TFCTRLForSequenceClassification,
            TFCTRLLMHeadModel,
            TFCTRLModel,
            TFCTRLPreTrainedModel,
        )
        from .models.distilbert import (
            TF_DISTILBERT_PRETRAINED_MODEL_ARCHIVE_LIST,
            TFDistilBertForMaskedLM,
            TFDistilBertForMultipleChoice,
            TFDistilBertForQuestionAnswering,
            TFDistilBertForSequenceClassification,
            TFDistilBertForTokenClassification,
            TFDistilBertMainLayer,
            TFDistilBertModel,
            TFDistilBertPreTrainedModel,
        )
        from .models.dpr import (
            TF_DPR_CONTEXT_ENCODER_PRETRAINED_MODEL_ARCHIVE_LIST,
            TF_DPR_QUESTION_ENCODER_PRETRAINED_MODEL_ARCHIVE_LIST,
            TF_DPR_READER_PRETRAINED_MODEL_ARCHIVE_LIST,
            TFDPRContextEncoder,
            TFDPRPretrainedContextEncoder,
            TFDPRPretrainedQuestionEncoder,
            TFDPRPretrainedReader,
            TFDPRQuestionEncoder,
            TFDPRReader,
        )
        from .models.electra import (
            TF_ELECTRA_PRETRAINED_MODEL_ARCHIVE_LIST,
            TFElectraForMaskedLM,
            TFElectraForMultipleChoice,
            TFElectraForPreTraining,
            TFElectraForQuestionAnswering,
            TFElectraForSequenceClassification,
            TFElectraForTokenClassification,
            TFElectraModel,
            TFElectraPreTrainedModel,
        )
        from .models.flaubert import (
            TF_FLAUBERT_PRETRAINED_MODEL_ARCHIVE_LIST,
            TFFlaubertForMultipleChoice,
            TFFlaubertForQuestionAnsweringSimple,
            TFFlaubertForSequenceClassification,
            TFFlaubertForTokenClassification,
            TFFlaubertModel,
            TFFlaubertWithLMHeadModel,
        )
        from .models.funnel import (
            TF_FUNNEL_PRETRAINED_MODEL_ARCHIVE_LIST,
            TFFunnelBaseModel,
            TFFunnelForMaskedLM,
            TFFunnelForMultipleChoice,
            TFFunnelForPreTraining,
            TFFunnelForQuestionAnswering,
            TFFunnelForSequenceClassification,
            TFFunnelForTokenClassification,
            TFFunnelModel,
        )
        from .models.gpt2 import (
            TF_GPT2_PRETRAINED_MODEL_ARCHIVE_LIST,
            TFGPT2DoubleHeadsModel,
            TFGPT2ForSequenceClassification,
            TFGPT2LMHeadModel,
            TFGPT2MainLayer,
            TFGPT2Model,
            TFGPT2PreTrainedModel,
        )
        from .models.led import TFLEDForConditionalGeneration, TFLEDModel, TFLEDPreTrainedModel
        from .models.longformer import (
            TF_LONGFORMER_PRETRAINED_MODEL_ARCHIVE_LIST,
            TFLongformerForMaskedLM,
            TFLongformerForMultipleChoice,
            TFLongformerForQuestionAnswering,
            TFLongformerForSequenceClassification,
            TFLongformerForTokenClassification,
            TFLongformerModel,
            TFLongformerSelfAttention,
        )
        from .models.lxmert import (
            TF_LXMERT_PRETRAINED_MODEL_ARCHIVE_LIST,
            TFLxmertForPreTraining,
            TFLxmertMainLayer,
            TFLxmertModel,
            TFLxmertPreTrainedModel,
            TFLxmertVisualFeatureEncoder,
        )
        from .models.marian import TFMarian, TFMarianMTModel
        from .models.mbart import TFMBartForConditionalGeneration, TFMBartModel
        from .models.mobilebert import (
            TF_MOBILEBERT_PRETRAINED_MODEL_ARCHIVE_LIST,
            TFMobileBertForMaskedLM,
            TFMobileBertForMultipleChoice,
            TFMobileBertForNextSentencePrediction,
            TFMobileBertForPreTraining,
            TFMobileBertForQuestionAnswering,
            TFMobileBertForSequenceClassification,
            TFMobileBertForTokenClassification,
            TFMobileBertMainLayer,
            TFMobileBertModel,
            TFMobileBertPreTrainedModel,
        )
        from .models.mpnet import (
            TF_MPNET_PRETRAINED_MODEL_ARCHIVE_LIST,
            TFMPNetForMaskedLM,
            TFMPNetForMultipleChoice,
            TFMPNetForQuestionAnswering,
            TFMPNetForSequenceClassification,
            TFMPNetForTokenClassification,
            TFMPNetMainLayer,
            TFMPNetModel,
            TFMPNetPreTrainedModel,
        )
        from .models.mt5 import TFMT5EncoderModel, TFMT5ForConditionalGeneration, TFMT5Model
        from .models.openai import (
            TF_OPENAI_GPT_PRETRAINED_MODEL_ARCHIVE_LIST,
            TFOpenAIGPTDoubleHeadsModel,
            TFOpenAIGPTForSequenceClassification,
            TFOpenAIGPTLMHeadModel,
            TFOpenAIGPTMainLayer,
            TFOpenAIGPTModel,
            TFOpenAIGPTPreTrainedModel,
        )
        from .models.pegasus import TFPegasusForConditionalGeneration, TFPegasusModel
        from .models.roberta import (
            TF_ROBERTA_PRETRAINED_MODEL_ARCHIVE_LIST,
            TFRobertaForMaskedLM,
            TFRobertaForMultipleChoice,
            TFRobertaForQuestionAnswering,
            TFRobertaForSequenceClassification,
            TFRobertaForTokenClassification,
            TFRobertaMainLayer,
            TFRobertaModel,
            TFRobertaPreTrainedModel,
        )
        from .models.t5 import (
            TF_T5_PRETRAINED_MODEL_ARCHIVE_LIST,
            TFT5EncoderModel,
            TFT5ForConditionalGeneration,
            TFT5Model,
            TFT5PreTrainedModel,
        )
        from .models.transfo_xl import (
            TF_TRANSFO_XL_PRETRAINED_MODEL_ARCHIVE_LIST,
            TFAdaptiveEmbedding,
            TFTransfoXLForSequenceClassification,
            TFTransfoXLLMHeadModel,
            TFTransfoXLMainLayer,
            TFTransfoXLModel,
            TFTransfoXLPreTrainedModel,
        )
        from .models.xlm import (
            TF_XLM_PRETRAINED_MODEL_ARCHIVE_LIST,
            TFXLMForMultipleChoice,
            TFXLMForQuestionAnsweringSimple,
            TFXLMForSequenceClassification,
            TFXLMForTokenClassification,
            TFXLMMainLayer,
            TFXLMModel,
            TFXLMPreTrainedModel,
            TFXLMWithLMHeadModel,
        )
        from .models.xlm_roberta import (
            TF_XLM_ROBERTA_PRETRAINED_MODEL_ARCHIVE_LIST,
            TFXLMRobertaForMaskedLM,
            TFXLMRobertaForMultipleChoice,
            TFXLMRobertaForQuestionAnswering,
            TFXLMRobertaForSequenceClassification,
            TFXLMRobertaForTokenClassification,
            TFXLMRobertaModel,
        )
        from .models.xlnet import (
            TF_XLNET_PRETRAINED_MODEL_ARCHIVE_LIST,
            TFXLNetForMultipleChoice,
            TFXLNetForQuestionAnsweringSimple,
            TFXLNetForSequenceClassification,
            TFXLNetForTokenClassification,
            TFXLNetLMHeadModel,
            TFXLNetMainLayer,
            TFXLNetModel,
            TFXLNetPreTrainedModel,
        )

        # Optimization
        from .optimization_tf import AdamWeightDecay, GradientAccumulator, WarmUp, create_optimizer

        # Trainer
        from .trainer_tf import TFTrainer

    else:
        # Import the same objects as dummies to get them in the namespace.
        # They will raise an import error if the user tries to instantiate / use them.
        from .utils.dummy_tf_objects import *

    if is_flax_available():
        from .modeling_flax_utils import FlaxPreTrainedModel
        from .models.auto import FLAX_MODEL_MAPPING, FlaxAutoModel
        from .models.bert import FlaxBertForMaskedLM, FlaxBertModel
        from .models.roberta import FlaxRobertaModel
    else:
        # Import the same objects as dummies to get them in the namespace.
        # They will raise an import error if the user tries to instantiate / use them.
        from .utils.dummy_flax_objects import *
else:
    import importlib
    import os
    import sys

    class _LazyModule(_BaseLazyModule):
        """
        Module class that surfaces all objects but only performs associated imports when the objects are requested.
        """

        __file__ = globals()["__file__"]
        __path__ = [os.path.dirname(__file__)]

        def _get_module(self, module_name: str):
            return importlib.import_module("." + module_name, self.__name__)

        def __getattr__(self, name: str):
            # Special handling for the version, which is a constant from this module and not imported in a submodule.
            if name == "__version__":
                return __version__
            return super().__getattr__(name)

    sys.modules[__name__] = _LazyModule(__name__, _import_structure)


if not is_tf_available() and not is_torch_available() and not is_flax_available():
    logger.warning(
        "None of PyTorch, TensorFlow >= 2.0, or Flax have been found. "
        "Models won't be available and only tokenizers, configuration "
        "and file/data utilities can be used."
    )<|MERGE_RESOLUTION|>--- conflicted
+++ resolved
@@ -126,10 +126,7 @@
     ],
     "models": [],
     # Models
-<<<<<<< HEAD
     "models.clip": ["CLIP_PRETRAINED_CONFIG_ARCHIVE_MAP", "ClipConfig", "ClipTokenizer"],
-    "models.wav2vec2": ["WAV_2_VEC_2_PRETRAINED_CONFIG_ARCHIVE_MAP", "Wav2Vec2Config", "Wav2Vec2Tokenizer"],
-=======
     "models.wav2vec2": [
         "WAV_2_VEC_2_PRETRAINED_CONFIG_ARCHIVE_MAP",
         "Wav2Vec2Config",
@@ -138,7 +135,6 @@
         "Wav2Vec2FeatureExtractor",
         "Wav2Vec2Processor",
     ],
->>>>>>> 98569d4b
     "models.convbert": ["CONVBERT_PRETRAINED_CONFIG_ARCHIVE_MAP", "ConvBertConfig", "ConvBertTokenizer"],
     "models.albert": ["ALBERT_PRETRAINED_CONFIG_ARCHIVE_MAP", "AlbertConfig"],
     "models.auto": [
