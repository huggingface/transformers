--- conflicted
+++ resolved
@@ -606,11 +606,8 @@
     "models.mobilenet_v2": ["MobileNetV2Config"],
     "models.mobilevit": ["MobileViTConfig"],
     "models.mobilevitv2": ["MobileViTV2Config"],
-<<<<<<< HEAD
     "models.moonshine": ["MoonshineConfig"],
-=======
     "models.modernbert": ["ModernBertConfig"],
->>>>>>> b5a557e5
     "models.moshi": [
         "MoshiConfig",
         "MoshiDepthConfig",
@@ -2875,13 +2872,11 @@
             "MobileViTV2PreTrainedModel",
         ]
     )
-<<<<<<< HEAD
     _import_structure["models.moonshine"].extend(
         [
             "MoonshineForConditionalGeneration",
             "MoonshineModel",
             "MoonshinePreTrainedModel",
-=======
     _import_structure["models.modernbert"].extend(
         [
             "ModernBertForMaskedLM",
@@ -2889,7 +2884,6 @@
             "ModernBertForTokenClassification",
             "ModernBertModel",
             "ModernBertPreTrainedModel",
->>>>>>> b5a557e5
         ]
     )
     _import_structure["models.moshi"].extend(
@@ -5588,11 +5582,8 @@
     from .models.mobilevitv2 import (
         MobileViTV2Config,
     )
-<<<<<<< HEAD
     from .models.moonshine import MoonshineConfig
-=======
     from .models.modernbert import ModernBertConfig
->>>>>>> b5a557e5
     from .models.moshi import (
         MoshiConfig,
         MoshiDepthConfig,
@@ -7585,19 +7576,16 @@
             MobileViTV2Model,
             MobileViTV2PreTrainedModel,
         )
-<<<<<<< HEAD
         from .models.moonshine import (
             MoonshineForConditionalGeneration,
             MoonshineModel,
             MoonshinePreTrainedModel,
-=======
         from .models.modernbert import (
             ModernBertForMaskedLM,
             ModernBertForSequenceClassification,
             ModernBertForTokenClassification,
             ModernBertModel,
             ModernBertPreTrainedModel,
->>>>>>> b5a557e5
         )
         from .models.moshi import (
             MoshiForCausalLM,
