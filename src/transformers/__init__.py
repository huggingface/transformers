# Copyright 2020 The HuggingFace Team. All rights reserved.
#
# Licensed under the Apache License, Version 2.0 (the "License");
# you may not use this file except in compliance with the License.
# You may obtain a copy of the License at
#
#     http://www.apache.org/licenses/LICENSE-2.0
#
# Unless required by applicable law or agreed to in writing, software
# distributed under the License is distributed on an "AS IS" BASIS,
# WITHOUT WARRANTIES OR CONDITIONS OF ANY KIND, either express or implied.
# See the License for the specific language governing permissions and
# limitations under the License.

# When adding a new object to this init, remember to add it twice: once inside the `_import_structure` dictionary and
# once inside the `if TYPE_CHECKING` branch. The `TYPE_CHECKING` should have import statements as usual, but they are
# only there for type checking. The `_import_structure` is a dictionary submodule to list of object names, and is used
# to defer the actual importing for when the objects are requested. This way `import transformers` provides the names
# in the namespace without actually importing anything (and especially none of the backends).

__version__ = "4.36.0.dev0"

from typing import TYPE_CHECKING

# Check the dependencies satisfy the minimal versions required.
from . import dependency_versions_check
from .utils import (
    OptionalDependencyNotAvailable,
    _LazyModule,
    is_bitsandbytes_available,
    is_essentia_available,
    is_flax_available,
    is_keras_nlp_available,
    is_librosa_available,
    is_pretty_midi_available,
    is_scipy_available,
    is_sentencepiece_available,
    is_speech_available,
    is_tensorflow_text_available,
    is_tf_available,
    is_timm_available,
    is_tokenizers_available,
    is_torch_available,
    is_torchvision_available,
    is_vision_available,
    logging,
)


logger = logging.get_logger(__name__)  # pylint: disable=invalid-name


# Base objects, independent of any specific backend
_import_structure = {
    "audio_utils": [],
    "benchmark": [],
    "commands": [],
    "configuration_utils": ["PretrainedConfig"],
    "convert_graph_to_onnx": [],
    "convert_slow_tokenizers_checkpoints_to_fast": [],
    "convert_tf_hub_seq_to_seq_bert_to_pytorch": [],
    "data": [
        "DataProcessor",
        "InputExample",
        "InputFeatures",
        "SingleSentenceClassificationProcessor",
        "SquadExample",
        "SquadFeatures",
        "SquadV1Processor",
        "SquadV2Processor",
        "glue_compute_metrics",
        "glue_convert_examples_to_features",
        "glue_output_modes",
        "glue_processors",
        "glue_tasks_num_labels",
        "squad_convert_examples_to_features",
        "xnli_compute_metrics",
        "xnli_output_modes",
        "xnli_processors",
        "xnli_tasks_num_labels",
    ],
    "data.data_collator": [
        "DataCollator",
        "DataCollatorForLanguageModeling",
        "DataCollatorForPermutationLanguageModeling",
        "DataCollatorForSeq2Seq",
        "DataCollatorForSOP",
        "DataCollatorForTokenClassification",
        "DataCollatorForWholeWordMask",
        "DataCollatorWithPadding",
        "DefaultDataCollator",
        "default_data_collator",
    ],
    "data.metrics": [],
    "data.processors": [],
    "debug_utils": [],
    "deepspeed": [],
    "dependency_versions_check": [],
    "dependency_versions_table": [],
    "dynamic_module_utils": [],
    "feature_extraction_sequence_utils": ["SequenceFeatureExtractor"],
    "feature_extraction_utils": ["BatchFeature", "FeatureExtractionMixin"],
    "file_utils": [],
    "generation": ["GenerationConfig", "TextIteratorStreamer", "TextStreamer"],
    "hf_argparser": ["HfArgumentParser"],
    "hyperparameter_search": [],
    "image_transforms": [],
    "integrations": [
        "is_clearml_available",
        "is_comet_available",
        "is_dvclive_available",
        "is_neptune_available",
        "is_optuna_available",
        "is_ray_available",
        "is_ray_tune_available",
        "is_sigopt_available",
        "is_tensorboard_available",
        "is_wandb_available",
    ],
    "modelcard": ["ModelCard"],
    "modeling_tf_pytorch_utils": [
        "convert_tf_weight_name_to_pt_weight_name",
        "load_pytorch_checkpoint_in_tf2_model",
        "load_pytorch_model_in_tf2_model",
        "load_pytorch_weights_in_tf2_model",
        "load_tf2_checkpoint_in_pytorch_model",
        "load_tf2_model_in_pytorch_model",
        "load_tf2_weights_in_pytorch_model",
    ],
    "models": [],
    # Models
    "models.albert": ["ALBERT_PRETRAINED_CONFIG_ARCHIVE_MAP", "AlbertConfig"],
    "models.align": [
        "ALIGN_PRETRAINED_CONFIG_ARCHIVE_MAP",
        "AlignConfig",
        "AlignProcessor",
        "AlignTextConfig",
        "AlignVisionConfig",
    ],
    "models.altclip": [
        "ALTCLIP_PRETRAINED_CONFIG_ARCHIVE_MAP",
        "AltCLIPConfig",
        "AltCLIPProcessor",
        "AltCLIPTextConfig",
        "AltCLIPVisionConfig",
    ],
    "models.audio_spectrogram_transformer": [
        "AUDIO_SPECTROGRAM_TRANSFORMER_PRETRAINED_CONFIG_ARCHIVE_MAP",
        "ASTConfig",
        "ASTFeatureExtractor",
    ],
    "models.auto": [
        "ALL_PRETRAINED_CONFIG_ARCHIVE_MAP",
        "CONFIG_MAPPING",
        "FEATURE_EXTRACTOR_MAPPING",
        "IMAGE_PROCESSOR_MAPPING",
        "MODEL_NAMES_MAPPING",
        "PROCESSOR_MAPPING",
        "TOKENIZER_MAPPING",
        "AutoConfig",
        "AutoFeatureExtractor",
        "AutoImageProcessor",
        "AutoProcessor",
        "AutoTokenizer",
    ],
    "models.autoformer": [
        "AUTOFORMER_PRETRAINED_CONFIG_ARCHIVE_MAP",
        "AutoformerConfig",
    ],
    "models.bark": [
        "BarkCoarseConfig",
        "BarkConfig",
        "BarkFineConfig",
        "BarkProcessor",
        "BarkSemanticConfig",
    ],
    "models.bart": ["BartConfig", "BartTokenizer"],
    "models.barthez": [],
    "models.bartpho": [],
    "models.beit": ["BEIT_PRETRAINED_CONFIG_ARCHIVE_MAP", "BeitConfig"],
    "models.bert": [
        "BERT_PRETRAINED_CONFIG_ARCHIVE_MAP",
        "BasicTokenizer",
        "BertConfig",
        "BertTokenizer",
        "WordpieceTokenizer",
    ],
    "models.bert_generation": ["BertGenerationConfig"],
    "models.bert_japanese": [
        "BertJapaneseTokenizer",
        "CharacterTokenizer",
        "MecabTokenizer",
    ],
    "models.bertweet": ["BertweetTokenizer"],
    "models.big_bird": ["BIG_BIRD_PRETRAINED_CONFIG_ARCHIVE_MAP", "BigBirdConfig"],
    "models.bigbird_pegasus": [
        "BIGBIRD_PEGASUS_PRETRAINED_CONFIG_ARCHIVE_MAP",
        "BigBirdPegasusConfig",
    ],
    "models.biogpt": [
        "BIOGPT_PRETRAINED_CONFIG_ARCHIVE_MAP",
        "BioGptConfig",
        "BioGptTokenizer",
    ],
    "models.bit": ["BIT_PRETRAINED_CONFIG_ARCHIVE_MAP", "BitConfig"],
    "models.blenderbot": [
        "BLENDERBOT_PRETRAINED_CONFIG_ARCHIVE_MAP",
        "BlenderbotConfig",
        "BlenderbotTokenizer",
    ],
    "models.blenderbot_small": [
        "BLENDERBOT_SMALL_PRETRAINED_CONFIG_ARCHIVE_MAP",
        "BlenderbotSmallConfig",
        "BlenderbotSmallTokenizer",
    ],
    "models.blip": [
        "BLIP_PRETRAINED_CONFIG_ARCHIVE_MAP",
        "BlipConfig",
        "BlipProcessor",
        "BlipTextConfig",
        "BlipVisionConfig",
    ],
    "models.blip_2": [
        "BLIP_2_PRETRAINED_CONFIG_ARCHIVE_MAP",
        "Blip2Config",
        "Blip2Processor",
        "Blip2QFormerConfig",
        "Blip2VisionConfig",
    ],
    "models.bloom": ["BLOOM_PRETRAINED_CONFIG_ARCHIVE_MAP", "BloomConfig"],
    "models.bridgetower": [
        "BRIDGETOWER_PRETRAINED_CONFIG_ARCHIVE_MAP",
        "BridgeTowerConfig",
        "BridgeTowerProcessor",
        "BridgeTowerTextConfig",
        "BridgeTowerVisionConfig",
    ],
    "models.bros": [
        "BROS_PRETRAINED_CONFIG_ARCHIVE_MAP",
        "BrosConfig",
        "BrosProcessor",
    ],
    "models.byt5": ["ByT5Tokenizer"],
    "models.camembert": ["CAMEMBERT_PRETRAINED_CONFIG_ARCHIVE_MAP", "CamembertConfig"],
    "models.canine": [
        "CANINE_PRETRAINED_CONFIG_ARCHIVE_MAP",
        "CanineConfig",
        "CanineTokenizer",
    ],
    "models.chinese_clip": [
        "CHINESE_CLIP_PRETRAINED_CONFIG_ARCHIVE_MAP",
        "ChineseCLIPConfig",
        "ChineseCLIPProcessor",
        "ChineseCLIPTextConfig",
        "ChineseCLIPVisionConfig",
    ],
    "models.clap": [
        "CLAP_PRETRAINED_MODEL_ARCHIVE_LIST",
        "ClapAudioConfig",
        "ClapConfig",
        "ClapProcessor",
        "ClapTextConfig",
    ],
    "models.clip": [
        "CLIP_PRETRAINED_CONFIG_ARCHIVE_MAP",
        "CLIPConfig",
        "CLIPProcessor",
        "CLIPTextConfig",
        "CLIPTokenizer",
        "CLIPVisionConfig",
    ],
    "models.clipseg": [
        "CLIPSEG_PRETRAINED_CONFIG_ARCHIVE_MAP",
        "CLIPSegConfig",
        "CLIPSegProcessor",
        "CLIPSegTextConfig",
        "CLIPSegVisionConfig",
    ],
    "models.clvp": [
        "CLVP_PRETRAINED_CONFIG_ARCHIVE_MAP",
        "ClvpConfig",
        "ClvpDecoderConfig",
        "ClvpEncoderConfig",
        "ClvpFeatureExtractor",
        "ClvpProcessor",
        "ClvpTokenizer",
    ],
    "models.code_llama": [],
    "models.codegen": [
        "CODEGEN_PRETRAINED_CONFIG_ARCHIVE_MAP",
        "CodeGenConfig",
        "CodeGenTokenizer",
    ],
    "models.conditional_detr": [
        "CONDITIONAL_DETR_PRETRAINED_CONFIG_ARCHIVE_MAP",
        "ConditionalDetrConfig",
    ],
    "models.convbert": [
        "CONVBERT_PRETRAINED_CONFIG_ARCHIVE_MAP",
        "ConvBertConfig",
        "ConvBertTokenizer",
    ],
    "models.convnext": ["CONVNEXT_PRETRAINED_CONFIG_ARCHIVE_MAP", "ConvNextConfig"],
    "models.convnextv2": [
        "CONVNEXTV2_PRETRAINED_CONFIG_ARCHIVE_MAP",
        "ConvNextV2Config",
    ],
    "models.cpm": [],
    "models.cpmant": [
        "CPMANT_PRETRAINED_CONFIG_ARCHIVE_MAP",
        "CpmAntConfig",
        "CpmAntTokenizer",
    ],
    "models.ctrl": [
        "CTRL_PRETRAINED_CONFIG_ARCHIVE_MAP",
        "CTRLConfig",
        "CTRLTokenizer",
    ],
    "models.cvt": ["CVT_PRETRAINED_CONFIG_ARCHIVE_MAP", "CvtConfig"],
    "models.data2vec": [
        "DATA2VEC_TEXT_PRETRAINED_CONFIG_ARCHIVE_MAP",
        "DATA2VEC_VISION_PRETRAINED_CONFIG_ARCHIVE_MAP",
        "Data2VecAudioConfig",
        "Data2VecTextConfig",
        "Data2VecVisionConfig",
    ],
    "models.deberta": [
        "DEBERTA_PRETRAINED_CONFIG_ARCHIVE_MAP",
        "DebertaConfig",
        "DebertaTokenizer",
    ],
    "models.deberta_v2": [
        "DEBERTA_V2_PRETRAINED_CONFIG_ARCHIVE_MAP",
        "DebertaV2Config",
    ],
    "models.decision_transformer": [
        "DECISION_TRANSFORMER_PRETRAINED_CONFIG_ARCHIVE_MAP",
        "DecisionTransformerConfig",
    ],
    "models.deformable_detr": [
        "DEFORMABLE_DETR_PRETRAINED_CONFIG_ARCHIVE_MAP",
        "DeformableDetrConfig",
    ],
    "models.deit": ["DEIT_PRETRAINED_CONFIG_ARCHIVE_MAP", "DeiTConfig"],
    "models.deprecated": [],
    "models.deprecated.bort": [],
    "models.deprecated.mctct": [
        "MCTCT_PRETRAINED_CONFIG_ARCHIVE_MAP",
        "MCTCTConfig",
        "MCTCTFeatureExtractor",
        "MCTCTProcessor",
    ],
    "models.deprecated.mmbt": ["MMBTConfig"],
    "models.deprecated.open_llama": [
        "OPEN_LLAMA_PRETRAINED_CONFIG_ARCHIVE_MAP",
        "OpenLlamaConfig",
    ],
    "models.deprecated.retribert": [
        "RETRIBERT_PRETRAINED_CONFIG_ARCHIVE_MAP",
        "RetriBertConfig",
        "RetriBertTokenizer",
    ],
    "models.deprecated.tapex": ["TapexTokenizer"],
    "models.deprecated.trajectory_transformer": [
        "TRAJECTORY_TRANSFORMER_PRETRAINED_CONFIG_ARCHIVE_MAP",
        "TrajectoryTransformerConfig",
    ],
    "models.deprecated.transfo_xl": [
        "TRANSFO_XL_PRETRAINED_CONFIG_ARCHIVE_MAP",
        "TransfoXLConfig",
        "TransfoXLCorpus",
        "TransfoXLTokenizer",
    ],
    "models.deprecated.van": ["VAN_PRETRAINED_CONFIG_ARCHIVE_MAP", "VanConfig"],
    "models.deta": ["DETA_PRETRAINED_CONFIG_ARCHIVE_MAP", "DetaConfig"],
    "models.detr": ["DETR_PRETRAINED_CONFIG_ARCHIVE_MAP", "DetrConfig"],
    "models.dialogpt": [],
    "models.dinat": ["DINAT_PRETRAINED_CONFIG_ARCHIVE_MAP", "DinatConfig"],
    "models.dinov2": ["DINOV2_PRETRAINED_CONFIG_ARCHIVE_MAP", "Dinov2Config"],
    "models.distilbert": [
        "DISTILBERT_PRETRAINED_CONFIG_ARCHIVE_MAP",
        "DistilBertConfig",
        "DistilBertTokenizer",
    ],
    "models.dit": [],
    "models.donut": [
        "DONUT_SWIN_PRETRAINED_CONFIG_ARCHIVE_MAP",
        "DonutProcessor",
        "DonutSwinConfig",
    ],
    "models.dpr": [
        "DPR_PRETRAINED_CONFIG_ARCHIVE_MAP",
        "DPRConfig",
        "DPRContextEncoderTokenizer",
        "DPRQuestionEncoderTokenizer",
        "DPRReaderOutput",
        "DPRReaderTokenizer",
    ],
    "models.dpt": ["DPT_PRETRAINED_CONFIG_ARCHIVE_MAP", "DPTConfig"],
    "models.efficientformer": [
        "EFFICIENTFORMER_PRETRAINED_CONFIG_ARCHIVE_MAP",
        "EfficientFormerConfig",
    ],
    "models.efficientnet": [
        "EFFICIENTNET_PRETRAINED_CONFIG_ARCHIVE_MAP",
        "EfficientNetConfig",
    ],
    "models.electra": [
        "ELECTRA_PRETRAINED_CONFIG_ARCHIVE_MAP",
        "ElectraConfig",
        "ElectraTokenizer",
    ],
    "models.encodec": [
        "ENCODEC_PRETRAINED_CONFIG_ARCHIVE_MAP",
        "EncodecConfig",
        "EncodecFeatureExtractor",
    ],
    "models.encoder_decoder": ["EncoderDecoderConfig"],
    "models.ernie": [
        "ERNIE_PRETRAINED_CONFIG_ARCHIVE_MAP",
        "ErnieConfig",
    ],
    "models.ernie_m": ["ERNIE_M_PRETRAINED_CONFIG_ARCHIVE_MAP", "ErnieMConfig"],
    "models.esm": ["ESM_PRETRAINED_CONFIG_ARCHIVE_MAP", "EsmConfig", "EsmTokenizer"],
    "models.falcon": ["FALCON_PRETRAINED_CONFIG_ARCHIVE_MAP", "FalconConfig"],
    "models.flaubert": [
        "FLAUBERT_PRETRAINED_CONFIG_ARCHIVE_MAP",
        "FlaubertConfig",
        "FlaubertTokenizer",
    ],
    "models.flava": [
        "FLAVA_PRETRAINED_CONFIG_ARCHIVE_MAP",
        "FlavaConfig",
        "FlavaImageCodebookConfig",
        "FlavaImageConfig",
        "FlavaMultimodalConfig",
        "FlavaTextConfig",
    ],
    "models.fnet": ["FNET_PRETRAINED_CONFIG_ARCHIVE_MAP", "FNetConfig"],
    "models.focalnet": ["FOCALNET_PRETRAINED_CONFIG_ARCHIVE_MAP", "FocalNetConfig"],
    "models.fsmt": [
        "FSMT_PRETRAINED_CONFIG_ARCHIVE_MAP",
        "FSMTConfig",
        "FSMTTokenizer",
    ],
    "models.funnel": [
        "FUNNEL_PRETRAINED_CONFIG_ARCHIVE_MAP",
        "FunnelConfig",
        "FunnelTokenizer",
    ],
    "models.fuyu": ["FUYU_PRETRAINED_CONFIG_ARCHIVE_MAP", "FuyuConfig"],
    "models.git": [
        "GIT_PRETRAINED_CONFIG_ARCHIVE_MAP",
        "GitConfig",
        "GitProcessor",
        "GitVisionConfig",
    ],
    "models.glpn": ["GLPN_PRETRAINED_CONFIG_ARCHIVE_MAP", "GLPNConfig"],
    "models.gpt2": [
        "GPT2_PRETRAINED_CONFIG_ARCHIVE_MAP",
        "GPT2Config",
        "GPT2Tokenizer",
    ],
    "models.gpt_bigcode": [
        "GPT_BIGCODE_PRETRAINED_CONFIG_ARCHIVE_MAP",
        "GPTBigCodeConfig",
    ],
    "models.gpt_neo": ["GPT_NEO_PRETRAINED_CONFIG_ARCHIVE_MAP", "GPTNeoConfig"],
    "models.gpt_neox": ["GPT_NEOX_PRETRAINED_CONFIG_ARCHIVE_MAP", "GPTNeoXConfig"],
    "models.gpt_neox_japanese": [
        "GPT_NEOX_JAPANESE_PRETRAINED_CONFIG_ARCHIVE_MAP",
        "GPTNeoXJapaneseConfig",
    ],
    "models.gpt_sw3": [],
    "models.gptj": ["GPTJ_PRETRAINED_CONFIG_ARCHIVE_MAP", "GPTJConfig"],
    "models.gptsan_japanese": [
        "GPTSAN_JAPANESE_PRETRAINED_CONFIG_ARCHIVE_MAP",
        "GPTSanJapaneseConfig",
        "GPTSanJapaneseTokenizer",
    ],
    "models.graphormer": [
        "GRAPHORMER_PRETRAINED_CONFIG_ARCHIVE_MAP",
        "GraphormerConfig",
    ],
    "models.groupvit": [
        "GROUPVIT_PRETRAINED_CONFIG_ARCHIVE_MAP",
        "GroupViTConfig",
        "GroupViTTextConfig",
        "GroupViTVisionConfig",
    ],
    "models.herbert": ["HerbertTokenizer"],
    "models.hubert": ["HUBERT_PRETRAINED_CONFIG_ARCHIVE_MAP", "HubertConfig"],
    "models.ibert": ["IBERT_PRETRAINED_CONFIG_ARCHIVE_MAP", "IBertConfig"],
    "models.idefics": [
        "IDEFICS_PRETRAINED_CONFIG_ARCHIVE_MAP",
        "IdeficsConfig",
    ],
    "models.imagegpt": ["IMAGEGPT_PRETRAINED_CONFIG_ARCHIVE_MAP", "ImageGPTConfig"],
    "models.informer": ["INFORMER_PRETRAINED_CONFIG_ARCHIVE_MAP", "InformerConfig"],
    "models.instructblip": [
        "INSTRUCTBLIP_PRETRAINED_CONFIG_ARCHIVE_MAP",
        "InstructBlipConfig",
        "InstructBlipProcessor",
        "InstructBlipQFormerConfig",
        "InstructBlipVisionConfig",
    ],
    "models.jukebox": [
        "JUKEBOX_PRETRAINED_CONFIG_ARCHIVE_MAP",
        "JukeboxConfig",
        "JukeboxPriorConfig",
        "JukeboxTokenizer",
        "JukeboxVQVAEConfig",
    ],
    "models.kosmos2": [
        "KOSMOS2_PRETRAINED_CONFIG_ARCHIVE_MAP",
        "Kosmos2Config",
        "Kosmos2Processor",
    ],
    "models.layoutlm": [
        "LAYOUTLM_PRETRAINED_CONFIG_ARCHIVE_MAP",
        "LayoutLMConfig",
        "LayoutLMTokenizer",
    ],
    "models.layoutlmv2": [
        "LAYOUTLMV2_PRETRAINED_CONFIG_ARCHIVE_MAP",
        "LayoutLMv2Config",
        "LayoutLMv2FeatureExtractor",
        "LayoutLMv2ImageProcessor",
        "LayoutLMv2Processor",
        "LayoutLMv2Tokenizer",
    ],
    "models.layoutlmv3": [
        "LAYOUTLMV3_PRETRAINED_CONFIG_ARCHIVE_MAP",
        "LayoutLMv3Config",
        "LayoutLMv3FeatureExtractor",
        "LayoutLMv3ImageProcessor",
        "LayoutLMv3Processor",
        "LayoutLMv3Tokenizer",
    ],
    "models.layoutxlm": ["LayoutXLMProcessor"],
    "models.led": ["LED_PRETRAINED_CONFIG_ARCHIVE_MAP", "LEDConfig", "LEDTokenizer"],
    "models.levit": ["LEVIT_PRETRAINED_CONFIG_ARCHIVE_MAP", "LevitConfig"],
    "models.lilt": ["LILT_PRETRAINED_CONFIG_ARCHIVE_MAP", "LiltConfig"],
    "models.llama": ["LLAMA_PRETRAINED_CONFIG_ARCHIVE_MAP", "LlamaConfig"],
    "models.llava": [
        "LLAVA_PRETRAINED_CONFIG_ARCHIVE_MAP",
        "LlavaConfig",
    ],
    "models.longformer": [
        "LONGFORMER_PRETRAINED_CONFIG_ARCHIVE_MAP",
        "LongformerConfig",
        "LongformerTokenizer",
    ],
    "models.longt5": ["LONGT5_PRETRAINED_CONFIG_ARCHIVE_MAP", "LongT5Config"],
    "models.luke": [
        "LUKE_PRETRAINED_CONFIG_ARCHIVE_MAP",
        "LukeConfig",
        "LukeTokenizer",
    ],
    "models.lxmert": [
        "LXMERT_PRETRAINED_CONFIG_ARCHIVE_MAP",
        "LxmertConfig",
        "LxmertTokenizer",
    ],
    "models.m2m_100": ["M2M_100_PRETRAINED_CONFIG_ARCHIVE_MAP", "M2M100Config"],
    "models.marian": ["MarianConfig"],
    "models.markuplm": [
        "MARKUPLM_PRETRAINED_CONFIG_ARCHIVE_MAP",
        "MarkupLMConfig",
        "MarkupLMFeatureExtractor",
        "MarkupLMProcessor",
        "MarkupLMTokenizer",
    ],
    "models.mask2former": [
        "MASK2FORMER_PRETRAINED_CONFIG_ARCHIVE_MAP",
        "Mask2FormerConfig",
    ],
    "models.maskformer": [
        "MASKFORMER_PRETRAINED_CONFIG_ARCHIVE_MAP",
        "MaskFormerConfig",
        "MaskFormerSwinConfig",
    ],
    "models.mbart": ["MBartConfig"],
    "models.mbart50": [],
    "models.mega": ["MEGA_PRETRAINED_CONFIG_ARCHIVE_MAP", "MegaConfig"],
    "models.megatron_bert": [
        "MEGATRON_BERT_PRETRAINED_CONFIG_ARCHIVE_MAP",
        "MegatronBertConfig",
    ],
    "models.megatron_gpt2": [],
    "models.mgp_str": [
        "MGP_STR_PRETRAINED_CONFIG_ARCHIVE_MAP",
        "MgpstrConfig",
        "MgpstrProcessor",
        "MgpstrTokenizer",
    ],
    "models.mistral": ["MISTRAL_PRETRAINED_CONFIG_ARCHIVE_MAP", "MistralConfig"],
    "models.mluke": [],
    "models.mobilebert": [
        "MOBILEBERT_PRETRAINED_CONFIG_ARCHIVE_MAP",
        "MobileBertConfig",
        "MobileBertTokenizer",
    ],
    "models.mobilenet_v1": [
        "MOBILENET_V1_PRETRAINED_CONFIG_ARCHIVE_MAP",
        "MobileNetV1Config",
    ],
    "models.mobilenet_v2": [
        "MOBILENET_V2_PRETRAINED_CONFIG_ARCHIVE_MAP",
        "MobileNetV2Config",
    ],
    "models.mobilevit": ["MOBILEVIT_PRETRAINED_CONFIG_ARCHIVE_MAP", "MobileViTConfig"],
    "models.mobilevitv2": [
        "MOBILEVITV2_PRETRAINED_CONFIG_ARCHIVE_MAP",
        "MobileViTV2Config",
    ],
    "models.mpnet": [
        "MPNET_PRETRAINED_CONFIG_ARCHIVE_MAP",
        "MPNetConfig",
        "MPNetTokenizer",
    ],
    "models.mpt": ["MPT_PRETRAINED_CONFIG_ARCHIVE_MAP", "MptConfig"],
    "models.mra": ["MRA_PRETRAINED_CONFIG_ARCHIVE_MAP", "MraConfig"],
    "models.mt5": ["MT5Config"],
    "models.musicgen": [
        "MUSICGEN_PRETRAINED_CONFIG_ARCHIVE_MAP",
        "MusicgenConfig",
        "MusicgenDecoderConfig",
    ],
    "models.mvp": ["MvpConfig", "MvpTokenizer"],
    "models.nat": ["NAT_PRETRAINED_CONFIG_ARCHIVE_MAP", "NatConfig"],
    "models.nezha": ["NEZHA_PRETRAINED_CONFIG_ARCHIVE_MAP", "NezhaConfig"],
    "models.nllb": [],
    "models.nllb_moe": ["NLLB_MOE_PRETRAINED_CONFIG_ARCHIVE_MAP", "NllbMoeConfig"],
    "models.nougat": ["NougatProcessor"],
    "models.nystromformer": [
        "NYSTROMFORMER_PRETRAINED_CONFIG_ARCHIVE_MAP",
        "NystromformerConfig",
    ],
    "models.oneformer": [
        "ONEFORMER_PRETRAINED_CONFIG_ARCHIVE_MAP",
        "OneFormerConfig",
        "OneFormerProcessor",
    ],
    "models.openai": [
        "OPENAI_GPT_PRETRAINED_CONFIG_ARCHIVE_MAP",
        "OpenAIGPTConfig",
        "OpenAIGPTTokenizer",
    ],
    "models.opt": ["OPTConfig"],
    "models.owlv2": [
        "OWLV2_PRETRAINED_CONFIG_ARCHIVE_MAP",
        "Owlv2Config",
        "Owlv2Processor",
        "Owlv2TextConfig",
        "Owlv2VisionConfig",
    ],
    "models.owlvit": [
        "OWLVIT_PRETRAINED_CONFIG_ARCHIVE_MAP",
        "OwlViTConfig",
        "OwlViTProcessor",
        "OwlViTTextConfig",
        "OwlViTVisionConfig",
    ],
    "models.patchtsmixer": [
        "PATCHTSMIXER_PRETRAINED_CONFIG_ARCHIVE_MAP",
        "PatchTSMixerConfig",
    ],
    "models.patchtst": ["PATCHTST_PRETRAINED_CONFIG_ARCHIVE_MAP", "PatchTSTConfig"],
    "models.pegasus": [
        "PEGASUS_PRETRAINED_CONFIG_ARCHIVE_MAP",
        "PegasusConfig",
        "PegasusTokenizer",
    ],
    "models.pegasus_x": ["PEGASUS_X_PRETRAINED_CONFIG_ARCHIVE_MAP", "PegasusXConfig"],
    "models.perceiver": [
        "PERCEIVER_PRETRAINED_CONFIG_ARCHIVE_MAP",
        "PerceiverConfig",
        "PerceiverTokenizer",
    ],
    "models.persimmon": ["PERSIMMON_PRETRAINED_CONFIG_ARCHIVE_MAP", "PersimmonConfig"],
    "models.phi": ["PHI_PRETRAINED_CONFIG_ARCHIVE_MAP", "PhiConfig"],
    "models.phobert": ["PhobertTokenizer"],
    "models.pix2struct": [
        "PIX2STRUCT_PRETRAINED_CONFIG_ARCHIVE_MAP",
        "Pix2StructConfig",
        "Pix2StructProcessor",
        "Pix2StructTextConfig",
        "Pix2StructVisionConfig",
    ],
    "models.plbart": ["PLBART_PRETRAINED_CONFIG_ARCHIVE_MAP", "PLBartConfig"],
    "models.poolformer": [
        "POOLFORMER_PRETRAINED_CONFIG_ARCHIVE_MAP",
        "PoolFormerConfig",
    ],
    "models.pop2piano": [
        "POP2PIANO_PRETRAINED_CONFIG_ARCHIVE_MAP",
        "Pop2PianoConfig",
    ],
    "models.prophetnet": [
        "PROPHETNET_PRETRAINED_CONFIG_ARCHIVE_MAP",
        "ProphetNetConfig",
        "ProphetNetTokenizer",
    ],
    "models.pvt": ["PVT_PRETRAINED_CONFIG_ARCHIVE_MAP", "PvtConfig"],
    "models.qdqbert": ["QDQBERT_PRETRAINED_CONFIG_ARCHIVE_MAP", "QDQBertConfig"],
    "models.rag": ["RagConfig", "RagRetriever", "RagTokenizer"],
    "models.realm": [
        "REALM_PRETRAINED_CONFIG_ARCHIVE_MAP",
        "RealmConfig",
        "RealmTokenizer",
    ],
    "models.reformer": ["REFORMER_PRETRAINED_CONFIG_ARCHIVE_MAP", "ReformerConfig"],
    "models.regnet": ["REGNET_PRETRAINED_CONFIG_ARCHIVE_MAP", "RegNetConfig"],
    "models.rembert": ["REMBERT_PRETRAINED_CONFIG_ARCHIVE_MAP", "RemBertConfig"],
    "models.resnet": ["RESNET_PRETRAINED_CONFIG_ARCHIVE_MAP", "ResNetConfig"],
    "models.roberta": [
        "ROBERTA_PRETRAINED_CONFIG_ARCHIVE_MAP",
        "RobertaConfig",
        "RobertaTokenizer",
    ],
    "models.roberta_prelayernorm": [
        "ROBERTA_PRELAYERNORM_PRETRAINED_CONFIG_ARCHIVE_MAP",
        "RobertaPreLayerNormConfig",
    ],
    "models.roc_bert": [
        "ROC_BERT_PRETRAINED_CONFIG_ARCHIVE_MAP",
        "RoCBertConfig",
        "RoCBertTokenizer",
    ],
    "models.roformer": [
        "ROFORMER_PRETRAINED_CONFIG_ARCHIVE_MAP",
        "RoFormerConfig",
        "RoFormerTokenizer",
    ],
    "models.rwkv": ["RWKV_PRETRAINED_CONFIG_ARCHIVE_MAP", "RwkvConfig"],
    "models.sam": [
        "SAM_PRETRAINED_CONFIG_ARCHIVE_MAP",
        "SamConfig",
        "SamMaskDecoderConfig",
        "SamProcessor",
        "SamPromptEncoderConfig",
        "SamVisionConfig",
    ],
    "models.seamless_m4t": [
        "SEAMLESS_M4T_PRETRAINED_CONFIG_ARCHIVE_MAP",
        "SeamlessM4TConfig",
        "SeamlessM4TFeatureExtractor",
        "SeamlessM4TProcessor",
    ],
    "models.seamless_m4t_v2": [
        "SEAMLESS_M4T_V2_PRETRAINED_CONFIG_ARCHIVE_MAP",
        "SeamlessM4Tv2Config",
    ],
    "models.segformer": ["SEGFORMER_PRETRAINED_CONFIG_ARCHIVE_MAP", "SegformerConfig"],
    "models.seggpt": ["SEGGPT_PRETRAINED_CONFIG_ARCHIVE_MAP", "SegGptConfig"],
    "models.sew": ["SEW_PRETRAINED_CONFIG_ARCHIVE_MAP", "SEWConfig"],
    "models.sew_d": ["SEW_D_PRETRAINED_CONFIG_ARCHIVE_MAP", "SEWDConfig"],
    "models.speech_encoder_decoder": ["SpeechEncoderDecoderConfig"],
    "models.speech_to_text": [
        "SPEECH_TO_TEXT_PRETRAINED_CONFIG_ARCHIVE_MAP",
        "Speech2TextConfig",
        "Speech2TextFeatureExtractor",
        "Speech2TextProcessor",
    ],
    "models.speech_to_text_2": [
        "SPEECH_TO_TEXT_2_PRETRAINED_CONFIG_ARCHIVE_MAP",
        "Speech2Text2Config",
        "Speech2Text2Processor",
        "Speech2Text2Tokenizer",
    ],
    "models.speecht5": [
        "SPEECHT5_PRETRAINED_CONFIG_ARCHIVE_MAP",
        "SPEECHT5_PRETRAINED_HIFIGAN_CONFIG_ARCHIVE_MAP",
        "SpeechT5Config",
        "SpeechT5FeatureExtractor",
        "SpeechT5HifiGanConfig",
        "SpeechT5Processor",
    ],
    "models.splinter": [
        "SPLINTER_PRETRAINED_CONFIG_ARCHIVE_MAP",
        "SplinterConfig",
        "SplinterTokenizer",
    ],
    "models.squeezebert": [
        "SQUEEZEBERT_PRETRAINED_CONFIG_ARCHIVE_MAP",
        "SqueezeBertConfig",
        "SqueezeBertTokenizer",
    ],
    "models.swiftformer": [
        "SWIFTFORMER_PRETRAINED_CONFIG_ARCHIVE_MAP",
        "SwiftFormerConfig",
    ],
    "models.swin": ["SWIN_PRETRAINED_CONFIG_ARCHIVE_MAP", "SwinConfig"],
    "models.swin2sr": ["SWIN2SR_PRETRAINED_CONFIG_ARCHIVE_MAP", "Swin2SRConfig"],
    "models.swinv2": ["SWINV2_PRETRAINED_CONFIG_ARCHIVE_MAP", "Swinv2Config"],
    "models.switch_transformers": [
        "SWITCH_TRANSFORMERS_PRETRAINED_CONFIG_ARCHIVE_MAP",
        "SwitchTransformersConfig",
    ],
    "models.t5": ["T5_PRETRAINED_CONFIG_ARCHIVE_MAP", "T5Config"],
    "models.table_transformer": [
        "TABLE_TRANSFORMER_PRETRAINED_CONFIG_ARCHIVE_MAP",
        "TableTransformerConfig",
    ],
    "models.tapas": [
        "TAPAS_PRETRAINED_CONFIG_ARCHIVE_MAP",
        "TapasConfig",
        "TapasTokenizer",
    ],
    "models.time_series_transformer": [
        "TIME_SERIES_TRANSFORMER_PRETRAINED_CONFIG_ARCHIVE_MAP",
        "TimeSeriesTransformerConfig",
    ],
    "models.timesformer": [
        "TIMESFORMER_PRETRAINED_CONFIG_ARCHIVE_MAP",
        "TimesformerConfig",
    ],
    "models.timm_backbone": ["TimmBackboneConfig"],
    "models.trocr": [
        "TROCR_PRETRAINED_CONFIG_ARCHIVE_MAP",
        "TrOCRConfig",
        "TrOCRProcessor",
    ],
    "models.tvlt": [
        "TVLT_PRETRAINED_CONFIG_ARCHIVE_MAP",
        "TvltConfig",
        "TvltFeatureExtractor",
        "TvltProcessor",
    ],
    "models.tvp": [
        "TVP_PRETRAINED_CONFIG_ARCHIVE_MAP",
        "TvpConfig",
        "TvpProcessor",
    ],
    "models.umt5": ["UMT5Config"],
    "models.unispeech": [
        "UNISPEECH_PRETRAINED_CONFIG_ARCHIVE_MAP",
        "UniSpeechConfig",
    ],
    "models.unispeech_sat": [
        "UNISPEECH_SAT_PRETRAINED_CONFIG_ARCHIVE_MAP",
        "UniSpeechSatConfig",
    ],
    "models.univnet": [
        "UNIVNET_PRETRAINED_CONFIG_ARCHIVE_MAP",
        "UnivNetConfig",
        "UnivNetFeatureExtractor",
    ],
    "models.upernet": ["UperNetConfig"],
    "models.videomae": ["VIDEOMAE_PRETRAINED_CONFIG_ARCHIVE_MAP", "VideoMAEConfig"],
    "models.vilt": [
        "VILT_PRETRAINED_CONFIG_ARCHIVE_MAP",
        "ViltConfig",
        "ViltFeatureExtractor",
        "ViltImageProcessor",
        "ViltProcessor",
    ],
    "models.vision_encoder_decoder": ["VisionEncoderDecoderConfig"],
    "models.vision_text_dual_encoder": [
        "VisionTextDualEncoderConfig",
        "VisionTextDualEncoderProcessor",
    ],
    "models.visual_bert": [
        "VISUAL_BERT_PRETRAINED_CONFIG_ARCHIVE_MAP",
        "VisualBertConfig",
    ],
    "models.vit": ["VIT_PRETRAINED_CONFIG_ARCHIVE_MAP", "ViTConfig"],
    "models.vit_hybrid": [
        "VIT_HYBRID_PRETRAINED_CONFIG_ARCHIVE_MAP",
        "ViTHybridConfig",
    ],
    "models.vit_mae": ["VIT_MAE_PRETRAINED_CONFIG_ARCHIVE_MAP", "ViTMAEConfig"],
    "models.vit_msn": ["VIT_MSN_PRETRAINED_CONFIG_ARCHIVE_MAP", "ViTMSNConfig"],
    "models.vitdet": ["VITDET_PRETRAINED_CONFIG_ARCHIVE_MAP", "VitDetConfig"],
    "models.vitmatte": ["VITMATTE_PRETRAINED_CONFIG_ARCHIVE_MAP", "VitMatteConfig"],
    "models.vits": [
        "VITS_PRETRAINED_CONFIG_ARCHIVE_MAP",
        "VitsConfig",
        "VitsTokenizer",
    ],
    "models.vivit": [
        "VIVIT_PRETRAINED_CONFIG_ARCHIVE_MAP",
        "VivitConfig",
    ],
    "models.wav2vec2": [
        "WAV_2_VEC_2_PRETRAINED_CONFIG_ARCHIVE_MAP",
        "Wav2Vec2Config",
        "Wav2Vec2CTCTokenizer",
        "Wav2Vec2FeatureExtractor",
        "Wav2Vec2Processor",
        "Wav2Vec2Tokenizer",
    ],
    "models.wav2vec2_conformer": [
        "WAV2VEC2_CONFORMER_PRETRAINED_CONFIG_ARCHIVE_MAP",
        "Wav2Vec2ConformerConfig",
    ],
    "models.wav2vec2_phoneme": ["Wav2Vec2PhonemeCTCTokenizer"],
    "models.wav2vec2_with_lm": ["Wav2Vec2ProcessorWithLM"],
    "models.wavlm": [
        "WAVLM_PRETRAINED_CONFIG_ARCHIVE_MAP",
        "WavLMConfig",
    ],
    "models.whisper": [
        "WHISPER_PRETRAINED_CONFIG_ARCHIVE_MAP",
        "WhisperConfig",
        "WhisperFeatureExtractor",
        "WhisperProcessor",
        "WhisperTokenizer",
    ],
    "models.x_clip": [
        "XCLIP_PRETRAINED_CONFIG_ARCHIVE_MAP",
        "XCLIPConfig",
        "XCLIPProcessor",
        "XCLIPTextConfig",
        "XCLIPVisionConfig",
    ],
    "models.xglm": ["XGLM_PRETRAINED_CONFIG_ARCHIVE_MAP", "XGLMConfig"],
    "models.xlm": ["XLM_PRETRAINED_CONFIG_ARCHIVE_MAP", "XLMConfig", "XLMTokenizer"],
    "models.xlm_prophetnet": [
        "XLM_PROPHETNET_PRETRAINED_CONFIG_ARCHIVE_MAP",
        "XLMProphetNetConfig",
    ],
    "models.xlm_roberta": [
        "XLM_ROBERTA_PRETRAINED_CONFIG_ARCHIVE_MAP",
        "XLMRobertaConfig",
    ],
    "models.xlm_roberta_xl": [
        "XLM_ROBERTA_XL_PRETRAINED_CONFIG_ARCHIVE_MAP",
        "XLMRobertaXLConfig",
    ],
    "models.xlnet": ["XLNET_PRETRAINED_CONFIG_ARCHIVE_MAP", "XLNetConfig"],
    "models.xmod": ["XMOD_PRETRAINED_CONFIG_ARCHIVE_MAP", "XmodConfig"],
    "models.yolos": ["YOLOS_PRETRAINED_CONFIG_ARCHIVE_MAP", "YolosConfig"],
    "models.yoso": ["YOSO_PRETRAINED_CONFIG_ARCHIVE_MAP", "YosoConfig"],
    "onnx": [],
    "pipelines": [
        "AudioClassificationPipeline",
        "AutomaticSpeechRecognitionPipeline",
        "Conversation",
        "ConversationalPipeline",
        "CsvPipelineDataFormat",
        "DepthEstimationPipeline",
        "DocumentQuestionAnsweringPipeline",
        "FeatureExtractionPipeline",
        "FillMaskPipeline",
        "ImageClassificationPipeline",
        "ImageSegmentationPipeline",
        "ImageToImagePipeline",
        "ImageToTextPipeline",
        "JsonPipelineDataFormat",
        "MaskGenerationPipeline",
        "NerPipeline",
        "ObjectDetectionPipeline",
        "PipedPipelineDataFormat",
        "Pipeline",
        "PipelineDataFormat",
        "QuestionAnsweringPipeline",
        "SummarizationPipeline",
        "TableQuestionAnsweringPipeline",
        "Text2TextGenerationPipeline",
        "TextClassificationPipeline",
        "TextGenerationPipeline",
        "TextToAudioPipeline",
        "TokenClassificationPipeline",
        "TranslationPipeline",
        "VideoClassificationPipeline",
        "VisualQuestionAnsweringPipeline",
        "ZeroShotAudioClassificationPipeline",
        "ZeroShotClassificationPipeline",
        "ZeroShotImageClassificationPipeline",
        "ZeroShotObjectDetectionPipeline",
        "pipeline",
    ],
    "processing_utils": ["ProcessorMixin"],
    "testing_utils": [],
    "tokenization_utils": ["PreTrainedTokenizer"],
    "tokenization_utils_base": [
        "AddedToken",
        "BatchEncoding",
        "CharSpan",
        "PreTrainedTokenizerBase",
        "SpecialTokensMixin",
        "TokenSpan",
    ],
    "tools": [
        "Agent",
        "AzureOpenAiAgent",
        "HfAgent",
        "LocalAgent",
        "OpenAiAgent",
        "PipelineTool",
        "RemoteTool",
        "Tool",
        "launch_gradio_demo",
        "load_tool",
    ],
    "trainer_callback": [
        "DefaultFlowCallback",
        "EarlyStoppingCallback",
        "PrinterCallback",
        "ProgressCallback",
        "TrainerCallback",
        "TrainerControl",
        "TrainerState",
    ],
    "trainer_utils": [
        "EvalPrediction",
        "IntervalStrategy",
        "SchedulerType",
        "enable_full_determinism",
        "set_seed",
    ],
    "training_args": ["TrainingArguments"],
    "training_args_seq2seq": ["Seq2SeqTrainingArguments"],
    "training_args_tf": ["TFTrainingArguments"],
    "utils": [
        "CONFIG_NAME",
        "MODEL_CARD_NAME",
        "PYTORCH_PRETRAINED_BERT_CACHE",
        "PYTORCH_TRANSFORMERS_CACHE",
        "SPIECE_UNDERLINE",
        "TF2_WEIGHTS_NAME",
        "TF_WEIGHTS_NAME",
        "TRANSFORMERS_CACHE",
        "WEIGHTS_NAME",
        "TensorType",
        "add_end_docstrings",
        "add_start_docstrings",
        "is_apex_available",
        "is_bitsandbytes_available",
        "is_datasets_available",
        "is_decord_available",
        "is_faiss_available",
        "is_flax_available",
        "is_keras_nlp_available",
        "is_phonemizer_available",
        "is_psutil_available",
        "is_py3nvml_available",
        "is_pyctcdecode_available",
        "is_safetensors_available",
        "is_scipy_available",
        "is_sentencepiece_available",
        "is_sklearn_available",
        "is_speech_available",
        "is_tensorflow_text_available",
        "is_tf_available",
        "is_timm_available",
        "is_tokenizers_available",
        "is_torch_available",
        "is_torch_neuroncore_available",
        "is_torch_npu_available",
        "is_torch_tpu_available",
        "is_torchvision_available",
        "is_torch_xpu_available",
        "is_vision_available",
        "logging",
    ],
    "utils.quantization_config": ["AwqConfig", "BitsAndBytesConfig", "GPTQConfig"],
}

# sentencepiece-backed objects
try:
    if not is_sentencepiece_available():
        raise OptionalDependencyNotAvailable()
except OptionalDependencyNotAvailable:
    from .utils import dummy_sentencepiece_objects

    _import_structure["utils.dummy_sentencepiece_objects"] = [
        name for name in dir(dummy_sentencepiece_objects) if not name.startswith("_")
    ]
else:
    _import_structure["models.albert"].append("AlbertTokenizer")
    _import_structure["models.barthez"].append("BarthezTokenizer")
    _import_structure["models.bartpho"].append("BartphoTokenizer")
    _import_structure["models.bert_generation"].append("BertGenerationTokenizer")
    _import_structure["models.big_bird"].append("BigBirdTokenizer")
    _import_structure["models.camembert"].append("CamembertTokenizer")
    _import_structure["models.code_llama"].append("CodeLlamaTokenizer")
    _import_structure["models.cpm"].append("CpmTokenizer")
    _import_structure["models.deberta_v2"].append("DebertaV2Tokenizer")
    _import_structure["models.ernie_m"].append("ErnieMTokenizer")
    _import_structure["models.fnet"].append("FNetTokenizer")
    _import_structure["models.gpt_sw3"].append("GPTSw3Tokenizer")
    _import_structure["models.layoutxlm"].append("LayoutXLMTokenizer")
    _import_structure["models.llama"].append("LlamaTokenizer")
    _import_structure["models.m2m_100"].append("M2M100Tokenizer")
    _import_structure["models.marian"].append("MarianTokenizer")
    _import_structure["models.mbart"].append("MBartTokenizer")
    _import_structure["models.mbart50"].append("MBart50Tokenizer")
    _import_structure["models.mluke"].append("MLukeTokenizer")
    _import_structure["models.mt5"].append("MT5Tokenizer")
    _import_structure["models.nllb"].append("NllbTokenizer")
    _import_structure["models.pegasus"].append("PegasusTokenizer")
    _import_structure["models.plbart"].append("PLBartTokenizer")
    _import_structure["models.reformer"].append("ReformerTokenizer")
    _import_structure["models.rembert"].append("RemBertTokenizer")
    _import_structure["models.seamless_m4t"].append("SeamlessM4TTokenizer")
    _import_structure["models.speech_to_text"].append("Speech2TextTokenizer")
    _import_structure["models.speecht5"].append("SpeechT5Tokenizer")
    _import_structure["models.t5"].append("T5Tokenizer")
    _import_structure["models.xglm"].append("XGLMTokenizer")
    _import_structure["models.xlm_prophetnet"].append("XLMProphetNetTokenizer")
    _import_structure["models.xlm_roberta"].append("XLMRobertaTokenizer")
    _import_structure["models.xlnet"].append("XLNetTokenizer")

# tokenizers-backed objects
try:
    if not is_tokenizers_available():
        raise OptionalDependencyNotAvailable()
except OptionalDependencyNotAvailable:
    from .utils import dummy_tokenizers_objects

    _import_structure["utils.dummy_tokenizers_objects"] = [
        name for name in dir(dummy_tokenizers_objects) if not name.startswith("_")
    ]
else:
    # Fast tokenizers structure
    _import_structure["models.albert"].append("AlbertTokenizerFast")
    _import_structure["models.bart"].append("BartTokenizerFast")
    _import_structure["models.barthez"].append("BarthezTokenizerFast")
    _import_structure["models.bert"].append("BertTokenizerFast")
    _import_structure["models.big_bird"].append("BigBirdTokenizerFast")
    _import_structure["models.blenderbot"].append("BlenderbotTokenizerFast")
    _import_structure["models.blenderbot_small"].append("BlenderbotSmallTokenizerFast")
    _import_structure["models.bloom"].append("BloomTokenizerFast")
    _import_structure["models.camembert"].append("CamembertTokenizerFast")
    _import_structure["models.clip"].append("CLIPTokenizerFast")
    _import_structure["models.code_llama"].append("CodeLlamaTokenizerFast")
    _import_structure["models.codegen"].append("CodeGenTokenizerFast")
    _import_structure["models.convbert"].append("ConvBertTokenizerFast")
    _import_structure["models.cpm"].append("CpmTokenizerFast")
    _import_structure["models.deberta"].append("DebertaTokenizerFast")
    _import_structure["models.deberta_v2"].append("DebertaV2TokenizerFast")
    _import_structure["models.deprecated.retribert"].append("RetriBertTokenizerFast")
    _import_structure["models.distilbert"].append("DistilBertTokenizerFast")
    _import_structure["models.dpr"].extend(
        [
            "DPRContextEncoderTokenizerFast",
            "DPRQuestionEncoderTokenizerFast",
            "DPRReaderTokenizerFast",
        ]
    )
    _import_structure["models.electra"].append("ElectraTokenizerFast")
    _import_structure["models.fnet"].append("FNetTokenizerFast")
    _import_structure["models.funnel"].append("FunnelTokenizerFast")
    _import_structure["models.gpt2"].append("GPT2TokenizerFast")
    _import_structure["models.gpt_neox"].append("GPTNeoXTokenizerFast")
    _import_structure["models.gpt_neox_japanese"].append("GPTNeoXJapaneseTokenizer")
    _import_structure["models.herbert"].append("HerbertTokenizerFast")
    _import_structure["models.layoutlm"].append("LayoutLMTokenizerFast")
    _import_structure["models.layoutlmv2"].append("LayoutLMv2TokenizerFast")
    _import_structure["models.layoutlmv3"].append("LayoutLMv3TokenizerFast")
    _import_structure["models.layoutxlm"].append("LayoutXLMTokenizerFast")
    _import_structure["models.led"].append("LEDTokenizerFast")
    _import_structure["models.llama"].append("LlamaTokenizerFast")
    _import_structure["models.longformer"].append("LongformerTokenizerFast")
    _import_structure["models.lxmert"].append("LxmertTokenizerFast")
    _import_structure["models.markuplm"].append("MarkupLMTokenizerFast")
    _import_structure["models.mbart"].append("MBartTokenizerFast")
    _import_structure["models.mbart50"].append("MBart50TokenizerFast")
    _import_structure["models.mobilebert"].append("MobileBertTokenizerFast")
    _import_structure["models.mpnet"].append("MPNetTokenizerFast")
    _import_structure["models.mt5"].append("MT5TokenizerFast")
    _import_structure["models.mvp"].append("MvpTokenizerFast")
    _import_structure["models.nllb"].append("NllbTokenizerFast")
    _import_structure["models.nougat"].append("NougatTokenizerFast")
    _import_structure["models.openai"].append("OpenAIGPTTokenizerFast")
    _import_structure["models.pegasus"].append("PegasusTokenizerFast")
    _import_structure["models.realm"].append("RealmTokenizerFast")
    _import_structure["models.reformer"].append("ReformerTokenizerFast")
    _import_structure["models.rembert"].append("RemBertTokenizerFast")
    _import_structure["models.roberta"].append("RobertaTokenizerFast")
    _import_structure["models.roformer"].append("RoFormerTokenizerFast")
    _import_structure["models.seamless_m4t"].append("SeamlessM4TTokenizerFast")
    _import_structure["models.splinter"].append("SplinterTokenizerFast")
    _import_structure["models.squeezebert"].append("SqueezeBertTokenizerFast")
    _import_structure["models.t5"].append("T5TokenizerFast")
    _import_structure["models.whisper"].append("WhisperTokenizerFast")
    _import_structure["models.xglm"].append("XGLMTokenizerFast")
    _import_structure["models.xlm_roberta"].append("XLMRobertaTokenizerFast")
    _import_structure["models.xlnet"].append("XLNetTokenizerFast")
    _import_structure["tokenization_utils_fast"] = ["PreTrainedTokenizerFast"]


try:
    if not (is_sentencepiece_available() and is_tokenizers_available()):
        raise OptionalDependencyNotAvailable()
except OptionalDependencyNotAvailable:
    from .utils import dummy_sentencepiece_and_tokenizers_objects

    _import_structure["utils.dummy_sentencepiece_and_tokenizers_objects"] = [
        name for name in dir(dummy_sentencepiece_and_tokenizers_objects) if not name.startswith("_")
    ]
else:
    _import_structure["convert_slow_tokenizer"] = [
        "SLOW_TO_FAST_CONVERTERS",
        "convert_slow_tokenizer",
    ]

# Tensorflow-text-specific objects
try:
    if not is_tensorflow_text_available():
        raise OptionalDependencyNotAvailable()
except OptionalDependencyNotAvailable:
    from .utils import dummy_tensorflow_text_objects

    _import_structure["utils.dummy_tensorflow_text_objects"] = [
        name for name in dir(dummy_tensorflow_text_objects) if not name.startswith("_")
    ]
else:
    _import_structure["models.bert"].append("TFBertTokenizer")

# keras-nlp-specific objects
try:
    if not is_keras_nlp_available():
        raise OptionalDependencyNotAvailable()
except OptionalDependencyNotAvailable:
    from .utils import dummy_keras_nlp_objects

    _import_structure["utils.dummy_keras_nlp_objects"] = [
        name for name in dir(dummy_keras_nlp_objects) if not name.startswith("_")
    ]
else:
    _import_structure["models.gpt2"].append("TFGPT2Tokenizer")

# Vision-specific objects
try:
    if not is_vision_available():
        raise OptionalDependencyNotAvailable()
except OptionalDependencyNotAvailable:
    from .utils import dummy_vision_objects

    _import_structure["utils.dummy_vision_objects"] = [
        name for name in dir(dummy_vision_objects) if not name.startswith("_")
    ]
else:
    _import_structure["image_processing_utils"] = ["ImageProcessingMixin"]
    _import_structure["image_utils"] = ["ImageFeatureExtractionMixin"]
    _import_structure["models.beit"].extend(["BeitFeatureExtractor", "BeitImageProcessor"])
    _import_structure["models.bit"].extend(["BitImageProcessor"])
    _import_structure["models.blip"].extend(["BlipImageProcessor"])
    _import_structure["models.bridgetower"].append("BridgeTowerImageProcessor")
    _import_structure["models.chinese_clip"].extend(["ChineseCLIPFeatureExtractor", "ChineseCLIPImageProcessor"])
    _import_structure["models.clip"].extend(["CLIPFeatureExtractor", "CLIPImageProcessor"])
    _import_structure["models.conditional_detr"].extend(
        ["ConditionalDetrFeatureExtractor", "ConditionalDetrImageProcessor"]
    )
    _import_structure["models.convnext"].extend(["ConvNextFeatureExtractor", "ConvNextImageProcessor"])
    _import_structure["models.deformable_detr"].extend(
        ["DeformableDetrFeatureExtractor", "DeformableDetrImageProcessor"]
    )
    _import_structure["models.deit"].extend(["DeiTFeatureExtractor", "DeiTImageProcessor"])
    _import_structure["models.deta"].append("DetaImageProcessor")
    _import_structure["models.detr"].extend(["DetrFeatureExtractor", "DetrImageProcessor"])
    _import_structure["models.donut"].extend(["DonutFeatureExtractor", "DonutImageProcessor"])
    _import_structure["models.dpt"].extend(["DPTFeatureExtractor", "DPTImageProcessor"])
    _import_structure["models.efficientformer"].append("EfficientFormerImageProcessor")
    _import_structure["models.efficientnet"].append("EfficientNetImageProcessor")
    _import_structure["models.flava"].extend(["FlavaFeatureExtractor", "FlavaImageProcessor", "FlavaProcessor"])
    _import_structure["models.fuyu"].extend(["FuyuImageProcessor", "FuyuProcessor"])
    _import_structure["models.glpn"].extend(["GLPNFeatureExtractor", "GLPNImageProcessor"])
    _import_structure["models.idefics"].extend(["IdeficsImageProcessor"])
    _import_structure["models.imagegpt"].extend(["ImageGPTFeatureExtractor", "ImageGPTImageProcessor"])
    _import_structure["models.layoutlmv2"].extend(["LayoutLMv2FeatureExtractor", "LayoutLMv2ImageProcessor"])
    _import_structure["models.layoutlmv3"].extend(["LayoutLMv3FeatureExtractor", "LayoutLMv3ImageProcessor"])
    _import_structure["models.levit"].extend(["LevitFeatureExtractor", "LevitImageProcessor"])
    _import_structure["models.mask2former"].append("Mask2FormerImageProcessor")
    _import_structure["models.maskformer"].extend(["MaskFormerFeatureExtractor", "MaskFormerImageProcessor"])
    _import_structure["models.mobilenet_v1"].extend(["MobileNetV1FeatureExtractor", "MobileNetV1ImageProcessor"])
    _import_structure["models.mobilenet_v2"].extend(["MobileNetV2FeatureExtractor", "MobileNetV2ImageProcessor"])
    _import_structure["models.mobilevit"].extend(["MobileViTFeatureExtractor", "MobileViTImageProcessor"])
    _import_structure["models.nougat"].append("NougatImageProcessor")
    _import_structure["models.oneformer"].extend(["OneFormerImageProcessor"])
    _import_structure["models.owlv2"].append("Owlv2ImageProcessor")
    _import_structure["models.owlvit"].extend(["OwlViTFeatureExtractor", "OwlViTImageProcessor"])
    _import_structure["models.perceiver"].extend(["PerceiverFeatureExtractor", "PerceiverImageProcessor"])
    _import_structure["models.pix2struct"].extend(["Pix2StructImageProcessor"])
    _import_structure["models.poolformer"].extend(["PoolFormerFeatureExtractor", "PoolFormerImageProcessor"])
    _import_structure["models.pvt"].extend(["PvtImageProcessor"])
    _import_structure["models.sam"].extend(["SamImageProcessor"])
    _import_structure["models.segformer"].extend(["SegformerFeatureExtractor", "SegformerImageProcessor"])
    _import_structure["models.seggpt"].extend(["SegGptImageProcessor"])
    _import_structure["models.swin2sr"].append("Swin2SRImageProcessor")
    _import_structure["models.tvlt"].append("TvltImageProcessor")
    _import_structure["models.tvp"].append("TvpImageProcessor")
    _import_structure["models.videomae"].extend(["VideoMAEFeatureExtractor", "VideoMAEImageProcessor"])
    _import_structure["models.vilt"].extend(["ViltFeatureExtractor", "ViltImageProcessor", "ViltProcessor"])
    _import_structure["models.vit"].extend(["ViTFeatureExtractor", "ViTImageProcessor"])
    _import_structure["models.vit_hybrid"].extend(["ViTHybridImageProcessor"])
    _import_structure["models.vitmatte"].append("VitMatteImageProcessor")
    _import_structure["models.vivit"].append("VivitImageProcessor")
    _import_structure["models.yolos"].extend(["YolosFeatureExtractor", "YolosImageProcessor"])


# PyTorch-backed objects
try:
    if not is_torch_available():
        raise OptionalDependencyNotAvailable()
except OptionalDependencyNotAvailable:
    from .utils import dummy_pt_objects

    _import_structure["utils.dummy_pt_objects"] = [name for name in dir(dummy_pt_objects) if not name.startswith("_")]
else:
    _import_structure["activations"] = []
    _import_structure["benchmark.benchmark"] = ["PyTorchBenchmark"]
    _import_structure["benchmark.benchmark_args"] = ["PyTorchBenchmarkArguments"]
    _import_structure["cache_utils"] = ["Cache", "DynamicCache", "SinkCache"]
    _import_structure["data.datasets"] = [
        "GlueDataset",
        "GlueDataTrainingArguments",
        "LineByLineTextDataset",
        "LineByLineWithRefDataset",
        "LineByLineWithSOPTextDataset",
        "SquadDataset",
        "SquadDataTrainingArguments",
        "TextDataset",
        "TextDatasetForNextSentencePrediction",
    ]
    _import_structure["generation"].extend(
        [
            "AlternatingCodebooksLogitsProcessor",
            "BeamScorer",
            "BeamSearchScorer",
            "ClassifierFreeGuidanceLogitsProcessor",
            "ConstrainedBeamSearchScorer",
            "Constraint",
            "ConstraintListState",
            "DisjunctiveConstraint",
            "EncoderNoRepeatNGramLogitsProcessor",
            "EncoderRepetitionPenaltyLogitsProcessor",
            "EpsilonLogitsWarper",
            "EtaLogitsWarper",
            "ExponentialDecayLengthPenalty",
            "ForcedBOSTokenLogitsProcessor",
            "ForcedEOSTokenLogitsProcessor",
            "ForceTokensLogitsProcessor",
            "GenerationMixin",
            "HammingDiversityLogitsProcessor",
            "InfNanRemoveLogitsProcessor",
            "LogitNormalization",
            "LogitsProcessor",
            "LogitsProcessorList",
            "LogitsWarper",
            "MaxLengthCriteria",
            "MaxTimeCriteria",
            "MinLengthLogitsProcessor",
            "MinNewTokensLengthLogitsProcessor",
            "NoBadWordsLogitsProcessor",
            "NoRepeatNGramLogitsProcessor",
            "PhrasalConstraint",
            "PrefixConstrainedLogitsProcessor",
            "RepetitionPenaltyLogitsProcessor",
            "SequenceBiasLogitsProcessor",
            "StoppingCriteria",
            "StoppingCriteriaList",
            "SuppressTokensAtBeginLogitsProcessor",
            "SuppressTokensLogitsProcessor",
            "TemperatureLogitsWarper",
            "TopKLogitsWarper",
            "TopPLogitsWarper",
            "TypicalLogitsWarper",
            "UnbatchedClassifierFreeGuidanceLogitsProcessor",
            "WhisperTimeStampLogitsProcessor",
            "top_k_top_p_filtering",
        ]
    )
    _import_structure["generation_utils"] = []
    _import_structure["modeling_outputs"] = []
    _import_structure["modeling_utils"] = ["PreTrainedModel"]

    # PyTorch models structure

    _import_structure["models.albert"].extend(
        [
            "ALBERT_PRETRAINED_MODEL_ARCHIVE_LIST",
            "AlbertForMaskedLM",
            "AlbertForMultipleChoice",
            "AlbertForPreTraining",
            "AlbertForQuestionAnswering",
            "AlbertForSequenceClassification",
            "AlbertForTokenClassification",
            "AlbertModel",
            "AlbertPreTrainedModel",
            "load_tf_weights_in_albert",
        ]
    )
    _import_structure["models.align"].extend(
        [
            "ALIGN_PRETRAINED_MODEL_ARCHIVE_LIST",
            "AlignModel",
            "AlignPreTrainedModel",
            "AlignTextModel",
            "AlignVisionModel",
        ]
    )
    _import_structure["models.altclip"].extend(
        [
            "ALTCLIP_PRETRAINED_MODEL_ARCHIVE_LIST",
            "AltCLIPModel",
            "AltCLIPPreTrainedModel",
            "AltCLIPTextModel",
            "AltCLIPVisionModel",
        ]
    )
    _import_structure["models.audio_spectrogram_transformer"].extend(
        [
            "AUDIO_SPECTROGRAM_TRANSFORMER_PRETRAINED_MODEL_ARCHIVE_LIST",
            "ASTForAudioClassification",
            "ASTModel",
            "ASTPreTrainedModel",
        ]
    )
    _import_structure["models.auto"].extend(
        [
            "MODEL_FOR_AUDIO_CLASSIFICATION_MAPPING",
            "MODEL_FOR_AUDIO_FRAME_CLASSIFICATION_MAPPING",
            "MODEL_FOR_AUDIO_XVECTOR_MAPPING",
            "MODEL_FOR_BACKBONE_MAPPING",
            "MODEL_FOR_CAUSAL_IMAGE_MODELING_MAPPING",
            "MODEL_FOR_CAUSAL_LM_MAPPING",
            "MODEL_FOR_CTC_MAPPING",
            "MODEL_FOR_DEPTH_ESTIMATION_MAPPING",
            "MODEL_FOR_DOCUMENT_QUESTION_ANSWERING_MAPPING",
            "MODEL_FOR_IMAGE_CLASSIFICATION_MAPPING",
            "MODEL_FOR_IMAGE_SEGMENTATION_MAPPING",
            "MODEL_FOR_IMAGE_TO_IMAGE_MAPPING",
            "MODEL_FOR_INSTANCE_SEGMENTATION_MAPPING",
            "MODEL_FOR_MASKED_IMAGE_MODELING_MAPPING",
            "MODEL_FOR_MASKED_LM_MAPPING",
            "MODEL_FOR_MASK_GENERATION_MAPPING",
            "MODEL_FOR_MULTIPLE_CHOICE_MAPPING",
            "MODEL_FOR_NEXT_SENTENCE_PREDICTION_MAPPING",
            "MODEL_FOR_OBJECT_DETECTION_MAPPING",
            "MODEL_FOR_PRETRAINING_MAPPING",
            "MODEL_FOR_QUESTION_ANSWERING_MAPPING",
            "MODEL_FOR_SEMANTIC_SEGMENTATION_MAPPING",
            "MODEL_FOR_SEQ_TO_SEQ_CAUSAL_LM_MAPPING",
            "MODEL_FOR_SEQUENCE_CLASSIFICATION_MAPPING",
            "MODEL_FOR_SPEECH_SEQ_2_SEQ_MAPPING",
            "MODEL_FOR_TABLE_QUESTION_ANSWERING_MAPPING",
            "MODEL_FOR_TEXT_ENCODING_MAPPING",
            "MODEL_FOR_TEXT_TO_SPECTROGRAM_MAPPING",
            "MODEL_FOR_TEXT_TO_WAVEFORM_MAPPING",
            "MODEL_FOR_TIME_SERIES_CLASSIFICATION_MAPPING",
            "MODEL_FOR_TIME_SERIES_REGRESSION_MAPPING",
            "MODEL_FOR_TOKEN_CLASSIFICATION_MAPPING",
            "MODEL_FOR_UNIVERSAL_SEGMENTATION_MAPPING",
            "MODEL_FOR_VIDEO_CLASSIFICATION_MAPPING",
            "MODEL_FOR_VISION_2_SEQ_MAPPING",
            "MODEL_FOR_VISUAL_QUESTION_ANSWERING_MAPPING",
            "MODEL_FOR_ZERO_SHOT_IMAGE_CLASSIFICATION_MAPPING",
            "MODEL_FOR_ZERO_SHOT_OBJECT_DETECTION_MAPPING",
            "MODEL_MAPPING",
            "MODEL_WITH_LM_HEAD_MAPPING",
            "AutoBackbone",
            "AutoModel",
            "AutoModelForAudioClassification",
            "AutoModelForAudioFrameClassification",
            "AutoModelForAudioXVector",
            "AutoModelForCausalLM",
            "AutoModelForCTC",
            "AutoModelForDepthEstimation",
            "AutoModelForDocumentQuestionAnswering",
            "AutoModelForImageClassification",
            "AutoModelForImageSegmentation",
            "AutoModelForImageToImage",
            "AutoModelForInstanceSegmentation",
            "AutoModelForMaskedImageModeling",
            "AutoModelForMaskedLM",
            "AutoModelForMaskGeneration",
            "AutoModelForMultipleChoice",
            "AutoModelForNextSentencePrediction",
            "AutoModelForObjectDetection",
            "AutoModelForPreTraining",
            "AutoModelForQuestionAnswering",
            "AutoModelForSemanticSegmentation",
            "AutoModelForSeq2SeqLM",
            "AutoModelForSequenceClassification",
            "AutoModelForSpeechSeq2Seq",
            "AutoModelForTableQuestionAnswering",
            "AutoModelForTextEncoding",
            "AutoModelForTextToSpectrogram",
            "AutoModelForTextToWaveform",
            "AutoModelForTokenClassification",
            "AutoModelForUniversalSegmentation",
            "AutoModelForVideoClassification",
            "AutoModelForVision2Seq",
            "AutoModelForVisualQuestionAnswering",
            "AutoModelForZeroShotImageClassification",
            "AutoModelForZeroShotObjectDetection",
            "AutoModelWithLMHead",
        ]
    )
    _import_structure["models.autoformer"].extend(
        [
            "AUTOFORMER_PRETRAINED_MODEL_ARCHIVE_LIST",
            "AutoformerForPrediction",
            "AutoformerModel",
            "AutoformerPreTrainedModel",
        ]
    )
    _import_structure["models.bark"].extend(
        [
            "BARK_PRETRAINED_MODEL_ARCHIVE_LIST",
            "BarkCausalModel",
            "BarkCoarseModel",
            "BarkFineModel",
            "BarkModel",
            "BarkPreTrainedModel",
            "BarkSemanticModel",
        ]
    )
    _import_structure["models.bart"].extend(
        [
            "BART_PRETRAINED_MODEL_ARCHIVE_LIST",
            "BartForCausalLM",
            "BartForConditionalGeneration",
            "BartForQuestionAnswering",
            "BartForSequenceClassification",
            "BartModel",
            "BartPretrainedModel",
            "BartPreTrainedModel",
            "PretrainedBartModel",
        ]
    )
    _import_structure["models.beit"].extend(
        [
            "BEIT_PRETRAINED_MODEL_ARCHIVE_LIST",
            "BeitBackbone",
            "BeitForImageClassification",
            "BeitForMaskedImageModeling",
            "BeitForSemanticSegmentation",
            "BeitModel",
            "BeitPreTrainedModel",
        ]
    )
    _import_structure["models.bert"].extend(
        [
            "BERT_PRETRAINED_MODEL_ARCHIVE_LIST",
            "BertForMaskedLM",
            "BertForMultipleChoice",
            "BertForNextSentencePrediction",
            "BertForPreTraining",
            "BertForQuestionAnswering",
            "BertForSequenceClassification",
            "BertForTokenClassification",
            "BertLayer",
            "BertLMHeadModel",
            "BertModel",
            "BertPreTrainedModel",
            "load_tf_weights_in_bert",
        ]
    )
    _import_structure["models.bert_generation"].extend(
        [
            "BertGenerationDecoder",
            "BertGenerationEncoder",
            "BertGenerationPreTrainedModel",
            "load_tf_weights_in_bert_generation",
        ]
    )
    _import_structure["models.big_bird"].extend(
        [
            "BIG_BIRD_PRETRAINED_MODEL_ARCHIVE_LIST",
            "BigBirdForCausalLM",
            "BigBirdForMaskedLM",
            "BigBirdForMultipleChoice",
            "BigBirdForPreTraining",
            "BigBirdForQuestionAnswering",
            "BigBirdForSequenceClassification",
            "BigBirdForTokenClassification",
            "BigBirdLayer",
            "BigBirdModel",
            "BigBirdPreTrainedModel",
            "load_tf_weights_in_big_bird",
        ]
    )
    _import_structure["models.bigbird_pegasus"].extend(
        [
            "BIGBIRD_PEGASUS_PRETRAINED_MODEL_ARCHIVE_LIST",
            "BigBirdPegasusForCausalLM",
            "BigBirdPegasusForConditionalGeneration",
            "BigBirdPegasusForQuestionAnswering",
            "BigBirdPegasusForSequenceClassification",
            "BigBirdPegasusModel",
            "BigBirdPegasusPreTrainedModel",
        ]
    )
    _import_structure["models.biogpt"].extend(
        [
            "BIOGPT_PRETRAINED_MODEL_ARCHIVE_LIST",
            "BioGptForCausalLM",
            "BioGptForSequenceClassification",
            "BioGptForTokenClassification",
            "BioGptModel",
            "BioGptPreTrainedModel",
        ]
    )
    _import_structure["models.bit"].extend(
        [
            "BIT_PRETRAINED_MODEL_ARCHIVE_LIST",
            "BitBackbone",
            "BitForImageClassification",
            "BitModel",
            "BitPreTrainedModel",
        ]
    )
    _import_structure["models.blenderbot"].extend(
        [
            "BLENDERBOT_PRETRAINED_MODEL_ARCHIVE_LIST",
            "BlenderbotForCausalLM",
            "BlenderbotForConditionalGeneration",
            "BlenderbotModel",
            "BlenderbotPreTrainedModel",
        ]
    )
    _import_structure["models.blenderbot_small"].extend(
        [
            "BLENDERBOT_SMALL_PRETRAINED_MODEL_ARCHIVE_LIST",
            "BlenderbotSmallForCausalLM",
            "BlenderbotSmallForConditionalGeneration",
            "BlenderbotSmallModel",
            "BlenderbotSmallPreTrainedModel",
        ]
    )
    _import_structure["models.blip"].extend(
        [
            "BLIP_PRETRAINED_MODEL_ARCHIVE_LIST",
            "BlipForConditionalGeneration",
            "BlipForImageTextRetrieval",
            "BlipForQuestionAnswering",
            "BlipModel",
            "BlipPreTrainedModel",
            "BlipTextModel",
            "BlipVisionModel",
        ]
    )
    _import_structure["models.blip_2"].extend(
        [
            "BLIP_2_PRETRAINED_MODEL_ARCHIVE_LIST",
            "Blip2ForConditionalGeneration",
            "Blip2Model",
            "Blip2PreTrainedModel",
            "Blip2QFormerModel",
            "Blip2VisionModel",
        ]
    )
    _import_structure["models.bloom"].extend(
        [
            "BLOOM_PRETRAINED_MODEL_ARCHIVE_LIST",
            "BloomForCausalLM",
            "BloomForQuestionAnswering",
            "BloomForSequenceClassification",
            "BloomForTokenClassification",
            "BloomModel",
            "BloomPreTrainedModel",
        ]
    )
    _import_structure["models.bridgetower"].extend(
        [
            "BRIDGETOWER_PRETRAINED_MODEL_ARCHIVE_LIST",
            "BridgeTowerForContrastiveLearning",
            "BridgeTowerForImageAndTextRetrieval",
            "BridgeTowerForMaskedLM",
            "BridgeTowerModel",
            "BridgeTowerPreTrainedModel",
        ]
    )
    _import_structure["models.bros"].extend(
        [
            "BROS_PRETRAINED_MODEL_ARCHIVE_LIST",
            "BrosForTokenClassification",
            "BrosModel",
            "BrosPreTrainedModel",
            "BrosProcessor",
            "BrosSpadeEEForTokenClassification",
            "BrosSpadeELForTokenClassification",
        ]
    )
    _import_structure["models.camembert"].extend(
        [
            "CAMEMBERT_PRETRAINED_MODEL_ARCHIVE_LIST",
            "CamembertForCausalLM",
            "CamembertForMaskedLM",
            "CamembertForMultipleChoice",
            "CamembertForQuestionAnswering",
            "CamembertForSequenceClassification",
            "CamembertForTokenClassification",
            "CamembertModel",
            "CamembertPreTrainedModel",
        ]
    )
    _import_structure["models.canine"].extend(
        [
            "CANINE_PRETRAINED_MODEL_ARCHIVE_LIST",
            "CanineForMultipleChoice",
            "CanineForQuestionAnswering",
            "CanineForSequenceClassification",
            "CanineForTokenClassification",
            "CanineLayer",
            "CanineModel",
            "CaninePreTrainedModel",
            "load_tf_weights_in_canine",
        ]
    )
    _import_structure["models.chinese_clip"].extend(
        [
            "CHINESE_CLIP_PRETRAINED_MODEL_ARCHIVE_LIST",
            "ChineseCLIPModel",
            "ChineseCLIPPreTrainedModel",
            "ChineseCLIPTextModel",
            "ChineseCLIPVisionModel",
        ]
    )
    _import_structure["models.clap"].extend(
        [
            "CLAP_PRETRAINED_MODEL_ARCHIVE_LIST",
            "ClapAudioModel",
            "ClapAudioModelWithProjection",
            "ClapFeatureExtractor",
            "ClapModel",
            "ClapPreTrainedModel",
            "ClapTextModel",
            "ClapTextModelWithProjection",
        ]
    )
    _import_structure["models.clip"].extend(
        [
            "CLIP_PRETRAINED_MODEL_ARCHIVE_LIST",
            "CLIPModel",
            "CLIPPreTrainedModel",
            "CLIPTextModel",
            "CLIPTextModelWithProjection",
            "CLIPVisionModel",
            "CLIPVisionModelWithProjection",
        ]
    )
    _import_structure["models.clipseg"].extend(
        [
            "CLIPSEG_PRETRAINED_MODEL_ARCHIVE_LIST",
            "CLIPSegForImageSegmentation",
            "CLIPSegModel",
            "CLIPSegPreTrainedModel",
            "CLIPSegTextModel",
            "CLIPSegVisionModel",
        ]
    )
    _import_structure["models.clvp"].extend(
        [
            "CLVP_PRETRAINED_MODEL_ARCHIVE_LIST",
            "ClvpDecoder",
            "ClvpEncoder",
            "ClvpForCausalLM",
            "ClvpModel",
            "ClvpModelForConditionalGeneration",
            "ClvpPreTrainedModel",
        ]
    )
    _import_structure["models.codegen"].extend(
        [
            "CODEGEN_PRETRAINED_MODEL_ARCHIVE_LIST",
            "CodeGenForCausalLM",
            "CodeGenModel",
            "CodeGenPreTrainedModel",
        ]
    )
    _import_structure["models.conditional_detr"].extend(
        [
            "CONDITIONAL_DETR_PRETRAINED_MODEL_ARCHIVE_LIST",
            "ConditionalDetrForObjectDetection",
            "ConditionalDetrForSegmentation",
            "ConditionalDetrModel",
            "ConditionalDetrPreTrainedModel",
        ]
    )
    _import_structure["models.convbert"].extend(
        [
            "CONVBERT_PRETRAINED_MODEL_ARCHIVE_LIST",
            "ConvBertForMaskedLM",
            "ConvBertForMultipleChoice",
            "ConvBertForQuestionAnswering",
            "ConvBertForSequenceClassification",
            "ConvBertForTokenClassification",
            "ConvBertLayer",
            "ConvBertModel",
            "ConvBertPreTrainedModel",
            "load_tf_weights_in_convbert",
        ]
    )
    _import_structure["models.convnext"].extend(
        [
            "CONVNEXT_PRETRAINED_MODEL_ARCHIVE_LIST",
            "ConvNextBackbone",
            "ConvNextForImageClassification",
            "ConvNextModel",
            "ConvNextPreTrainedModel",
        ]
    )
    _import_structure["models.convnextv2"].extend(
        [
            "CONVNEXTV2_PRETRAINED_MODEL_ARCHIVE_LIST",
            "ConvNextV2Backbone",
            "ConvNextV2ForImageClassification",
            "ConvNextV2Model",
            "ConvNextV2PreTrainedModel",
        ]
    )
    _import_structure["models.cpmant"].extend(
        [
            "CPMANT_PRETRAINED_MODEL_ARCHIVE_LIST",
            "CpmAntForCausalLM",
            "CpmAntModel",
            "CpmAntPreTrainedModel",
        ]
    )
    _import_structure["models.ctrl"].extend(
        [
            "CTRL_PRETRAINED_MODEL_ARCHIVE_LIST",
            "CTRLForSequenceClassification",
            "CTRLLMHeadModel",
            "CTRLModel",
            "CTRLPreTrainedModel",
        ]
    )
    _import_structure["models.cvt"].extend(
        [
            "CVT_PRETRAINED_MODEL_ARCHIVE_LIST",
            "CvtForImageClassification",
            "CvtModel",
            "CvtPreTrainedModel",
        ]
    )
    _import_structure["models.data2vec"].extend(
        [
            "DATA2VEC_AUDIO_PRETRAINED_MODEL_ARCHIVE_LIST",
            "DATA2VEC_TEXT_PRETRAINED_MODEL_ARCHIVE_LIST",
            "DATA2VEC_VISION_PRETRAINED_MODEL_ARCHIVE_LIST",
            "Data2VecAudioForAudioFrameClassification",
            "Data2VecAudioForCTC",
            "Data2VecAudioForSequenceClassification",
            "Data2VecAudioForXVector",
            "Data2VecAudioModel",
            "Data2VecAudioPreTrainedModel",
            "Data2VecTextForCausalLM",
            "Data2VecTextForMaskedLM",
            "Data2VecTextForMultipleChoice",
            "Data2VecTextForQuestionAnswering",
            "Data2VecTextForSequenceClassification",
            "Data2VecTextForTokenClassification",
            "Data2VecTextModel",
            "Data2VecTextPreTrainedModel",
            "Data2VecVisionForImageClassification",
            "Data2VecVisionForSemanticSegmentation",
            "Data2VecVisionModel",
            "Data2VecVisionPreTrainedModel",
        ]
    )
    _import_structure["models.deberta"].extend(
        [
            "DEBERTA_PRETRAINED_MODEL_ARCHIVE_LIST",
            "DebertaForMaskedLM",
            "DebertaForQuestionAnswering",
            "DebertaForSequenceClassification",
            "DebertaForTokenClassification",
            "DebertaModel",
            "DebertaPreTrainedModel",
        ]
    )
    _import_structure["models.deberta_v2"].extend(
        [
            "DEBERTA_V2_PRETRAINED_MODEL_ARCHIVE_LIST",
            "DebertaV2ForMaskedLM",
            "DebertaV2ForMultipleChoice",
            "DebertaV2ForQuestionAnswering",
            "DebertaV2ForSequenceClassification",
            "DebertaV2ForTokenClassification",
            "DebertaV2Model",
            "DebertaV2PreTrainedModel",
        ]
    )
    _import_structure["models.decision_transformer"].extend(
        [
            "DECISION_TRANSFORMER_PRETRAINED_MODEL_ARCHIVE_LIST",
            "DecisionTransformerGPT2Model",
            "DecisionTransformerGPT2PreTrainedModel",
            "DecisionTransformerModel",
            "DecisionTransformerPreTrainedModel",
        ]
    )
    _import_structure["models.deformable_detr"].extend(
        [
            "DEFORMABLE_DETR_PRETRAINED_MODEL_ARCHIVE_LIST",
            "DeformableDetrForObjectDetection",
            "DeformableDetrModel",
            "DeformableDetrPreTrainedModel",
        ]
    )
    _import_structure["models.deit"].extend(
        [
            "DEIT_PRETRAINED_MODEL_ARCHIVE_LIST",
            "DeiTForImageClassification",
            "DeiTForImageClassificationWithTeacher",
            "DeiTForMaskedImageModeling",
            "DeiTModel",
            "DeiTPreTrainedModel",
        ]
    )
    _import_structure["models.deprecated.mctct"].extend(
        [
            "MCTCT_PRETRAINED_MODEL_ARCHIVE_LIST",
            "MCTCTForCTC",
            "MCTCTModel",
            "MCTCTPreTrainedModel",
        ]
    )
    _import_structure["models.deprecated.mmbt"].extend(["MMBTForClassification", "MMBTModel", "ModalEmbeddings"])
    _import_structure["models.deprecated.open_llama"].extend(
        [
            "OpenLlamaForCausalLM",
            "OpenLlamaForSequenceClassification",
            "OpenLlamaModel",
            "OpenLlamaPreTrainedModel",
        ]
    )
    _import_structure["models.deprecated.retribert"].extend(
        [
            "RETRIBERT_PRETRAINED_MODEL_ARCHIVE_LIST",
            "RetriBertModel",
            "RetriBertPreTrainedModel",
        ]
    )
    _import_structure["models.deprecated.trajectory_transformer"].extend(
        [
            "TRAJECTORY_TRANSFORMER_PRETRAINED_MODEL_ARCHIVE_LIST",
            "TrajectoryTransformerModel",
            "TrajectoryTransformerPreTrainedModel",
        ]
    )
    _import_structure["models.deprecated.transfo_xl"].extend(
        [
            "TRANSFO_XL_PRETRAINED_MODEL_ARCHIVE_LIST",
            "AdaptiveEmbedding",
            "TransfoXLForSequenceClassification",
            "TransfoXLLMHeadModel",
            "TransfoXLModel",
            "TransfoXLPreTrainedModel",
            "load_tf_weights_in_transfo_xl",
        ]
    )
    _import_structure["models.deprecated.van"].extend(
        [
            "VAN_PRETRAINED_MODEL_ARCHIVE_LIST",
            "VanForImageClassification",
            "VanModel",
            "VanPreTrainedModel",
        ]
    )
    _import_structure["models.deta"].extend(
        [
            "DETA_PRETRAINED_MODEL_ARCHIVE_LIST",
            "DetaForObjectDetection",
            "DetaModel",
            "DetaPreTrainedModel",
        ]
    )
    _import_structure["models.detr"].extend(
        [
            "DETR_PRETRAINED_MODEL_ARCHIVE_LIST",
            "DetrForObjectDetection",
            "DetrForSegmentation",
            "DetrModel",
            "DetrPreTrainedModel",
        ]
    )
    _import_structure["models.dinat"].extend(
        [
            "DINAT_PRETRAINED_MODEL_ARCHIVE_LIST",
            "DinatBackbone",
            "DinatForImageClassification",
            "DinatModel",
            "DinatPreTrainedModel",
        ]
    )
    _import_structure["models.dinov2"].extend(
        [
            "DINOV2_PRETRAINED_MODEL_ARCHIVE_LIST",
            "Dinov2Backbone",
            "Dinov2ForImageClassification",
            "Dinov2Model",
            "Dinov2PreTrainedModel",
        ]
    )
    _import_structure["models.distilbert"].extend(
        [
            "DISTILBERT_PRETRAINED_MODEL_ARCHIVE_LIST",
            "DistilBertForMaskedLM",
            "DistilBertForMultipleChoice",
            "DistilBertForQuestionAnswering",
            "DistilBertForSequenceClassification",
            "DistilBertForTokenClassification",
            "DistilBertModel",
            "DistilBertPreTrainedModel",
        ]
    )
    _import_structure["models.donut"].extend(
        [
            "DONUT_SWIN_PRETRAINED_MODEL_ARCHIVE_LIST",
            "DonutSwinModel",
            "DonutSwinPreTrainedModel",
        ]
    )
    _import_structure["models.dpr"].extend(
        [
            "DPR_CONTEXT_ENCODER_PRETRAINED_MODEL_ARCHIVE_LIST",
            "DPR_QUESTION_ENCODER_PRETRAINED_MODEL_ARCHIVE_LIST",
            "DPR_READER_PRETRAINED_MODEL_ARCHIVE_LIST",
            "DPRContextEncoder",
            "DPRPretrainedContextEncoder",
            "DPRPreTrainedModel",
            "DPRPretrainedQuestionEncoder",
            "DPRPretrainedReader",
            "DPRQuestionEncoder",
            "DPRReader",
        ]
    )
    _import_structure["models.dpt"].extend(
        [
            "DPT_PRETRAINED_MODEL_ARCHIVE_LIST",
            "DPTForDepthEstimation",
            "DPTForSemanticSegmentation",
            "DPTModel",
            "DPTPreTrainedModel",
        ]
    )
    _import_structure["models.efficientformer"].extend(
        [
            "EFFICIENTFORMER_PRETRAINED_MODEL_ARCHIVE_LIST",
            "EfficientFormerForImageClassification",
            "EfficientFormerForImageClassificationWithTeacher",
            "EfficientFormerModel",
            "EfficientFormerPreTrainedModel",
        ]
    )
    _import_structure["models.efficientnet"].extend(
        [
            "EFFICIENTNET_PRETRAINED_MODEL_ARCHIVE_LIST",
            "EfficientNetForImageClassification",
            "EfficientNetModel",
            "EfficientNetPreTrainedModel",
        ]
    )
    _import_structure["models.electra"].extend(
        [
            "ELECTRA_PRETRAINED_MODEL_ARCHIVE_LIST",
            "ElectraForCausalLM",
            "ElectraForMaskedLM",
            "ElectraForMultipleChoice",
            "ElectraForPreTraining",
            "ElectraForQuestionAnswering",
            "ElectraForSequenceClassification",
            "ElectraForTokenClassification",
            "ElectraModel",
            "ElectraPreTrainedModel",
            "load_tf_weights_in_electra",
        ]
    )
    _import_structure["models.encodec"].extend(
        [
            "ENCODEC_PRETRAINED_MODEL_ARCHIVE_LIST",
            "EncodecModel",
            "EncodecPreTrainedModel",
        ]
    )
    _import_structure["models.encoder_decoder"].append("EncoderDecoderModel")
    _import_structure["models.ernie"].extend(
        [
            "ERNIE_PRETRAINED_MODEL_ARCHIVE_LIST",
            "ErnieForCausalLM",
            "ErnieForMaskedLM",
            "ErnieForMultipleChoice",
            "ErnieForNextSentencePrediction",
            "ErnieForPreTraining",
            "ErnieForQuestionAnswering",
            "ErnieForSequenceClassification",
            "ErnieForTokenClassification",
            "ErnieModel",
            "ErniePreTrainedModel",
        ]
    )
    _import_structure["models.ernie_m"].extend(
        [
            "ERNIE_M_PRETRAINED_MODEL_ARCHIVE_LIST",
            "ErnieMForInformationExtraction",
            "ErnieMForMultipleChoice",
            "ErnieMForQuestionAnswering",
            "ErnieMForSequenceClassification",
            "ErnieMForTokenClassification",
            "ErnieMModel",
            "ErnieMPreTrainedModel",
        ]
    )
    _import_structure["models.esm"].extend(
        [
            "ESM_PRETRAINED_MODEL_ARCHIVE_LIST",
            "EsmFoldPreTrainedModel",
            "EsmForMaskedLM",
            "EsmForProteinFolding",
            "EsmForSequenceClassification",
            "EsmForTokenClassification",
            "EsmModel",
            "EsmPreTrainedModel",
        ]
    )
    _import_structure["models.falcon"].extend(
        [
            "FALCON_PRETRAINED_MODEL_ARCHIVE_LIST",
            "FalconForCausalLM",
            "FalconForQuestionAnswering",
            "FalconForSequenceClassification",
            "FalconForTokenClassification",
            "FalconModel",
            "FalconPreTrainedModel",
        ]
    )
    _import_structure["models.flaubert"].extend(
        [
            "FLAUBERT_PRETRAINED_MODEL_ARCHIVE_LIST",
            "FlaubertForMultipleChoice",
            "FlaubertForQuestionAnswering",
            "FlaubertForQuestionAnsweringSimple",
            "FlaubertForSequenceClassification",
            "FlaubertForTokenClassification",
            "FlaubertModel",
            "FlaubertPreTrainedModel",
            "FlaubertWithLMHeadModel",
        ]
    )
    _import_structure["models.flava"].extend(
        [
            "FLAVA_PRETRAINED_MODEL_ARCHIVE_LIST",
            "FlavaForPreTraining",
            "FlavaImageCodebook",
            "FlavaImageModel",
            "FlavaModel",
            "FlavaMultimodalModel",
            "FlavaPreTrainedModel",
            "FlavaTextModel",
        ]
    )
    _import_structure["models.fnet"].extend(
        [
            "FNET_PRETRAINED_MODEL_ARCHIVE_LIST",
            "FNetForMaskedLM",
            "FNetForMultipleChoice",
            "FNetForNextSentencePrediction",
            "FNetForPreTraining",
            "FNetForQuestionAnswering",
            "FNetForSequenceClassification",
            "FNetForTokenClassification",
            "FNetLayer",
            "FNetModel",
            "FNetPreTrainedModel",
        ]
    )
    _import_structure["models.focalnet"].extend(
        [
            "FOCALNET_PRETRAINED_MODEL_ARCHIVE_LIST",
            "FocalNetBackbone",
            "FocalNetForImageClassification",
            "FocalNetForMaskedImageModeling",
            "FocalNetModel",
            "FocalNetPreTrainedModel",
        ]
    )
    _import_structure["models.fsmt"].extend(["FSMTForConditionalGeneration", "FSMTModel", "PretrainedFSMTModel"])
    _import_structure["models.funnel"].extend(
        [
            "FUNNEL_PRETRAINED_MODEL_ARCHIVE_LIST",
            "FunnelBaseModel",
            "FunnelForMaskedLM",
            "FunnelForMultipleChoice",
            "FunnelForPreTraining",
            "FunnelForQuestionAnswering",
            "FunnelForSequenceClassification",
            "FunnelForTokenClassification",
            "FunnelModel",
            "FunnelPreTrainedModel",
            "load_tf_weights_in_funnel",
        ]
    )
    _import_structure["models.fuyu"].extend(["FuyuForCausalLM", "FuyuPreTrainedModel"])
    _import_structure["models.git"].extend(
        [
            "GIT_PRETRAINED_MODEL_ARCHIVE_LIST",
            "GitForCausalLM",
            "GitModel",
            "GitPreTrainedModel",
            "GitVisionModel",
        ]
    )
    _import_structure["models.glpn"].extend(
        [
            "GLPN_PRETRAINED_MODEL_ARCHIVE_LIST",
            "GLPNForDepthEstimation",
            "GLPNModel",
            "GLPNPreTrainedModel",
        ]
    )
    _import_structure["models.gpt2"].extend(
        [
            "GPT2_PRETRAINED_MODEL_ARCHIVE_LIST",
            "GPT2DoubleHeadsModel",
            "GPT2ForQuestionAnswering",
            "GPT2ForSequenceClassification",
            "GPT2ForTokenClassification",
            "GPT2LMHeadModel",
            "GPT2Model",
            "GPT2PreTrainedModel",
            "load_tf_weights_in_gpt2",
        ]
    )
    _import_structure["models.gpt_bigcode"].extend(
        [
            "GPT_BIGCODE_PRETRAINED_MODEL_ARCHIVE_LIST",
            "GPTBigCodeForCausalLM",
            "GPTBigCodeForSequenceClassification",
            "GPTBigCodeForTokenClassification",
            "GPTBigCodeModel",
            "GPTBigCodePreTrainedModel",
        ]
    )
    _import_structure["models.gpt_neo"].extend(
        [
            "GPT_NEO_PRETRAINED_MODEL_ARCHIVE_LIST",
            "GPTNeoForCausalLM",
            "GPTNeoForQuestionAnswering",
            "GPTNeoForSequenceClassification",
            "GPTNeoForTokenClassification",
            "GPTNeoModel",
            "GPTNeoPreTrainedModel",
            "load_tf_weights_in_gpt_neo",
        ]
    )
    _import_structure["models.gpt_neox"].extend(
        [
            "GPT_NEOX_PRETRAINED_MODEL_ARCHIVE_LIST",
            "GPTNeoXForCausalLM",
            "GPTNeoXForQuestionAnswering",
            "GPTNeoXForSequenceClassification",
            "GPTNeoXForTokenClassification",
            "GPTNeoXLayer",
            "GPTNeoXModel",
            "GPTNeoXPreTrainedModel",
        ]
    )
    _import_structure["models.gpt_neox_japanese"].extend(
        [
            "GPT_NEOX_JAPANESE_PRETRAINED_MODEL_ARCHIVE_LIST",
            "GPTNeoXJapaneseForCausalLM",
            "GPTNeoXJapaneseLayer",
            "GPTNeoXJapaneseModel",
            "GPTNeoXJapanesePreTrainedModel",
        ]
    )
    _import_structure["models.gptj"].extend(
        [
            "GPTJ_PRETRAINED_MODEL_ARCHIVE_LIST",
            "GPTJForCausalLM",
            "GPTJForQuestionAnswering",
            "GPTJForSequenceClassification",
            "GPTJModel",
            "GPTJPreTrainedModel",
        ]
    )
    _import_structure["models.gptsan_japanese"].extend(
        [
            "GPTSAN_JAPANESE_PRETRAINED_MODEL_ARCHIVE_LIST",
            "GPTSanJapaneseForConditionalGeneration",
            "GPTSanJapaneseModel",
            "GPTSanJapanesePreTrainedModel",
        ]
    )
    _import_structure["models.graphormer"].extend(
        [
            "GRAPHORMER_PRETRAINED_MODEL_ARCHIVE_LIST",
            "GraphormerForGraphClassification",
            "GraphormerModel",
            "GraphormerPreTrainedModel",
        ]
    )
    _import_structure["models.groupvit"].extend(
        [
            "GROUPVIT_PRETRAINED_MODEL_ARCHIVE_LIST",
            "GroupViTModel",
            "GroupViTPreTrainedModel",
            "GroupViTTextModel",
            "GroupViTVisionModel",
        ]
    )
    _import_structure["models.hubert"].extend(
        [
            "HUBERT_PRETRAINED_MODEL_ARCHIVE_LIST",
            "HubertForCTC",
            "HubertForSequenceClassification",
            "HubertModel",
            "HubertPreTrainedModel",
        ]
    )
    _import_structure["models.ibert"].extend(
        [
            "IBERT_PRETRAINED_MODEL_ARCHIVE_LIST",
            "IBertForMaskedLM",
            "IBertForMultipleChoice",
            "IBertForQuestionAnswering",
            "IBertForSequenceClassification",
            "IBertForTokenClassification",
            "IBertModel",
            "IBertPreTrainedModel",
        ]
    )
    _import_structure["models.idefics"].extend(
        [
            "IDEFICS_PRETRAINED_MODEL_ARCHIVE_LIST",
            "IdeficsForVisionText2Text",
            "IdeficsModel",
            "IdeficsPreTrainedModel",
            "IdeficsProcessor",
        ]
    )
    _import_structure["models.imagegpt"].extend(
        [
            "IMAGEGPT_PRETRAINED_MODEL_ARCHIVE_LIST",
            "ImageGPTForCausalImageModeling",
            "ImageGPTForImageClassification",
            "ImageGPTModel",
            "ImageGPTPreTrainedModel",
            "load_tf_weights_in_imagegpt",
        ]
    )
    _import_structure["models.informer"].extend(
        [
            "INFORMER_PRETRAINED_MODEL_ARCHIVE_LIST",
            "InformerForPrediction",
            "InformerModel",
            "InformerPreTrainedModel",
        ]
    )
    _import_structure["models.instructblip"].extend(
        [
            "INSTRUCTBLIP_PRETRAINED_MODEL_ARCHIVE_LIST",
            "InstructBlipForConditionalGeneration",
            "InstructBlipPreTrainedModel",
            "InstructBlipQFormerModel",
            "InstructBlipVisionModel",
        ]
    )
    _import_structure["models.jukebox"].extend(
        [
            "JUKEBOX_PRETRAINED_MODEL_ARCHIVE_LIST",
            "JukeboxModel",
            "JukeboxPreTrainedModel",
            "JukeboxPrior",
            "JukeboxVQVAE",
        ]
    )
    _import_structure["models.kosmos2"].extend(
        [
            "KOSMOS2_PRETRAINED_MODEL_ARCHIVE_LIST",
            "Kosmos2ForConditionalGeneration",
            "Kosmos2Model",
            "Kosmos2PreTrainedModel",
        ]
    )
    _import_structure["models.layoutlm"].extend(
        [
            "LAYOUTLM_PRETRAINED_MODEL_ARCHIVE_LIST",
            "LayoutLMForMaskedLM",
            "LayoutLMForQuestionAnswering",
            "LayoutLMForSequenceClassification",
            "LayoutLMForTokenClassification",
            "LayoutLMModel",
            "LayoutLMPreTrainedModel",
        ]
    )
    _import_structure["models.layoutlmv2"].extend(
        [
            "LAYOUTLMV2_PRETRAINED_MODEL_ARCHIVE_LIST",
            "LayoutLMv2ForQuestionAnswering",
            "LayoutLMv2ForSequenceClassification",
            "LayoutLMv2ForTokenClassification",
            "LayoutLMv2Model",
            "LayoutLMv2PreTrainedModel",
        ]
    )
    _import_structure["models.layoutlmv3"].extend(
        [
            "LAYOUTLMV3_PRETRAINED_MODEL_ARCHIVE_LIST",
            "LayoutLMv3ForQuestionAnswering",
            "LayoutLMv3ForSequenceClassification",
            "LayoutLMv3ForTokenClassification",
            "LayoutLMv3Model",
            "LayoutLMv3PreTrainedModel",
        ]
    )
    _import_structure["models.led"].extend(
        [
            "LED_PRETRAINED_MODEL_ARCHIVE_LIST",
            "LEDForConditionalGeneration",
            "LEDForQuestionAnswering",
            "LEDForSequenceClassification",
            "LEDModel",
            "LEDPreTrainedModel",
        ]
    )
    _import_structure["models.levit"].extend(
        [
            "LEVIT_PRETRAINED_MODEL_ARCHIVE_LIST",
            "LevitForImageClassification",
            "LevitForImageClassificationWithTeacher",
            "LevitModel",
            "LevitPreTrainedModel",
        ]
    )
    _import_structure["models.lilt"].extend(
        [
            "LILT_PRETRAINED_MODEL_ARCHIVE_LIST",
            "LiltForQuestionAnswering",
            "LiltForSequenceClassification",
            "LiltForTokenClassification",
            "LiltModel",
            "LiltPreTrainedModel",
        ]
    )
    _import_structure["models.llama"].extend(
        [
            "LlamaForCausalLM",
            "LlamaForSequenceClassification",
            "LlamaModel",
            "LlamaPreTrainedModel",
        ]
    )
    _import_structure["models.llava"].extend(
        [
            "LLAVA_PRETRAINED_MODEL_ARCHIVE_LIST",
            "LlavaForConditionalGeneration",
            "LlavaPreTrainedModel",
            "LlavaProcessor",
        ]
    )
    _import_structure["models.longformer"].extend(
        [
            "LONGFORMER_PRETRAINED_MODEL_ARCHIVE_LIST",
            "LongformerForMaskedLM",
            "LongformerForMultipleChoice",
            "LongformerForQuestionAnswering",
            "LongformerForSequenceClassification",
            "LongformerForTokenClassification",
            "LongformerModel",
            "LongformerPreTrainedModel",
            "LongformerSelfAttention",
        ]
    )
    _import_structure["models.longt5"].extend(
        [
            "LONGT5_PRETRAINED_MODEL_ARCHIVE_LIST",
            "LongT5EncoderModel",
            "LongT5ForConditionalGeneration",
            "LongT5Model",
            "LongT5PreTrainedModel",
        ]
    )
    _import_structure["models.luke"].extend(
        [
            "LUKE_PRETRAINED_MODEL_ARCHIVE_LIST",
            "LukeForEntityClassification",
            "LukeForEntityPairClassification",
            "LukeForEntitySpanClassification",
            "LukeForMaskedLM",
            "LukeForMultipleChoice",
            "LukeForQuestionAnswering",
            "LukeForSequenceClassification",
            "LukeForTokenClassification",
            "LukeModel",
            "LukePreTrainedModel",
        ]
    )
    _import_structure["models.lxmert"].extend(
        [
            "LxmertEncoder",
            "LxmertForPreTraining",
            "LxmertForQuestionAnswering",
            "LxmertModel",
            "LxmertPreTrainedModel",
            "LxmertVisualFeatureEncoder",
            "LxmertXLayer",
        ]
    )
    _import_structure["models.m2m_100"].extend(
        [
            "M2M_100_PRETRAINED_MODEL_ARCHIVE_LIST",
            "M2M100ForConditionalGeneration",
            "M2M100Model",
            "M2M100PreTrainedModel",
        ]
    )
    _import_structure["models.marian"].extend(["MarianForCausalLM", "MarianModel", "MarianMTModel"])
    _import_structure["models.markuplm"].extend(
        [
            "MARKUPLM_PRETRAINED_MODEL_ARCHIVE_LIST",
            "MarkupLMForQuestionAnswering",
            "MarkupLMForSequenceClassification",
            "MarkupLMForTokenClassification",
            "MarkupLMModel",
            "MarkupLMPreTrainedModel",
        ]
    )
    _import_structure["models.mask2former"].extend(
        [
            "MASK2FORMER_PRETRAINED_MODEL_ARCHIVE_LIST",
            "Mask2FormerForUniversalSegmentation",
            "Mask2FormerModel",
            "Mask2FormerPreTrainedModel",
        ]
    )
    _import_structure["models.maskformer"].extend(
        [
            "MASKFORMER_PRETRAINED_MODEL_ARCHIVE_LIST",
            "MaskFormerForInstanceSegmentation",
            "MaskFormerModel",
            "MaskFormerPreTrainedModel",
            "MaskFormerSwinBackbone",
        ]
    )
    _import_structure["models.mbart"].extend(
        [
            "MBartForCausalLM",
            "MBartForConditionalGeneration",
            "MBartForQuestionAnswering",
            "MBartForSequenceClassification",
            "MBartModel",
            "MBartPreTrainedModel",
        ]
    )
    _import_structure["models.mega"].extend(
        [
            "MEGA_PRETRAINED_MODEL_ARCHIVE_LIST",
            "MegaForCausalLM",
            "MegaForMaskedLM",
            "MegaForMultipleChoice",
            "MegaForQuestionAnswering",
            "MegaForSequenceClassification",
            "MegaForTokenClassification",
            "MegaModel",
            "MegaPreTrainedModel",
        ]
    )
    _import_structure["models.megatron_bert"].extend(
        [
            "MEGATRON_BERT_PRETRAINED_MODEL_ARCHIVE_LIST",
            "MegatronBertForCausalLM",
            "MegatronBertForMaskedLM",
            "MegatronBertForMultipleChoice",
            "MegatronBertForNextSentencePrediction",
            "MegatronBertForPreTraining",
            "MegatronBertForQuestionAnswering",
            "MegatronBertForSequenceClassification",
            "MegatronBertForTokenClassification",
            "MegatronBertModel",
            "MegatronBertPreTrainedModel",
        ]
    )
    _import_structure["models.mgp_str"].extend(
        [
            "MGP_STR_PRETRAINED_MODEL_ARCHIVE_LIST",
            "MgpstrForSceneTextRecognition",
            "MgpstrModel",
            "MgpstrPreTrainedModel",
        ]
    )
    _import_structure["models.mistral"].extend(
        [
            "MistralForCausalLM",
            "MistralForSequenceClassification",
            "MistralModel",
            "MistralPreTrainedModel",
        ]
    )
    _import_structure["models.mobilebert"].extend(
        [
            "MOBILEBERT_PRETRAINED_MODEL_ARCHIVE_LIST",
            "MobileBertForMaskedLM",
            "MobileBertForMultipleChoice",
            "MobileBertForNextSentencePrediction",
            "MobileBertForPreTraining",
            "MobileBertForQuestionAnswering",
            "MobileBertForSequenceClassification",
            "MobileBertForTokenClassification",
            "MobileBertLayer",
            "MobileBertModel",
            "MobileBertPreTrainedModel",
            "load_tf_weights_in_mobilebert",
        ]
    )
    _import_structure["models.mobilenet_v1"].extend(
        [
            "MOBILENET_V1_PRETRAINED_MODEL_ARCHIVE_LIST",
            "MobileNetV1ForImageClassification",
            "MobileNetV1Model",
            "MobileNetV1PreTrainedModel",
            "load_tf_weights_in_mobilenet_v1",
        ]
    )
    _import_structure["models.mobilenet_v2"].extend(
        [
            "MOBILENET_V2_PRETRAINED_MODEL_ARCHIVE_LIST",
            "MobileNetV2ForImageClassification",
            "MobileNetV2ForSemanticSegmentation",
            "MobileNetV2Model",
            "MobileNetV2PreTrainedModel",
            "load_tf_weights_in_mobilenet_v2",
        ]
    )
    _import_structure["models.mobilevit"].extend(
        [
            "MOBILEVIT_PRETRAINED_MODEL_ARCHIVE_LIST",
            "MobileViTForImageClassification",
            "MobileViTForSemanticSegmentation",
            "MobileViTModel",
            "MobileViTPreTrainedModel",
        ]
    )
    _import_structure["models.mobilevitv2"].extend(
        [
            "MOBILEVITV2_PRETRAINED_MODEL_ARCHIVE_LIST",
            "MobileViTV2ForImageClassification",
            "MobileViTV2ForSemanticSegmentation",
            "MobileViTV2Model",
            "MobileViTV2PreTrainedModel",
        ]
    )
    _import_structure["models.mpnet"].extend(
        [
            "MPNET_PRETRAINED_MODEL_ARCHIVE_LIST",
            "MPNetForMaskedLM",
            "MPNetForMultipleChoice",
            "MPNetForQuestionAnswering",
            "MPNetForSequenceClassification",
            "MPNetForTokenClassification",
            "MPNetLayer",
            "MPNetModel",
            "MPNetPreTrainedModel",
        ]
    )
    _import_structure["models.mpt"].extend(
        [
            "MPT_PRETRAINED_MODEL_ARCHIVE_LIST",
            "MptForCausalLM",
            "MptForQuestionAnswering",
            "MptForSequenceClassification",
            "MptForTokenClassification",
            "MptModel",
            "MptPreTrainedModel",
        ]
    )
    _import_structure["models.mra"].extend(
        [
            "MRA_PRETRAINED_MODEL_ARCHIVE_LIST",
            "MraForMaskedLM",
            "MraForMultipleChoice",
            "MraForQuestionAnswering",
            "MraForSequenceClassification",
            "MraForTokenClassification",
            "MraModel",
            "MraPreTrainedModel",
        ]
    )
    _import_structure["models.mt5"].extend(
        [
            "MT5EncoderModel",
            "MT5ForConditionalGeneration",
            "MT5ForQuestionAnswering",
            "MT5ForSequenceClassification",
            "MT5Model",
            "MT5PreTrainedModel",
        ]
    )
    _import_structure["models.musicgen"].extend(
        [
            "MUSICGEN_PRETRAINED_MODEL_ARCHIVE_LIST",
            "MusicgenForCausalLM",
            "MusicgenForConditionalGeneration",
            "MusicgenModel",
            "MusicgenPreTrainedModel",
            "MusicgenProcessor",
        ]
    )
    _import_structure["models.mvp"].extend(
        [
            "MVP_PRETRAINED_MODEL_ARCHIVE_LIST",
            "MvpForCausalLM",
            "MvpForConditionalGeneration",
            "MvpForQuestionAnswering",
            "MvpForSequenceClassification",
            "MvpModel",
            "MvpPreTrainedModel",
        ]
    )
    _import_structure["models.nat"].extend(
        [
            "NAT_PRETRAINED_MODEL_ARCHIVE_LIST",
            "NatBackbone",
            "NatForImageClassification",
            "NatModel",
            "NatPreTrainedModel",
        ]
    )
    _import_structure["models.nezha"].extend(
        [
            "NEZHA_PRETRAINED_MODEL_ARCHIVE_LIST",
            "NezhaForMaskedLM",
            "NezhaForMultipleChoice",
            "NezhaForNextSentencePrediction",
            "NezhaForPreTraining",
            "NezhaForQuestionAnswering",
            "NezhaForSequenceClassification",
            "NezhaForTokenClassification",
            "NezhaModel",
            "NezhaPreTrainedModel",
        ]
    )
    _import_structure["models.nllb_moe"].extend(
        [
            "NLLB_MOE_PRETRAINED_MODEL_ARCHIVE_LIST",
            "NllbMoeForConditionalGeneration",
            "NllbMoeModel",
            "NllbMoePreTrainedModel",
            "NllbMoeSparseMLP",
            "NllbMoeTop2Router",
        ]
    )
    _import_structure["models.nystromformer"].extend(
        [
            "NYSTROMFORMER_PRETRAINED_MODEL_ARCHIVE_LIST",
            "NystromformerForMaskedLM",
            "NystromformerForMultipleChoice",
            "NystromformerForQuestionAnswering",
            "NystromformerForSequenceClassification",
            "NystromformerForTokenClassification",
            "NystromformerLayer",
            "NystromformerModel",
            "NystromformerPreTrainedModel",
        ]
    )
    _import_structure["models.oneformer"].extend(
        [
            "ONEFORMER_PRETRAINED_MODEL_ARCHIVE_LIST",
            "OneFormerForUniversalSegmentation",
            "OneFormerModel",
            "OneFormerPreTrainedModel",
        ]
    )
    _import_structure["models.openai"].extend(
        [
            "OPENAI_GPT_PRETRAINED_MODEL_ARCHIVE_LIST",
            "OpenAIGPTDoubleHeadsModel",
            "OpenAIGPTForSequenceClassification",
            "OpenAIGPTLMHeadModel",
            "OpenAIGPTModel",
            "OpenAIGPTPreTrainedModel",
            "load_tf_weights_in_openai_gpt",
        ]
    )
    _import_structure["models.opt"].extend(
        [
            "OPT_PRETRAINED_MODEL_ARCHIVE_LIST",
            "OPTForCausalLM",
            "OPTForQuestionAnswering",
            "OPTForSequenceClassification",
            "OPTModel",
            "OPTPreTrainedModel",
        ]
    )
    _import_structure["models.owlv2"].extend(
        [
            "OWLV2_PRETRAINED_MODEL_ARCHIVE_LIST",
            "Owlv2ForObjectDetection",
            "Owlv2Model",
            "Owlv2PreTrainedModel",
            "Owlv2TextModel",
            "Owlv2VisionModel",
        ]
    )
    _import_structure["models.owlvit"].extend(
        [
            "OWLVIT_PRETRAINED_MODEL_ARCHIVE_LIST",
            "OwlViTForObjectDetection",
            "OwlViTModel",
            "OwlViTPreTrainedModel",
            "OwlViTTextModel",
            "OwlViTVisionModel",
        ]
    )
    _import_structure["models.patchtsmixer"].extend(
        [
            "PATCHTSMIXER_PRETRAINED_MODEL_ARCHIVE_LIST",
            "PatchTSMixerForPrediction",
            "PatchTSMixerForPretraining",
            "PatchTSMixerForRegression",
            "PatchTSMixerForTimeSeriesClassification",
            "PatchTSMixerModel",
            "PatchTSMixerPreTrainedModel",
        ]
    )
    _import_structure["models.patchtst"].extend(
        [
            "PATCHTST_PRETRAINED_MODEL_ARCHIVE_LIST",
            "PatchTSTForClassification",
            "PatchTSTForPrediction",
            "PatchTSTForPretraining",
            "PatchTSTForRegression",
            "PatchTSTModel",
            "PatchTSTPreTrainedModel",
        ]
    )
    _import_structure["models.pegasus"].extend(
        [
            "PegasusForCausalLM",
            "PegasusForConditionalGeneration",
            "PegasusModel",
            "PegasusPreTrainedModel",
        ]
    )
    _import_structure["models.pegasus_x"].extend(
        [
            "PEGASUS_X_PRETRAINED_MODEL_ARCHIVE_LIST",
            "PegasusXForConditionalGeneration",
            "PegasusXModel",
            "PegasusXPreTrainedModel",
        ]
    )
    _import_structure["models.perceiver"].extend(
        [
            "PERCEIVER_PRETRAINED_MODEL_ARCHIVE_LIST",
            "PerceiverForImageClassificationConvProcessing",
            "PerceiverForImageClassificationFourier",
            "PerceiverForImageClassificationLearned",
            "PerceiverForMaskedLM",
            "PerceiverForMultimodalAutoencoding",
            "PerceiverForOpticalFlow",
            "PerceiverForSequenceClassification",
            "PerceiverLayer",
            "PerceiverModel",
            "PerceiverPreTrainedModel",
        ]
    )
    _import_structure["models.persimmon"].extend(
        [
            "PersimmonForCausalLM",
            "PersimmonForSequenceClassification",
            "PersimmonModel",
            "PersimmonPreTrainedModel",
        ]
    )
    _import_structure["models.phi"].extend(
        [
            "PHI_PRETRAINED_MODEL_ARCHIVE_LIST",
            "PhiForCausalLM",
            "PhiForSequenceClassification",
            "PhiForTokenClassification",
            "PhiModel",
            "PhiPreTrainedModel",
        ]
    )
    _import_structure["models.pix2struct"].extend(
        [
            "PIX2STRUCT_PRETRAINED_MODEL_ARCHIVE_LIST",
            "Pix2StructForConditionalGeneration",
            "Pix2StructPreTrainedModel",
            "Pix2StructTextModel",
            "Pix2StructVisionModel",
        ]
    )
    _import_structure["models.plbart"].extend(
        [
            "PLBART_PRETRAINED_MODEL_ARCHIVE_LIST",
            "PLBartForCausalLM",
            "PLBartForConditionalGeneration",
            "PLBartForSequenceClassification",
            "PLBartModel",
            "PLBartPreTrainedModel",
        ]
    )
    _import_structure["models.poolformer"].extend(
        [
            "POOLFORMER_PRETRAINED_MODEL_ARCHIVE_LIST",
            "PoolFormerForImageClassification",
            "PoolFormerModel",
            "PoolFormerPreTrainedModel",
        ]
    )
    _import_structure["models.pop2piano"].extend(
        [
            "POP2PIANO_PRETRAINED_MODEL_ARCHIVE_LIST",
            "Pop2PianoForConditionalGeneration",
            "Pop2PianoPreTrainedModel",
        ]
    )
    _import_structure["models.prophetnet"].extend(
        [
            "PROPHETNET_PRETRAINED_MODEL_ARCHIVE_LIST",
            "ProphetNetDecoder",
            "ProphetNetEncoder",
            "ProphetNetForCausalLM",
            "ProphetNetForConditionalGeneration",
            "ProphetNetModel",
            "ProphetNetPreTrainedModel",
        ]
    )
    _import_structure["models.pvt"].extend(
        [
            "PVT_PRETRAINED_MODEL_ARCHIVE_LIST",
            "PvtForImageClassification",
            "PvtModel",
            "PvtPreTrainedModel",
        ]
    )
    _import_structure["models.qdqbert"].extend(
        [
            "QDQBERT_PRETRAINED_MODEL_ARCHIVE_LIST",
            "QDQBertForMaskedLM",
            "QDQBertForMultipleChoice",
            "QDQBertForNextSentencePrediction",
            "QDQBertForQuestionAnswering",
            "QDQBertForSequenceClassification",
            "QDQBertForTokenClassification",
            "QDQBertLayer",
            "QDQBertLMHeadModel",
            "QDQBertModel",
            "QDQBertPreTrainedModel",
            "load_tf_weights_in_qdqbert",
        ]
    )
    _import_structure["models.rag"].extend(
        [
            "RagModel",
            "RagPreTrainedModel",
            "RagSequenceForGeneration",
            "RagTokenForGeneration",
        ]
    )
    _import_structure["models.realm"].extend(
        [
            "REALM_PRETRAINED_MODEL_ARCHIVE_LIST",
            "RealmEmbedder",
            "RealmForOpenQA",
            "RealmKnowledgeAugEncoder",
            "RealmPreTrainedModel",
            "RealmReader",
            "RealmRetriever",
            "RealmScorer",
            "load_tf_weights_in_realm",
        ]
    )
    _import_structure["models.reformer"].extend(
        [
            "REFORMER_PRETRAINED_MODEL_ARCHIVE_LIST",
            "ReformerAttention",
            "ReformerForMaskedLM",
            "ReformerForQuestionAnswering",
            "ReformerForSequenceClassification",
            "ReformerLayer",
            "ReformerModel",
            "ReformerModelWithLMHead",
            "ReformerPreTrainedModel",
        ]
    )
    _import_structure["models.regnet"].extend(
        [
            "REGNET_PRETRAINED_MODEL_ARCHIVE_LIST",
            "RegNetForImageClassification",
            "RegNetModel",
            "RegNetPreTrainedModel",
        ]
    )
    _import_structure["models.rembert"].extend(
        [
            "REMBERT_PRETRAINED_MODEL_ARCHIVE_LIST",
            "RemBertForCausalLM",
            "RemBertForMaskedLM",
            "RemBertForMultipleChoice",
            "RemBertForQuestionAnswering",
            "RemBertForSequenceClassification",
            "RemBertForTokenClassification",
            "RemBertLayer",
            "RemBertModel",
            "RemBertPreTrainedModel",
            "load_tf_weights_in_rembert",
        ]
    )
    _import_structure["models.resnet"].extend(
        [
            "RESNET_PRETRAINED_MODEL_ARCHIVE_LIST",
            "ResNetBackbone",
            "ResNetForImageClassification",
            "ResNetModel",
            "ResNetPreTrainedModel",
        ]
    )
    _import_structure["models.roberta"].extend(
        [
            "ROBERTA_PRETRAINED_MODEL_ARCHIVE_LIST",
            "RobertaForCausalLM",
            "RobertaForMaskedLM",
            "RobertaForMultipleChoice",
            "RobertaForQuestionAnswering",
            "RobertaForSequenceClassification",
            "RobertaForTokenClassification",
            "RobertaModel",
            "RobertaPreTrainedModel",
        ]
    )
    _import_structure["models.roberta_prelayernorm"].extend(
        [
            "ROBERTA_PRELAYERNORM_PRETRAINED_MODEL_ARCHIVE_LIST",
            "RobertaPreLayerNormForCausalLM",
            "RobertaPreLayerNormForMaskedLM",
            "RobertaPreLayerNormForMultipleChoice",
            "RobertaPreLayerNormForQuestionAnswering",
            "RobertaPreLayerNormForSequenceClassification",
            "RobertaPreLayerNormForTokenClassification",
            "RobertaPreLayerNormModel",
            "RobertaPreLayerNormPreTrainedModel",
        ]
    )
    _import_structure["models.roc_bert"].extend(
        [
            "ROC_BERT_PRETRAINED_MODEL_ARCHIVE_LIST",
            "RoCBertForCausalLM",
            "RoCBertForMaskedLM",
            "RoCBertForMultipleChoice",
            "RoCBertForPreTraining",
            "RoCBertForQuestionAnswering",
            "RoCBertForSequenceClassification",
            "RoCBertForTokenClassification",
            "RoCBertLayer",
            "RoCBertModel",
            "RoCBertPreTrainedModel",
            "load_tf_weights_in_roc_bert",
        ]
    )
    _import_structure["models.roformer"].extend(
        [
            "ROFORMER_PRETRAINED_MODEL_ARCHIVE_LIST",
            "RoFormerForCausalLM",
            "RoFormerForMaskedLM",
            "RoFormerForMultipleChoice",
            "RoFormerForQuestionAnswering",
            "RoFormerForSequenceClassification",
            "RoFormerForTokenClassification",
            "RoFormerLayer",
            "RoFormerModel",
            "RoFormerPreTrainedModel",
            "load_tf_weights_in_roformer",
        ]
    )
    _import_structure["models.rwkv"].extend(
        [
            "RWKV_PRETRAINED_MODEL_ARCHIVE_LIST",
            "RwkvForCausalLM",
            "RwkvModel",
            "RwkvPreTrainedModel",
        ]
    )
    _import_structure["models.sam"].extend(
        [
            "SAM_PRETRAINED_MODEL_ARCHIVE_LIST",
            "SamModel",
            "SamPreTrainedModel",
        ]
    )
    _import_structure["models.seamless_m4t"].extend(
        [
            "SEAMLESS_M4T_PRETRAINED_MODEL_ARCHIVE_LIST",
            "SeamlessM4TCodeHifiGan",
            "SeamlessM4TForSpeechToSpeech",
            "SeamlessM4TForSpeechToText",
            "SeamlessM4TForTextToSpeech",
            "SeamlessM4TForTextToText",
            "SeamlessM4THifiGan",
            "SeamlessM4TModel",
            "SeamlessM4TPreTrainedModel",
            "SeamlessM4TTextToUnitForConditionalGeneration",
            "SeamlessM4TTextToUnitModel",
        ]
    )
    _import_structure["models.seamless_m4t_v2"].extend(
        [
            "SEAMLESS_M4T_V2_PRETRAINED_MODEL_ARCHIVE_LIST",
            "SeamlessM4Tv2ForSpeechToSpeech",
            "SeamlessM4Tv2ForSpeechToText",
            "SeamlessM4Tv2ForTextToSpeech",
            "SeamlessM4Tv2ForTextToText",
            "SeamlessM4Tv2Model",
            "SeamlessM4Tv2PreTrainedModel",
        ]
    )
    _import_structure["models.segformer"].extend(
        [
            "SEGFORMER_PRETRAINED_MODEL_ARCHIVE_LIST",
            "SegformerDecodeHead",
            "SegformerForImageClassification",
            "SegformerForSemanticSegmentation",
            "SegformerLayer",
            "SegformerModel",
            "SegformerPreTrainedModel",
        ]
    )
    _import_structure["models.seggpt"].extend(
        [
            "SEGGPT_PRETRAINED_MODEL_ARCHIVE_LIST",
            "SegGptModel",
            "SegGptPreTrainedModel",
        ]
    )
    _import_structure["models.sew"].extend(
        [
            "SEW_PRETRAINED_MODEL_ARCHIVE_LIST",
            "SEWForCTC",
            "SEWForSequenceClassification",
            "SEWModel",
            "SEWPreTrainedModel",
        ]
    )
    _import_structure["models.sew_d"].extend(
        [
            "SEW_D_PRETRAINED_MODEL_ARCHIVE_LIST",
            "SEWDForCTC",
            "SEWDForSequenceClassification",
            "SEWDModel",
            "SEWDPreTrainedModel",
        ]
    )
    _import_structure["models.speech_encoder_decoder"].extend(["SpeechEncoderDecoderModel"])
    _import_structure["models.speech_to_text"].extend(
        [
            "SPEECH_TO_TEXT_PRETRAINED_MODEL_ARCHIVE_LIST",
            "Speech2TextForConditionalGeneration",
            "Speech2TextModel",
            "Speech2TextPreTrainedModel",
        ]
    )
    _import_structure["models.speech_to_text_2"].extend(["Speech2Text2ForCausalLM", "Speech2Text2PreTrainedModel"])
    _import_structure["models.speecht5"].extend(
        [
            "SPEECHT5_PRETRAINED_MODEL_ARCHIVE_LIST",
            "SpeechT5ForSpeechToSpeech",
            "SpeechT5ForSpeechToText",
            "SpeechT5ForTextToSpeech",
            "SpeechT5HifiGan",
            "SpeechT5Model",
            "SpeechT5PreTrainedModel",
        ]
    )
    _import_structure["models.splinter"].extend(
        [
            "SPLINTER_PRETRAINED_MODEL_ARCHIVE_LIST",
            "SplinterForPreTraining",
            "SplinterForQuestionAnswering",
            "SplinterLayer",
            "SplinterModel",
            "SplinterPreTrainedModel",
        ]
    )
    _import_structure["models.squeezebert"].extend(
        [
            "SQUEEZEBERT_PRETRAINED_MODEL_ARCHIVE_LIST",
            "SqueezeBertForMaskedLM",
            "SqueezeBertForMultipleChoice",
            "SqueezeBertForQuestionAnswering",
            "SqueezeBertForSequenceClassification",
            "SqueezeBertForTokenClassification",
            "SqueezeBertModel",
            "SqueezeBertModule",
            "SqueezeBertPreTrainedModel",
        ]
    )
    _import_structure["models.swiftformer"].extend(
        [
            "SWIFTFORMER_PRETRAINED_MODEL_ARCHIVE_LIST",
            "SwiftFormerForImageClassification",
            "SwiftFormerModel",
            "SwiftFormerPreTrainedModel",
        ]
    )
    _import_structure["models.swin"].extend(
        [
            "SWIN_PRETRAINED_MODEL_ARCHIVE_LIST",
            "SwinBackbone",
            "SwinForImageClassification",
            "SwinForMaskedImageModeling",
            "SwinModel",
            "SwinPreTrainedModel",
        ]
    )
    _import_structure["models.swin2sr"].extend(
        [
            "SWIN2SR_PRETRAINED_MODEL_ARCHIVE_LIST",
            "Swin2SRForImageSuperResolution",
            "Swin2SRModel",
            "Swin2SRPreTrainedModel",
        ]
    )
    _import_structure["models.swinv2"].extend(
        [
            "SWINV2_PRETRAINED_MODEL_ARCHIVE_LIST",
            "Swinv2ForImageClassification",
            "Swinv2ForMaskedImageModeling",
            "Swinv2Model",
            "Swinv2PreTrainedModel",
        ]
    )
    _import_structure["models.switch_transformers"].extend(
        [
            "SWITCH_TRANSFORMERS_PRETRAINED_MODEL_ARCHIVE_LIST",
            "SwitchTransformersEncoderModel",
            "SwitchTransformersForConditionalGeneration",
            "SwitchTransformersModel",
            "SwitchTransformersPreTrainedModel",
            "SwitchTransformersSparseMLP",
            "SwitchTransformersTop1Router",
        ]
    )
    _import_structure["models.t5"].extend(
        [
            "T5_PRETRAINED_MODEL_ARCHIVE_LIST",
            "T5EncoderModel",
            "T5ForConditionalGeneration",
            "T5ForQuestionAnswering",
            "T5ForSequenceClassification",
            "T5Model",
            "T5PreTrainedModel",
            "load_tf_weights_in_t5",
        ]
    )
    _import_structure["models.table_transformer"].extend(
        [
            "TABLE_TRANSFORMER_PRETRAINED_MODEL_ARCHIVE_LIST",
            "TableTransformerForObjectDetection",
            "TableTransformerModel",
            "TableTransformerPreTrainedModel",
        ]
    )
    _import_structure["models.tapas"].extend(
        [
            "TAPAS_PRETRAINED_MODEL_ARCHIVE_LIST",
            "TapasForMaskedLM",
            "TapasForQuestionAnswering",
            "TapasForSequenceClassification",
            "TapasModel",
            "TapasPreTrainedModel",
            "load_tf_weights_in_tapas",
        ]
    )
    _import_structure["models.time_series_transformer"].extend(
        [
            "TIME_SERIES_TRANSFORMER_PRETRAINED_MODEL_ARCHIVE_LIST",
            "TimeSeriesTransformerForPrediction",
            "TimeSeriesTransformerModel",
            "TimeSeriesTransformerPreTrainedModel",
        ]
    )
    _import_structure["models.timesformer"].extend(
        [
            "TIMESFORMER_PRETRAINED_MODEL_ARCHIVE_LIST",
            "TimesformerForVideoClassification",
            "TimesformerModel",
            "TimesformerPreTrainedModel",
        ]
    )
    _import_structure["models.timm_backbone"].extend(["TimmBackbone"])
    _import_structure["models.trocr"].extend(
        [
            "TROCR_PRETRAINED_MODEL_ARCHIVE_LIST",
            "TrOCRForCausalLM",
            "TrOCRPreTrainedModel",
        ]
    )
    _import_structure["models.tvlt"].extend(
        [
            "TVLT_PRETRAINED_MODEL_ARCHIVE_LIST",
            "TvltForAudioVisualClassification",
            "TvltForPreTraining",
            "TvltModel",
            "TvltPreTrainedModel",
        ]
    )
    _import_structure["models.tvp"].extend(
        [
            "TVP_PRETRAINED_MODEL_ARCHIVE_LIST",
            "TvpForVideoGrounding",
            "TvpModel",
            "TvpPreTrainedModel",
        ]
    )
    _import_structure["models.umt5"].extend(
        [
            "UMT5EncoderModel",
            "UMT5ForConditionalGeneration",
            "UMT5ForQuestionAnswering",
            "UMT5ForSequenceClassification",
            "UMT5Model",
            "UMT5PreTrainedModel",
        ]
    )
    _import_structure["models.unispeech"].extend(
        [
            "UNISPEECH_PRETRAINED_MODEL_ARCHIVE_LIST",
            "UniSpeechForCTC",
            "UniSpeechForPreTraining",
            "UniSpeechForSequenceClassification",
            "UniSpeechModel",
            "UniSpeechPreTrainedModel",
        ]
    )
    _import_structure["models.unispeech_sat"].extend(
        [
            "UNISPEECH_SAT_PRETRAINED_MODEL_ARCHIVE_LIST",
            "UniSpeechSatForAudioFrameClassification",
            "UniSpeechSatForCTC",
            "UniSpeechSatForPreTraining",
            "UniSpeechSatForSequenceClassification",
            "UniSpeechSatForXVector",
            "UniSpeechSatModel",
            "UniSpeechSatPreTrainedModel",
        ]
    )
    _import_structure["models.univnet"].extend(
        [
            "UNIVNET_PRETRAINED_MODEL_ARCHIVE_LIST",
            "UnivNetModel",
        ]
    )
    _import_structure["models.upernet"].extend(
        [
            "UperNetForSemanticSegmentation",
            "UperNetPreTrainedModel",
        ]
    )
    _import_structure["models.videomae"].extend(
        [
            "VIDEOMAE_PRETRAINED_MODEL_ARCHIVE_LIST",
            "VideoMAEForPreTraining",
            "VideoMAEForVideoClassification",
            "VideoMAEModel",
            "VideoMAEPreTrainedModel",
        ]
    )
    _import_structure["models.vilt"].extend(
        [
            "VILT_PRETRAINED_MODEL_ARCHIVE_LIST",
            "ViltForImageAndTextRetrieval",
            "ViltForImagesAndTextClassification",
            "ViltForMaskedLM",
            "ViltForQuestionAnswering",
            "ViltForTokenClassification",
            "ViltLayer",
            "ViltModel",
            "ViltPreTrainedModel",
        ]
    )
    _import_structure["models.vision_encoder_decoder"].extend(["VisionEncoderDecoderModel"])
    _import_structure["models.vision_text_dual_encoder"].extend(["VisionTextDualEncoderModel"])
    _import_structure["models.visual_bert"].extend(
        [
            "VISUAL_BERT_PRETRAINED_MODEL_ARCHIVE_LIST",
            "VisualBertForMultipleChoice",
            "VisualBertForPreTraining",
            "VisualBertForQuestionAnswering",
            "VisualBertForRegionToPhraseAlignment",
            "VisualBertForVisualReasoning",
            "VisualBertLayer",
            "VisualBertModel",
            "VisualBertPreTrainedModel",
        ]
    )
    _import_structure["models.vit"].extend(
        [
            "VIT_PRETRAINED_MODEL_ARCHIVE_LIST",
            "ViTForImageClassification",
            "ViTForMaskedImageModeling",
            "ViTModel",
            "ViTPreTrainedModel",
        ]
    )
    _import_structure["models.vit_hybrid"].extend(
        [
            "VIT_HYBRID_PRETRAINED_MODEL_ARCHIVE_LIST",
            "ViTHybridForImageClassification",
            "ViTHybridModel",
            "ViTHybridPreTrainedModel",
        ]
    )
    _import_structure["models.vit_mae"].extend(
        [
            "VIT_MAE_PRETRAINED_MODEL_ARCHIVE_LIST",
            "ViTMAEForPreTraining",
            "ViTMAELayer",
            "ViTMAEModel",
            "ViTMAEPreTrainedModel",
        ]
    )
    _import_structure["models.vit_msn"].extend(
        [
            "VIT_MSN_PRETRAINED_MODEL_ARCHIVE_LIST",
            "ViTMSNForImageClassification",
            "ViTMSNModel",
            "ViTMSNPreTrainedModel",
        ]
    )
    _import_structure["models.vitdet"].extend(
        [
            "VITDET_PRETRAINED_MODEL_ARCHIVE_LIST",
            "VitDetBackbone",
            "VitDetModel",
            "VitDetPreTrainedModel",
        ]
    )
    _import_structure["models.vitmatte"].extend(
        [
            "VITMATTE_PRETRAINED_MODEL_ARCHIVE_LIST",
            "VitMatteForImageMatting",
            "VitMattePreTrainedModel",
        ]
    )
    _import_structure["models.vits"].extend(
        [
            "VITS_PRETRAINED_MODEL_ARCHIVE_LIST",
            "VitsModel",
            "VitsPreTrainedModel",
        ]
    )
    _import_structure["models.vivit"].extend(
        [
            "VIVIT_PRETRAINED_MODEL_ARCHIVE_LIST",
            "VivitForVideoClassification",
            "VivitModel",
            "VivitPreTrainedModel",
        ]
    )
    _import_structure["models.wav2vec2"].extend(
        [
            "WAV_2_VEC_2_PRETRAINED_MODEL_ARCHIVE_LIST",
            "Wav2Vec2ForAudioFrameClassification",
            "Wav2Vec2ForCTC",
            "Wav2Vec2ForMaskedLM",
            "Wav2Vec2ForPreTraining",
            "Wav2Vec2ForSequenceClassification",
            "Wav2Vec2ForXVector",
            "Wav2Vec2Model",
            "Wav2Vec2PreTrainedModel",
        ]
    )
    _import_structure["models.wav2vec2_conformer"].extend(
        [
            "WAV2VEC2_CONFORMER_PRETRAINED_MODEL_ARCHIVE_LIST",
            "Wav2Vec2ConformerForAudioFrameClassification",
            "Wav2Vec2ConformerForCTC",
            "Wav2Vec2ConformerForPreTraining",
            "Wav2Vec2ConformerForSequenceClassification",
            "Wav2Vec2ConformerForXVector",
            "Wav2Vec2ConformerModel",
            "Wav2Vec2ConformerPreTrainedModel",
        ]
    )
    _import_structure["models.wavlm"].extend(
        [
            "WAVLM_PRETRAINED_MODEL_ARCHIVE_LIST",
            "WavLMForAudioFrameClassification",
            "WavLMForCTC",
            "WavLMForSequenceClassification",
            "WavLMForXVector",
            "WavLMModel",
            "WavLMPreTrainedModel",
        ]
    )
    _import_structure["models.whisper"].extend(
        [
            "WHISPER_PRETRAINED_MODEL_ARCHIVE_LIST",
            "WhisperForAudioClassification",
            "WhisperForCausalLM",
            "WhisperForConditionalGeneration",
            "WhisperModel",
            "WhisperPreTrainedModel",
        ]
    )
    _import_structure["models.x_clip"].extend(
        [
            "XCLIP_PRETRAINED_MODEL_ARCHIVE_LIST",
            "XCLIPModel",
            "XCLIPPreTrainedModel",
            "XCLIPTextModel",
            "XCLIPVisionModel",
        ]
    )
    _import_structure["models.xglm"].extend(
        [
            "XGLM_PRETRAINED_MODEL_ARCHIVE_LIST",
            "XGLMForCausalLM",
            "XGLMModel",
            "XGLMPreTrainedModel",
        ]
    )
    _import_structure["models.xlm"].extend(
        [
            "XLM_PRETRAINED_MODEL_ARCHIVE_LIST",
            "XLMForMultipleChoice",
            "XLMForQuestionAnswering",
            "XLMForQuestionAnsweringSimple",
            "XLMForSequenceClassification",
            "XLMForTokenClassification",
            "XLMModel",
            "XLMPreTrainedModel",
            "XLMWithLMHeadModel",
        ]
    )
    _import_structure["models.xlm_prophetnet"].extend(
        [
            "XLM_PROPHETNET_PRETRAINED_MODEL_ARCHIVE_LIST",
            "XLMProphetNetDecoder",
            "XLMProphetNetEncoder",
            "XLMProphetNetForCausalLM",
            "XLMProphetNetForConditionalGeneration",
            "XLMProphetNetModel",
            "XLMProphetNetPreTrainedModel",
        ]
    )
    _import_structure["models.xlm_roberta"].extend(
        [
            "XLM_ROBERTA_PRETRAINED_MODEL_ARCHIVE_LIST",
            "XLMRobertaForCausalLM",
            "XLMRobertaForMaskedLM",
            "XLMRobertaForMultipleChoice",
            "XLMRobertaForQuestionAnswering",
            "XLMRobertaForSequenceClassification",
            "XLMRobertaForTokenClassification",
            "XLMRobertaModel",
            "XLMRobertaPreTrainedModel",
        ]
    )
    _import_structure["models.xlm_roberta_xl"].extend(
        [
            "XLM_ROBERTA_XL_PRETRAINED_MODEL_ARCHIVE_LIST",
            "XLMRobertaXLForCausalLM",
            "XLMRobertaXLForMaskedLM",
            "XLMRobertaXLForMultipleChoice",
            "XLMRobertaXLForQuestionAnswering",
            "XLMRobertaXLForSequenceClassification",
            "XLMRobertaXLForTokenClassification",
            "XLMRobertaXLModel",
            "XLMRobertaXLPreTrainedModel",
        ]
    )
    _import_structure["models.xlnet"].extend(
        [
            "XLNET_PRETRAINED_MODEL_ARCHIVE_LIST",
            "XLNetForMultipleChoice",
            "XLNetForQuestionAnswering",
            "XLNetForQuestionAnsweringSimple",
            "XLNetForSequenceClassification",
            "XLNetForTokenClassification",
            "XLNetLMHeadModel",
            "XLNetModel",
            "XLNetPreTrainedModel",
            "load_tf_weights_in_xlnet",
        ]
    )
    _import_structure["models.xmod"].extend(
        [
            "XMOD_PRETRAINED_MODEL_ARCHIVE_LIST",
            "XmodForCausalLM",
            "XmodForMaskedLM",
            "XmodForMultipleChoice",
            "XmodForQuestionAnswering",
            "XmodForSequenceClassification",
            "XmodForTokenClassification",
            "XmodModel",
            "XmodPreTrainedModel",
        ]
    )
    _import_structure["models.yolos"].extend(
        [
            "YOLOS_PRETRAINED_MODEL_ARCHIVE_LIST",
            "YolosForObjectDetection",
            "YolosModel",
            "YolosPreTrainedModel",
        ]
    )
    _import_structure["models.yoso"].extend(
        [
            "YOSO_PRETRAINED_MODEL_ARCHIVE_LIST",
            "YosoForMaskedLM",
            "YosoForMultipleChoice",
            "YosoForQuestionAnswering",
            "YosoForSequenceClassification",
            "YosoForTokenClassification",
            "YosoLayer",
            "YosoModel",
            "YosoPreTrainedModel",
        ]
    )
    _import_structure["optimization"] = [
        "Adafactor",
        "AdamW",
        "get_constant_schedule",
        "get_constant_schedule_with_warmup",
        "get_cosine_schedule_with_warmup",
        "get_cosine_with_hard_restarts_schedule_with_warmup",
        "get_inverse_sqrt_schedule",
        "get_linear_schedule_with_warmup",
        "get_polynomial_decay_schedule_with_warmup",
        "get_scheduler",
    ]
    _import_structure["pytorch_utils"] = [
        "Conv1D",
        "apply_chunking_to_forward",
        "prune_layer",
    ]
    _import_structure["sagemaker"] = []
    _import_structure["time_series_utils"] = []
    _import_structure["trainer"] = ["Trainer"]
    _import_structure["trainer_pt_utils"] = ["torch_distributed_zero_first"]
    _import_structure["trainer_seq2seq"] = ["Seq2SeqTrainer"]

# TensorFlow-backed objects
try:
    if not is_tf_available():
        raise OptionalDependencyNotAvailable()
except OptionalDependencyNotAvailable:
    from .utils import dummy_tf_objects

    _import_structure["utils.dummy_tf_objects"] = [name for name in dir(dummy_tf_objects) if not name.startswith("_")]
else:
    _import_structure["activations_tf"] = []
    _import_structure["benchmark.benchmark_args_tf"] = ["TensorFlowBenchmarkArguments"]
    _import_structure["benchmark.benchmark_tf"] = ["TensorFlowBenchmark"]
    _import_structure["generation"].extend(
        [
            "TFForcedBOSTokenLogitsProcessor",
            "TFForcedEOSTokenLogitsProcessor",
            "TFForceTokensLogitsProcessor",
            "TFGenerationMixin",
            "TFLogitsProcessor",
            "TFLogitsProcessorList",
            "TFLogitsWarper",
            "TFMinLengthLogitsProcessor",
            "TFNoBadWordsLogitsProcessor",
            "TFNoRepeatNGramLogitsProcessor",
            "TFRepetitionPenaltyLogitsProcessor",
            "TFSuppressTokensAtBeginLogitsProcessor",
            "TFSuppressTokensLogitsProcessor",
            "TFTemperatureLogitsWarper",
            "TFTopKLogitsWarper",
            "TFTopPLogitsWarper",
            "tf_top_k_top_p_filtering",
        ]
    )
    _import_structure["generation_tf_utils"] = []
    _import_structure["keras_callbacks"] = ["KerasMetricCallback", "PushToHubCallback"]
    _import_structure["modeling_tf_outputs"] = []
    _import_structure["modeling_tf_utils"] = [
        "TFPreTrainedModel",
        "TFSequenceSummary",
        "TFSharedEmbeddings",
        "shape_list",
    ]
    # TensorFlow models structure
    _import_structure["models.albert"].extend(
        [
            "TF_ALBERT_PRETRAINED_MODEL_ARCHIVE_LIST",
            "TFAlbertForMaskedLM",
            "TFAlbertForMultipleChoice",
            "TFAlbertForPreTraining",
            "TFAlbertForQuestionAnswering",
            "TFAlbertForSequenceClassification",
            "TFAlbertForTokenClassification",
            "TFAlbertMainLayer",
            "TFAlbertModel",
            "TFAlbertPreTrainedModel",
        ]
    )
    _import_structure["models.auto"].extend(
        [
            "TF_MODEL_FOR_AUDIO_CLASSIFICATION_MAPPING",
            "TF_MODEL_FOR_CAUSAL_LM_MAPPING",
            "TF_MODEL_FOR_DOCUMENT_QUESTION_ANSWERING_MAPPING",
            "TF_MODEL_FOR_IMAGE_CLASSIFICATION_MAPPING",
            "TF_MODEL_FOR_MASKED_IMAGE_MODELING_MAPPING",
            "TF_MODEL_FOR_MASKED_LM_MAPPING",
            "TF_MODEL_FOR_MASK_GENERATION_MAPPING",
            "TF_MODEL_FOR_MULTIPLE_CHOICE_MAPPING",
            "TF_MODEL_FOR_NEXT_SENTENCE_PREDICTION_MAPPING",
            "TF_MODEL_FOR_PRETRAINING_MAPPING",
            "TF_MODEL_FOR_QUESTION_ANSWERING_MAPPING",
            "TF_MODEL_FOR_SEMANTIC_SEGMENTATION_MAPPING",
            "TF_MODEL_FOR_SEQ_TO_SEQ_CAUSAL_LM_MAPPING",
            "TF_MODEL_FOR_SEQUENCE_CLASSIFICATION_MAPPING",
            "TF_MODEL_FOR_SPEECH_SEQ_2_SEQ_MAPPING",
            "TF_MODEL_FOR_TABLE_QUESTION_ANSWERING_MAPPING",
            "TF_MODEL_FOR_TEXT_ENCODING_MAPPING",
            "TF_MODEL_FOR_TOKEN_CLASSIFICATION_MAPPING",
            "TF_MODEL_FOR_VISION_2_SEQ_MAPPING",
            "TF_MODEL_FOR_ZERO_SHOT_IMAGE_CLASSIFICATION_MAPPING",
            "TF_MODEL_MAPPING",
            "TF_MODEL_WITH_LM_HEAD_MAPPING",
            "TFAutoModel",
            "TFAutoModelForAudioClassification",
            "TFAutoModelForCausalLM",
            "TFAutoModelForDocumentQuestionAnswering",
            "TFAutoModelForImageClassification",
            "TFAutoModelForMaskedImageModeling",
            "TFAutoModelForMaskedLM",
            "TFAutoModelForMaskGeneration",
            "TFAutoModelForMultipleChoice",
            "TFAutoModelForNextSentencePrediction",
            "TFAutoModelForPreTraining",
            "TFAutoModelForQuestionAnswering",
            "TFAutoModelForSemanticSegmentation",
            "TFAutoModelForSeq2SeqLM",
            "TFAutoModelForSequenceClassification",
            "TFAutoModelForSpeechSeq2Seq",
            "TFAutoModelForTableQuestionAnswering",
            "TFAutoModelForTextEncoding",
            "TFAutoModelForTokenClassification",
            "TFAutoModelForVision2Seq",
            "TFAutoModelForZeroShotImageClassification",
            "TFAutoModelWithLMHead",
        ]
    )
    _import_structure["models.bart"].extend(
        [
            "TFBartForConditionalGeneration",
            "TFBartForSequenceClassification",
            "TFBartModel",
            "TFBartPretrainedModel",
        ]
    )
    _import_structure["models.bert"].extend(
        [
            "TF_BERT_PRETRAINED_MODEL_ARCHIVE_LIST",
            "TFBertEmbeddings",
            "TFBertForMaskedLM",
            "TFBertForMultipleChoice",
            "TFBertForNextSentencePrediction",
            "TFBertForPreTraining",
            "TFBertForQuestionAnswering",
            "TFBertForSequenceClassification",
            "TFBertForTokenClassification",
            "TFBertLMHeadModel",
            "TFBertMainLayer",
            "TFBertModel",
            "TFBertPreTrainedModel",
        ]
    )
    _import_structure["models.blenderbot"].extend(
        [
            "TFBlenderbotForConditionalGeneration",
            "TFBlenderbotModel",
            "TFBlenderbotPreTrainedModel",
        ]
    )
    _import_structure["models.blenderbot_small"].extend(
        [
            "TFBlenderbotSmallForConditionalGeneration",
            "TFBlenderbotSmallModel",
            "TFBlenderbotSmallPreTrainedModel",
        ]
    )
    _import_structure["models.blip"].extend(
        [
            "TF_BLIP_PRETRAINED_MODEL_ARCHIVE_LIST",
            "TFBlipForConditionalGeneration",
            "TFBlipForImageTextRetrieval",
            "TFBlipForQuestionAnswering",
            "TFBlipModel",
            "TFBlipPreTrainedModel",
            "TFBlipTextModel",
            "TFBlipVisionModel",
        ]
    )
    _import_structure["models.camembert"].extend(
        [
            "TF_CAMEMBERT_PRETRAINED_MODEL_ARCHIVE_LIST",
            "TFCamembertForCausalLM",
            "TFCamembertForMaskedLM",
            "TFCamembertForMultipleChoice",
            "TFCamembertForQuestionAnswering",
            "TFCamembertForSequenceClassification",
            "TFCamembertForTokenClassification",
            "TFCamembertModel",
            "TFCamembertPreTrainedModel",
        ]
    )
    _import_structure["models.clip"].extend(
        [
            "TF_CLIP_PRETRAINED_MODEL_ARCHIVE_LIST",
            "TFCLIPModel",
            "TFCLIPPreTrainedModel",
            "TFCLIPTextModel",
            "TFCLIPVisionModel",
        ]
    )
    _import_structure["models.convbert"].extend(
        [
            "TF_CONVBERT_PRETRAINED_MODEL_ARCHIVE_LIST",
            "TFConvBertForMaskedLM",
            "TFConvBertForMultipleChoice",
            "TFConvBertForQuestionAnswering",
            "TFConvBertForSequenceClassification",
            "TFConvBertForTokenClassification",
            "TFConvBertLayer",
            "TFConvBertModel",
            "TFConvBertPreTrainedModel",
        ]
    )
    _import_structure["models.convnext"].extend(
        [
            "TFConvNextForImageClassification",
            "TFConvNextModel",
            "TFConvNextPreTrainedModel",
        ]
    )
    _import_structure["models.convnextv2"].extend(
        [
            "TFConvNextV2ForImageClassification",
            "TFConvNextV2Model",
            "TFConvNextV2PreTrainedModel",
        ]
    )
    _import_structure["models.ctrl"].extend(
        [
            "TF_CTRL_PRETRAINED_MODEL_ARCHIVE_LIST",
            "TFCTRLForSequenceClassification",
            "TFCTRLLMHeadModel",
            "TFCTRLModel",
            "TFCTRLPreTrainedModel",
        ]
    )
    _import_structure["models.cvt"].extend(
        [
            "TF_CVT_PRETRAINED_MODEL_ARCHIVE_LIST",
            "TFCvtForImageClassification",
            "TFCvtModel",
            "TFCvtPreTrainedModel",
        ]
    )
    _import_structure["models.data2vec"].extend(
        [
            "TFData2VecVisionForImageClassification",
            "TFData2VecVisionForSemanticSegmentation",
            "TFData2VecVisionModel",
            "TFData2VecVisionPreTrainedModel",
        ]
    )
    _import_structure["models.deberta"].extend(
        [
            "TF_DEBERTA_PRETRAINED_MODEL_ARCHIVE_LIST",
            "TFDebertaForMaskedLM",
            "TFDebertaForQuestionAnswering",
            "TFDebertaForSequenceClassification",
            "TFDebertaForTokenClassification",
            "TFDebertaModel",
            "TFDebertaPreTrainedModel",
        ]
    )
    _import_structure["models.deberta_v2"].extend(
        [
            "TF_DEBERTA_V2_PRETRAINED_MODEL_ARCHIVE_LIST",
            "TFDebertaV2ForMaskedLM",
            "TFDebertaV2ForMultipleChoice",
            "TFDebertaV2ForQuestionAnswering",
            "TFDebertaV2ForSequenceClassification",
            "TFDebertaV2ForTokenClassification",
            "TFDebertaV2Model",
            "TFDebertaV2PreTrainedModel",
        ]
    )
    _import_structure["models.deit"].extend(
        [
            "TF_DEIT_PRETRAINED_MODEL_ARCHIVE_LIST",
            "TFDeiTForImageClassification",
            "TFDeiTForImageClassificationWithTeacher",
            "TFDeiTForMaskedImageModeling",
            "TFDeiTModel",
            "TFDeiTPreTrainedModel",
        ]
    )
    _import_structure["models.deprecated.transfo_xl"].extend(
        [
            "TF_TRANSFO_XL_PRETRAINED_MODEL_ARCHIVE_LIST",
            "TFAdaptiveEmbedding",
            "TFTransfoXLForSequenceClassification",
            "TFTransfoXLLMHeadModel",
            "TFTransfoXLMainLayer",
            "TFTransfoXLModel",
            "TFTransfoXLPreTrainedModel",
        ]
    )
    _import_structure["models.distilbert"].extend(
        [
            "TF_DISTILBERT_PRETRAINED_MODEL_ARCHIVE_LIST",
            "TFDistilBertForMaskedLM",
            "TFDistilBertForMultipleChoice",
            "TFDistilBertForQuestionAnswering",
            "TFDistilBertForSequenceClassification",
            "TFDistilBertForTokenClassification",
            "TFDistilBertMainLayer",
            "TFDistilBertModel",
            "TFDistilBertPreTrainedModel",
        ]
    )
    _import_structure["models.dpr"].extend(
        [
            "TF_DPR_CONTEXT_ENCODER_PRETRAINED_MODEL_ARCHIVE_LIST",
            "TF_DPR_QUESTION_ENCODER_PRETRAINED_MODEL_ARCHIVE_LIST",
            "TF_DPR_READER_PRETRAINED_MODEL_ARCHIVE_LIST",
            "TFDPRContextEncoder",
            "TFDPRPretrainedContextEncoder",
            "TFDPRPretrainedQuestionEncoder",
            "TFDPRPretrainedReader",
            "TFDPRQuestionEncoder",
            "TFDPRReader",
        ]
    )
    _import_structure["models.efficientformer"].extend(
        [
            "TF_EFFICIENTFORMER_PRETRAINED_MODEL_ARCHIVE_LIST",
            "TFEfficientFormerForImageClassification",
            "TFEfficientFormerForImageClassificationWithTeacher",
            "TFEfficientFormerModel",
            "TFEfficientFormerPreTrainedModel",
        ]
    )
    _import_structure["models.electra"].extend(
        [
            "TF_ELECTRA_PRETRAINED_MODEL_ARCHIVE_LIST",
            "TFElectraForMaskedLM",
            "TFElectraForMultipleChoice",
            "TFElectraForPreTraining",
            "TFElectraForQuestionAnswering",
            "TFElectraForSequenceClassification",
            "TFElectraForTokenClassification",
            "TFElectraModel",
            "TFElectraPreTrainedModel",
        ]
    )
    _import_structure["models.encoder_decoder"].append("TFEncoderDecoderModel")
    _import_structure["models.esm"].extend(
        [
            "ESM_PRETRAINED_MODEL_ARCHIVE_LIST",
            "TFEsmForMaskedLM",
            "TFEsmForSequenceClassification",
            "TFEsmForTokenClassification",
            "TFEsmModel",
            "TFEsmPreTrainedModel",
        ]
    )
    _import_structure["models.flaubert"].extend(
        [
            "TF_FLAUBERT_PRETRAINED_MODEL_ARCHIVE_LIST",
            "TFFlaubertForMultipleChoice",
            "TFFlaubertForQuestionAnsweringSimple",
            "TFFlaubertForSequenceClassification",
            "TFFlaubertForTokenClassification",
            "TFFlaubertModel",
            "TFFlaubertPreTrainedModel",
            "TFFlaubertWithLMHeadModel",
        ]
    )
    _import_structure["models.funnel"].extend(
        [
            "TF_FUNNEL_PRETRAINED_MODEL_ARCHIVE_LIST",
            "TFFunnelBaseModel",
            "TFFunnelForMaskedLM",
            "TFFunnelForMultipleChoice",
            "TFFunnelForPreTraining",
            "TFFunnelForQuestionAnswering",
            "TFFunnelForSequenceClassification",
            "TFFunnelForTokenClassification",
            "TFFunnelModel",
            "TFFunnelPreTrainedModel",
        ]
    )
    _import_structure["models.gpt2"].extend(
        [
            "TF_GPT2_PRETRAINED_MODEL_ARCHIVE_LIST",
            "TFGPT2DoubleHeadsModel",
            "TFGPT2ForSequenceClassification",
            "TFGPT2LMHeadModel",
            "TFGPT2MainLayer",
            "TFGPT2Model",
            "TFGPT2PreTrainedModel",
        ]
    )
    _import_structure["models.gptj"].extend(
        [
            "TFGPTJForCausalLM",
            "TFGPTJForQuestionAnswering",
            "TFGPTJForSequenceClassification",
            "TFGPTJModel",
            "TFGPTJPreTrainedModel",
        ]
    )
    _import_structure["models.groupvit"].extend(
        [
            "TF_GROUPVIT_PRETRAINED_MODEL_ARCHIVE_LIST",
            "TFGroupViTModel",
            "TFGroupViTPreTrainedModel",
            "TFGroupViTTextModel",
            "TFGroupViTVisionModel",
        ]
    )
    _import_structure["models.hubert"].extend(
        [
            "TF_HUBERT_PRETRAINED_MODEL_ARCHIVE_LIST",
            "TFHubertForCTC",
            "TFHubertModel",
            "TFHubertPreTrainedModel",
        ]
    )
    _import_structure["models.layoutlm"].extend(
        [
            "TF_LAYOUTLM_PRETRAINED_MODEL_ARCHIVE_LIST",
            "TFLayoutLMForMaskedLM",
            "TFLayoutLMForQuestionAnswering",
            "TFLayoutLMForSequenceClassification",
            "TFLayoutLMForTokenClassification",
            "TFLayoutLMMainLayer",
            "TFLayoutLMModel",
            "TFLayoutLMPreTrainedModel",
        ]
    )
    _import_structure["models.layoutlmv3"].extend(
        [
            "TF_LAYOUTLMV3_PRETRAINED_MODEL_ARCHIVE_LIST",
            "TFLayoutLMv3ForQuestionAnswering",
            "TFLayoutLMv3ForSequenceClassification",
            "TFLayoutLMv3ForTokenClassification",
            "TFLayoutLMv3Model",
            "TFLayoutLMv3PreTrainedModel",
        ]
    )
    _import_structure["models.led"].extend(["TFLEDForConditionalGeneration", "TFLEDModel", "TFLEDPreTrainedModel"])
    _import_structure["models.longformer"].extend(
        [
            "TF_LONGFORMER_PRETRAINED_MODEL_ARCHIVE_LIST",
            "TFLongformerForMaskedLM",
            "TFLongformerForMultipleChoice",
            "TFLongformerForQuestionAnswering",
            "TFLongformerForSequenceClassification",
            "TFLongformerForTokenClassification",
            "TFLongformerModel",
            "TFLongformerPreTrainedModel",
            "TFLongformerSelfAttention",
        ]
    )
    _import_structure["models.lxmert"].extend(
        [
            "TF_LXMERT_PRETRAINED_MODEL_ARCHIVE_LIST",
            "TFLxmertForPreTraining",
            "TFLxmertMainLayer",
            "TFLxmertModel",
            "TFLxmertPreTrainedModel",
            "TFLxmertVisualFeatureEncoder",
        ]
    )
    _import_structure["models.marian"].extend(["TFMarianModel", "TFMarianMTModel", "TFMarianPreTrainedModel"])
    _import_structure["models.mbart"].extend(
        ["TFMBartForConditionalGeneration", "TFMBartModel", "TFMBartPreTrainedModel"]
    )
    _import_structure["models.mobilebert"].extend(
        [
            "TF_MOBILEBERT_PRETRAINED_MODEL_ARCHIVE_LIST",
            "TFMobileBertForMaskedLM",
            "TFMobileBertForMultipleChoice",
            "TFMobileBertForNextSentencePrediction",
            "TFMobileBertForPreTraining",
            "TFMobileBertForQuestionAnswering",
            "TFMobileBertForSequenceClassification",
            "TFMobileBertForTokenClassification",
            "TFMobileBertMainLayer",
            "TFMobileBertModel",
            "TFMobileBertPreTrainedModel",
        ]
    )
    _import_structure["models.mobilevit"].extend(
        [
            "TF_MOBILEVIT_PRETRAINED_MODEL_ARCHIVE_LIST",
            "TFMobileViTForImageClassification",
            "TFMobileViTForSemanticSegmentation",
            "TFMobileViTModel",
            "TFMobileViTPreTrainedModel",
        ]
    )
    _import_structure["models.mpnet"].extend(
        [
            "TF_MPNET_PRETRAINED_MODEL_ARCHIVE_LIST",
            "TFMPNetForMaskedLM",
            "TFMPNetForMultipleChoice",
            "TFMPNetForQuestionAnswering",
            "TFMPNetForSequenceClassification",
            "TFMPNetForTokenClassification",
            "TFMPNetMainLayer",
            "TFMPNetModel",
            "TFMPNetPreTrainedModel",
        ]
    )
    _import_structure["models.mt5"].extend(["TFMT5EncoderModel", "TFMT5ForConditionalGeneration", "TFMT5Model"])
    _import_structure["models.openai"].extend(
        [
            "TF_OPENAI_GPT_PRETRAINED_MODEL_ARCHIVE_LIST",
            "TFOpenAIGPTDoubleHeadsModel",
            "TFOpenAIGPTForSequenceClassification",
            "TFOpenAIGPTLMHeadModel",
            "TFOpenAIGPTMainLayer",
            "TFOpenAIGPTModel",
            "TFOpenAIGPTPreTrainedModel",
        ]
    )
    _import_structure["models.opt"].extend(
        [
            "TFOPTForCausalLM",
            "TFOPTModel",
            "TFOPTPreTrainedModel",
        ]
    )
    _import_structure["models.pegasus"].extend(
        [
            "TFPegasusForConditionalGeneration",
            "TFPegasusModel",
            "TFPegasusPreTrainedModel",
        ]
    )
    _import_structure["models.rag"].extend(
        [
            "TFRagModel",
            "TFRagPreTrainedModel",
            "TFRagSequenceForGeneration",
            "TFRagTokenForGeneration",
        ]
    )
    _import_structure["models.regnet"].extend(
        [
            "TF_REGNET_PRETRAINED_MODEL_ARCHIVE_LIST",
            "TFRegNetForImageClassification",
            "TFRegNetModel",
            "TFRegNetPreTrainedModel",
        ]
    )
    _import_structure["models.rembert"].extend(
        [
            "TF_REMBERT_PRETRAINED_MODEL_ARCHIVE_LIST",
            "TFRemBertForCausalLM",
            "TFRemBertForMaskedLM",
            "TFRemBertForMultipleChoice",
            "TFRemBertForQuestionAnswering",
            "TFRemBertForSequenceClassification",
            "TFRemBertForTokenClassification",
            "TFRemBertLayer",
            "TFRemBertModel",
            "TFRemBertPreTrainedModel",
        ]
    )
    _import_structure["models.resnet"].extend(
        [
            "TF_RESNET_PRETRAINED_MODEL_ARCHIVE_LIST",
            "TFResNetForImageClassification",
            "TFResNetModel",
            "TFResNetPreTrainedModel",
        ]
    )
    _import_structure["models.roberta"].extend(
        [
            "TF_ROBERTA_PRETRAINED_MODEL_ARCHIVE_LIST",
            "TFRobertaForCausalLM",
            "TFRobertaForMaskedLM",
            "TFRobertaForMultipleChoice",
            "TFRobertaForQuestionAnswering",
            "TFRobertaForSequenceClassification",
            "TFRobertaForTokenClassification",
            "TFRobertaMainLayer",
            "TFRobertaModel",
            "TFRobertaPreTrainedModel",
        ]
    )
    _import_structure["models.roberta_prelayernorm"].extend(
        [
            "TF_ROBERTA_PRELAYERNORM_PRETRAINED_MODEL_ARCHIVE_LIST",
            "TFRobertaPreLayerNormForCausalLM",
            "TFRobertaPreLayerNormForMaskedLM",
            "TFRobertaPreLayerNormForMultipleChoice",
            "TFRobertaPreLayerNormForQuestionAnswering",
            "TFRobertaPreLayerNormForSequenceClassification",
            "TFRobertaPreLayerNormForTokenClassification",
            "TFRobertaPreLayerNormMainLayer",
            "TFRobertaPreLayerNormModel",
            "TFRobertaPreLayerNormPreTrainedModel",
        ]
    )
    _import_structure["models.roformer"].extend(
        [
            "TF_ROFORMER_PRETRAINED_MODEL_ARCHIVE_LIST",
            "TFRoFormerForCausalLM",
            "TFRoFormerForMaskedLM",
            "TFRoFormerForMultipleChoice",
            "TFRoFormerForQuestionAnswering",
            "TFRoFormerForSequenceClassification",
            "TFRoFormerForTokenClassification",
            "TFRoFormerLayer",
            "TFRoFormerModel",
            "TFRoFormerPreTrainedModel",
        ]
    )
    _import_structure["models.sam"].extend(
        [
            "TF_SAM_PRETRAINED_MODEL_ARCHIVE_LIST",
            "TFSamModel",
            "TFSamPreTrainedModel",
        ]
    )
    _import_structure["models.segformer"].extend(
        [
            "TF_SEGFORMER_PRETRAINED_MODEL_ARCHIVE_LIST",
            "TFSegformerDecodeHead",
            "TFSegformerForImageClassification",
            "TFSegformerForSemanticSegmentation",
            "TFSegformerModel",
            "TFSegformerPreTrainedModel",
        ]
    )
    _import_structure["models.speech_to_text"].extend(
        [
            "TF_SPEECH_TO_TEXT_PRETRAINED_MODEL_ARCHIVE_LIST",
            "TFSpeech2TextForConditionalGeneration",
            "TFSpeech2TextModel",
            "TFSpeech2TextPreTrainedModel",
        ]
    )
    _import_structure["models.swin"].extend(
        [
            "TF_SWIN_PRETRAINED_MODEL_ARCHIVE_LIST",
            "TFSwinForImageClassification",
            "TFSwinForMaskedImageModeling",
            "TFSwinModel",
            "TFSwinPreTrainedModel",
        ]
    )
    _import_structure["models.t5"].extend(
        [
            "TF_T5_PRETRAINED_MODEL_ARCHIVE_LIST",
            "TFT5EncoderModel",
            "TFT5ForConditionalGeneration",
            "TFT5Model",
            "TFT5PreTrainedModel",
        ]
    )
    _import_structure["models.tapas"].extend(
        [
            "TF_TAPAS_PRETRAINED_MODEL_ARCHIVE_LIST",
            "TFTapasForMaskedLM",
            "TFTapasForQuestionAnswering",
            "TFTapasForSequenceClassification",
            "TFTapasModel",
            "TFTapasPreTrainedModel",
        ]
    )
    _import_structure["models.vision_encoder_decoder"].extend(["TFVisionEncoderDecoderModel"])
    _import_structure["models.vision_text_dual_encoder"].extend(["TFVisionTextDualEncoderModel"])
    _import_structure["models.vit"].extend(
        [
            "TFViTForImageClassification",
            "TFViTModel",
            "TFViTPreTrainedModel",
        ]
    )
    _import_structure["models.vit_mae"].extend(
        [
            "TFViTMAEForPreTraining",
            "TFViTMAEModel",
            "TFViTMAEPreTrainedModel",
        ]
    )
    _import_structure["models.wav2vec2"].extend(
        [
            "TF_WAV_2_VEC_2_PRETRAINED_MODEL_ARCHIVE_LIST",
            "TFWav2Vec2ForCTC",
            "TFWav2Vec2ForSequenceClassification",
            "TFWav2Vec2Model",
            "TFWav2Vec2PreTrainedModel",
        ]
    )
    _import_structure["models.whisper"].extend(
        [
            "TF_WHISPER_PRETRAINED_MODEL_ARCHIVE_LIST",
            "TFWhisperForConditionalGeneration",
            "TFWhisperModel",
            "TFWhisperPreTrainedModel",
        ]
    )
    _import_structure["models.xglm"].extend(
        [
            "TF_XGLM_PRETRAINED_MODEL_ARCHIVE_LIST",
            "TFXGLMForCausalLM",
            "TFXGLMModel",
            "TFXGLMPreTrainedModel",
        ]
    )
    _import_structure["models.xlm"].extend(
        [
            "TF_XLM_PRETRAINED_MODEL_ARCHIVE_LIST",
            "TFXLMForMultipleChoice",
            "TFXLMForQuestionAnsweringSimple",
            "TFXLMForSequenceClassification",
            "TFXLMForTokenClassification",
            "TFXLMMainLayer",
            "TFXLMModel",
            "TFXLMPreTrainedModel",
            "TFXLMWithLMHeadModel",
        ]
    )
    _import_structure["models.xlm_roberta"].extend(
        [
            "TF_XLM_ROBERTA_PRETRAINED_MODEL_ARCHIVE_LIST",
            "TFXLMRobertaForCausalLM",
            "TFXLMRobertaForMaskedLM",
            "TFXLMRobertaForMultipleChoice",
            "TFXLMRobertaForQuestionAnswering",
            "TFXLMRobertaForSequenceClassification",
            "TFXLMRobertaForTokenClassification",
            "TFXLMRobertaModel",
            "TFXLMRobertaPreTrainedModel",
        ]
    )
    _import_structure["models.xlnet"].extend(
        [
            "TF_XLNET_PRETRAINED_MODEL_ARCHIVE_LIST",
            "TFXLNetForMultipleChoice",
            "TFXLNetForQuestionAnsweringSimple",
            "TFXLNetForSequenceClassification",
            "TFXLNetForTokenClassification",
            "TFXLNetLMHeadModel",
            "TFXLNetMainLayer",
            "TFXLNetModel",
            "TFXLNetPreTrainedModel",
        ]
    )
    _import_structure["optimization_tf"] = [
        "AdamWeightDecay",
        "GradientAccumulator",
        "WarmUp",
        "create_optimizer",
    ]
    _import_structure["tf_utils"] = []
    _import_structure["trainer_tf"] = ["TFTrainer"]


try:
    if not (
        is_librosa_available()
        and is_essentia_available()
        and is_scipy_available()
        and is_torch_available()
        and is_pretty_midi_available()
    ):
        raise OptionalDependencyNotAvailable()
except OptionalDependencyNotAvailable:
    from .utils import (
        dummy_essentia_and_librosa_and_pretty_midi_and_scipy_and_torch_objects,
    )

    _import_structure["utils.dummy_essentia_and_librosa_and_pretty_midi_and_scipy_and_torch_objects"] = [
        name
        for name in dir(dummy_essentia_and_librosa_and_pretty_midi_and_scipy_and_torch_objects)
        if not name.startswith("_")
    ]
else:
    _import_structure["models.pop2piano"].append("Pop2PianoFeatureExtractor")
    _import_structure["models.pop2piano"].append("Pop2PianoTokenizer")
    _import_structure["models.pop2piano"].append("Pop2PianoProcessor")


# FLAX-backed objects
try:
    if not is_flax_available():
        raise OptionalDependencyNotAvailable()
except OptionalDependencyNotAvailable:
    from .utils import dummy_flax_objects

    _import_structure["utils.dummy_flax_objects"] = [
        name for name in dir(dummy_flax_objects) if not name.startswith("_")
    ]
else:
    _import_structure["generation"].extend(
        [
            "FlaxForcedBOSTokenLogitsProcessor",
            "FlaxForcedEOSTokenLogitsProcessor",
            "FlaxForceTokensLogitsProcessor",
            "FlaxGenerationMixin",
            "FlaxLogitsProcessor",
            "FlaxLogitsProcessorList",
            "FlaxLogitsWarper",
            "FlaxMinLengthLogitsProcessor",
            "FlaxTemperatureLogitsWarper",
            "FlaxSuppressTokensAtBeginLogitsProcessor",
            "FlaxSuppressTokensLogitsProcessor",
            "FlaxTopKLogitsWarper",
            "FlaxTopPLogitsWarper",
            "FlaxWhisperTimeStampLogitsProcessor",
        ]
    )
    _import_structure["generation_flax_utils"] = []
    _import_structure["modeling_flax_outputs"] = []
    _import_structure["modeling_flax_utils"] = ["FlaxPreTrainedModel"]
    _import_structure["models.albert"].extend(
        [
            "FlaxAlbertForMaskedLM",
            "FlaxAlbertForMultipleChoice",
            "FlaxAlbertForPreTraining",
            "FlaxAlbertForQuestionAnswering",
            "FlaxAlbertForSequenceClassification",
            "FlaxAlbertForTokenClassification",
            "FlaxAlbertModel",
            "FlaxAlbertPreTrainedModel",
        ]
    )
    _import_structure["models.auto"].extend(
        [
            "FLAX_MODEL_FOR_AUDIO_CLASSIFICATION_MAPPING",
            "FLAX_MODEL_FOR_CAUSAL_LM_MAPPING",
            "FLAX_MODEL_FOR_IMAGE_CLASSIFICATION_MAPPING",
            "FLAX_MODEL_FOR_MASKED_LM_MAPPING",
            "FLAX_MODEL_FOR_MULTIPLE_CHOICE_MAPPING",
            "FLAX_MODEL_FOR_NEXT_SENTENCE_PREDICTION_MAPPING",
            "FLAX_MODEL_FOR_PRETRAINING_MAPPING",
            "FLAX_MODEL_FOR_QUESTION_ANSWERING_MAPPING",
            "FLAX_MODEL_FOR_SEQ_TO_SEQ_CAUSAL_LM_MAPPING",
            "FLAX_MODEL_FOR_SEQUENCE_CLASSIFICATION_MAPPING",
            "FLAX_MODEL_FOR_SPEECH_SEQ_2_SEQ_MAPPING",
            "FLAX_MODEL_FOR_TOKEN_CLASSIFICATION_MAPPING",
            "FLAX_MODEL_FOR_VISION_2_SEQ_MAPPING",
            "FLAX_MODEL_MAPPING",
            "FlaxAutoModel",
            "FlaxAutoModelForCausalLM",
            "FlaxAutoModelForImageClassification",
            "FlaxAutoModelForMaskedLM",
            "FlaxAutoModelForMultipleChoice",
            "FlaxAutoModelForNextSentencePrediction",
            "FlaxAutoModelForPreTraining",
            "FlaxAutoModelForQuestionAnswering",
            "FlaxAutoModelForSeq2SeqLM",
            "FlaxAutoModelForSequenceClassification",
            "FlaxAutoModelForSpeechSeq2Seq",
            "FlaxAutoModelForTokenClassification",
            "FlaxAutoModelForVision2Seq",
        ]
    )

    # Flax models structure

    _import_structure["models.bart"].extend(
        [
            "FlaxBartDecoderPreTrainedModel",
            "FlaxBartForCausalLM",
            "FlaxBartForConditionalGeneration",
            "FlaxBartForQuestionAnswering",
            "FlaxBartForSequenceClassification",
            "FlaxBartModel",
            "FlaxBartPreTrainedModel",
        ]
    )
    _import_structure["models.beit"].extend(
        [
            "FlaxBeitForImageClassification",
            "FlaxBeitForMaskedImageModeling",
            "FlaxBeitModel",
            "FlaxBeitPreTrainedModel",
        ]
    )

    _import_structure["models.bert"].extend(
        [
            "FlaxBertForCausalLM",
            "FlaxBertForMaskedLM",
            "FlaxBertForMultipleChoice",
            "FlaxBertForNextSentencePrediction",
            "FlaxBertForPreTraining",
            "FlaxBertForQuestionAnswering",
            "FlaxBertForSequenceClassification",
            "FlaxBertForTokenClassification",
            "FlaxBertModel",
            "FlaxBertPreTrainedModel",
        ]
    )
    _import_structure["models.big_bird"].extend(
        [
            "FlaxBigBirdForCausalLM",
            "FlaxBigBirdForMaskedLM",
            "FlaxBigBirdForMultipleChoice",
            "FlaxBigBirdForPreTraining",
            "FlaxBigBirdForQuestionAnswering",
            "FlaxBigBirdForSequenceClassification",
            "FlaxBigBirdForTokenClassification",
            "FlaxBigBirdModel",
            "FlaxBigBirdPreTrainedModel",
        ]
    )
    _import_structure["models.blenderbot"].extend(
        [
            "FlaxBlenderbotForConditionalGeneration",
            "FlaxBlenderbotModel",
            "FlaxBlenderbotPreTrainedModel",
        ]
    )
    _import_structure["models.blenderbot_small"].extend(
        [
            "FlaxBlenderbotSmallForConditionalGeneration",
            "FlaxBlenderbotSmallModel",
            "FlaxBlenderbotSmallPreTrainedModel",
        ]
    )
    _import_structure["models.bloom"].extend(
        [
            "FlaxBloomForCausalLM",
            "FlaxBloomModel",
            "FlaxBloomPreTrainedModel",
        ]
    )
    _import_structure["models.clip"].extend(
        [
            "FlaxCLIPModel",
            "FlaxCLIPPreTrainedModel",
            "FlaxCLIPTextModel",
            "FlaxCLIPTextPreTrainedModel",
            "FlaxCLIPTextModelWithProjection",
            "FlaxCLIPVisionModel",
            "FlaxCLIPVisionPreTrainedModel",
        ]
    )
    _import_structure["models.distilbert"].extend(
        [
            "FlaxDistilBertForMaskedLM",
            "FlaxDistilBertForMultipleChoice",
            "FlaxDistilBertForQuestionAnswering",
            "FlaxDistilBertForSequenceClassification",
            "FlaxDistilBertForTokenClassification",
            "FlaxDistilBertModel",
            "FlaxDistilBertPreTrainedModel",
        ]
    )
    _import_structure["models.electra"].extend(
        [
            "FlaxElectraForCausalLM",
            "FlaxElectraForMaskedLM",
            "FlaxElectraForMultipleChoice",
            "FlaxElectraForPreTraining",
            "FlaxElectraForQuestionAnswering",
            "FlaxElectraForSequenceClassification",
            "FlaxElectraForTokenClassification",
            "FlaxElectraModel",
            "FlaxElectraPreTrainedModel",
        ]
    )
    _import_structure["models.encoder_decoder"].append("FlaxEncoderDecoderModel")
    _import_structure["models.gpt2"].extend(["FlaxGPT2LMHeadModel", "FlaxGPT2Model", "FlaxGPT2PreTrainedModel"])
    _import_structure["models.gpt_neo"].extend(
        ["FlaxGPTNeoForCausalLM", "FlaxGPTNeoModel", "FlaxGPTNeoPreTrainedModel"]
    )
    _import_structure["models.gptj"].extend(["FlaxGPTJForCausalLM", "FlaxGPTJModel", "FlaxGPTJPreTrainedModel"])
    _import_structure["models.llama"].extend(["FlaxLlamaForCausalLM", "FlaxLlamaModel", "FlaxLlamaPreTrainedModel"])
    _import_structure["models.longt5"].extend(
        [
            "FlaxLongT5ForConditionalGeneration",
            "FlaxLongT5Model",
            "FlaxLongT5PreTrainedModel",
        ]
    )
    _import_structure["models.marian"].extend(
        [
            "FlaxMarianModel",
            "FlaxMarianMTModel",
            "FlaxMarianPreTrainedModel",
        ]
    )
    _import_structure["models.mbart"].extend(
        [
            "FlaxMBartForConditionalGeneration",
            "FlaxMBartForQuestionAnswering",
            "FlaxMBartForSequenceClassification",
            "FlaxMBartModel",
            "FlaxMBartPreTrainedModel",
        ]
    )
    _import_structure["models.mt5"].extend(["FlaxMT5EncoderModel", "FlaxMT5ForConditionalGeneration", "FlaxMT5Model"])
    _import_structure["models.opt"].extend(
        [
            "FlaxOPTForCausalLM",
            "FlaxOPTModel",
            "FlaxOPTPreTrainedModel",
        ]
    )
    _import_structure["models.pegasus"].extend(
        [
            "FlaxPegasusForConditionalGeneration",
            "FlaxPegasusModel",
            "FlaxPegasusPreTrainedModel",
        ]
    )
    _import_structure["models.regnet"].extend(
        [
            "FlaxRegNetForImageClassification",
            "FlaxRegNetModel",
            "FlaxRegNetPreTrainedModel",
        ]
    )
    _import_structure["models.resnet"].extend(
        [
            "FlaxResNetForImageClassification",
            "FlaxResNetModel",
            "FlaxResNetPreTrainedModel",
        ]
    )
    _import_structure["models.roberta"].extend(
        [
            "FlaxRobertaForCausalLM",
            "FlaxRobertaForMaskedLM",
            "FlaxRobertaForMultipleChoice",
            "FlaxRobertaForQuestionAnswering",
            "FlaxRobertaForSequenceClassification",
            "FlaxRobertaForTokenClassification",
            "FlaxRobertaModel",
            "FlaxRobertaPreTrainedModel",
        ]
    )
    _import_structure["models.roberta_prelayernorm"].extend(
        [
            "FlaxRobertaPreLayerNormForCausalLM",
            "FlaxRobertaPreLayerNormForMaskedLM",
            "FlaxRobertaPreLayerNormForMultipleChoice",
            "FlaxRobertaPreLayerNormForQuestionAnswering",
            "FlaxRobertaPreLayerNormForSequenceClassification",
            "FlaxRobertaPreLayerNormForTokenClassification",
            "FlaxRobertaPreLayerNormModel",
            "FlaxRobertaPreLayerNormPreTrainedModel",
        ]
    )
    _import_structure["models.roformer"].extend(
        [
            "FlaxRoFormerForMaskedLM",
            "FlaxRoFormerForMultipleChoice",
            "FlaxRoFormerForQuestionAnswering",
            "FlaxRoFormerForSequenceClassification",
            "FlaxRoFormerForTokenClassification",
            "FlaxRoFormerModel",
            "FlaxRoFormerPreTrainedModel",
        ]
    )
    _import_structure["models.speech_encoder_decoder"].append("FlaxSpeechEncoderDecoderModel")
    _import_structure["models.t5"].extend(
        [
            "FlaxT5EncoderModel",
            "FlaxT5ForConditionalGeneration",
            "FlaxT5Model",
            "FlaxT5PreTrainedModel",
        ]
    )
    _import_structure["models.vision_encoder_decoder"].append("FlaxVisionEncoderDecoderModel")
    _import_structure["models.vision_text_dual_encoder"].extend(["FlaxVisionTextDualEncoderModel"])
    _import_structure["models.vit"].extend(["FlaxViTForImageClassification", "FlaxViTModel", "FlaxViTPreTrainedModel"])
    _import_structure["models.wav2vec2"].extend(
        [
            "FlaxWav2Vec2ForCTC",
            "FlaxWav2Vec2ForPreTraining",
            "FlaxWav2Vec2Model",
            "FlaxWav2Vec2PreTrainedModel",
        ]
    )
    _import_structure["models.whisper"].extend(
        [
            "FlaxWhisperForConditionalGeneration",
            "FlaxWhisperModel",
            "FlaxWhisperPreTrainedModel",
            "FlaxWhisperForAudioClassification",
        ]
    )
    _import_structure["models.xglm"].extend(
        [
            "FlaxXGLMForCausalLM",
            "FlaxXGLMModel",
            "FlaxXGLMPreTrainedModel",
        ]
    )
    _import_structure["models.xlm_roberta"].extend(
        [
            "FLAX_XLM_ROBERTA_PRETRAINED_MODEL_ARCHIVE_LIST",
            "FlaxXLMRobertaForMaskedLM",
            "FlaxXLMRobertaForMultipleChoice",
            "FlaxXLMRobertaForQuestionAnswering",
            "FlaxXLMRobertaForSequenceClassification",
            "FlaxXLMRobertaForTokenClassification",
            "FlaxXLMRobertaModel",
            "FlaxXLMRobertaForCausalLM",
            "FlaxXLMRobertaPreTrainedModel",
        ]
    )


# Direct imports for type-checking
if TYPE_CHECKING:
    # Configuration
    from .configuration_utils import PretrainedConfig

    # Data
    from .data import (
        DataProcessor,
        InputExample,
        InputFeatures,
        SingleSentenceClassificationProcessor,
        SquadExample,
        SquadFeatures,
        SquadV1Processor,
        SquadV2Processor,
        glue_compute_metrics,
        glue_convert_examples_to_features,
        glue_output_modes,
        glue_processors,
        glue_tasks_num_labels,
        squad_convert_examples_to_features,
        xnli_compute_metrics,
        xnli_output_modes,
        xnli_processors,
        xnli_tasks_num_labels,
    )
    from .data.data_collator import (
        DataCollator,
        DataCollatorForLanguageModeling,
        DataCollatorForPermutationLanguageModeling,
        DataCollatorForSeq2Seq,
        DataCollatorForSOP,
        DataCollatorForTokenClassification,
        DataCollatorForWholeWordMask,
        DataCollatorWithPadding,
        DefaultDataCollator,
        default_data_collator,
    )
    from .feature_extraction_sequence_utils import SequenceFeatureExtractor

    # Feature Extractor
    from .feature_extraction_utils import BatchFeature, FeatureExtractionMixin

    # Generation
    from .generation import GenerationConfig, TextIteratorStreamer, TextStreamer
    from .hf_argparser import HfArgumentParser

    # Integrations
    from .integrations import (
        is_clearml_available,
        is_comet_available,
        is_dvclive_available,
        is_neptune_available,
        is_optuna_available,
        is_ray_available,
        is_ray_tune_available,
        is_sigopt_available,
        is_tensorboard_available,
        is_wandb_available,
    )

    # Model Cards
    from .modelcard import ModelCard

    # TF 2.0 <=> PyTorch conversion utilities
    from .modeling_tf_pytorch_utils import (
        convert_tf_weight_name_to_pt_weight_name,
        load_pytorch_checkpoint_in_tf2_model,
        load_pytorch_model_in_tf2_model,
        load_pytorch_weights_in_tf2_model,
        load_tf2_checkpoint_in_pytorch_model,
        load_tf2_model_in_pytorch_model,
        load_tf2_weights_in_pytorch_model,
    )
    from .models.albert import ALBERT_PRETRAINED_CONFIG_ARCHIVE_MAP, AlbertConfig
    from .models.align import (
        ALIGN_PRETRAINED_CONFIG_ARCHIVE_MAP,
        AlignConfig,
        AlignProcessor,
        AlignTextConfig,
        AlignVisionConfig,
    )
    from .models.altclip import (
        ALTCLIP_PRETRAINED_CONFIG_ARCHIVE_MAP,
        AltCLIPConfig,
        AltCLIPProcessor,
        AltCLIPTextConfig,
        AltCLIPVisionConfig,
    )
    from .models.audio_spectrogram_transformer import (
        AUDIO_SPECTROGRAM_TRANSFORMER_PRETRAINED_CONFIG_ARCHIVE_MAP,
        ASTConfig,
        ASTFeatureExtractor,
    )
    from .models.auto import (
        ALL_PRETRAINED_CONFIG_ARCHIVE_MAP,
        CONFIG_MAPPING,
        FEATURE_EXTRACTOR_MAPPING,
        IMAGE_PROCESSOR_MAPPING,
        MODEL_NAMES_MAPPING,
        PROCESSOR_MAPPING,
        TOKENIZER_MAPPING,
        AutoConfig,
        AutoFeatureExtractor,
        AutoImageProcessor,
        AutoProcessor,
        AutoTokenizer,
    )
    from .models.autoformer import (
        AUTOFORMER_PRETRAINED_CONFIG_ARCHIVE_MAP,
        AutoformerConfig,
    )
    from .models.bark import (
        BarkCoarseConfig,
        BarkConfig,
        BarkFineConfig,
        BarkProcessor,
        BarkSemanticConfig,
    )
    from .models.bart import BartConfig, BartTokenizer
    from .models.beit import BEIT_PRETRAINED_CONFIG_ARCHIVE_MAP, BeitConfig
    from .models.bert import (
        BERT_PRETRAINED_CONFIG_ARCHIVE_MAP,
        BasicTokenizer,
        BertConfig,
        BertTokenizer,
        WordpieceTokenizer,
    )
    from .models.bert_generation import BertGenerationConfig
    from .models.bert_japanese import (
        BertJapaneseTokenizer,
        CharacterTokenizer,
        MecabTokenizer,
    )
    from .models.bertweet import BertweetTokenizer
    from .models.big_bird import BIG_BIRD_PRETRAINED_CONFIG_ARCHIVE_MAP, BigBirdConfig
    from .models.bigbird_pegasus import (
        BIGBIRD_PEGASUS_PRETRAINED_CONFIG_ARCHIVE_MAP,
        BigBirdPegasusConfig,
    )
    from .models.biogpt import (
        BIOGPT_PRETRAINED_CONFIG_ARCHIVE_MAP,
        BioGptConfig,
        BioGptTokenizer,
    )
    from .models.bit import BIT_PRETRAINED_CONFIG_ARCHIVE_MAP, BitConfig
    from .models.blenderbot import (
        BLENDERBOT_PRETRAINED_CONFIG_ARCHIVE_MAP,
        BlenderbotConfig,
        BlenderbotTokenizer,
    )
    from .models.blenderbot_small import (
        BLENDERBOT_SMALL_PRETRAINED_CONFIG_ARCHIVE_MAP,
        BlenderbotSmallConfig,
        BlenderbotSmallTokenizer,
    )
    from .models.blip import (
        BLIP_PRETRAINED_CONFIG_ARCHIVE_MAP,
        BlipConfig,
        BlipProcessor,
        BlipTextConfig,
        BlipVisionConfig,
    )
    from .models.blip_2 import (
        BLIP_2_PRETRAINED_CONFIG_ARCHIVE_MAP,
        Blip2Config,
        Blip2Processor,
        Blip2QFormerConfig,
        Blip2VisionConfig,
    )
    from .models.bloom import BLOOM_PRETRAINED_CONFIG_ARCHIVE_MAP, BloomConfig
    from .models.bridgetower import (
        BRIDGETOWER_PRETRAINED_CONFIG_ARCHIVE_MAP,
        BridgeTowerConfig,
        BridgeTowerProcessor,
        BridgeTowerTextConfig,
        BridgeTowerVisionConfig,
    )
    from .models.bros import (
        BROS_PRETRAINED_CONFIG_ARCHIVE_MAP,
        BrosConfig,
        BrosProcessor,
    )
    from .models.byt5 import ByT5Tokenizer
    from .models.camembert import (
        CAMEMBERT_PRETRAINED_CONFIG_ARCHIVE_MAP,
        CamembertConfig,
    )
    from .models.canine import (
        CANINE_PRETRAINED_CONFIG_ARCHIVE_MAP,
        CanineConfig,
        CanineTokenizer,
    )
    from .models.chinese_clip import (
        CHINESE_CLIP_PRETRAINED_CONFIG_ARCHIVE_MAP,
        ChineseCLIPConfig,
        ChineseCLIPProcessor,
        ChineseCLIPTextConfig,
        ChineseCLIPVisionConfig,
    )
    from .models.clap import (
        CLAP_PRETRAINED_MODEL_ARCHIVE_LIST,
        ClapAudioConfig,
        ClapConfig,
        ClapProcessor,
        ClapTextConfig,
    )
    from .models.clip import (
        CLIP_PRETRAINED_CONFIG_ARCHIVE_MAP,
        CLIPConfig,
        CLIPProcessor,
        CLIPTextConfig,
        CLIPTokenizer,
        CLIPVisionConfig,
    )
    from .models.clipseg import (
        CLIPSEG_PRETRAINED_CONFIG_ARCHIVE_MAP,
        CLIPSegConfig,
        CLIPSegProcessor,
        CLIPSegTextConfig,
        CLIPSegVisionConfig,
    )
    from .models.clvp import (
        CLVP_PRETRAINED_CONFIG_ARCHIVE_MAP,
        ClvpConfig,
        ClvpDecoderConfig,
        ClvpEncoderConfig,
        ClvpFeatureExtractor,
        ClvpProcessor,
        ClvpTokenizer,
    )
    from .models.codegen import (
        CODEGEN_PRETRAINED_CONFIG_ARCHIVE_MAP,
        CodeGenConfig,
        CodeGenTokenizer,
    )
    from .models.conditional_detr import (
        CONDITIONAL_DETR_PRETRAINED_CONFIG_ARCHIVE_MAP,
        ConditionalDetrConfig,
    )
    from .models.convbert import (
        CONVBERT_PRETRAINED_CONFIG_ARCHIVE_MAP,
        ConvBertConfig,
        ConvBertTokenizer,
    )
    from .models.convnext import CONVNEXT_PRETRAINED_CONFIG_ARCHIVE_MAP, ConvNextConfig
    from .models.convnextv2 import (
        CONVNEXTV2_PRETRAINED_CONFIG_ARCHIVE_MAP,
        ConvNextV2Config,
    )
    from .models.cpmant import (
        CPMANT_PRETRAINED_CONFIG_ARCHIVE_MAP,
        CpmAntConfig,
        CpmAntTokenizer,
    )
    from .models.ctrl import (
        CTRL_PRETRAINED_CONFIG_ARCHIVE_MAP,
        CTRLConfig,
        CTRLTokenizer,
    )
    from .models.cvt import CVT_PRETRAINED_CONFIG_ARCHIVE_MAP, CvtConfig
    from .models.data2vec import (
        DATA2VEC_TEXT_PRETRAINED_CONFIG_ARCHIVE_MAP,
        DATA2VEC_VISION_PRETRAINED_CONFIG_ARCHIVE_MAP,
        Data2VecAudioConfig,
        Data2VecTextConfig,
        Data2VecVisionConfig,
    )
    from .models.deberta import (
        DEBERTA_PRETRAINED_CONFIG_ARCHIVE_MAP,
        DebertaConfig,
        DebertaTokenizer,
    )
    from .models.deberta_v2 import (
        DEBERTA_V2_PRETRAINED_CONFIG_ARCHIVE_MAP,
        DebertaV2Config,
    )
    from .models.decision_transformer import (
        DECISION_TRANSFORMER_PRETRAINED_CONFIG_ARCHIVE_MAP,
        DecisionTransformerConfig,
    )
    from .models.deformable_detr import (
        DEFORMABLE_DETR_PRETRAINED_CONFIG_ARCHIVE_MAP,
        DeformableDetrConfig,
    )
    from .models.deit import DEIT_PRETRAINED_CONFIG_ARCHIVE_MAP, DeiTConfig
    from .models.deprecated.mctct import (
        MCTCT_PRETRAINED_CONFIG_ARCHIVE_MAP,
        MCTCTConfig,
        MCTCTFeatureExtractor,
        MCTCTProcessor,
    )
    from .models.deprecated.mmbt import MMBTConfig
    from .models.deprecated.open_llama import (
        OPEN_LLAMA_PRETRAINED_CONFIG_ARCHIVE_MAP,
        OpenLlamaConfig,
    )
    from .models.deprecated.retribert import (
        RETRIBERT_PRETRAINED_CONFIG_ARCHIVE_MAP,
        RetriBertConfig,
        RetriBertTokenizer,
    )
    from .models.deprecated.tapex import TapexTokenizer
    from .models.deprecated.trajectory_transformer import (
        TRAJECTORY_TRANSFORMER_PRETRAINED_CONFIG_ARCHIVE_MAP,
        TrajectoryTransformerConfig,
    )
    from .models.deprecated.transfo_xl import (
        TRANSFO_XL_PRETRAINED_CONFIG_ARCHIVE_MAP,
        TransfoXLConfig,
        TransfoXLCorpus,
        TransfoXLTokenizer,
    )
    from .models.deprecated.van import VAN_PRETRAINED_CONFIG_ARCHIVE_MAP, VanConfig
    from .models.deta import DETA_PRETRAINED_CONFIG_ARCHIVE_MAP, DetaConfig
    from .models.detr import DETR_PRETRAINED_CONFIG_ARCHIVE_MAP, DetrConfig
    from .models.dinat import DINAT_PRETRAINED_CONFIG_ARCHIVE_MAP, DinatConfig
    from .models.dinov2 import DINOV2_PRETRAINED_CONFIG_ARCHIVE_MAP, Dinov2Config
    from .models.distilbert import (
        DISTILBERT_PRETRAINED_CONFIG_ARCHIVE_MAP,
        DistilBertConfig,
        DistilBertTokenizer,
    )
    from .models.donut import (
        DONUT_SWIN_PRETRAINED_CONFIG_ARCHIVE_MAP,
        DonutProcessor,
        DonutSwinConfig,
    )
    from .models.dpr import (
        DPR_PRETRAINED_CONFIG_ARCHIVE_MAP,
        DPRConfig,
        DPRContextEncoderTokenizer,
        DPRQuestionEncoderTokenizer,
        DPRReaderOutput,
        DPRReaderTokenizer,
    )
    from .models.dpt import DPT_PRETRAINED_CONFIG_ARCHIVE_MAP, DPTConfig
    from .models.efficientformer import (
        EFFICIENTFORMER_PRETRAINED_CONFIG_ARCHIVE_MAP,
        EfficientFormerConfig,
    )
    from .models.efficientnet import (
        EFFICIENTNET_PRETRAINED_CONFIG_ARCHIVE_MAP,
        EfficientNetConfig,
    )
    from .models.electra import (
        ELECTRA_PRETRAINED_CONFIG_ARCHIVE_MAP,
        ElectraConfig,
        ElectraTokenizer,
    )
    from .models.encodec import (
        ENCODEC_PRETRAINED_CONFIG_ARCHIVE_MAP,
        EncodecConfig,
        EncodecFeatureExtractor,
    )
    from .models.encoder_decoder import EncoderDecoderConfig
    from .models.ernie import ERNIE_PRETRAINED_CONFIG_ARCHIVE_MAP, ErnieConfig
    from .models.ernie_m import ERNIE_M_PRETRAINED_CONFIG_ARCHIVE_MAP, ErnieMConfig
    from .models.esm import ESM_PRETRAINED_CONFIG_ARCHIVE_MAP, EsmConfig, EsmTokenizer
    from .models.falcon import FALCON_PRETRAINED_CONFIG_ARCHIVE_MAP, FalconConfig
    from .models.flaubert import (
        FLAUBERT_PRETRAINED_CONFIG_ARCHIVE_MAP,
        FlaubertConfig,
        FlaubertTokenizer,
    )
    from .models.flava import (
        FLAVA_PRETRAINED_CONFIG_ARCHIVE_MAP,
        FlavaConfig,
        FlavaImageCodebookConfig,
        FlavaImageConfig,
        FlavaMultimodalConfig,
        FlavaTextConfig,
    )
    from .models.fnet import FNET_PRETRAINED_CONFIG_ARCHIVE_MAP, FNetConfig
    from .models.focalnet import FOCALNET_PRETRAINED_CONFIG_ARCHIVE_MAP, FocalNetConfig
    from .models.fsmt import (
        FSMT_PRETRAINED_CONFIG_ARCHIVE_MAP,
        FSMTConfig,
        FSMTTokenizer,
    )
    from .models.funnel import (
        FUNNEL_PRETRAINED_CONFIG_ARCHIVE_MAP,
        FunnelConfig,
        FunnelTokenizer,
    )
    from .models.fuyu import FUYU_PRETRAINED_CONFIG_ARCHIVE_MAP, FuyuConfig
    from .models.git import (
        GIT_PRETRAINED_CONFIG_ARCHIVE_MAP,
        GitConfig,
        GitProcessor,
        GitVisionConfig,
    )
    from .models.glpn import GLPN_PRETRAINED_CONFIG_ARCHIVE_MAP, GLPNConfig
    from .models.gpt2 import (
        GPT2_PRETRAINED_CONFIG_ARCHIVE_MAP,
        GPT2Config,
        GPT2Tokenizer,
    )
    from .models.gpt_bigcode import (
        GPT_BIGCODE_PRETRAINED_CONFIG_ARCHIVE_MAP,
        GPTBigCodeConfig,
    )
    from .models.gpt_neo import GPT_NEO_PRETRAINED_CONFIG_ARCHIVE_MAP, GPTNeoConfig
    from .models.gpt_neox import GPT_NEOX_PRETRAINED_CONFIG_ARCHIVE_MAP, GPTNeoXConfig
    from .models.gpt_neox_japanese import (
        GPT_NEOX_JAPANESE_PRETRAINED_CONFIG_ARCHIVE_MAP,
        GPTNeoXJapaneseConfig,
    )
    from .models.gptj import GPTJ_PRETRAINED_CONFIG_ARCHIVE_MAP, GPTJConfig
    from .models.gptsan_japanese import (
        GPTSAN_JAPANESE_PRETRAINED_CONFIG_ARCHIVE_MAP,
        GPTSanJapaneseConfig,
        GPTSanJapaneseTokenizer,
    )
    from .models.graphormer import (
        GRAPHORMER_PRETRAINED_CONFIG_ARCHIVE_MAP,
        GraphormerConfig,
    )
    from .models.groupvit import (
        GROUPVIT_PRETRAINED_CONFIG_ARCHIVE_MAP,
        GroupViTConfig,
        GroupViTTextConfig,
        GroupViTVisionConfig,
    )
    from .models.herbert import HerbertTokenizer
    from .models.hubert import HUBERT_PRETRAINED_CONFIG_ARCHIVE_MAP, HubertConfig
    from .models.ibert import IBERT_PRETRAINED_CONFIG_ARCHIVE_MAP, IBertConfig
    from .models.idefics import (
        IDEFICS_PRETRAINED_CONFIG_ARCHIVE_MAP,
        IdeficsConfig,
    )
    from .models.imagegpt import IMAGEGPT_PRETRAINED_CONFIG_ARCHIVE_MAP, ImageGPTConfig
    from .models.informer import INFORMER_PRETRAINED_CONFIG_ARCHIVE_MAP, InformerConfig
    from .models.instructblip import (
        INSTRUCTBLIP_PRETRAINED_CONFIG_ARCHIVE_MAP,
        InstructBlipConfig,
        InstructBlipProcessor,
        InstructBlipQFormerConfig,
        InstructBlipVisionConfig,
    )
    from .models.jukebox import (
        JUKEBOX_PRETRAINED_CONFIG_ARCHIVE_MAP,
        JukeboxConfig,
        JukeboxPriorConfig,
        JukeboxTokenizer,
        JukeboxVQVAEConfig,
    )
    from .models.kosmos2 import (
        KOSMOS2_PRETRAINED_CONFIG_ARCHIVE_MAP,
        Kosmos2Config,
        Kosmos2Processor,
    )
    from .models.layoutlm import (
        LAYOUTLM_PRETRAINED_CONFIG_ARCHIVE_MAP,
        LayoutLMConfig,
        LayoutLMTokenizer,
    )
    from .models.layoutlmv2 import (
        LAYOUTLMV2_PRETRAINED_CONFIG_ARCHIVE_MAP,
        LayoutLMv2Config,
        LayoutLMv2FeatureExtractor,
        LayoutLMv2ImageProcessor,
        LayoutLMv2Processor,
        LayoutLMv2Tokenizer,
    )
    from .models.layoutlmv3 import (
        LAYOUTLMV3_PRETRAINED_CONFIG_ARCHIVE_MAP,
        LayoutLMv3Config,
        LayoutLMv3FeatureExtractor,
        LayoutLMv3ImageProcessor,
        LayoutLMv3Processor,
        LayoutLMv3Tokenizer,
    )
    from .models.layoutxlm import LayoutXLMProcessor
    from .models.led import LED_PRETRAINED_CONFIG_ARCHIVE_MAP, LEDConfig, LEDTokenizer
    from .models.levit import LEVIT_PRETRAINED_CONFIG_ARCHIVE_MAP, LevitConfig
    from .models.lilt import LILT_PRETRAINED_CONFIG_ARCHIVE_MAP, LiltConfig
    from .models.llama import LLAMA_PRETRAINED_CONFIG_ARCHIVE_MAP, LlamaConfig
    from .models.llava import (
        LLAVA_PRETRAINED_CONFIG_ARCHIVE_MAP,
        LlavaConfig,
    )
    from .models.longformer import (
        LONGFORMER_PRETRAINED_CONFIG_ARCHIVE_MAP,
        LongformerConfig,
        LongformerTokenizer,
    )
    from .models.longt5 import LONGT5_PRETRAINED_CONFIG_ARCHIVE_MAP, LongT5Config
    from .models.luke import (
        LUKE_PRETRAINED_CONFIG_ARCHIVE_MAP,
        LukeConfig,
        LukeTokenizer,
    )
    from .models.lxmert import (
        LXMERT_PRETRAINED_CONFIG_ARCHIVE_MAP,
        LxmertConfig,
        LxmertTokenizer,
    )
    from .models.m2m_100 import M2M_100_PRETRAINED_CONFIG_ARCHIVE_MAP, M2M100Config
    from .models.marian import MarianConfig
    from .models.markuplm import (
        MARKUPLM_PRETRAINED_CONFIG_ARCHIVE_MAP,
        MarkupLMConfig,
        MarkupLMFeatureExtractor,
        MarkupLMProcessor,
        MarkupLMTokenizer,
    )
    from .models.mask2former import (
        MASK2FORMER_PRETRAINED_CONFIG_ARCHIVE_MAP,
        Mask2FormerConfig,
    )
    from .models.maskformer import (
        MASKFORMER_PRETRAINED_CONFIG_ARCHIVE_MAP,
        MaskFormerConfig,
        MaskFormerSwinConfig,
    )
    from .models.mbart import MBartConfig
    from .models.mega import MEGA_PRETRAINED_CONFIG_ARCHIVE_MAP, MegaConfig
    from .models.megatron_bert import (
        MEGATRON_BERT_PRETRAINED_CONFIG_ARCHIVE_MAP,
        MegatronBertConfig,
    )
    from .models.mgp_str import (
        MGP_STR_PRETRAINED_CONFIG_ARCHIVE_MAP,
        MgpstrConfig,
        MgpstrProcessor,
        MgpstrTokenizer,
    )
    from .models.mistral import MISTRAL_PRETRAINED_CONFIG_ARCHIVE_MAP, MistralConfig
    from .models.mobilebert import (
        MOBILEBERT_PRETRAINED_CONFIG_ARCHIVE_MAP,
        MobileBertConfig,
        MobileBertTokenizer,
    )
    from .models.mobilenet_v1 import (
        MOBILENET_V1_PRETRAINED_CONFIG_ARCHIVE_MAP,
        MobileNetV1Config,
    )
    from .models.mobilenet_v2 import (
        MOBILENET_V2_PRETRAINED_CONFIG_ARCHIVE_MAP,
        MobileNetV2Config,
    )
    from .models.mobilevit import (
        MOBILEVIT_PRETRAINED_CONFIG_ARCHIVE_MAP,
        MobileViTConfig,
    )
    from .models.mobilevitv2 import (
        MOBILEVITV2_PRETRAINED_CONFIG_ARCHIVE_MAP,
        MobileViTV2Config,
    )
    from .models.mpnet import (
        MPNET_PRETRAINED_CONFIG_ARCHIVE_MAP,
        MPNetConfig,
        MPNetTokenizer,
    )
    from .models.mpt import MPT_PRETRAINED_CONFIG_ARCHIVE_MAP, MptConfig
    from .models.mra import MRA_PRETRAINED_CONFIG_ARCHIVE_MAP, MraConfig
    from .models.mt5 import MT5Config
    from .models.musicgen import (
        MUSICGEN_PRETRAINED_CONFIG_ARCHIVE_MAP,
        MusicgenConfig,
        MusicgenDecoderConfig,
    )
    from .models.mvp import MvpConfig, MvpTokenizer
    from .models.nat import NAT_PRETRAINED_CONFIG_ARCHIVE_MAP, NatConfig
    from .models.nezha import NEZHA_PRETRAINED_CONFIG_ARCHIVE_MAP, NezhaConfig
    from .models.nllb_moe import NLLB_MOE_PRETRAINED_CONFIG_ARCHIVE_MAP, NllbMoeConfig
    from .models.nougat import NougatProcessor
    from .models.nystromformer import (
        NYSTROMFORMER_PRETRAINED_CONFIG_ARCHIVE_MAP,
        NystromformerConfig,
    )
    from .models.oneformer import (
        ONEFORMER_PRETRAINED_CONFIG_ARCHIVE_MAP,
        OneFormerConfig,
        OneFormerProcessor,
    )
    from .models.openai import (
        OPENAI_GPT_PRETRAINED_CONFIG_ARCHIVE_MAP,
        OpenAIGPTConfig,
        OpenAIGPTTokenizer,
    )
    from .models.opt import OPTConfig
    from .models.owlv2 import (
        OWLV2_PRETRAINED_CONFIG_ARCHIVE_MAP,
        Owlv2Config,
        Owlv2Processor,
        Owlv2TextConfig,
        Owlv2VisionConfig,
    )
    from .models.owlvit import (
        OWLVIT_PRETRAINED_CONFIG_ARCHIVE_MAP,
        OwlViTConfig,
        OwlViTProcessor,
        OwlViTTextConfig,
        OwlViTVisionConfig,
    )
    from .models.patchtsmixer import (
        PATCHTSMIXER_PRETRAINED_CONFIG_ARCHIVE_MAP,
        PatchTSMixerConfig,
    )
    from .models.patchtst import PATCHTST_PRETRAINED_CONFIG_ARCHIVE_MAP, PatchTSTConfig
    from .models.pegasus import (
        PEGASUS_PRETRAINED_CONFIG_ARCHIVE_MAP,
        PegasusConfig,
        PegasusTokenizer,
    )
    from .models.pegasus_x import (
        PEGASUS_X_PRETRAINED_CONFIG_ARCHIVE_MAP,
        PegasusXConfig,
    )
    from .models.perceiver import (
        PERCEIVER_PRETRAINED_CONFIG_ARCHIVE_MAP,
        PerceiverConfig,
        PerceiverTokenizer,
    )
    from .models.persimmon import (
        PERSIMMON_PRETRAINED_CONFIG_ARCHIVE_MAP,
        PersimmonConfig,
    )
    from .models.phi import PHI_PRETRAINED_CONFIG_ARCHIVE_MAP, PhiConfig
    from .models.phobert import PhobertTokenizer
    from .models.pix2struct import (
        PIX2STRUCT_PRETRAINED_CONFIG_ARCHIVE_MAP,
        Pix2StructConfig,
        Pix2StructProcessor,
        Pix2StructTextConfig,
        Pix2StructVisionConfig,
    )
    from .models.plbart import PLBART_PRETRAINED_CONFIG_ARCHIVE_MAP, PLBartConfig
    from .models.poolformer import (
        POOLFORMER_PRETRAINED_CONFIG_ARCHIVE_MAP,
        PoolFormerConfig,
    )
    from .models.pop2piano import (
        POP2PIANO_PRETRAINED_CONFIG_ARCHIVE_MAP,
        Pop2PianoConfig,
    )
    from .models.prophetnet import (
        PROPHETNET_PRETRAINED_CONFIG_ARCHIVE_MAP,
        ProphetNetConfig,
        ProphetNetTokenizer,
    )
    from .models.pvt import PVT_PRETRAINED_CONFIG_ARCHIVE_MAP, PvtConfig
    from .models.qdqbert import QDQBERT_PRETRAINED_CONFIG_ARCHIVE_MAP, QDQBertConfig
    from .models.rag import RagConfig, RagRetriever, RagTokenizer
    from .models.realm import (
        REALM_PRETRAINED_CONFIG_ARCHIVE_MAP,
        RealmConfig,
        RealmTokenizer,
    )
    from .models.reformer import REFORMER_PRETRAINED_CONFIG_ARCHIVE_MAP, ReformerConfig
    from .models.regnet import REGNET_PRETRAINED_CONFIG_ARCHIVE_MAP, RegNetConfig
    from .models.rembert import REMBERT_PRETRAINED_CONFIG_ARCHIVE_MAP, RemBertConfig
    from .models.resnet import RESNET_PRETRAINED_CONFIG_ARCHIVE_MAP, ResNetConfig
    from .models.roberta import (
        ROBERTA_PRETRAINED_CONFIG_ARCHIVE_MAP,
        RobertaConfig,
        RobertaTokenizer,
    )
    from .models.roberta_prelayernorm import (
        ROBERTA_PRELAYERNORM_PRETRAINED_CONFIG_ARCHIVE_MAP,
        RobertaPreLayerNormConfig,
    )
    from .models.roc_bert import (
        ROC_BERT_PRETRAINED_CONFIG_ARCHIVE_MAP,
        RoCBertConfig,
        RoCBertTokenizer,
    )
    from .models.roformer import (
        ROFORMER_PRETRAINED_CONFIG_ARCHIVE_MAP,
        RoFormerConfig,
        RoFormerTokenizer,
    )
    from .models.rwkv import RWKV_PRETRAINED_CONFIG_ARCHIVE_MAP, RwkvConfig
    from .models.sam import (
        SAM_PRETRAINED_CONFIG_ARCHIVE_MAP,
        SamConfig,
        SamMaskDecoderConfig,
        SamProcessor,
        SamPromptEncoderConfig,
        SamVisionConfig,
    )
    from .models.seamless_m4t import (
        SEAMLESS_M4T_PRETRAINED_CONFIG_ARCHIVE_MAP,
        SeamlessM4TConfig,
        SeamlessM4TFeatureExtractor,
        SeamlessM4TProcessor,
    )
<<<<<<< HEAD
    from .models.segformer import SEGFORMER_PRETRAINED_CONFIG_ARCHIVE_MAP, SegformerConfig
    from .models.seggpt import SEGGPT_PRETRAINED_CONFIG_ARCHIVE_MAP, SegGptConfig
=======
    from .models.seamless_m4t_v2 import (
        SEAMLESS_M4T_V2_PRETRAINED_CONFIG_ARCHIVE_MAP,
        SeamlessM4Tv2Config,
    )
    from .models.segformer import (
        SEGFORMER_PRETRAINED_CONFIG_ARCHIVE_MAP,
        SegformerConfig,
    )
>>>>>>> df5c5c62
    from .models.sew import SEW_PRETRAINED_CONFIG_ARCHIVE_MAP, SEWConfig
    from .models.sew_d import SEW_D_PRETRAINED_CONFIG_ARCHIVE_MAP, SEWDConfig
    from .models.speech_encoder_decoder import SpeechEncoderDecoderConfig
    from .models.speech_to_text import (
        SPEECH_TO_TEXT_PRETRAINED_CONFIG_ARCHIVE_MAP,
        Speech2TextConfig,
        Speech2TextFeatureExtractor,
        Speech2TextProcessor,
    )
    from .models.speech_to_text_2 import (
        SPEECH_TO_TEXT_2_PRETRAINED_CONFIG_ARCHIVE_MAP,
        Speech2Text2Config,
        Speech2Text2Processor,
        Speech2Text2Tokenizer,
    )
    from .models.speecht5 import (
        SPEECHT5_PRETRAINED_CONFIG_ARCHIVE_MAP,
        SPEECHT5_PRETRAINED_HIFIGAN_CONFIG_ARCHIVE_MAP,
        SpeechT5Config,
        SpeechT5FeatureExtractor,
        SpeechT5HifiGanConfig,
        SpeechT5Processor,
    )
    from .models.splinter import (
        SPLINTER_PRETRAINED_CONFIG_ARCHIVE_MAP,
        SplinterConfig,
        SplinterTokenizer,
    )
    from .models.squeezebert import (
        SQUEEZEBERT_PRETRAINED_CONFIG_ARCHIVE_MAP,
        SqueezeBertConfig,
        SqueezeBertTokenizer,
    )
    from .models.swiftformer import (
        SWIFTFORMER_PRETRAINED_CONFIG_ARCHIVE_MAP,
        SwiftFormerConfig,
    )
    from .models.swin import SWIN_PRETRAINED_CONFIG_ARCHIVE_MAP, SwinConfig
    from .models.swin2sr import SWIN2SR_PRETRAINED_CONFIG_ARCHIVE_MAP, Swin2SRConfig
    from .models.swinv2 import SWINV2_PRETRAINED_CONFIG_ARCHIVE_MAP, Swinv2Config
    from .models.switch_transformers import (
        SWITCH_TRANSFORMERS_PRETRAINED_CONFIG_ARCHIVE_MAP,
        SwitchTransformersConfig,
    )
    from .models.t5 import T5_PRETRAINED_CONFIG_ARCHIVE_MAP, T5Config
    from .models.table_transformer import (
        TABLE_TRANSFORMER_PRETRAINED_CONFIG_ARCHIVE_MAP,
        TableTransformerConfig,
    )
    from .models.tapas import (
        TAPAS_PRETRAINED_CONFIG_ARCHIVE_MAP,
        TapasConfig,
        TapasTokenizer,
    )
    from .models.time_series_transformer import (
        TIME_SERIES_TRANSFORMER_PRETRAINED_CONFIG_ARCHIVE_MAP,
        TimeSeriesTransformerConfig,
    )
    from .models.timesformer import (
        TIMESFORMER_PRETRAINED_CONFIG_ARCHIVE_MAP,
        TimesformerConfig,
    )
    from .models.timm_backbone import TimmBackboneConfig
    from .models.trocr import (
        TROCR_PRETRAINED_CONFIG_ARCHIVE_MAP,
        TrOCRConfig,
        TrOCRProcessor,
    )
    from .models.tvlt import (
        TVLT_PRETRAINED_CONFIG_ARCHIVE_MAP,
        TvltConfig,
        TvltFeatureExtractor,
        TvltProcessor,
    )
    from .models.tvp import (
        TVP_PRETRAINED_CONFIG_ARCHIVE_MAP,
        TvpConfig,
        TvpProcessor,
    )
    from .models.umt5 import UMT5Config
    from .models.unispeech import (
        UNISPEECH_PRETRAINED_CONFIG_ARCHIVE_MAP,
        UniSpeechConfig,
    )
    from .models.unispeech_sat import (
        UNISPEECH_SAT_PRETRAINED_CONFIG_ARCHIVE_MAP,
        UniSpeechSatConfig,
    )
    from .models.univnet import (
        UNIVNET_PRETRAINED_CONFIG_ARCHIVE_MAP,
        UnivNetConfig,
        UnivNetFeatureExtractor,
    )
    from .models.upernet import UperNetConfig
    from .models.videomae import VIDEOMAE_PRETRAINED_CONFIG_ARCHIVE_MAP, VideoMAEConfig
    from .models.vilt import (
        VILT_PRETRAINED_CONFIG_ARCHIVE_MAP,
        ViltConfig,
        ViltFeatureExtractor,
        ViltImageProcessor,
        ViltProcessor,
    )
    from .models.vision_encoder_decoder import VisionEncoderDecoderConfig
    from .models.vision_text_dual_encoder import (
        VisionTextDualEncoderConfig,
        VisionTextDualEncoderProcessor,
    )
    from .models.visual_bert import (
        VISUAL_BERT_PRETRAINED_CONFIG_ARCHIVE_MAP,
        VisualBertConfig,
    )
    from .models.vit import VIT_PRETRAINED_CONFIG_ARCHIVE_MAP, ViTConfig
    from .models.vit_hybrid import (
        VIT_HYBRID_PRETRAINED_CONFIG_ARCHIVE_MAP,
        ViTHybridConfig,
    )
    from .models.vit_mae import VIT_MAE_PRETRAINED_CONFIG_ARCHIVE_MAP, ViTMAEConfig
    from .models.vit_msn import VIT_MSN_PRETRAINED_CONFIG_ARCHIVE_MAP, ViTMSNConfig
    from .models.vitdet import VITDET_PRETRAINED_CONFIG_ARCHIVE_MAP, VitDetConfig
    from .models.vitmatte import VITMATTE_PRETRAINED_CONFIG_ARCHIVE_MAP, VitMatteConfig
    from .models.vits import (
        VITS_PRETRAINED_CONFIG_ARCHIVE_MAP,
        VitsConfig,
        VitsTokenizer,
    )
    from .models.vivit import VIVIT_PRETRAINED_CONFIG_ARCHIVE_MAP, VivitConfig
    from .models.wav2vec2 import (
        WAV_2_VEC_2_PRETRAINED_CONFIG_ARCHIVE_MAP,
        Wav2Vec2Config,
        Wav2Vec2CTCTokenizer,
        Wav2Vec2FeatureExtractor,
        Wav2Vec2Processor,
        Wav2Vec2Tokenizer,
    )
    from .models.wav2vec2_conformer import (
        WAV2VEC2_CONFORMER_PRETRAINED_CONFIG_ARCHIVE_MAP,
        Wav2Vec2ConformerConfig,
    )
    from .models.wav2vec2_phoneme import Wav2Vec2PhonemeCTCTokenizer
    from .models.wav2vec2_with_lm import Wav2Vec2ProcessorWithLM
    from .models.wavlm import WAVLM_PRETRAINED_CONFIG_ARCHIVE_MAP, WavLMConfig
    from .models.whisper import (
        WHISPER_PRETRAINED_CONFIG_ARCHIVE_MAP,
        WhisperConfig,
        WhisperFeatureExtractor,
        WhisperProcessor,
        WhisperTokenizer,
    )
    from .models.x_clip import (
        XCLIP_PRETRAINED_CONFIG_ARCHIVE_MAP,
        XCLIPConfig,
        XCLIPProcessor,
        XCLIPTextConfig,
        XCLIPVisionConfig,
    )
    from .models.xglm import XGLM_PRETRAINED_CONFIG_ARCHIVE_MAP, XGLMConfig
    from .models.xlm import XLM_PRETRAINED_CONFIG_ARCHIVE_MAP, XLMConfig, XLMTokenizer
    from .models.xlm_prophetnet import (
        XLM_PROPHETNET_PRETRAINED_CONFIG_ARCHIVE_MAP,
        XLMProphetNetConfig,
    )
    from .models.xlm_roberta import (
        XLM_ROBERTA_PRETRAINED_CONFIG_ARCHIVE_MAP,
        XLMRobertaConfig,
    )
    from .models.xlm_roberta_xl import (
        XLM_ROBERTA_XL_PRETRAINED_CONFIG_ARCHIVE_MAP,
        XLMRobertaXLConfig,
    )
    from .models.xlnet import XLNET_PRETRAINED_CONFIG_ARCHIVE_MAP, XLNetConfig
    from .models.xmod import XMOD_PRETRAINED_CONFIG_ARCHIVE_MAP, XmodConfig
    from .models.yolos import YOLOS_PRETRAINED_CONFIG_ARCHIVE_MAP, YolosConfig
    from .models.yoso import YOSO_PRETRAINED_CONFIG_ARCHIVE_MAP, YosoConfig

    # Pipelines
    from .pipelines import (
        AudioClassificationPipeline,
        AutomaticSpeechRecognitionPipeline,
        Conversation,
        ConversationalPipeline,
        CsvPipelineDataFormat,
        DepthEstimationPipeline,
        DocumentQuestionAnsweringPipeline,
        FeatureExtractionPipeline,
        FillMaskPipeline,
        ImageClassificationPipeline,
        ImageSegmentationPipeline,
        ImageToImagePipeline,
        ImageToTextPipeline,
        JsonPipelineDataFormat,
        MaskGenerationPipeline,
        NerPipeline,
        ObjectDetectionPipeline,
        PipedPipelineDataFormat,
        Pipeline,
        PipelineDataFormat,
        QuestionAnsweringPipeline,
        SummarizationPipeline,
        TableQuestionAnsweringPipeline,
        Text2TextGenerationPipeline,
        TextClassificationPipeline,
        TextGenerationPipeline,
        TextToAudioPipeline,
        TokenClassificationPipeline,
        TranslationPipeline,
        VideoClassificationPipeline,
        VisualQuestionAnsweringPipeline,
        ZeroShotAudioClassificationPipeline,
        ZeroShotClassificationPipeline,
        ZeroShotImageClassificationPipeline,
        ZeroShotObjectDetectionPipeline,
        pipeline,
    )
    from .processing_utils import ProcessorMixin

    # Tokenization
    from .tokenization_utils import PreTrainedTokenizer
    from .tokenization_utils_base import (
        AddedToken,
        BatchEncoding,
        CharSpan,
        PreTrainedTokenizerBase,
        SpecialTokensMixin,
        TokenSpan,
    )

    # Tools
    from .tools import (
        Agent,
        AzureOpenAiAgent,
        HfAgent,
        LocalAgent,
        OpenAiAgent,
        PipelineTool,
        RemoteTool,
        Tool,
        launch_gradio_demo,
        load_tool,
    )

    # Trainer
    from .trainer_callback import (
        DefaultFlowCallback,
        EarlyStoppingCallback,
        PrinterCallback,
        ProgressCallback,
        TrainerCallback,
        TrainerControl,
        TrainerState,
    )
    from .trainer_utils import (
        EvalPrediction,
        IntervalStrategy,
        SchedulerType,
        enable_full_determinism,
        set_seed,
    )
    from .training_args import TrainingArguments
    from .training_args_seq2seq import Seq2SeqTrainingArguments
    from .training_args_tf import TFTrainingArguments

    # Files and general utilities
    from .utils import (
        CONFIG_NAME,
        MODEL_CARD_NAME,
        PYTORCH_PRETRAINED_BERT_CACHE,
        PYTORCH_TRANSFORMERS_CACHE,
        SPIECE_UNDERLINE,
        TF2_WEIGHTS_NAME,
        TF_WEIGHTS_NAME,
        TRANSFORMERS_CACHE,
        WEIGHTS_NAME,
        TensorType,
        add_end_docstrings,
        add_start_docstrings,
        is_apex_available,
        is_bitsandbytes_available,
        is_datasets_available,
        is_decord_available,
        is_faiss_available,
        is_flax_available,
        is_keras_nlp_available,
        is_phonemizer_available,
        is_psutil_available,
        is_py3nvml_available,
        is_pyctcdecode_available,
        is_safetensors_available,
        is_scipy_available,
        is_sentencepiece_available,
        is_sklearn_available,
        is_speech_available,
        is_tensorflow_text_available,
        is_tf_available,
        is_timm_available,
        is_tokenizers_available,
        is_torch_available,
        is_torch_neuroncore_available,
        is_torch_npu_available,
        is_torch_tpu_available,
        is_torch_xpu_available,
        is_torchvision_available,
        is_vision_available,
        logging,
    )

    # bitsandbytes config
    from .utils.quantization_config import AwqConfig, BitsAndBytesConfig, GPTQConfig

    try:
        if not is_sentencepiece_available():
            raise OptionalDependencyNotAvailable()
    except OptionalDependencyNotAvailable:
        from .utils.dummy_sentencepiece_objects import *
    else:
        from .models.albert import AlbertTokenizer
        from .models.barthez import BarthezTokenizer
        from .models.bartpho import BartphoTokenizer
        from .models.bert_generation import BertGenerationTokenizer
        from .models.big_bird import BigBirdTokenizer
        from .models.camembert import CamembertTokenizer
        from .models.code_llama import CodeLlamaTokenizer
        from .models.cpm import CpmTokenizer
        from .models.deberta_v2 import DebertaV2Tokenizer
        from .models.ernie_m import ErnieMTokenizer
        from .models.fnet import FNetTokenizer
        from .models.gpt_sw3 import GPTSw3Tokenizer
        from .models.layoutxlm import LayoutXLMTokenizer
        from .models.llama import LlamaTokenizer
        from .models.m2m_100 import M2M100Tokenizer
        from .models.marian import MarianTokenizer
        from .models.mbart import MBart50Tokenizer, MBartTokenizer
        from .models.mluke import MLukeTokenizer
        from .models.mt5 import MT5Tokenizer
        from .models.nllb import NllbTokenizer
        from .models.pegasus import PegasusTokenizer
        from .models.plbart import PLBartTokenizer
        from .models.reformer import ReformerTokenizer
        from .models.rembert import RemBertTokenizer
        from .models.seamless_m4t import SeamlessM4TTokenizer
        from .models.speech_to_text import Speech2TextTokenizer
        from .models.speecht5 import SpeechT5Tokenizer
        from .models.t5 import T5Tokenizer
        from .models.xglm import XGLMTokenizer
        from .models.xlm_prophetnet import XLMProphetNetTokenizer
        from .models.xlm_roberta import XLMRobertaTokenizer
        from .models.xlnet import XLNetTokenizer

    try:
        if not is_tokenizers_available():
            raise OptionalDependencyNotAvailable()
    except OptionalDependencyNotAvailable:
        from .utils.dummy_tokenizers_objects import *
    else:
        # Fast tokenizers imports
        from .models.albert import AlbertTokenizerFast
        from .models.bart import BartTokenizerFast
        from .models.barthez import BarthezTokenizerFast
        from .models.bert import BertTokenizerFast
        from .models.big_bird import BigBirdTokenizerFast
        from .models.blenderbot import BlenderbotTokenizerFast
        from .models.blenderbot_small import BlenderbotSmallTokenizerFast
        from .models.bloom import BloomTokenizerFast
        from .models.camembert import CamembertTokenizerFast
        from .models.clip import CLIPTokenizerFast
        from .models.code_llama import CodeLlamaTokenizerFast
        from .models.codegen import CodeGenTokenizerFast
        from .models.convbert import ConvBertTokenizerFast
        from .models.cpm import CpmTokenizerFast
        from .models.deberta import DebertaTokenizerFast
        from .models.deberta_v2 import DebertaV2TokenizerFast
        from .models.deprecated.retribert import RetriBertTokenizerFast
        from .models.distilbert import DistilBertTokenizerFast
        from .models.dpr import (
            DPRContextEncoderTokenizerFast,
            DPRQuestionEncoderTokenizerFast,
            DPRReaderTokenizerFast,
        )
        from .models.electra import ElectraTokenizerFast
        from .models.fnet import FNetTokenizerFast
        from .models.funnel import FunnelTokenizerFast
        from .models.gpt2 import GPT2TokenizerFast
        from .models.gpt_neox import GPTNeoXTokenizerFast
        from .models.gpt_neox_japanese import GPTNeoXJapaneseTokenizer
        from .models.herbert import HerbertTokenizerFast
        from .models.layoutlm import LayoutLMTokenizerFast
        from .models.layoutlmv2 import LayoutLMv2TokenizerFast
        from .models.layoutlmv3 import LayoutLMv3TokenizerFast
        from .models.layoutxlm import LayoutXLMTokenizerFast
        from .models.led import LEDTokenizerFast
        from .models.llama import LlamaTokenizerFast
        from .models.longformer import LongformerTokenizerFast
        from .models.lxmert import LxmertTokenizerFast
        from .models.markuplm import MarkupLMTokenizerFast
        from .models.mbart import MBartTokenizerFast
        from .models.mbart50 import MBart50TokenizerFast
        from .models.mobilebert import MobileBertTokenizerFast
        from .models.mpnet import MPNetTokenizerFast
        from .models.mt5 import MT5TokenizerFast
        from .models.mvp import MvpTokenizerFast
        from .models.nllb import NllbTokenizerFast
        from .models.nougat import NougatTokenizerFast
        from .models.openai import OpenAIGPTTokenizerFast
        from .models.pegasus import PegasusTokenizerFast
        from .models.realm import RealmTokenizerFast
        from .models.reformer import ReformerTokenizerFast
        from .models.rembert import RemBertTokenizerFast
        from .models.roberta import RobertaTokenizerFast
        from .models.roformer import RoFormerTokenizerFast
        from .models.seamless_m4t import SeamlessM4TTokenizerFast
        from .models.splinter import SplinterTokenizerFast
        from .models.squeezebert import SqueezeBertTokenizerFast
        from .models.t5 import T5TokenizerFast
        from .models.whisper import WhisperTokenizerFast
        from .models.xglm import XGLMTokenizerFast
        from .models.xlm_roberta import XLMRobertaTokenizerFast
        from .models.xlnet import XLNetTokenizerFast
        from .tokenization_utils_fast import PreTrainedTokenizerFast

    try:
        if not (is_sentencepiece_available() and is_tokenizers_available()):
            raise OptionalDependencyNotAvailable()
    except OptionalDependencyNotAvailable:
        from .utils.dummies_sentencepiece_and_tokenizers_objects import *
    else:
        from .convert_slow_tokenizer import (
            SLOW_TO_FAST_CONVERTERS,
            convert_slow_tokenizer,
        )

    try:
        if not is_tensorflow_text_available():
            raise OptionalDependencyNotAvailable()
    except OptionalDependencyNotAvailable:
        from .utils.dummy_tensorflow_text_objects import *
    else:
        from .models.bert import TFBertTokenizer

    try:
        if not is_keras_nlp_available():
            raise OptionalDependencyNotAvailable()
    except OptionalDependencyNotAvailable:
        from .utils.dummy_keras_nlp_objects import *
    else:
        from .models.gpt2 import TFGPT2Tokenizer

    try:
        if not is_vision_available():
            raise OptionalDependencyNotAvailable()
    except OptionalDependencyNotAvailable:
        from .utils.dummy_vision_objects import *
    else:
        from .image_processing_utils import ImageProcessingMixin
        from .image_utils import ImageFeatureExtractionMixin
        from .models.beit import BeitFeatureExtractor, BeitImageProcessor
        from .models.bit import BitImageProcessor
        from .models.blip import BlipImageProcessor
        from .models.bridgetower import BridgeTowerImageProcessor
        from .models.chinese_clip import (
            ChineseCLIPFeatureExtractor,
            ChineseCLIPImageProcessor,
        )
        from .models.clip import CLIPFeatureExtractor, CLIPImageProcessor
        from .models.conditional_detr import (
            ConditionalDetrFeatureExtractor,
            ConditionalDetrImageProcessor,
        )
        from .models.convnext import ConvNextFeatureExtractor, ConvNextImageProcessor
        from .models.deformable_detr import (
            DeformableDetrFeatureExtractor,
            DeformableDetrImageProcessor,
        )
        from .models.deit import DeiTFeatureExtractor, DeiTImageProcessor
        from .models.deta import DetaImageProcessor
        from .models.detr import DetrFeatureExtractor, DetrImageProcessor
        from .models.donut import DonutFeatureExtractor, DonutImageProcessor
        from .models.dpt import DPTFeatureExtractor, DPTImageProcessor
        from .models.efficientformer import EfficientFormerImageProcessor
        from .models.efficientnet import EfficientNetImageProcessor
        from .models.flava import (
            FlavaFeatureExtractor,
            FlavaImageProcessor,
            FlavaProcessor,
        )
        from .models.fuyu import FuyuImageProcessor, FuyuProcessor
        from .models.glpn import GLPNFeatureExtractor, GLPNImageProcessor
        from .models.idefics import IdeficsImageProcessor
        from .models.imagegpt import ImageGPTFeatureExtractor, ImageGPTImageProcessor
        from .models.layoutlmv2 import (
            LayoutLMv2FeatureExtractor,
            LayoutLMv2ImageProcessor,
        )
        from .models.layoutlmv3 import (
            LayoutLMv3FeatureExtractor,
            LayoutLMv3ImageProcessor,
        )
        from .models.levit import LevitFeatureExtractor, LevitImageProcessor
        from .models.mask2former import Mask2FormerImageProcessor
        from .models.maskformer import (
            MaskFormerFeatureExtractor,
            MaskFormerImageProcessor,
        )
        from .models.mobilenet_v1 import (
            MobileNetV1FeatureExtractor,
            MobileNetV1ImageProcessor,
        )
        from .models.mobilenet_v2 import (
            MobileNetV2FeatureExtractor,
            MobileNetV2ImageProcessor,
        )
        from .models.mobilevit import MobileViTFeatureExtractor, MobileViTImageProcessor
        from .models.nougat import NougatImageProcessor
        from .models.oneformer import OneFormerImageProcessor
        from .models.owlv2 import Owlv2ImageProcessor
        from .models.owlvit import OwlViTFeatureExtractor, OwlViTImageProcessor
        from .models.perceiver import PerceiverFeatureExtractor, PerceiverImageProcessor
        from .models.pix2struct import Pix2StructImageProcessor
        from .models.poolformer import (
            PoolFormerFeatureExtractor,
            PoolFormerImageProcessor,
        )
        from .models.pvt import PvtImageProcessor
        from .models.sam import SamImageProcessor
        from .models.segformer import SegformerFeatureExtractor, SegformerImageProcessor
        from .models.seggpt import SegGptImageProcessor
        from .models.swin2sr import Swin2SRImageProcessor
        from .models.tvlt import TvltImageProcessor
        from .models.tvp import TvpImageProcessor
        from .models.videomae import VideoMAEFeatureExtractor, VideoMAEImageProcessor
        from .models.vilt import ViltFeatureExtractor, ViltImageProcessor, ViltProcessor
        from .models.vit import ViTFeatureExtractor, ViTImageProcessor
        from .models.vit_hybrid import ViTHybridImageProcessor
        from .models.vitmatte import VitMatteImageProcessor
        from .models.vivit import VivitImageProcessor
        from .models.yolos import YolosFeatureExtractor, YolosImageProcessor

    # Modeling
    try:
        if not is_torch_available():
            raise OptionalDependencyNotAvailable()
    except OptionalDependencyNotAvailable:
        from .utils.dummy_pt_objects import *
    else:
        # Benchmarks
        from .benchmark.benchmark import PyTorchBenchmark
        from .benchmark.benchmark_args import PyTorchBenchmarkArguments
        from .cache_utils import Cache, DynamicCache, SinkCache
        from .data.datasets import (
            GlueDataset,
            GlueDataTrainingArguments,
            LineByLineTextDataset,
            LineByLineWithRefDataset,
            LineByLineWithSOPTextDataset,
            SquadDataset,
            SquadDataTrainingArguments,
            TextDataset,
            TextDatasetForNextSentencePrediction,
        )
        from .generation import (
            AlternatingCodebooksLogitsProcessor,
            BeamScorer,
            BeamSearchScorer,
            ClassifierFreeGuidanceLogitsProcessor,
            ConstrainedBeamSearchScorer,
            Constraint,
            ConstraintListState,
            DisjunctiveConstraint,
            EncoderNoRepeatNGramLogitsProcessor,
            EncoderRepetitionPenaltyLogitsProcessor,
            EpsilonLogitsWarper,
            EtaLogitsWarper,
            ExponentialDecayLengthPenalty,
            ForcedBOSTokenLogitsProcessor,
            ForcedEOSTokenLogitsProcessor,
            ForceTokensLogitsProcessor,
            GenerationMixin,
            HammingDiversityLogitsProcessor,
            InfNanRemoveLogitsProcessor,
            LogitNormalization,
            LogitsProcessor,
            LogitsProcessorList,
            LogitsWarper,
            MaxLengthCriteria,
            MaxTimeCriteria,
            MinLengthLogitsProcessor,
            MinNewTokensLengthLogitsProcessor,
            NoBadWordsLogitsProcessor,
            NoRepeatNGramLogitsProcessor,
            PhrasalConstraint,
            PrefixConstrainedLogitsProcessor,
            RepetitionPenaltyLogitsProcessor,
            SequenceBiasLogitsProcessor,
            StoppingCriteria,
            StoppingCriteriaList,
            SuppressTokensAtBeginLogitsProcessor,
            SuppressTokensLogitsProcessor,
            TemperatureLogitsWarper,
            TopKLogitsWarper,
            TopPLogitsWarper,
            TypicalLogitsWarper,
            UnbatchedClassifierFreeGuidanceLogitsProcessor,
            WhisperTimeStampLogitsProcessor,
            top_k_top_p_filtering,
        )
        from .modeling_utils import PreTrainedModel
        from .models.albert import (
            ALBERT_PRETRAINED_MODEL_ARCHIVE_LIST,
            AlbertForMaskedLM,
            AlbertForMultipleChoice,
            AlbertForPreTraining,
            AlbertForQuestionAnswering,
            AlbertForSequenceClassification,
            AlbertForTokenClassification,
            AlbertModel,
            AlbertPreTrainedModel,
            load_tf_weights_in_albert,
        )
        from .models.align import (
            ALIGN_PRETRAINED_MODEL_ARCHIVE_LIST,
            AlignModel,
            AlignPreTrainedModel,
            AlignTextModel,
            AlignVisionModel,
        )
        from .models.altclip import (
            ALTCLIP_PRETRAINED_MODEL_ARCHIVE_LIST,
            AltCLIPModel,
            AltCLIPPreTrainedModel,
            AltCLIPTextModel,
            AltCLIPVisionModel,
        )
        from .models.audio_spectrogram_transformer import (
            AUDIO_SPECTROGRAM_TRANSFORMER_PRETRAINED_MODEL_ARCHIVE_LIST,
            ASTForAudioClassification,
            ASTModel,
            ASTPreTrainedModel,
        )
        from .models.auto import (
            MODEL_FOR_AUDIO_CLASSIFICATION_MAPPING,
            MODEL_FOR_AUDIO_FRAME_CLASSIFICATION_MAPPING,
            MODEL_FOR_AUDIO_XVECTOR_MAPPING,
            MODEL_FOR_BACKBONE_MAPPING,
            MODEL_FOR_CAUSAL_IMAGE_MODELING_MAPPING,
            MODEL_FOR_CAUSAL_LM_MAPPING,
            MODEL_FOR_CTC_MAPPING,
            MODEL_FOR_DEPTH_ESTIMATION_MAPPING,
            MODEL_FOR_DOCUMENT_QUESTION_ANSWERING_MAPPING,
            MODEL_FOR_IMAGE_CLASSIFICATION_MAPPING,
            MODEL_FOR_IMAGE_SEGMENTATION_MAPPING,
            MODEL_FOR_IMAGE_TO_IMAGE_MAPPING,
            MODEL_FOR_INSTANCE_SEGMENTATION_MAPPING,
            MODEL_FOR_MASK_GENERATION_MAPPING,
            MODEL_FOR_MASKED_IMAGE_MODELING_MAPPING,
            MODEL_FOR_MASKED_LM_MAPPING,
            MODEL_FOR_MULTIPLE_CHOICE_MAPPING,
            MODEL_FOR_NEXT_SENTENCE_PREDICTION_MAPPING,
            MODEL_FOR_OBJECT_DETECTION_MAPPING,
            MODEL_FOR_PRETRAINING_MAPPING,
            MODEL_FOR_QUESTION_ANSWERING_MAPPING,
            MODEL_FOR_SEMANTIC_SEGMENTATION_MAPPING,
            MODEL_FOR_SEQ_TO_SEQ_CAUSAL_LM_MAPPING,
            MODEL_FOR_SEQUENCE_CLASSIFICATION_MAPPING,
            MODEL_FOR_SPEECH_SEQ_2_SEQ_MAPPING,
            MODEL_FOR_TABLE_QUESTION_ANSWERING_MAPPING,
            MODEL_FOR_TEXT_ENCODING_MAPPING,
            MODEL_FOR_TEXT_TO_SPECTROGRAM_MAPPING,
            MODEL_FOR_TEXT_TO_WAVEFORM_MAPPING,
            MODEL_FOR_TIME_SERIES_CLASSIFICATION_MAPPING,
            MODEL_FOR_TIME_SERIES_REGRESSION_MAPPING,
            MODEL_FOR_TOKEN_CLASSIFICATION_MAPPING,
            MODEL_FOR_UNIVERSAL_SEGMENTATION_MAPPING,
            MODEL_FOR_VIDEO_CLASSIFICATION_MAPPING,
            MODEL_FOR_VISION_2_SEQ_MAPPING,
            MODEL_FOR_VISUAL_QUESTION_ANSWERING_MAPPING,
            MODEL_FOR_ZERO_SHOT_IMAGE_CLASSIFICATION_MAPPING,
            MODEL_FOR_ZERO_SHOT_OBJECT_DETECTION_MAPPING,
            MODEL_MAPPING,
            MODEL_WITH_LM_HEAD_MAPPING,
            AutoBackbone,
            AutoModel,
            AutoModelForAudioClassification,
            AutoModelForAudioFrameClassification,
            AutoModelForAudioXVector,
            AutoModelForCausalLM,
            AutoModelForCTC,
            AutoModelForDepthEstimation,
            AutoModelForDocumentQuestionAnswering,
            AutoModelForImageClassification,
            AutoModelForImageSegmentation,
            AutoModelForImageToImage,
            AutoModelForInstanceSegmentation,
            AutoModelForMaskedImageModeling,
            AutoModelForMaskedLM,
            AutoModelForMaskGeneration,
            AutoModelForMultipleChoice,
            AutoModelForNextSentencePrediction,
            AutoModelForObjectDetection,
            AutoModelForPreTraining,
            AutoModelForQuestionAnswering,
            AutoModelForSemanticSegmentation,
            AutoModelForSeq2SeqLM,
            AutoModelForSequenceClassification,
            AutoModelForSpeechSeq2Seq,
            AutoModelForTableQuestionAnswering,
            AutoModelForTextEncoding,
            AutoModelForTextToSpectrogram,
            AutoModelForTextToWaveform,
            AutoModelForTokenClassification,
            AutoModelForUniversalSegmentation,
            AutoModelForVideoClassification,
            AutoModelForVision2Seq,
            AutoModelForVisualQuestionAnswering,
            AutoModelForZeroShotImageClassification,
            AutoModelForZeroShotObjectDetection,
            AutoModelWithLMHead,
        )
        from .models.autoformer import (
            AUTOFORMER_PRETRAINED_MODEL_ARCHIVE_LIST,
            AutoformerForPrediction,
            AutoformerModel,
            AutoformerPreTrainedModel,
        )
        from .models.bark import (
            BARK_PRETRAINED_MODEL_ARCHIVE_LIST,
            BarkCausalModel,
            BarkCoarseModel,
            BarkFineModel,
            BarkModel,
            BarkPreTrainedModel,
            BarkSemanticModel,
        )
        from .models.bart import (
            BART_PRETRAINED_MODEL_ARCHIVE_LIST,
            BartForCausalLM,
            BartForConditionalGeneration,
            BartForQuestionAnswering,
            BartForSequenceClassification,
            BartModel,
            BartPreTrainedModel,
            BartPretrainedModel,
            PretrainedBartModel,
        )
        from .models.beit import (
            BEIT_PRETRAINED_MODEL_ARCHIVE_LIST,
            BeitBackbone,
            BeitForImageClassification,
            BeitForMaskedImageModeling,
            BeitForSemanticSegmentation,
            BeitModel,
            BeitPreTrainedModel,
        )
        from .models.bert import (
            BERT_PRETRAINED_MODEL_ARCHIVE_LIST,
            BertForMaskedLM,
            BertForMultipleChoice,
            BertForNextSentencePrediction,
            BertForPreTraining,
            BertForQuestionAnswering,
            BertForSequenceClassification,
            BertForTokenClassification,
            BertLayer,
            BertLMHeadModel,
            BertModel,
            BertPreTrainedModel,
            load_tf_weights_in_bert,
        )
        from .models.bert_generation import (
            BertGenerationDecoder,
            BertGenerationEncoder,
            BertGenerationPreTrainedModel,
            load_tf_weights_in_bert_generation,
        )
        from .models.big_bird import (
            BIG_BIRD_PRETRAINED_MODEL_ARCHIVE_LIST,
            BigBirdForCausalLM,
            BigBirdForMaskedLM,
            BigBirdForMultipleChoice,
            BigBirdForPreTraining,
            BigBirdForQuestionAnswering,
            BigBirdForSequenceClassification,
            BigBirdForTokenClassification,
            BigBirdLayer,
            BigBirdModel,
            BigBirdPreTrainedModel,
            load_tf_weights_in_big_bird,
        )
        from .models.bigbird_pegasus import (
            BIGBIRD_PEGASUS_PRETRAINED_MODEL_ARCHIVE_LIST,
            BigBirdPegasusForCausalLM,
            BigBirdPegasusForConditionalGeneration,
            BigBirdPegasusForQuestionAnswering,
            BigBirdPegasusForSequenceClassification,
            BigBirdPegasusModel,
            BigBirdPegasusPreTrainedModel,
        )
        from .models.biogpt import (
            BIOGPT_PRETRAINED_MODEL_ARCHIVE_LIST,
            BioGptForCausalLM,
            BioGptForSequenceClassification,
            BioGptForTokenClassification,
            BioGptModel,
            BioGptPreTrainedModel,
        )
        from .models.bit import (
            BIT_PRETRAINED_MODEL_ARCHIVE_LIST,
            BitBackbone,
            BitForImageClassification,
            BitModel,
            BitPreTrainedModel,
        )
        from .models.blenderbot import (
            BLENDERBOT_PRETRAINED_MODEL_ARCHIVE_LIST,
            BlenderbotForCausalLM,
            BlenderbotForConditionalGeneration,
            BlenderbotModel,
            BlenderbotPreTrainedModel,
        )
        from .models.blenderbot_small import (
            BLENDERBOT_SMALL_PRETRAINED_MODEL_ARCHIVE_LIST,
            BlenderbotSmallForCausalLM,
            BlenderbotSmallForConditionalGeneration,
            BlenderbotSmallModel,
            BlenderbotSmallPreTrainedModel,
        )
        from .models.blip import (
            BLIP_PRETRAINED_MODEL_ARCHIVE_LIST,
            BlipForConditionalGeneration,
            BlipForImageTextRetrieval,
            BlipForQuestionAnswering,
            BlipModel,
            BlipPreTrainedModel,
            BlipTextModel,
            BlipVisionModel,
        )
        from .models.blip_2 import (
            BLIP_2_PRETRAINED_MODEL_ARCHIVE_LIST,
            Blip2ForConditionalGeneration,
            Blip2Model,
            Blip2PreTrainedModel,
            Blip2QFormerModel,
            Blip2VisionModel,
        )
        from .models.bloom import (
            BLOOM_PRETRAINED_MODEL_ARCHIVE_LIST,
            BloomForCausalLM,
            BloomForQuestionAnswering,
            BloomForSequenceClassification,
            BloomForTokenClassification,
            BloomModel,
            BloomPreTrainedModel,
        )
        from .models.bridgetower import (
            BRIDGETOWER_PRETRAINED_MODEL_ARCHIVE_LIST,
            BridgeTowerForContrastiveLearning,
            BridgeTowerForImageAndTextRetrieval,
            BridgeTowerForMaskedLM,
            BridgeTowerModel,
            BridgeTowerPreTrainedModel,
        )
        from .models.bros import (
            BROS_PRETRAINED_MODEL_ARCHIVE_LIST,
            BrosForTokenClassification,
            BrosModel,
            BrosPreTrainedModel,
            BrosProcessor,
            BrosSpadeEEForTokenClassification,
            BrosSpadeELForTokenClassification,
        )
        from .models.camembert import (
            CAMEMBERT_PRETRAINED_MODEL_ARCHIVE_LIST,
            CamembertForCausalLM,
            CamembertForMaskedLM,
            CamembertForMultipleChoice,
            CamembertForQuestionAnswering,
            CamembertForSequenceClassification,
            CamembertForTokenClassification,
            CamembertModel,
            CamembertPreTrainedModel,
        )
        from .models.canine import (
            CANINE_PRETRAINED_MODEL_ARCHIVE_LIST,
            CanineForMultipleChoice,
            CanineForQuestionAnswering,
            CanineForSequenceClassification,
            CanineForTokenClassification,
            CanineLayer,
            CanineModel,
            CaninePreTrainedModel,
            load_tf_weights_in_canine,
        )
        from .models.chinese_clip import (
            CHINESE_CLIP_PRETRAINED_MODEL_ARCHIVE_LIST,
            ChineseCLIPModel,
            ChineseCLIPPreTrainedModel,
            ChineseCLIPTextModel,
            ChineseCLIPVisionModel,
        )
        from .models.clap import (
            CLAP_PRETRAINED_MODEL_ARCHIVE_LIST,
            ClapAudioModel,
            ClapAudioModelWithProjection,
            ClapFeatureExtractor,
            ClapModel,
            ClapPreTrainedModel,
            ClapTextModel,
            ClapTextModelWithProjection,
        )
        from .models.clip import (
            CLIP_PRETRAINED_MODEL_ARCHIVE_LIST,
            CLIPModel,
            CLIPPreTrainedModel,
            CLIPTextModel,
            CLIPTextModelWithProjection,
            CLIPVisionModel,
            CLIPVisionModelWithProjection,
        )
        from .models.clipseg import (
            CLIPSEG_PRETRAINED_MODEL_ARCHIVE_LIST,
            CLIPSegForImageSegmentation,
            CLIPSegModel,
            CLIPSegPreTrainedModel,
            CLIPSegTextModel,
            CLIPSegVisionModel,
        )
        from .models.clvp import (
            CLVP_PRETRAINED_MODEL_ARCHIVE_LIST,
            ClvpDecoder,
            ClvpEncoder,
            ClvpForCausalLM,
            ClvpModel,
            ClvpModelForConditionalGeneration,
            ClvpPreTrainedModel,
        )
        from .models.codegen import (
            CODEGEN_PRETRAINED_MODEL_ARCHIVE_LIST,
            CodeGenForCausalLM,
            CodeGenModel,
            CodeGenPreTrainedModel,
        )
        from .models.conditional_detr import (
            CONDITIONAL_DETR_PRETRAINED_MODEL_ARCHIVE_LIST,
            ConditionalDetrForObjectDetection,
            ConditionalDetrForSegmentation,
            ConditionalDetrModel,
            ConditionalDetrPreTrainedModel,
        )
        from .models.convbert import (
            CONVBERT_PRETRAINED_MODEL_ARCHIVE_LIST,
            ConvBertForMaskedLM,
            ConvBertForMultipleChoice,
            ConvBertForQuestionAnswering,
            ConvBertForSequenceClassification,
            ConvBertForTokenClassification,
            ConvBertLayer,
            ConvBertModel,
            ConvBertPreTrainedModel,
            load_tf_weights_in_convbert,
        )
        from .models.convnext import (
            CONVNEXT_PRETRAINED_MODEL_ARCHIVE_LIST,
            ConvNextBackbone,
            ConvNextForImageClassification,
            ConvNextModel,
            ConvNextPreTrainedModel,
        )
        from .models.convnextv2 import (
            CONVNEXTV2_PRETRAINED_MODEL_ARCHIVE_LIST,
            ConvNextV2Backbone,
            ConvNextV2ForImageClassification,
            ConvNextV2Model,
            ConvNextV2PreTrainedModel,
        )
        from .models.cpmant import (
            CPMANT_PRETRAINED_MODEL_ARCHIVE_LIST,
            CpmAntForCausalLM,
            CpmAntModel,
            CpmAntPreTrainedModel,
        )
        from .models.ctrl import (
            CTRL_PRETRAINED_MODEL_ARCHIVE_LIST,
            CTRLForSequenceClassification,
            CTRLLMHeadModel,
            CTRLModel,
            CTRLPreTrainedModel,
        )
        from .models.cvt import (
            CVT_PRETRAINED_MODEL_ARCHIVE_LIST,
            CvtForImageClassification,
            CvtModel,
            CvtPreTrainedModel,
        )
        from .models.data2vec import (
            DATA2VEC_AUDIO_PRETRAINED_MODEL_ARCHIVE_LIST,
            DATA2VEC_TEXT_PRETRAINED_MODEL_ARCHIVE_LIST,
            DATA2VEC_VISION_PRETRAINED_MODEL_ARCHIVE_LIST,
            Data2VecAudioForAudioFrameClassification,
            Data2VecAudioForCTC,
            Data2VecAudioForSequenceClassification,
            Data2VecAudioForXVector,
            Data2VecAudioModel,
            Data2VecAudioPreTrainedModel,
            Data2VecTextForCausalLM,
            Data2VecTextForMaskedLM,
            Data2VecTextForMultipleChoice,
            Data2VecTextForQuestionAnswering,
            Data2VecTextForSequenceClassification,
            Data2VecTextForTokenClassification,
            Data2VecTextModel,
            Data2VecTextPreTrainedModel,
            Data2VecVisionForImageClassification,
            Data2VecVisionForSemanticSegmentation,
            Data2VecVisionModel,
            Data2VecVisionPreTrainedModel,
        )
        from .models.deberta import (
            DEBERTA_PRETRAINED_MODEL_ARCHIVE_LIST,
            DebertaForMaskedLM,
            DebertaForQuestionAnswering,
            DebertaForSequenceClassification,
            DebertaForTokenClassification,
            DebertaModel,
            DebertaPreTrainedModel,
        )
        from .models.deberta_v2 import (
            DEBERTA_V2_PRETRAINED_MODEL_ARCHIVE_LIST,
            DebertaV2ForMaskedLM,
            DebertaV2ForMultipleChoice,
            DebertaV2ForQuestionAnswering,
            DebertaV2ForSequenceClassification,
            DebertaV2ForTokenClassification,
            DebertaV2Model,
            DebertaV2PreTrainedModel,
        )
        from .models.decision_transformer import (
            DECISION_TRANSFORMER_PRETRAINED_MODEL_ARCHIVE_LIST,
            DecisionTransformerGPT2Model,
            DecisionTransformerGPT2PreTrainedModel,
            DecisionTransformerModel,
            DecisionTransformerPreTrainedModel,
        )
        from .models.deformable_detr import (
            DEFORMABLE_DETR_PRETRAINED_MODEL_ARCHIVE_LIST,
            DeformableDetrForObjectDetection,
            DeformableDetrModel,
            DeformableDetrPreTrainedModel,
        )
        from .models.deit import (
            DEIT_PRETRAINED_MODEL_ARCHIVE_LIST,
            DeiTForImageClassification,
            DeiTForImageClassificationWithTeacher,
            DeiTForMaskedImageModeling,
            DeiTModel,
            DeiTPreTrainedModel,
        )
        from .models.deprecated.mctct import (
            MCTCT_PRETRAINED_MODEL_ARCHIVE_LIST,
            MCTCTForCTC,
            MCTCTModel,
            MCTCTPreTrainedModel,
        )
        from .models.deprecated.mmbt import (
            MMBTForClassification,
            MMBTModel,
            ModalEmbeddings,
        )
        from .models.deprecated.open_llama import (
            OpenLlamaForCausalLM,
            OpenLlamaForSequenceClassification,
            OpenLlamaModel,
            OpenLlamaPreTrainedModel,
        )
        from .models.deprecated.retribert import (
            RETRIBERT_PRETRAINED_MODEL_ARCHIVE_LIST,
            RetriBertModel,
            RetriBertPreTrainedModel,
        )
        from .models.deprecated.trajectory_transformer import (
            TRAJECTORY_TRANSFORMER_PRETRAINED_MODEL_ARCHIVE_LIST,
            TrajectoryTransformerModel,
            TrajectoryTransformerPreTrainedModel,
        )
        from .models.deprecated.transfo_xl import (
            TRANSFO_XL_PRETRAINED_MODEL_ARCHIVE_LIST,
            AdaptiveEmbedding,
            TransfoXLForSequenceClassification,
            TransfoXLLMHeadModel,
            TransfoXLModel,
            TransfoXLPreTrainedModel,
            load_tf_weights_in_transfo_xl,
        )
        from .models.deprecated.van import (
            VAN_PRETRAINED_MODEL_ARCHIVE_LIST,
            VanForImageClassification,
            VanModel,
            VanPreTrainedModel,
        )
        from .models.deta import (
            DETA_PRETRAINED_MODEL_ARCHIVE_LIST,
            DetaForObjectDetection,
            DetaModel,
            DetaPreTrainedModel,
        )
        from .models.detr import (
            DETR_PRETRAINED_MODEL_ARCHIVE_LIST,
            DetrForObjectDetection,
            DetrForSegmentation,
            DetrModel,
            DetrPreTrainedModel,
        )
        from .models.dinat import (
            DINAT_PRETRAINED_MODEL_ARCHIVE_LIST,
            DinatBackbone,
            DinatForImageClassification,
            DinatModel,
            DinatPreTrainedModel,
        )
        from .models.dinov2 import (
            DINOV2_PRETRAINED_MODEL_ARCHIVE_LIST,
            Dinov2Backbone,
            Dinov2ForImageClassification,
            Dinov2Model,
            Dinov2PreTrainedModel,
        )
        from .models.distilbert import (
            DISTILBERT_PRETRAINED_MODEL_ARCHIVE_LIST,
            DistilBertForMaskedLM,
            DistilBertForMultipleChoice,
            DistilBertForQuestionAnswering,
            DistilBertForSequenceClassification,
            DistilBertForTokenClassification,
            DistilBertModel,
            DistilBertPreTrainedModel,
        )
        from .models.donut import (
            DONUT_SWIN_PRETRAINED_MODEL_ARCHIVE_LIST,
            DonutSwinModel,
            DonutSwinPreTrainedModel,
        )
        from .models.dpr import (
            DPR_CONTEXT_ENCODER_PRETRAINED_MODEL_ARCHIVE_LIST,
            DPR_QUESTION_ENCODER_PRETRAINED_MODEL_ARCHIVE_LIST,
            DPR_READER_PRETRAINED_MODEL_ARCHIVE_LIST,
            DPRContextEncoder,
            DPRPretrainedContextEncoder,
            DPRPreTrainedModel,
            DPRPretrainedQuestionEncoder,
            DPRPretrainedReader,
            DPRQuestionEncoder,
            DPRReader,
        )
        from .models.dpt import (
            DPT_PRETRAINED_MODEL_ARCHIVE_LIST,
            DPTForDepthEstimation,
            DPTForSemanticSegmentation,
            DPTModel,
            DPTPreTrainedModel,
        )
        from .models.efficientformer import (
            EFFICIENTFORMER_PRETRAINED_MODEL_ARCHIVE_LIST,
            EfficientFormerForImageClassification,
            EfficientFormerForImageClassificationWithTeacher,
            EfficientFormerModel,
            EfficientFormerPreTrainedModel,
        )
        from .models.efficientnet import (
            EFFICIENTNET_PRETRAINED_MODEL_ARCHIVE_LIST,
            EfficientNetForImageClassification,
            EfficientNetModel,
            EfficientNetPreTrainedModel,
        )
        from .models.electra import (
            ELECTRA_PRETRAINED_MODEL_ARCHIVE_LIST,
            ElectraForCausalLM,
            ElectraForMaskedLM,
            ElectraForMultipleChoice,
            ElectraForPreTraining,
            ElectraForQuestionAnswering,
            ElectraForSequenceClassification,
            ElectraForTokenClassification,
            ElectraModel,
            ElectraPreTrainedModel,
            load_tf_weights_in_electra,
        )
        from .models.encodec import (
            ENCODEC_PRETRAINED_MODEL_ARCHIVE_LIST,
            EncodecModel,
            EncodecPreTrainedModel,
        )
        from .models.encoder_decoder import EncoderDecoderModel
        from .models.ernie import (
            ERNIE_PRETRAINED_MODEL_ARCHIVE_LIST,
            ErnieForCausalLM,
            ErnieForMaskedLM,
            ErnieForMultipleChoice,
            ErnieForNextSentencePrediction,
            ErnieForPreTraining,
            ErnieForQuestionAnswering,
            ErnieForSequenceClassification,
            ErnieForTokenClassification,
            ErnieModel,
            ErniePreTrainedModel,
        )
        from .models.ernie_m import (
            ERNIE_M_PRETRAINED_MODEL_ARCHIVE_LIST,
            ErnieMForInformationExtraction,
            ErnieMForMultipleChoice,
            ErnieMForQuestionAnswering,
            ErnieMForSequenceClassification,
            ErnieMForTokenClassification,
            ErnieMModel,
            ErnieMPreTrainedModel,
        )
        from .models.esm import (
            ESM_PRETRAINED_MODEL_ARCHIVE_LIST,
            EsmFoldPreTrainedModel,
            EsmForMaskedLM,
            EsmForProteinFolding,
            EsmForSequenceClassification,
            EsmForTokenClassification,
            EsmModel,
            EsmPreTrainedModel,
        )
        from .models.falcon import (
            FALCON_PRETRAINED_MODEL_ARCHIVE_LIST,
            FalconForCausalLM,
            FalconForQuestionAnswering,
            FalconForSequenceClassification,
            FalconForTokenClassification,
            FalconModel,
            FalconPreTrainedModel,
        )
        from .models.flaubert import (
            FLAUBERT_PRETRAINED_MODEL_ARCHIVE_LIST,
            FlaubertForMultipleChoice,
            FlaubertForQuestionAnswering,
            FlaubertForQuestionAnsweringSimple,
            FlaubertForSequenceClassification,
            FlaubertForTokenClassification,
            FlaubertModel,
            FlaubertPreTrainedModel,
            FlaubertWithLMHeadModel,
        )
        from .models.flava import (
            FLAVA_PRETRAINED_MODEL_ARCHIVE_LIST,
            FlavaForPreTraining,
            FlavaImageCodebook,
            FlavaImageModel,
            FlavaModel,
            FlavaMultimodalModel,
            FlavaPreTrainedModel,
            FlavaTextModel,
        )
        from .models.fnet import (
            FNET_PRETRAINED_MODEL_ARCHIVE_LIST,
            FNetForMaskedLM,
            FNetForMultipleChoice,
            FNetForNextSentencePrediction,
            FNetForPreTraining,
            FNetForQuestionAnswering,
            FNetForSequenceClassification,
            FNetForTokenClassification,
            FNetLayer,
            FNetModel,
            FNetPreTrainedModel,
        )
        from .models.focalnet import (
            FOCALNET_PRETRAINED_MODEL_ARCHIVE_LIST,
            FocalNetBackbone,
            FocalNetForImageClassification,
            FocalNetForMaskedImageModeling,
            FocalNetModel,
            FocalNetPreTrainedModel,
        )
        from .models.fsmt import (
            FSMTForConditionalGeneration,
            FSMTModel,
            PretrainedFSMTModel,
        )
        from .models.funnel import (
            FUNNEL_PRETRAINED_MODEL_ARCHIVE_LIST,
            FunnelBaseModel,
            FunnelForMaskedLM,
            FunnelForMultipleChoice,
            FunnelForPreTraining,
            FunnelForQuestionAnswering,
            FunnelForSequenceClassification,
            FunnelForTokenClassification,
            FunnelModel,
            FunnelPreTrainedModel,
            load_tf_weights_in_funnel,
        )
        from .models.fuyu import (
            FuyuForCausalLM,
            FuyuPreTrainedModel,
        )
        from .models.git import (
            GIT_PRETRAINED_MODEL_ARCHIVE_LIST,
            GitForCausalLM,
            GitModel,
            GitPreTrainedModel,
            GitVisionModel,
        )
        from .models.glpn import (
            GLPN_PRETRAINED_MODEL_ARCHIVE_LIST,
            GLPNForDepthEstimation,
            GLPNModel,
            GLPNPreTrainedModel,
        )
        from .models.gpt2 import (
            GPT2_PRETRAINED_MODEL_ARCHIVE_LIST,
            GPT2DoubleHeadsModel,
            GPT2ForQuestionAnswering,
            GPT2ForSequenceClassification,
            GPT2ForTokenClassification,
            GPT2LMHeadModel,
            GPT2Model,
            GPT2PreTrainedModel,
            load_tf_weights_in_gpt2,
        )
        from .models.gpt_bigcode import (
            GPT_BIGCODE_PRETRAINED_MODEL_ARCHIVE_LIST,
            GPTBigCodeForCausalLM,
            GPTBigCodeForSequenceClassification,
            GPTBigCodeForTokenClassification,
            GPTBigCodeModel,
            GPTBigCodePreTrainedModel,
        )
        from .models.gpt_neo import (
            GPT_NEO_PRETRAINED_MODEL_ARCHIVE_LIST,
            GPTNeoForCausalLM,
            GPTNeoForQuestionAnswering,
            GPTNeoForSequenceClassification,
            GPTNeoForTokenClassification,
            GPTNeoModel,
            GPTNeoPreTrainedModel,
            load_tf_weights_in_gpt_neo,
        )
        from .models.gpt_neox import (
            GPT_NEOX_PRETRAINED_MODEL_ARCHIVE_LIST,
            GPTNeoXForCausalLM,
            GPTNeoXForQuestionAnswering,
            GPTNeoXForSequenceClassification,
            GPTNeoXForTokenClassification,
            GPTNeoXLayer,
            GPTNeoXModel,
            GPTNeoXPreTrainedModel,
        )
        from .models.gpt_neox_japanese import (
            GPT_NEOX_JAPANESE_PRETRAINED_MODEL_ARCHIVE_LIST,
            GPTNeoXJapaneseForCausalLM,
            GPTNeoXJapaneseLayer,
            GPTNeoXJapaneseModel,
            GPTNeoXJapanesePreTrainedModel,
        )
        from .models.gptj import (
            GPTJ_PRETRAINED_MODEL_ARCHIVE_LIST,
            GPTJForCausalLM,
            GPTJForQuestionAnswering,
            GPTJForSequenceClassification,
            GPTJModel,
            GPTJPreTrainedModel,
        )
        from .models.gptsan_japanese import (
            GPTSAN_JAPANESE_PRETRAINED_MODEL_ARCHIVE_LIST,
            GPTSanJapaneseForConditionalGeneration,
            GPTSanJapaneseModel,
            GPTSanJapanesePreTrainedModel,
        )
        from .models.graphormer import (
            GRAPHORMER_PRETRAINED_MODEL_ARCHIVE_LIST,
            GraphormerForGraphClassification,
            GraphormerModel,
            GraphormerPreTrainedModel,
        )
        from .models.groupvit import (
            GROUPVIT_PRETRAINED_MODEL_ARCHIVE_LIST,
            GroupViTModel,
            GroupViTPreTrainedModel,
            GroupViTTextModel,
            GroupViTVisionModel,
        )
        from .models.hubert import (
            HUBERT_PRETRAINED_MODEL_ARCHIVE_LIST,
            HubertForCTC,
            HubertForSequenceClassification,
            HubertModel,
            HubertPreTrainedModel,
        )
        from .models.ibert import (
            IBERT_PRETRAINED_MODEL_ARCHIVE_LIST,
            IBertForMaskedLM,
            IBertForMultipleChoice,
            IBertForQuestionAnswering,
            IBertForSequenceClassification,
            IBertForTokenClassification,
            IBertModel,
            IBertPreTrainedModel,
        )
        from .models.idefics import (
            IDEFICS_PRETRAINED_MODEL_ARCHIVE_LIST,
            IdeficsForVisionText2Text,
            IdeficsModel,
            IdeficsPreTrainedModel,
            IdeficsProcessor,
        )
        from .models.imagegpt import (
            IMAGEGPT_PRETRAINED_MODEL_ARCHIVE_LIST,
            ImageGPTForCausalImageModeling,
            ImageGPTForImageClassification,
            ImageGPTModel,
            ImageGPTPreTrainedModel,
            load_tf_weights_in_imagegpt,
        )
        from .models.informer import (
            INFORMER_PRETRAINED_MODEL_ARCHIVE_LIST,
            InformerForPrediction,
            InformerModel,
            InformerPreTrainedModel,
        )
        from .models.instructblip import (
            INSTRUCTBLIP_PRETRAINED_MODEL_ARCHIVE_LIST,
            InstructBlipForConditionalGeneration,
            InstructBlipPreTrainedModel,
            InstructBlipQFormerModel,
            InstructBlipVisionModel,
        )
        from .models.jukebox import (
            JUKEBOX_PRETRAINED_MODEL_ARCHIVE_LIST,
            JukeboxModel,
            JukeboxPreTrainedModel,
            JukeboxPrior,
            JukeboxVQVAE,
        )
        from .models.kosmos2 import (
            KOSMOS2_PRETRAINED_MODEL_ARCHIVE_LIST,
            Kosmos2ForConditionalGeneration,
            Kosmos2Model,
            Kosmos2PreTrainedModel,
        )
        from .models.layoutlm import (
            LAYOUTLM_PRETRAINED_MODEL_ARCHIVE_LIST,
            LayoutLMForMaskedLM,
            LayoutLMForQuestionAnswering,
            LayoutLMForSequenceClassification,
            LayoutLMForTokenClassification,
            LayoutLMModel,
            LayoutLMPreTrainedModel,
        )
        from .models.layoutlmv2 import (
            LAYOUTLMV2_PRETRAINED_MODEL_ARCHIVE_LIST,
            LayoutLMv2ForQuestionAnswering,
            LayoutLMv2ForSequenceClassification,
            LayoutLMv2ForTokenClassification,
            LayoutLMv2Model,
            LayoutLMv2PreTrainedModel,
        )
        from .models.layoutlmv3 import (
            LAYOUTLMV3_PRETRAINED_MODEL_ARCHIVE_LIST,
            LayoutLMv3ForQuestionAnswering,
            LayoutLMv3ForSequenceClassification,
            LayoutLMv3ForTokenClassification,
            LayoutLMv3Model,
            LayoutLMv3PreTrainedModel,
        )
        from .models.led import (
            LED_PRETRAINED_MODEL_ARCHIVE_LIST,
            LEDForConditionalGeneration,
            LEDForQuestionAnswering,
            LEDForSequenceClassification,
            LEDModel,
            LEDPreTrainedModel,
        )
        from .models.levit import (
            LEVIT_PRETRAINED_MODEL_ARCHIVE_LIST,
            LevitForImageClassification,
            LevitForImageClassificationWithTeacher,
            LevitModel,
            LevitPreTrainedModel,
        )
        from .models.lilt import (
            LILT_PRETRAINED_MODEL_ARCHIVE_LIST,
            LiltForQuestionAnswering,
            LiltForSequenceClassification,
            LiltForTokenClassification,
            LiltModel,
            LiltPreTrainedModel,
        )
        from .models.llama import LlamaForCausalLM, LlamaForSequenceClassification, LlamaModel, LlamaPreTrainedModel
        from .models.llava import (
            LLAVA_PRETRAINED_MODEL_ARCHIVE_LIST,
            LlavaForConditionalGeneration,
            LlavaPreTrainedModel,
            LlavaProcessor,
        )
        from .models.longformer import (
            LONGFORMER_PRETRAINED_MODEL_ARCHIVE_LIST,
            LongformerForMaskedLM,
            LongformerForMultipleChoice,
            LongformerForQuestionAnswering,
            LongformerForSequenceClassification,
            LongformerForTokenClassification,
            LongformerModel,
            LongformerPreTrainedModel,
            LongformerSelfAttention,
        )
        from .models.longt5 import (
            LONGT5_PRETRAINED_MODEL_ARCHIVE_LIST,
            LongT5EncoderModel,
            LongT5ForConditionalGeneration,
            LongT5Model,
            LongT5PreTrainedModel,
        )
        from .models.luke import (
            LUKE_PRETRAINED_MODEL_ARCHIVE_LIST,
            LukeForEntityClassification,
            LukeForEntityPairClassification,
            LukeForEntitySpanClassification,
            LukeForMaskedLM,
            LukeForMultipleChoice,
            LukeForQuestionAnswering,
            LukeForSequenceClassification,
            LukeForTokenClassification,
            LukeModel,
            LukePreTrainedModel,
        )
        from .models.lxmert import (
            LxmertEncoder,
            LxmertForPreTraining,
            LxmertForQuestionAnswering,
            LxmertModel,
            LxmertPreTrainedModel,
            LxmertVisualFeatureEncoder,
            LxmertXLayer,
        )
        from .models.m2m_100 import (
            M2M_100_PRETRAINED_MODEL_ARCHIVE_LIST,
            M2M100ForConditionalGeneration,
            M2M100Model,
            M2M100PreTrainedModel,
        )
        from .models.marian import MarianForCausalLM, MarianModel, MarianMTModel
        from .models.markuplm import (
            MARKUPLM_PRETRAINED_MODEL_ARCHIVE_LIST,
            MarkupLMForQuestionAnswering,
            MarkupLMForSequenceClassification,
            MarkupLMForTokenClassification,
            MarkupLMModel,
            MarkupLMPreTrainedModel,
        )
        from .models.mask2former import (
            MASK2FORMER_PRETRAINED_MODEL_ARCHIVE_LIST,
            Mask2FormerForUniversalSegmentation,
            Mask2FormerModel,
            Mask2FormerPreTrainedModel,
        )
        from .models.maskformer import (
            MASKFORMER_PRETRAINED_MODEL_ARCHIVE_LIST,
            MaskFormerForInstanceSegmentation,
            MaskFormerModel,
            MaskFormerPreTrainedModel,
            MaskFormerSwinBackbone,
        )
        from .models.mbart import (
            MBartForCausalLM,
            MBartForConditionalGeneration,
            MBartForQuestionAnswering,
            MBartForSequenceClassification,
            MBartModel,
            MBartPreTrainedModel,
        )
        from .models.mega import (
            MEGA_PRETRAINED_MODEL_ARCHIVE_LIST,
            MegaForCausalLM,
            MegaForMaskedLM,
            MegaForMultipleChoice,
            MegaForQuestionAnswering,
            MegaForSequenceClassification,
            MegaForTokenClassification,
            MegaModel,
            MegaPreTrainedModel,
        )
        from .models.megatron_bert import (
            MEGATRON_BERT_PRETRAINED_MODEL_ARCHIVE_LIST,
            MegatronBertForCausalLM,
            MegatronBertForMaskedLM,
            MegatronBertForMultipleChoice,
            MegatronBertForNextSentencePrediction,
            MegatronBertForPreTraining,
            MegatronBertForQuestionAnswering,
            MegatronBertForSequenceClassification,
            MegatronBertForTokenClassification,
            MegatronBertModel,
            MegatronBertPreTrainedModel,
        )
        from .models.mgp_str import (
            MGP_STR_PRETRAINED_MODEL_ARCHIVE_LIST,
            MgpstrForSceneTextRecognition,
            MgpstrModel,
            MgpstrPreTrainedModel,
        )
        from .models.mistral import (
            MistralForCausalLM,
            MistralForSequenceClassification,
            MistralModel,
            MistralPreTrainedModel,
        )
        from .models.mobilebert import (
            MOBILEBERT_PRETRAINED_MODEL_ARCHIVE_LIST,
            MobileBertForMaskedLM,
            MobileBertForMultipleChoice,
            MobileBertForNextSentencePrediction,
            MobileBertForPreTraining,
            MobileBertForQuestionAnswering,
            MobileBertForSequenceClassification,
            MobileBertForTokenClassification,
            MobileBertLayer,
            MobileBertModel,
            MobileBertPreTrainedModel,
            load_tf_weights_in_mobilebert,
        )
        from .models.mobilenet_v1 import (
            MOBILENET_V1_PRETRAINED_MODEL_ARCHIVE_LIST,
            MobileNetV1ForImageClassification,
            MobileNetV1Model,
            MobileNetV1PreTrainedModel,
            load_tf_weights_in_mobilenet_v1,
        )
        from .models.mobilenet_v2 import (
            MOBILENET_V2_PRETRAINED_MODEL_ARCHIVE_LIST,
            MobileNetV2ForImageClassification,
            MobileNetV2ForSemanticSegmentation,
            MobileNetV2Model,
            MobileNetV2PreTrainedModel,
            load_tf_weights_in_mobilenet_v2,
        )
        from .models.mobilevit import (
            MOBILEVIT_PRETRAINED_MODEL_ARCHIVE_LIST,
            MobileViTForImageClassification,
            MobileViTForSemanticSegmentation,
            MobileViTModel,
            MobileViTPreTrainedModel,
        )
        from .models.mobilevitv2 import (
            MOBILEVITV2_PRETRAINED_MODEL_ARCHIVE_LIST,
            MobileViTV2ForImageClassification,
            MobileViTV2ForSemanticSegmentation,
            MobileViTV2Model,
            MobileViTV2PreTrainedModel,
        )
        from .models.mpnet import (
            MPNET_PRETRAINED_MODEL_ARCHIVE_LIST,
            MPNetForMaskedLM,
            MPNetForMultipleChoice,
            MPNetForQuestionAnswering,
            MPNetForSequenceClassification,
            MPNetForTokenClassification,
            MPNetLayer,
            MPNetModel,
            MPNetPreTrainedModel,
        )
        from .models.mpt import (
            MPT_PRETRAINED_MODEL_ARCHIVE_LIST,
            MptForCausalLM,
            MptForQuestionAnswering,
            MptForSequenceClassification,
            MptForTokenClassification,
            MptModel,
            MptPreTrainedModel,
        )
        from .models.mra import (
            MRA_PRETRAINED_MODEL_ARCHIVE_LIST,
            MraForMaskedLM,
            MraForMultipleChoice,
            MraForQuestionAnswering,
            MraForSequenceClassification,
            MraForTokenClassification,
            MraModel,
            MraPreTrainedModel,
        )
        from .models.mt5 import (
            MT5EncoderModel,
            MT5ForConditionalGeneration,
            MT5ForQuestionAnswering,
            MT5ForSequenceClassification,
            MT5Model,
            MT5PreTrainedModel,
        )
        from .models.musicgen import (
            MUSICGEN_PRETRAINED_MODEL_ARCHIVE_LIST,
            MusicgenForCausalLM,
            MusicgenForConditionalGeneration,
            MusicgenModel,
            MusicgenPreTrainedModel,
            MusicgenProcessor,
        )
        from .models.mvp import (
            MVP_PRETRAINED_MODEL_ARCHIVE_LIST,
            MvpForCausalLM,
            MvpForConditionalGeneration,
            MvpForQuestionAnswering,
            MvpForSequenceClassification,
            MvpModel,
            MvpPreTrainedModel,
        )
        from .models.nat import (
            NAT_PRETRAINED_MODEL_ARCHIVE_LIST,
            NatBackbone,
            NatForImageClassification,
            NatModel,
            NatPreTrainedModel,
        )
        from .models.nezha import (
            NEZHA_PRETRAINED_MODEL_ARCHIVE_LIST,
            NezhaForMaskedLM,
            NezhaForMultipleChoice,
            NezhaForNextSentencePrediction,
            NezhaForPreTraining,
            NezhaForQuestionAnswering,
            NezhaForSequenceClassification,
            NezhaForTokenClassification,
            NezhaModel,
            NezhaPreTrainedModel,
        )
        from .models.nllb_moe import (
            NLLB_MOE_PRETRAINED_MODEL_ARCHIVE_LIST,
            NllbMoeForConditionalGeneration,
            NllbMoeModel,
            NllbMoePreTrainedModel,
            NllbMoeSparseMLP,
            NllbMoeTop2Router,
        )
        from .models.nystromformer import (
            NYSTROMFORMER_PRETRAINED_MODEL_ARCHIVE_LIST,
            NystromformerForMaskedLM,
            NystromformerForMultipleChoice,
            NystromformerForQuestionAnswering,
            NystromformerForSequenceClassification,
            NystromformerForTokenClassification,
            NystromformerLayer,
            NystromformerModel,
            NystromformerPreTrainedModel,
        )
        from .models.oneformer import (
            ONEFORMER_PRETRAINED_MODEL_ARCHIVE_LIST,
            OneFormerForUniversalSegmentation,
            OneFormerModel,
            OneFormerPreTrainedModel,
        )
        from .models.openai import (
            OPENAI_GPT_PRETRAINED_MODEL_ARCHIVE_LIST,
            OpenAIGPTDoubleHeadsModel,
            OpenAIGPTForSequenceClassification,
            OpenAIGPTLMHeadModel,
            OpenAIGPTModel,
            OpenAIGPTPreTrainedModel,
            load_tf_weights_in_openai_gpt,
        )
        from .models.opt import (
            OPT_PRETRAINED_MODEL_ARCHIVE_LIST,
            OPTForCausalLM,
            OPTForQuestionAnswering,
            OPTForSequenceClassification,
            OPTModel,
            OPTPreTrainedModel,
        )
        from .models.owlv2 import (
            OWLV2_PRETRAINED_MODEL_ARCHIVE_LIST,
            Owlv2ForObjectDetection,
            Owlv2Model,
            Owlv2PreTrainedModel,
            Owlv2TextModel,
            Owlv2VisionModel,
        )
        from .models.owlvit import (
            OWLVIT_PRETRAINED_MODEL_ARCHIVE_LIST,
            OwlViTForObjectDetection,
            OwlViTModel,
            OwlViTPreTrainedModel,
            OwlViTTextModel,
            OwlViTVisionModel,
        )
        from .models.patchtsmixer import (
            PATCHTSMIXER_PRETRAINED_MODEL_ARCHIVE_LIST,
            PatchTSMixerForPrediction,
            PatchTSMixerForPretraining,
            PatchTSMixerForRegression,
            PatchTSMixerForTimeSeriesClassification,
            PatchTSMixerModel,
            PatchTSMixerPreTrainedModel,
        )
        from .models.patchtst import (
            PATCHTST_PRETRAINED_MODEL_ARCHIVE_LIST,
            PatchTSTForClassification,
            PatchTSTForPrediction,
            PatchTSTForPretraining,
            PatchTSTForRegression,
            PatchTSTModel,
            PatchTSTPreTrainedModel,
        )
        from .models.pegasus import (
            PegasusForCausalLM,
            PegasusForConditionalGeneration,
            PegasusModel,
            PegasusPreTrainedModel,
        )
        from .models.pegasus_x import (
            PEGASUS_X_PRETRAINED_MODEL_ARCHIVE_LIST,
            PegasusXForConditionalGeneration,
            PegasusXModel,
            PegasusXPreTrainedModel,
        )
        from .models.perceiver import (
            PERCEIVER_PRETRAINED_MODEL_ARCHIVE_LIST,
            PerceiverForImageClassificationConvProcessing,
            PerceiverForImageClassificationFourier,
            PerceiverForImageClassificationLearned,
            PerceiverForMaskedLM,
            PerceiverForMultimodalAutoencoding,
            PerceiverForOpticalFlow,
            PerceiverForSequenceClassification,
            PerceiverLayer,
            PerceiverModel,
            PerceiverPreTrainedModel,
        )
        from .models.persimmon import (
            PersimmonForCausalLM,
            PersimmonForSequenceClassification,
            PersimmonModel,
            PersimmonPreTrainedModel,
        )
        from .models.phi import (
            PHI_PRETRAINED_MODEL_ARCHIVE_LIST,
            PhiForCausalLM,
            PhiForSequenceClassification,
            PhiForTokenClassification,
            PhiModel,
            PhiPreTrainedModel,
        )
        from .models.pix2struct import (
            PIX2STRUCT_PRETRAINED_MODEL_ARCHIVE_LIST,
            Pix2StructForConditionalGeneration,
            Pix2StructPreTrainedModel,
            Pix2StructTextModel,
            Pix2StructVisionModel,
        )
        from .models.plbart import (
            PLBART_PRETRAINED_MODEL_ARCHIVE_LIST,
            PLBartForCausalLM,
            PLBartForConditionalGeneration,
            PLBartForSequenceClassification,
            PLBartModel,
            PLBartPreTrainedModel,
        )
        from .models.poolformer import (
            POOLFORMER_PRETRAINED_MODEL_ARCHIVE_LIST,
            PoolFormerForImageClassification,
            PoolFormerModel,
            PoolFormerPreTrainedModel,
        )
        from .models.pop2piano import (
            POP2PIANO_PRETRAINED_MODEL_ARCHIVE_LIST,
            Pop2PianoForConditionalGeneration,
            Pop2PianoPreTrainedModel,
        )
        from .models.prophetnet import (
            PROPHETNET_PRETRAINED_MODEL_ARCHIVE_LIST,
            ProphetNetDecoder,
            ProphetNetEncoder,
            ProphetNetForCausalLM,
            ProphetNetForConditionalGeneration,
            ProphetNetModel,
            ProphetNetPreTrainedModel,
        )
        from .models.pvt import (
            PVT_PRETRAINED_MODEL_ARCHIVE_LIST,
            PvtForImageClassification,
            PvtModel,
            PvtPreTrainedModel,
        )
        from .models.qdqbert import (
            QDQBERT_PRETRAINED_MODEL_ARCHIVE_LIST,
            QDQBertForMaskedLM,
            QDQBertForMultipleChoice,
            QDQBertForNextSentencePrediction,
            QDQBertForQuestionAnswering,
            QDQBertForSequenceClassification,
            QDQBertForTokenClassification,
            QDQBertLayer,
            QDQBertLMHeadModel,
            QDQBertModel,
            QDQBertPreTrainedModel,
            load_tf_weights_in_qdqbert,
        )
        from .models.rag import (
            RagModel,
            RagPreTrainedModel,
            RagSequenceForGeneration,
            RagTokenForGeneration,
        )
        from .models.realm import (
            REALM_PRETRAINED_MODEL_ARCHIVE_LIST,
            RealmEmbedder,
            RealmForOpenQA,
            RealmKnowledgeAugEncoder,
            RealmPreTrainedModel,
            RealmReader,
            RealmRetriever,
            RealmScorer,
            load_tf_weights_in_realm,
        )
        from .models.reformer import (
            REFORMER_PRETRAINED_MODEL_ARCHIVE_LIST,
            ReformerAttention,
            ReformerForMaskedLM,
            ReformerForQuestionAnswering,
            ReformerForSequenceClassification,
            ReformerLayer,
            ReformerModel,
            ReformerModelWithLMHead,
            ReformerPreTrainedModel,
        )
        from .models.regnet import (
            REGNET_PRETRAINED_MODEL_ARCHIVE_LIST,
            RegNetForImageClassification,
            RegNetModel,
            RegNetPreTrainedModel,
        )
        from .models.rembert import (
            REMBERT_PRETRAINED_MODEL_ARCHIVE_LIST,
            RemBertForCausalLM,
            RemBertForMaskedLM,
            RemBertForMultipleChoice,
            RemBertForQuestionAnswering,
            RemBertForSequenceClassification,
            RemBertForTokenClassification,
            RemBertLayer,
            RemBertModel,
            RemBertPreTrainedModel,
            load_tf_weights_in_rembert,
        )
        from .models.resnet import (
            RESNET_PRETRAINED_MODEL_ARCHIVE_LIST,
            ResNetBackbone,
            ResNetForImageClassification,
            ResNetModel,
            ResNetPreTrainedModel,
        )
        from .models.roberta import (
            ROBERTA_PRETRAINED_MODEL_ARCHIVE_LIST,
            RobertaForCausalLM,
            RobertaForMaskedLM,
            RobertaForMultipleChoice,
            RobertaForQuestionAnswering,
            RobertaForSequenceClassification,
            RobertaForTokenClassification,
            RobertaModel,
            RobertaPreTrainedModel,
        )
        from .models.roberta_prelayernorm import (
            ROBERTA_PRELAYERNORM_PRETRAINED_MODEL_ARCHIVE_LIST,
            RobertaPreLayerNormForCausalLM,
            RobertaPreLayerNormForMaskedLM,
            RobertaPreLayerNormForMultipleChoice,
            RobertaPreLayerNormForQuestionAnswering,
            RobertaPreLayerNormForSequenceClassification,
            RobertaPreLayerNormForTokenClassification,
            RobertaPreLayerNormModel,
            RobertaPreLayerNormPreTrainedModel,
        )
        from .models.roc_bert import (
            ROC_BERT_PRETRAINED_MODEL_ARCHIVE_LIST,
            RoCBertForCausalLM,
            RoCBertForMaskedLM,
            RoCBertForMultipleChoice,
            RoCBertForPreTraining,
            RoCBertForQuestionAnswering,
            RoCBertForSequenceClassification,
            RoCBertForTokenClassification,
            RoCBertLayer,
            RoCBertModel,
            RoCBertPreTrainedModel,
            load_tf_weights_in_roc_bert,
        )
        from .models.roformer import (
            ROFORMER_PRETRAINED_MODEL_ARCHIVE_LIST,
            RoFormerForCausalLM,
            RoFormerForMaskedLM,
            RoFormerForMultipleChoice,
            RoFormerForQuestionAnswering,
            RoFormerForSequenceClassification,
            RoFormerForTokenClassification,
            RoFormerLayer,
            RoFormerModel,
            RoFormerPreTrainedModel,
            load_tf_weights_in_roformer,
        )
        from .models.rwkv import (
            RWKV_PRETRAINED_MODEL_ARCHIVE_LIST,
            RwkvForCausalLM,
            RwkvModel,
            RwkvPreTrainedModel,
        )
        from .models.sam import (
            SAM_PRETRAINED_MODEL_ARCHIVE_LIST,
            SamModel,
            SamPreTrainedModel,
        )

        # PyTorch model imports
        from .models.seamless_m4t import (
            SEAMLESS_M4T_PRETRAINED_MODEL_ARCHIVE_LIST,
            SeamlessM4TCodeHifiGan,
            SeamlessM4TForSpeechToSpeech,
            SeamlessM4TForSpeechToText,
            SeamlessM4TForTextToSpeech,
            SeamlessM4TForTextToText,
            SeamlessM4THifiGan,
            SeamlessM4TModel,
            SeamlessM4TPreTrainedModel,
            SeamlessM4TTextToUnitForConditionalGeneration,
            SeamlessM4TTextToUnitModel,
        )
        from .models.seamless_m4t_v2 import (
            SEAMLESS_M4T_V2_PRETRAINED_MODEL_ARCHIVE_LIST,
            SeamlessM4Tv2ForSpeechToSpeech,
            SeamlessM4Tv2ForSpeechToText,
            SeamlessM4Tv2ForTextToSpeech,
            SeamlessM4Tv2ForTextToText,
            SeamlessM4Tv2Model,
            SeamlessM4Tv2PreTrainedModel,
        )
        from .models.segformer import (
            SEGFORMER_PRETRAINED_MODEL_ARCHIVE_LIST,
            SegformerDecodeHead,
            SegformerForImageClassification,
            SegformerForSemanticSegmentation,
            SegformerLayer,
            SegformerModel,
            SegformerPreTrainedModel,
        )
        from .models.seggpt import (
            SEGGPT_PRETRAINED_MODEL_ARCHIVE_LIST,
            SegGptModel,
            SegGptPreTrainedModel,
        )
        from .models.sew import (
            SEW_PRETRAINED_MODEL_ARCHIVE_LIST,
            SEWForCTC,
            SEWForSequenceClassification,
            SEWModel,
            SEWPreTrainedModel,
        )
        from .models.sew_d import (
            SEW_D_PRETRAINED_MODEL_ARCHIVE_LIST,
            SEWDForCTC,
            SEWDForSequenceClassification,
            SEWDModel,
            SEWDPreTrainedModel,
        )
        from .models.speech_encoder_decoder import SpeechEncoderDecoderModel
        from .models.speech_to_text import (
            SPEECH_TO_TEXT_PRETRAINED_MODEL_ARCHIVE_LIST,
            Speech2TextForConditionalGeneration,
            Speech2TextModel,
            Speech2TextPreTrainedModel,
        )
        from .models.speech_to_text_2 import (
            Speech2Text2ForCausalLM,
            Speech2Text2PreTrainedModel,
        )
        from .models.speecht5 import (
            SPEECHT5_PRETRAINED_MODEL_ARCHIVE_LIST,
            SpeechT5ForSpeechToSpeech,
            SpeechT5ForSpeechToText,
            SpeechT5ForTextToSpeech,
            SpeechT5HifiGan,
            SpeechT5Model,
            SpeechT5PreTrainedModel,
        )
        from .models.splinter import (
            SPLINTER_PRETRAINED_MODEL_ARCHIVE_LIST,
            SplinterForPreTraining,
            SplinterForQuestionAnswering,
            SplinterLayer,
            SplinterModel,
            SplinterPreTrainedModel,
        )
        from .models.squeezebert import (
            SQUEEZEBERT_PRETRAINED_MODEL_ARCHIVE_LIST,
            SqueezeBertForMaskedLM,
            SqueezeBertForMultipleChoice,
            SqueezeBertForQuestionAnswering,
            SqueezeBertForSequenceClassification,
            SqueezeBertForTokenClassification,
            SqueezeBertModel,
            SqueezeBertModule,
            SqueezeBertPreTrainedModel,
        )
        from .models.swiftformer import (
            SWIFTFORMER_PRETRAINED_MODEL_ARCHIVE_LIST,
            SwiftFormerForImageClassification,
            SwiftFormerModel,
            SwiftFormerPreTrainedModel,
        )
        from .models.swin import (
            SWIN_PRETRAINED_MODEL_ARCHIVE_LIST,
            SwinBackbone,
            SwinForImageClassification,
            SwinForMaskedImageModeling,
            SwinModel,
            SwinPreTrainedModel,
        )
        from .models.swin2sr import (
            SWIN2SR_PRETRAINED_MODEL_ARCHIVE_LIST,
            Swin2SRForImageSuperResolution,
            Swin2SRModel,
            Swin2SRPreTrainedModel,
        )
        from .models.swinv2 import (
            SWINV2_PRETRAINED_MODEL_ARCHIVE_LIST,
            Swinv2ForImageClassification,
            Swinv2ForMaskedImageModeling,
            Swinv2Model,
            Swinv2PreTrainedModel,
        )
        from .models.switch_transformers import (
            SWITCH_TRANSFORMERS_PRETRAINED_MODEL_ARCHIVE_LIST,
            SwitchTransformersEncoderModel,
            SwitchTransformersForConditionalGeneration,
            SwitchTransformersModel,
            SwitchTransformersPreTrainedModel,
            SwitchTransformersSparseMLP,
            SwitchTransformersTop1Router,
        )
        from .models.t5 import (
            T5_PRETRAINED_MODEL_ARCHIVE_LIST,
            T5EncoderModel,
            T5ForConditionalGeneration,
            T5ForQuestionAnswering,
            T5ForSequenceClassification,
            T5Model,
            T5PreTrainedModel,
            load_tf_weights_in_t5,
        )
        from .models.table_transformer import (
            TABLE_TRANSFORMER_PRETRAINED_MODEL_ARCHIVE_LIST,
            TableTransformerForObjectDetection,
            TableTransformerModel,
            TableTransformerPreTrainedModel,
        )
        from .models.tapas import (
            TAPAS_PRETRAINED_MODEL_ARCHIVE_LIST,
            TapasForMaskedLM,
            TapasForQuestionAnswering,
            TapasForSequenceClassification,
            TapasModel,
            TapasPreTrainedModel,
            load_tf_weights_in_tapas,
        )
        from .models.time_series_transformer import (
            TIME_SERIES_TRANSFORMER_PRETRAINED_MODEL_ARCHIVE_LIST,
            TimeSeriesTransformerForPrediction,
            TimeSeriesTransformerModel,
            TimeSeriesTransformerPreTrainedModel,
        )
        from .models.timesformer import (
            TIMESFORMER_PRETRAINED_MODEL_ARCHIVE_LIST,
            TimesformerForVideoClassification,
            TimesformerModel,
            TimesformerPreTrainedModel,
        )
        from .models.timm_backbone import TimmBackbone
        from .models.trocr import (
            TROCR_PRETRAINED_MODEL_ARCHIVE_LIST,
            TrOCRForCausalLM,
            TrOCRPreTrainedModel,
        )
        from .models.tvlt import (
            TVLT_PRETRAINED_MODEL_ARCHIVE_LIST,
            TvltForAudioVisualClassification,
            TvltForPreTraining,
            TvltModel,
            TvltPreTrainedModel,
        )
        from .models.tvp import (
            TVP_PRETRAINED_MODEL_ARCHIVE_LIST,
            TvpForVideoGrounding,
            TvpModel,
            TvpPreTrainedModel,
        )
        from .models.umt5 import (
            UMT5EncoderModel,
            UMT5ForConditionalGeneration,
            UMT5ForQuestionAnswering,
            UMT5ForSequenceClassification,
            UMT5Model,
            UMT5PreTrainedModel,
        )
        from .models.unispeech import (
            UNISPEECH_PRETRAINED_MODEL_ARCHIVE_LIST,
            UniSpeechForCTC,
            UniSpeechForPreTraining,
            UniSpeechForSequenceClassification,
            UniSpeechModel,
            UniSpeechPreTrainedModel,
        )
        from .models.unispeech_sat import (
            UNISPEECH_SAT_PRETRAINED_MODEL_ARCHIVE_LIST,
            UniSpeechSatForAudioFrameClassification,
            UniSpeechSatForCTC,
            UniSpeechSatForPreTraining,
            UniSpeechSatForSequenceClassification,
            UniSpeechSatForXVector,
            UniSpeechSatModel,
            UniSpeechSatPreTrainedModel,
        )
        from .models.univnet import UNIVNET_PRETRAINED_MODEL_ARCHIVE_LIST, UnivNetModel
        from .models.upernet import (
            UperNetForSemanticSegmentation,
            UperNetPreTrainedModel,
        )
        from .models.videomae import (
            VIDEOMAE_PRETRAINED_MODEL_ARCHIVE_LIST,
            VideoMAEForPreTraining,
            VideoMAEForVideoClassification,
            VideoMAEModel,
            VideoMAEPreTrainedModel,
        )
        from .models.vilt import (
            VILT_PRETRAINED_MODEL_ARCHIVE_LIST,
            ViltForImageAndTextRetrieval,
            ViltForImagesAndTextClassification,
            ViltForMaskedLM,
            ViltForQuestionAnswering,
            ViltForTokenClassification,
            ViltLayer,
            ViltModel,
            ViltPreTrainedModel,
        )
        from .models.vision_encoder_decoder import VisionEncoderDecoderModel
        from .models.vision_text_dual_encoder import VisionTextDualEncoderModel
        from .models.visual_bert import (
            VISUAL_BERT_PRETRAINED_MODEL_ARCHIVE_LIST,
            VisualBertForMultipleChoice,
            VisualBertForPreTraining,
            VisualBertForQuestionAnswering,
            VisualBertForRegionToPhraseAlignment,
            VisualBertForVisualReasoning,
            VisualBertLayer,
            VisualBertModel,
            VisualBertPreTrainedModel,
        )
        from .models.vit import (
            VIT_PRETRAINED_MODEL_ARCHIVE_LIST,
            ViTForImageClassification,
            ViTForMaskedImageModeling,
            ViTModel,
            ViTPreTrainedModel,
        )
        from .models.vit_hybrid import (
            VIT_HYBRID_PRETRAINED_MODEL_ARCHIVE_LIST,
            ViTHybridForImageClassification,
            ViTHybridModel,
            ViTHybridPreTrainedModel,
        )
        from .models.vit_mae import (
            VIT_MAE_PRETRAINED_MODEL_ARCHIVE_LIST,
            ViTMAEForPreTraining,
            ViTMAELayer,
            ViTMAEModel,
            ViTMAEPreTrainedModel,
        )
        from .models.vit_msn import (
            VIT_MSN_PRETRAINED_MODEL_ARCHIVE_LIST,
            ViTMSNForImageClassification,
            ViTMSNModel,
            ViTMSNPreTrainedModel,
        )
        from .models.vitdet import (
            VITDET_PRETRAINED_MODEL_ARCHIVE_LIST,
            VitDetBackbone,
            VitDetModel,
            VitDetPreTrainedModel,
        )
        from .models.vitmatte import (
            VITMATTE_PRETRAINED_MODEL_ARCHIVE_LIST,
            VitMatteForImageMatting,
            VitMattePreTrainedModel,
        )
        from .models.vits import (
            VITS_PRETRAINED_MODEL_ARCHIVE_LIST,
            VitsModel,
            VitsPreTrainedModel,
        )
        from .models.vivit import (
            VIVIT_PRETRAINED_MODEL_ARCHIVE_LIST,
            VivitForVideoClassification,
            VivitModel,
            VivitPreTrainedModel,
        )
        from .models.wav2vec2 import (
            WAV_2_VEC_2_PRETRAINED_MODEL_ARCHIVE_LIST,
            Wav2Vec2ForAudioFrameClassification,
            Wav2Vec2ForCTC,
            Wav2Vec2ForMaskedLM,
            Wav2Vec2ForPreTraining,
            Wav2Vec2ForSequenceClassification,
            Wav2Vec2ForXVector,
            Wav2Vec2Model,
            Wav2Vec2PreTrainedModel,
        )
        from .models.wav2vec2_conformer import (
            WAV2VEC2_CONFORMER_PRETRAINED_MODEL_ARCHIVE_LIST,
            Wav2Vec2ConformerForAudioFrameClassification,
            Wav2Vec2ConformerForCTC,
            Wav2Vec2ConformerForPreTraining,
            Wav2Vec2ConformerForSequenceClassification,
            Wav2Vec2ConformerForXVector,
            Wav2Vec2ConformerModel,
            Wav2Vec2ConformerPreTrainedModel,
        )
        from .models.wavlm import (
            WAVLM_PRETRAINED_MODEL_ARCHIVE_LIST,
            WavLMForAudioFrameClassification,
            WavLMForCTC,
            WavLMForSequenceClassification,
            WavLMForXVector,
            WavLMModel,
            WavLMPreTrainedModel,
        )
        from .models.whisper import (
            WHISPER_PRETRAINED_MODEL_ARCHIVE_LIST,
            WhisperForAudioClassification,
            WhisperForCausalLM,
            WhisperForConditionalGeneration,
            WhisperModel,
            WhisperPreTrainedModel,
        )
        from .models.x_clip import (
            XCLIP_PRETRAINED_MODEL_ARCHIVE_LIST,
            XCLIPModel,
            XCLIPPreTrainedModel,
            XCLIPTextModel,
            XCLIPVisionModel,
        )
        from .models.xglm import (
            XGLM_PRETRAINED_MODEL_ARCHIVE_LIST,
            XGLMForCausalLM,
            XGLMModel,
            XGLMPreTrainedModel,
        )
        from .models.xlm import (
            XLM_PRETRAINED_MODEL_ARCHIVE_LIST,
            XLMForMultipleChoice,
            XLMForQuestionAnswering,
            XLMForQuestionAnsweringSimple,
            XLMForSequenceClassification,
            XLMForTokenClassification,
            XLMModel,
            XLMPreTrainedModel,
            XLMWithLMHeadModel,
        )
        from .models.xlm_prophetnet import (
            XLM_PROPHETNET_PRETRAINED_MODEL_ARCHIVE_LIST,
            XLMProphetNetDecoder,
            XLMProphetNetEncoder,
            XLMProphetNetForCausalLM,
            XLMProphetNetForConditionalGeneration,
            XLMProphetNetModel,
            XLMProphetNetPreTrainedModel,
        )
        from .models.xlm_roberta import (
            XLM_ROBERTA_PRETRAINED_MODEL_ARCHIVE_LIST,
            XLMRobertaForCausalLM,
            XLMRobertaForMaskedLM,
            XLMRobertaForMultipleChoice,
            XLMRobertaForQuestionAnswering,
            XLMRobertaForSequenceClassification,
            XLMRobertaForTokenClassification,
            XLMRobertaModel,
            XLMRobertaPreTrainedModel,
        )
        from .models.xlm_roberta_xl import (
            XLM_ROBERTA_XL_PRETRAINED_MODEL_ARCHIVE_LIST,
            XLMRobertaXLForCausalLM,
            XLMRobertaXLForMaskedLM,
            XLMRobertaXLForMultipleChoice,
            XLMRobertaXLForQuestionAnswering,
            XLMRobertaXLForSequenceClassification,
            XLMRobertaXLForTokenClassification,
            XLMRobertaXLModel,
            XLMRobertaXLPreTrainedModel,
        )
        from .models.xlnet import (
            XLNET_PRETRAINED_MODEL_ARCHIVE_LIST,
            XLNetForMultipleChoice,
            XLNetForQuestionAnswering,
            XLNetForQuestionAnsweringSimple,
            XLNetForSequenceClassification,
            XLNetForTokenClassification,
            XLNetLMHeadModel,
            XLNetModel,
            XLNetPreTrainedModel,
            load_tf_weights_in_xlnet,
        )
        from .models.xmod import (
            XMOD_PRETRAINED_MODEL_ARCHIVE_LIST,
            XmodForCausalLM,
            XmodForMaskedLM,
            XmodForMultipleChoice,
            XmodForQuestionAnswering,
            XmodForSequenceClassification,
            XmodForTokenClassification,
            XmodModel,
            XmodPreTrainedModel,
        )
        from .models.yolos import (
            YOLOS_PRETRAINED_MODEL_ARCHIVE_LIST,
            YolosForObjectDetection,
            YolosModel,
            YolosPreTrainedModel,
        )
        from .models.yoso import (
            YOSO_PRETRAINED_MODEL_ARCHIVE_LIST,
            YosoForMaskedLM,
            YosoForMultipleChoice,
            YosoForQuestionAnswering,
            YosoForSequenceClassification,
            YosoForTokenClassification,
            YosoLayer,
            YosoModel,
            YosoPreTrainedModel,
        )

        # Optimization
        from .optimization import (
            Adafactor,
            AdamW,
            get_constant_schedule,
            get_constant_schedule_with_warmup,
            get_cosine_schedule_with_warmup,
            get_cosine_with_hard_restarts_schedule_with_warmup,
            get_inverse_sqrt_schedule,
            get_linear_schedule_with_warmup,
            get_polynomial_decay_schedule_with_warmup,
            get_scheduler,
        )
        from .pytorch_utils import Conv1D, apply_chunking_to_forward, prune_layer

        # Trainer
        from .trainer import Trainer
        from .trainer_pt_utils import torch_distributed_zero_first
        from .trainer_seq2seq import Seq2SeqTrainer

    # TensorFlow
    try:
        if not is_tf_available():
            raise OptionalDependencyNotAvailable()
    except OptionalDependencyNotAvailable:
        # Import the same objects as dummies to get them in the namespace.
        # They will raise an import error if the user tries to instantiate / use them.
        from .utils.dummy_tf_objects import *
    else:
        from .benchmark.benchmark_args_tf import TensorFlowBenchmarkArguments

        # Benchmarks
        from .benchmark.benchmark_tf import TensorFlowBenchmark
        from .generation import (
            TFForcedBOSTokenLogitsProcessor,
            TFForcedEOSTokenLogitsProcessor,
            TFForceTokensLogitsProcessor,
            TFGenerationMixin,
            TFLogitsProcessor,
            TFLogitsProcessorList,
            TFLogitsWarper,
            TFMinLengthLogitsProcessor,
            TFNoBadWordsLogitsProcessor,
            TFNoRepeatNGramLogitsProcessor,
            TFRepetitionPenaltyLogitsProcessor,
            TFSuppressTokensAtBeginLogitsProcessor,
            TFSuppressTokensLogitsProcessor,
            TFTemperatureLogitsWarper,
            TFTopKLogitsWarper,
            TFTopPLogitsWarper,
            tf_top_k_top_p_filtering,
        )
        from .keras_callbacks import KerasMetricCallback, PushToHubCallback
        from .modeling_tf_utils import (
            TFPreTrainedModel,
            TFSequenceSummary,
            TFSharedEmbeddings,
            shape_list,
        )

        # TensorFlow model imports
        from .models.albert import (
            TF_ALBERT_PRETRAINED_MODEL_ARCHIVE_LIST,
            TFAlbertForMaskedLM,
            TFAlbertForMultipleChoice,
            TFAlbertForPreTraining,
            TFAlbertForQuestionAnswering,
            TFAlbertForSequenceClassification,
            TFAlbertForTokenClassification,
            TFAlbertMainLayer,
            TFAlbertModel,
            TFAlbertPreTrainedModel,
        )
        from .models.auto import (
            TF_MODEL_FOR_AUDIO_CLASSIFICATION_MAPPING,
            TF_MODEL_FOR_CAUSAL_LM_MAPPING,
            TF_MODEL_FOR_DOCUMENT_QUESTION_ANSWERING_MAPPING,
            TF_MODEL_FOR_IMAGE_CLASSIFICATION_MAPPING,
            TF_MODEL_FOR_MASK_GENERATION_MAPPING,
            TF_MODEL_FOR_MASKED_IMAGE_MODELING_MAPPING,
            TF_MODEL_FOR_MASKED_LM_MAPPING,
            TF_MODEL_FOR_MULTIPLE_CHOICE_MAPPING,
            TF_MODEL_FOR_NEXT_SENTENCE_PREDICTION_MAPPING,
            TF_MODEL_FOR_PRETRAINING_MAPPING,
            TF_MODEL_FOR_QUESTION_ANSWERING_MAPPING,
            TF_MODEL_FOR_SEMANTIC_SEGMENTATION_MAPPING,
            TF_MODEL_FOR_SEQ_TO_SEQ_CAUSAL_LM_MAPPING,
            TF_MODEL_FOR_SEQUENCE_CLASSIFICATION_MAPPING,
            TF_MODEL_FOR_SPEECH_SEQ_2_SEQ_MAPPING,
            TF_MODEL_FOR_TABLE_QUESTION_ANSWERING_MAPPING,
            TF_MODEL_FOR_TEXT_ENCODING_MAPPING,
            TF_MODEL_FOR_TOKEN_CLASSIFICATION_MAPPING,
            TF_MODEL_FOR_VISION_2_SEQ_MAPPING,
            TF_MODEL_FOR_ZERO_SHOT_IMAGE_CLASSIFICATION_MAPPING,
            TF_MODEL_MAPPING,
            TF_MODEL_WITH_LM_HEAD_MAPPING,
            TFAutoModel,
            TFAutoModelForAudioClassification,
            TFAutoModelForCausalLM,
            TFAutoModelForDocumentQuestionAnswering,
            TFAutoModelForImageClassification,
            TFAutoModelForMaskedImageModeling,
            TFAutoModelForMaskedLM,
            TFAutoModelForMaskGeneration,
            TFAutoModelForMultipleChoice,
            TFAutoModelForNextSentencePrediction,
            TFAutoModelForPreTraining,
            TFAutoModelForQuestionAnswering,
            TFAutoModelForSemanticSegmentation,
            TFAutoModelForSeq2SeqLM,
            TFAutoModelForSequenceClassification,
            TFAutoModelForSpeechSeq2Seq,
            TFAutoModelForTableQuestionAnswering,
            TFAutoModelForTextEncoding,
            TFAutoModelForTokenClassification,
            TFAutoModelForVision2Seq,
            TFAutoModelForZeroShotImageClassification,
            TFAutoModelWithLMHead,
        )
        from .models.bart import (
            TFBartForConditionalGeneration,
            TFBartForSequenceClassification,
            TFBartModel,
            TFBartPretrainedModel,
        )
        from .models.bert import (
            TF_BERT_PRETRAINED_MODEL_ARCHIVE_LIST,
            TFBertEmbeddings,
            TFBertForMaskedLM,
            TFBertForMultipleChoice,
            TFBertForNextSentencePrediction,
            TFBertForPreTraining,
            TFBertForQuestionAnswering,
            TFBertForSequenceClassification,
            TFBertForTokenClassification,
            TFBertLMHeadModel,
            TFBertMainLayer,
            TFBertModel,
            TFBertPreTrainedModel,
        )
        from .models.blenderbot import (
            TFBlenderbotForConditionalGeneration,
            TFBlenderbotModel,
            TFBlenderbotPreTrainedModel,
        )
        from .models.blenderbot_small import (
            TFBlenderbotSmallForConditionalGeneration,
            TFBlenderbotSmallModel,
            TFBlenderbotSmallPreTrainedModel,
        )
        from .models.blip import (
            TF_BLIP_PRETRAINED_MODEL_ARCHIVE_LIST,
            TFBlipForConditionalGeneration,
            TFBlipForImageTextRetrieval,
            TFBlipForQuestionAnswering,
            TFBlipModel,
            TFBlipPreTrainedModel,
            TFBlipTextModel,
            TFBlipVisionModel,
        )
        from .models.camembert import (
            TF_CAMEMBERT_PRETRAINED_MODEL_ARCHIVE_LIST,
            TFCamembertForCausalLM,
            TFCamembertForMaskedLM,
            TFCamembertForMultipleChoice,
            TFCamembertForQuestionAnswering,
            TFCamembertForSequenceClassification,
            TFCamembertForTokenClassification,
            TFCamembertModel,
            TFCamembertPreTrainedModel,
        )
        from .models.clip import (
            TF_CLIP_PRETRAINED_MODEL_ARCHIVE_LIST,
            TFCLIPModel,
            TFCLIPPreTrainedModel,
            TFCLIPTextModel,
            TFCLIPVisionModel,
        )
        from .models.convbert import (
            TF_CONVBERT_PRETRAINED_MODEL_ARCHIVE_LIST,
            TFConvBertForMaskedLM,
            TFConvBertForMultipleChoice,
            TFConvBertForQuestionAnswering,
            TFConvBertForSequenceClassification,
            TFConvBertForTokenClassification,
            TFConvBertLayer,
            TFConvBertModel,
            TFConvBertPreTrainedModel,
        )
        from .models.convnext import (
            TFConvNextForImageClassification,
            TFConvNextModel,
            TFConvNextPreTrainedModel,
        )
        from .models.convnextv2 import (
            TFConvNextV2ForImageClassification,
            TFConvNextV2Model,
            TFConvNextV2PreTrainedModel,
        )
        from .models.ctrl import (
            TF_CTRL_PRETRAINED_MODEL_ARCHIVE_LIST,
            TFCTRLForSequenceClassification,
            TFCTRLLMHeadModel,
            TFCTRLModel,
            TFCTRLPreTrainedModel,
        )
        from .models.cvt import (
            TF_CVT_PRETRAINED_MODEL_ARCHIVE_LIST,
            TFCvtForImageClassification,
            TFCvtModel,
            TFCvtPreTrainedModel,
        )
        from .models.data2vec import (
            TFData2VecVisionForImageClassification,
            TFData2VecVisionForSemanticSegmentation,
            TFData2VecVisionModel,
            TFData2VecVisionPreTrainedModel,
        )
        from .models.deberta import (
            TF_DEBERTA_PRETRAINED_MODEL_ARCHIVE_LIST,
            TFDebertaForMaskedLM,
            TFDebertaForQuestionAnswering,
            TFDebertaForSequenceClassification,
            TFDebertaForTokenClassification,
            TFDebertaModel,
            TFDebertaPreTrainedModel,
        )
        from .models.deberta_v2 import (
            TF_DEBERTA_V2_PRETRAINED_MODEL_ARCHIVE_LIST,
            TFDebertaV2ForMaskedLM,
            TFDebertaV2ForMultipleChoice,
            TFDebertaV2ForQuestionAnswering,
            TFDebertaV2ForSequenceClassification,
            TFDebertaV2ForTokenClassification,
            TFDebertaV2Model,
            TFDebertaV2PreTrainedModel,
        )
        from .models.deit import (
            TF_DEIT_PRETRAINED_MODEL_ARCHIVE_LIST,
            TFDeiTForImageClassification,
            TFDeiTForImageClassificationWithTeacher,
            TFDeiTForMaskedImageModeling,
            TFDeiTModel,
            TFDeiTPreTrainedModel,
        )
        from .models.deprecated.transfo_xl import (
            TF_TRANSFO_XL_PRETRAINED_MODEL_ARCHIVE_LIST,
            TFAdaptiveEmbedding,
            TFTransfoXLForSequenceClassification,
            TFTransfoXLLMHeadModel,
            TFTransfoXLMainLayer,
            TFTransfoXLModel,
            TFTransfoXLPreTrainedModel,
        )
        from .models.distilbert import (
            TF_DISTILBERT_PRETRAINED_MODEL_ARCHIVE_LIST,
            TFDistilBertForMaskedLM,
            TFDistilBertForMultipleChoice,
            TFDistilBertForQuestionAnswering,
            TFDistilBertForSequenceClassification,
            TFDistilBertForTokenClassification,
            TFDistilBertMainLayer,
            TFDistilBertModel,
            TFDistilBertPreTrainedModel,
        )
        from .models.dpr import (
            TF_DPR_CONTEXT_ENCODER_PRETRAINED_MODEL_ARCHIVE_LIST,
            TF_DPR_QUESTION_ENCODER_PRETRAINED_MODEL_ARCHIVE_LIST,
            TF_DPR_READER_PRETRAINED_MODEL_ARCHIVE_LIST,
            TFDPRContextEncoder,
            TFDPRPretrainedContextEncoder,
            TFDPRPretrainedQuestionEncoder,
            TFDPRPretrainedReader,
            TFDPRQuestionEncoder,
            TFDPRReader,
        )
        from .models.efficientformer import (
            TF_EFFICIENTFORMER_PRETRAINED_MODEL_ARCHIVE_LIST,
            TFEfficientFormerForImageClassification,
            TFEfficientFormerForImageClassificationWithTeacher,
            TFEfficientFormerModel,
            TFEfficientFormerPreTrainedModel,
        )
        from .models.electra import (
            TF_ELECTRA_PRETRAINED_MODEL_ARCHIVE_LIST,
            TFElectraForMaskedLM,
            TFElectraForMultipleChoice,
            TFElectraForPreTraining,
            TFElectraForQuestionAnswering,
            TFElectraForSequenceClassification,
            TFElectraForTokenClassification,
            TFElectraModel,
            TFElectraPreTrainedModel,
        )
        from .models.encoder_decoder import TFEncoderDecoderModel
        from .models.esm import (
            ESM_PRETRAINED_MODEL_ARCHIVE_LIST,
            TFEsmForMaskedLM,
            TFEsmForSequenceClassification,
            TFEsmForTokenClassification,
            TFEsmModel,
            TFEsmPreTrainedModel,
        )
        from .models.flaubert import (
            TF_FLAUBERT_PRETRAINED_MODEL_ARCHIVE_LIST,
            TFFlaubertForMultipleChoice,
            TFFlaubertForQuestionAnsweringSimple,
            TFFlaubertForSequenceClassification,
            TFFlaubertForTokenClassification,
            TFFlaubertModel,
            TFFlaubertPreTrainedModel,
            TFFlaubertWithLMHeadModel,
        )
        from .models.funnel import (
            TF_FUNNEL_PRETRAINED_MODEL_ARCHIVE_LIST,
            TFFunnelBaseModel,
            TFFunnelForMaskedLM,
            TFFunnelForMultipleChoice,
            TFFunnelForPreTraining,
            TFFunnelForQuestionAnswering,
            TFFunnelForSequenceClassification,
            TFFunnelForTokenClassification,
            TFFunnelModel,
            TFFunnelPreTrainedModel,
        )
        from .models.gpt2 import (
            TF_GPT2_PRETRAINED_MODEL_ARCHIVE_LIST,
            TFGPT2DoubleHeadsModel,
            TFGPT2ForSequenceClassification,
            TFGPT2LMHeadModel,
            TFGPT2MainLayer,
            TFGPT2Model,
            TFGPT2PreTrainedModel,
        )
        from .models.gptj import (
            TFGPTJForCausalLM,
            TFGPTJForQuestionAnswering,
            TFGPTJForSequenceClassification,
            TFGPTJModel,
            TFGPTJPreTrainedModel,
        )
        from .models.groupvit import (
            TF_GROUPVIT_PRETRAINED_MODEL_ARCHIVE_LIST,
            TFGroupViTModel,
            TFGroupViTPreTrainedModel,
            TFGroupViTTextModel,
            TFGroupViTVisionModel,
        )
        from .models.hubert import (
            TF_HUBERT_PRETRAINED_MODEL_ARCHIVE_LIST,
            TFHubertForCTC,
            TFHubertModel,
            TFHubertPreTrainedModel,
        )
        from .models.layoutlm import (
            TF_LAYOUTLM_PRETRAINED_MODEL_ARCHIVE_LIST,
            TFLayoutLMForMaskedLM,
            TFLayoutLMForQuestionAnswering,
            TFLayoutLMForSequenceClassification,
            TFLayoutLMForTokenClassification,
            TFLayoutLMMainLayer,
            TFLayoutLMModel,
            TFLayoutLMPreTrainedModel,
        )
        from .models.layoutlmv3 import (
            TF_LAYOUTLMV3_PRETRAINED_MODEL_ARCHIVE_LIST,
            TFLayoutLMv3ForQuestionAnswering,
            TFLayoutLMv3ForSequenceClassification,
            TFLayoutLMv3ForTokenClassification,
            TFLayoutLMv3Model,
            TFLayoutLMv3PreTrainedModel,
        )
        from .models.led import (
            TFLEDForConditionalGeneration,
            TFLEDModel,
            TFLEDPreTrainedModel,
        )
        from .models.longformer import (
            TF_LONGFORMER_PRETRAINED_MODEL_ARCHIVE_LIST,
            TFLongformerForMaskedLM,
            TFLongformerForMultipleChoice,
            TFLongformerForQuestionAnswering,
            TFLongformerForSequenceClassification,
            TFLongformerForTokenClassification,
            TFLongformerModel,
            TFLongformerPreTrainedModel,
            TFLongformerSelfAttention,
        )
        from .models.lxmert import (
            TF_LXMERT_PRETRAINED_MODEL_ARCHIVE_LIST,
            TFLxmertForPreTraining,
            TFLxmertMainLayer,
            TFLxmertModel,
            TFLxmertPreTrainedModel,
            TFLxmertVisualFeatureEncoder,
        )
        from .models.marian import (
            TFMarianModel,
            TFMarianMTModel,
            TFMarianPreTrainedModel,
        )
        from .models.mbart import (
            TFMBartForConditionalGeneration,
            TFMBartModel,
            TFMBartPreTrainedModel,
        )
        from .models.mobilebert import (
            TF_MOBILEBERT_PRETRAINED_MODEL_ARCHIVE_LIST,
            TFMobileBertForMaskedLM,
            TFMobileBertForMultipleChoice,
            TFMobileBertForNextSentencePrediction,
            TFMobileBertForPreTraining,
            TFMobileBertForQuestionAnswering,
            TFMobileBertForSequenceClassification,
            TFMobileBertForTokenClassification,
            TFMobileBertMainLayer,
            TFMobileBertModel,
            TFMobileBertPreTrainedModel,
        )
        from .models.mobilevit import (
            TF_MOBILEVIT_PRETRAINED_MODEL_ARCHIVE_LIST,
            TFMobileViTForImageClassification,
            TFMobileViTForSemanticSegmentation,
            TFMobileViTModel,
            TFMobileViTPreTrainedModel,
        )
        from .models.mpnet import (
            TF_MPNET_PRETRAINED_MODEL_ARCHIVE_LIST,
            TFMPNetForMaskedLM,
            TFMPNetForMultipleChoice,
            TFMPNetForQuestionAnswering,
            TFMPNetForSequenceClassification,
            TFMPNetForTokenClassification,
            TFMPNetMainLayer,
            TFMPNetModel,
            TFMPNetPreTrainedModel,
        )
        from .models.mt5 import (
            TFMT5EncoderModel,
            TFMT5ForConditionalGeneration,
            TFMT5Model,
        )
        from .models.openai import (
            TF_OPENAI_GPT_PRETRAINED_MODEL_ARCHIVE_LIST,
            TFOpenAIGPTDoubleHeadsModel,
            TFOpenAIGPTForSequenceClassification,
            TFOpenAIGPTLMHeadModel,
            TFOpenAIGPTMainLayer,
            TFOpenAIGPTModel,
            TFOpenAIGPTPreTrainedModel,
        )
        from .models.opt import TFOPTForCausalLM, TFOPTModel, TFOPTPreTrainedModel
        from .models.pegasus import (
            TFPegasusForConditionalGeneration,
            TFPegasusModel,
            TFPegasusPreTrainedModel,
        )
        from .models.rag import (
            TFRagModel,
            TFRagPreTrainedModel,
            TFRagSequenceForGeneration,
            TFRagTokenForGeneration,
        )
        from .models.regnet import (
            TF_REGNET_PRETRAINED_MODEL_ARCHIVE_LIST,
            TFRegNetForImageClassification,
            TFRegNetModel,
            TFRegNetPreTrainedModel,
        )
        from .models.rembert import (
            TF_REMBERT_PRETRAINED_MODEL_ARCHIVE_LIST,
            TFRemBertForCausalLM,
            TFRemBertForMaskedLM,
            TFRemBertForMultipleChoice,
            TFRemBertForQuestionAnswering,
            TFRemBertForSequenceClassification,
            TFRemBertForTokenClassification,
            TFRemBertLayer,
            TFRemBertModel,
            TFRemBertPreTrainedModel,
        )
        from .models.resnet import (
            TF_RESNET_PRETRAINED_MODEL_ARCHIVE_LIST,
            TFResNetForImageClassification,
            TFResNetModel,
            TFResNetPreTrainedModel,
        )
        from .models.roberta import (
            TF_ROBERTA_PRETRAINED_MODEL_ARCHIVE_LIST,
            TFRobertaForCausalLM,
            TFRobertaForMaskedLM,
            TFRobertaForMultipleChoice,
            TFRobertaForQuestionAnswering,
            TFRobertaForSequenceClassification,
            TFRobertaForTokenClassification,
            TFRobertaMainLayer,
            TFRobertaModel,
            TFRobertaPreTrainedModel,
        )
        from .models.roberta_prelayernorm import (
            TF_ROBERTA_PRELAYERNORM_PRETRAINED_MODEL_ARCHIVE_LIST,
            TFRobertaPreLayerNormForCausalLM,
            TFRobertaPreLayerNormForMaskedLM,
            TFRobertaPreLayerNormForMultipleChoice,
            TFRobertaPreLayerNormForQuestionAnswering,
            TFRobertaPreLayerNormForSequenceClassification,
            TFRobertaPreLayerNormForTokenClassification,
            TFRobertaPreLayerNormMainLayer,
            TFRobertaPreLayerNormModel,
            TFRobertaPreLayerNormPreTrainedModel,
        )
        from .models.roformer import (
            TF_ROFORMER_PRETRAINED_MODEL_ARCHIVE_LIST,
            TFRoFormerForCausalLM,
            TFRoFormerForMaskedLM,
            TFRoFormerForMultipleChoice,
            TFRoFormerForQuestionAnswering,
            TFRoFormerForSequenceClassification,
            TFRoFormerForTokenClassification,
            TFRoFormerLayer,
            TFRoFormerModel,
            TFRoFormerPreTrainedModel,
        )
        from .models.sam import (
            TF_SAM_PRETRAINED_MODEL_ARCHIVE_LIST,
            TFSamModel,
            TFSamPreTrainedModel,
        )
        from .models.segformer import (
            TF_SEGFORMER_PRETRAINED_MODEL_ARCHIVE_LIST,
            TFSegformerDecodeHead,
            TFSegformerForImageClassification,
            TFSegformerForSemanticSegmentation,
            TFSegformerModel,
            TFSegformerPreTrainedModel,
        )
        from .models.speech_to_text import (
            TF_SPEECH_TO_TEXT_PRETRAINED_MODEL_ARCHIVE_LIST,
            TFSpeech2TextForConditionalGeneration,
            TFSpeech2TextModel,
            TFSpeech2TextPreTrainedModel,
        )
        from .models.swin import (
            TF_SWIN_PRETRAINED_MODEL_ARCHIVE_LIST,
            TFSwinForImageClassification,
            TFSwinForMaskedImageModeling,
            TFSwinModel,
            TFSwinPreTrainedModel,
        )
        from .models.t5 import (
            TF_T5_PRETRAINED_MODEL_ARCHIVE_LIST,
            TFT5EncoderModel,
            TFT5ForConditionalGeneration,
            TFT5Model,
            TFT5PreTrainedModel,
        )
        from .models.tapas import (
            TF_TAPAS_PRETRAINED_MODEL_ARCHIVE_LIST,
            TFTapasForMaskedLM,
            TFTapasForQuestionAnswering,
            TFTapasForSequenceClassification,
            TFTapasModel,
            TFTapasPreTrainedModel,
        )
        from .models.vision_encoder_decoder import TFVisionEncoderDecoderModel
        from .models.vision_text_dual_encoder import TFVisionTextDualEncoderModel
        from .models.vit import (
            TFViTForImageClassification,
            TFViTModel,
            TFViTPreTrainedModel,
        )
        from .models.vit_mae import (
            TFViTMAEForPreTraining,
            TFViTMAEModel,
            TFViTMAEPreTrainedModel,
        )
        from .models.wav2vec2 import (
            TF_WAV_2_VEC_2_PRETRAINED_MODEL_ARCHIVE_LIST,
            TFWav2Vec2ForCTC,
            TFWav2Vec2ForSequenceClassification,
            TFWav2Vec2Model,
            TFWav2Vec2PreTrainedModel,
        )
        from .models.whisper import (
            TF_WHISPER_PRETRAINED_MODEL_ARCHIVE_LIST,
            TFWhisperForConditionalGeneration,
            TFWhisperModel,
            TFWhisperPreTrainedModel,
        )
        from .models.xglm import (
            TF_XGLM_PRETRAINED_MODEL_ARCHIVE_LIST,
            TFXGLMForCausalLM,
            TFXGLMModel,
            TFXGLMPreTrainedModel,
        )
        from .models.xlm import (
            TF_XLM_PRETRAINED_MODEL_ARCHIVE_LIST,
            TFXLMForMultipleChoice,
            TFXLMForQuestionAnsweringSimple,
            TFXLMForSequenceClassification,
            TFXLMForTokenClassification,
            TFXLMMainLayer,
            TFXLMModel,
            TFXLMPreTrainedModel,
            TFXLMWithLMHeadModel,
        )
        from .models.xlm_roberta import (
            TF_XLM_ROBERTA_PRETRAINED_MODEL_ARCHIVE_LIST,
            TFXLMRobertaForCausalLM,
            TFXLMRobertaForMaskedLM,
            TFXLMRobertaForMultipleChoice,
            TFXLMRobertaForQuestionAnswering,
            TFXLMRobertaForSequenceClassification,
            TFXLMRobertaForTokenClassification,
            TFXLMRobertaModel,
            TFXLMRobertaPreTrainedModel,
        )
        from .models.xlnet import (
            TF_XLNET_PRETRAINED_MODEL_ARCHIVE_LIST,
            TFXLNetForMultipleChoice,
            TFXLNetForQuestionAnsweringSimple,
            TFXLNetForSequenceClassification,
            TFXLNetForTokenClassification,
            TFXLNetLMHeadModel,
            TFXLNetMainLayer,
            TFXLNetModel,
            TFXLNetPreTrainedModel,
        )

        # Optimization
        from .optimization_tf import (
            AdamWeightDecay,
            GradientAccumulator,
            WarmUp,
            create_optimizer,
        )

        # Trainer
        from .trainer_tf import TFTrainer

    try:
        if not (
            is_librosa_available()
            and is_essentia_available()
            and is_scipy_available()
            and is_torch_available()
            and is_pretty_midi_available()
        ):
            raise OptionalDependencyNotAvailable()
    except OptionalDependencyNotAvailable:
        from .utils.dummy_essentia_and_librosa_and_pretty_midi_and_scipy_and_torch_objects import *
    else:
        from .models.pop2piano import (
            Pop2PianoFeatureExtractor,
            Pop2PianoProcessor,
            Pop2PianoTokenizer,
        )

    try:
        if not is_flax_available():
            raise OptionalDependencyNotAvailable()
    except OptionalDependencyNotAvailable:
        # Import the same objects as dummies to get them in the namespace.
        # They will raise an import error if the user tries to instantiate / use them.
        from .utils.dummy_flax_objects import *
    else:
        from .generation import (
            FlaxForcedBOSTokenLogitsProcessor,
            FlaxForcedEOSTokenLogitsProcessor,
            FlaxForceTokensLogitsProcessor,
            FlaxGenerationMixin,
            FlaxLogitsProcessor,
            FlaxLogitsProcessorList,
            FlaxLogitsWarper,
            FlaxMinLengthLogitsProcessor,
            FlaxSuppressTokensAtBeginLogitsProcessor,
            FlaxSuppressTokensLogitsProcessor,
            FlaxTemperatureLogitsWarper,
            FlaxTopKLogitsWarper,
            FlaxTopPLogitsWarper,
            FlaxWhisperTimeStampLogitsProcessor,
        )
        from .modeling_flax_utils import FlaxPreTrainedModel

        # Flax model imports
        from .models.albert import (
            FlaxAlbertForMaskedLM,
            FlaxAlbertForMultipleChoice,
            FlaxAlbertForPreTraining,
            FlaxAlbertForQuestionAnswering,
            FlaxAlbertForSequenceClassification,
            FlaxAlbertForTokenClassification,
            FlaxAlbertModel,
            FlaxAlbertPreTrainedModel,
        )
        from .models.auto import (
            FLAX_MODEL_FOR_AUDIO_CLASSIFICATION_MAPPING,
            FLAX_MODEL_FOR_CAUSAL_LM_MAPPING,
            FLAX_MODEL_FOR_IMAGE_CLASSIFICATION_MAPPING,
            FLAX_MODEL_FOR_MASKED_LM_MAPPING,
            FLAX_MODEL_FOR_MULTIPLE_CHOICE_MAPPING,
            FLAX_MODEL_FOR_NEXT_SENTENCE_PREDICTION_MAPPING,
            FLAX_MODEL_FOR_PRETRAINING_MAPPING,
            FLAX_MODEL_FOR_QUESTION_ANSWERING_MAPPING,
            FLAX_MODEL_FOR_SEQ_TO_SEQ_CAUSAL_LM_MAPPING,
            FLAX_MODEL_FOR_SEQUENCE_CLASSIFICATION_MAPPING,
            FLAX_MODEL_FOR_SPEECH_SEQ_2_SEQ_MAPPING,
            FLAX_MODEL_FOR_TOKEN_CLASSIFICATION_MAPPING,
            FLAX_MODEL_FOR_VISION_2_SEQ_MAPPING,
            FLAX_MODEL_MAPPING,
            FlaxAutoModel,
            FlaxAutoModelForCausalLM,
            FlaxAutoModelForImageClassification,
            FlaxAutoModelForMaskedLM,
            FlaxAutoModelForMultipleChoice,
            FlaxAutoModelForNextSentencePrediction,
            FlaxAutoModelForPreTraining,
            FlaxAutoModelForQuestionAnswering,
            FlaxAutoModelForSeq2SeqLM,
            FlaxAutoModelForSequenceClassification,
            FlaxAutoModelForSpeechSeq2Seq,
            FlaxAutoModelForTokenClassification,
            FlaxAutoModelForVision2Seq,
        )
        from .models.bart import (
            FlaxBartDecoderPreTrainedModel,
            FlaxBartForCausalLM,
            FlaxBartForConditionalGeneration,
            FlaxBartForQuestionAnswering,
            FlaxBartForSequenceClassification,
            FlaxBartModel,
            FlaxBartPreTrainedModel,
        )
        from .models.beit import (
            FlaxBeitForImageClassification,
            FlaxBeitForMaskedImageModeling,
            FlaxBeitModel,
            FlaxBeitPreTrainedModel,
        )
        from .models.bert import (
            FlaxBertForCausalLM,
            FlaxBertForMaskedLM,
            FlaxBertForMultipleChoice,
            FlaxBertForNextSentencePrediction,
            FlaxBertForPreTraining,
            FlaxBertForQuestionAnswering,
            FlaxBertForSequenceClassification,
            FlaxBertForTokenClassification,
            FlaxBertModel,
            FlaxBertPreTrainedModel,
        )
        from .models.big_bird import (
            FlaxBigBirdForCausalLM,
            FlaxBigBirdForMaskedLM,
            FlaxBigBirdForMultipleChoice,
            FlaxBigBirdForPreTraining,
            FlaxBigBirdForQuestionAnswering,
            FlaxBigBirdForSequenceClassification,
            FlaxBigBirdForTokenClassification,
            FlaxBigBirdModel,
            FlaxBigBirdPreTrainedModel,
        )
        from .models.blenderbot import (
            FlaxBlenderbotForConditionalGeneration,
            FlaxBlenderbotModel,
            FlaxBlenderbotPreTrainedModel,
        )
        from .models.blenderbot_small import (
            FlaxBlenderbotSmallForConditionalGeneration,
            FlaxBlenderbotSmallModel,
            FlaxBlenderbotSmallPreTrainedModel,
        )
        from .models.bloom import (
            FlaxBloomForCausalLM,
            FlaxBloomModel,
            FlaxBloomPreTrainedModel,
        )
        from .models.clip import (
            FlaxCLIPModel,
            FlaxCLIPPreTrainedModel,
            FlaxCLIPTextModel,
            FlaxCLIPTextModelWithProjection,
            FlaxCLIPTextPreTrainedModel,
            FlaxCLIPVisionModel,
            FlaxCLIPVisionPreTrainedModel,
        )
        from .models.distilbert import (
            FlaxDistilBertForMaskedLM,
            FlaxDistilBertForMultipleChoice,
            FlaxDistilBertForQuestionAnswering,
            FlaxDistilBertForSequenceClassification,
            FlaxDistilBertForTokenClassification,
            FlaxDistilBertModel,
            FlaxDistilBertPreTrainedModel,
        )
        from .models.electra import (
            FlaxElectraForCausalLM,
            FlaxElectraForMaskedLM,
            FlaxElectraForMultipleChoice,
            FlaxElectraForPreTraining,
            FlaxElectraForQuestionAnswering,
            FlaxElectraForSequenceClassification,
            FlaxElectraForTokenClassification,
            FlaxElectraModel,
            FlaxElectraPreTrainedModel,
        )
        from .models.encoder_decoder import FlaxEncoderDecoderModel
        from .models.gpt2 import (
            FlaxGPT2LMHeadModel,
            FlaxGPT2Model,
            FlaxGPT2PreTrainedModel,
        )
        from .models.gpt_neo import (
            FlaxGPTNeoForCausalLM,
            FlaxGPTNeoModel,
            FlaxGPTNeoPreTrainedModel,
        )
        from .models.gptj import (
            FlaxGPTJForCausalLM,
            FlaxGPTJModel,
            FlaxGPTJPreTrainedModel,
        )
        from .models.llama import (
            FlaxLlamaForCausalLM,
            FlaxLlamaModel,
            FlaxLlamaPreTrainedModel,
        )
        from .models.longt5 import (
            FlaxLongT5ForConditionalGeneration,
            FlaxLongT5Model,
            FlaxLongT5PreTrainedModel,
        )
        from .models.marian import (
            FlaxMarianModel,
            FlaxMarianMTModel,
            FlaxMarianPreTrainedModel,
        )
        from .models.mbart import (
            FlaxMBartForConditionalGeneration,
            FlaxMBartForQuestionAnswering,
            FlaxMBartForSequenceClassification,
            FlaxMBartModel,
            FlaxMBartPreTrainedModel,
        )
        from .models.mt5 import (
            FlaxMT5EncoderModel,
            FlaxMT5ForConditionalGeneration,
            FlaxMT5Model,
        )
        from .models.opt import FlaxOPTForCausalLM, FlaxOPTModel, FlaxOPTPreTrainedModel
        from .models.pegasus import (
            FlaxPegasusForConditionalGeneration,
            FlaxPegasusModel,
            FlaxPegasusPreTrainedModel,
        )
        from .models.regnet import (
            FlaxRegNetForImageClassification,
            FlaxRegNetModel,
            FlaxRegNetPreTrainedModel,
        )
        from .models.resnet import (
            FlaxResNetForImageClassification,
            FlaxResNetModel,
            FlaxResNetPreTrainedModel,
        )
        from .models.roberta import (
            FlaxRobertaForCausalLM,
            FlaxRobertaForMaskedLM,
            FlaxRobertaForMultipleChoice,
            FlaxRobertaForQuestionAnswering,
            FlaxRobertaForSequenceClassification,
            FlaxRobertaForTokenClassification,
            FlaxRobertaModel,
            FlaxRobertaPreTrainedModel,
        )
        from .models.roberta_prelayernorm import (
            FlaxRobertaPreLayerNormForCausalLM,
            FlaxRobertaPreLayerNormForMaskedLM,
            FlaxRobertaPreLayerNormForMultipleChoice,
            FlaxRobertaPreLayerNormForQuestionAnswering,
            FlaxRobertaPreLayerNormForSequenceClassification,
            FlaxRobertaPreLayerNormForTokenClassification,
            FlaxRobertaPreLayerNormModel,
            FlaxRobertaPreLayerNormPreTrainedModel,
        )
        from .models.roformer import (
            FlaxRoFormerForMaskedLM,
            FlaxRoFormerForMultipleChoice,
            FlaxRoFormerForQuestionAnswering,
            FlaxRoFormerForSequenceClassification,
            FlaxRoFormerForTokenClassification,
            FlaxRoFormerModel,
            FlaxRoFormerPreTrainedModel,
        )
        from .models.speech_encoder_decoder import FlaxSpeechEncoderDecoderModel
        from .models.t5 import (
            FlaxT5EncoderModel,
            FlaxT5ForConditionalGeneration,
            FlaxT5Model,
            FlaxT5PreTrainedModel,
        )
        from .models.vision_encoder_decoder import FlaxVisionEncoderDecoderModel
        from .models.vision_text_dual_encoder import FlaxVisionTextDualEncoderModel
        from .models.vit import (
            FlaxViTForImageClassification,
            FlaxViTModel,
            FlaxViTPreTrainedModel,
        )
        from .models.wav2vec2 import (
            FlaxWav2Vec2ForCTC,
            FlaxWav2Vec2ForPreTraining,
            FlaxWav2Vec2Model,
            FlaxWav2Vec2PreTrainedModel,
        )
        from .models.whisper import (
            FlaxWhisperForAudioClassification,
            FlaxWhisperForConditionalGeneration,
            FlaxWhisperModel,
            FlaxWhisperPreTrainedModel,
        )
        from .models.xglm import (
            FlaxXGLMForCausalLM,
            FlaxXGLMModel,
            FlaxXGLMPreTrainedModel,
        )
        from .models.xlm_roberta import (
            FLAX_XLM_ROBERTA_PRETRAINED_MODEL_ARCHIVE_LIST,
            FlaxXLMRobertaForCausalLM,
            FlaxXLMRobertaForMaskedLM,
            FlaxXLMRobertaForMultipleChoice,
            FlaxXLMRobertaForQuestionAnswering,
            FlaxXLMRobertaForSequenceClassification,
            FlaxXLMRobertaForTokenClassification,
            FlaxXLMRobertaModel,
            FlaxXLMRobertaPreTrainedModel,
        )


else:
    import sys

    sys.modules[__name__] = _LazyModule(
        __name__,
        globals()["__file__"],
        _import_structure,
        module_spec=__spec__,
        extra_objects={"__version__": __version__},
    )


if not is_tf_available() and not is_torch_available() and not is_flax_available():
    logger.warning(
        "None of PyTorch, TensorFlow >= 2.0, or Flax have been found. "
        "Models won't be available and only tokenizers, configuration "
        "and file/data utilities can be used."
    )<|MERGE_RESOLUTION|>--- conflicted
+++ resolved
@@ -5403,19 +5403,12 @@
         SeamlessM4TFeatureExtractor,
         SeamlessM4TProcessor,
     )
-<<<<<<< HEAD
     from .models.segformer import SEGFORMER_PRETRAINED_CONFIG_ARCHIVE_MAP, SegformerConfig
     from .models.seggpt import SEGGPT_PRETRAINED_CONFIG_ARCHIVE_MAP, SegGptConfig
-=======
     from .models.seamless_m4t_v2 import (
         SEAMLESS_M4T_V2_PRETRAINED_CONFIG_ARCHIVE_MAP,
         SeamlessM4Tv2Config,
     )
-    from .models.segformer import (
-        SEGFORMER_PRETRAINED_CONFIG_ARCHIVE_MAP,
-        SegformerConfig,
-    )
->>>>>>> df5c5c62
     from .models.sew import SEW_PRETRAINED_CONFIG_ARCHIVE_MAP, SEWConfig
     from .models.sew_d import SEW_D_PRETRAINED_CONFIG_ARCHIVE_MAP, SEWDConfig
     from .models.speech_encoder_decoder import SpeechEncoderDecoderConfig
