--- conflicted
+++ resolved
@@ -301,11 +301,7 @@
         "GPTSanJapaneseTokenizer",
     ],
     "models.graphormer": ["GRAPHORMER_PRETRAINED_CONFIG_ARCHIVE_MAP", "GraphormerConfig"],
-<<<<<<< HEAD
     "models.tokengt": ["TOKENGT_PRETRAINED_CONFIG_ARCHIVE_MAP", "TokenGTConfig"],
-=======
-    "models.tokengt": [ "TOKENGT_PRETRAINED_CONFIG_ARCHIVE_MAP", "TokenGTConfig"],
->>>>>>> 8320e181
     "models.groupvit": [
         "GROUPVIT_PRETRAINED_CONFIG_ARCHIVE_MAP",
         "GroupViTConfig",
@@ -1677,10 +1673,6 @@
         [
             "TOKENGT_PRETRAINED_MODEL_ARCHIVE_LIST",
             "TokenGTForGraphClassification",
-<<<<<<< HEAD
-            # "GraphormerModel",
-=======
->>>>>>> 8320e181
             "TokenGTPreTrainedModel",
         ]
     )
