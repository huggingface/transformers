# Copyright 2020 The HuggingFace Team. All rights reserved.
#
# Licensed under the Apache License, Version 2.0 (the "License");
# you may not use this file except in compliance with the License.
# You may obtain a copy of the License at
#
#     http://www.apache.org/licenses/LICENSE-2.0
#
# Unless required by applicable law or agreed to in writing, software
# distributed under the License is distributed on an "AS IS" BASIS,
# WITHOUT WARRANTIES OR CONDITIONS OF ANY KIND, either express or implied.
# See the License for the specific language governing permissions and
# limitations under the License.

# When adding a new object to this init, remember to add it twice: once inside the `_import_structure` dictionary and
# once inside the `if TYPE_CHECKING` branch. The `TYPE_CHECKING` should have import statements as usual, but they are
# only there for type checking. The `_import_structure` is a dictionary submodule to list of object names, and is used
# to defer the actual importing for when the objects are requested. This way `import transformers` provides the names
# in the namespace without actually importing anything (and especially none of the backends).

__version__ = "4.56.0.dev0"

from pathlib import Path
from typing import TYPE_CHECKING

# Check the dependencies satisfy the minimal versions required.
from . import dependency_versions_check
from .utils import (
    OptionalDependencyNotAvailable,
    _LazyModule,
    is_essentia_available,
    is_g2p_en_available,
    is_librosa_available,
    is_mistral_common_available,
    is_pretty_midi_available,
)

# Note: the following symbols are deliberately exported with `as`
# so that mypy, pylint or other static linters can recognize them,
# given that they are not exported using `__all__` in this file.
from .utils import is_bitsandbytes_available as is_bitsandbytes_available
from .utils import is_flax_available as is_flax_available
from .utils import is_keras_nlp_available as is_keras_nlp_available
from .utils import is_scipy_available as is_scipy_available
from .utils import is_sentencepiece_available as is_sentencepiece_available
from .utils import is_speech_available as is_speech_available
from .utils import is_tensorflow_text_available as is_tensorflow_text_available
from .utils import is_tf_available as is_tf_available
from .utils import is_timm_available as is_timm_available
from .utils import is_tokenizers_available as is_tokenizers_available
from .utils import is_torch_available as is_torch_available
from .utils import is_torchaudio_available as is_torchaudio_available
from .utils import is_torchvision_available as is_torchvision_available
from .utils import is_vision_available as is_vision_available
from .utils import logging as logging
from .utils.import_utils import define_import_structure


logger = logging.get_logger(__name__)  # pylint: disable=invalid-name

# Base objects, independent of any specific backend
_import_structure = {
    "audio_utils": [],
    "commands": [],
    "configuration_utils": ["PretrainedConfig"],
    "convert_graph_to_onnx": [],
    "convert_slow_tokenizers_checkpoints_to_fast": [],
    "convert_tf_hub_seq_to_seq_bert_to_pytorch": [],
    "data": [
        "DataProcessor",
        "InputExample",
        "InputFeatures",
        "SingleSentenceClassificationProcessor",
        "SquadExample",
        "SquadFeatures",
        "SquadV1Processor",
        "SquadV2Processor",
        "glue_compute_metrics",
        "glue_convert_examples_to_features",
        "glue_output_modes",
        "glue_processors",
        "glue_tasks_num_labels",
        "squad_convert_examples_to_features",
        "xnli_compute_metrics",
        "xnli_output_modes",
        "xnli_processors",
        "xnli_tasks_num_labels",
    ],
    "data.data_collator": [
        "DataCollator",
        "DataCollatorForLanguageModeling",
        "DataCollatorForMultipleChoice",
        "DataCollatorForPermutationLanguageModeling",
        "DataCollatorForSeq2Seq",
        "DataCollatorForSOP",
        "DataCollatorForTokenClassification",
        "DataCollatorForWholeWordMask",
        "DataCollatorWithFlattening",
        "DataCollatorWithPadding",
        "DefaultDataCollator",
        "default_data_collator",
    ],
    "data.metrics": [],
    "data.processors": [],
    "debug_utils": [],
    "dependency_versions_check": [],
    "dependency_versions_table": [],
    "dynamic_module_utils": [],
    "feature_extraction_sequence_utils": ["SequenceFeatureExtractor"],
    "feature_extraction_utils": ["BatchFeature", "FeatureExtractionMixin"],
    "file_utils": [],
    "generation": [
        "AsyncTextIteratorStreamer",
        "CompileConfig",
        "GenerationConfig",
        "TextIteratorStreamer",
        "TextStreamer",
        "WatermarkingConfig",
    ],
    "hf_argparser": ["HfArgumentParser"],
    "hyperparameter_search": [],
    "image_transforms": [],
    "integrations": [
        "is_clearml_available",
        "is_comet_available",
        "is_dvclive_available",
        "is_neptune_available",
        "is_optuna_available",
        "is_ray_available",
        "is_ray_tune_available",
        "is_sigopt_available",
        "is_swanlab_available",
        "is_tensorboard_available",
        "is_trackio_available",
        "is_wandb_available",
    ],
    "loss": [],
    "modelcard": ["ModelCard"],
    # Losses
    "modeling_tf_pytorch_utils": [
        "convert_tf_weight_name_to_pt_weight_name",
        "load_pytorch_checkpoint_in_tf2_model",
        "load_pytorch_model_in_tf2_model",
        "load_pytorch_weights_in_tf2_model",
        "load_tf2_checkpoint_in_pytorch_model",
        "load_tf2_model_in_pytorch_model",
        "load_tf2_weights_in_pytorch_model",
    ],
    # Models
    "onnx": [],
    "pipelines": [
        "AudioClassificationPipeline",
        "AutomaticSpeechRecognitionPipeline",
        "CsvPipelineDataFormat",
        "DepthEstimationPipeline",
        "DocumentQuestionAnsweringPipeline",
        "FeatureExtractionPipeline",
        "FillMaskPipeline",
        "ImageClassificationPipeline",
        "ImageFeatureExtractionPipeline",
        "ImageSegmentationPipeline",
        "ImageTextToTextPipeline",
        "ImageToImagePipeline",
        "ImageToTextPipeline",
        "JsonPipelineDataFormat",
        "KeypointMatchingPipeline",
        "MaskGenerationPipeline",
        "NerPipeline",
        "ObjectDetectionPipeline",
        "PipedPipelineDataFormat",
        "Pipeline",
        "PipelineDataFormat",
        "QuestionAnsweringPipeline",
        "SummarizationPipeline",
        "TableQuestionAnsweringPipeline",
        "Text2TextGenerationPipeline",
        "TextClassificationPipeline",
        "TextGenerationPipeline",
        "TextToAudioPipeline",
        "TokenClassificationPipeline",
        "TranslationPipeline",
        "VideoClassificationPipeline",
        "VisualQuestionAnsweringPipeline",
        "ZeroShotAudioClassificationPipeline",
        "ZeroShotClassificationPipeline",
        "ZeroShotImageClassificationPipeline",
        "ZeroShotObjectDetectionPipeline",
        "pipeline",
    ],
    "processing_utils": ["ProcessorMixin"],
    "quantizers": [],
    "testing_utils": [],
    "tokenization_utils": ["PreTrainedTokenizer"],
    "tokenization_utils_base": [
        "AddedToken",
        "BatchEncoding",
        "CharSpan",
        "PreTrainedTokenizerBase",
        "SpecialTokensMixin",
        "TokenSpan",
    ],
    "trainer_callback": [
        "DefaultFlowCallback",
        "EarlyStoppingCallback",
        "PrinterCallback",
        "ProgressCallback",
        "TrainerCallback",
        "TrainerControl",
        "TrainerState",
    ],
    "trainer_utils": [
        "EvalPrediction",
        "IntervalStrategy",
        "SchedulerType",
        "enable_full_determinism",
        "set_seed",
    ],
    "training_args": ["TrainingArguments"],
    "training_args_seq2seq": ["Seq2SeqTrainingArguments"],
    "training_args_tf": ["TFTrainingArguments"],
    "utils": [
        "CONFIG_NAME",
        "MODEL_CARD_NAME",
        "PYTORCH_PRETRAINED_BERT_CACHE",
        "PYTORCH_TRANSFORMERS_CACHE",
        "SPIECE_UNDERLINE",
        "TF2_WEIGHTS_NAME",
        "TF_WEIGHTS_NAME",
        "TRANSFORMERS_CACHE",
        "WEIGHTS_NAME",
        "TensorType",
        "add_end_docstrings",
        "add_start_docstrings",
        "is_apex_available",
        "is_av_available",
        "is_bitsandbytes_available",
        "is_datasets_available",
        "is_faiss_available",
        "is_flax_available",
        "is_keras_nlp_available",
        "is_matplotlib_available",
        "is_phonemizer_available",
        "is_psutil_available",
        "is_py3nvml_available",
        "is_pyctcdecode_available",
        "is_sacremoses_available",
        "is_safetensors_available",
        "is_scipy_available",
        "is_sentencepiece_available",
        "is_sklearn_available",
        "is_speech_available",
        "is_tensorflow_text_available",
        "is_tf_available",
        "is_timm_available",
        "is_tokenizers_available",
        "is_torch_available",
        "is_torch_hpu_available",
        "is_torch_mlu_available",
        "is_torch_musa_available",
        "is_torch_neuroncore_available",
        "is_torch_npu_available",
        "is_torchvision_available",
        "is_torch_xla_available",
        "is_torch_xpu_available",
        "is_vision_available",
        "logging",
    ],
    "utils.quantization_config": [
        "AqlmConfig",
        "AutoRoundConfig",
        "AwqConfig",
        "BitNetQuantConfig",
        "BitsAndBytesConfig",
        "CompressedTensorsConfig",
        "EetqConfig",
        "FbgemmFp8Config",
        "FineGrainedFP8Config",
        "GPTQConfig",
        "HiggsConfig",
        "HqqConfig",
        "Mxfp4Config",
        "QuantoConfig",
        "QuarkConfig",
        "FPQuantConfig",
        "SpQRConfig",
        "TorchAoConfig",
        "VptqConfig",
    ],
    "video_utils": [],
}

# tokenizers-backed objects
try:
    if not is_tokenizers_available():
        raise OptionalDependencyNotAvailable()
except OptionalDependencyNotAvailable:
    from .utils import dummy_tokenizers_objects

    _import_structure["utils.dummy_tokenizers_objects"] = [
        name for name in dir(dummy_tokenizers_objects) if not name.startswith("_")
    ]
else:
    # Fast tokenizers structure
    _import_structure["tokenization_utils_fast"] = ["PreTrainedTokenizerFast"]


try:
    if not (is_sentencepiece_available() and is_tokenizers_available()):
        raise OptionalDependencyNotAvailable()
except OptionalDependencyNotAvailable:
    from .utils import dummy_sentencepiece_and_tokenizers_objects

    _import_structure["utils.dummy_sentencepiece_and_tokenizers_objects"] = [
        name for name in dir(dummy_sentencepiece_and_tokenizers_objects) if not name.startswith("_")
    ]
else:
    _import_structure["convert_slow_tokenizer"] = [
        "SLOW_TO_FAST_CONVERTERS",
        "convert_slow_tokenizer",
    ]

try:
    if not (is_mistral_common_available()):
        raise OptionalDependencyNotAvailable()
except OptionalDependencyNotAvailable:
    from .utils import dummy_mistral_common_objects

    _import_structure["utils.dummy_mistral_common_objects"] = [
        name for name in dir(dummy_mistral_common_objects) if not name.startswith("_")
    ]
else:
    _import_structure["tokenization_mistral_common"] = ["MistralCommonTokenizer"]

# Vision-specific objects
try:
    if not is_vision_available():
        raise OptionalDependencyNotAvailable()
except OptionalDependencyNotAvailable:
    from .utils import dummy_vision_objects

    _import_structure["utils.dummy_vision_objects"] = [
        name for name in dir(dummy_vision_objects) if not name.startswith("_")
    ]
else:
    _import_structure["image_processing_base"] = ["ImageProcessingMixin"]
    _import_structure["image_processing_utils"] = ["BaseImageProcessor"]
    _import_structure["image_utils"] = ["ImageFeatureExtractionMixin"]

try:
    if not is_torchvision_available():
        raise OptionalDependencyNotAvailable()
except OptionalDependencyNotAvailable:
    from .utils import dummy_torchvision_objects

    _import_structure["utils.dummy_torchvision_objects"] = [
        name for name in dir(dummy_torchvision_objects) if not name.startswith("_")
    ]
else:
    _import_structure["image_processing_utils_fast"] = ["BaseImageProcessorFast"]
    _import_structure["video_processing_utils"] = ["BaseVideoProcessor"]

# PyTorch-backed objects
try:
    if not is_torch_available():
        raise OptionalDependencyNotAvailable()
except OptionalDependencyNotAvailable:
    from .utils import dummy_pt_objects

    _import_structure["utils.dummy_pt_objects"] = [name for name in dir(dummy_pt_objects) if not name.startswith("_")]
else:
    _import_structure["model_debugging_utils"] = [
        "model_addition_debugger_context",
    ]
    _import_structure["activations"] = []
    _import_structure["cache_utils"] = [
        "CacheLayerMixin",
        "DynamicLayer",
        "StaticLayer",
        "SlidingWindowLayer",
        "ChunkedSlidingLayer",
        "QuantoQuantizedLayer",
        "HQQQuantizedLayer",
        "Cache",
        "DynamicCache",
        "EncoderDecoderCache",
        "HQQQuantizedCache",
        "HybridCache",
        "HybridChunkedCache",
        "OffloadedCache",
        "OffloadedStaticCache",
        "QuantizedCache",
        "QuantoQuantizedCache",
        "SinkCache",
        "SlidingWindowCache",
        "StaticCache",
    ]
    _import_structure["data.datasets"] = [
        "GlueDataset",
        "GlueDataTrainingArguments",
        "LineByLineTextDataset",
        "LineByLineWithRefDataset",
        "LineByLineWithSOPTextDataset",
        "SquadDataset",
        "SquadDataTrainingArguments",
        "TextDataset",
        "TextDatasetForNextSentencePrediction",
    ]
    _import_structure["generation"].extend(
        [
            "AlternatingCodebooksLogitsProcessor",
            "BayesianDetectorConfig",
            "BayesianDetectorModel",
<<<<<<< HEAD
=======
            "BeamScorer",
>>>>>>> c17bf304
            "ClassifierFreeGuidanceLogitsProcessor",
            "EncoderNoRepeatNGramLogitsProcessor",
            "EncoderRepetitionPenaltyLogitsProcessor",
            "EosTokenCriteria",
            "EpsilonLogitsWarper",
            "EtaLogitsWarper",
            "ExponentialDecayLengthPenalty",
            "ForcedBOSTokenLogitsProcessor",
            "ForcedEOSTokenLogitsProcessor",
            "GenerationMixin",
            "InfNanRemoveLogitsProcessor",
            "LogitNormalization",
            "LogitsProcessor",
            "LogitsProcessorList",
            "MaxLengthCriteria",
            "MaxTimeCriteria",
            "MinLengthLogitsProcessor",
            "MinNewTokensLengthLogitsProcessor",
            "MinPLogitsWarper",
            "NoBadWordsLogitsProcessor",
            "NoRepeatNGramLogitsProcessor",
            "PhrasalConstraint",
            "PrefixConstrainedLogitsProcessor",
            "RepetitionPenaltyLogitsProcessor",
            "SequenceBiasLogitsProcessor",
            "StoppingCriteria",
            "StoppingCriteriaList",
            "StopStringCriteria",
            "SuppressTokensAtBeginLogitsProcessor",
            "SuppressTokensLogitsProcessor",
            "SynthIDTextWatermarkDetector",
            "SynthIDTextWatermarkingConfig",
            "SynthIDTextWatermarkLogitsProcessor",
            "TemperatureLogitsWarper",
            "TopKLogitsWarper",
            "TopPLogitsWarper",
            "TypicalLogitsWarper",
            "UnbatchedClassifierFreeGuidanceLogitsProcessor",
            "WatermarkDetector",
            "WatermarkLogitsProcessor",
            "WhisperTimeStampLogitsProcessor",
        ]
    )

    # PyTorch domain libraries integration
    _import_structure["integrations.executorch"] = [
        "TorchExportableModuleWithStaticCache",
        "convert_and_export_with_cache",
    ]

    _import_structure["modeling_flash_attention_utils"] = []
    _import_structure["modeling_layers"] = ["GradientCheckpointingLayer"]
    _import_structure["modeling_outputs"] = []
    _import_structure["modeling_rope_utils"] = ["ROPE_INIT_FUNCTIONS", "dynamic_rope_update"]
    _import_structure["modeling_utils"] = ["PreTrainedModel", "AttentionInterface"]
    _import_structure["masking_utils"] = ["AttentionMaskInterface"]
    _import_structure["optimization"] = [
        "Adafactor",
        "get_constant_schedule",
        "get_constant_schedule_with_warmup",
        "get_cosine_schedule_with_warmup",
        "get_cosine_with_hard_restarts_schedule_with_warmup",
        "get_inverse_sqrt_schedule",
        "get_linear_schedule_with_warmup",
        "get_polynomial_decay_schedule_with_warmup",
        "get_scheduler",
        "get_wsd_schedule",
    ]
    _import_structure["pytorch_utils"] = [
        "Conv1D",
        "apply_chunking_to_forward",
        "prune_layer",
        "infer_device",
    ]
    _import_structure["sagemaker"] = []
    _import_structure["time_series_utils"] = []
    _import_structure["trainer"] = ["Trainer"]
    _import_structure["trainer_pt_utils"] = ["torch_distributed_zero_first"]
    _import_structure["trainer_seq2seq"] = ["Seq2SeqTrainer"]

# TensorFlow-backed objects
try:
    if not is_tf_available():
        raise OptionalDependencyNotAvailable()
except OptionalDependencyNotAvailable:
    from .utils import dummy_tf_objects

    _import_structure["utils.dummy_tf_objects"] = [name for name in dir(dummy_tf_objects) if not name.startswith("_")]
else:
    _import_structure["activations_tf"] = []
    _import_structure["generation"].extend(
        [
            "TFForcedBOSTokenLogitsProcessor",
            "TFForcedEOSTokenLogitsProcessor",
            "TFForceTokensLogitsProcessor",
            "TFGenerationMixin",
            "TFLogitsProcessor",
            "TFLogitsProcessorList",
            "TFLogitsWarper",
            "TFMinLengthLogitsProcessor",
            "TFNoBadWordsLogitsProcessor",
            "TFNoRepeatNGramLogitsProcessor",
            "TFRepetitionPenaltyLogitsProcessor",
            "TFSuppressTokensAtBeginLogitsProcessor",
            "TFSuppressTokensLogitsProcessor",
            "TFTemperatureLogitsWarper",
            "TFTopKLogitsWarper",
            "TFTopPLogitsWarper",
        ]
    )
    _import_structure["keras_callbacks"] = ["KerasMetricCallback", "PushToHubCallback"]
    _import_structure["modeling_tf_outputs"] = []
    _import_structure["modeling_tf_utils"] = [
        "TFPreTrainedModel",
        "TFSequenceSummary",
        "TFSharedEmbeddings",
        "shape_list",
    ]
    _import_structure["optimization_tf"] = [
        "AdamWeightDecay",
        "GradientAccumulator",
        "WarmUp",
        "create_optimizer",
    ]
    _import_structure["tf_utils"] = []


# FLAX-backed objects
try:
    if not is_flax_available():
        raise OptionalDependencyNotAvailable()
except OptionalDependencyNotAvailable:
    from .utils import dummy_flax_objects

    _import_structure["utils.dummy_flax_objects"] = [
        name for name in dir(dummy_flax_objects) if not name.startswith("_")
    ]
else:
    _import_structure["generation"].extend(
        [
            "FlaxForcedBOSTokenLogitsProcessor",
            "FlaxForcedEOSTokenLogitsProcessor",
            "FlaxForceTokensLogitsProcessor",
            "FlaxGenerationMixin",
            "FlaxLogitsProcessor",
            "FlaxLogitsProcessorList",
            "FlaxLogitsWarper",
            "FlaxMinLengthLogitsProcessor",
            "FlaxTemperatureLogitsWarper",
            "FlaxSuppressTokensAtBeginLogitsProcessor",
            "FlaxSuppressTokensLogitsProcessor",
            "FlaxTopKLogitsWarper",
            "FlaxTopPLogitsWarper",
            "FlaxWhisperTimeStampLogitsProcessor",
        ]
    )
    _import_structure["modeling_flax_outputs"] = []
    _import_structure["modeling_flax_utils"] = ["FlaxPreTrainedModel"]

# Direct imports for type-checking
if TYPE_CHECKING:
    # All modeling imports
    from .cache_utils import Cache as Cache
    from .cache_utils import ChunkedSlidingLayer as ChunkedSlidingLayer
    from .cache_utils import DynamicCache as DynamicCache
    from .cache_utils import DynamicLayer as DynamicLayer
    from .cache_utils import EncoderDecoderCache as EncoderDecoderCache
    from .cache_utils import HQQQuantizedCache as HQQQuantizedCache
    from .cache_utils import HQQQuantizedLayer as HQQQuantizedLayer
    from .cache_utils import HybridCache as HybridCache
    from .cache_utils import MambaCache as MambaCache
    from .cache_utils import OffloadedCache as OffloadedCache
    from .cache_utils import OffloadedStaticCache as OffloadedStaticCache
    from .cache_utils import QuantizedCache as QuantizedCache
    from .cache_utils import QuantoQuantizedCache as QuantoQuantizedCache
    from .cache_utils import QuantoQuantizedLayer as QuantoQuantizedLayer
    from .cache_utils import SinkCache as SinkCache
    from .cache_utils import SlidingWindowCache as SlidingWindowCache
    from .cache_utils import SlidingWindowLayer as SlidingWindowLayer
    from .cache_utils import StaticCache as StaticCache
    from .cache_utils import StaticLayer as StaticLayer
    from .configuration_utils import PretrainedConfig as PretrainedConfig
    from .convert_slow_tokenizer import SLOW_TO_FAST_CONVERTERS as SLOW_TO_FAST_CONVERTERS
    from .convert_slow_tokenizer import convert_slow_tokenizer as convert_slow_tokenizer

    # Data
    from .data import DataProcessor as DataProcessor
    from .data import InputExample as InputExample
    from .data import InputFeatures as InputFeatures
    from .data import SingleSentenceClassificationProcessor as SingleSentenceClassificationProcessor
    from .data import SquadExample as SquadExample
    from .data import SquadFeatures as SquadFeatures
    from .data import SquadV1Processor as SquadV1Processor
    from .data import SquadV2Processor as SquadV2Processor
    from .data import glue_compute_metrics as glue_compute_metrics
    from .data import glue_convert_examples_to_features as glue_convert_examples_to_features
    from .data import glue_output_modes as glue_output_modes
    from .data import glue_processors as glue_processors
    from .data import glue_tasks_num_labels as glue_tasks_num_labels
    from .data import squad_convert_examples_to_features as squad_convert_examples_to_features
    from .data import xnli_compute_metrics as xnli_compute_metrics
    from .data import xnli_output_modes as xnli_output_modes
    from .data import xnli_processors as xnli_processors
    from .data import xnli_tasks_num_labels as xnli_tasks_num_labels
    from .data.data_collator import DataCollator as DataCollator
    from .data.data_collator import DataCollatorForLanguageModeling as DataCollatorForLanguageModeling
    from .data.data_collator import DataCollatorForMultipleChoice as DataCollatorForMultipleChoice
    from .data.data_collator import (
        DataCollatorForPermutationLanguageModeling as DataCollatorForPermutationLanguageModeling,
    )
    from .data.data_collator import DataCollatorForSeq2Seq as DataCollatorForSeq2Seq
    from .data.data_collator import DataCollatorForSOP as DataCollatorForSOP
    from .data.data_collator import DataCollatorForTokenClassification as DataCollatorForTokenClassification
    from .data.data_collator import DataCollatorForWholeWordMask as DataCollatorForWholeWordMask
    from .data.data_collator import DataCollatorWithFlattening as DataCollatorWithFlattening
    from .data.data_collator import DataCollatorWithPadding as DataCollatorWithPadding
    from .data.data_collator import DefaultDataCollator as DefaultDataCollator
    from .data.data_collator import default_data_collator as default_data_collator
    from .data.datasets import GlueDataset as GlueDataset
    from .data.datasets import GlueDataTrainingArguments as GlueDataTrainingArguments
    from .data.datasets import LineByLineTextDataset as LineByLineTextDataset
    from .data.datasets import LineByLineWithRefDataset as LineByLineWithRefDataset
    from .data.datasets import LineByLineWithSOPTextDataset as LineByLineWithSOPTextDataset
    from .data.datasets import SquadDataset as SquadDataset
    from .data.datasets import SquadDataTrainingArguments as SquadDataTrainingArguments
    from .data.datasets import TextDataset as TextDataset
    from .data.datasets import TextDatasetForNextSentencePrediction as TextDatasetForNextSentencePrediction
    from .feature_extraction_sequence_utils import SequenceFeatureExtractor as SequenceFeatureExtractor

    # Feature Extractor
    from .feature_extraction_utils import BatchFeature as BatchFeature
    from .feature_extraction_utils import FeatureExtractionMixin as FeatureExtractionMixin

    # Generation
    from .generation import AlternatingCodebooksLogitsProcessor as AlternatingCodebooksLogitsProcessor
    from .generation import AsyncTextIteratorStreamer as AsyncTextIteratorStreamer
    from .generation import BayesianDetectorConfig as BayesianDetectorConfig
    from .generation import BayesianDetectorModel as BayesianDetectorModel
<<<<<<< HEAD
=======
    from .generation import BeamScorer as BeamScorer
>>>>>>> c17bf304
    from .generation import ClassifierFreeGuidanceLogitsProcessor as ClassifierFreeGuidanceLogitsProcessor
    from .generation import CompileConfig as CompileConfig
    from .generation import EncoderNoRepeatNGramLogitsProcessor as EncoderNoRepeatNGramLogitsProcessor
    from .generation import EncoderRepetitionPenaltyLogitsProcessor as EncoderRepetitionPenaltyLogitsProcessor
    from .generation import EosTokenCriteria as EosTokenCriteria
    from .generation import EpsilonLogitsWarper as EpsilonLogitsWarper
    from .generation import EtaLogitsWarper as EtaLogitsWarper
    from .generation import ExponentialDecayLengthPenalty as ExponentialDecayLengthPenalty
    from .generation import FlaxForcedBOSTokenLogitsProcessor as FlaxForcedBOSTokenLogitsProcessor
    from .generation import FlaxForcedEOSTokenLogitsProcessor as FlaxForcedEOSTokenLogitsProcessor
    from .generation import FlaxForceTokensLogitsProcessor as FlaxForceTokensLogitsProcessor
    from .generation import FlaxGenerationMixin as FlaxGenerationMixin
    from .generation import FlaxLogitsProcessor as FlaxLogitsProcessor
    from .generation import FlaxLogitsProcessorList as FlaxLogitsProcessorList
    from .generation import FlaxLogitsWarper as FlaxLogitsWarper
    from .generation import FlaxMinLengthLogitsProcessor as FlaxMinLengthLogitsProcessor
    from .generation import FlaxSuppressTokensAtBeginLogitsProcessor as FlaxSuppressTokensAtBeginLogitsProcessor
    from .generation import FlaxSuppressTokensLogitsProcessor as FlaxSuppressTokensLogitsProcessor
    from .generation import FlaxTemperatureLogitsWarper as FlaxTemperatureLogitsWarper
    from .generation import FlaxTopKLogitsWarper as FlaxTopKLogitsWarper
    from .generation import FlaxTopPLogitsWarper as FlaxTopPLogitsWarper
    from .generation import FlaxWhisperTimeStampLogitsProcessor as FlaxWhisperTimeStampLogitsProcessor
    from .generation import ForcedBOSTokenLogitsProcessor as ForcedBOSTokenLogitsProcessor
    from .generation import ForcedEOSTokenLogitsProcessor as ForcedEOSTokenLogitsProcessor
    from .generation import GenerationConfig as GenerationConfig
    from .generation import GenerationMixin as GenerationMixin
    from .generation import InfNanRemoveLogitsProcessor as InfNanRemoveLogitsProcessor
    from .generation import LogitNormalization as LogitNormalization
    from .generation import LogitsProcessor as LogitsProcessor
    from .generation import LogitsProcessorList as LogitsProcessorList
    from .generation import MaxLengthCriteria as MaxLengthCriteria
    from .generation import MaxTimeCriteria as MaxTimeCriteria
    from .generation import MinLengthLogitsProcessor as MinLengthLogitsProcessor
    from .generation import MinNewTokensLengthLogitsProcessor as MinNewTokensLengthLogitsProcessor
    from .generation import MinPLogitsWarper as MinPLogitsWarper
    from .generation import NoBadWordsLogitsProcessor as NoBadWordsLogitsProcessor
    from .generation import NoRepeatNGramLogitsProcessor as NoRepeatNGramLogitsProcessor
    from .generation import PhrasalConstraint as PhrasalConstraint
    from .generation import PrefixConstrainedLogitsProcessor as PrefixConstrainedLogitsProcessor
    from .generation import RepetitionPenaltyLogitsProcessor as RepetitionPenaltyLogitsProcessor
    from .generation import SequenceBiasLogitsProcessor as SequenceBiasLogitsProcessor
    from .generation import StoppingCriteria as StoppingCriteria
    from .generation import StoppingCriteriaList as StoppingCriteriaList
    from .generation import StopStringCriteria as StopStringCriteria
    from .generation import SuppressTokensAtBeginLogitsProcessor as SuppressTokensAtBeginLogitsProcessor
    from .generation import SuppressTokensLogitsProcessor as SuppressTokensLogitsProcessor
    from .generation import SynthIDTextWatermarkDetector as SynthIDTextWatermarkDetector
    from .generation import SynthIDTextWatermarkingConfig as SynthIDTextWatermarkingConfig
    from .generation import SynthIDTextWatermarkLogitsProcessor as SynthIDTextWatermarkLogitsProcessor
    from .generation import TemperatureLogitsWarper as TemperatureLogitsWarper
    from .generation import TextIteratorStreamer as TextIteratorStreamer
    from .generation import TextStreamer as TextStreamer
    from .generation import TFForcedBOSTokenLogitsProcessor as TFForcedBOSTokenLogitsProcessor
    from .generation import TFForcedEOSTokenLogitsProcessor as TFForcedEOSTokenLogitsProcessor
    from .generation import TFForceTokensLogitsProcessor as TFForceTokensLogitsProcessor
    from .generation import TFGenerationMixin as TFGenerationMixin
    from .generation import TFLogitsProcessor as TFLogitsProcessor
    from .generation import TFLogitsProcessorList as TFLogitsProcessorList
    from .generation import TFLogitsWarper as TFLogitsWarper
    from .generation import TFMinLengthLogitsProcessor as TFMinLengthLogitsProcessor
    from .generation import TFNoBadWordsLogitsProcessor as TFNoBadWordsLogitsProcessor
    from .generation import TFNoRepeatNGramLogitsProcessor as TFNoRepeatNGramLogitsProcessor
    from .generation import TFRepetitionPenaltyLogitsProcessor as TFRepetitionPenaltyLogitsProcessor
    from .generation import TFSuppressTokensAtBeginLogitsProcessor as TFSuppressTokensAtBeginLogitsProcessor
    from .generation import TFSuppressTokensLogitsProcessor as TFSuppressTokensLogitsProcessor
    from .generation import TFTemperatureLogitsWarper as TFTemperatureLogitsWarper
    from .generation import TFTopKLogitsWarper as TFTopKLogitsWarper
    from .generation import TFTopPLogitsWarper as TFTopPLogitsWarper
    from .generation import TopKLogitsWarper as TopKLogitsWarper
    from .generation import TopPLogitsWarper as TopPLogitsWarper
    from .generation import TypicalLogitsWarper as TypicalLogitsWarper
    from .generation import (
        UnbatchedClassifierFreeGuidanceLogitsProcessor as UnbatchedClassifierFreeGuidanceLogitsProcessor,
    )
    from .generation import WatermarkDetector as WatermarkDetector
    from .generation import WatermarkingConfig as WatermarkingConfig
    from .generation import WatermarkLogitsProcessor as WatermarkLogitsProcessor
    from .generation import WhisperTimeStampLogitsProcessor as WhisperTimeStampLogitsProcessor
    from .hf_argparser import HfArgumentParser as HfArgumentParser
    from .image_processing_base import ImageProcessingMixin as ImageProcessingMixin
    from .image_processing_utils import BaseImageProcessor as BaseImageProcessor
    from .image_processing_utils_fast import BaseImageProcessorFast as BaseImageProcessorFast
    from .image_utils import ImageFeatureExtractionMixin as ImageFeatureExtractionMixin

    # Integrations
    from .integrations import is_clearml_available as is_clearml_available
    from .integrations import is_comet_available as is_comet_available
    from .integrations import is_dvclive_available as is_dvclive_available
    from .integrations import is_neptune_available as is_neptune_available
    from .integrations import is_optuna_available as is_optuna_available
    from .integrations import is_ray_available as is_ray_available
    from .integrations import is_ray_tune_available as is_ray_tune_available
    from .integrations import is_sigopt_available as is_sigopt_available
    from .integrations import is_swanlab_available as is_swanlab_available
    from .integrations import is_tensorboard_available as is_tensorboard_available
    from .integrations import is_trackio_available as is_trackio_available
    from .integrations import is_wandb_available as is_wandb_available
    from .integrations.executorch import TorchExportableModuleWithStaticCache as TorchExportableModuleWithStaticCache
    from .integrations.executorch import convert_and_export_with_cache as convert_and_export_with_cache
    from .keras_callbacks import KerasMetricCallback as KerasMetricCallback
    from .keras_callbacks import PushToHubCallback as PushToHubCallback
    from .masking_utils import AttentionMaskInterface as AttentionMaskInterface
    from .model_debugging_utils import model_addition_debugger_context as model_addition_debugger_context

    # Model Cards
    from .modelcard import ModelCard as ModelCard
    from .modeling_flax_utils import FlaxPreTrainedModel as FlaxPreTrainedModel
    from .modeling_layers import GradientCheckpointingLayer as GradientCheckpointingLayer
    from .modeling_rope_utils import ROPE_INIT_FUNCTIONS as ROPE_INIT_FUNCTIONS
    from .modeling_rope_utils import dynamic_rope_update as dynamic_rope_update

    # TF 2.0 <=> PyTorch conversion utilities
    from .modeling_tf_pytorch_utils import (
        convert_tf_weight_name_to_pt_weight_name as convert_tf_weight_name_to_pt_weight_name,
    )
    from .modeling_tf_pytorch_utils import load_pytorch_checkpoint_in_tf2_model as load_pytorch_checkpoint_in_tf2_model
    from .modeling_tf_pytorch_utils import load_pytorch_model_in_tf2_model as load_pytorch_model_in_tf2_model
    from .modeling_tf_pytorch_utils import load_pytorch_weights_in_tf2_model as load_pytorch_weights_in_tf2_model
    from .modeling_tf_pytorch_utils import load_tf2_checkpoint_in_pytorch_model as load_tf2_checkpoint_in_pytorch_model
    from .modeling_tf_pytorch_utils import load_tf2_model_in_pytorch_model as load_tf2_model_in_pytorch_model
    from .modeling_tf_pytorch_utils import load_tf2_weights_in_pytorch_model as load_tf2_weights_in_pytorch_model
    from .modeling_tf_utils import TFPreTrainedModel as TFPreTrainedModel
    from .modeling_tf_utils import TFSequenceSummary as TFSequenceSummary
    from .modeling_tf_utils import TFSharedEmbeddings as TFSharedEmbeddings
    from .modeling_tf_utils import shape_list as shape_list
    from .modeling_utils import AttentionInterface as AttentionInterface
    from .modeling_utils import PreTrainedModel as PreTrainedModel
    from .models import *
    from .models.timm_wrapper import TimmWrapperImageProcessor as TimmWrapperImageProcessor

    # Optimization
    from .optimization import Adafactor as Adafactor
    from .optimization import get_constant_schedule as get_constant_schedule
    from .optimization import get_constant_schedule_with_warmup as get_constant_schedule_with_warmup
    from .optimization import get_cosine_schedule_with_warmup as get_cosine_schedule_with_warmup
    from .optimization import (
        get_cosine_with_hard_restarts_schedule_with_warmup as get_cosine_with_hard_restarts_schedule_with_warmup,
    )
    from .optimization import get_inverse_sqrt_schedule as get_inverse_sqrt_schedule
    from .optimization import get_linear_schedule_with_warmup as get_linear_schedule_with_warmup
    from .optimization import get_polynomial_decay_schedule_with_warmup as get_polynomial_decay_schedule_with_warmup
    from .optimization import get_scheduler as get_scheduler
    from .optimization import get_wsd_schedule as get_wsd_schedule

    # Optimization
    from .optimization_tf import AdamWeightDecay as AdamWeightDecay
    from .optimization_tf import GradientAccumulator as GradientAccumulator
    from .optimization_tf import WarmUp as WarmUp
    from .optimization_tf import create_optimizer as create_optimizer

    # Pipelines
    from .pipelines import AudioClassificationPipeline as AudioClassificationPipeline
    from .pipelines import AutomaticSpeechRecognitionPipeline as AutomaticSpeechRecognitionPipeline
    from .pipelines import CsvPipelineDataFormat as CsvPipelineDataFormat
    from .pipelines import DepthEstimationPipeline as DepthEstimationPipeline
    from .pipelines import DocumentQuestionAnsweringPipeline as DocumentQuestionAnsweringPipeline
    from .pipelines import FeatureExtractionPipeline as FeatureExtractionPipeline
    from .pipelines import FillMaskPipeline as FillMaskPipeline
    from .pipelines import ImageClassificationPipeline as ImageClassificationPipeline
    from .pipelines import ImageFeatureExtractionPipeline as ImageFeatureExtractionPipeline
    from .pipelines import ImageSegmentationPipeline as ImageSegmentationPipeline
    from .pipelines import ImageTextToTextPipeline as ImageTextToTextPipeline
    from .pipelines import ImageToImagePipeline as ImageToImagePipeline
    from .pipelines import ImageToTextPipeline as ImageToTextPipeline
    from .pipelines import JsonPipelineDataFormat as JsonPipelineDataFormat
    from .pipelines import KeypointMatchingPipeline as KeypointMatchingPipeline
    from .pipelines import MaskGenerationPipeline as MaskGenerationPipeline
    from .pipelines import NerPipeline as NerPipeline
    from .pipelines import ObjectDetectionPipeline as ObjectDetectionPipeline
    from .pipelines import PipedPipelineDataFormat as PipedPipelineDataFormat
    from .pipelines import Pipeline as Pipeline
    from .pipelines import PipelineDataFormat as PipelineDataFormat
    from .pipelines import QuestionAnsweringPipeline as QuestionAnsweringPipeline
    from .pipelines import SummarizationPipeline as SummarizationPipeline
    from .pipelines import TableQuestionAnsweringPipeline as TableQuestionAnsweringPipeline
    from .pipelines import Text2TextGenerationPipeline as Text2TextGenerationPipeline
    from .pipelines import TextClassificationPipeline as TextClassificationPipeline
    from .pipelines import TextGenerationPipeline as TextGenerationPipeline
    from .pipelines import TextToAudioPipeline as TextToAudioPipeline
    from .pipelines import TokenClassificationPipeline as TokenClassificationPipeline
    from .pipelines import TranslationPipeline as TranslationPipeline
    from .pipelines import VideoClassificationPipeline as VideoClassificationPipeline
    from .pipelines import VisualQuestionAnsweringPipeline as VisualQuestionAnsweringPipeline
    from .pipelines import ZeroShotAudioClassificationPipeline as ZeroShotAudioClassificationPipeline
    from .pipelines import ZeroShotClassificationPipeline as ZeroShotClassificationPipeline
    from .pipelines import ZeroShotImageClassificationPipeline as ZeroShotImageClassificationPipeline
    from .pipelines import ZeroShotObjectDetectionPipeline as ZeroShotObjectDetectionPipeline
    from .pipelines import pipeline as pipeline
    from .processing_utils import ProcessorMixin as ProcessorMixin
    from .pytorch_utils import Conv1D as Conv1D
    from .pytorch_utils import apply_chunking_to_forward as apply_chunking_to_forward
    from .pytorch_utils import prune_layer as prune_layer

    # Tokenization
    from .tokenization_utils import PreTrainedTokenizer as PreTrainedTokenizer
    from .tokenization_utils_base import AddedToken as AddedToken
    from .tokenization_utils_base import BatchEncoding as BatchEncoding
    from .tokenization_utils_base import CharSpan as CharSpan
    from .tokenization_utils_base import PreTrainedTokenizerBase as PreTrainedTokenizerBase
    from .tokenization_utils_base import SpecialTokensMixin as SpecialTokensMixin
    from .tokenization_utils_base import TokenSpan as TokenSpan
    from .tokenization_utils_fast import PreTrainedTokenizerFast as PreTrainedTokenizerFast

    # Trainer
    from .trainer import Trainer as Trainer

    # Trainer
    from .trainer_callback import DefaultFlowCallback as DefaultFlowCallback
    from .trainer_callback import EarlyStoppingCallback as EarlyStoppingCallback
    from .trainer_callback import PrinterCallback as PrinterCallback
    from .trainer_callback import ProgressCallback as ProgressCallback
    from .trainer_callback import TrainerCallback as TrainerCallback
    from .trainer_callback import TrainerControl as TrainerControl
    from .trainer_callback import TrainerState as TrainerState
    from .trainer_pt_utils import torch_distributed_zero_first as torch_distributed_zero_first
    from .trainer_seq2seq import Seq2SeqTrainer as Seq2SeqTrainer
    from .trainer_utils import EvalPrediction as EvalPrediction
    from .trainer_utils import IntervalStrategy as IntervalStrategy
    from .trainer_utils import SchedulerType as SchedulerType
    from .trainer_utils import enable_full_determinism as enable_full_determinism
    from .trainer_utils import set_seed as set_seed
    from .training_args import TrainingArguments as TrainingArguments
    from .training_args_seq2seq import Seq2SeqTrainingArguments as Seq2SeqTrainingArguments
    from .training_args_tf import TFTrainingArguments as TFTrainingArguments

    # Files and general utilities
    from .utils import CONFIG_NAME as CONFIG_NAME
    from .utils import MODEL_CARD_NAME as MODEL_CARD_NAME
    from .utils import PYTORCH_PRETRAINED_BERT_CACHE as PYTORCH_PRETRAINED_BERT_CACHE
    from .utils import PYTORCH_TRANSFORMERS_CACHE as PYTORCH_TRANSFORMERS_CACHE
    from .utils import SPIECE_UNDERLINE as SPIECE_UNDERLINE
    from .utils import TF2_WEIGHTS_NAME as TF2_WEIGHTS_NAME
    from .utils import TF_WEIGHTS_NAME as TF_WEIGHTS_NAME
    from .utils import TRANSFORMERS_CACHE as TRANSFORMERS_CACHE
    from .utils import WEIGHTS_NAME as WEIGHTS_NAME
    from .utils import TensorType as TensorType
    from .utils import add_end_docstrings as add_end_docstrings
    from .utils import add_start_docstrings as add_start_docstrings
    from .utils import is_apex_available as is_apex_available
    from .utils import is_av_available as is_av_available
    from .utils import is_datasets_available as is_datasets_available
    from .utils import is_faiss_available as is_faiss_available
    from .utils import is_matplotlib_available as is_matplotlib_available
    from .utils import is_phonemizer_available as is_phonemizer_available
    from .utils import is_psutil_available as is_psutil_available
    from .utils import is_py3nvml_available as is_py3nvml_available
    from .utils import is_pyctcdecode_available as is_pyctcdecode_available
    from .utils import is_sacremoses_available as is_sacremoses_available
    from .utils import is_safetensors_available as is_safetensors_available
    from .utils import is_sklearn_available as is_sklearn_available
    from .utils import is_torch_hpu_available as is_torch_hpu_available
    from .utils import is_torch_mlu_available as is_torch_mlu_available
    from .utils import is_torch_musa_available as is_torch_musa_available
    from .utils import is_torch_neuroncore_available as is_torch_neuroncore_available
    from .utils import is_torch_npu_available as is_torch_npu_available
    from .utils import is_torch_xla_available as is_torch_xla_available
    from .utils import is_torch_xpu_available as is_torch_xpu_available
    from .utils import logging as logging

    # bitsandbytes config
    from .utils.quantization_config import AqlmConfig as AqlmConfig
    from .utils.quantization_config import AutoRoundConfig as AutoRoundConfig
    from .utils.quantization_config import AwqConfig as AwqConfig
    from .utils.quantization_config import BitNetQuantConfig as BitNetQuantConfig
    from .utils.quantization_config import BitsAndBytesConfig as BitsAndBytesConfig
    from .utils.quantization_config import CompressedTensorsConfig as CompressedTensorsConfig
    from .utils.quantization_config import EetqConfig as EetqConfig
    from .utils.quantization_config import FbgemmFp8Config as FbgemmFp8Config
    from .utils.quantization_config import FineGrainedFP8Config as FineGrainedFP8Config
    from .utils.quantization_config import FPQuantConfig as FPQuantConfig
    from .utils.quantization_config import GPTQConfig as GPTQConfig
    from .utils.quantization_config import HiggsConfig as HiggsConfig
    from .utils.quantization_config import HqqConfig as HqqConfig
    from .utils.quantization_config import QuantoConfig as QuantoConfig
    from .utils.quantization_config import QuarkConfig as QuarkConfig
    from .utils.quantization_config import SpQRConfig as SpQRConfig
    from .utils.quantization_config import TorchAoConfig as TorchAoConfig
    from .utils.quantization_config import VptqConfig as VptqConfig
    from .video_processing_utils import BaseVideoProcessor as BaseVideoProcessor

else:
    import sys

    _import_structure = {k: set(v) for k, v in _import_structure.items()}

    import_structure = define_import_structure(Path(__file__).parent / "models", prefix="models")
    import_structure[frozenset({})].update(_import_structure)

    sys.modules[__name__] = _LazyModule(
        __name__,
        globals()["__file__"],
        import_structure,
        module_spec=__spec__,
        extra_objects={"__version__": __version__},
    )


if not is_tf_available() and not is_torch_available() and not is_flax_available():
    logger.warning_advice(
        "None of PyTorch, TensorFlow >= 2.0, or Flax have been found. "
        "Models won't be available and only tokenizers, configuration "
        "and file/data utilities can be used."
    )<|MERGE_RESOLUTION|>--- conflicted
+++ resolved
@@ -410,11 +410,10 @@
             "AlternatingCodebooksLogitsProcessor",
             "BayesianDetectorConfig",
             "BayesianDetectorModel",
-<<<<<<< HEAD
-=======
-            "BeamScorer",
->>>>>>> c17bf304
             "ClassifierFreeGuidanceLogitsProcessor",
+            "Constraint",
+            "ConstraintListState",
+            "DisjunctiveConstraint",
             "EncoderNoRepeatNGramLogitsProcessor",
             "EncoderRepetitionPenaltyLogitsProcessor",
             "EosTokenCriteria",
@@ -652,10 +651,6 @@
     from .generation import AsyncTextIteratorStreamer as AsyncTextIteratorStreamer
     from .generation import BayesianDetectorConfig as BayesianDetectorConfig
     from .generation import BayesianDetectorModel as BayesianDetectorModel
-<<<<<<< HEAD
-=======
-    from .generation import BeamScorer as BeamScorer
->>>>>>> c17bf304
     from .generation import ClassifierFreeGuidanceLogitsProcessor as ClassifierFreeGuidanceLogitsProcessor
     from .generation import CompileConfig as CompileConfig
     from .generation import EncoderNoRepeatNGramLogitsProcessor as EncoderNoRepeatNGramLogitsProcessor
