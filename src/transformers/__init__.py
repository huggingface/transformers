--- conflicted
+++ resolved
@@ -680,12 +680,8 @@
     from .processing_utils import ProcessorMixin as ProcessorMixin
     from .pytorch_utils import Conv1D as Conv1D
     from .pytorch_utils import apply_chunking_to_forward as apply_chunking_to_forward
-<<<<<<< HEAD
-    from .pytorch_utils import prune_layer as prune_layer
-=======
 
     # Tokenization
->>>>>>> 6ccacf3a
     from .tokenization_utils import PreTrainedTokenizer as PreTrainedTokenizer
     from .tokenization_utils import PythonBackend as PythonBackend
     from .tokenization_utils_base import AddedToken as AddedToken
