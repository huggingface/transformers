--- conflicted
+++ resolved
@@ -122,11 +122,8 @@
     "feature_extraction_utils": ["BatchFeature", "FeatureExtractionMixin"],
     "file_utils": [],
     "generation": [
-<<<<<<< HEAD
         "AsyncTextIteratorStreamer",
-=======
         "CompileConfig",
->>>>>>> 7a7f2769
         "GenerationConfig",
         "TextIteratorStreamer",
         "TextStreamer",
@@ -4986,11 +4983,7 @@
     from .feature_extraction_utils import BatchFeature, FeatureExtractionMixin
 
     # Generation
-<<<<<<< HEAD
-    from .generation import AsyncTextIteratorStreamer, GenerationConfig, TextIteratorStreamer, TextStreamer, WatermarkingConfig
-=======
-    from .generation import CompileConfig, GenerationConfig, TextIteratorStreamer, TextStreamer, WatermarkingConfig
->>>>>>> 7a7f2769
+    from .generation import AsyncTextIteratorStreamer, CompileConfig, GenerationConfig, TextIteratorStreamer, TextStreamer, WatermarkingConfig
     from .hf_argparser import HfArgumentParser
 
     # Integrations
