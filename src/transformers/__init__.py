--- conflicted
+++ resolved
@@ -911,8 +911,6 @@
         from .model_debugging_utils import (
             model_addition_debugger_context,
         )
-<<<<<<< HEAD
-=======
         from .modeling_layers import GradientCheckpointingLayer
         from .modeling_rope_utils import ROPE_INIT_FUNCTIONS, dynamic_rope_update
         from .modeling_utils import AttentionInterface, PreTrainedModel
@@ -1004,7 +1002,6 @@
             FlaxTopPLogitsWarper,
             FlaxWhisperTimeStampLogitsProcessor,
         )
->>>>>>> 96089086
         from .modeling_flax_utils import FlaxPreTrainedModel
 
 else:
