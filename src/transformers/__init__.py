--- conflicted
+++ resolved
@@ -1361,11 +1361,8 @@
     _import_structure["models.detr"].append("DetrImageProcessorFast")
     _import_structure["models.gemma3"].append("Gemma3ImageProcessorFast")
     _import_structure["models.got_ocr2"].append("GotOcr2ImageProcessorFast")
-<<<<<<< HEAD
     _import_structure["models.levit"].append("LevitImageProcessorFast")
-=======
     _import_structure["models.llama4"].append("Llama4ImageProcessorFast")
->>>>>>> 7ff896c0
     _import_structure["models.llava"].append("LlavaImageProcessorFast")
     _import_structure["models.llava_next"].append("LlavaNextImageProcessorFast")
     _import_structure["models.llava_onevision"].append("LlavaOnevisionImageProcessorFast")
@@ -6684,11 +6681,8 @@
         from .models.detr import DetrImageProcessorFast
         from .models.gemma3 import Gemma3ImageProcessorFast
         from .models.got_ocr2 import GotOcr2ImageProcessorFast
-<<<<<<< HEAD
         from .models.levit import LevitImageProcessorFast
-=======
         from .models.llama4 import Llama4ImageProcessorFast
->>>>>>> 7ff896c0
         from .models.llava import LlavaImageProcessorFast
         from .models.llava_next import LlavaNextImageProcessorFast
         from .models.llava_onevision import LlavaOnevisionImageProcessorFast
