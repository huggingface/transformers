# Copyright 2024 The HuggingFace Inc. team.
#
# Licensed under the Apache License, Version 2.0 (the "License");
# you may not use this file except in compliance with the License.
# You may obtain a copy of the License at
#
#     http://www.apache.org/licenses/LICENSE-2.0
#
# Unless required by applicable law or agreed to in writing, software
# distributed under the License is distributed on an "AS IS" BASIS,
# WITHOUT WARRANTIES OR CONDITIONS OF ANY KIND, either express or implied.
# See the License for the specific language governing permissions and
# limitations under the License.

from collections.abc import Iterable
from copy import deepcopy
from functools import lru_cache, partial
<<<<<<< HEAD
from typing import Annotated, Any, Optional, TypedDict, Union
=======
from typing import Any, Optional, Union
>>>>>>> 217ff1e4

import numpy as np

from .image_processing_utils import BaseImageProcessor, BatchFeature, get_size_dict
from .image_transforms import (
    convert_to_rgb,
    get_resize_output_image_size,
    get_size_with_aspect_ratio,
    group_images_by_shape,
    reorder_images,
)
from .image_utils import (
    ChannelDimension,
    ImageInput,
    ImageType,
    SizeDict,
    get_image_size,
    get_image_size_for_max_height_width,
    get_image_type,
    infer_channel_dimension_format,
    make_flat_list_of_images,
    validate_kwargs,
    validate_preprocess_arguments,
)
from .processing_utils import ImagesKwargs, Unpack
from .utils import (
    TensorType,
    auto_docstring,
    is_torch_available,
    is_torchvision_available,
    is_vision_available,
    logging,
)
from .utils.import_utils import is_rocm_platform
from .utils.type_validators import TypedDictAdapter, device_validator, image_size_validator, tensor_type_validator


if is_vision_available():
    from .image_utils import PILImageResampling

if is_torch_available():
    import torch

if is_torchvision_available():
    from torchvision.transforms.v2 import functional as F

    from .image_utils import pil_torch_interpolation_mapping

else:
    pil_torch_interpolation_mapping = None


logger = logging.get_logger(__name__)


@lru_cache(maxsize=10)
def validate_fast_preprocess_arguments(
    do_rescale: Optional[bool] = None,
    rescale_factor: Optional[float] = None,
    do_normalize: Optional[bool] = None,
    image_mean: Optional[Union[float, list[float]]] = None,
    image_std: Optional[Union[float, list[float]]] = None,
    do_center_crop: Optional[bool] = None,
    crop_size: Optional[SizeDict] = None,
    do_resize: Optional[bool] = None,
    size: Optional[SizeDict] = None,
    interpolation: Optional["F.InterpolationMode"] = None,
    return_tensors: Optional[Union[str, TensorType]] = None,
    data_format: ChannelDimension = ChannelDimension.FIRST,
):
    """
    Checks validity of typically used arguments in an `ImageProcessorFast` `preprocess` method.
    Raises `ValueError` if arguments incompatibility is caught.
    """
    validate_preprocess_arguments(
        do_rescale=do_rescale,
        rescale_factor=rescale_factor,
        do_normalize=do_normalize,
        image_mean=image_mean,
        image_std=image_std,
        do_center_crop=do_center_crop,
        crop_size=crop_size,
        do_resize=do_resize,
        size=size,
        interpolation=interpolation,
    )
    # Extra checks for ImageProcessorFast
    if return_tensors is not None and return_tensors != "pt":
        raise ValueError("Only returning PyTorch tensors is currently supported.")

    if data_format != ChannelDimension.FIRST:
        raise ValueError("Only channel first data format is currently supported.")


def safe_squeeze(tensor: "torch.Tensor", axis: Optional[int] = None) -> "torch.Tensor":
    """
    Squeezes a tensor, but only if the axis specified has dim 1.
    """
    if axis is None:
        return tensor.squeeze()

    try:
        return tensor.squeeze(axis=axis)
    except ValueError:
        return tensor


def max_across_indices(values: Iterable[Any]) -> list[Any]:
    """
    Return the maximum value across all indices of an iterable of values.
    """
    return [max(values_i) for values_i in zip(*values)]


def get_max_height_width(images: list["torch.Tensor"]) -> tuple[int, ...]:
    """
    Get the maximum height and width across all images in a batch.
    """

    _, max_height, max_width = max_across_indices([img.shape for img in images])

    return (max_height, max_width)


def divide_to_patches(
    image: Union[np.ndarray, "torch.Tensor"], patch_size: int
) -> list[Union[np.ndarray, "torch.Tensor"]]:
    """
    Divides an image into patches of a specified size.

    Args:
        image (`Union[np.array, "torch.Tensor"]`):
            The input image.
        patch_size (`int`):
            The size of each patch.
    Returns:
        list: A list of Union[np.array, "torch.Tensor"] representing the patches.
    """
    patches = []
    height, width = get_image_size(image, channel_dim=ChannelDimension.FIRST)
    for i in range(0, height, patch_size):
        for j in range(0, width, patch_size):
            patch = image[:, i : i + patch_size, j : j + patch_size]
            patches.append(patch)

    return patches


<<<<<<< HEAD
class DefaultFastImageProcessorKwargs(TypedDict, total=False):
    do_resize: Optional[bool]
    size: Annotated[Optional[Union[int, list[int], tuple[int, ...], dict[str, int]]], image_size_validator()]
    default_to_square: Optional[bool]
    resample: Optional[Union["PILImageResampling", "F.InterpolationMode", int]]
    do_center_crop: Optional[bool]
    crop_size: Annotated[Optional[Union[int, list[int], tuple[int, ...], dict[str, int]]], image_size_validator()]
    do_rescale: Optional[bool]
    rescale_factor: Optional[Union[int, float]]
    do_normalize: Optional[bool]
    image_mean: Optional[Union[float, list[float], tuple[float, ...]]]
    image_std: Optional[Union[float, list[float], tuple[float, ...]]]
    do_pad: Optional[bool]
    pad_size: Annotated[Optional[Union[int, list[int], tuple[int, ...], dict[str, int]]], image_size_validator()]
    do_convert_rgb: Optional[bool]
    return_tensors: Annotated[Optional[Union[str, TensorType]], tensor_type_validator()]
    data_format: Optional[Union[str, ChannelDimension]]
    input_data_format: Optional[Union[str, ChannelDimension]]
    device: Annotated[Optional[str], device_validator()]
    disable_grouping: Optional[bool]


=======
>>>>>>> 217ff1e4
@auto_docstring
class BaseImageProcessorFast(BaseImageProcessor):
    resample = None
    image_mean = None
    image_std = None
    size = None
    default_to_square = True
    crop_size = None
    do_resize = None
    do_center_crop = None
    do_pad = None
    pad_size = None
    do_rescale = None
    rescale_factor = 1 / 255
    do_normalize = None
    do_convert_rgb = None
    return_tensors = None
    data_format = ChannelDimension.FIRST
    input_data_format = None
    device = None
    model_input_names = ["pixel_values"]
    valid_kwargs = ImagesKwargs
    unused_kwargs = None

    def __init__(self, **kwargs: Unpack[ImagesKwargs]):
        super().__init__(**kwargs)
        kwargs = self.filter_out_unused_kwargs(kwargs)
        size = kwargs.pop("size", self.size)
        self.size = (
            get_size_dict(size=size, default_to_square=kwargs.pop("default_to_square", self.default_to_square))
            if size is not None
            else None
        )
        crop_size = kwargs.pop("crop_size", self.crop_size)
        self.crop_size = get_size_dict(crop_size, param_name="crop_size") if crop_size is not None else None
        pad_size = kwargs.pop("pad_size", self.pad_size)
        self.pad_size = get_size_dict(size=pad_size, param_name="pad_size") if pad_size is not None else None

        for key in self.valid_kwargs.__annotations__:
            kwarg = kwargs.pop(key, None)
            if kwarg is not None:
                setattr(self, key, kwarg)
            else:
                setattr(self, key, deepcopy(getattr(self, key, None)))

        # get valid kwargs names
        self._valid_kwargs_names = list(self.valid_kwargs.__annotations__.keys())

    @property
    def is_fast(self) -> bool:
        """
        `bool`: Whether or not this image processor is a fast processor (backed by PyTorch and TorchVision).
        """
        return True

    def pad(
        self,
        images: "torch.Tensor",
        pad_size: SizeDict = None,
        fill_value: Optional[int] = 0,
        padding_mode: Optional[str] = "constant",
        return_mask: bool = False,
        disable_grouping: Optional[bool] = False,
        **kwargs,
    ) -> "torch.Tensor":
        """
        Pads images to `(pad_size["height"], pad_size["width"])` or to the largest size in the batch.

        Args:
            images (`torch.Tensor`):
                Images to pad.
            pad_size (`SizeDict`, *optional*):
                Dictionary in the format `{"height": int, "width": int}` specifying the size of the output image.
            fill_value (`int`, *optional*, defaults to `0`):
                The constant value used to fill the padded area.
            padding_mode (`str`, *optional*, defaults to "constant"):
                The padding mode to use. Can be any of the modes supported by
                `torch.nn.functional.pad` (e.g. constant, reflection, replication).
            return_mask (`bool`, *optional*, defaults to `False`):
                Whether to return a pixel mask to denote padded regions.
            disable_grouping (`bool`, *optional*, defaults to `False`):
                Whether to disable grouping of images by size.

        Returns:
            `torch.Tensor`: The resized image.
        """
        if pad_size is not None:
            if not (pad_size.height and pad_size.width):
                raise ValueError(f"Pad size must contain 'height' and 'width' keys only. Got pad_size={pad_size}.")
            pad_size = (pad_size.height, pad_size.width)
        else:
            pad_size = get_max_height_width(images)

        grouped_images, grouped_images_index = group_images_by_shape(images, disable_grouping=disable_grouping)
        processed_images_grouped = {}
        processed_masks_grouped = {}
        for shape, stacked_images in grouped_images.items():
            image_size = stacked_images.shape[-2:]
            padding_height = pad_size[0] - image_size[0]
            padding_width = pad_size[1] - image_size[1]
            if padding_height < 0 or padding_width < 0:
                raise ValueError(
                    f"Padding dimensions are negative. Please make sure that the `pad_size` is larger than the "
                    f"image size. Got pad_size={pad_size}, image_size={image_size}."
                )
            if image_size != pad_size:
                padding = (0, 0, padding_width, padding_height)
                stacked_images = F.pad(stacked_images, padding, fill=fill_value, padding_mode=padding_mode)
            processed_images_grouped[shape] = stacked_images

            if return_mask:
                # keep only one from the channel dimension in pixel mask
                stacked_masks = torch.zeros_like(stacked_images, dtype=torch.int64)[..., 0, :, :]
                stacked_masks[..., : image_size[0], : image_size[1]] = 1
                processed_masks_grouped[shape] = stacked_masks

        processed_images = reorder_images(processed_images_grouped, grouped_images_index)
        if return_mask:
            processed_masks = reorder_images(processed_masks_grouped, grouped_images_index)
            return processed_images, processed_masks

        return processed_images

    def resize(
        self,
        image: "torch.Tensor",
        size: SizeDict,
        interpolation: Optional["F.InterpolationMode"] = None,
        antialias: bool = True,
        **kwargs,
    ) -> "torch.Tensor":
        """
        Resize an image to `(size["height"], size["width"])`.

        Args:
            image (`torch.Tensor`):
                Image to resize.
            size (`SizeDict`):
                Dictionary in the format `{"height": int, "width": int}` specifying the size of the output image.
            interpolation (`InterpolationMode`, *optional*, defaults to `InterpolationMode.BILINEAR`):
                `InterpolationMode` filter to use when resizing the image e.g. `InterpolationMode.BICUBIC`.

        Returns:
            `torch.Tensor`: The resized image.
        """
        interpolation = interpolation if interpolation is not None else F.InterpolationMode.BILINEAR
        if size.shortest_edge and size.longest_edge:
            # Resize the image so that the shortest edge or the longest edge is of the given size
            # while maintaining the aspect ratio of the original image.
            new_size = get_size_with_aspect_ratio(
                image.size()[-2:],
                size.shortest_edge,
                size.longest_edge,
            )
        elif size.shortest_edge:
            new_size = get_resize_output_image_size(
                image,
                size=size.shortest_edge,
                default_to_square=False,
                input_data_format=ChannelDimension.FIRST,
            )
        elif size.max_height and size.max_width:
            new_size = get_image_size_for_max_height_width(image.size()[-2:], size.max_height, size.max_width)
        elif size.height and size.width:
            new_size = (size.height, size.width)
        else:
            raise ValueError(
                "Size must contain 'height' and 'width' keys, or 'max_height' and 'max_width', or 'shortest_edge' key. Got"
                f" {size}."
            )
        # This is a workaround to avoid a bug in torch.compile when dealing with uint8 on AMD MI3XX GPUs
        # Tracked in PyTorch issue: https://github.com/pytorch/pytorch/issues/155209
        # TODO: remove this once the bug is fixed (detected with torch==2.7.0+git1fee196, torchvision==0.22.0+9eb57cd)
        if torch.compiler.is_compiling() and is_rocm_platform():
            return self.compile_friendly_resize(image, new_size, interpolation, antialias)
        return F.resize(image, new_size, interpolation=interpolation, antialias=antialias)

    @staticmethod
    def compile_friendly_resize(
        image: "torch.Tensor",
        new_size: tuple[int, int],
        interpolation: Optional["F.InterpolationMode"] = None,
        antialias: bool = True,
    ) -> "torch.Tensor":
        """
        A wrapper around `F.resize` so that it is compatible with torch.compile when the image is a uint8 tensor.
        """
        if image.dtype == torch.uint8:
            # 256 is used on purpose instead of 255 to avoid numerical differences
            # see https://github.com/huggingface/transformers/pull/38540#discussion_r2127165652
            image = image.float() / 256
            image = F.resize(image, new_size, interpolation=interpolation, antialias=antialias)
            image = image * 256
            # torch.where is used on purpose instead of torch.clamp to avoid bug in torch.compile
            # see https://github.com/huggingface/transformers/pull/38540#discussion_r2126888471
            image = torch.where(image > 255, 255, image)
            image = torch.where(image < 0, 0, image)
            image = image.round().to(torch.uint8)
        else:
            image = F.resize(image, new_size, interpolation=interpolation, antialias=antialias)
        return image

    def rescale(
        self,
        image: "torch.Tensor",
        scale: float,
        **kwargs,
    ) -> "torch.Tensor":
        """
        Rescale an image by a scale factor. image = image * scale.

        Args:
            image (`torch.Tensor`):
                Image to rescale.
            scale (`float`):
                The scaling factor to rescale pixel values by.

        Returns:
            `torch.Tensor`: The rescaled image.
        """
        return image * scale

    def normalize(
        self,
        image: "torch.Tensor",
        mean: Union[float, Iterable[float]],
        std: Union[float, Iterable[float]],
        **kwargs,
    ) -> "torch.Tensor":
        """
        Normalize an image. image = (image - image_mean) / image_std.

        Args:
            image (`torch.Tensor`):
                Image to normalize.
            mean (`torch.Tensor`, `float` or `Iterable[float]`):
                Image mean to use for normalization.
            std (`torch.Tensor`, `float` or `Iterable[float]`):
                Image standard deviation to use for normalization.

        Returns:
            `torch.Tensor`: The normalized image.
        """
        return F.normalize(image, mean, std)

    @lru_cache(maxsize=10)
    def _fuse_mean_std_and_rescale_factor(
        self,
        do_normalize: Optional[bool] = None,
        image_mean: Optional[Union[float, list[float]]] = None,
        image_std: Optional[Union[float, list[float]]] = None,
        do_rescale: Optional[bool] = None,
        rescale_factor: Optional[float] = None,
        device: Optional["torch.device"] = None,
    ) -> tuple:
        if do_rescale and do_normalize:
            # Fused rescale and normalize
            image_mean = torch.tensor(image_mean, device=device) * (1.0 / rescale_factor)
            image_std = torch.tensor(image_std, device=device) * (1.0 / rescale_factor)
            do_rescale = False
        return image_mean, image_std, do_rescale

    def rescale_and_normalize(
        self,
        images: "torch.Tensor",
        do_rescale: bool,
        rescale_factor: float,
        do_normalize: bool,
        image_mean: Union[float, list[float]],
        image_std: Union[float, list[float]],
    ) -> "torch.Tensor":
        """
        Rescale and normalize images.
        """
        image_mean, image_std, do_rescale = self._fuse_mean_std_and_rescale_factor(
            do_normalize=do_normalize,
            image_mean=image_mean,
            image_std=image_std,
            do_rescale=do_rescale,
            rescale_factor=rescale_factor,
            device=images.device,
        )
        # if/elif as we use fused rescale and normalize if both are set to True
        if do_normalize:
            images = self.normalize(images.to(dtype=torch.float32), image_mean, image_std)
        elif do_rescale:
            images = self.rescale(images, rescale_factor)

        return images

    def center_crop(
        self,
        image: "torch.Tensor",
        size: SizeDict,
        **kwargs,
    ) -> "torch.Tensor":
        """
        Note: override torchvision's center_crop to have the same behavior as the slow processor.
        Center crop an image to `(size["height"], size["width"])`. If the input size is smaller than `crop_size` along
        any edge, the image is padded with 0's and then center cropped.

        Args:
            image (`"torch.Tensor"`):
                Image to center crop.
            size (`dict[str, int]`):
                Size of the output image.

        Returns:
            `torch.Tensor`: The center cropped image.
        """
        if size.height is None or size.width is None:
            raise ValueError(f"The size dictionary must have keys 'height' and 'width'. Got {size.keys()}")
        image_height, image_width = image.shape[-2:]
        crop_height, crop_width = size.height, size.width

        if crop_width > image_width or crop_height > image_height:
            padding_ltrb = [
                (crop_width - image_width) // 2 if crop_width > image_width else 0,
                (crop_height - image_height) // 2 if crop_height > image_height else 0,
                (crop_width - image_width + 1) // 2 if crop_width > image_width else 0,
                (crop_height - image_height + 1) // 2 if crop_height > image_height else 0,
            ]
            image = F.pad(image, padding_ltrb, fill=0)  # PIL uses fill value 0
            image_height, image_width = image.shape[-2:]
            if crop_width == image_width and crop_height == image_height:
                return image

        crop_top = int((image_height - crop_height) / 2.0)
        crop_left = int((image_width - crop_width) / 2.0)
        return F.crop(image, crop_top, crop_left, crop_height, crop_width)

    def convert_to_rgb(
        self,
        image: ImageInput,
    ) -> ImageInput:
        """
        Converts an image to RGB format. Only converts if the image is of type PIL.Image.Image, otherwise returns the image
        as is.
        Args:
            image (ImageInput):
                The image to convert.

        Returns:
            ImageInput: The converted image.
        """
        return convert_to_rgb(image)

    def filter_out_unused_kwargs(self, kwargs: dict):
        """
        Filter out the unused kwargs from the kwargs dictionary.
        """
        if self.unused_kwargs is None:
            return kwargs

        for kwarg_name in self.unused_kwargs:
            if kwarg_name in kwargs:
                logger.warning_once(f"This processor does not use the `{kwarg_name}` parameter. It will be ignored.")
                kwargs.pop(kwarg_name)
        return kwargs

    def _prepare_images_structure(
        self,
        images: ImageInput,
        expected_ndims: int = 3,
    ) -> ImageInput:
        """
        Prepare the images structure for processing.

        Args:
            images (`ImageInput`):
                The input images to process.

        Returns:
            `ImageInput`: The images with a valid nesting.
        """
        # Checks for `str` in case of URL/local path and optionally loads images
        images = self.fetch_images(images)
        return make_flat_list_of_images(images, expected_ndims=expected_ndims)

    def _process_image(
        self,
        image: ImageInput,
        do_convert_rgb: Optional[bool] = None,
        input_data_format: Optional[Union[str, ChannelDimension]] = None,
        device: Optional["torch.device"] = None,
    ) -> "torch.Tensor":
        image_type = get_image_type(image)
        if image_type not in [ImageType.PIL, ImageType.TORCH, ImageType.NUMPY]:
            raise ValueError(f"Unsupported input image type {image_type}")

        if do_convert_rgb:
            image = self.convert_to_rgb(image)

        if image_type == ImageType.PIL:
            image = F.pil_to_tensor(image)
        elif image_type == ImageType.NUMPY:
            # not using F.to_tensor as it doesn't handle (C, H, W) numpy arrays
            image = torch.from_numpy(image).contiguous()

        # If the image is 2D, we need to unsqueeze it to add a channel dimension for processing
        if image.ndim == 2:
            image = image.unsqueeze(0)

        # Infer the channel dimension format if not provided
        if input_data_format is None:
            input_data_format = infer_channel_dimension_format(image)

        if input_data_format == ChannelDimension.LAST:
            # We force the channel dimension to be first for torch tensors as this is what torchvision expects.
            image = image.permute(2, 0, 1).contiguous()

        # Now that we have torch tensors, we can move them to the right device
        if device is not None:
            image = image.to(device)

        return image

    def _prepare_image_like_inputs(
        self,
        images: ImageInput,
        do_convert_rgb: Optional[bool] = None,
        input_data_format: Optional[Union[str, ChannelDimension]] = None,
        device: Optional["torch.device"] = None,
        expected_ndims: int = 3,
    ) -> list["torch.Tensor"]:
        """
        Prepare image-like inputs for processing.

        Args:
            images (`ImageInput`):
                The image-like inputs to process.
            do_convert_rgb (`bool`, *optional*):
                Whether to convert the images to RGB.
            input_data_format (`str` or `ChannelDimension`, *optional*):
                The input data format of the images.
            device (`torch.device`, *optional*):
                The device to put the processed images on.
            expected_ndims (`int`, *optional*):
                The expected number of dimensions for the images. (can be 2 for segmentation maps etc.)

        Returns:
            List[`torch.Tensor`]: The processed images.
        """

        # Get structured images (potentially nested)
        images = self._prepare_images_structure(images, expected_ndims=expected_ndims)

        process_image_partial = partial(
            self._process_image, do_convert_rgb=do_convert_rgb, input_data_format=input_data_format, device=device
        )

        # Check if we have nested structure, assuming the nesting is consistent
        has_nested_structure = len(images) > 0 and isinstance(images[0], (list, tuple))

        if has_nested_structure:
            processed_images = [[process_image_partial(img) for img in nested_list] for nested_list in images]
        else:
            processed_images = [process_image_partial(img) for img in images]

        return processed_images

    def _further_process_kwargs(
        self,
        size: Optional[SizeDict] = None,
        crop_size: Optional[SizeDict] = None,
        pad_size: Optional[SizeDict] = None,
        default_to_square: Optional[bool] = None,
        image_mean: Optional[Union[float, list[float]]] = None,
        image_std: Optional[Union[float, list[float]]] = None,
        data_format: Optional[ChannelDimension] = None,
        **kwargs,
    ) -> dict:
        """
        Update kwargs that need further processing before being validated
        Can be overridden by subclasses to customize the processing of kwargs.
        """
        if kwargs is None:
            kwargs = {}
        if size is not None:
            size = SizeDict(**get_size_dict(size=size, default_to_square=default_to_square))
        if crop_size is not None:
            crop_size = SizeDict(**get_size_dict(crop_size, param_name="crop_size"))
        if pad_size is not None:
            pad_size = SizeDict(**get_size_dict(size=pad_size, param_name="pad_size"))
        if isinstance(image_mean, list):
            image_mean = tuple(image_mean)
        if isinstance(image_std, list):
            image_std = tuple(image_std)
        if data_format is None:
            data_format = ChannelDimension.FIRST

        kwargs["size"] = size
        kwargs["crop_size"] = crop_size
        kwargs["pad_size"] = pad_size
        kwargs["image_mean"] = image_mean
        kwargs["image_std"] = image_std
        kwargs["data_format"] = data_format

        # torch resize uses interpolation instead of resample
        # Check if resample is an int before checking if it's an instance of PILImageResampling
        # because if pillow < 9.1.0, resample is an int and PILImageResampling is a module.
        # Checking PILImageResampling will fail with error `TypeError: isinstance() arg 2 must be a type or tuple of types`.
        resample = kwargs.pop("resample")
        kwargs["interpolation"] = (
            pil_torch_interpolation_mapping[resample] if isinstance(resample, (PILImageResampling, int)) else resample
        )

        return kwargs

    def _validate_preprocess_kwargs(
        self,
        do_rescale: Optional[bool] = None,
        rescale_factor: Optional[float] = None,
        do_normalize: Optional[bool] = None,
        image_mean: Optional[Union[float, tuple[float]]] = None,
        image_std: Optional[Union[float, tuple[float]]] = None,
        do_resize: Optional[bool] = None,
        size: Optional[SizeDict] = None,
        do_center_crop: Optional[bool] = None,
        crop_size: Optional[SizeDict] = None,
        interpolation: Optional["F.InterpolationMode"] = None,
        return_tensors: Optional[Union[str, TensorType]] = None,
        data_format: Optional[ChannelDimension] = None,
        **kwargs,
    ):
        """
        validate the kwargs for the preprocess method.
        """
        validate_fast_preprocess_arguments(
            do_rescale=do_rescale,
            rescale_factor=rescale_factor,
            do_normalize=do_normalize,
            image_mean=image_mean,
            image_std=image_std,
            do_resize=do_resize,
            size=size,
            do_center_crop=do_center_crop,
            crop_size=crop_size,
            interpolation=interpolation,
            return_tensors=return_tensors,
            data_format=data_format,
        )

    @auto_docstring
    def preprocess(self, images: ImageInput, *args, **kwargs: Unpack[ImagesKwargs]) -> BatchFeature:
        # args are not validated, but their order in the `preprocess` and `_preprocess` signatures must be the same
        validate_kwargs(captured_kwargs=kwargs.keys(), valid_processor_keys=self._valid_kwargs_names)

        # Perform type validation on received kwargs
        type_validator = TypedDictAdapter(self.valid_kwargs)
        type_validator.validate_fields(**kwargs)

        # Set default kwargs from self. This ensures that if a kwarg is not provided
        # by the user, it gets its default value from the instance, or is set to None.
        for kwarg_name in self._valid_kwargs_names:
            kwargs.setdefault(kwarg_name, getattr(self, kwarg_name, None))

        # Extract parameters that are only used for preparing the input images
        do_convert_rgb = kwargs.pop("do_convert_rgb")
        input_data_format = kwargs.pop("input_data_format")
        device = kwargs.pop("device")

        # Update kwargs that need further processing before being validated
        kwargs = self._further_process_kwargs(**kwargs)

        # Validate kwargs
        self._validate_preprocess_kwargs(**kwargs)

        # Pop kwargs that are not needed in _preprocess
        kwargs.pop("data_format")

        return self._preprocess_image_like_inputs(
            images, *args, do_convert_rgb=do_convert_rgb, input_data_format=input_data_format, device=device, **kwargs
        )

    def _preprocess_image_like_inputs(
        self,
        images: ImageInput,
        *args,
        do_convert_rgb: bool,
        input_data_format: ChannelDimension,
        device: Optional[Union[str, "torch.device"]] = None,
        **kwargs: Unpack[ImagesKwargs],
    ) -> BatchFeature:
        """
        Preprocess image-like inputs.
        To be overridden by subclasses when image-like inputs other than images should be processed.
        It can be used for segmentation maps, depth maps, etc.
        """
        # Prepare input images
        images = self._prepare_image_like_inputs(
            images=images, do_convert_rgb=do_convert_rgb, input_data_format=input_data_format, device=device
        )
        return self._preprocess(images, *args, **kwargs)

    def _preprocess(
        self,
        images: list["torch.Tensor"],
        do_resize: bool,
        size: SizeDict,
        interpolation: Optional["F.InterpolationMode"],
        do_center_crop: bool,
        crop_size: SizeDict,
        do_rescale: bool,
        rescale_factor: float,
        do_normalize: bool,
        image_mean: Optional[Union[float, list[float]]],
        image_std: Optional[Union[float, list[float]]],
        do_pad: Optional[bool],
        pad_size: Optional[SizeDict],
        disable_grouping: Optional[bool],
        return_tensors: Optional[Union[str, TensorType]],
        **kwargs,
    ) -> BatchFeature:
        # Group images by size for batched resizing
        grouped_images, grouped_images_index = group_images_by_shape(images, disable_grouping=disable_grouping)
        resized_images_grouped = {}
        for shape, stacked_images in grouped_images.items():
            if do_resize:
                stacked_images = self.resize(image=stacked_images, size=size, interpolation=interpolation)
            resized_images_grouped[shape] = stacked_images
        resized_images = reorder_images(resized_images_grouped, grouped_images_index)

        # Group images by size for further processing
        # Needed in case do_resize is False, or resize returns images with different sizes
        grouped_images, grouped_images_index = group_images_by_shape(resized_images, disable_grouping=disable_grouping)
        processed_images_grouped = {}
        for shape, stacked_images in grouped_images.items():
            if do_center_crop:
                stacked_images = self.center_crop(stacked_images, crop_size)
            # Fused rescale and normalize
            stacked_images = self.rescale_and_normalize(
                stacked_images, do_rescale, rescale_factor, do_normalize, image_mean, image_std
            )
            processed_images_grouped[shape] = stacked_images
        processed_images = reorder_images(processed_images_grouped, grouped_images_index)

        if do_pad:
            processed_images = self.pad(processed_images, pad_size=pad_size, disable_grouping=disable_grouping)

        processed_images = torch.stack(processed_images, dim=0) if return_tensors else processed_images
        return BatchFeature(data={"pixel_values": processed_images}, tensor_type=return_tensors)

    def to_dict(self):
        encoder_dict = super().to_dict()
        encoder_dict.pop("_valid_processor_keys", None)
        encoder_dict.pop("_valid_kwargs_names", None)
        return encoder_dict<|MERGE_RESOLUTION|>--- conflicted
+++ resolved
@@ -15,11 +15,7 @@
 from collections.abc import Iterable
 from copy import deepcopy
 from functools import lru_cache, partial
-<<<<<<< HEAD
 from typing import Annotated, Any, Optional, TypedDict, Union
-=======
-from typing import Any, Optional, Union
->>>>>>> 217ff1e4
 
 import numpy as np
 
@@ -168,31 +164,6 @@
     return patches
 
 
-<<<<<<< HEAD
-class DefaultFastImageProcessorKwargs(TypedDict, total=False):
-    do_resize: Optional[bool]
-    size: Annotated[Optional[Union[int, list[int], tuple[int, ...], dict[str, int]]], image_size_validator()]
-    default_to_square: Optional[bool]
-    resample: Optional[Union["PILImageResampling", "F.InterpolationMode", int]]
-    do_center_crop: Optional[bool]
-    crop_size: Annotated[Optional[Union[int, list[int], tuple[int, ...], dict[str, int]]], image_size_validator()]
-    do_rescale: Optional[bool]
-    rescale_factor: Optional[Union[int, float]]
-    do_normalize: Optional[bool]
-    image_mean: Optional[Union[float, list[float], tuple[float, ...]]]
-    image_std: Optional[Union[float, list[float], tuple[float, ...]]]
-    do_pad: Optional[bool]
-    pad_size: Annotated[Optional[Union[int, list[int], tuple[int, ...], dict[str, int]]], image_size_validator()]
-    do_convert_rgb: Optional[bool]
-    return_tensors: Annotated[Optional[Union[str, TensorType]], tensor_type_validator()]
-    data_format: Optional[Union[str, ChannelDimension]]
-    input_data_format: Optional[Union[str, ChannelDimension]]
-    device: Annotated[Optional[str], device_validator()]
-    disable_grouping: Optional[bool]
-
-
-=======
->>>>>>> 217ff1e4
 @auto_docstring
 class BaseImageProcessorFast(BaseImageProcessor):
     resample = None
