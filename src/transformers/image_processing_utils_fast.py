# coding=utf-8
# Copyright 2024 The HuggingFace Inc. team.
#
# Licensed under the Apache License, Version 2.0 (the "License");
# you may not use this file except in compliance with the License.
# You may obtain a copy of the License at
#
#     http://www.apache.org/licenses/LICENSE-2.0
#
# Unless required by applicable law or agreed to in writing, software
# distributed under the License is distributed on an "AS IS" BASIS,
# WITHOUT WARRANTIES OR CONDITIONS OF ANY KIND, either express or implied.
# See the License for the specific language governing permissions and
# limitations under the License.

from functools import lru_cache, partial
from typing import Any, Dict, Iterable, List, Optional, Tuple, TypedDict, Union

import numpy as np

from .image_processing_utils import (
    BaseImageProcessor,
    BatchFeature,
    get_size_dict,
)
from .image_transforms import (
    convert_to_rgb,
    get_resize_output_image_size,
    get_size_with_aspect_ratio,
    group_images_by_shape,
    reorder_images,
)
from .image_utils import (
    ChannelDimension,
    ImageInput,
    ImageType,
    SizeDict,
    get_image_size,
    get_image_size_for_max_height_width,
    get_image_type,
    infer_channel_dimension_format,
    make_flat_list_of_images,
    validate_kwargs,
    validate_preprocess_arguments,
)
from .processing_utils import Unpack
from .utils import (
    TensorType,
    add_start_docstrings,
    is_torch_available,
    is_torchvision_available,
    is_torchvision_v2_available,
    is_vision_available,
    logging,
)


if is_vision_available():
    from .image_utils import PILImageResampling

if is_torch_available():
    import torch

if is_torchvision_available():
    from .image_utils import pil_torch_interpolation_mapping

    if is_torchvision_v2_available():
        from torchvision.transforms.v2 import functional as F
    else:
        from torchvision.transforms import functional as F

logger = logging.get_logger(__name__)


@lru_cache(maxsize=10)
def validate_fast_preprocess_arguments(
    do_rescale: Optional[bool] = None,
    rescale_factor: Optional[float] = None,
    do_normalize: Optional[bool] = None,
    image_mean: Optional[Union[float, List[float]]] = None,
    image_std: Optional[Union[float, List[float]]] = None,
    do_pad: Optional[bool] = None,
    size_divisibility: Optional[int] = None,
    do_center_crop: Optional[bool] = None,
    crop_size: Optional[SizeDict] = None,
    do_resize: Optional[bool] = None,
    size: Optional[SizeDict] = None,
    resample: Optional["PILImageResampling"] = None,
    return_tensors: Optional[Union[str, TensorType]] = None,
    data_format: Optional[ChannelDimension] = ChannelDimension.FIRST,
):
    """
    Checks validity of typically used arguments in an `ImageProcessorFast` `preprocess` method.
    Raises `ValueError` if arguments incompatibility is caught.
    """
    validate_preprocess_arguments(
        do_rescale=do_rescale,
        rescale_factor=rescale_factor,
        do_normalize=do_normalize,
        image_mean=image_mean,
        image_std=image_std,
        do_pad=do_pad,
        size_divisibility=size_divisibility,
        do_center_crop=do_center_crop,
        crop_size=crop_size,
        do_resize=do_resize,
        size=size,
        resample=resample,
    )
    # Extra checks for ImageProcessorFast
    if return_tensors is not None and return_tensors != "pt":
        raise ValueError("Only returning PyTorch tensors is currently supported.")

    if data_format != ChannelDimension.FIRST:
        raise ValueError("Only channel first data format is currently supported.")


def safe_squeeze(tensor: "torch.Tensor", axis: Optional[int] = None) -> "torch.Tensor":
    """
    Squeezes a tensor, but only if the axis specified has dim 1.
    """
    if axis is None:
        return tensor.squeeze()

    try:
        return tensor.squeeze(axis=axis)
    except ValueError:
        return tensor


def max_across_indices(values: Iterable[Any]) -> List[Any]:
    """
    Return the maximum value across all indices of an iterable of values.
    """
    return [max(values_i) for values_i in zip(*values)]


def get_max_height_width(images: List["torch.Tensor"]) -> Tuple[int]:
    """
    Get the maximum height and width across all images in a batch.
    """

    _, max_height, max_width = max_across_indices([img.shape for img in images])

    return (max_height, max_width)


def divide_to_patches(
    image: Union[np.array, "torch.Tensor"], patch_size: int
) -> List[Union[np.array, "torch.Tensor"]]:
    """
    Divides an image into patches of a specified size.

    Args:
        image (`Union[np.array, "torch.Tensor"]`):
            The input image.
        patch_size (`int`):
            The size of each patch.
    Returns:
        list: A list of Union[np.array, "torch.Tensor"] representing the patches.
    """
    patches = []
    height, width = get_image_size(image, channel_dim=ChannelDimension.FIRST)
    for i in range(0, height, patch_size):
        for j in range(0, width, patch_size):
            patch = image[:, i : i + patch_size, j : j + patch_size]
            patches.append(patch)

    return patches


class DefaultFastImageProcessorKwargs(TypedDict, total=False):
    do_resize: Optional[bool]
    size: Optional[Dict[str, int]]
    default_to_square: Optional[bool]
    resample: Optional[Union["PILImageResampling", "F.InterpolationMode"]]
    do_center_crop: Optional[bool]
    crop_size: Optional[Dict[str, int]]
    do_rescale: Optional[bool]
    rescale_factor: Optional[Union[int, float]]
    do_normalize: Optional[bool]
    image_mean: Optional[Union[float, List[float]]]
    image_std: Optional[Union[float, List[float]]]
    do_convert_rgb: Optional[bool]
    return_tensors: Optional[Union[str, TensorType]]
    data_format: Optional[ChannelDimension]
    input_data_format: Optional[Union[str, ChannelDimension]]
    device: Optional["torch.device"]


BASE_IMAGE_PROCESSOR_FAST_DOCSTRING = r"""

    Args:
        do_resize (`bool`, *optional*, defaults to `self.do_resize`):
            Whether to resize the image's (height, width) dimensions to the specified `size`. Can be overridden by the
            `do_resize` parameter in the `preprocess` method.
        size (`dict`, *optional*, defaults to `self.size`):
            Size of the output image after resizing. Can be overridden by the `size` parameter in the `preprocess`
            method.
        default_to_square (`bool`, *optional*, defaults to `self.default_to_square`):
            Whether to default to a square image when resizing, if size is an int.
        resample (`PILImageResampling`, *optional*, defaults to `self.resample`):
            Resampling filter to use if resizing the image. Only has an effect if `do_resize` is set to `True`. Can be
            overridden by the `resample` parameter in the `preprocess` method.
        do_center_crop (`bool`, *optional*, defaults to `self.do_center_crop`):
            Whether to center crop the image to the specified `crop_size`. Can be overridden by `do_center_crop` in the
            `preprocess` method.
        crop_size (`Dict[str, int]` *optional*, defaults to `self.crop_size`):
            Size of the output image after applying `center_crop`. Can be overridden by `crop_size` in the `preprocess`
            method.
        do_rescale (`bool`, *optional*, defaults to `self.do_rescale`):
            Whether to rescale the image by the specified scale `rescale_factor`. Can be overridden by the
            `do_rescale` parameter in the `preprocess` method.
        rescale_factor (`int` or `float`, *optional*, defaults to `self.rescale_factor`):
            Scale factor to use if rescaling the image. Only has an effect if `do_rescale` is set to `True`. Can be
            overridden by the `rescale_factor` parameter in the `preprocess` method.
        do_normalize (`bool`, *optional*, defaults to `self.do_normalize`):
            Whether to normalize the image. Can be overridden by the `do_normalize` parameter in the `preprocess`
            method. Can be overridden by the `do_normalize` parameter in the `preprocess` method.
        image_mean (`float` or `List[float]`, *optional*, defaults to `self.image_mean`):
            Mean to use if normalizing the image. This is a float or list of floats the length of the number of
            channels in the image. Can be overridden by the `image_mean` parameter in the `preprocess` method. Can be
            overridden by the `image_mean` parameter in the `preprocess` method.
        image_std (`float` or `List[float]`, *optional*, defaults to `self.image_std`):
            Standard deviation to use if normalizing the image. This is a float or list of floats the length of the
            number of channels in the image. Can be overridden by the `image_std` parameter in the `preprocess` method.
            Can be overridden by the `image_std` parameter in the `preprocess` method.
        do_convert_rgb (`bool`, *optional*, defaults to `self.do_convert_rgb`):
            Whether to convert the image to RGB.
        return_tensors (`str` or `TensorType`, *optional*, defaults to `self.return_tensors`):
            Returns stacked tensors if set to `pt, otherwise returns a list of tensors.
        data_format (`ChannelDimension` or `str`, *optional*, defaults to `self.data_format`):
            Only `ChannelDimension.FIRST` is supported. Added for compatibility with slow processors.
        input_data_format (`ChannelDimension` or `str`, *optional*, defaults to `self.input_data_format`):
            The channel dimension format for the input image. If unset, the channel dimension format is inferred
            from the input image. Can be one of:
            - `"channels_first"` or `ChannelDimension.FIRST`: image in (num_channels, height, width) format.
            - `"channels_last"` or `ChannelDimension.LAST`: image in (height, width, num_channels) format.
            - `"none"` or `ChannelDimension.NONE`: image in (height, width) format.
        device (`torch.device`, *optional*, defaults to `self.device`):
            The device to process the images on. If unset, the device is inferred from the input images."""

BASE_IMAGE_PROCESSOR_FAST_DOCSTRING_PREPROCESS = r"""
    Preprocess an image or batch of images.

    Args:
        images (`ImageInput`):
            Image to preprocess. Expects a single or batch of images with pixel values ranging from 0 to 255. If
            passing in images with pixel values between 0 and 1, set `do_rescale=False`.
        do_resize (`bool`, *optional*, defaults to `self.do_resize`):
            Whether to resize the image.
        size (`Dict[str, int]`, *optional*, defaults to `self.size`):
            Describes the maximum input dimensions to the model.
        resample (`PILImageResampling` or `InterpolationMode`, *optional*, defaults to `self.resample`):
            Resampling filter to use if resizing the image. This can be one of the enum `PILImageResampling`. Only
            has an effect if `do_resize` is set to `True`.
        do_center_crop (`bool`, *optional*, defaults to `self.do_center_crop`):
            Whether to center crop the image.
        crop_size (`Dict[str, int]`, *optional*, defaults to `self.crop_size`):
            Size of the output image after applying `center_crop`.
        do_rescale (`bool`, *optional*, defaults to `self.do_rescale`):
            Whether to rescale the image.
        rescale_factor (`float`, *optional*, defaults to `self.rescale_factor`):
            Rescale factor to rescale the image by if `do_rescale` is set to `True`.
        do_normalize (`bool`, *optional*, defaults to `self.do_normalize`):
            Whether to normalize the image.
        image_mean (`float` or `List[float]`, *optional*, defaults to `self.image_mean`):
            Image mean to use for normalization. Only has an effect if `do_normalize` is set to `True`.
        image_std (`float` or `List[float]`, *optional*, defaults to `self.image_std`):
            Image standard deviation to use for normalization. Only has an effect if `do_normalize` is set to
            `True`.
        do_convert_rgb (`bool`, *optional*, defaults to `self.do_convert_rgb`):
            Whether to convert the image to RGB.
        return_tensors (`str` or `TensorType`, *optional*, defaults to `self.return_tensors`):
            Returns stacked tensors if set to `pt, otherwise returns a list of tensors.
        data_format (`ChannelDimension` or `str`, *optional*, defaults to `self.data_format`):
            Only `ChannelDimension.FIRST` is supported. Added for compatibility with slow processors.
        input_data_format (`ChannelDimension` or `str`, *optional*, defaults to `self.input_data_format`):
            The channel dimension format for the input image. If unset, the channel dimension format is inferred
            from the input image. Can be one of:
            - `"channels_first"` or `ChannelDimension.FIRST`: image in (num_channels, height, width) format.
            - `"channels_last"` or `ChannelDimension.LAST`: image in (height, width, num_channels) format.
            - `"none"` or `ChannelDimension.NONE`: image in (height, width) format.
        device (`torch.device`, *optional*, defaults to `self.device`):
            The device to process the images on. If unset, the device is inferred from the input images."""


@add_start_docstrings(
    "Constructs a fast base image processor.",
    BASE_IMAGE_PROCESSOR_FAST_DOCSTRING,
)
class BaseImageProcessorFast(BaseImageProcessor):
    resample = None
    image_mean = None
    image_std = None
    size = None
    default_to_square = True
    crop_size = None
    do_resize = None
    do_center_crop = None
    do_rescale = None
    rescale_factor = 1 / 255
    do_normalize = None
    do_convert_rgb = None
    return_tensors = None
    data_format = ChannelDimension.FIRST
    input_data_format = None
    device = None
    model_input_names = ["pixel_values"]
    valid_kwargs = DefaultFastImageProcessorKwargs
    unused_kwargs = None

    def __init__(
        self,
        **kwargs: Unpack[DefaultFastImageProcessorKwargs],
    ) -> None:
        super().__init__(**kwargs)
        kwargs = self.filter_out_unused_kwargs(kwargs)
        size = kwargs.pop("size", self.size)
        self.size = (
            get_size_dict(size=size, default_to_square=kwargs.pop("default_to_square", self.default_to_square))
            if size is not None
            else None
        )
        crop_size = kwargs.pop("crop_size", self.crop_size)
        self.crop_size = get_size_dict(crop_size, param_name="crop_size") if crop_size is not None else None
        for key in self.valid_kwargs.__annotations__.keys():
            kwarg = kwargs.pop(key, None)
            if kwarg is not None:
                setattr(self, key, kwarg)
            else:
                setattr(self, key, getattr(self, key, None))

    def resize(
        self,
        image: "torch.Tensor",
        size: SizeDict,
        interpolation: "F.InterpolationMode" = None,
        antialias: bool = True,
        **kwargs,
    ) -> "torch.Tensor":
        """
        Resize an image to `(size["height"], size["width"])`.

        Args:
            image (`torch.Tensor`):
                Image to resize.
            size (`SizeDict`):
                Dictionary in the format `{"height": int, "width": int}` specifying the size of the output image.
            resample (`InterpolationMode`, *optional*, defaults to `InterpolationMode.BILINEAR`):
                `InterpolationMode` filter to use when resizing the image e.g. `InterpolationMode.BICUBIC`.

        Returns:
            `torch.Tensor`: The resized image.
        """
        interpolation = interpolation if interpolation is not None else F.InterpolationMode.BILINEAR
        if size.shortest_edge and size.longest_edge:
            # Resize the image so that the shortest edge or the longest edge is of the given size
            # while maintaining the aspect ratio of the original image.
            new_size = get_size_with_aspect_ratio(
                image.size()[-2:],
                size.shortest_edge,
                size.longest_edge,
            )
        elif size.shortest_edge:
            new_size = get_resize_output_image_size(
                image,
                size=size.shortest_edge,
                default_to_square=False,
                input_data_format=ChannelDimension.FIRST,
            )
        elif size.max_height and size.max_width:
            new_size = get_image_size_for_max_height_width(image.size()[-2:], size.max_height, size.max_width)
        elif size.height and size.width:
            new_size = (size.height, size.width)
        else:
            raise ValueError(
                "Size must contain 'height' and 'width' keys, or 'max_height' and 'max_width', or 'shortest_edge' key. Got"
                f" {size}."
            )
        return F.resize(image, new_size, interpolation=interpolation, antialias=antialias)

    def rescale(
        self,
        image: "torch.Tensor",
        scale: float,
        **kwargs,
    ) -> "torch.Tensor":
        """
        Rescale an image by a scale factor. image = image * scale.

        Args:
            image (`torch.Tensor`):
                Image to rescale.
            scale (`float`):
                The scaling factor to rescale pixel values by.

        Returns:
            `torch.Tensor`: The rescaled image.
        """
        return image * scale

    def normalize(
        self,
        image: "torch.Tensor",
        mean: Union[float, Iterable[float]],
        std: Union[float, Iterable[float]],
        **kwargs,
    ) -> "torch.Tensor":
        """
        Normalize an image. image = (image - image_mean) / image_std.

        Args:
            image (`torch.Tensor`):
                Image to normalize.
            mean (`torch.Tensor`, `float` or `Iterable[float]`):
                Image mean to use for normalization.
            std (`torch.Tensor`, `float` or `Iterable[float]`):
                Image standard deviation to use for normalization.

        Returns:
            `torch.Tensor`: The normalized image.
        """
        return F.normalize(image, mean, std)

    @lru_cache(maxsize=10)
    def _fuse_mean_std_and_rescale_factor(
        self,
        do_normalize: Optional[bool] = None,
        image_mean: Optional[Union[float, List[float]]] = None,
        image_std: Optional[Union[float, List[float]]] = None,
        do_rescale: Optional[bool] = None,
        rescale_factor: Optional[float] = None,
        device: Optional["torch.device"] = None,
    ) -> tuple:
        if do_rescale and do_normalize:
            # Fused rescale and normalize
            image_mean = torch.tensor(image_mean, device=device) * (1.0 / rescale_factor)
            image_std = torch.tensor(image_std, device=device) * (1.0 / rescale_factor)
            do_rescale = False
        return image_mean, image_std, do_rescale

    def rescale_and_normalize(
        self,
        images: "torch.Tensor",
        do_rescale: bool,
        rescale_factor: float,
        do_normalize: bool,
        image_mean: Union[float, List[float]],
        image_std: Union[float, List[float]],
    ) -> "torch.Tensor":
        """
        Rescale and normalize images.
        """
        image_mean, image_std, do_rescale = self._fuse_mean_std_and_rescale_factor(
            do_normalize=do_normalize,
            image_mean=image_mean,
            image_std=image_std,
            do_rescale=do_rescale,
            rescale_factor=rescale_factor,
            device=images.device,
        )
        # if/elif as we use fused rescale and normalize if both are set to True
        if do_normalize:
            images = self.normalize(images.to(dtype=torch.float32), image_mean, image_std)
        elif do_rescale:
            images = self.rescale(images, rescale_factor)

        return images

    def center_crop(
        self,
        image: "torch.Tensor",
        size: Dict[str, int],
        **kwargs,
    ) -> "torch.Tensor":
        """
        Center crop an image to `(size["height"], size["width"])`. If the input size is smaller than `crop_size` along
        any edge, the image is padded with 0's and then center cropped.

        Args:
            image (`"torch.Tensor"`):
                Image to center crop.
            size (`Dict[str, int]`):
                Size of the output image.

        Returns:
            `torch.Tensor`: The center cropped image.
        """
        if size.height is None or size.width is None:
            raise ValueError(f"The size dictionary must have keys 'height' and 'width'. Got {size.keys()}")
        return F.center_crop(image, (size["height"], size["width"]))

    def convert_to_rgb(
        self,
        image: ImageInput,
    ) -> ImageInput:
        """
        Converts an image to RGB format. Only converts if the image is of type PIL.Image.Image, otherwise returns the image
        as is.
        Args:
            image (ImageInput):
                The image to convert.

        Returns:
            ImageInput: The converted image.
        """
        return convert_to_rgb(image)

    def filter_out_unused_kwargs(self, kwargs: dict):
        """
        Filter out the unused kwargs from the kwargs dictionary.
        """
        if self.unused_kwargs is None:
            return kwargs

        for kwarg_name in self.unused_kwargs:
            if kwarg_name in kwargs:
                logger.warning_once(f"This processor does not use the `{kwarg_name}` parameter. It will be ignored.")
                kwargs.pop(kwarg_name)
        return kwargs

    def _prepare_images_structure(
        self,
        images: ImageInput,
    ) -> ImageInput:
        """
        Prepare the images structure for processing.

        Args:
            images (`ImageInput`):
                The input images to process.

        Returns:
            `ImageInput`: The images with a valid nesting.
        """
        return make_flat_list_of_images(images)

    def _process_image(
        self,
        image: ImageInput,
        do_convert_rgb: Optional[bool] = None,
        input_data_format: Optional[Union[str, ChannelDimension]] = None,
        device: Optional["torch.device"] = None,
    ) -> "torch.Tensor":
        image_type = get_image_type(image)
        if image_type not in [ImageType.PIL, ImageType.TORCH, ImageType.NUMPY]:
            raise ValueError(f"Unsupported input image type {image_type}")

        if do_convert_rgb:
            image = self.convert_to_rgb(image)

        if image_type == ImageType.PIL:
            image = F.pil_to_tensor(image)
        elif image_type == ImageType.NUMPY:
            # not using F.to_tensor as it doesn't handle (C, H, W) numpy arrays
            image = torch.from_numpy(image).contiguous()

        # Infer the channel dimension format if not provided
        if input_data_format is None:
            input_data_format = infer_channel_dimension_format(image)

        if input_data_format == ChannelDimension.LAST:
            # We force the channel dimension to be first for torch tensors as this is what torchvision expects.
            image = image.permute(2, 0, 1).contiguous()

        # Now that we have torch tensors, we can move them to the right device
        if device is not None:
            image = image.to(device)

        return image

    def _prepare_input_images(
        self,
        images: ImageInput,
        do_convert_rgb: bool = None,
        input_data_format: Optional[Union[str, ChannelDimension]] = None,
        device: Optional["torch.device"] = None,
    ) -> List["torch.Tensor"]:
        """
        Prepare the input images for processing.
        """
        images = self._prepare_images_structure(images)
        process_image_fn = partial(
            self._process_image,
            do_convert_rgb=do_convert_rgb,
            input_data_format=input_data_format,
            device=device,
        )
        # todo: yoni - check if we can parallelize this efficiently
        processed_images = []
        for image in images:
            processed_images.append(process_image_fn(image))

        return processed_images

    def _further_process_kwargs(
        size: Optional[SizeDict] = None,
        crop_size: Optional[SizeDict] = None,
        default_to_square: Optional[bool] = None,
        image_mean: Optional[Union[float, List[float]]] = None,
        image_std: Optional[Union[float, List[float]]] = None,
        data_format: Optional[ChannelDimension] = None,
        **kwargs,
    ) -> dict:
        """
        Update kwargs that need further processing before being validated
        Can be overridden by subclasses to customize the processing of kwargs.
        """
        if kwargs is None:
            kwargs = {}
        if size is not None:
            kwargs["size"] = SizeDict(**get_size_dict(size=size, default_to_square=default_to_square))
        if crop_size is not None:
            kwargs["crop_size"] = SizeDict(**get_size_dict(crop_size, param_name="crop_size"))
        if isinstance(image_mean, list):
            kwargs["image_mean"] = tuple(image_mean)
        if isinstance(image_std, list):
            kwargs["image_std"] = tuple(image_std)
        if data_format is None:
            kwargs["data_format"] = ChannelDimension.FIRST

        return kwargs

    def _validate_preprocess_kwargs(
        self,
        do_rescale: Optional[bool] = None,
        rescale_factor: Optional[float] = None,
        do_normalize: Optional[bool] = None,
        image_mean: Optional[Union[float, tuple[float]]] = None,
        image_std: Optional[Union[float, tuple[float]]] = None,
        do_resize: Optional[bool] = None,
        size: Optional[SizeDict] = None,
        do_center_crop: Optional[bool] = None,
        crop_size: Optional[SizeDict] = None,
        resample: Optional[Union["PILImageResampling", "F.InterpolationMode"]] = None,
        return_tensors: Optional[Union[str, TensorType]] = None,
        data_format: Optional[ChannelDimension] = None,
        **kwargs,
    ):
        """
        validate the kwargs for the preprocess method.
        """
        validate_fast_preprocess_arguments(
            do_rescale=do_rescale,
            rescale_factor=rescale_factor,
            do_normalize=do_normalize,
            image_mean=image_mean,
            image_std=image_std,
            do_resize=do_resize,
            size=size,
            do_center_crop=do_center_crop,
            crop_size=crop_size,
            resample=resample,
            return_tensors=return_tensors,
            data_format=data_format,
        )

    @add_start_docstrings(BASE_IMAGE_PROCESSOR_FAST_DOCSTRING_PREPROCESS)
    def preprocess(
<<<<<<< HEAD
        self, images: ImageInput, **kwargs: Unpack[DefaultFastImageProcessorPreprocessKwargs]
=======
        self,
        images: ImageInput,
        **kwargs: Unpack[DefaultFastImageProcessorKwargs],
>>>>>>> 48292a98
    ) -> BatchFeature:
        validate_kwargs(captured_kwargs=kwargs.keys(), valid_processor_keys=self.valid_kwargs.__annotations__.keys())
        # Set default kwargs from self. This ensures that if a kwarg is not provided
        # by the user, it gets its default value from the instance, or is set to None.
        for kwarg_name in self.valid_kwargs.__annotations__:
            kwargs.setdefault(kwarg_name, getattr(self, kwarg_name, None))

        # Extract parameters that are only used for preparing the input images
        do_convert_rgb = kwargs.pop("do_convert_rgb")
        input_data_format = kwargs.pop("input_data_format")
        device = kwargs.pop("device")
        # Prepare input images
        images = self._prepare_input_images(
            images=images, do_convert_rgb=do_convert_rgb, input_data_format=input_data_format, device=device
        )

        # Update kwargs that need further processing before being validated
        kwargs = self._further_process_kwargs(**kwargs)

        # Validate kwargs
        self._validate_preprocess_kwargs(**kwargs)

        # torch resize uses interpolation instead of resample
        resample = kwargs.pop("resample")
        kwargs["interpolation"] = (
            pil_torch_interpolation_mapping[resample] if isinstance(resample, (PILImageResampling, int)) else resample
        )

        # Pop kwargs that are not needed in _preprocess
        kwargs.pop("default_to_square")
        kwargs.pop("data_format")

        return self._preprocess(images=images, **kwargs)

    def _preprocess(
        self,
        images: List["torch.Tensor"],
        do_resize: bool,
        size: SizeDict,
        interpolation: Optional["F.InterpolationMode"],
        do_center_crop: bool,
        crop_size: SizeDict,
        do_rescale: bool,
        rescale_factor: float,
        do_normalize: bool,
        image_mean: Optional[Union[float, List[float]]],
        image_std: Optional[Union[float, List[float]]],
        return_tensors: Optional[Union[str, TensorType]],
        **kwargs,
    ) -> BatchFeature:
        # Group images by size for batched resizing
        grouped_images, grouped_images_index = group_images_by_shape(images)
        resized_images_grouped = {}
        for shape, stacked_images in grouped_images.items():
            if do_resize:
                stacked_images = self.resize(image=stacked_images, size=size, interpolation=interpolation)
            resized_images_grouped[shape] = stacked_images
        resized_images = reorder_images(resized_images_grouped, grouped_images_index)

        # Group images by size for further processing
        # Needed in case do_resize is False, or resize returns images with different sizes
        grouped_images, grouped_images_index = group_images_by_shape(resized_images)
        processed_images_grouped = {}
        for shape, stacked_images in grouped_images.items():
            if do_center_crop:
                stacked_images = self.center_crop(stacked_images, crop_size)
            # Fused rescale and normalize
            stacked_images = self.rescale_and_normalize(
                stacked_images, do_rescale, rescale_factor, do_normalize, image_mean, image_std
            )
            processed_images_grouped[shape] = stacked_images

        processed_images = reorder_images(processed_images_grouped, grouped_images_index)
        processed_images = torch.stack(processed_images, dim=0) if return_tensors else processed_images

        return BatchFeature(data={"pixel_values": processed_images}, tensor_type=return_tensors)

    def to_dict(self):
        encoder_dict = super().to_dict()
        encoder_dict.pop("_valid_processor_keys", None)
        return encoder_dict


class SemanticSegmentationMixin:
    def post_process_semantic_segmentation(self, outputs, target_sizes: List[Tuple] = None):
        """
        Converts the output of [`MobileNetV2ForSemanticSegmentation`] into semantic segmentation maps. Only supports PyTorch.

        Args:
            outputs ([`MobileNetV2ForSemanticSegmentation`]):
                Raw outputs of the model.
            target_sizes (`List[Tuple]` of length `batch_size`, *optional*):
                List of tuples corresponding to the requested final size (height, width) of each prediction. If unset,
                predictions will not be resized.

        Returns:
            semantic_segmentation: `List[torch.Tensor]` of length `batch_size`, where each item is a semantic
            segmentation map of shape (height, width) corresponding to the target_sizes entry (if `target_sizes` is
            specified). Each entry of each `torch.Tensor` correspond to a semantic class id.
        """
        logits = outputs.logits

        # Resize logits and compute semantic segmentation maps
        if target_sizes is not None:
            if len(logits) != len(target_sizes):
                raise ValueError(
                    "Make sure that you pass in as many target sizes as the batch dimension of the logits"
                )

            # if is_torch_tensor(target_sizes):
            #     target_sizes = target_sizes.numpy()

            semantic_segmentation = []

            for idx in range(len(logits)):
                resized_logits = torch.nn.functional.interpolate(
                    logits[idx].unsqueeze(dim=0), size=target_sizes[idx], mode="bilinear", align_corners=False
                )
                semantic_map = resized_logits[0].argmax(dim=0)
                semantic_segmentation.append(semantic_map)
        else:
            semantic_segmentation = logits.argmax(dim=1)
            semantic_segmentation = [semantic_segmentation[i] for i in range(semantic_segmentation.shape[0])]

        return semantic_segmentation<|MERGE_RESOLUTION|>--- conflicted
+++ resolved
@@ -657,15 +657,7 @@
         )
 
     @add_start_docstrings(BASE_IMAGE_PROCESSOR_FAST_DOCSTRING_PREPROCESS)
-    def preprocess(
-<<<<<<< HEAD
-        self, images: ImageInput, **kwargs: Unpack[DefaultFastImageProcessorPreprocessKwargs]
-=======
-        self,
-        images: ImageInput,
-        **kwargs: Unpack[DefaultFastImageProcessorKwargs],
->>>>>>> 48292a98
-    ) -> BatchFeature:
+    def preprocess(self, images: ImageInput, **kwargs: Unpack[DefaultFastImageProcessorKwargs]) -> BatchFeature:
         validate_kwargs(captured_kwargs=kwargs.keys(), valid_processor_keys=self.valid_kwargs.__annotations__.keys())
         # Set default kwargs from self. This ensures that if a kwarg is not provided
         # by the user, it gets its default value from the instance, or is set to None.
