# coding=utf-8
# Copyright 2024 The HuggingFace Inc. team.
# Copyright (c) 2020, NVIDIA CORPORATION.  All rights reserved.
#
# Licensed under the Apache License, Version 2.0 (the "License");
# you may not use this file except in compliance with the License.
# You may obtain a copy of the License at
#
#     http://www.apache.org/licenses/LICENSE-2.0
#
# Unless required by applicable law or agreed to in writing, software
# distributed under the License is distributed on an "AS IS" BASIS,
# WITHOUT WARRANTIES OR CONDITIONS OF ANY KIND, either express or implied.
# See the License for the specific language governing permissions and
# limitations under the License.
import queue
import threading
from dataclasses import dataclass
from functools import partial
from itertools import count
from time import perf_counter
from typing import Optional, Union

import torch
from torch import nn
from tqdm import tqdm

from ...configuration_utils import PreTrainedConfig
from ...generation.configuration_utils import GenerationConfig
from ...integrations.hub_kernels import load_and_register_kernel
from ...utils.logging import logging
from ...utils.metrics import ContinuousBatchProcessorMetrics, attach_tracer, traced
from .cache import PagedAttentionCache
from .requests import GenerationOutput, RequestState, RequestStatus, get_device_and_memory_breakdown, logger
from .scheduler import SCHEDULER_MAPPING, FIFOScheduler, Scheduler


def build_attention_mask(
    attention_mask: torch.Tensor,
    cumulative_seqlens_q: torch.Tensor,
    cumulative_seqlens_k: torch.Tensor,
    sliding_window: int = 1,
) -> None:
    """Builds an attention mask inplace using the cumulative seqlens of the query and key. If given a sliding window, it
    will also apply a sliding window mask on top. The attention mask is not boolean, it uses zeroes and -inf (or its
    equivalent) so it's more of an attention score bias tensor.
    The attention mask is a block-diagonal matrix, with each block an attention mask for a single query-key pair.
    Each of those block is built from a causal mask and, if there is a sliding window, a sliding window mask.

    An example is represented below, with seqlen_k = 8, seqlen_q = 4 and sliding_window = 6:

    CAUSAL MASK:

           █ █ █ █ █ ░ ░ ░
           █ █ █ █ █ █ ░ ░
           █ █ █ █ █ █ █ ░
           █ █ █ █ █ █ █ █

    SLIDING WINDOW MASK:
         ┌──────────────────────── seqlen_k - seqlen_q - sliding_window = 8 - 4 - 6 = -2 offset to the right
       <─┴─>
     ░ █ | █ █ █ █ █ █ █ █
     ░ ░ | █ █ █ █ █ █ █ █
     ░ ░ | ░ █ █ █ █ █ █ █
     ░ ░ | ░ ░ █ █ █ █ █ █

    ATTENTION MASK (sum of causal and sliding window masks):

           █ █ █ █ █ ░ ░ ░
           █ █ █ █ █ █ ░ ░
           ░ █ █ █ █ █ █ ░
           ░ ░ █ █ █ █ █ █

    Another example with seqlen_k = 5, seqlen_q = 3 and sliding_window = 2:

    CAUSAL MASK:

           █ █ █ ░ ░
           █ █ █ █ ░
           █ █ █ █ █

    SLIDING WINDOW MASK:
         ┌──────────────────────── seqlen_k - seqlen_q - sliding_window = 5 - 3 - 2 = 0 offset to the right
        <┴>
         | ░ █ █ █ █
         | ░ ░ █ █ █
         | ░ ░ ░ █ █

    ATTENTION MASK (sum of causal and sliding window masks):

           ░ █ █ ░ ░
           ░ ░ █ █ ░
           ░ ░ ░ █ █

    """
    min_value = torch.finfo(attention_mask.dtype).min
    for i in range(len(cumulative_seqlens_q) - 1):
        seqlen_q = cumulative_seqlens_q[i + 1] - cumulative_seqlens_q[i]
        seqlen_k = cumulative_seqlens_k[i + 1] - cumulative_seqlens_k[i]
        if seqlen_q < seqlen_k and seqlen_q >= 1:
            causal_diagonal = seqlen_k - seqlen_q + 1
        else:
            causal_diagonal = 1
        query_range = slice(cumulative_seqlens_q[i], cumulative_seqlens_q[i + 1])
        key_range = slice(cumulative_seqlens_k[i], cumulative_seqlens_k[i + 1])
        # Apply causal mask
        minus_inf = torch.full(
            attention_mask[..., query_range, key_range].shape,
            min_value,
            dtype=attention_mask.dtype,
            device=attention_mask.device,
        )
        masked = torch.triu(minus_inf, diagonal=causal_diagonal)
        # Apply sliding window mask if needed
        if sliding_window > 1:
            sliding_diagonal = seqlen_k - seqlen_q - sliding_window
            masked += torch.tril(minus_inf, diagonal=sliding_diagonal)
        # Replace in attention mask
        attention_mask[..., query_range, key_range] = masked


@dataclass
class PagedAttentionArgs:
    input_ids: torch.Tensor
    attention_mask: Optional[torch.Tensor]
    position_ids: torch.Tensor
    cumulative_seqlens_q: torch.Tensor
    cumulative_seqlens_k: torch.Tensor
    max_seqlen_q: int
    max_seqlen_k: int
    write_index: list[torch.Tensor]
    read_index: list[torch.Tensor]
    logits_indices: torch.Tensor
    cache: PagedAttentionCache
    use_cache: bool = False


# Continuous Batch Processor (Internal Logic)
@attach_tracer()
class ContinuousBatchProcessor:
    def __init__(
        self,
        cache: PagedAttentionCache,
        config: PreTrainedConfig,
        generation_config: GenerationConfig,
        input_queue: queue.Queue,
        output_queue: queue.Queue,
        stop_event: threading.Event,
        model_device: torch.device,
        model_dtype: torch.dtype,
        scheduler: Scheduler,
        streaming: bool = False,
        manual_eviction: bool = False,
        slice_inputs: bool = True,  # TODO: There should be an heuristic to decide on slicing, compile, cuda graphs...
    ) -> None:
        """Initialize the continuous batch processor.

        Args:
            cache: A [`PagedAttentionCache`] object
            config: The model configuration
            generation_config: The generation configuration
            input_queue: Queue for incoming requests
            output_queue: Queue for outgoing results
            stop_event: Event to signal processing should stop
            model_device: Device for model inputs/outputs
            model_dtype: Data type for model inputs/outputs
            scheduler: The [`Scheduler`] to use
            streaming: Whether to stream tokens as they're generated
            manual_eviction: Whether to manually evict blocks from the cache
            slice_inputs: Whether to slice the inputs to the model
        """
        self.cache = cache
        self.config = config
        self.generation_config = generation_config
        self.input_queue = input_queue
        self.output_queue = output_queue
        self.stop_event = stop_event
        self.model_device = model_device
        self.model_dtype = model_dtype
        self.scheduler = scheduler
        self.streaming = streaming
        self.manual_eviction = manual_eviction
        self.slice_inputs = slice_inputs

        # Retrieve the size of the sliding window if there is one
        self.sliding_window = 1 if getattr(config, "sliding_window", None) is None else config.sliding_window

        self.requests_in_batch: list[RequestState] = []

        # Set up metrics collector
        self.max_batch_tokens = cache.max_batch_tokens
        self.metrics = ContinuousBatchProcessorMetrics(cache.max_batch_tokens)

        # Setup static tensors
        self.total_query_length = 0
        self.total_key_length = 0
        self.total_batch_size = 0
        self.setup_static_tensors(cache.num_groups)

    @traced(standalone=True)
    def setup_static_tensors(self, num_groups: int) -> None:
        T = self.max_batch_tokens
        num_pages = self.cache.num_blocks * self.cache.block_size
        self.tensor_metadata = {"dtype": torch.int32, "device": self.model_device}

        # Some tensors always have the same shape regardless of the model
        self.input_ids = torch.empty((1, T), **self.tensor_metadata)
        self.position_ids = torch.empty((1, T), **self.tensor_metadata)
        self.cumulative_seqlens_q = torch.empty((T + 1,), **self.tensor_metadata)
        self.max_seqlen_q = 0
        self.logits_indices = torch.empty((T,), **self.tensor_metadata)
        self.output_ids = torch.empty((1, T), **self.tensor_metadata)

        # For some kwargs, we have a dict of tensors with as many items as there are attention types
        layer_types = getattr(self.config, "layer_types", None)
        if layer_types is None:
            sliding_window = getattr(self.config, "sliding_window", 1)
            layer_types = ["full_attention"] if sliding_window in [1, None] else ["sliding_attention"]
        layer_types = list(set(layer_types))

        self.cumulative_seqlens_k = {
            layer_type: torch.empty((T + 1), **self.tensor_metadata) for layer_type in layer_types
        }
        self.max_seqlen_k = dict.fromkeys(layer_types, 0)

        if self.return_attention_mask():
            attn_mask_kwargs = {
                "size": (1, 1, T, num_pages + T),
                "dtype": self.model_dtype,
                "device": self.model_device,
            }
            self.attention_mask = {layer_type: torch.empty(**attn_mask_kwargs) for layer_type in layer_types}
        else:
            self.attention_mask = None

        # For other kwargs, we need a list of tensors with as many tensors as there are groups
        self.write_index_storage = [torch.empty((T,), **self.tensor_metadata) for _ in range(num_groups)]
        self.read_index_storage = [torch.empty((num_pages + T), **self.tensor_metadata) for _ in range(num_groups)]
        # For read index, the +T is because there are -1 for seqlen_q when model uses a sliding window

        # After allocating empty tensors, we reset them to the right value
        self.reset_static_tensors(full_reset=True)

    def return_attention_mask(self) -> bool:
        return self.config._attn_implementation in [
            "paged|eager",
            "paged|sdpa",
        ]  # we set `is_causal` to True in paged call

    @traced
    @torch.no_grad()
    def reset_static_tensors(self, full_reset: bool = False):
        """Reset static tensors for the next batch. In between batches, reset only the parts that were used in the last
        batch, but for initialisation, we can reset everything using the (full_reset) flag."""
        # Compute the slice to reset
        if full_reset or not self.slice_inputs:
            q_len = self.write_index_storage[0].size(-1)
            k_len = self.read_index_storage[0].size(-1)
            b_size = self.write_index_storage[0].size(0)
        else:
            q_len = self.total_query_length
            k_len = self.total_key_length
            b_size = self.total_batch_size

        # Reset the attributes that always have the same shape
        self.input_ids[:, :q_len].zero_()
        self.position_ids[:, :q_len].zero_()
        self.cumulative_seqlens_q[: b_size + 1].zero_()
        self.max_seqlen_q = 0
        self.logits_indices[:q_len].fill_(-1)
        self.output_ids[:, :q_len].fill_(-1)

        # Reset the attributes that are either tensors or dict of tensors
        for layer_type in self.cumulative_seqlens_k:
            self.cumulative_seqlens_k[layer_type][: b_size + 1].zero_()
            self.max_seqlen_k[layer_type] = 0
            if self.attention_mask is not None:
                self.attention_mask[layer_type][:, :, :q_len, :k_len].fill_(torch.finfo(self.model_dtype).min)

        # Reset the attributes that are lists of tensors
        for i in range(self.cache.num_groups):
            self.write_index_storage[i][:q_len].fill_(-1)
            self.read_index_storage[i][: q_len + k_len].fill_(-1)

    def get_model_kwargs(self) -> PagedAttentionArgs:
        """Get model keyword arguments for the current batch."""
        # Compute the slice to return
        q_len = self.total_query_length if self.slice_inputs else self.write_index_storage[0].size(-1)
        b_size = self.total_batch_size if self.slice_inputs else self.cumulative_seqlens_q.size(-1) - 1

        # Prepare the kwargs, the attributes that are either tensors or dict of tensors are initialized to empty dicts
        kwargs = {
            "input_ids": self.input_ids[:, :q_len],
            "position_ids": self.position_ids[:, :q_len],
            "cu_seq_lens_q": self.cumulative_seqlens_q[: b_size + 1],
            "max_seqlen_q": self.max_seqlen_q,
            "logits_indices": self.logits_indices[:q_len],
            "cu_seq_lens_k": {},
            "max_seqlen_k": {},
            "attention_mask": {},
            "read_index": self.read_index,  # slicing is done during building
            "write_index": self.write_index,  # slicing is done during building
            "cache": self.cache,
            "use_cache": False,
        }

        # For the attributes that are dict of tensors, we replace the dict with a tensor if there is only one entry
        layer_types = list(self.cumulative_seqlens_k.keys())
        if len(layer_types) > 1:
            for layer_type, seqlens_k in self.cumulative_seqlens_k.items():
                kwargs["cu_seq_lens_k"][layer_type] = seqlens_k[: b_size + 1]
                kwargs["max_seqlen_k"][layer_type] = self.max_seqlen_k[layer_type]
                if self.attention_mask is not None:
                    k_len = seqlens_k[b_size] if self.slice_inputs else self.attention_mask[layer_type].size(-1)
                    kwargs["attention_mask"][layer_type] = self.attention_mask[layer_type][..., :q_len, :k_len]
        else:
            layer_type = layer_types[0]
            kwargs["cu_seq_lens_k"] = self.cumulative_seqlens_k[layer_type][: b_size + 1]
            kwargs["max_seqlen_k"] = self.max_seqlen_k[layer_type]
            if self.attention_mask is not None:
                k_len = self.cumulative_seqlens_k[layer_type][b_size]
                k_len = k_len if self.slice_inputs else self.attention_mask[layer_type].size(-1)
                kwargs["attention_mask"] = self.attention_mask[layer_type][..., :q_len, :k_len]

        if self.attention_mask is None:
            kwargs["attention_mask"] = None
        return kwargs

    def __repr__(self):
        return (
            f"ContinuousBatchProcessor(input_queue={self.input_queue}, output_queue={self.output_queue}, "
            f"active_requests={self.scheduler.active_requests}, waiting_requests={self.scheduler.waiting_requests})"
            + self.get_model_kwargs().__repr__()
        )

    @traced
    def _get_new_requests(self):
        """Pull new requests from the input queue and add to waiting list."""
        while not self.input_queue.empty():
            try:
                state = self.input_queue.get_nowait()
                if state is None:  # Sentinel value
                    continue
                self.scheduler.add_waiting_request(state)

            except queue.Empty:
                break
            except Exception as e:
                logger.error(f"Error processing new request: {e}", exc_info=True)
                state: RequestState = locals().get("state")
                if state is not None:
                    self._handle_request_error(e, state)

    @traced
    def _handle_request_error(self, error, state: RequestState):
        """Handle general request processing error."""
        state.status = RequestStatus.FAILED
        state.error = str(error)

        # Include any generated tokens if this is an active request
        if isinstance(state.request_id, str):
            state.static_outputs = self.scheduler.get_active_request_static_outputs(state.request_id)
        else:
            state.static_outputs = []

        self.metrics.record_request_completion(state.created_time, state.request_id)
        self.output_queue.put(state.to_generation_output())

    @traced
    def prepare_next_batch(self) -> bool:
        """Prepare tensors and metadata for the next model forward pass. Returns True if there are requests to process,
        False otherwise."""

        # Get new requests from the queue, stop if there are no pending requests
        self._get_new_requests()
        self.scheduler.clear_cancelled_requests()
        if not self.scheduler.has_pending_requests():
            return False
        self.metrics.record_queue_metrics(len(self.scheduler.active_requests), len(self.scheduler.waiting_requests))

        # Schedule the next batch of requests, stop if there are no requests in the batch
        self.requests_in_batch = self.scheduler.schedule_batch(self.max_batch_tokens)
        if not self.requests_in_batch:
            return False
        self.metrics.record_batch_metrics(self.requests_in_batch)

        # Reset the static tensors used for storage
        self.reset_static_tensors()  # TODO: with slice_inputs, this might be unnecessary

        # Prepare accumulators
        self.total_query_length = 0
        self.total_key_length = 0
        self.total_batch_size = 0

        input_ids = []
        position_ids = []
        cumulative_seqlens_q = [0]
        logits_indices = []

        if isinstance(self.cumulative_seqlens_k, dict):
            cumulative_seqlens_k = {layer_type: [0] for layer_type in self.cumulative_seqlens_k}
        else:
            cumulative_seqlens_k = [0]

        read_index = [[] for _ in range(self.cache.num_groups)]
        write_index = [[] for _ in range(self.cache.num_groups)]

        # Go through all the requests in the batch
        for state in self.requests_in_batch:
            # First we retrieve the lengths related to the request
            past_length = state.position_offset
            query_length = len(state.prompt_ids)
            seqlens_k = self.cache.get_seqlens_k(state.request_id, past_length, query_length)

            # Then we update the total lengths that are used for slicing
            self.total_query_length += query_length
            # total_key_length is used to slice the keys so we need to take the max of all the key lengths
            self.total_key_length += max(seqlens_k.values())
            self.total_batch_size += 1
            # And the attribute tracking the position in the request object
            state.position_offset += query_length

            # Then we accumulate for the object used in the kwargs
            input_ids.extend(state.prompt_ids)
            position_ids.extend(range(past_length, past_length + query_length))
            cumulative_seqlens_q.append(cumulative_seqlens_q[-1] + query_length)
            self.max_seqlen_q = max(self.max_seqlen_q, query_length)

            if not state.remaining_prompt_ids:
                logits_indices.append(cumulative_seqlens_q[-1] - 1)

            for layer_type, layer_type_seqlen_k in seqlens_k.items():
                cumulative_seqlens_k[layer_type].append(cumulative_seqlens_k[layer_type][-1] + layer_type_seqlen_k)
                self.max_seqlen_k[layer_type] = max(self.max_seqlen_k[layer_type], layer_type_seqlen_k)

            self.cache.extend_read_indices(state.request_id, past_length, query_length, read_index)
            self.cache.extend_write_indices(state.request_id, past_length, query_length, write_index)

        # When looping over request is done, we can build the actual tensors
        self._build_tensors(
            input_ids,
            position_ids,
            read_index,
            write_index,
            cumulative_seqlens_q,
            cumulative_seqlens_k,
            logits_indices,
        )
        self.metrics.record_kv_cache_memory_metrics(self.cache)

        if logger.isEnabledFor(logging.DEBUG):
            if isinstance(self.cumulative_seqlens_k, dict):
                ck = max(cumulative_seqlens_k[layer_type][-1] for layer_type in self.cumulative_seqlens_k)
            else:
                ck = cumulative_seqlens_k[-1]
            logger.debug(
                f"Scheduled: {len(self.requests_in_batch)}, Waiting: {len(self.scheduler.waiting_requests)}, "
                f"Active: {len(self.scheduler.active_requests)}. cum Q: {cumulative_seqlens_q[-1]}. "
                f"cum KV: {ck}, free blocks: {self.cache.get_num_free_blocks()}"
            )
        return True

    @traced
    def _build_tensors(
        self,
        input_ids: list[int],
        position_ids: list[int],
        read_index: list[list[int]],
        write_index: list[list[int]],
        cumulative_seqlens_q: list[int],
        cumulative_seqlens_k: Union[list[int], dict[str, list[int]]],
        logits_indices: list[int],
    ) -> None:
        """Builds the actual tensors for the current batch, by modifying the already allocated tensors in place."""
        to_tensor = partial(torch.tensor, **self.tensor_metadata)

        # Those kwargs always have the same type regardless of the model
        self.input_ids[:, : len(input_ids)] = to_tensor(input_ids)
        self.position_ids[:, : len(position_ids)] = to_tensor(position_ids)
        self.cumulative_seqlens_q[: len(cumulative_seqlens_q)] = to_tensor(cumulative_seqlens_q)
        self.logits_indices[: len(logits_indices)] = to_tensor(logits_indices)

        # Those kwargs are either dict of tensors or tensors, so we need to handle both cases
        for layer_type, layer_type_seqlens_k in cumulative_seqlens_k.items():
            self.cumulative_seqlens_k[layer_type][: len(layer_type_seqlens_k)] = to_tensor(layer_type_seqlens_k)
            if self.attention_mask is not None:
                build_attention_mask(
                    attention_mask=self.attention_mask[layer_type],
                    cumulative_seqlens_q=cumulative_seqlens_q,
                    cumulative_seqlens_k=layer_type_seqlens_k,
                    sliding_window=self.sliding_window if layer_type == "sliding_attention" else 1,
                )

        # The index only contain references to the storage tensors, so we update the storage and their references
        self.read_index = []
        self.write_index = []
        for i, group_read_indices, group_write_indices in zip(count(), read_index, write_index):
            # Write in the actual tensors
            self.read_index_storage[i][: len(group_read_indices)] = to_tensor(group_read_indices)
            self.write_index_storage[i][: len(group_write_indices)] = to_tensor(group_write_indices)
            # Slice to the right size
            r = len(group_read_indices) if self.slice_inputs else self.read_index_storage[i].size(-1)
            w = len(group_write_indices) if self.slice_inputs else self.write_index_storage[i].size(-1)
            # Add to the index
            self.read_index.append(self.read_index_storage[i][:r])
            self.write_index.append(self.write_index_storage[i][:w])

    @traced
    def _sync(self):
        if self.output_ids is not None:
            try:
                out = self.output_ids.tolist()[0]  # should be the only sync we do
            except Exception:
                out = [0, 1]
        else:
            out = [0, 0]
        return out

    @traced
    def _maybe_send_output(self, state: RequestState, token: int):
        """Send output to the queue based on streaming mode and request state."""
        if self.streaming:
            self.output_queue.put(state.to_generation_output())
        elif state.status == RequestStatus.FINISHED:
            self.output_queue.put(state.to_generation_output())

    @traced
    def update_batch(self):
        """Update request states based on generated tokens."""
        out_tokens = self._sync()
        finished_request_ids = []
        for i, state in enumerate(self.requests_in_batch):
            req_id = state.request_id
            if len(state.remaining_prompt_ids) == 0:
                self.metrics.record_ttft_metric(state.created_time, state.request_id)
                state.status = RequestStatus.DECODING
                token = out_tokens[self.logits_indices[i]]
                state.prompt_ids = [token]
                if state.update_with_token(token):
                    self.metrics.record_request_completion(state.created_time, state.request_id)
                    self.scheduler.finish_request(state.request_id, evict_from_cache=(not self.manual_eviction))
                    finished_request_ids.append(req_id)
                self._maybe_send_output(state, token)
            elif state.status == RequestStatus.PREFILLING_SPLIT:
                state.status = RequestStatus.SPLIT_PENDING_REMAINDER
        if self.cache.get_num_free_blocks() == 0:
            raise ValueError("No more free blocks")

    @traced
    def has_pending_requests(self) -> bool:
        """Check if there are any active or waiting requests."""
        return self.scheduler.has_pending_requests()

    @traced
    def handle_batch_error(self, error):
        """Handle errors during batch processing."""
        failed_reqs = self.requests_in_batch
        for req in failed_reqs:
            self._handle_request_error(error, req)
            self.scheduler.finish_request(req.request_id)

    @traced
    def fail_all_requests(self, error):
        """Fail all active requests with the given error.

        Args:
            error: The error to report in the failure message
        """

        requests = list(self.scheduler.active_requests.values())
        for state in requests:
            self._handle_request_error(error, state)
            self.scheduler.finish_request(state.request_id)

        # Also fail any requests in the waiting queue
        for req_id in list(self.scheduler.waiting_requests.keys()):
            state = self.scheduler.waiting_requests.pop(req_id)
            self._handle_request_error(error, state)

        # Clear the ordering queue
        self.scheduler.waiting_requests_order.clear()


# Manager Class (User Interface)
@attach_tracer()
class ContinuousBatchingManager:
    """Manager for handling continuous batching of generation requests.

    This class provides the user interface for submitting generation requests,
    retrieving results, and managing the background generation thread.
    """

    def __init__(
        self,
        model,
        generation_config: GenerationConfig,
        manual_eviction: bool = False,
        max_queue_size=0,
        streaming: bool = True,
        slice_inputs: bool = True,
    ):
        """
        Initialize the continuous batching manager.

        Args:
            model: The language model for generation
            generation_config: Configuration for generation parameters
            max_queue_size: Maximum size of the request queue (0 = unlimited)
            streaming: Whether to stream tokens as they are generated
        """
<<<<<<< HEAD
        attn_implementation = f"paged|{model.config._attn_implementation}"
        if attn_implementation not in ALL_ATTENTION_FUNCTIONS:  # only happens if the attn impl is a kernel
            load_and_register_kernel(attn_implementation, paged_attention_forward)
=======
        if "paged|" not in model.config._attn_implementation:
            attn_implementation = f"paged|{model.config._attn_implementation}"
>>>>>>> 1e59c5e3

            from ...modeling_utils import ALL_ATTENTION_FUNCTIONS

            if attn_implementation not in ALL_ATTENTION_FUNCTIONS._global_mapping:  # when its a kernel
                from ...integrations.flash_paged import paged_attention_forward

                load_and_register_kernel(attn_implementation, paged_attention_forward)

            model.config._attn_implementation = attn_implementation
        self.model = model.eval()
        generation_config = model.generation_config if generation_config is None else generation_config
        self.generation_config = generation_config
        self.input_queue = queue.Queue(maxsize=max_queue_size)
        self.output_queue = queue.Queue()
        self.stop_event = threading.Event()
        self.streaming = streaming
        self.log_prob_generation = getattr(generation_config, "log_prob_generation", False)
        self._generation_thread = None
        self._request_counter = 0
        self._request_lock = threading.Lock()
        self.model.generation_config.top_p = None
        self.do_sample = getattr(generation_config, "do_sample", True)
        self.logit_processor = self.model._get_logits_processor(generation_config)
        self.use_cuda_graph = getattr(generation_config, "use_cuda_graph", False)  # TODO: same as do_sample
        self.profile = getattr(generation_config, "profile", False)
        self.manual_eviction = manual_eviction
        self.batch_processor: Optional[ContinuousBatchProcessor] = None
        self.slice_inputs = slice_inputs

        if self.use_cuda_graph:
            raise NotImplementedError("Cuda graphs are not supported yet")

    @traced
    def start(self):
        """Start the background generation thread."""
        if self._generation_thread is not None and self._generation_thread.is_alive():
            logger.warning("Manager thread is already running.")
            return

        self._result_queue = queue.Queue()
        self._generation_thread = threading.Thread(target=self._run_generation_loop)
        self._generation_thread.start()

    def is_running(self):
        """Check if the background generation thread is running."""
        return self._generation_thread is not None and self._generation_thread.is_alive()

    def stop(self, block: bool = False, timeout: Optional[float] = None):
        """Signal the background thread to stop.

        Args:
            block: Whether to wait for the thread to stop
            timeout: Maximum time to wait for the thread to stop
        """
        if self._generation_thread is None:
            logger.warning("Manager not started.")
            return

        if not self.stop_event.is_set():
            self.stop_event.set()
            logger.info("Stopping continuous batching manager...")

        if block:
            self.join(timeout)

    def join(self, timeout: Optional[float] = None):
        """Wait for the background thread to finish.

        Args:
            timeout: Maximum time to wait for the thread to stop
        """
        if self._generation_thread is not None:
            self._generation_thread.join(timeout=timeout)
            if self._generation_thread.is_alive():
                logger.warning("Generation thread did not exit after join timeout.")
            else:
                logger.info("Continuous Batching Manager stopped.")
                self._generation_thread = None

    def add_request(
        self, input_ids: list[int], request_id: Optional[str] = None, max_new_tokens: Optional[int] = None
    ) -> str:
        """Add a new generation request to the queue.

        Args:
            input_ids: Input token IDs to use as prompt
            request_id: Optional custom request ID (auto-generated if None)
            **kwargs: Additional generation parameters

        Returns:
            str: The request ID
        """
        if request_id is None:
            with self._request_lock:
                request_id = f"req_{self._request_counter}"
                self._request_counter += 1

        max_new_tokens = self.generation_config.max_new_tokens if max_new_tokens is None else max_new_tokens

        # NOTE: do we want to handle a case when the user wants token ids returned instead of decoded text?
        state = RequestState(
            request_id=request_id,
            prompt_ids=list(input_ids),
            full_prompt_ids=list(input_ids),
            max_new_tokens=max_new_tokens,
            eos_token_id=self.generation_config.eos_token_id,
        )

        # Use block=True with timeout to handle backpressure if queue is full
        self.input_queue.put(state, block=True, timeout=10)  # XXX: pass timeout as fn arg?
        logger.debug(f"Added request {request_id} to queue.")
        return request_id

    def add_requests(self, inputs: list[list[int]], **kwargs):
        for input_ids in inputs:
            self.add_request(input_ids, **kwargs)

    def cancel_request(self, request_id: str):
        """Cancel a request by its ID.

        Args:
            request_id: The ID of the request to cancel
        """
        if self.batch_processor is not None:
            self.batch_processor.scheduler.set_request_cancellation(request_id)

    def get_result(self, request_id=None, timeout=None) -> Optional[GenerationOutput]:
        """Retrieve one result from the output queue.

        Args:
            timeout: Maximum time to wait for a result

        Returns:
            Optional[GenerationOutput]: The result data or None if timeout
        """
        if self._generation_thread is None and self.output_queue.empty():
            return None
        try:
            result = self.output_queue.get(block=True, timeout=timeout)
            if request_id is not None and result.request_id != request_id:
                self.output_queue.put(result)
                return None
            logger.debug(f"Retrieved result for request {result.request_id}")
            return result
        except queue.Empty:
            return None

    def __iter__(self):
        """Iterate over results as they become available."""
        while self._generation_thread is not None and self._generation_thread.is_alive():
            result = self.get_result(timeout=0.1)
            if result is not None:
                yield result

    def request_id_iter(self, request_id):
        """Iterate over results matching a specific request id as they become available."""
        request_cancelled = False
        while self._generation_thread is not None and self._generation_thread.is_alive() and not request_cancelled:
            result = self.get_result(request_id=request_id, timeout=0.1)
            if result is not None:
                yield result
            if self.batch_processor is not None:
                request_cancelled = self.batch_processor.scheduler.request_is_cancelled(request_id)

    @traced
    def warmup(self, batch_processor):
        stream = torch.cuda.Stream(device=self.model.device)
        stream.wait_stream(torch.cuda.current_stream())
        with torch.cuda.stream(stream):
            # Warmup the model with a dummy forward pass
            self._generation_step(batch_processor)
        torch.cuda.current_stream().wait_stream(stream)

        self.graph = torch.cuda.CUDAGraph()
        with torch.cuda.graph(self.graph, stream=stream):
            self._generation_step(batch_processor)

    @traced
    # @torch.compile
    def _generation_step(self, batch_processor: ContinuousBatchProcessor):
        """Perform a single generation step. This is cuda graphed"""
        batch_data = batch_processor.get_model_kwargs()
        with torch.no_grad():
            logits = self._model_forward(batch_data)
            if self.log_prob_generation:
                batch_processor.output_probs.copy_(logits)  # TODO
            probs = self._process_logit(batch_data, logits)
            self._sample(batch_processor, probs)

    @traced(span_name="model_forward")
    def _model_forward(self, batch_data):
        return self.model(**batch_data).logits

    @traced(span_name="logit_processing")
    def _process_logit(self, batch_data, logits):
        # Pass continuous batching context to logits processor if it supports it. TODO we should find a way to make this a little bit cleaner!
        if hasattr(self.logit_processor, "set_continuous_batching_context"):
            self.logit_processor.set_continuous_batching_context(
                batch_data["logits_indices"], batch_data["cu_seq_lens_q"]
            )

        # Handle shape compatibility: logit processors expect 2D tensors [batch_size, vocab_size]
        # but continuous batching always produces 3D tensors [batch_size, seq_len, vocab_size]
        batch_size, seq_len, vocab_size = logits.shape
        logits_2d = logits.view(batch_size * seq_len, vocab_size)
        input_ids_2d = batch_data["input_ids"].view(batch_size * seq_len)

        # Process with 2D tensors
        processed_logits_2d = self.logit_processor(input_ids_2d, logits_2d)

        # Reshape back to 3D
        return processed_logits_2d.view(batch_size, seq_len, vocab_size)

    @traced(span_name="sampling")
    def _sample(self, batch_processor: ContinuousBatchProcessor, probs):
        if self.do_sample:  # sample
            probs = nn.functional.softmax(probs, dim=-1)
            # probs[0] has shape [seq_len, vocab_size], multinomial returns [seq_len, 1]
            next_tokens = torch.multinomial(probs[0], num_samples=1).squeeze(-1)  # Now [seq_len]
            # Add batch dimension back to match argmax output
            next_tokens = next_tokens.unsqueeze(0)  # Now [1, seq_len]
        else:
            next_tokens = torch.argmax(probs, dim=-1)  # Already [1, seq_len]

        tokens = next_tokens.size(1)  # Get seq_len dimension
        batch_processor.output_ids[:, :tokens].copy_(next_tokens)

    def _run_generation_loop(self):
        """Main processing loop running in the background thread."""
        batch_processor = None
        try:
            ref_time = perf_counter()
            paged_attention_cache = PagedAttentionCache(
                self.model.config,
                self.generation_config,
                self.model.device,
                self.model.dtype,
                tp_size=getattr(self.model, "_tp_size", None),  # Use model's actual TP setting
            )
            logger.debug(f"PagedAttentionCache created in {perf_counter() - ref_time} seconds")

            scheduler = None
            if hasattr(self.generation_config, "scheduler"):
                scheduler = SCHEDULER_MAPPING.get(self.generation_config.scheduler, None)
                if scheduler is None:
                    logger.warning(f"Scheduler '{scheduler}' not found. Defaulting to FIFO.")
                    scheduler = FIFOScheduler
            else:
                # Default to fifo
                scheduler = FIFOScheduler

            ref_time = perf_counter()
            batch_processor = ContinuousBatchProcessor(
                paged_attention_cache,
                self.model.config,
                self.generation_config,
                self.input_queue,
                self.output_queue,
                self.stop_event,
                self.model.device,
                self.model.dtype,
                scheduler(paged_attention_cache, self.manual_eviction),
                self.streaming,
                self.manual_eviction,
                slice_inputs=self.slice_inputs,
            )
            self.batch_processor = batch_processor
            self.current_batch = 0
            logger.debug(f"batch_processor created in {perf_counter() - ref_time} seconds")
            while (not self.stop_event.is_set()) or batch_processor.has_pending_requests():
                self._inner_generation_loop(batch_processor)
                self.current_batch += 1

        except Exception as e:
            logger.error(f"Error in generation loop: {e}", exc_info=True)
            self._handle_critical_error(e, batch_processor)
        finally:
            logger.info("Generation loop finished.")

    @traced(span_name="generation_loop")
    def _inner_generation_loop(self, batch_processor: ContinuousBatchProcessor):
        if torch.cuda.is_available():
            torch.cuda.synchronize()
        if not batch_processor.prepare_next_batch():
            return
        if logger.level <= logging.DEBUG:
            device, total, reserved, allocated = get_device_and_memory_breakdown()
            logger.debug(f"[Memory] Device: {device}, Total: {total}, Reserved: {reserved}, Allocated: {allocated}")
        if torch.cuda.is_available() and self.use_cuda_graph:
            if self.current_batch == 0:
                self.warmup(batch_processor)
            elif hasattr(self, "graph"):
                try:
                    self._graph_replay()
                except Exception as e:
                    logger.error(f"Model forward pass failed: {e}", exc_info=True)
                    batch_processor.handle_batch_error(e)
                    return
            else:
                self._generation_step(batch_processor)
        else:
            self._generation_step(batch_processor)
        if torch.cuda.is_available():
            torch.cuda.synchronize()
        batch_processor.update_batch()

    @traced(span_name="graph_replay")
    def _graph_replay(self):
        self.graph.replay()

    @traced
    def _handle_critical_error(self, error, batch_processor: Optional[ContinuousBatchProcessor]):
        """Handle critical errors that terminate the generation loop."""
        # Signal stop
        self.stop_event.set()

        # Fail pending requests in input queue
        try:
            while True:
                req_data = self.input_queue.get_nowait()
                if batch_processor is not None:
                    batch_processor._handle_request_error(error, req_data)
        except queue.Empty:
            pass

        # Fail active requests
        if batch_processor is not None:
            batch_processor.fail_all_requests(error)

    @traced
    def evict_request_from_cache(self, request_id: str):
        """Evict a request from the cache. It is assumed that the request is already finished."""
        if not self.manual_eviction:
            raise RuntimeError("Manual eviction is not enabled for this manager.")
        if self.batch_processor is not None:
            self.batch_processor.scheduler.finish_request(request_id)


class ContinuousMixin:
    """Mixin class for models to add continuous batching capabilities."""

    def init_continuous_batching(
        self,
        generation_config: Optional[GenerationConfig] = None,
        manual_eviction: bool = False,
        max_queue_size: int = 0,
        streaming: bool = False,
        slice_inputs: bool = True,
    ) -> ContinuousBatchingManager:
        """Initialize a manager for continuous batching inference.

        Args:
            generation_config: Custom generation configuration
            max_queue_size: Maximum size of the input request queue
            streaming: Whether to stream tokens as they are generated

        Returns:
            `ContinuousBatchingManager`: The manager instance to add requests and retrieve results.
        """
        if not hasattr(self, "config") or not hasattr(self, "device") or not hasattr(self, "dtype"):
            raise AttributeError("Model must have 'config', 'device', and 'dtype' attributes.")

        gen_config = generation_config if generation_config is not None else self.generation_config
        if gen_config is None:
            raise ValueError("A GenerationConfig must be provided or set in the model.")

        if gen_config.eos_token_id is None:
            logger.warning("`eos_token_id` not set in GenerationConfig. Setting to -1 (disabled).")
            gen_config.eos_token_id = -1

        # Create and return the manager
        return ContinuousBatchingManager(
            model=self,
            generation_config=gen_config,
            manual_eviction=manual_eviction,
            max_queue_size=max_queue_size,
            streaming=streaming,
            slice_inputs=slice_inputs,
        )

    @traced
    @torch.inference_mode()
    def generate_batch(
        self,
        inputs: list[list[int]],
        generation_config: Optional[GenerationConfig] = None,
        progress_bar: bool = True,
        slice_inputs: bool = True,
        **kwargs,
    ) -> list[list[int]]:
        """Generate sequences for a batch of prompts using continuous batching.

        Args:
            inputs: List of input token sequences (prompts)
            generation_config: Optional generation configuration
            **kwargs: Additional generation parameters

        Returns:
            `list[list[int]]`: A list containing the generated sequences (including prompt tokens
                                if not handled otherwise) for each input prompt, in the same order.
                                Returns an empty list `[]` for requests that failed.
        """
        if not inputs:
            return []
        if logger.getEffectiveLevel() <= logging.DEBUG:
            logger.warning("Progress bar is disabled when logger level is less than DEBUG")
            progress_bar = False

        # Initialize manager with the batch inputs
        manager = self.init_continuous_batching(generation_config=generation_config, slice_inputs=slice_inputs)
        manager.start()
        results = {}
        num_requests = len(inputs)
        try:
            from tqdm.contrib.logging import logging_redirect_tqdm

            with logging_redirect_tqdm([logger]):
                with tqdm(
                    total=num_requests,
                    disable=(not progress_bar),
                    desc=f"Solving {num_requests} requests",
                    unit="request",
                ) as pbar:
                    manager.add_requests(inputs, **kwargs)
                    finished_count = 0
                    while finished_count < num_requests:
                        result = manager.get_result(timeout=1)
                        if result:
                            req_id = result.request_id
                            if result.status == RequestStatus.FINISHED:
                                results[req_id] = result
                                finished_count += 1
                                pbar.update(1)
                        else:
                            if not manager.is_running():
                                logger.error("Generation thread terminated unexpectedly.")
                                break

        except Exception as e:
            logger.error(f"Error during batch generation: {e}", exc_info=True)
        finally:
            manager.stop(block=True, timeout=5.0)
        return results<|MERGE_RESOLUTION|>--- conflicted
+++ resolved
@@ -608,14 +608,8 @@
             max_queue_size: Maximum size of the request queue (0 = unlimited)
             streaming: Whether to stream tokens as they are generated
         """
-<<<<<<< HEAD
-        attn_implementation = f"paged|{model.config._attn_implementation}"
-        if attn_implementation not in ALL_ATTENTION_FUNCTIONS:  # only happens if the attn impl is a kernel
-            load_and_register_kernel(attn_implementation, paged_attention_forward)
-=======
         if "paged|" not in model.config._attn_implementation:
             attn_implementation = f"paged|{model.config._attn_implementation}"
->>>>>>> 1e59c5e3
 
             from ...modeling_utils import ALL_ATTENTION_FUNCTIONS
 
