# coding=utf-8
# Copyright 2020 The HuggingFace Inc. team
#
# Licensed under the Apache License, Version 2.0 (the "License");
# you may not use this file except in compliance with the License.
# You may obtain a copy of the License at
#
#     http://www.apache.org/licenses/LICENSE-2.0
#
# Unless required by applicable law or agreed to in writing, software
# distributed under the License is distributed on an "AS IS" BASIS,
# WITHOUT WARRANTIES OR CONDITIONS OF ANY KIND, either express or implied.
# See the License for the specific language governing permissions and
# limitations under the License.

from abc import ABC, abstractmethod
from collections import UserDict
from typing import Optional, Union

import numpy as np
import torch

from ..utils import add_start_docstrings, logging
from .beam_constraints import Constraint, ConstraintListState


logger = logging.get_logger(__name__)


PROCESS_INPUTS_DOCSTRING = r"""
    Args:
        input_ids (`torch.LongTensor` of shape `(batch_size * num_beams, sequence_length)`):
            Indices of input sequence tokens in the vocabulary.

            Indices can be obtained using any class inheriting from [`PreTrainedTokenizer`]. See
            [`PreTrainedTokenizer.encode`] and [`PreTrainedTokenizer.__call__`] for details.

            [What are input IDs?](../glossary#input-ids)
        next_scores (`torch.FloatTensor` of shape `(batch_size, 2 * num_beams)`):
            Current scores of the top `2 * num_beams` non-finished beam hypotheses.
        next_tokens (`torch.LongTensor` of shape `(batch_size, 2 * num_beams)`):
            `input_ids` of the tokens corresponding to the top `2 * num_beams` non-finished beam hypotheses.
        next_indices (`torch.LongTensor` of shape `(batch_size, 2 * num_beams)`):
            Beam indices indicating to which beam hypothesis the `next_tokens` correspond.
        pad_token_id (`int`, *optional*):
            The id of the *padding* token.
        eos_token_id (`Union[int, list[int]]`, *optional*):
            The id of the *end-of-sequence* token. Optionally, use a list to set multiple *end-of-sequence* tokens.
        beam_indices (`torch.LongTensor`, *optional*):
            Beam indices indicating to which beam hypothesis each token correspond.

    Return:
        `UserDict`: A dictionary composed of the fields as defined above:

            - **next_beam_scores** (`torch.FloatTensor` of shape `(batch_size * num_beams)`) -- Updated scores of all
              non-finished beams.
            - **next_beam_tokens** (`torch.FloatTensor` of shape `(batch_size * num_beams)`) -- Next tokens to be added
              to the non-finished beam_hypotheses.
            - **next_beam_indices** (`torch.FloatTensor` of shape `(batch_size * num_beams)`) -- Beam indices
              indicating to which beam the next tokens shall be added.

"""

FINALIZE_INPUTS_DOCSTRING = r"""
    Args:
        input_ids (`torch.LongTensor` of shape `(batch_size * num_beams, sequence_length)`):
            Indices of input sequence tokens in the vocabulary.

            Indices can be obtained using any class inheriting from [`PreTrainedTokenizer`]. See
            [`PreTrainedTokenizer.encode`] and [`PreTrainedTokenizer.__call__`] for details.

            [What are input IDs?](../glossary#input-ids)
        final_beam_scores (`torch.FloatTensor` of shape `(batch_size * num_beams)`):
            The final scores of all non-finished beams.
        final_beam_tokens (`torch.FloatTensor` of shape `(batch_size * num_beams)`):
            The last tokens to be added to the non-finished beam_hypotheses.
        final_beam_indices (`torch.FloatTensor` of shape `(batch_size * num_beams)`):
            The beam indices indicating to which beam the `final_beam_tokens` shall be added.
        pad_token_id (`int`, *optional*):
            The id of the *padding* token.
        eos_token_id (`Union[int, list[int]]`, *optional*):
            The id of the *end-of-sequence* token. Optionally, use a list to set multiple *end-of-sequence* tokens.

    Return:
        `torch.LongTensor` of shape `(batch_size * num_return_sequences, sequence_length)`: The generated sequences.
        The second dimension (sequence_length) is either equal to `max_length` or shorter if all batches finished early
        due to the `eos_token_id`.

"""


class BeamScorer(ABC):
    """
    Abstract base class for all beam scorers that are used for [`~PreTrainedModel.beam_search`] and
    [`~PreTrainedModel.beam_sample`].
    """

    @abstractmethod
    @add_start_docstrings(PROCESS_INPUTS_DOCSTRING)
    def process(
        self,
        input_ids: torch.LongTensor,
        next_scores: torch.FloatTensor,
        next_tokens: torch.LongTensor,
        next_indices: torch.LongTensor,
        **kwargs,
    ) -> tuple[torch.Tensor]:
        raise NotImplementedError("This is an abstract method.")

    @abstractmethod
    @add_start_docstrings(FINALIZE_INPUTS_DOCSTRING)
    def finalize(
        self,
        input_ids: torch.LongTensor,
        next_scores: torch.FloatTensor,
        next_tokens: torch.LongTensor,
        next_indices: torch.LongTensor,
        max_length: int,
        **kwargs,
    ) -> torch.LongTensor:
        raise NotImplementedError("This is an abstract method.")


<<<<<<< HEAD
class BeamSearchScorer(BeamScorer):
    r"""
    [`BeamScorer`] implementing standard beam search decoding.

    Adapted in part from [Facebook's XLM beam search
    code](https://github.com/facebookresearch/XLM/blob/9e6f6814d17be4fe5b15f2e6c43eb2b2d76daeb4/src/model/transformer.py#L529).

    Reference for the diverse beam search algorithm and implementation [Ashwin Kalyan's DBS
    implementation](https://github.com/ashwinkalyan/dbs/blob/master/dbs/beam_utils.lua)

    Args:
        batch_size (`int`):
            Batch Size of `input_ids` for which standard beam search decoding is run in parallel.
        num_beams (`int`):
            Number of beams for beam search.
        device (`torch.device`):
            Defines the device type (*e.g.*, `"cpu"` or `"cuda"`) on which this instance of `BeamSearchScorer` will be
            allocated.
        length_penalty (`float`, *optional*, defaults to 1.0):
            Exponential penalty to the length that is used with beam-based generation. It is applied as an exponent to
            the sequence length, which in turn is used to divide the score of the sequence. Since the score is the log
            likelihood of the sequence (i.e. negative), `length_penalty` > 0.0 promotes longer sequences, while
            `length_penalty` < 0.0 encourages shorter sequences.
        do_early_stopping (`bool` or `str`, *optional*, defaults to `False`):
            Controls the stopping condition for beam-based methods, like beam-search. It accepts the following values:
            `True`, where the generation stops as soon as there are `num_beams` complete candidates; `False`, where an
            heuristic is applied and the generation stops when is it very unlikely to find better candidates;
            `"never"`, where the beam search procedure only stops when there cannot be better candidates (canonical
            beam search algorithm).
        num_beam_hyps_to_keep (`int`, *optional*, defaults to 1):
            The number of beam hypotheses that shall be returned upon calling
            [`~transformers.BeamSearchScorer.finalize`].
        num_beam_groups (`int`, *optional*, defaults to 1):
            Number of groups to divide `num_beams` into in order to ensure diversity among different groups of beams.
            See [this paper](https://huggingface.co/papers/1610.02424) for more details.
        max_length (`int`, *optional*):
            The maximum length of the sequence to be generated.
    """

    def __init__(
        self,
        batch_size: int,
        num_beams: int,
        device: torch.device,
        length_penalty: Optional[float] = 1.0,
        do_early_stopping: Optional[Union[bool, str]] = False,
        num_beam_hyps_to_keep: Optional[int] = 1,
        num_beam_groups: Optional[int] = 1,
        max_length: Optional[int] = None,
    ):
        logger.warning_once(
            "`BeamSearchScorer` is deprecated and will be removed in v4.62.0, as constrained beam search has been moved to the Hub: https://hf.co/transformers-community/constrained-beam-search."
        )
        self.num_beams = num_beams
        self.device = device
        self.length_penalty = length_penalty
        self.do_early_stopping = do_early_stopping
        self.num_beam_hyps_to_keep = num_beam_hyps_to_keep
        self.num_beam_groups = num_beam_groups
        self.group_size = self.num_beams // self.num_beam_groups

        self._is_init = False
        # self._beam_hyps[i*self.num_beam_groups+j] is the beam_hyps of the j-th group in the i-th mini-batch.
        # If group_beam_search is not used, the list consists of `batch_size` beam_hyps.
        self._beam_hyps = [
            BeamHypotheses(
                num_beams=self.group_size,
                length_penalty=self.length_penalty,
                early_stopping=self.do_early_stopping,
                max_length=max_length,
            )
            for _ in range(batch_size * self.num_beam_groups)
        ]
        # self._done[i*self.num_beam_groups+j] indicates whether the generation of the beam_hyps of the j-th group
        # in the i-th mini-batch is complete.
        self._done = torch.tensor(
            [False for _ in range(batch_size * self.num_beam_groups)], dtype=torch.bool, device=self.device
        )

        if not isinstance(num_beams, int) or num_beams <= 1:
            raise ValueError(
                f"`num_beams` has to be an integer strictly greater than 1, but is {num_beams}. For `num_beams` == 1,"
                " one should make use of `greedy_search` instead."
            )

        if not isinstance(num_beam_groups, int) or (num_beam_groups > num_beams) or (num_beams % num_beam_groups != 0):
            raise ValueError(
                "`num_beam_groups` has to be an integer smaller or equal than `num_beams` and `num_beams` has to be"
                f" divisible by `num_beam_groups`, but is {num_beam_groups} with `num_beams` being {num_beams}."
            )

    @property
    def is_done(self) -> bool:
        return self._done.all()

    def process(
        self,
        input_ids: torch.LongTensor,
        next_scores: torch.FloatTensor,
        next_tokens: torch.LongTensor,
        next_indices: torch.LongTensor,
        pad_token_id: Optional[Union[int, torch.Tensor]] = None,
        eos_token_id: Optional[Union[int, list[int], torch.Tensor]] = None,
        beam_indices: Optional[torch.LongTensor] = None,
        group_index: Optional[int] = 0,
        decoder_prompt_len: Optional[int] = 0,
    ) -> dict[str, torch.Tensor]:
        # add up to the length which the next_scores is calculated on (including decoder prompt)
        cur_len = input_ids.shape[-1] + 1
        batch_size = len(self._beam_hyps) // self.num_beam_groups

        if batch_size != (input_ids.shape[0] // self.group_size):
            if self.num_beam_groups > 1:
                raise ValueError(
                    f"A group beam size of {input_ids.shape[0]} is used as the input, but a group beam "
                    f"size of {self.group_size} is expected by the beam scorer."
                )
            else:
                raise ValueError(
                    f"A beam size of {input_ids.shape[0]} is used as the input, but a beam size of "
                    f"{self.group_size} is expected by the beam scorer."
                )

        device = input_ids.device
        next_beam_scores = torch.zeros((batch_size, self.group_size), dtype=next_scores.dtype, device=device)
        next_beam_tokens = torch.zeros((batch_size, self.group_size), dtype=next_tokens.dtype, device=device)
        next_beam_indices = torch.zeros((batch_size, self.group_size), dtype=next_indices.dtype, device=device)

        if eos_token_id is not None and not isinstance(eos_token_id, torch.Tensor):
            if isinstance(eos_token_id, int):
                eos_token_id = [eos_token_id]
            eos_token_id = torch.tensor(eos_token_id)

        for batch_idx in range(batch_size):
            batch_group_idx = batch_idx * self.num_beam_groups + group_index
            if self._done[batch_group_idx]:
                if self.num_beams < len(self._beam_hyps[batch_group_idx]):
                    raise ValueError(f"Batch can only be done if at least {self.num_beams} beams have been generated")
                if eos_token_id is None or pad_token_id is None:
                    raise ValueError("Generated beams >= num_beams -> eos_token_id and pad_token have to be defined")
                # pad the batch
                next_beam_scores[batch_idx, :] = 0
                next_beam_tokens[batch_idx, :] = pad_token_id
                next_beam_indices[batch_idx, :] = 0
                continue

            # next tokens for this sentence
            beam_idx = 0
            for beam_token_rank, (next_token, next_score, next_index) in enumerate(
                zip(next_tokens[batch_idx], next_scores[batch_idx], next_indices[batch_idx])
            ):
                batch_beam_idx = batch_idx * self.group_size + next_index
                # add to generated hypotheses if end of sentence
                if (eos_token_id is not None) and (next_token.item() in eos_token_id):
                    # if beam_token does not belong to top num_beams tokens, it should not be added
                    is_beam_token_worse_than_top_num_beams = beam_token_rank >= self.group_size
                    if is_beam_token_worse_than_top_num_beams:
                        continue
                    if beam_indices is not None:
                        beam_index = beam_indices[batch_beam_idx]
                        beam_index = beam_index + (batch_beam_idx,)
                    else:
                        beam_index = None

                    self._beam_hyps[batch_group_idx].add(
                        input_ids[batch_beam_idx].clone(),
                        next_score.item(),
                        beam_indices=beam_index,
                        generated_len=cur_len - decoder_prompt_len,
                    )
                else:
                    # add next predicted token since it is not eos_token
                    next_beam_scores[batch_idx, beam_idx] = next_score
                    next_beam_tokens[batch_idx, beam_idx] = next_token
                    next_beam_indices[batch_idx, beam_idx] = batch_beam_idx
                    beam_idx += 1

                # once the beam for next step is full, don't add more tokens to it.
                if beam_idx == self.group_size:
                    break

            if beam_idx < self.group_size:
                raise ValueError(
                    f"At most {self.group_size} tokens in {next_tokens[batch_idx]} can be equal to `eos_token_id:"
                    f" {eos_token_id}`. Make sure {next_tokens[batch_idx]} are corrected."
                )

            # Check if we are done so that we can save a pad step if all(done)
            self._done[batch_group_idx] = self._done[batch_group_idx] or self._beam_hyps[batch_group_idx].is_done(
                next_scores[batch_idx].max().item(), cur_len, decoder_prompt_len
            )

        return UserDict(
            {
                "next_beam_scores": next_beam_scores.view(-1),
                "next_beam_tokens": next_beam_tokens.view(-1),
                "next_beam_indices": next_beam_indices.view(-1),
            }
        )

    def finalize(
        self,
        input_ids: torch.LongTensor,
        final_beam_scores: torch.FloatTensor,
        final_beam_tokens: torch.LongTensor,
        final_beam_indices: torch.LongTensor,
        max_length: int,
        pad_token_id: Optional[Union[int, torch.Tensor]] = None,
        eos_token_id: Optional[Union[int, list[int], torch.Tensor]] = None,
        beam_indices: Optional[torch.LongTensor] = None,
        decoder_prompt_len: Optional[int] = 0,
    ) -> tuple[torch.LongTensor]:
        batch_size = len(self._beam_hyps) // self.num_beam_groups

        if eos_token_id is not None and not isinstance(eos_token_id, torch.Tensor):
            if isinstance(eos_token_id, int):
                eos_token_id = [eos_token_id]
            eos_token_id = torch.tensor(eos_token_id)

        # finalize all open beam hypotheses and add to generated hypotheses
        for batch_group_idx, beam_hyp in enumerate(self._beam_hyps):
            if self._done[batch_group_idx]:
                continue

            # all open beam hypotheses are added to the beam hypothesis
            # beam hypothesis class automatically keeps the best beams
            for index_per_group in range(self.group_size):
                batch_beam_idx = batch_group_idx * self.group_size + index_per_group
                final_score = final_beam_scores[batch_beam_idx].item()
                final_tokens = input_ids[batch_beam_idx]
                beam_index = beam_indices[batch_beam_idx] if beam_indices is not None else None
                generated_len = final_tokens.shape[-1] - decoder_prompt_len
                beam_hyp.add(final_tokens, final_score, beam_indices=beam_index, generated_len=generated_len)

        # select the best hypotheses
        sent_lengths = input_ids.new(batch_size * self.num_beam_hyps_to_keep)
        best = []
        best_indices = []
        best_scores = torch.zeros(batch_size * self.num_beam_hyps_to_keep, device=self.device, dtype=torch.float32)

        # retrieve best hypotheses
        for i in range(batch_size):
            beam_hyps_in_batch = self._beam_hyps[i * self.num_beam_groups : (i + 1) * self.num_beam_groups]
            candidate_beams = [beam for beam_hyp in beam_hyps_in_batch for beam in beam_hyp.beams]
            sorted_hyps = sorted(candidate_beams, key=lambda x: x[0])
            for j in range(self.num_beam_hyps_to_keep):
                best_hyp_tuple = sorted_hyps.pop()
                best_score = best_hyp_tuple[0]
                best_hyp = best_hyp_tuple[1]
                best_index = best_hyp_tuple[2]
                sent_lengths[self.num_beam_hyps_to_keep * i + j] = len(best_hyp)

                # append hyp to lists
                best.append(best_hyp)

                # append indices to list
                best_indices.append(best_index)

                best_scores[i * self.num_beam_hyps_to_keep + j] = best_score

        # prepare for adding eos
        sent_lengths_max = sent_lengths.max().item() + 1
        sent_max_len = min(sent_lengths_max, max_length) if max_length is not None else sent_lengths_max
        decoded: torch.LongTensor = input_ids.new(batch_size * self.num_beam_hyps_to_keep, sent_max_len)

        if len(best_indices) > 0 and best_indices[0] is not None:
            indices: torch.LongTensor = input_ids.new(batch_size * self.num_beam_hyps_to_keep, sent_max_len)
        else:
            indices = None

        # shorter batches are padded if needed
        if sent_lengths.min().item() != sent_lengths.max().item():
            if pad_token_id is None:
                raise ValueError("`pad_token_id` has to be defined")
            decoded.fill_(pad_token_id)

        if indices is not None:
            indices.fill_(-1)

        # fill with hypotheses and eos_token_id if the latter fits in
        for i, (hypo, best_idx) in enumerate(zip(best, best_indices)):
            decoded[i, : sent_lengths[i]] = hypo

            if indices is not None:
                indices[i, : len(best_idx)] = torch.tensor(best_idx)

            if sent_lengths[i] < sent_max_len:
                # inserting only the first eos_token_id
                decoded[i, sent_lengths[i]] = eos_token_id[0]

        return UserDict(
            {
                "sequences": decoded,
                "sequence_scores": best_scores,
                "beam_indices": indices,
            }
        )


=======
>>>>>>> 3bccb026
class ConstrainedBeamSearchScorer(BeamScorer):
    r"""
    [`BeamScorer`] implementing constrained beam search decoding.


    Args:
        batch_size (`int`):
            Batch Size of `input_ids` for which standard beam search decoding is run in parallel.
        num_beams (`int`):
            Number of beams for beam search.
        constraints (`list[Constraint]`):
            A list of positive constraints represented as `Constraint` objects that must be fulfilled in the generation
            output. For more information, the documentation of [`Constraint`] should be read.
        device (`torch.device`):
            Defines the device type (*e.g.*, `"cpu"` or `"cuda"`) on which this instance of `BeamSearchScorer` will be
            allocated.
        length_penalty (`float`, *optional*, defaults to 1.0):
            Exponential penalty to the length that is used with beam-based generation. It is applied as an exponent to
            the sequence length, which in turn is used to divide the score of the sequence. Since the score is the log
            likelihood of the sequence (i.e. negative), `length_penalty` > 0.0 promotes longer sequences, while
            `length_penalty` < 0.0 encourages shorter sequences.
        do_early_stopping (`bool` or `str`, *optional*, defaults to `False`):
            Controls the stopping condition for beam-based methods, like beam-search. It accepts the following values:
            `True`, where the generation stops as soon as there are `num_beams` complete candidates; `False`, where an
            heuristic is applied and the generation stops when is it very unlikely to find better candidates;
            `"never"`, where the beam search procedure only stops when there cannot be better candidates (canonical
            beam search algorithm).
        num_beam_hyps_to_keep (`int`, *optional*, defaults to 1):
            The number of beam hypotheses that shall be returned upon calling
            [`~transformers.BeamSearchScorer.finalize`].
        max_length (`int`, *optional*):
            The maximum length of the sequence to be generated.
    """

    def __init__(
        self,
        batch_size: int,
        num_beams: int,
        constraints: list[Constraint],
        device: torch.device,
        length_penalty: Optional[float] = 1.0,
        do_early_stopping: Optional[Union[bool, str]] = False,
        num_beam_hyps_to_keep: Optional[int] = 1,
        max_length: Optional[int] = None,
    ):
        logger.warning_once(
            "`ConstrainedBeamSearchScorer` is deprecated and will be removed in v4.62.0, as constrained beam search has been moved to the Hub: https://hf.co/transformers-community/constrained-beam-search."
        )
        self.num_beams = num_beams
        self.device = device
        self.length_penalty = length_penalty
        self.do_early_stopping = do_early_stopping
        self.num_beam_hyps_to_keep = num_beam_hyps_to_keep
        self.constraints = constraints

        self._is_init = False
        self._beam_hyps = [
            BeamHypotheses(
                num_beams=self.num_beams,
                length_penalty=self.length_penalty,
                early_stopping=self.do_early_stopping,
                max_length=max_length,
            )
            for _ in range(batch_size)
        ]
        self._done = torch.tensor([False for _ in range(batch_size)], dtype=torch.bool, device=self.device)

        if not isinstance(num_beams, int) or num_beams <= 1:
            raise ValueError(
                f"`num_beams` has to be an integer strictly greater than 1, but is {num_beams}. For `num_beams` == 1,"
                " one should make use of `greedy_search` instead."
            )

    @property
    def is_done(self) -> bool:
        return self._done.all()

    def make_constraint_states(self, n):
        return [ConstraintListState([constraint.copy() for constraint in self.constraints]) for _ in range(n)]

    def check_completes_constraints(self, sequence):
        new_state = self.make_constraint_states(1)[0]
        new_state.reset(sequence)
        return new_state.completed

    def process(
        self,
        input_ids: torch.LongTensor,
        next_scores: torch.FloatTensor,
        next_tokens: torch.LongTensor,
        next_indices: torch.LongTensor,
        scores_for_all_vocab: torch.FloatTensor,
        pad_token_id: Optional[Union[int, torch.Tensor]] = None,
        eos_token_id: Optional[Union[int, list[int], torch.Tensor]] = None,
        beam_indices: Optional[torch.LongTensor] = None,
        decoder_prompt_len: Optional[int] = 0,
    ) -> tuple[torch.Tensor]:
        r"""
        Args:
            input_ids (`torch.LongTensor` of shape `(batch_size * num_beams, sequence_length)`):
                Indices of input sequence tokens in the vocabulary.

                Indices can be obtained using any class inheriting from [`PreTrainedTokenizer`]. See
                [`PreTrainedTokenizer.encode`] and [`PreTrainedTokenizer.__call__`] for details.

                [What are input IDs?](../glossary#input-ids)
            next_scores (`torch.FloatTensor` of shape `(batch_size, 2 * num_beams)`):
                Current scores of the top `2 * num_beams` non-finished beam hypotheses.
            next_tokens (`torch.LongTensor` of shape `(batch_size, 2 * num_beams)`):
                `input_ids` of the tokens corresponding to the top `2 * num_beams` non-finished beam hypotheses.
            next_indices (`torch.LongTensor` of shape `(batch_size, 2 * num_beams)`):
                Beam indices indicating to which beam hypothesis the `next_tokens` correspond.
            scores_for_all_vocab (`torch.FloatTensor` of shape `(batch_size * num_beams, sequence_length)`):
                The scores of all tokens in the vocabulary for each of the beam hypotheses.
            pad_token_id (`int`, *optional*):
                The id of the *padding* token.
            eos_token_id (`Union[int, list[int]]`, *optional*):
                The id of the *end-of-sequence* token. Optionally, use a list to set multiple *end-of-sequence* tokens.
            beam_indices (`torch.LongTensor`, *optional*):
                Beam indices indicating to which beam hypothesis each token correspond.
            decoder_prompt_len (`int`, *optional*):
                The length of prompt that is included in the input to decoder.
        Return:
            `UserDict`: A dictionary composed of the fields as defined above:

                - **next_beam_scores** (`torch.FloatTensor` of shape `(batch_size * num_beams)`) -- Updated scores of
                  all
                non-finished beams.

                - **next_beam_tokens** (`torch.FloatTensor` of shape `(batch_size * num_beams)`) -- Next tokens to be
                  added
                to the non-finished beam_hypotheses.
                - **next_beam_indices** (`torch.FloatTensor` of shape `(batch_size * num_beams)`) -- Beam indices
                indicating to which beam the next tokens shall be added.
        """

        # add up to the length which the next_scores is calculated on (including decoder prompt)
        cur_len = input_ids.shape[-1] + 1
        batch_size = len(self._beam_hyps)

        device = input_ids.device

        next_beam_scores = torch.zeros((batch_size, self.num_beams), dtype=next_scores.dtype, device=device)
        next_beam_tokens = torch.zeros((batch_size, self.num_beams), dtype=next_tokens.dtype, device=device)
        next_beam_indices = torch.zeros((batch_size, self.num_beams), dtype=next_indices.dtype, device=device)

        if eos_token_id is not None and not isinstance(eos_token_id, torch.Tensor):
            if isinstance(eos_token_id, int):
                eos_token_id = [eos_token_id]
            eos_token_id = torch.tensor(eos_token_id)

        for batch_idx, beam_hyp in enumerate(self._beam_hyps):
            if self._done[batch_idx]:
                if self.num_beams < len(beam_hyp):
                    raise ValueError(f"Batch can only be done if at least {self.num_beams} beams have been generated")
                if eos_token_id is None or pad_token_id is None:
                    raise ValueError("Generated beams >= num_beams -> eos_token_id and pad_token have to be defined")
                # pad the batch
                next_beam_scores[batch_idx, :] = 0
                next_beam_tokens[batch_idx, :] = pad_token_id
                next_beam_indices[batch_idx, :] = 0
                continue

            # next tokens for this sentence.
            beam_idx = 0
            for beam_token_rank, (next_token, next_score, next_index) in enumerate(
                zip(next_tokens[batch_idx], next_scores[batch_idx], next_indices[batch_idx])
            ):
                batch_beam_idx = batch_idx * self.num_beams + next_index
                # add to generated hypotheses if end of sentence
                if (eos_token_id is not None) and (next_token.item() in eos_token_id):
                    # if beam_token does not belong to top num_beams tokens, it should not be added
                    is_beam_token_worse_than_top_num_beams = beam_token_rank >= self.num_beams
                    if is_beam_token_worse_than_top_num_beams:
                        continue

                    completes_constraint = self.check_completes_constraints(input_ids[batch_beam_idx].tolist())
                    if completes_constraint:
                        if beam_indices is not None:
                            beam_index = beam_indices[batch_beam_idx]
                            beam_index = beam_index + (batch_beam_idx,)
                        else:
                            beam_index = None

                        beam_hyp.add(
                            input_ids[batch_beam_idx].clone(),
                            next_score.item(),
                            beam_indices=beam_index,
                            generated_len=cur_len - decoder_prompt_len,
                        )
                else:
                    # add next predicted token since it is not eos_token
                    next_beam_scores[batch_idx, beam_idx] = next_score
                    next_beam_tokens[batch_idx, beam_idx] = next_token
                    next_beam_indices[batch_idx, beam_idx] = batch_beam_idx
                    beam_idx += 1

                # once the beam for next step is full, don't add more tokens to it.
                if beam_idx == self.num_beams:
                    break

            new_scores, new_tokens, new_indices = self.step_sentence_constraint(
                batch_idx,
                input_ids,
                scores_for_all_vocab,
                next_beam_scores[batch_idx],
                next_beam_tokens[batch_idx],
                next_beam_indices[batch_idx],
            )

            next_beam_scores[batch_idx] = new_scores
            next_beam_tokens[batch_idx] = new_tokens
            next_beam_indices[batch_idx] = new_indices

            if beam_idx < self.num_beams:
                raise ValueError(
                    f"At most {self.num_beams} tokens in {next_tokens[batch_idx]} can be equal to `eos_token_id:"
                    f" {eos_token_id}`. Make sure {next_tokens[batch_idx]} are corrected."
                )

            # Check if we are done so that we can save a pad step if all(done)
            self._done[batch_idx] = self._done[batch_idx] or beam_hyp.is_done(
                next_scores[batch_idx].max().item(), cur_len, decoder_prompt_len
            )

        return UserDict(
            {
                "next_beam_scores": next_beam_scores.view(-1),
                "next_beam_tokens": next_beam_tokens.view(-1),
                "next_beam_indices": next_beam_indices.view(-1),
            }
        )

    def step_sentence_constraint(
        self,
        batch_idx: int,
        input_ids: torch.LongTensor,
        vocab_scores: torch.FloatTensor,
        sent_beam_scores: torch.FloatTensor,
        sent_beam_tokens: torch.LongTensor,
        sent_beam_indices: torch.LongTensor,
        push_progress: bool = False,
    ):
        # sent_beam_tokens are the next {num_beams} number of tokens that are under consideration for this beam
        # (candidate next tokens)

        # 1. Adding "advance_tokens"
        #     using ConstraintStateList.advance(), we propose new tokens to be added into this "candidate list" that will
        #     advance us in fulfilling the constraints.

        # 2. Selecting best candidates such that we end up with highest probable candidates
        #     that fulfill our constraints.

        orig_len = sent_beam_indices.size(0)
        device = sent_beam_indices.device

        # initialize states
        topk_contraint_states = self.make_constraint_states(orig_len)
        advance_constraint_states = self.make_constraint_states(orig_len)

        sidx, eidx = batch_idx * orig_len, (batch_idx + 1) * orig_len
        this_batch_input_ids = input_ids[sidx:eidx]
        this_batch_token_scores = vocab_scores[sidx:eidx]
        full_hypotheses = torch.cat((input_ids[sent_beam_indices], sent_beam_tokens.unsqueeze(-1)), dim=-1)

        # need to make new hypothesis that advance the constraints
        track_new = {
            "new_seqs": full_hypotheses.tolist(),
            "new_states": [],
            "new_indices": [],
            "new_tokens": [],
            "new_scores": [],
        }
        for seq_idx, pre_seq in enumerate(this_batch_input_ids):
            # pre_seq = ith sequence generated before this step.

            # input_ids -> (topk) generic beam search best model next tokens
            #           -> (advance) constraints forcing the next token
            # either way, we need to sort them into "banks" later, so store a "ConstraintListState" for all types of
            # hypotheses.

            topk_state = topk_contraint_states[seq_idx]
            topk_state.reset(full_hypotheses[seq_idx].tolist())

            advance_state = advance_constraint_states[seq_idx]
            advance_state.reset(pre_seq.tolist())

            if not advance_state.completed:
                advance_tokens = torch.tensor(advance_state.advance(), dtype=torch.long, device=device)
                for advance_token in advance_tokens:
                    # since adding each `advance_token` leads to a different hypothesis, create new state instance.
                    new_state = advance_state.copy(stateful=True)
                    new_state.add(advance_token.tolist())

                    advance_seq = torch.cat((pre_seq, advance_token.unsqueeze(0)), -1).tolist()
                    if advance_seq not in track_new["new_seqs"]:
                        # prevent duplicates, which are basically bound to happen in this process.
                        track_new["new_seqs"].append(advance_seq)
                        track_new["new_indices"].append(sidx + seq_idx)  # idx -> global idx across all the batches
                        track_new["new_tokens"].append(advance_token)
                        track_new["new_scores"].append(this_batch_token_scores[seq_idx].take(advance_token))
                        track_new["new_states"].append(new_state)
            elif push_progress:
                # Basically, `sent_beam_indices` often chooses very little among `input_ids` the generated sequences that
                # actually fulfill our constraints. For example, let constraints == ["loves pies"] and

                #     pre_seq_1 = "The child loves pies and" pre_seq_2 = "The child plays in the playground and"

                # Without this step, if `sent_beam_indices` is something like [1,1], then
                #     1. `pre_seq_1` won't be added to the list of (topk) hypothesis since it's not in the indices and
                #     2.  it won't be added to the list of (advance) hypothesis since it's completed already. (this is
                #         the else part of `if constraints_completed[seq_idx]`)
                #     3. it ends up simply getting removed from consideration.

                # #3 might be fine and actually desired, since it's likely that it's a low-probability output anyways,
                # especially if it's not in the list of `sent_beam_indices`. But this often leads to lengthened beam
                # search times, since completed sequences keep getting removed after all this effort for constrained
                # generation.

                # Here, we basically take `pre_seq_1` and to "push" it into the considered list of hypotheses, by simply
                # appending the next likely token in the vocabulary and adding it to the list of hypotheses.

                new_score, new_token = torch.max(this_batch_token_scores[seq_idx], 0)  # some next probable token
                advance_seq = torch.cat((pre_seq, new_token.unsqueeze(0)), -1)

                advance_state = advance_constraint_states[seq_idx]

                advance_seq = advance_seq.tolist()

                advance_state.reset(advance_seq)
                if advance_seq not in track_new["new_seqs"]:
                    # but still don't want to have duplicates
                    track_new["new_seqs"].append(advance_seq)
                    track_new["new_indices"].append(seq_idx)
                    track_new["new_tokens"].append(new_token)
                    track_new["new_scores"].append(new_score)
                    track_new["new_states"].append(advance_state)

        if len(track_new["new_indices"]) > 0:
            new_indices = torch.tensor(track_new["new_indices"], device=device)
            new_tokens = torch.stack(track_new["new_tokens"]).to(device)
            new_scores = torch.stack(track_new["new_scores"]).to(device)

            all_states = topk_contraint_states + track_new["new_states"]
            all_tokens = torch.cat((sent_beam_tokens, new_tokens), -1)
            all_scores = torch.cat((sent_beam_scores, new_scores), -1)
            all_banks = torch.tensor([one.get_bank() for one in all_states], device=device)

            zipped = all_banks * 100 + all_scores
            indices = zipped.sort(descending=True).indices
            sorted_banks = all_banks[indices]

            # Then we end up with {sorted among bank C}, {sorted among bank C-1}, ..., {sorted among bank 0}

            counter = -1
            cur_bank = sorted_banks[0]
            increments = []
            for bank in sorted_banks:
                if bank == cur_bank:
                    counter += 1
                else:
                    counter = 0
                    cur_bank = bank
                increments.append(counter)
            rearrangers = torch.tensor(np.argsort(increments, kind="mergesort"))

            indices = indices[rearrangers][:orig_len]

            sent_beam_scores = all_scores[indices]
            sent_beam_tokens = all_tokens[indices]
            sent_beam_indices = torch.cat((sent_beam_indices, new_indices))[indices]

        return sent_beam_scores, sent_beam_tokens, sent_beam_indices

    def finalize(
        self,
        input_ids: torch.LongTensor,
        final_beam_scores: torch.FloatTensor,
        final_beam_tokens: torch.LongTensor,
        final_beam_indices: torch.LongTensor,
        max_length: int,
        pad_token_id: Optional[Union[int, torch.Tensor]] = None,
        eos_token_id: Optional[Union[int, list[int], torch.Tensor]] = None,
        beam_indices: Optional[torch.LongTensor] = None,
        decoder_prompt_len: Optional[int] = 0,
    ) -> tuple[torch.LongTensor]:
        batch_size = len(self._beam_hyps)

        if eos_token_id is not None and not isinstance(eos_token_id, torch.Tensor):
            if isinstance(eos_token_id, int):
                eos_token_id = [eos_token_id]
            eos_token_id = torch.tensor(eos_token_id)

        # finalize all open beam hypotheses and add to generated hypotheses
        for batch_idx, beam_hyp in enumerate(self._beam_hyps):
            if self._done[batch_idx]:
                continue

            # all open beam hypotheses are added to the beam hypothesis
            # beam hypothesis class automatically keeps the best beams

            ids_collect = []
            for beam_id in range(self.num_beams):
                batch_beam_idx = batch_idx * self.num_beams + beam_id
                final_score = final_beam_scores[batch_beam_idx].item()
                final_tokens = input_ids[batch_beam_idx]

                completes_constraint = self.check_completes_constraints(final_tokens.tolist())
                if completes_constraint:
                    beam_index = beam_indices[batch_beam_idx] if beam_indices is not None else None
                    generated_len = final_tokens.shape[-1] - decoder_prompt_len
                    beam_hyp.add(final_tokens, final_score, beam_indices=beam_index, generated_len=generated_len)
                    ids_collect.append(beam_id)

            # due to overly complex constraints or other factors, sometimes we can't guarantee a successful
            # generation. In these cases we simply return the highest scoring outputs.
            if len(ids_collect) < self.num_beam_hyps_to_keep:
                for beam_id in range(self.num_beams):
                    if beam_id not in ids_collect:
                        batch_beam_idx = batch_idx * self.num_beams + beam_id
                        final_score = final_beam_scores[batch_beam_idx].item()
                        final_tokens = input_ids[batch_beam_idx]
                        generated_len = final_tokens.shape[-1] - decoder_prompt_len
                        beam_hyp.add(final_tokens, final_score, generated_len=generated_len)
                    if len(ids_collect) >= self.num_beam_hyps_to_keep:
                        break

        # select the best hypotheses
        sent_lengths = input_ids.new(batch_size * self.num_beam_hyps_to_keep)
        best = []
        best_indices = []
        best_scores = torch.zeros(batch_size * self.num_beam_hyps_to_keep, device=self.device, dtype=torch.float32)

        # retrieve best hypotheses
        for i, beam_hyp in enumerate(self._beam_hyps):
            sorted_hyps = sorted(beam_hyp.beams, key=lambda x: x[0])
            for j in range(self.num_beam_hyps_to_keep):
                best_hyp_tuple = sorted_hyps.pop()
                best_score = best_hyp_tuple[0]
                best_hyp = best_hyp_tuple[1]
                best_index = best_hyp_tuple[2]
                sent_lengths[self.num_beam_hyps_to_keep * i + j] = len(best_hyp)

                # append to lists
                best.append(best_hyp)

                # append indices to list
                best_indices.append(best_index)

                best_scores[i * self.num_beam_hyps_to_keep + j] = best_score

        # prepare for adding eos
        sent_lengths_max = sent_lengths.max().item() + 1

        sent_max_len = min(sent_lengths_max, max_length) if max_length is not None else sent_lengths_max
        decoded: torch.LongTensor = input_ids.new(batch_size * self.num_beam_hyps_to_keep, sent_max_len)

        if len(best_indices) > 0 and best_indices[0] is not None:
            indices: torch.LongTensor = input_ids.new(batch_size * self.num_beam_hyps_to_keep, sent_max_len)
        else:
            indices = None

        # shorter batches are padded if needed
        if sent_lengths.min().item() != sent_lengths.max().item():
            if pad_token_id is None:
                raise ValueError("`pad_token_id` has to be defined")
            decoded.fill_(pad_token_id)

        if indices is not None:
            indices.fill_(-1)

        # fill with hypotheses and eos_token_id if the latter fits in
        for i, (hypo, best_idx) in enumerate(zip(best, best_indices)):
            decoded[i, : sent_lengths[i]] = hypo

            if indices is not None:
                indices[i, : len(best_idx)] = torch.tensor(best_idx)

            if sent_lengths[i] < sent_max_len:
                # inserting only the first eos_token_id
                decoded[i, sent_lengths[i]] = eos_token_id[0]

        return UserDict(
            {
                "sequences": decoded,
                "sequence_scores": best_scores,
                "beam_indices": indices,
            }
        )


class BeamHypotheses:
    def __init__(self, num_beams: int, length_penalty: float, early_stopping: bool, max_length: Optional[int] = None):
        """
        Initialize n-best list of hypotheses.
        """
        logger.warning_once(
            "`BeamHypotheses` is deprecated and will be removed in v4.62.0, as constrained beam search has been moved to the Hub: https://hf.co/transformers-community/constrained-beam-search."
        )
        self.length_penalty = length_penalty
        self.early_stopping = early_stopping
        self.max_length = max_length
        self.num_beams = num_beams
        self.beams = []
        self.worst_score = 1e9

        if not isinstance(self.early_stopping, bool) and self.max_length is None:
            raise ValueError(
                "When `do_early_stopping` is set to a string, `max_length` must be defined. Ensure it is passed to the"
                " BeamScorer class instance at initialization time."
            )

    def __len__(self):
        """
        Number of hypotheses in the list.
        """
        return len(self.beams)

    def add(
        self,
        hyp: torch.LongTensor,
        sum_logprobs: float,
        beam_indices: Optional[torch.LongTensor] = None,
        generated_len: Optional[int] = None,
    ):
        """
        Add a new hypothesis to the list.
        """
        if generated_len is not None:
            score = sum_logprobs / (generated_len**self.length_penalty)
        # This 'else' case exists for retrocompatibility
        else:
            score = sum_logprobs / (hyp.shape[-1] ** self.length_penalty)

        if len(self) < self.num_beams or score > self.worst_score:
            self.beams.append((score, hyp, beam_indices))
            if len(self) > self.num_beams:
                sorted_next_scores = sorted([(s, idx) for idx, (s, _, _) in enumerate(self.beams)])
                del self.beams[sorted_next_scores[0][1]]
                self.worst_score = sorted_next_scores[1][0]
            else:
                self.worst_score = min(score, self.worst_score)

    def is_done(self, best_sum_logprobs: float, cur_len: int, decoder_prompt_len: Optional[int] = 0) -> bool:
        """
        If there are enough hypotheses and that none of the hypotheses being generated can become better than the worst
        one in the heap, then we are done with this sentence.
        """

        if len(self) < self.num_beams:
            return False

        # `True`: stop as soon as at least `num_beams` hypotheses are finished
        if self.early_stopping is True:
            return True
        # `False`: heuristic -- compute best possible score from `cur_len`, even though it is not entirely accurate
        #  when `length_penalty` is positive. See the discussion below for more details.
        # https://github.com/huggingface/transformers/pull/20901#issuecomment-1369845565
        elif self.early_stopping is False:
            highest_attainable_score = best_sum_logprobs / (cur_len - decoder_prompt_len) ** self.length_penalty
            ret = self.worst_score >= highest_attainable_score
            return ret
        # `"never"`: compute the best possible score, depending on the signal of `length_penalty`
        else:
            # `length_penalty` > 0.0 -> max denominator is obtaned from `max_length`, not from `cur_len` -> min
            # abs(`highest_attainable_score`) is obtained -> `highest_attainable_score` is negative, hence we obtain
            # its max this way
            if self.length_penalty > 0.0:
                if self.max_length <= decoder_prompt_len:
                    raise ValueError("max_length is not larger than decoder prompt length")
                highest_attainable_score = (
                    best_sum_logprobs / (self.max_length - decoder_prompt_len) ** self.length_penalty
                )
            # the opposite logic applies here (max `highest_attainable_score` from `cur_len`)
            else:
                highest_attainable_score = best_sum_logprobs / (cur_len - decoder_prompt_len) ** self.length_penalty
            ret = self.worst_score >= highest_attainable_score
            return ret<|MERGE_RESOLUTION|>--- conflicted
+++ resolved
@@ -121,7 +121,6 @@
         raise NotImplementedError("This is an abstract method.")
 
 
-<<<<<<< HEAD
 class BeamSearchScorer(BeamScorer):
     r"""
     [`BeamScorer`] implementing standard beam search decoding.
@@ -421,8 +420,6 @@
         )
 
 
-=======
->>>>>>> 3bccb026
 class ConstrainedBeamSearchScorer(BeamScorer):
     r"""
     [`BeamScorer`] implementing constrained beam search decoding.
