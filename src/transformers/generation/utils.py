--- conflicted
+++ resolved
@@ -3602,12 +3602,8 @@
             model_kwargs = self._update_model_kwargs_for_generation(
                 outputs, model_kwargs, is_encoder_decoder=self.config.is_encoder_decoder, model_inputs=model_inputs
             )
-<<<<<<< HEAD
-
-            if model_kwargs["past_key_values"] is not None:
-=======
+            
             if model_kwargs.get("past_key_values", None) is not None:
->>>>>>> b27aa206
                 model_kwargs["past_key_values"] = self._temporary_reorder_cache(
                     model_kwargs["past_key_values"], beam_idx
                 )
