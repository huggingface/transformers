# coding=utf-8
# Copyright 2020 The Google AI Language Team Authors, Facebook AI Research authors and The HuggingFace Inc. team.
# Copyright (c) 2020, NVIDIA CORPORATION.  All rights reserved.
#
# Licensed under the Apache License, Version 2.0 (the "License");
# you may not use this file except in compliance with the License.
# You may obtain a copy of the License at
#
#     http://www.apache.org/licenses/LICENSE-2.0
#
# Unless required by applicable law or agreed to in writing, software
# distributed under the License is distributed on an "AS IS" BASIS,
# WITHOUT WARRANTIES OR CONDITIONS OF ANY KIND, either express or implied.
# See the License for the specific language governing permissions and
# limitations under the License.
import copy
import inspect
import os
import warnings
from dataclasses import dataclass
from typing import TYPE_CHECKING, Any, Callable, Optional, Union

import numpy as np
import torch
import torch.distributed as dist
from huggingface_hub import file_exists
from packaging import version
from torch import nn
from torch.nn import functional as F

from ..cache_utils import (
    Cache,
    DynamicCache,
    EncoderDecoderCache,
    HybridChunkedCache,
    OffloadedCache,
    OffloadedHybridCache,
)
from ..configuration_utils import PretrainedConfig
from ..dynamic_module_utils import (
    check_python_requirements,
    get_cached_module_file,
    get_class_in_module,
    resolve_trust_remote_code,
)
from ..integrations.deepspeed import is_deepspeed_zero3_enabled
from ..integrations.fsdp import is_fsdp_managed_module
from ..masking_utils import create_masks_for_generate
from ..modeling_outputs import CausalLMOutputWithPast, Seq2SeqLMOutput
from ..pytorch_utils import isin_mps_friendly
from ..tokenization_utils import ExtensionsTrie
from ..utils import (
    ModelOutput,
    is_accelerate_available,
    is_hqq_available,
    is_optimum_quanto_available,
    is_torchdynamo_exporting,
    logging,
)
from .beam_constraints import DisjunctiveConstraint, PhrasalConstraint
from .beam_search import BeamScorer, BeamSearchScorer, ConstrainedBeamSearchScorer
from .candidate_generator import (
    AssistantVocabTranslatorCache,
    AssistedCandidateGenerator,
    AssistedCandidateGeneratorDifferentTokenizers,
    CandidateGenerator,
    EarlyExitCandidateGenerator,
    PromptLookupCandidateGenerator,
    UniversalSpeculativeDecodingGenerator,
    _prepare_attention_mask,
    _prepare_token_type_ids,
)
from .configuration_utils import (
    NEED_SETUP_CACHE_CLASSES_MAPPING,
    QUANT_BACKEND_CLASSES_MAPPING,
    CompileConfig,
    GenerationConfig,
    GenerationMode,
)
from .continuous_batching import ContinuousMixin
from .logits_process import (
    EncoderNoRepeatNGramLogitsProcessor,
    EncoderRepetitionPenaltyLogitsProcessor,
    EpsilonLogitsWarper,
    EtaLogitsWarper,
    ExponentialDecayLengthPenalty,
    ForcedBOSTokenLogitsProcessor,
    ForcedEOSTokenLogitsProcessor,
    HammingDiversityLogitsProcessor,
    InfNanRemoveLogitsProcessor,
    LogitNormalization,
    LogitsProcessorList,
    MinLengthLogitsProcessor,
    MinNewTokensLengthLogitsProcessor,
    MinPLogitsWarper,
    NoBadWordsLogitsProcessor,
    NoRepeatNGramLogitsProcessor,
    PrefixConstrainedLogitsProcessor,
    RepetitionPenaltyLogitsProcessor,
    SequenceBiasLogitsProcessor,
    SuppressTokensAtBeginLogitsProcessor,
    SuppressTokensLogitsProcessor,
    TemperatureLogitsWarper,
    TopKLogitsWarper,
    TopPLogitsWarper,
    TypicalLogitsWarper,
    UnbatchedClassifierFreeGuidanceLogitsProcessor,
)
from .stopping_criteria import (
    ConfidenceCriteria,
    EosTokenCriteria,
    MaxLengthCriteria,
    MaxTimeCriteria,
    StoppingCriteria,
    StoppingCriteriaList,
    StopStringCriteria,
)


if TYPE_CHECKING:
    from ..modeling_utils import PreTrainedModel
    from ..tokenization_utils_base import PreTrainedTokenizerBase
    from .streamers import BaseStreamer

logger = logging.get_logger(__name__)

if is_accelerate_available():
    from accelerate.hooks import AlignDevicesHook, add_hook_to_module


# Variable names used to hold the cache at generation time
ALL_CACHE_NAMES = [
    "past_key_values",  # default
    "cache_params",  # mamba-based models
    "state",  # rwkv
    "mems",  # xlnet
    "past_buckets_states",  # reformer
]


@dataclass
class GenerateDecoderOnlyOutput(ModelOutput):
    """
    Outputs of decoder-only generation models, when using non-beam methods.

    Args:
        sequences (`torch.LongTensor` of shape `(batch_size, sequence_length)`):
            The generated sequences. The second dimension (sequence_length) is either equal to `max_length` or shorter
            if all batches finished early due to the `eos_token_id`.
        scores (`tuple(torch.FloatTensor)` *optional*, returned when `output_scores=True`):
            Processed prediction scores of the language modeling head (scores for each vocabulary token before SoftMax)
            at each generation step. Tuple of `torch.FloatTensor` with up to `max_new_tokens` elements (one element for
            each generated token), with each tensor of shape `(batch_size, config.vocab_size)`.
        logits (`tuple(torch.FloatTensor)` *optional*, returned when `output_logits=True`):
            Unprocessed prediction scores of the language modeling head (scores for each vocabulary token before SoftMax)
            at each generation step. Tuple of `torch.FloatTensor` with up to `max_new_tokens` elements (one element for
            each generated token), with each tensor of shape `(batch_size, config.vocab_size)`.
        attentions (`tuple(tuple(torch.FloatTensor))`, *optional*, returned when `output_attentions=True`):
            Tuple (one element for each generated token) of tuples (one element for each layer of the decoder) of
            `torch.FloatTensor` of shape `(batch_size, num_heads, generated_length, sequence_length)`.
        hidden_states (`tuple(tuple(torch.FloatTensor))`, *optional*, returned when `output_hidden_states=True`):
            Tuple (one element for each generated token) of tuples (one element for each layer of the decoder) of
            `torch.FloatTensor` of shape `(batch_size, generated_length, hidden_size)`.
        past_key_values (`tuple(tuple(torch.FloatTensor)))`, *optional*, returned when `use_cache=True`):
            Returns the model cache, used to speed up decoding. Different models have a different cache format, check
            the model's documentation. Usually, a [`~cache_utils.Cache`] instance.
    """

    sequences: torch.LongTensor
    scores: Optional[tuple[torch.FloatTensor]] = None
    logits: Optional[tuple[torch.FloatTensor]] = None
    attentions: Optional[tuple[tuple[torch.FloatTensor]]] = None
    hidden_states: Optional[tuple[tuple[torch.FloatTensor]]] = None
    past_key_values: Optional[tuple[tuple[tuple[torch.FloatTensor]]]] = None


@dataclass
class GenerateEncoderDecoderOutput(ModelOutput):
    """
    Outputs of encoder-decoder generation models, when using non-beam methods.

    Args:
        sequences (`torch.LongTensor` of shape `(batch_size*num_return_sequences, sequence_length)`):
            The generated sequences. The second dimension (sequence_length) is either equal to `max_length` or shorter
            if all batches finished early due to the `eos_token_id`.
        scores (`tuple(torch.FloatTensor)` *optional*, returned when `output_scores=True`):
            Processed prediction scores of the language modeling head (scores for each vocabulary token before SoftMax)
            at each generation step. Tuple of `torch.FloatTensor` with up to `max_new_tokens` elements (one element for
            each generated token), with each tensor of shape `(batch_size, config.vocab_size)`.
        logits (`tuple(torch.FloatTensor)` *optional*, returned when `output_logits=True`):
            Unprocessed prediction scores of the language modeling head (scores for each vocabulary token before SoftMax)
            at each generation step. Tuple of `torch.FloatTensor` with up to `max_new_tokens` elements (one element for
            each generated token), with each tensor of shape `(batch_size, config.vocab_size)`.
        encoder_attentions (`tuple(torch.FloatTensor)`, *optional*, returned when `output_attentions=True`):
            Tuple of `torch.FloatTensor` (one for each layer of the decoder) of shape `(batch_size, num_heads,
            sequence_length, sequence_length)`.
        encoder_hidden_states (`tuple(torch.FloatTensor)`, *optional*, returned when `output_hidden_states=True`):
            Tuple of `torch.FloatTensor` (one for the output of the embeddings + one for the output of each layer) of
            shape `(batch_size, sequence_length, hidden_size)`.
        decoder_attentions (`tuple(tuple(torch.FloatTensor))`, *optional*, returned when `output_attentions=True`):
            Tuple (one element for each generated token) of tuples (one element for each layer of the decoder) of
            `torch.FloatTensor` of shape `(batch_size, num_heads, generated_length, sequence_length)`.
        cross_attentions (`tuple(tuple(torch.FloatTensor))`, *optional*, returned when `output_attentions=True`):
            Tuple (one element for each generated token) of tuples (one element for each layer of the decoder) of
            `torch.FloatTensor` of shape `(batch_size, num_heads, generated_length, sequence_length)`.
        decoder_hidden_states (`tuple(tuple(torch.FloatTensor))`, *optional*, returned when `output_hidden_states=True`):
            Tuple (one element for each generated token) of tuples (one element for each layer of the decoder) of
            `torch.FloatTensor` of shape `(batch_size, generated_length, hidden_size)`.
        past_key_values (`tuple(tuple(torch.FloatTensor)))`, *optional*, returned when `use_cache=True` is passed or when `config.use_cache=True`):
            Returns the model cache, used to speed up decoding. Different models have a different cache format, check
            the model's documentation. Usually, a [`~cache_utils.Cache`] instance.
    """

    sequences: torch.LongTensor
    scores: Optional[tuple[torch.FloatTensor]] = None
    logits: Optional[tuple[torch.FloatTensor]] = None
    encoder_attentions: Optional[tuple[torch.FloatTensor]] = None
    encoder_hidden_states: Optional[tuple[torch.FloatTensor]] = None
    decoder_attentions: Optional[tuple[tuple[torch.FloatTensor]]] = None
    cross_attentions: Optional[tuple[tuple[torch.FloatTensor]]] = None
    decoder_hidden_states: Optional[tuple[tuple[torch.FloatTensor]]] = None
    past_key_values: Optional[tuple[tuple[tuple[torch.FloatTensor]]]] = None


@dataclass
class GenerateBeamDecoderOnlyOutput(ModelOutput):
    """
    Outputs of decoder-only generation models, when using beam methods.

    Args:
        sequences (`torch.LongTensor` of shape `(batch_size*num_return_sequences, sequence_length)`):
            The generated sequences. The second dimension (sequence_length) is either equal to `max_length` or shorter
            if all batches finished early due to the `eos_token_id`.
        sequences_scores (`torch.FloatTensor` of shape `(batch_size*num_return_sequences)`, *optional*, returned when `output_scores=True`):
            Final beam scores of the generated `sequences`.
        scores (`tuple(torch.FloatTensor)` *optional*, returned when `output_scores=True`):
            Beam transition scores for each vocabulary token at each generation step. Beam transition scores consisting
            of log probabilities of tokens conditioned on log softmax of previously generated tokens in this beam.
            Tuple of `torch.FloatTensor` with up to `max_new_tokens` elements (one element for each generated token),
            with each tensor of shape `(batch_size*num_beams, config.vocab_size)`.
        logits (`tuple(torch.FloatTensor)` *optional*, returned when `output_logits=True`):
            Unprocessed prediction scores of the language modeling head (scores for each vocabulary token before SoftMax)
            at each generation step. Tuple of `torch.FloatTensor` with up to `max_new_tokens` elements (one element for
            each generated token), with each tensor of shape `(batch_size*num_beams, config.vocab_size)`.
        beam_indices (`torch.LongTensor`, *optional*, returned when `output_scores=True`):
            Beam indices of generated token id at each generation step. `torch.LongTensor` of shape
            `(batch_size*num_return_sequences, sequence_length)`.
        attentions (`tuple(tuple(torch.FloatTensor))`, *optional*, returned when `output_attentions=True`):
            Tuple (one element for each generated token) of tuples (one element for each layer of the decoder) of
            `torch.FloatTensor` of shape `(batch_size*num_beams, num_heads, generated_length, sequence_length)`.
        hidden_states (`tuple(tuple(torch.FloatTensor))`, *optional*, returned when `output_hidden_states=True`):
            Tuple (one element for each generated token) of tuples (one element for each layer of the decoder) of
            `torch.FloatTensor` of shape `(batch_size*num_beams*num_return_sequences, generated_length, hidden_size)`.
        past_key_values (`tuple(tuple(torch.FloatTensor)))`, *optional*, returned when `use_cache=True`):
            Returns the model cache, used to speed up decoding. Different models have a different cache format, check
            the model's documentation. Usually, a [`~cache_utils.Cache`] instance.
    """

    sequences: torch.LongTensor
    sequences_scores: Optional[torch.FloatTensor] = None
    scores: Optional[tuple[torch.FloatTensor]] = None
    logits: Optional[tuple[torch.FloatTensor]] = None
    beam_indices: Optional[torch.LongTensor] = None
    attentions: Optional[tuple[tuple[torch.FloatTensor]]] = None
    hidden_states: Optional[tuple[tuple[torch.FloatTensor]]] = None
    past_key_values: Optional[tuple[tuple[tuple[torch.FloatTensor]]]] = None


@dataclass
class GenerateBeamEncoderDecoderOutput(ModelOutput):
    """
    Outputs of encoder-decoder generation models, when using beam methods.

    Args:
        sequences (`torch.LongTensor` of shape `(batch_size*num_return_sequences, sequence_length)`):
            The generated sequences. The second dimension (sequence_length) is either equal to `max_length` or shorter
            if all batches finished early due to the `eos_token_id`.
        sequences_scores (`torch.FloatTensor` of shape `(batch_size*num_return_sequences)`, *optional*, returned when `output_scores=True`):
            Final beam scores of the generated `sequences`.
        scores (`tuple(torch.FloatTensor)` *optional*, returned when `output_scores=True`):
            Beam transition scores for each vocabulary token at each generation step. Beam transition scores consisting
            of log probabilities of tokens conditioned on log softmax of previously generated tokens in this beam.
            Tuple of `torch.FloatTensor` with up to `max_new_tokens` elements (one element for each generated token),
            with each tensor of shape `(batch_size*num_beams, config.vocab_size)`.
        logits (`tuple(torch.FloatTensor)` *optional*, returned when `output_logits=True`):
            Unprocessed prediction scores of the language modeling head (scores for each vocabulary token before SoftMax)
            at each generation step. Tuple of `torch.FloatTensor` with up to `max_new_tokens` elements (one element for
            each generated token), with each tensor of shape `(batch_size*num_beams, config.vocab_size)`.
        beam_indices (`torch.LongTensor`, *optional*, returned when `output_scores=True`):
            Beam indices of generated token id at each generation step. `torch.LongTensor` of shape
            `(batch_size*num_return_sequences, sequence_length)`.
        encoder_attentions (`tuple(torch.FloatTensor)`, *optional*, returned when `output_attentions=True`):
            Tuple of `torch.FloatTensor` (one for each layer of the decoder) of shape `(batch_size, num_heads,
            sequence_length, sequence_length)`.
        encoder_hidden_states (`tuple(torch.FloatTensor)`, *optional*, returned when `output_hidden_states=True`):
            Tuple of `torch.FloatTensor` (one for the output of the embeddings + one for the output of each layer) of
            shape `(batch_size*num_beams*num_return_sequences, sequence_length, hidden_size)`.
        decoder_attentions (`tuple(tuple(torch.FloatTensor))`, *optional*, returned when `output_attentions=True`):
            Tuple (one element for each generated token) of tuples (one element for each layer of the decoder) of
            `torch.FloatTensor` of shape `(batch_size*num_beams*num_return_sequences, num_heads, generated_length,
            sequence_length)`.
        cross_attentions (`tuple(tuple(torch.FloatTensor))`, *optional*, returned when `output_attentions=True`):
            Tuple (one element for each generated token) of tuples (one element for each layer of the decoder) of
            `torch.FloatTensor` of shape `(batch_size, num_heads, generated_length, sequence_length)`.
        decoder_hidden_states (`tuple(tuple(torch.FloatTensor))`, *optional*, returned when `output_hidden_states=True`):
            Tuple (one element for each generated token) of tuples (one element for each layer of the decoder) of
            `torch.FloatTensor` of shape `(batch_size*num_beams*num_return_sequences, generated_length, hidden_size)`.
        past_key_values (`tuple(tuple(torch.FloatTensor)))`, *optional*, returned when `use_cache=True`):
            Returns the model cache, used to speed up decoding. Different models have a different cache format, check
            the model's documentation. Usually, a [`~cache_utils.Cache`] instance.
    """

    sequences: torch.LongTensor
    sequences_scores: Optional[torch.FloatTensor] = None
    scores: Optional[tuple[torch.FloatTensor]] = None
    logits: Optional[tuple[torch.FloatTensor]] = None
    beam_indices: Optional[torch.LongTensor] = None
    encoder_attentions: Optional[tuple[torch.FloatTensor]] = None
    encoder_hidden_states: Optional[tuple[torch.FloatTensor]] = None
    decoder_attentions: Optional[tuple[tuple[torch.FloatTensor]]] = None
    cross_attentions: Optional[tuple[tuple[torch.FloatTensor]]] = None
    decoder_hidden_states: Optional[tuple[tuple[torch.FloatTensor]]] = None
    past_key_values: Optional[tuple[tuple[tuple[torch.FloatTensor]]]] = None


# TODO (joao): remove the equivalent classes and typing shortcuts below in v5
# Equivalent classes (kept for retrocompatibility purposes)
GreedySearchDecoderOnlyOutput = GenerateDecoderOnlyOutput
ContrastiveSearchDecoderOnlyOutput = GenerateDecoderOnlyOutput
SampleDecoderOnlyOutput = GenerateDecoderOnlyOutput

ContrastiveSearchEncoderDecoderOutput = GenerateEncoderDecoderOutput
GreedySearchEncoderDecoderOutput = GenerateEncoderDecoderOutput
SampleEncoderDecoderOutput = GenerateEncoderDecoderOutput

BeamSearchDecoderOnlyOutput = GenerateBeamDecoderOnlyOutput
BeamSampleDecoderOnlyOutput = GenerateBeamDecoderOnlyOutput

BeamSearchEncoderDecoderOutput = GenerateBeamEncoderDecoderOutput
BeamSampleEncoderDecoderOutput = GenerateBeamEncoderDecoderOutput

GreedySearchOutput = Union[GreedySearchEncoderDecoderOutput, GreedySearchDecoderOnlyOutput]
SampleOutput = Union[SampleEncoderDecoderOutput, SampleDecoderOnlyOutput]
BeamSearchOutput = Union[BeamSearchEncoderDecoderOutput, BeamSearchDecoderOnlyOutput]
BeamSampleOutput = Union[BeamSampleEncoderDecoderOutput, BeamSampleDecoderOnlyOutput]
ContrastiveSearchOutput = Union[ContrastiveSearchEncoderDecoderOutput, ContrastiveSearchDecoderOnlyOutput]

# Typing shortcuts
GenerateNonBeamOutput = Union[GenerateDecoderOnlyOutput, GenerateEncoderDecoderOutput]
GenerateBeamOutput = Union[GenerateBeamDecoderOnlyOutput, GenerateBeamEncoderDecoderOutput]
GenerateOutput = Union[GenerateNonBeamOutput, GenerateBeamOutput]


class GenerationMixin(ContinuousMixin):
    """
    A class containing all functions for auto-regressive text generation, to be used as a mixin in model classes.
    Inheriting from this class causes the model to have special generation-related behavior, such as loading a
    `GenerationConfig` at initialization time or ensuring `generate`-related tests are run in `transformers` CI.

    A model class should inherit from `GenerationMixin` to enable calling methods like `generate`, or when it
    has defined a custom `generate` method that relies on `GenerationMixin`, directly or indirectly, which
    approximately shares the same interface to public methods like `generate`. Three examples:
        - `LlamaForCausalLM` should inherit from `GenerationMixin` to enable calling `generate` and other public
            methods in the mixin;
        - `BlipForQuestionAnswering` has a custom `generate` method that approximately shares the same interface as
           `GenerationMixin.generate` (it has a few extra arguments, and the same output). That function also calls
           `GenerationMixin.generate` indirectly, through an inner model. As such, `BlipForQuestionAnswering` should
           inherit from `GenerationMixin` to benefit from all generation-related automation in our codebase;
        - `BarkModel` has a custom `generate` method and one of its inner models calls `GenerationMixin.generate`.
            However, its `generate` does not share the same interface as `GenerationMixin.generate`. In this case,
            `BarkModel` should NOT inherit from `GenerationMixin`, as it breaks the `generate` interface.

    The class exposes [`~generation.GenerationMixin.generate`], which can be used for:
        - *greedy decoding* if `num_beams=1` and `do_sample=False`
        - *contrastive search* if `penalty_alpha>0` and `top_k>1`
        - *multinomial sampling* if `num_beams=1` and `do_sample=True`
        - *beam-search decoding* if `num_beams>1` and `do_sample=False`
        - *beam-search multinomial sampling* if `num_beams>1` and `do_sample=True`
        - *diverse beam-search decoding* if `num_beams>1` and `num_beam_groups>1`
        - *constrained beam-search decoding* if `constraints!=None` or `force_words_ids!=None`
        - *assisted decoding* if `assistant_model` or `prompt_lookup_num_tokens` is passed to `.generate()`

    To learn more about decoding strategies refer to the [text generation strategies guide](../generation_strategies).
    """

    def load_custom_generate(
        self,
        pretrained_model_name_or_path: Optional[Union[str, os.PathLike]] = None,
        trust_remote_code: Optional[bool] = None,
        **kwargs,
    ) -> Callable:
        """
        Loads and returns a custom generate function, given a model repo.

        Args:
            pretrained_model_name_or_path (`str` or `os.PathLike`):
                 Can be either:
                    - A string, the *model id* of a pretrained model hosted inside a model repo on huggingface.co.
                    - A path to a *directory* containing model weights saved using
                      [`~PreTrainedModel.save_pretrained`], e.g., `./my_model_directory/`.
            trust_remote_code (`bool`, *optional*):
                Whether or not to allow for custom models defined on the Hub in their own modeling files. This option
                should only be set to `True` for repositories you trust and in which you have read the code, as it will
                execute code present on the Hub on your local machine.
            **kwargs:
                Additional keyword arguments for remote code loading.

        Raises:
            OSError: If `pretrained_model_name_or_path` does not contain a `custom_generate` subdirectory.

        Returns:
            A callable that can be used to generate text.
        """
        # Does `pretrained_model_name_or_path` have a `custom_generate` subdirectory? If not -> OSError
        is_local_code = os.path.exists(pretrained_model_name_or_path)
        has_custom_generate_folder = True
        if is_local_code:
            if not os.path.exists(os.path.join(pretrained_model_name_or_path, "custom_generate/generate.py")):
                has_custom_generate_folder = False
        else:
            if not file_exists(pretrained_model_name_or_path, "custom_generate/generate.py"):
                has_custom_generate_folder = False

        if not has_custom_generate_folder:
            raise OSError(
                f"`{pretrained_model_name_or_path}` does not contain a `custom_generate` subdirectory with a "
                "`generate.py` file, can't load the custom generate function."
            )

        # Handle opt-in `trust_remote_code` and related exceptions
        error_message = (
            f"The repository `{pretrained_model_name_or_path}` contains custom generation code that will override "
            "the default `generate` method."
        )
        resolve_trust_remote_code(
            trust_remote_code,
            pretrained_model_name_or_path,
            has_local_code=is_local_code,
            has_remote_code=not is_local_code,
            error_message=error_message,
        )

        # Load the custom generate function
        check_python_requirements(
            pretrained_model_name_or_path, requirements_file="custom_generate/requirements.txt", **kwargs
        )
        module = get_cached_module_file(
            pretrained_model_name_or_path, module_file="custom_generate/generate.py", **kwargs
        )
        custom_generate_function = get_class_in_module("generate", module)
        return custom_generate_function

    def _cache_dependant_input_preparation(
        self,
        input_ids: torch.LongTensor,
        inputs_embeds: Optional[torch.FloatTensor],
        cache_position: Optional[torch.LongTensor],
    ) -> tuple[torch.FloatTensor, torch.LongTensor]:
        """
        Generic cache-dependent input preparation
        The code is put in a separate function to allow granular unit testing
        as it needs a different implementation to be exportable.

        If we have cache: let's slice `input_ids` through `cache_position`, to keep only the unprocessed tokens
        - Exception 1: when passing input_embeds, input_ids may be missing entries
        - Exception 2: some generation methods do special slicing of input_ids, so we don't need to do it here
        - Exception 3: with synced GPUs cache_position may go out of bounds, but we only want dummy token in that case.
        - Exception 4: If input_embeds are passed then slice it through `cache_position`, to keep only the unprocessed tokens and
          generate the first token for each sequence. Later use the generated Input ids for continuation.

        The current implementation does not rely on ``self`` and could be
        a class method. It is left as a standard method to be easily rewritten.
        """
        if is_torchdynamo_exporting():
            return self._cache_dependant_input_preparation_exporting(input_ids, inputs_embeds, cache_position)
        if inputs_embeds is not None and input_ids.shape[1] == 0:  # Exception 4
            inputs_embeds = inputs_embeds[:, -cache_position.shape[0] :]
        elif (
            inputs_embeds is not None  # Exception 1
            or (cache_position[-1] >= input_ids.shape[1])  # Exception 3
        ):
            input_ids = input_ids[:, -cache_position.shape[0] :]
        elif input_ids.shape[1] != cache_position.shape[0]:  # Default case (the "else", a no op, is Exception 2)
            input_ids = input_ids[:, cache_position]
        return inputs_embeds, input_ids

    def _cache_dependant_input_preparation_exporting(
        self,
        input_ids: torch.LongTensor,
        inputs_embeds: Optional[torch.FloatTensor],
        cache_position: Optional[torch.LongTensor],
    ) -> tuple[torch.FloatTensor, torch.LongTensor]:
        """
        This method implements method ``_cache_dependant_input_preparation``
        with :func:`torch.cond` to make it exportable with :func:`torch.export.export`.
        The code is put in a separate function to allow granular unit testing.
        """
        if inputs_embeds is None:
            input_ids = input_ids[:, cache_position]
        else:
            # This is the code we need to implemented with torch.cond.
            # if input_ids.shape[1] == 0:
            #     inputs_embeds = inputs_embeds[:, -cache_position.shape[0] :]
            # else:
            #     if cache_position[-1] >= input_ids.shape[1]:
            #         input_ids = input_ids[:, -cache_position.shape[0] :]
            #     else:
            #         if input_ids.shape[1] != cache_position.shape[0]:
            #             input_ids = input_ids[:, cache_position]
            # We need to clone the outputs to avoid aliasing.
            def branch_1(inputs_embeds, cache_position):
                return inputs_embeds[:, -cache_position.shape[0] :].clone()

            def branch_2(input_ids, cache_position):
                return input_ids[:, -cache_position.shape[0] :].clone()

            def branch_3(input_ids, cache_position):
                return input_ids[:, cache_position].clone()

            inputs_embeds, input_ids = torch.cond(
                input_ids.shape[1] == 0,
                (
                    lambda input_ids, inputs_embeds, cache_position: (
                        branch_1(inputs_embeds, cache_position),
                        input_ids.clone(),
                    )
                ),
                (
                    lambda input_ids, inputs_embeds, cache_position: (
                        inputs_embeds,
                        torch.cond(
                            cache_position[-1] >= input_ids.shape[1],
                            branch_2,
                            lambda input_ids, cache_position: (
                                torch.cond(
                                    input_ids.shape[1] != cache_position.shape[0],
                                    branch_3,
                                    (lambda input_ids, cache_position: input_ids.clone()),
                                    [input_ids, cache_position],
                                )
                            ),
                            [input_ids, cache_position],
                        ),
                    )
                ),
                [input_ids, inputs_embeds, cache_position],
            )
        return inputs_embeds, input_ids

    def prepare_inputs_for_generation(
        self,
        input_ids: torch.LongTensor,
        past_key_values: Optional[Cache] = None,
        attention_mask: Optional[torch.LongTensor] = None,
        inputs_embeds: Optional[torch.FloatTensor] = None,
        cache_position: Optional[torch.LongTensor] = None,
        **kwargs,
    ):
        """
        Prepare the model inputs for generation. It includes operations like computing the 4D attention mask or
        slicing inputs given the existing cache.

        See the forward pass in the model documentation for expected arguments (different models might have different
        requirements for e.g. `past_key_values`). This function should work as is for most LLMs.
        """

        # 1. Handle BC:
        model_inputs = {}
        model_inputs["cache_position"] = cache_position

        # 2. Generic cache-dependent input preparation
        if past_key_values is not None:
            model_inputs["past_key_values"] = past_key_values
            inputs_embeds, input_ids = self._cache_dependant_input_preparation(
                input_ids, inputs_embeds, cache_position
            )

        # 3. Prepare base model inputs
        input_ids_key = "decoder_input_ids" if self.config.is_encoder_decoder else "input_ids"
        # if `inputs_embeds` are passed, we only want to use them in the 1st generation step for every prompt.
        if not self.config.is_encoder_decoder:
            if inputs_embeds is not None and len(cache_position) == inputs_embeds.shape[1]:
                model_inputs[input_ids_key] = None
                model_inputs["inputs_embeds"] = inputs_embeds
            else:
                # `clone` calls in this function ensure a consistent stride. See #32227
                model_inputs[input_ids_key] = input_ids.clone(memory_format=torch.contiguous_format)
                model_inputs["inputs_embeds"] = None
        else:
            model_inputs[input_ids_key] = input_ids.clone(memory_format=torch.contiguous_format)

        # 4. Create missing `position_ids` on the fly
        encoder_attention_mask = attention_mask if self.config.is_encoder_decoder else None
        attention_mask = (
            kwargs.pop("decoder_attention_mask", None) if self.config.is_encoder_decoder else attention_mask
        )
        attention_mask_key = "decoder_attention_mask" if self.config.is_encoder_decoder else "attention_mask"
        position_ids_key = "decoder_position_ids" if self.config.is_encoder_decoder else "position_ids"
        if (
            attention_mask is not None
            and kwargs.get(position_ids_key) is None
            and position_ids_key in set(inspect.signature(self.forward).parameters.keys())
        ):
            position_ids = attention_mask.long().cumsum(-1) - 1
            position_ids.masked_fill_(attention_mask == 0, 1)
            kwargs[position_ids_key] = position_ids  # placed in kwargs for further processing (see below)

        # 5. Slice model inputs if it's an input that should have the same length as `input_ids`
        for model_input_name in ["position_ids", "token_type_ids", "decoder_position_ids"]:
            model_input = kwargs.get(model_input_name)
            if model_input is not None:
                if past_key_values is not None:
                    current_input_length = (
                        model_inputs["inputs_embeds"].shape[1]
                        if model_inputs.get("inputs_embeds") is not None
                        else model_inputs[input_ids_key].shape[1]
                    )
                    model_input = model_input[:, -current_input_length:]
                    model_input = model_input.clone(memory_format=torch.contiguous_format)
                model_inputs[model_input_name] = model_input

        # 6. Create 4D attention mask is we are using a compilable cache (important for performant compiled forward
        # pass)
        if (
            isinstance(past_key_values, Cache)
            and past_key_values.is_compileable
            and attention_mask is not None
            and attention_mask.ndim == 2
        ):
            if not self.config.is_encoder_decoder and model_inputs["inputs_embeds"] is not None:
                batch_size, sequence_length, _ = model_inputs["inputs_embeds"].shape
            else:
                batch_size, sequence_length = model_inputs[input_ids_key].shape[:2]

            # Create the causal mask with fixed shape in advance, to reduce recompilations. If the function to create
            # the 4D causal mask exists, it should be present in the base model (XXXModel class) or in its decoder.
            base_model = getattr(self, self.base_model_prefix, self)
            decoder = base_model.get_decoder() if hasattr(base_model, "get_decoder") else None
            causal_mask_creation_function = getattr(
                base_model, "_prepare_4d_causal_attention_mask_with_cache_position", None
            )
            if causal_mask_creation_function is None and decoder is not None:  # it may be in the decoder
                causal_mask_creation_function = getattr(
                    decoder, "_prepare_4d_causal_attention_mask_with_cache_position", None
                )

            # If it's not defined, it means the model uses the new general mask API
            if causal_mask_creation_function is None:  # can't be found
                token_type_ids = model_inputs.get("token_type_ids", None)
                position_ids = model_inputs.get(position_ids_key, None)
                # Some models may overwrite the general one
                causal_mask_creation_function = getattr(self, "create_masks_for_generate", create_masks_for_generate)
                attention_mask = causal_mask_creation_function(
                    config=self.config,
                    # we only need batch size, seq_length and dtype here - we don't care about the values of the embeddings
                    input_embeds=torch.empty((batch_size, sequence_length), dtype=self.dtype),
                    attention_mask=attention_mask,
                    cache_position=cache_position,
                    past_key_values=past_key_values,
                    position_ids=position_ids,
                    token_type_ids=token_type_ids,
                )
            else:
                attention_mask = causal_mask_creation_function(
                    attention_mask,
                    sequence_length=sequence_length,
                    target_length=past_key_values.get_max_cache_shape(),
                    dtype=self.dtype,
                    cache_position=cache_position,
                    batch_size=batch_size,
                    config=self.config,
                    past_key_values=past_key_values,
                )
        if attention_mask is not None:
            model_inputs[attention_mask_key] = attention_mask

        if encoder_attention_mask is not None:
            model_inputs["attention_mask"] = encoder_attention_mask

<<<<<<< HEAD
        if "flash" in self.config._attn_implementation and self._supports_attention_backend:
            tensor_kws = {"dtype": torch.int32, "device": self.device}
            pos = model_inputs["position_ids"][:, -1]

            cu_seq_lens_k = torch.cat([torch.zeros(1, **tensor_kws), pos.cumsum(0).add(1)], dim=0).to(**tensor_kws)
            max_length_k = int(pos.max()) + 1

            bs, seq_len = input_ids.size()
            q_len = torch.ones(bs, **tensor_kws) if seq_len == 1 else pos.to(torch.int32).add(1)
            cu_seq_lens_q = torch.cat([torch.zeros(1, **tensor_kws), q_len.cumsum(0)], dim=0).to(**tensor_kws)
            max_length_q = int(q_len.max())

            model_inputs.update(
                cu_seq_lens_q=cu_seq_lens_q.to(self.device),
                cu_seq_lens_k=cu_seq_lens_k.to(self.device),
                max_length_q=max_length_q,
                max_length_k=max_length_k,
            )
=======
>>>>>>> 78922577
        # 7. Forward ALL kwargs that are uninitialized (e.g. `use_cache`).
        for key, value in kwargs.items():
            if key not in model_inputs:
                model_inputs[key] = value

        # 8. Remove unexpected `generate` inputs (TODO @joao: fix trainer and examples)
        model_inputs.pop("labels", None)
        return model_inputs

    def _prepare_model_inputs(
        self,
        inputs: Optional[torch.Tensor] = None,
        bos_token_id: Optional[torch.Tensor] = None,
        model_kwargs: Optional[dict[str, torch.Tensor]] = None,
    ) -> tuple[torch.Tensor, Optional[str], dict[str, torch.Tensor]]:
        """
        This function extracts the model-specific `inputs` for generation.
        """
        # 1. retrieve all kwargs that are non-None or non-model input related.
        # some encoder-decoder models have different names for model and encoder
        if (
            self.config.is_encoder_decoder
            and hasattr(self, "encoder")
            and self.encoder.main_input_name != self.main_input_name
        ):
            input_name = self.encoder.main_input_name
        else:
            input_name = self.main_input_name

        model_kwargs = {k: v for k, v in model_kwargs.items() if v is not None or k != input_name}

        # 2. check whether model_input_name is passed as kwarg
        # if yes and `inputs` is None use kwarg inputs
        inputs_kwarg = model_kwargs.pop(input_name, None)
        if inputs_kwarg is not None and inputs is not None:
            raise ValueError(
                f"`inputs`: {inputs}` were passed alongside {input_name} which is not allowed. "
                f"Make sure to either pass {inputs} or {input_name}=..."
            )
        elif inputs_kwarg is not None:
            inputs = inputs_kwarg

        # 3. In the presence of `inputs_embeds` for text models:
        # - decoder-only models should complain if the user attempts to pass `inputs_embeds`, but the model
        # doesn't have its forwarding implemented. `inputs_embeds` is kept in `model_kwargs` and can coexist with
        # input_ids (`inputs_embeds` will be used in the 1st generation step, as opposed to `input_ids`)
        # - encoder-decoder models should complain if the user attempts to pass `inputs_embeds` and `input_ids`, and
        # pull the former to inputs. It will be used in place of `input_ids` to get the encoder hidden states.
        if input_name == "input_ids" and "inputs_embeds" in model_kwargs:
            if model_kwargs["inputs_embeds"] is None:
                model_kwargs.pop("inputs_embeds")
            elif not self.config.is_encoder_decoder:
                has_inputs_embeds_forwarding = "inputs_embeds" in set(
                    inspect.signature(self.prepare_inputs_for_generation).parameters.keys()
                )
                if not has_inputs_embeds_forwarding:
                    raise ValueError(
                        f"You passed `inputs_embeds` to `.generate()`, but the model class {self.__class__.__name__} "
                        "doesn't have its forwarding implemented. See the GPT2 implementation for an example "
                        "(https://github.com/huggingface/transformers/pull/21405), and feel free to open a PR with it!"
                    )
                # In this case, `input_ids` is moved to the `model_kwargs`, so a few automations (like the creation of
                # the attention mask) can rely on the actual model input.
                model_kwargs["input_ids"] = self._maybe_initialize_input_ids_for_generation(
                    inputs, bos_token_id, model_kwargs=model_kwargs
                )
                inputs, input_name = model_kwargs["inputs_embeds"], "inputs_embeds"
            else:
                if inputs is not None:
                    raise ValueError("You passed `inputs_embeds` and `input_ids` to `.generate()`. Please pick one.")
                inputs, input_name = model_kwargs["inputs_embeds"], "inputs_embeds"

        # 4. if `inputs` is still None, try to create `input_ids` from BOS token
        inputs = self._maybe_initialize_input_ids_for_generation(inputs, bos_token_id, model_kwargs)
        return inputs, input_name, model_kwargs

    def _maybe_initialize_input_ids_for_generation(
        self,
        inputs: Optional[torch.Tensor] = None,
        bos_token_id: Optional[torch.Tensor] = None,
        model_kwargs: Optional[dict[str, torch.Tensor]] = None,
    ) -> torch.LongTensor:
        """Initializes input ids for generation, if necessary."""
        if inputs is not None:
            return inputs

        encoder_outputs = model_kwargs.get("encoder_outputs")
        if self.config.is_encoder_decoder and encoder_outputs is not None:
            # make dummy input_ids with value -100, as a sanity check ensuring that they won't be used for encoding
            shape = encoder_outputs.last_hidden_state.size()[:-1]
            return torch.ones(shape, dtype=torch.long, device=self.device) * -100

        # If there is some tensor in `model_kwargs`, we can infer the batch size from it. This is helpful with
        # soft-prompting or in multimodal implementations built on top of decoder-only language models.
        batch_size = 1
        for value in model_kwargs.values():
            if isinstance(value, torch.Tensor):
                batch_size = value.shape[0]
                break

        if "inputs_embeds" in model_kwargs:
            return torch.ones((batch_size, 0), dtype=torch.long, device=self.device)

        if bos_token_id is None:
            raise ValueError("`bos_token_id` has to be defined when no `input_ids` are provided.")

        return torch.ones((batch_size, 1), dtype=torch.long, device=self.device) * bos_token_id

    def _prepare_attention_mask_for_generation(
        self,
        inputs_tensor: torch.Tensor,
        generation_config: GenerationConfig,
        model_kwargs: dict[str, Any],
    ) -> torch.LongTensor:
        pad_token_id = generation_config._pad_token_tensor
        eos_token_id = generation_config._eos_token_tensor

        # `input_ids` may be present in the model kwargs, instead of being the main input (e.g. multimodal model)
        if "input_ids" in model_kwargs and model_kwargs["input_ids"].shape[1] > 0:
            inputs_tensor = model_kwargs["input_ids"]

        # No information for attention mask inference -> return default attention mask
        default_attention_mask = torch.ones(inputs_tensor.shape[:2], dtype=torch.long, device=inputs_tensor.device)
        if pad_token_id is None:
            return default_attention_mask

        is_input_ids = len(inputs_tensor.shape) == 2 and inputs_tensor.dtype in [torch.int, torch.long]
        if not is_input_ids:
            return default_attention_mask

        is_pad_token_in_inputs = (pad_token_id is not None) and (
            isin_mps_friendly(elements=inputs_tensor, test_elements=pad_token_id).any()
        )
        is_pad_token_not_equal_to_eos_token_id = (eos_token_id is None) or ~(
            isin_mps_friendly(elements=eos_token_id, test_elements=pad_token_id).any()
        )
        can_infer_attention_mask = is_pad_token_in_inputs * is_pad_token_not_equal_to_eos_token_id
        attention_mask_from_padding = inputs_tensor.ne(pad_token_id).long()

        attention_mask = (
            attention_mask_from_padding * can_infer_attention_mask + default_attention_mask * ~can_infer_attention_mask
        )
        return attention_mask

    def _prepare_encoder_decoder_kwargs_for_generation(
        self,
        inputs_tensor: torch.Tensor,
        model_kwargs,
        model_input_name: Optional[str],
        generation_config: GenerationConfig,
    ) -> dict[str, Any]:
        # 1. get encoder
        encoder = self.get_encoder()
        # Compatibility with Accelerate big model inference: we need the encoder to outputs stuff on the same device
        # as the inputs.
        if hasattr(self, "hf_device_map"):
            if hasattr(encoder, "_hf_hook"):
                encoder._hf_hook.io_same_device = True
            else:
                add_hook_to_module(encoder, AlignDevicesHook(io_same_device=True))

        # 2. Prepare encoder args and encoder kwargs from model kwargs and generation config.
        irrelevant_prefix = ["decoder_", "cross_attn", "use_cache"]
        encoder_kwargs = {
            argument: value
            for argument, value in model_kwargs.items()
            if not any(argument.startswith(p) for p in irrelevant_prefix)
        }
        encoder_signature = set(inspect.signature(encoder.forward).parameters)
        encoder_accepts_wildcard = "kwargs" in encoder_signature or "model_kwargs" in encoder_signature
        if not encoder_accepts_wildcard:
            encoder_kwargs = {
                argument: value for argument, value in encoder_kwargs.items() if argument in encoder_signature
            }
        encoder_kwargs["output_attentions"] = generation_config.output_attentions
        encoder_kwargs["output_hidden_states"] = generation_config.output_hidden_states

        # 3. make sure that encoder returns `ModelOutput`
        model_input_name = model_input_name if model_input_name is not None else self.main_input_name
        encoder_kwargs["return_dict"] = True
        encoder_kwargs[model_input_name] = inputs_tensor
        model_kwargs["encoder_outputs"]: ModelOutput = encoder(**encoder_kwargs)  # type: ignore

        return model_kwargs

    def _prepare_decoder_input_ids_for_generation(
        self,
        batch_size: int,
        model_input_name: str,
        model_kwargs: dict[str, torch.Tensor],
        decoder_start_token_id: torch.Tensor,
        device: Optional[torch.device] = None,
    ) -> tuple[torch.LongTensor, dict[str, torch.Tensor]]:
        """Prepares `decoder_input_ids` for generation with encoder-decoder models"""
        # 1. Check whether the user has defined `decoder_input_ids` manually. To facilitate in terms of input naming,
        # we also allow the user to pass it under `input_ids`, if the encoder does not use it as the main input.
        if model_kwargs is not None and "decoder_input_ids" in model_kwargs:
            decoder_input_ids = model_kwargs.pop("decoder_input_ids")
        elif "input_ids" in model_kwargs and model_input_name != "input_ids":
            decoder_input_ids = model_kwargs.pop("input_ids")
        else:
            decoder_input_ids = None

        # 2. `decoder_start_token_id` must have shape (batch_size, 1)
        if device is None:
            device = self.device
        if decoder_start_token_id.ndim == 1:
            if decoder_start_token_id.shape[0] != batch_size:
                raise ValueError(
                    f"`decoder_start_token_id` expected to have length {batch_size} but got {decoder_start_token_id.shape[0]}"
                )
            decoder_start_token_id = decoder_start_token_id.view(-1, 1)
        else:
            decoder_start_token_id = (
                torch.ones((batch_size, 1), dtype=torch.long, device=device) * decoder_start_token_id
            )

        # 3. Encoder-decoder models expect the `decoder_input_ids` to start with a special token. Let's ensure that.
        # no user input -> use decoder_start_token_id as decoder_input_ids
        if decoder_input_ids is None:
            decoder_input_ids = decoder_start_token_id
        # exception: Donut checkpoints have task-specific decoder starts and don't expect a BOS token. Note that the
        # original checkpoints can't be detected through `self.__class__.__name__.lower()`, needing custom logic.
        # See: https://github.com/huggingface/transformers/pull/31470
        elif "donut" in self.__class__.__name__.lower() or (
            self.config.model_type == "vision-encoder-decoder" and "donut" in self.config.encoder.model_type.lower()
        ):
            pass
        elif self.config.model_type in ["whisper"]:
            pass
        # user input but doesn't start with decoder_start_token_id -> prepend decoder_start_token_id (and adjust
        # decoder_attention_mask if provided)
        elif (decoder_input_ids[:, 0] != decoder_start_token_id[:, 0]).all().item():
            decoder_input_ids = torch.cat([decoder_start_token_id, decoder_input_ids], dim=-1)
            if "decoder_attention_mask" in model_kwargs:
                decoder_attention_mask = model_kwargs["decoder_attention_mask"]
                decoder_attention_mask = torch.cat(
                    (torch.ones_like(decoder_attention_mask)[:, :1], decoder_attention_mask),
                    dim=-1,
                )
                model_kwargs["decoder_attention_mask"] = decoder_attention_mask

        return decoder_input_ids, model_kwargs

    @staticmethod
    def _expand_inputs_for_generation(
        expand_size: int = 1,
        is_encoder_decoder: bool = False,
        input_ids: Optional[torch.LongTensor] = None,
        **model_kwargs,
    ) -> tuple[torch.LongTensor, dict[str, Any]]:
        """Expands tensors from [batch_size, ...] to [batch_size * expand_size, ...]"""
        # Do not call torch.repeat_interleave if expand_size is 1 because it clones
        # the input tensor and thus requires more memory although no change is applied
        if expand_size == 1:
            return input_ids, model_kwargs

        def _expand_dict_for_generation(dict_to_expand):
            for key in dict_to_expand:
                if (
                    key != "cache_position"
                    and dict_to_expand[key] is not None
                    and isinstance(dict_to_expand[key], torch.Tensor)
                ):
                    dict_to_expand[key] = dict_to_expand[key].repeat_interleave(expand_size, dim=0)
            return dict_to_expand

        if input_ids is not None:
            input_ids = input_ids.repeat_interleave(expand_size, dim=0)

        model_kwargs = _expand_dict_for_generation(model_kwargs)

        if is_encoder_decoder:
            if model_kwargs.get("encoder_outputs") is None:
                raise ValueError("If `is_encoder_decoder` is True, make sure that `encoder_outputs` is defined.")
            model_kwargs["encoder_outputs"] = _expand_dict_for_generation(model_kwargs["encoder_outputs"])

        return input_ids, model_kwargs

    def _update_model_kwargs_for_generation(
        self,
        outputs: ModelOutput,
        model_kwargs: dict[str, Any],
        is_encoder_decoder: bool = False,
        num_new_tokens: int = 1,
    ) -> dict[str, Any]:
        # update past_key_values keeping its naming used in model code
        for possible_cache_name in ALL_CACHE_NAMES:
            if possible_cache_name in outputs:
                # TODO (joao): remove output/input mismatch when these old models (xlnet, reformer) are deprecated
                if possible_cache_name in ("past_buckets_states", "mems"):
                    cache_name = "past_key_values"
                else:
                    cache_name = possible_cache_name
                model_kwargs[cache_name] = getattr(outputs, possible_cache_name)
                break

        # update token_type_ids with last value
        if "token_type_ids" in model_kwargs:
            token_type_ids = model_kwargs["token_type_ids"]
            model_kwargs["token_type_ids"] = torch.cat([token_type_ids, token_type_ids[:, -1].unsqueeze(-1)], dim=-1)

        if not is_encoder_decoder:
            # update attention mask
            if "attention_mask" in model_kwargs:
                attention_mask = model_kwargs["attention_mask"]
                model_kwargs["attention_mask"] = torch.cat(
                    [attention_mask, attention_mask.new_ones((attention_mask.shape[0], 1))], dim=-1
                )
        else:
            # update decoder attention mask
            if "decoder_attention_mask" in model_kwargs:
                decoder_attention_mask = model_kwargs["decoder_attention_mask"]
                model_kwargs["decoder_attention_mask"] = torch.cat(
                    [decoder_attention_mask, decoder_attention_mask.new_ones((decoder_attention_mask.shape[0], 1))],
                    dim=-1,
                )

        if model_kwargs.get("use_cache", True):
            model_kwargs["cache_position"] = model_kwargs["cache_position"][-1:] + num_new_tokens
        else:
            past_positions = model_kwargs.pop("cache_position")
            new_positions = torch.arange(
                past_positions[-1] + 1, past_positions[-1] + num_new_tokens + 1, dtype=past_positions.dtype
            ).to(past_positions.device)
            model_kwargs["cache_position"] = torch.cat((past_positions, new_positions))
        return model_kwargs

    def _get_candidate_generator(
        self,
        generation_config: GenerationConfig,
        input_ids: torch.LongTensor,
        inputs_tensor: torch.Tensor,
        assistant_model: "PreTrainedModel",
        logits_processor: LogitsProcessorList,
        target_tokenizer: "PreTrainedTokenizerBase",
        assistant_tokenizer: "PreTrainedTokenizerBase",
        model_kwargs: dict,
    ) -> CandidateGenerator:
        """
        Returns the candidate generator to be used in `assisted_generation`
        """
        different_tokenizers = all(v is not None for v in (assistant_model, target_tokenizer, assistant_tokenizer))

        if generation_config.assistant_early_exit is not None:
            candidate_generator = EarlyExitCandidateGenerator(
                input_ids=input_ids,
                assistant_model=self,
                generation_config=generation_config,
                model_kwargs=model_kwargs,
                inputs_tensor=inputs_tensor,
                logits_processor=logits_processor,
            )
        elif generation_config.prompt_lookup_num_tokens is not None:
            candidate_generator = PromptLookupCandidateGenerator(
                eos_token_id=generation_config._eos_token_tensor,
                num_output_tokens=generation_config.prompt_lookup_num_tokens,
                max_matching_ngram_size=generation_config.max_matching_ngram_size,
                max_length=generation_config.max_length,
            )
        elif different_tokenizers:
            if generation_config.do_sample is True:
                atm_translator = AssistantVocabTranslatorCache.get_translator(
                    target_tokenizer,
                    assistant_tokenizer,
                    self.config.get_text_config().vocab_size,
                    assistant_model=assistant_model,
                    assistant_prune_lm_head=True,  # prune LM head of assistant model
                )
                # Since we prune the LM head, we cannot use the repetition penalty on the assistant model due to mismatches between token ids and logits index
                assistant_model.generation_config.repetition_penalty = None
                candidate_generator = UniversalSpeculativeDecodingGenerator(
                    input_ids=input_ids,
                    assistant_model=assistant_model,
                    generation_config=generation_config,
                    model_kwargs=model_kwargs,
                    inputs_tensor=inputs_tensor,
                    logits_processor=logits_processor,
                    target_tokenizer=target_tokenizer,
                    assistant_tokenizer=assistant_tokenizer,
                    atm_translator=atm_translator,
                )
            elif generation_config.do_sample is False:
                candidate_generator = AssistedCandidateGeneratorDifferentTokenizers(
                    input_ids=input_ids,
                    assistant_model=assistant_model,
                    generation_config=generation_config,
                    model_kwargs=model_kwargs,
                    inputs_tensor=inputs_tensor,
                    logits_processor=logits_processor,
                    target_tokenizer=target_tokenizer,
                    assistant_tokenizer=assistant_tokenizer,
                )
            else:
                raise ValueError(
                    f"Invalid value for `do_sample`: expected a boolean, got {type(generation_config.do_sample).__name__}"
                )
        else:
            candidate_generator = AssistedCandidateGenerator(
                input_ids=input_ids,
                assistant_model=assistant_model,
                generation_config=generation_config,
                model_kwargs=model_kwargs,
                inputs_tensor=inputs_tensor,
                logits_processor=logits_processor,
            )
        return candidate_generator

    def _get_logits_processor(
        self,
        generation_config: GenerationConfig,
        input_ids_seq_length: Optional[int] = None,
        encoder_input_ids: torch.LongTensor = None,
        prefix_allowed_tokens_fn: Optional[Callable[[int, torch.Tensor], list[int]]] = None,
        logits_processor: Optional[LogitsProcessorList] = None,
        device: Optional[str] = None,
        model_kwargs: Optional[dict[str, Any]] = None,
        negative_prompt_ids: Optional[torch.Tensor] = None,
        negative_prompt_attention_mask: Optional[torch.Tensor] = None,
    ) -> LogitsProcessorList:
        """
        This class returns a [`LogitsProcessorList`] list object that contains all relevant [`LogitsProcessor`]
        instances used to modify the scores of the language model head.
        """
        # instantiate processors list
        processors = LogitsProcessorList()
        if logits_processor is None:
            logits_processor = []

        if generation_config.guidance_scale is not None and generation_config.guidance_scale != 1:
            processors.append(
                UnbatchedClassifierFreeGuidanceLogitsProcessor(
                    generation_config.guidance_scale,
                    self,
                    unconditional_ids=negative_prompt_ids,
                    unconditional_attention_mask=negative_prompt_attention_mask,
                    use_cache=generation_config.use_cache,
                )
            )
        if generation_config.sequence_bias is not None:
            processors.append(SequenceBiasLogitsProcessor(sequence_bias=generation_config.sequence_bias))

        if generation_config.diversity_penalty is not None and generation_config.diversity_penalty > 0.0:
            processors.append(
                HammingDiversityLogitsProcessor(
                    diversity_penalty=generation_config.diversity_penalty,
                    num_beams=generation_config.num_beams,
                    num_beam_groups=generation_config.num_beam_groups,
                )
            )
        if (
            generation_config.encoder_repetition_penalty is not None
            and generation_config.encoder_repetition_penalty != 1.0
        ):
            if len(encoder_input_ids.shape) == 2:
                processors.append(
                    EncoderRepetitionPenaltyLogitsProcessor(
                        penalty=generation_config.encoder_repetition_penalty,
                        encoder_input_ids=encoder_input_ids,
                    )
                )
            else:
                warnings.warn(
                    "Passing `encoder_repetition_penalty` requires some form of `input_ids` to be passed to "
                    "`generate`, ignoring the argument.",
                    UserWarning,
                )
        if generation_config.repetition_penalty is not None and generation_config.repetition_penalty != 1.0:
            processors.append(RepetitionPenaltyLogitsProcessor(penalty=generation_config.repetition_penalty))
        if generation_config.no_repeat_ngram_size is not None and generation_config.no_repeat_ngram_size > 0:
            processors.append(NoRepeatNGramLogitsProcessor(generation_config.no_repeat_ngram_size))
        if (
            generation_config.encoder_no_repeat_ngram_size is not None
            and generation_config.encoder_no_repeat_ngram_size > 0
        ):
            if len(encoder_input_ids.shape) == 2:
                processors.append(
                    EncoderNoRepeatNGramLogitsProcessor(
                        generation_config.encoder_no_repeat_ngram_size,
                        encoder_input_ids,
                    )
                )
            else:
                warnings.warn(
                    "Passing `encoder_no_repeat_ngram_size` requires some form of `input_ids` to be passed to "
                    "`generate`, ignoring the argument.",
                    UserWarning,
                )
        if generation_config.bad_words_ids is not None:
            processors.append(
                NoBadWordsLogitsProcessor(
                    generation_config.bad_words_ids,
                    generation_config._eos_token_tensor,
                )
            )
        if (
            generation_config.min_length is not None
            and getattr(generation_config, "_eos_token_tensor", None) is not None
            and generation_config.min_length > 0
        ):
            processors.append(
                MinLengthLogitsProcessor(
                    generation_config.min_length,
                    generation_config._eos_token_tensor,
                    device=device,
                )
            )
        if (
            generation_config.min_new_tokens is not None
            and getattr(generation_config, "_eos_token_tensor", None) is not None
            and generation_config.min_new_tokens > 0
        ):
            processors.append(
                MinNewTokensLengthLogitsProcessor(
                    input_ids_seq_length,
                    generation_config.min_new_tokens,
                    generation_config._eos_token_tensor,
                    device=device,
                )
            )
        if prefix_allowed_tokens_fn is not None:
            processors.append(
                PrefixConstrainedLogitsProcessor(
                    prefix_allowed_tokens_fn,
                    generation_config.num_beams // generation_config.num_beam_groups,
                )
            )
        if generation_config.forced_bos_token_id is not None:
            processors.append(
                ForcedBOSTokenLogitsProcessor(
                    generation_config.forced_bos_token_id,
                )
            )
        if generation_config.forced_eos_token_id is not None:
            processors.append(
                ForcedEOSTokenLogitsProcessor(
                    generation_config.max_length,
                    generation_config.forced_eos_token_id,
                    device=device,
                )
            )
        if generation_config.remove_invalid_values is True:
            processors.append(InfNanRemoveLogitsProcessor())
        if generation_config.exponential_decay_length_penalty is not None:
            processors.append(
                ExponentialDecayLengthPenalty(
                    generation_config.exponential_decay_length_penalty,
                    generation_config._eos_token_tensor,
                    input_ids_seq_length,
                )
            )
        if generation_config.suppress_tokens is not None:
            processors.append(
                SuppressTokensLogitsProcessor(
                    generation_config.suppress_tokens,
                    device=device,
                )
            )
        if generation_config.begin_suppress_tokens is not None:
            begin_index = input_ids_seq_length
            begin_index = (
                begin_index
                if (input_ids_seq_length > 1 or generation_config.forced_bos_token_id is None)
                else begin_index + 1
            )
            processors.append(
                SuppressTokensAtBeginLogitsProcessor(
                    generation_config.begin_suppress_tokens,
                    begin_index,
                    device=device,
                )
            )

        # TODO (joao): find a strategy to specify the order of the processors
        processors = self._merge_criteria_processor_list(processors, logits_processor)

        # Processors previously known as `LogitsWarpers`, only applied with sampling strategies
        if generation_config.do_sample:
            # In beam methods, we need to keep at least one non-eos token to explore continuations that might have a
            # better score (i.e. keep len(list(generation_config._eos_token_tensor)) + 1)
            if generation_config.num_beams > 1:
                if isinstance(generation_config._eos_token_tensor, list):
                    min_tokens_to_keep = len(generation_config._eos_token_tensor) + 1
                elif isinstance(generation_config._eos_token_tensor, torch.Tensor):
                    min_tokens_to_keep = generation_config._eos_token_tensor.shape[0] + 1
                else:
                    min_tokens_to_keep = 2
            else:
                min_tokens_to_keep = 1

            # the following idea is largely copied from this PR: https://github.com/huggingface/transformers/pull/5420/files
            # all samplers can be found in `generation_utils_samplers.py`
            if generation_config.temperature is not None and generation_config.temperature != 1.0:
                processors.append(TemperatureLogitsWarper(generation_config.temperature))
            if generation_config.top_k is not None and generation_config.top_k != 0:
                processors.append(
                    TopKLogitsWarper(top_k=generation_config.top_k, min_tokens_to_keep=min_tokens_to_keep)
                )
            if generation_config.top_p is not None and generation_config.top_p < 1.0:
                processors.append(
                    TopPLogitsWarper(top_p=generation_config.top_p, min_tokens_to_keep=min_tokens_to_keep)
                )
            if generation_config.min_p is not None:
                # Applied after temperature scaling (see https://github.com/ggerganov/llama.cpp/pull/3841#issuecomment-2073826084)
                processors.append(
                    MinPLogitsWarper(min_p=generation_config.min_p, min_tokens_to_keep=min_tokens_to_keep)
                )
            if generation_config.typical_p is not None and generation_config.typical_p < 1.0:
                processors.append(
                    TypicalLogitsWarper(mass=generation_config.typical_p, min_tokens_to_keep=min_tokens_to_keep)
                )
            if generation_config.epsilon_cutoff is not None and 0.0 < generation_config.epsilon_cutoff < 1.0:
                processors.append(
                    EpsilonLogitsWarper(
                        epsilon=generation_config.epsilon_cutoff, min_tokens_to_keep=min_tokens_to_keep
                    )
                )
            if generation_config.eta_cutoff is not None and 0.0 < generation_config.eta_cutoff < 1.0:
                processors.append(
                    EtaLogitsWarper(
                        epsilon=generation_config.eta_cutoff, min_tokens_to_keep=min_tokens_to_keep, device=device
                    )
                )

        # Watermarking should be after all logits processing is finished (see #34630)
        if generation_config.watermarking_config is not None:
            processors.append(
                generation_config.watermarking_config.construct_processor(
                    self.config.get_text_config().vocab_size, device
                )
            )

        # `LogitNormalization` should always be the last logit processor, when present
        if generation_config.renormalize_logits is True:
            processors.append(LogitNormalization())
        return processors

    def _get_stopping_criteria(
        self,
        generation_config: GenerationConfig,
        stopping_criteria: Optional[StoppingCriteriaList],
        tokenizer: Optional["PreTrainedTokenizerBase"] = None,
        **kwargs,
    ) -> StoppingCriteriaList:
        criteria = StoppingCriteriaList()
        if generation_config.max_length is not None:
            max_position_embeddings = getattr(self.config, "max_position_embeddings", None)
            criteria.append(
                MaxLengthCriteria(
                    max_length=generation_config.max_length,
                    max_position_embeddings=max_position_embeddings,
                )
            )
        if generation_config.max_time is not None:
            criteria.append(MaxTimeCriteria(max_time=generation_config.max_time))
        if generation_config.stop_strings is not None:
            if tokenizer is None:
                raise ValueError(
                    "There are one or more stop strings, either in the arguments to `generate` or in the "
                    "model's generation config, but we could not locate a tokenizer. When generating with "
                    "stop strings, you must pass the model's tokenizer to the `tokenizer` argument of `generate`."
                )
            criteria.append(StopStringCriteria(stop_strings=generation_config.stop_strings, tokenizer=tokenizer))
        if generation_config._eos_token_tensor is not None:
            criteria.append(EosTokenCriteria(eos_token_id=generation_config._eos_token_tensor))
        if (
            generation_config.is_assistant
            and generation_config.assistant_confidence_threshold is not None
            and generation_config.assistant_confidence_threshold > 0
        ):
            criteria.append(
                ConfidenceCriteria(assistant_confidence_threshold=generation_config.assistant_confidence_threshold)
            )
        criteria = self._merge_criteria_processor_list(criteria, stopping_criteria)
        return criteria

    def _merge_criteria_processor_list(
        self,
        default_list: Union[LogitsProcessorList, StoppingCriteriaList],
        custom_list: Union[LogitsProcessorList, StoppingCriteriaList],
    ) -> Union[LogitsProcessorList, StoppingCriteriaList]:
        """
        Merge user-defined processors/criteria with the ones instantiated inside `generate`. In case the same
        processor/criteria is present on both lists, use the user-defined one.

        (Note: up to v4.49.0, this function threw an exception is the same logit processor was found twice.)
        """
        if len(custom_list) == 0:
            return default_list

        final_list = type(default_list)()
        for default in default_list:
            using_custom = False
            for custom in custom_list:
                if type(custom) is type(default):
                    object_type = "stopping criteria" if isinstance(custom, StoppingCriteria) else "logits processor"
                    logger.warning_once(
                        f"A custom {object_type} of type {type(custom)} has been passed to `.generate()`, but it "
                        f"was also created in `.generate()`, given its parameterization. The custom {type(custom)} "
                        f"will take precedence. Please check the docstring of {type(custom)} to see related "
                        "`.generate()` flags."
                    )
                    final_list.append(custom)
                    using_custom = True
                    break
            if not using_custom:
                final_list.append(default)

        for custom in custom_list:
            if custom not in final_list:
                final_list.append(custom)
        return final_list

    def compute_transition_scores(
        self,
        sequences: torch.Tensor,
        scores: tuple[torch.Tensor],
        beam_indices: Optional[torch.Tensor] = None,
        normalize_logits: bool = False,
    ) -> torch.Tensor:
        """
        Computes the transition scores of sequences given the generation scores (and beam indices, if beam search was
        used). This is a convenient method to quickly obtain the scores of the selected tokens at generation time.

        Parameters:
            sequences (`torch.LongTensor`):
                The generated sequences. The second dimension (sequence_length) is either equal to `max_length` or
                shorter if all batches finished early due to the `eos_token_id`.
            scores (`tuple(torch.FloatTensor)`):
                Transition scores for each vocabulary token at each generation step. Beam transition scores consisting
                of log probabilities of tokens conditioned on log softmax of previously generated tokens in this beam.
                Tuple of `torch.FloatTensor` with up to `max_new_tokens` elements (one element for each generated token),
                with each tensor of shape `(batch_size*num_beams, config.vocab_size)`.
            beam_indices (`torch.LongTensor`, *optional*):
                Beam indices of generated token id at each generation step. `torch.LongTensor` of shape
                `(batch_size*num_return_sequences, sequence_length)`. Only required if a `num_beams>1` at
                generate-time.
            normalize_logits (`bool`, *optional*, defaults to `False`):
                Whether to normalize the logits (which, for legacy reasons, may be unnormalized).

        Return:
            `torch.Tensor`: A `torch.Tensor` of shape `(batch_size*num_return_sequences, sequence_length)` containing
                the transition scores (logits)

        Examples:

        ```python
        >>> from transformers import GPT2Tokenizer, AutoModelForCausalLM
        >>> import numpy as np

        >>> tokenizer = GPT2Tokenizer.from_pretrained("gpt2")
        >>> model = AutoModelForCausalLM.from_pretrained("openai-community/gpt2")
        >>> tokenizer.pad_token_id = tokenizer.eos_token_id
        >>> inputs = tokenizer(["Today is"], return_tensors="pt")

        >>> # Example 1: Print the scores for each token generated with Greedy Search
        >>> outputs = model.generate(**inputs, max_new_tokens=5, return_dict_in_generate=True, output_scores=True)
        >>> transition_scores = model.compute_transition_scores(
        ...     outputs.sequences, outputs.scores, normalize_logits=True
        ... )
        >>> # input_length is the length of the input prompt for decoder-only models, like the GPT family, and 1 for
        >>> # encoder-decoder models, like BART or T5.
        >>> input_length = 1 if model.config.is_encoder_decoder else inputs.input_ids.shape[1]
        >>> generated_tokens = outputs.sequences[:, input_length:]
        >>> for tok, score in zip(generated_tokens[0], transition_scores[0]):
        ...     # | token | token string | log probability | probability
        ...     print(f"| {tok:5d} | {tokenizer.decode(tok):8s} | {score.numpy():.3f} | {np.exp(score.numpy()):.2%}")
        |   262 |  the     | -1.414 | 24.33%
        |  1110 |  day     | -2.609 | 7.36%
        |   618 |  when    | -2.010 | 13.40%
        |   356 |  we      | -1.859 | 15.58%
        |   460 |  can     | -2.508 | 8.14%

        >>> # Example 2: Reconstruct the sequence scores from Beam Search
        >>> outputs = model.generate(
        ...     **inputs,
        ...     max_new_tokens=5,
        ...     num_beams=4,
        ...     num_return_sequences=4,
        ...     return_dict_in_generate=True,
        ...     output_scores=True,
        ... )
        >>> transition_scores = model.compute_transition_scores(
        ...     outputs.sequences, outputs.scores, outputs.beam_indices, normalize_logits=False
        ... )
        >>> # If you sum the generated tokens' scores and apply the length penalty, you'll get the sequence scores.
        >>> # Tip 1: recomputing the scores is only guaranteed to match with `normalize_logits=False`. Depending on the
        >>> # use case, you might want to recompute it with `normalize_logits=True`.
        >>> # Tip 2: the output length does NOT include the input length
        >>> output_length = np.sum(transition_scores.numpy() < 0, axis=1)
        >>> length_penalty = model.generation_config.length_penalty
        >>> reconstructed_scores = transition_scores.sum(axis=1) / (output_length**length_penalty)
        >>> print(np.allclose(outputs.sequences_scores, reconstructed_scores))
        True
        ```"""
        # 1. In absence of `beam_indices`, we can assume that we come from e.g. greedy search, which is equivalent
        # to a beam search approach were the first (and only) beam is always selected
        if beam_indices is None:
            beam_indices = torch.arange(scores[0].shape[0]).view(-1, 1).to(sequences.device)
            beam_indices = beam_indices.expand(-1, len(scores))

        # 2. reshape scores as [batch_size*vocab_size, # generation steps] with # generation steps being
        # seq_len - input_length
        scores = torch.stack(scores).reshape(len(scores), -1).transpose(0, 1)

        # 3. Optionally normalize the logits (across the vocab dimension)
        if normalize_logits:
            scores = scores.reshape(-1, self.config.get_text_config().vocab_size, scores.shape[-1])
            scores = torch.nn.functional.log_softmax(scores, dim=1)
            scores = scores.reshape(-1, scores.shape[-1])

        # 4. cut beam_indices to longest beam length
        beam_indices_mask = beam_indices < 0
        max_beam_length = (1 - beam_indices_mask.long()).sum(-1).max()
        beam_indices = beam_indices.clone()[:, :max_beam_length]
        beam_indices_mask = beam_indices_mask[:, :max_beam_length]

        # 5. Set indices of beams that finished early to 0; such indices will be masked correctly afterwards
        beam_indices[beam_indices_mask] = 0

        # 6. multiply beam_indices with vocab size to gather correctly from scores
        beam_sequence_indices = beam_indices * self.config.get_text_config().vocab_size

        # 7. Define which indices contributed to scores
        cut_idx = sequences.shape[-1] - max_beam_length
        indices = sequences[:, cut_idx:] + beam_sequence_indices

        # 8. Compute scores
        transition_scores = scores.gather(0, indices)

        # 9. Mask out transition_scores of beams that stopped early
        transition_scores[beam_indices_mask] = 0

        return transition_scores

    def _validate_assistant(self, assistant_model, tokenizer, assistant_tokenizer):
        if assistant_model is None:
            return

        if self.config.is_encoder_decoder and not assistant_model.config.is_encoder_decoder:
            attributes_to_check = ["encoder_attention_heads", "encoder_ffn_dim", "encoder_layers"]
            attributes_to_check = [attr for attr in dir(assistant_model.config) if attr in attributes_to_check]
            are_equal = all(
                getattr(self.config, attr) == getattr(assistant_model.config, attr) for attr in attributes_to_check
            )
            if not are_equal:
                raise ValueError(
                    "The main model and the assistant don't have compatible encoder-dependent input shapes. "
                    "Ensure you load the assistant with the correct encoder-decoder class, e.g. `AutoModelForSpeechSeq2Seq` for Whisper."
                )

        doc_reference = (
            "(see https://huggingface.co/docs/transformers/en/generation_strategies#universal-assisted-decoding)"
        )
        if self.config.get_text_config().vocab_size == assistant_model.config.get_text_config().vocab_size:
            if assistant_tokenizer is not None:
                raise ValueError(
                    f"`assistant_tokenizer` is not required when the main and assistant models use the same tokenizer. Please omit `assistant_tokenizer` from `generate()` {doc_reference}."
                )
        else:
            if tokenizer is None or assistant_tokenizer is None:
                raise ValueError(
                    f"The main and assistant models have different tokenizers. Please provide `tokenizer` and `assistant_tokenizer` to `generate()` {doc_reference}."
                )

    def _validate_model_kwargs(self, model_kwargs: dict[str, Any]):
        """Validates model kwargs for generation. Generate argument typos will also be caught here."""
        # Excludes arguments that are handled before calling any model function
        if self.config.is_encoder_decoder:
            for key in ["decoder_input_ids"]:
                model_kwargs.pop(key, None)

        unused_model_args = []
        model_args = set(inspect.signature(self.prepare_inputs_for_generation).parameters)
        # `kwargs`/`model_kwargs` is often used to handle optional forward pass inputs like `attention_mask`. If
        # `prepare_inputs_for_generation` doesn't accept them, then a stricter check can be made ;)
        if "kwargs" in model_args or "model_kwargs" in model_args:
            model_args |= set(inspect.signature(self.forward).parameters)

        # Encoder-Decoder models may also need Encoder arguments from `model_kwargs`
        if self.config.is_encoder_decoder:
            base_model = getattr(self, self.base_model_prefix, None)

            # allow encoder kwargs
            encoder = getattr(self, "encoder", None)
            # `MusicgenForConditionalGeneration` has `text_encoder` and `audio_encoder`.
            # Also, it has `base_model_prefix = "encoder_decoder"` but there is no `self.encoder_decoder`
            # TODO: A better way to handle this.
            if encoder is None and base_model is not None:
                encoder = getattr(base_model, "encoder", None)

            if encoder is not None:
                encoder_model_args = set(inspect.signature(encoder.forward).parameters)
                model_args |= encoder_model_args

            # allow decoder kwargs
            decoder = getattr(self, "decoder", None)
            if decoder is None and base_model is not None:
                decoder = getattr(base_model, "decoder", None)

            if decoder is not None:
                decoder_model_args = set(inspect.signature(decoder.forward).parameters)
                model_args |= {f"decoder_{x}" for x in decoder_model_args}

        for key, value in model_kwargs.items():
            if value is not None and key not in model_args:
                unused_model_args.append(key)

        if unused_model_args:
            raise ValueError(
                f"The following `model_kwargs` are not used by the model: {unused_model_args} (note: typos in the"
                " generate arguments will also show up in this list)"
            )

    def _validate_generated_length(self, generation_config, input_ids_length, has_default_max_length):
        """Performs validation related to the resulting generated length"""
        # 1. Max length warnings related to poor parameterization
        if has_default_max_length and generation_config.max_new_tokens is None and generation_config.max_length == 20:
            # 20 is the default max_length of the generation config
            warnings.warn(
                f"Using the model-agnostic default `max_length` (={generation_config.max_length}) to control the "
                "generation length. We recommend setting `max_new_tokens` to control the maximum length of the "
                "generation.",
                UserWarning,
            )
        if input_ids_length >= generation_config.max_length:
            input_ids_string = "decoder_input_ids" if self.config.is_encoder_decoder else "input_ids"
            raise ValueError(
                f"Input length of {input_ids_string} is {input_ids_length}, but `max_length` is set to"
                f" {generation_config.max_length}. This can lead to unexpected behavior. You should consider"
                " increasing `max_length` or, better yet, setting `max_new_tokens`."
            )

        # 2. Min length warnings due to unfeasible parameter combinations
        min_length_error_suffix = (
            " Generation will stop at the defined maximum length. You should decrease the minimum length and/or "
            "increase the maximum length."
        )
        if has_default_max_length:
            min_length_error_suffix += (
                f" Note that `max_length` is set to {generation_config.max_length}, its default value."
            )
        if generation_config.min_length is not None and generation_config.min_length > generation_config.max_length:
            warnings.warn(
                f"Unfeasible length constraints: `min_length` ({generation_config.min_length}) is larger than"
                f" the maximum possible length ({generation_config.max_length})." + min_length_error_suffix,
                UserWarning,
            )
        if generation_config.min_new_tokens is not None:
            min_length = generation_config.min_new_tokens + input_ids_length
            if min_length > generation_config.max_length:
                warnings.warn(
                    f"Unfeasible length constraints: `min_new_tokens` ({generation_config.min_new_tokens}), when "
                    f"added to the prompt length ({input_ids_length}), is larger than"
                    f" the maximum possible length ({generation_config.max_length})." + min_length_error_suffix,
                    UserWarning,
                )

    def _prepare_generated_length(
        self,
        generation_config,
        has_default_max_length,
        has_default_min_length,
        model_input_name,
        input_ids_length,
        inputs_tensor,
    ):
        """Prepared max and min length in generation configs to avoid clashes between similar attributes"""

        if generation_config.max_new_tokens is not None:
            if not has_default_max_length and generation_config.max_length is not None:
                logger.warning(
                    f"Both `max_new_tokens` (={generation_config.max_new_tokens}) and `max_length`(="
                    f"{generation_config.max_length}) seem to have been set. `max_new_tokens` will take precedence. "
                    "Please refer to the documentation for more information. "
                    "(https://huggingface.co/docs/transformers/main/en/main_classes/text_generation)"
                )
            generation_config.max_length = generation_config.max_new_tokens + input_ids_length

        # if both `inputs_embeds` and `input_ids` are passed, we do not correct the length
        # otherwise we need total length [inputs-embeds-len + new-tokens-len] to not go beyond indicated `max_length``
        elif (
            model_input_name == "inputs_embeds"
            and input_ids_length != inputs_tensor.shape[1]
            and not self.config.is_encoder_decoder
        ):
            generation_config.max_length -= inputs_tensor.shape[1]
        elif has_default_max_length:  # by default let's always generate 20 new tokens
            if generation_config.max_length == GenerationConfig().max_length:
                generation_config.max_length = generation_config.max_length + input_ids_length
                max_position_embeddings = getattr(self.config, "max_position_embeddings", None)
                if max_position_embeddings is not None:
                    generation_config.max_length = min(generation_config.max_length, max_position_embeddings)

        # same for min length
        if generation_config.min_new_tokens is not None:
            if not has_default_min_length:
                logger.warning(
                    f"Both `min_new_tokens` (={generation_config.min_new_tokens}) and `min_length`(="
                    f"{generation_config.min_length}) seem to have been set. `min_new_tokens` will take precedence. "
                    "Please refer to the documentation for more information. "
                    "(https://huggingface.co/docs/transformers/main/en/main_classes/text_generation)"
                )
            generation_config.min_length = generation_config.min_new_tokens + input_ids_length

        elif (
            model_input_name == "inputs_embeds"
            and input_ids_length != inputs_tensor.shape[1]
            and not self.config.is_encoder_decoder
        ):
            generation_config.min_length = max(generation_config.min_length - inputs_tensor.shape[1], 0)

        return generation_config

    def _prepare_generation_config(
        self, generation_config: Optional[GenerationConfig], use_model_defaults: Optional[bool] = None, **kwargs: dict
    ) -> tuple[GenerationConfig, dict]:
        """
        Prepares the base generation config, then applies any generation configuration options from kwargs. This
        function handles retrocompatibility with respect to configuration files.
        """
        # parameterization priority:
        # kwargs > non-global default values in `generation_config` > `model.generation_config` > GenerationConfig()
        # TODO (joao): per-model generation config classes.

        using_model_generation_config = False
        if generation_config is None:
            # legacy: users may modify the model configuration to control generation. To trigger this legacy behavior,
            # the following conditions must be met
            # 1) the generation config must have been created from the model config (`_from_model_config` field);
            # 2) the generation config must have seen no modification since its creation (the hash is the same);
            # 3) there are non-default generation parameters in the model config.
            # 4) the user must have set new generation parameters in the model config.
            if (
                self.generation_config._from_model_config  # 1)
                and self.generation_config._original_object_hash == hash(self.generation_config)  # 2)
                and len(self.config._get_non_default_generation_parameters()) > 0  # 3)
            ):
                new_generation_config = GenerationConfig.from_model_config(self.config)
                if new_generation_config != self.generation_config:  # 4)
                    warnings.warn(
                        "You have modified the pretrained model configuration to control generation. This is a"
                        " deprecated strategy to control generation and will be removed in v5."
                        " Please use and modify the model generation configuration (see"
                        " https://huggingface.co/docs/transformers/generation_strategies#default-text-generation-configuration )",
                        UserWarning,
                    )
                    self.generation_config = new_generation_config

            generation_config = self.generation_config
            using_model_generation_config = True

        # `torch.export.export` usually raises an exception if it is called
        # with ``strict=True``. deepcopy can only be processed if ``strict=False``.
        generation_config = copy.deepcopy(generation_config)

        if not using_model_generation_config:
            # If `generation_config` is provided:
            # - `use_model_defaults`: let's fallback ALL default values to the model's generation config
            # - otherwise: legacy behavior, let's just make sure we have the tokens defined
            model_base_version = version.parse(version.parse(self.generation_config.transformers_version).base_version)
            if use_model_defaults is True or (
                use_model_defaults is None and model_base_version >= version.parse("4.50.0")
            ):
                modified_values = {}
                global_default_generation_config = GenerationConfig()
                model_generation_config = self.generation_config
                # we iterate over the model's generation config: it may hold custom keys, which we'll want to copy
                for key, model_gen_config_value in model_generation_config.__dict__.items():
                    if key.startswith("_") or key == "transformers_version":  # metadata
                        continue
                    global_default_value = getattr(global_default_generation_config, key, None)
                    custom_gen_config_value = getattr(generation_config, key, None)
                    if (
                        custom_gen_config_value == global_default_value
                        and model_gen_config_value != global_default_value
                    ):
                        modified_values[key] = model_gen_config_value
                        setattr(generation_config, key, model_gen_config_value)
                # edge case: we may set `temperature=0.0` and `do_sample=False`, but the model defaults to
                # `do_sample=True`
                if generation_config.temperature == 0.0:
                    generation_config.do_sample = False
                if use_model_defaults is None and len(modified_values) > 0:
                    logger.warning_once(
                        f"`generation_config` default values have been modified to match model-specific defaults: "
                        f"{modified_values}. If this is not desired, please set these values explicitly."
                    )
            else:
                if generation_config.bos_token_id is None:
                    generation_config.bos_token_id = self.generation_config.bos_token_id
                if generation_config.eos_token_id is None:
                    generation_config.eos_token_id = self.generation_config.eos_token_id
                if generation_config.pad_token_id is None:
                    generation_config.pad_token_id = self.generation_config.pad_token_id
                if generation_config.decoder_start_token_id is None:
                    generation_config.decoder_start_token_id = self.generation_config.decoder_start_token_id

        # Finally, apply any passed kwargs
        model_kwargs = generation_config.update(**kwargs)

        return generation_config, model_kwargs

    def _get_initial_cache_position(self, seq_length, device, model_kwargs):
        """Calculates `cache_position` for the pre-fill stage based on `input_ids` and optionally past length"""
        # `torch.compile`-friendly `torch.arange` from a shape -- the lines below are equivalent to `torch.arange`
        if "cache_position" in model_kwargs and model_kwargs["cache_position"] is not None:
            return model_kwargs
        if "inputs_embeds" in model_kwargs and not self.config.is_encoder_decoder:
            cache_position = torch.ones_like(model_kwargs["inputs_embeds"][0, :, 0], dtype=torch.int64).cumsum(0) - 1
        elif "decoder_inputs_embeds" in model_kwargs and self.config.is_encoder_decoder:
            cache_position = (
                torch.ones_like(model_kwargs["decoder_inputs_embeds"][0, :, 0], dtype=torch.int64).cumsum(0) - 1
            )
        else:
            cache_position = torch.ones(seq_length, dtype=torch.int64, device=device).cumsum(0) - 1

        past_length = 0
        if model_kwargs.get("past_key_values") is not None:
            cache = model_kwargs["past_key_values"]
            past_length = 0
            if not isinstance(cache, Cache):
                past_length = cache[0][0].shape[2]
            elif hasattr(cache, "get_seq_length") and cache.get_seq_length() is not None:
                past_length = cache.get_seq_length()

            cache_position = cache_position[past_length:]

        model_kwargs["cache_position"] = cache_position
        return model_kwargs

    def _get_layer_device_map_for_cache_init(self) -> Optional[dict[int, Union[str, int]]]:
        """
        Returns the device map for each decoder layer, to allocate the cache on the right device.
        Inspired from `dispatch_model` in accelerate.
        """
        execution_device_map = None

        if hasattr(self, "hf_device_map"):
            if set(self.hf_device_map.values()) == {"cpu"} or set(self.hf_device_map.values()) == {"cpu", "disk"}:
                main_device = "cpu"
            else:
                main_device = [d for d in self.hf_device_map.values() if d not in ["cpu", "disk"]][0]
            execution_device_map = {
                name: main_device if device in ["cpu", "disk"] else device
                for name, device in self.hf_device_map.items()
            }

        # No `execution_device_map` -> rely on `self.device` to allocate the cache
        if execution_device_map is None:
            return None

        # Single device for all layers
        num_hidden_layers = self.config.get_text_config().num_hidden_layers
        if len(execution_device_map) == 1 and "" in execution_device_map:
            return dict.fromkeys(range(num_hidden_layers), execution_device_map[""])

        # Multiple devices in `execution_device_map` -> we need to map decoder layers to the correct device.
        layer_device_map = {}
        # Case 1: The model has a `get_decoder` method, we can use it to find the decoder name.
        if hasattr(self, "get_decoder"):
            decoder_name = None
            for name, module in self.named_modules():
                if module is self.get_decoder():
                    decoder_name = name
                    break
            if decoder_name is None:
                raise RuntimeError(
                    "`model.get_decoder()` is not returning a named module of the model. This is unexpected, please "
                    "open an issue on GitHub."
                )

            decoder_mapped_modules = [
                module_name for module_name in execution_device_map if decoder_name in module_name
            ]
            # The decoder name may be present in `execution_device_map` in two forms:
            # a) each layer has a device mapping
            if len(decoder_mapped_modules) >= num_hidden_layers:
                for idx in range(num_hidden_layers):
                    for module_name in decoder_mapped_modules:
                        if f".{idx}." in f"{module_name}.":
                            layer_device_map[idx] = execution_device_map[module_name]
                            break

            # b) the whole module is mapped to a single device. If the decoder name is NOT present in the device map,
            # then the mapping is done in a parent module
            else:
                while True:
                    if decoder_name in execution_device_map:
                        layer_device_map = dict.fromkeys(range(num_hidden_layers), execution_device_map[decoder_name])
                        break
                    elif "." in decoder_name:
                        decoder_name = decoder_name.rsplit(".", 1)[0]  # gets the name of the parent module
                    else:
                        raise RuntimeError(f"Decoder name {decoder_name} not found in execution device map")

        # Case 2: Legacy code path: assume the decoder layers are named as `(...).X` (X being the layer index)
        else:
            for layer in execution_device_map:
                for idx in range(num_hidden_layers):
                    if f".{idx}." in f"{layer}.":
                        layer_device_map[idx] = execution_device_map[layer]
                        break

        for idx in range(num_hidden_layers):
            if idx not in layer_device_map:
                raise RuntimeError(f"layer {idx} has not been mapped to a device.")
        return layer_device_map

    def _get_cache(
        self, cache_implementation: str, batch_size: int, max_cache_len: int, device: torch.device, model_kwargs
    ) -> Cache:
        """
        Sets a cache for `generate`, that will persist across calls. A new cache will only be initialized a
        new `generate` call requires a larger cache or uses a different batch size.

        Returns the resulting cache object.
        """
        if cache_implementation == "hybrid" and "llama4" in getattr(self.config, "model_type", ""):
            cache_implementation = "hybrid_chunked"

        cache_cls: Cache = NEED_SETUP_CACHE_CLASSES_MAPPING[cache_implementation]
        requires_cross_attention_cache = (
            self.config.is_encoder_decoder or model_kwargs.get("encoder_outputs") is not None
        )

        if hasattr(self, "_cache"):
            cache_to_check = self._cache.self_attention_cache if requires_cross_attention_cache else self._cache

        if cache_implementation == "sliding_window":
            max_cache_len = min(self.config.sliding_window, max_cache_len)

        need_new_cache = (
            not hasattr(self, "_cache")
            or (not isinstance(cache_to_check, cache_cls))
            or cache_to_check.max_batch_size != batch_size
            or isinstance(
                cache_to_check, (HybridChunkedCache, OffloadedHybridCache)
            )  # due to internal slicing, we always re-init
            or cache_to_check.max_cache_len < max_cache_len
        )

        if requires_cross_attention_cache and hasattr(self, "_cache"):
            need_new_cache = (
                need_new_cache
                or self._cache.cross_attention_cache.max_cache_len != model_kwargs["encoder_outputs"][0].shape[1]
            )

        if need_new_cache:
            if hasattr(self.config, "_pre_quantization_dtype"):
                cache_dtype = self.config._pre_quantization_dtype
            else:
                cache_dtype = self.dtype

            layer_device_map = self._get_layer_device_map_for_cache_init()
            cache_kwargs = {
                "config": self.config.get_text_config(),
                "max_batch_size": batch_size,
                "max_cache_len": max_cache_len,
                "dtype": cache_dtype,
                "device": device,
                "layer_device_map": layer_device_map,
            }
            if cache_implementation in ["static", "hybrid", "offloaded_static"]:
                cache_kwargs.update({"tp_size": self.tp_size})

            self._cache = cache_cls(**cache_kwargs)
            if requires_cross_attention_cache:
                encoder_kwargs = cache_kwargs.copy()
                encoder_kwargs["max_cache_len"] = model_kwargs["encoder_outputs"][0].shape[1]
                self._cache = EncoderDecoderCache(self._cache, cache_cls(**encoder_kwargs))
        else:
            self._cache.reset()
        return self._cache

    @classmethod
    def _supports_default_dynamic_cache(cls) -> bool:
        """
        Return `True` if current model can use a `DynamicCache` instance when initializing the `past_key_values`.
        This adds exception for some models like `Mamba` models which use their own caches
        and do not need to initialize the Cache in advance in order to save memory (because no back and forth
        `to_legacy_cache` and `from_legacy_cache` will be performed for mamba-based models).
        """
        # NOTE: remove xlnet/reformer when the models are deprecated, non-standard model architecture/cache name
        return not cls._is_stateful and all(
            special_model_name not in cls.__name__.lower()
            for special_model_name in [
                "reformer",
                "minimax",
                "xlnet",
                "lfm2",
            ]
        )

    def _prepare_cache_for_generation(
        self,
        generation_config: GenerationConfig,
        model_kwargs: dict,
        assistant_model: "PreTrainedModel",
        batch_size: int,
        max_cache_length: int,
        device: torch.device,
    ) -> bool:
        """
        Prepares the cache for generation (if applicable), given `generate`'s parameterization. If a cache is
        instantiated, writes it to `model_kwargs`, under the name expected by the model.
        """

        is_hybrid_cache = any(class_name in self.__class__.__name__.lower() for class_name in ["mamba", "falconh1"])
        cache_name = "past_key_values" if not is_hybrid_cache else "cache_params"

        requires_cross_attention_cache = (
            self.config.is_encoder_decoder or model_kwargs.get("encoder_outputs") is not None
        )

        # Quick escape route 1: if the user specifies a cache, we only need to:
        # a) check for conflicting `generate` arguments
        # b) convert to the new cache format (if the user passes a legacy cache and model supports it)
        user_defined_cache = model_kwargs.get(cache_name)
        if user_defined_cache is not None:
            if generation_config.cache_implementation is not None:
                raise ValueError(
                    f"Passing both `cache_implementation` (used to initialize certain caches) and `{cache_name}` (a "
                    "Cache object) is unsupported. Please use only one of the two."
                )
            if isinstance(user_defined_cache, tuple) and self._supports_default_dynamic_cache():
                model_kwargs[cache_name] = (
                    DynamicCache.from_legacy_cache(user_defined_cache)
                    if not requires_cross_attention_cache
                    else EncoderDecoderCache.from_legacy_cache(user_defined_cache)
                )
            return

        # Quick escape route 2: if the user specifies no cache is to be used. (conflicting arguments are handled in
        # `generation_config.validate()`)
        if generation_config.use_cache is False:
            return

        # Quick escape route 3: model that only supports legacy caches or models that supply it in `prepare_inputs_for_generation` (mamba, zamba, ...)
        if not self._supports_default_dynamic_cache():
            if generation_config.cache_implementation is not None:
                warnings.warn(
                    "This model does not support `Cache` instances, it only supports the legacy cache format (tuple "
                    f"of tuples). `cache_implementation` (set to {generation_config.cache_implementation}) will be "
                    "ignored.",
                    UserWarning,
                )
            return

        # Otherwise we NEED to prepare a cache, based on `generation_config.cache_implementation`

        # TODO(joao): support static caches in assisted generation. assisted generation needs to roll back caches,
        # which is only supported in dynamic caches atm
        if assistant_model is not None and generation_config.cache_implementation is not None:
            logger.warning_once(
                "An assistant model is provided, using a dynamic cache instead of a cache of type="
                f"'{generation_config.cache_implementation}'."
            )
            generation_config.cache_implementation = None

        generation_config.cache_implementation = generation_config.cache_implementation or getattr(
            self.config.get_text_config(decoder=True), "cache_implementation", None
        )
        if generation_config.cache_implementation is not None:
            if generation_config.cache_implementation in NEED_SETUP_CACHE_CLASSES_MAPPING:
                if generation_config.cache_implementation == "static" and not self._can_compile_fullgraph:
                    raise ValueError(
                        "This model does not support `cache_implementation='static'`. Please check the following "
                        "issue: https://github.com/huggingface/transformers/issues/28981"
                    )
                model_kwargs[cache_name] = self._get_cache(
                    cache_implementation=generation_config.cache_implementation,
                    batch_size=max(generation_config.num_beams, generation_config.num_return_sequences) * batch_size,
                    max_cache_len=max_cache_length,
                    device=device,
                    model_kwargs=model_kwargs,
                )
            elif generation_config.cache_implementation == "quantized":
                if self.config.is_encoder_decoder or not self._supports_default_dynamic_cache():
                    raise ValueError(
                        "This model does not support the quantized cache. If you want your model to support quantized "
                        "cache, please open an issue and tag @zucchini-nlp."
                    )

                cache_config = (
                    generation_config.cache_config
                    if generation_config.cache_config is not None
                    else {"backend": "quanto"}
                )
                cache_class = QUANT_BACKEND_CLASSES_MAPPING[cache_config["backend"]]

                if cache_config["backend"] == "quanto" and not is_optimum_quanto_available():
                    raise ImportError(
                        "You need to install optimum-quanto in order to use KV cache quantization with optimum-quanto backend. "
                        "Please install it via  with `pip install optimum-quanto`"
                    )
                elif cache_config["backend"] == "HQQ" and not is_hqq_available():
                    raise ImportError(
                        "You need to install `HQQ` in order to use KV cache quantization with HQQ backend. "
                        "Please install it via  with `pip install hqq`"
                    )

                model_kwargs[cache_name] = cache_class(**cache_config)
            elif generation_config.cache_implementation == "offloaded":
                model_kwargs[cache_name] = OffloadedCache()
            elif generation_config.cache_implementation == "dynamic":
                model_kwargs[cache_name] = DynamicCache()

        # Use DynamicCache() instance by default. This will avoid back and forth from legacy format that
        # keeps copying the cache thus using much more memory
        else:
            model_kwargs[cache_name] = (
                DynamicCache()
                if not requires_cross_attention_cache
                else EncoderDecoderCache(DynamicCache(), DynamicCache())
            )

    def _supports_logits_to_keep(self) -> bool:
        """
        Return True if the current model supports the keyword argument `logits_to_keep` in forward()
        to save memory. Checking it in this way allows to avoid using a new model attribute.
        """
        return "logits_to_keep" in set(inspect.signature(self.forward).parameters.keys())

    def _prepare_special_tokens(
        self,
        generation_config: GenerationConfig,
        kwargs_has_attention_mask: Optional[bool] = None,
        device: Optional[Union[torch.device, str]] = None,
    ):
        """
        Prepares the special tokens for generation, overwriting the generation config with their processed versions
        converted to tensor.

        Note that `generation_config` is changed in place and stops being serializable after this method is called.
        That is no problem if called within `generate` (`generation_config` is a local copy that doesn't leave the
        function). However, if called outside `generate`, consider creating a copy of `generation_config` first.
        """

        # Convert special tokens to tensors
        def _tensor_or_none(token, device=None):
            if token is None:
                return token

            device = device if device is not None else self.device
            if isinstance(token, torch.Tensor):
                return token.to(device)
            return torch.tensor(token, device=device, dtype=torch.long)

        bos_token_tensor = _tensor_or_none(generation_config.bos_token_id, device=device)
        eos_token_tensor = _tensor_or_none(generation_config.eos_token_id, device=device)
        pad_token_tensor = _tensor_or_none(generation_config.pad_token_id, device=device)
        decoder_start_token_tensor = _tensor_or_none(generation_config.decoder_start_token_id, device=device)

        # for BC we also try to get `decoder_start_token_id` or `bos_token_id` (#30892)
        if self.config.is_encoder_decoder:
            decoder_start_token_tensor = (
                decoder_start_token_tensor if decoder_start_token_tensor is not None else bos_token_tensor
            )

        # We can have more than one eos token. Always treat it as a 1D tensor (when it exists).
        if eos_token_tensor is not None and eos_token_tensor.ndim == 0:
            eos_token_tensor = eos_token_tensor.unsqueeze(0)

        # Set pad token if unset (and there are conditions to do so)
        if pad_token_tensor is None and eos_token_tensor is not None:
            if kwargs_has_attention_mask is not None and not kwargs_has_attention_mask:
                logger.warning(
                    "The attention mask and the pad token id were not set. As a consequence, you may observe "
                    "unexpected behavior. Please pass your input's `attention_mask` to obtain reliable results."
                )
            pad_token_tensor = eos_token_tensor[0]
            logger.warning(f"Setting `pad_token_id` to `eos_token_id`:{pad_token_tensor} for open-end generation.")

        # Sanity checks/warnings
        if self.config.is_encoder_decoder and decoder_start_token_tensor is None:
            raise ValueError(
                "`decoder_start_token_id` or `bos_token_id` has to be defined for encoder-decoder generation."
            )
        if (
            eos_token_tensor is not None
            and isin_mps_friendly(elements=eos_token_tensor, test_elements=pad_token_tensor).any()
        ):
            if kwargs_has_attention_mask is not None and not kwargs_has_attention_mask:
                logger.warning_once(
                    "The attention mask is not set and cannot be inferred from input because pad token is same as "
                    "eos token. As a consequence, you may observe unexpected behavior. Please pass your input's "
                    "`attention_mask` to obtain reliable results."
                )
        if eos_token_tensor is not None and (
            torch.is_floating_point(eos_token_tensor) or (eos_token_tensor < 0).any()
        ):
            logger.warning(
                f"`eos_token_id` should consist of positive integers, but is {eos_token_tensor}. Your generation "
                "will not stop until the maximum length is reached. Depending on other flags, it may even crash."
            )

        # Update generation config with the updated special tokens tensors
        # NOTE: this must be written into a different attribute name than the one holding the original special tokens
        # (in their non-tensor form), in order to enable end-to-end compilation. See
        # https://pytorch.org/docs/stable/torch.compiler_cudagraph_trees.html#limitations
        generation_config._bos_token_tensor = bos_token_tensor
        generation_config._eos_token_tensor = eos_token_tensor
        generation_config._pad_token_tensor = pad_token_tensor
        generation_config._decoder_start_token_tensor = decoder_start_token_tensor

    def _valid_auto_compile_criteria(self, model_kwargs: dict, generation_config: GenerationConfig) -> bool:
        """
        Determines whether to trigger auto-compilation of the model's forward pass at generation time.
        """
        # Override: honor `disable_compile` flag
        if generation_config.disable_compile:
            return False

        # Base logic
        valid_hardware = self.device.type == "cuda" or bool(
            generation_config.compile_config is not None and generation_config.compile_config._compile_all_devices
        )
        using_compilable_cache = (
            isinstance(model_kwargs.get("past_key_values"), Cache) and model_kwargs["past_key_values"].is_compileable
        )
        # TODO @raushan `self._can_compile_fullgraph` can be removed and inferred from model arch (e.g. MoE doesn't support compile)
        can_compile = valid_hardware and using_compilable_cache and self._can_compile_fullgraph

        # Exception 1: Some quantization methods do not support compilation
        if getattr(self, "hf_quantizer", None) is not None:
            can_compile &= self.hf_quantizer.is_compileable

        if hasattr(self, "hf_device_map"):
            all_model_devices = set(self.hf_device_map.values())
            # Exception 2: Don't compile if the model is using CPU offload (as of April 2025, this results in a crash)
            has_cpu_offload = "cpu" in all_model_devices and len(all_model_devices) > 1
            can_compile &= not has_cpu_offload

            # Exception 3: Disk offload is not supported for compilation
            has_disk_offload = "disk" in all_model_devices
            can_compile &= not has_disk_offload

        # Finally: if the user has manually specified compilation options, but compilation is not possible, let's warn
        # them
        if generation_config.compile_config is not None and not can_compile:
            logger.warning_once(
                "You have set `compile_config`, but we are unable to meet the criteria for compilation. Compilation "
                "will be skipped."
            )

        return can_compile

    @torch.no_grad()
    def generate(
        self,
        inputs: Optional[torch.Tensor] = None,
        generation_config: Optional[GenerationConfig] = None,
        logits_processor: Optional[LogitsProcessorList] = None,
        stopping_criteria: Optional[StoppingCriteriaList] = None,
        prefix_allowed_tokens_fn: Optional[Callable[[int, torch.Tensor], list[int]]] = None,
        synced_gpus: Optional[bool] = None,
        assistant_model: Optional["PreTrainedModel"] = None,
        streamer: Optional["BaseStreamer"] = None,
        negative_prompt_ids: Optional[torch.Tensor] = None,
        negative_prompt_attention_mask: Optional[torch.Tensor] = None,
        use_model_defaults: Optional[bool] = None,
        custom_generate: Optional[str] = None,
        **kwargs,
    ) -> Union[GenerateOutput, torch.LongTensor]:
        r"""

        Generates sequences of token ids for models with a language modeling head.

        <Tip warning={true}>

        Most generation-controlling parameters are set in `generation_config` which, if not passed, will be set to the
        model's default generation configuration. You can override any `generation_config` by passing the corresponding
        parameters to generate(), e.g. `.generate(inputs, num_beams=4, do_sample=True)`.

        For an overview of generation strategies and code examples, check out the [following
        guide](../generation_strategies).

        </Tip>

        Parameters:
            inputs (`torch.Tensor` of varying shape depending on the modality, *optional*):
                The sequence used as a prompt for the generation or as model inputs to the encoder. If `None` the
                method initializes it with `bos_token_id` and a batch size of 1. For decoder-only models `inputs`
                should be in the format of `input_ids`. For encoder-decoder models *inputs* can represent any of
                `input_ids`, `input_values`, `input_features`, or `pixel_values`.
            generation_config ([`~generation.GenerationConfig`], *optional*):
                The generation configuration to be used as base parametrization for the generation call. `**kwargs`
                passed to generate matching the attributes of `generation_config` will override them. If
                `generation_config` is not provided, the default will be used, which has the following loading
                priority: 1) from the `generation_config.json` model file, if it exists; 2) from the model
                configuration. Please note that unspecified parameters will inherit [`~generation.GenerationConfig`]'s
                default values, whose documentation should be checked to parameterize generation.
            logits_processor (`LogitsProcessorList`, *optional*):
                Custom logits processors that complement the default logits processors built from arguments and
                generation config. If a logit processor is passed that is already created with the arguments or a
                generation config an error is thrown. This feature is intended for advanced users.
            stopping_criteria (`StoppingCriteriaList`, *optional*):
                Custom stopping criteria that complements the default stopping criteria built from arguments and a
                generation config. If a stopping criteria is passed that is already created with the arguments or a
                generation config an error is thrown. If your stopping criteria depends on the `scores` input, make
                sure you pass `return_dict_in_generate=True, output_scores=True` to `generate`. This feature is
                intended for advanced users.
            prefix_allowed_tokens_fn (`Callable[[int, torch.Tensor], list[int]]`, *optional*):
                If provided, this function constraints the beam search to allowed tokens only at each step. If not
                provided no constraint is applied. This function takes 2 arguments: the batch ID `batch_id` and
                `input_ids`. It has to return a list with the allowed tokens for the next generation step conditioned
                on the batch ID `batch_id` and the previously generated tokens `inputs_ids`. This argument is useful
                for constrained generation conditioned on the prefix, as described in [Autoregressive Entity
                Retrieval](https://huggingface.co/papers/2010.00904).
            synced_gpus (`bool`, *optional*):
                Whether to continue running the while loop until max_length. Unless overridden, this flag will be set
                to `True` if using `FullyShardedDataParallel` or DeepSpeed ZeRO Stage 3 with multiple GPUs to avoid
                deadlocking if one GPU finishes generating before other GPUs. Otherwise, defaults to `False`.
            assistant_model (`PreTrainedModel`, *optional*):
                An assistant model that can be used to accelerate generation. The assistant model must have the exact
                same tokenizer. The acceleration is achieved when forecasting candidate tokens with the assistant model
                is much faster than running generation with the model you're calling generate from. As such, the
                assistant model should be much smaller.
            streamer (`BaseStreamer`, *optional*):
                Streamer object that will be used to stream the generated sequences. Generated tokens are passed
                through `streamer.put(token_ids)` and the streamer is responsible for any further processing.
            negative_prompt_ids (`torch.LongTensor` of shape `(batch_size, sequence_length)`, *optional*):
                The negative prompt needed for some processors such as CFG. The batch size must match the input batch
                size. This is an experimental feature, subject to breaking API changes in future versions.
            negative_prompt_attention_mask (`torch.LongTensor` of shape `(batch_size, sequence_length)`, *optional*):
                Attention_mask for `negative_prompt_ids`.
            use_model_defaults (`bool`, *optional*):
                When it is `True`, unset parameters in `generation_config` will be set to the model-specific default
                generation configuration (`model.generation_config`), as opposed to the global defaults
                (`GenerationConfig()`). If unset, models saved starting from `v4.50` will consider this flag to be
                `True`.
            custom_generate (`str`, *optional*):
                A string containing the name of a huggingface.co repository. If provided, the custom `generate`
                function defined in that reposity's `custom_generate/generate.py` file will be executed instead of the
                standard `generate` method. Note that the logic is for generation is entirely defined in that
                repository, and the return type may be different from the standard `generate` method.
            kwargs (`dict[str, Any]`, *optional*):
                Ad hoc parametrization of `generation_config` and/or additional model-specific kwargs that will be
                forwarded to the `forward` function of the model. If the model is an encoder-decoder model, encoder
                specific kwargs should not be prefixed and decoder specific kwargs should be prefixed with *decoder_*.

        Return:
            [`~utils.ModelOutput`] or `torch.LongTensor`: A [`~utils.ModelOutput`] (if `return_dict_in_generate=True`
            or when `config.return_dict_in_generate=True`) or a `torch.LongTensor`.

                If the model is *not* an encoder-decoder model (`model.config.is_encoder_decoder=False`), the possible
                [`~utils.ModelOutput`] types are:

                    - [`~generation.GenerateDecoderOnlyOutput`],
                    - [`~generation.GenerateBeamDecoderOnlyOutput`]

                If the model is an encoder-decoder model (`model.config.is_encoder_decoder=True`), the possible
                [`~utils.ModelOutput`] types are:

                    - [`~generation.GenerateEncoderDecoderOutput`],
                    - [`~generation.GenerateBeamEncoderDecoderOutput`]
        """
        # 0. If requested, load an arbitrary generation recipe from the Hub and run it instead
        trust_remote_code = kwargs.pop("trust_remote_code", None)
        if custom_generate is not None:
            # Get all `generate` arguments in a single variable. Custom functions are responsible for handling them:
            # they receive the same inputs as `generate`, with `model` instead of `self` and excluding the arguments to
            # trigger the custom generation. They can access to methods from `GenerationMixin` through `model`.
            global_keys_to_exclude = {
                "self",
                "kwargs",
                "global_keys_to_exclude",
                "trust_remote_code",
                "custom_generate",
            }
            generate_arguments = {key: value for key, value in locals().items() if key not in global_keys_to_exclude}
            generate_arguments.update(kwargs)

            custom_generate_function = self.load_custom_generate(
                custom_generate, trust_remote_code=trust_remote_code, **kwargs
            )
            return custom_generate_function(model=self, **generate_arguments)

        # 1. Handle `generation_config` and kwargs that might update it, and validate the `.generate()` call
        tokenizer = kwargs.pop("tokenizer", None)  # Pull this out first, we only use it for stopping criteria
        assistant_tokenizer = kwargs.pop("assistant_tokenizer", None)  # only used for assisted generation

        generation_config, model_kwargs = self._prepare_generation_config(
            generation_config, use_model_defaults, **kwargs
        )
        self._validate_model_kwargs(model_kwargs.copy())
        self._validate_assistant(assistant_model, tokenizer, assistant_tokenizer)

        # 2. Set generation parameters if not already defined
        if synced_gpus is None:
            synced_gpus = (is_deepspeed_zero3_enabled() or is_fsdp_managed_module(self)) and dist.get_world_size() > 1

        logits_processor = logits_processor if logits_processor is not None else LogitsProcessorList()
        stopping_criteria = stopping_criteria if stopping_criteria is not None else StoppingCriteriaList()

        accepts_attention_mask = "attention_mask" in set(inspect.signature(self.forward).parameters.keys())
        requires_attention_mask = "encoder_outputs" not in model_kwargs
        kwargs_has_attention_mask = model_kwargs.get("attention_mask", None) is not None

        # 3. Define model inputs
        inputs_tensor, model_input_name, model_kwargs = self._prepare_model_inputs(
            inputs, generation_config.bos_token_id, model_kwargs
        )
        batch_size = inputs_tensor.shape[0]

        device = inputs_tensor.device
        self._prepare_special_tokens(generation_config, kwargs_has_attention_mask, device=device)

        # decoder-only models must use left-padding for batched generation.
        if not self.config.is_encoder_decoder:
            # If `input_ids` was given, check if the last id in any sequence is `pad_token_id`
            # Note: If using, `inputs_embeds` this check does not work, because we want to be more hands-off.
            if (
                generation_config._pad_token_tensor is not None
                and batch_size > 1
                and len(inputs_tensor.shape) == 2
                and torch.sum(inputs_tensor[:, -1] == generation_config._pad_token_tensor) > 0
            ):
                logger.warning(
                    "A decoder-only architecture is being used, but right-padding was detected! For correct "
                    "generation results, please set `padding_side='left'` when initializing the tokenizer."
                )

        # 4. Define other model kwargs
        # decoder-only models with inputs_embeds forwarding must use caching (otherwise we can't detect whether we are
        # generating the first new token or not, and we only want to use the embeddings for the first new token)
        if not self.config.is_encoder_decoder and model_input_name == "inputs_embeds":
            generation_config.use_cache = True

        if not kwargs_has_attention_mask and requires_attention_mask and accepts_attention_mask:
            model_kwargs["attention_mask"] = self._prepare_attention_mask_for_generation(
                inputs_tensor, generation_config, model_kwargs
            )
        elif kwargs_has_attention_mask:
            # TODO (joao): generalize this check with other types of inputs
            if model_input_name == "input_ids" and len(model_kwargs["attention_mask"].shape) > 2:
                raise ValueError("`attention_mask` passed to `generate` must be 2D.")

        if self.config.is_encoder_decoder and "encoder_outputs" not in model_kwargs:
            # if model is encoder decoder encoder_outputs are created and added to `model_kwargs`
            model_kwargs = self._prepare_encoder_decoder_kwargs_for_generation(
                inputs_tensor, model_kwargs, model_input_name, generation_config
            )

        # 5. Prepare `input_ids` which will be used for auto-regressive generation
        if self.config.is_encoder_decoder:
            input_ids, model_kwargs = self._prepare_decoder_input_ids_for_generation(
                batch_size=batch_size,
                model_input_name=model_input_name,
                model_kwargs=model_kwargs,
                decoder_start_token_id=generation_config._decoder_start_token_tensor,
                device=inputs_tensor.device,
            )
        else:
            input_ids = inputs_tensor if model_input_name == "input_ids" else model_kwargs.pop("input_ids")

        if generation_config.token_healing:
            input_ids = self.heal_tokens(input_ids, tokenizer)

        if streamer is not None:
            streamer.put(input_ids.cpu())

        # 6. Prepare `max_length` depending on other stopping criteria.
        input_ids_length = input_ids.shape[1]
        has_default_max_length = kwargs.get("max_length") is None and generation_config.max_length is not None
        has_default_min_length = kwargs.get("min_length") is None and generation_config.min_length is not None
        generation_config = self._prepare_generated_length(
            generation_config=generation_config,
            has_default_max_length=has_default_max_length,
            has_default_min_length=has_default_min_length,
            model_input_name=model_input_name,
            inputs_tensor=inputs_tensor,
            input_ids_length=input_ids_length,
        )

        # If the model supports `logits_to_keep` in forward(), set it to 1 to avoid computing the whole
        # logit matrix. This can save a lot of memory during the first forward pass. Note that assisted decoding
        # dynamically overrides this value as it can need more than the last token logits
        if self._supports_logits_to_keep() and "logits_to_keep" not in model_kwargs:
            model_kwargs["logits_to_keep"] = 1

        self._validate_generated_length(generation_config, input_ids_length, has_default_max_length)

        # 7. Prepare the cache.
        # - `model_kwargs` may be updated in place with a cache as defined by the parameters in `generation_config`.
        # - different models have a different cache name expected by the model (default = "past_key_values")
        # - `max_length`, prepared above, is used to determine the maximum cache length
        max_cache_length = generation_config.max_length - 1
        if (
            inputs_tensor.shape[1] != input_ids_length
            and model_input_name == "inputs_embeds"
            and not self.config.is_encoder_decoder
        ):
            max_cache_length += inputs_tensor.shape[1]
        self._prepare_cache_for_generation(
            generation_config, model_kwargs, assistant_model, batch_size, max_cache_length, device
        )

        # 8. determine generation mode
        generation_mode = generation_config.get_generation_mode(assistant_model)

        if streamer is not None and (generation_config.num_beams > 1):
            raise ValueError(
                "`streamer` cannot be used with beam search (yet!). Make sure that `num_beams` is set to 1."
            )

        if self.device.type != input_ids.device.type:
            warnings.warn(
                "You are calling .generate() with the `input_ids` being on a device type different"
                f" than your model's device. `input_ids` is on {input_ids.device.type}, whereas the model"
                f" is on {self.device.type}. You may experience unexpected behaviors or slower generation."
                " Please make sure that you have put `input_ids` to the"
                f" correct device by calling for example input_ids = input_ids.to('{self.device.type}') before"
                " running `.generate()`.",
                UserWarning,
            )

        # 9. prepare logits processors and stopping criteria
        prepared_logits_processor = self._get_logits_processor(
            generation_config=generation_config,
            input_ids_seq_length=input_ids_length,
            encoder_input_ids=inputs_tensor,
            prefix_allowed_tokens_fn=prefix_allowed_tokens_fn,
            logits_processor=logits_processor,
            device=inputs_tensor.device,
            model_kwargs=model_kwargs,
            negative_prompt_ids=negative_prompt_ids,
            negative_prompt_attention_mask=negative_prompt_attention_mask,
        )
        prepared_stopping_criteria = self._get_stopping_criteria(
            generation_config=generation_config, stopping_criteria=stopping_criteria, tokenizer=tokenizer, **kwargs
        )

        # Set model_kwargs `use_cache` so we can use it later in forward runs
        model_kwargs["use_cache"] = generation_config.use_cache

        # 10. go into different generation modes
        if generation_mode == GenerationMode.ASSISTED_GENERATION:
            if generation_config.num_return_sequences > 1:
                raise ValueError(
                    "num_return_sequences has to be 1 when doing assisted generate, "
                    f"but is {generation_config.num_return_sequences}."
                )
            if batch_size > 1:
                raise ValueError("assisted generate is only supported for batch_size = 1")
            if not model_kwargs["use_cache"]:
                raise ValueError("assisted generate requires `use_cache=True`")
            if generation_config.cache_implementation in ["static", "hybrid", "sliding_window"]:
                raise ValueError("assisted generate is not supported with Static cache classes`")
            if self._is_stateful:
                # In assisted generation we need the ability to confirm whether the model would pick certain tokens,
                # which is not possible with stateful models (they can't reset to a previous subset of generated text)
                raise ValueError(
                    f"assisted generation is not supported with stateful models, such as {self.__class__.__name__}"
                )

            # 11. Get the candidate generator, given the parameterization
            candidate_generator = self._get_candidate_generator(
                generation_config=generation_config,
                input_ids=input_ids,
                inputs_tensor=inputs_tensor,
                assistant_model=assistant_model,
                logits_processor=logits_processor,
                target_tokenizer=tokenizer,
                assistant_tokenizer=assistant_tokenizer,
                model_kwargs=model_kwargs,
            )

            # 12. run assisted generate
            result = self._assisted_decoding(
                input_ids,
                candidate_generator=candidate_generator,
                logits_processor=prepared_logits_processor,
                stopping_criteria=prepared_stopping_criteria,
                generation_config=generation_config,
                synced_gpus=synced_gpus,
                streamer=streamer,
                **model_kwargs,
            )
        elif generation_mode == GenerationMode.DOLA_GENERATION:
            if not trust_remote_code:
                logger.warning_once(
                    "DoLa Decoding is scheduled to be moved to a `custom_generate` repository in v4.55.0. "
                    "To prevent loss of backward compatibility, add `trust_remote_code=True` to your `generate` call."
                )
            if self._is_stateful:
                # DoLa decoding was not designed for stateful models, and would require some changes
                raise ValueError(
                    f"dola decoding is not supported with stateful models, such as {self.__class__.__name__}"
                )
            result = self._dola_decoding(
                input_ids,
                dola_layers=generation_config.dola_layers,
                logits_processor=prepared_logits_processor,
                stopping_criteria=prepared_stopping_criteria,
                generation_config=generation_config,
                synced_gpus=synced_gpus,
                streamer=streamer,
                **model_kwargs,
            )

        elif generation_mode == GenerationMode.CONTRASTIVE_SEARCH:
            if not trust_remote_code:
                logger.warning_once(
                    "Contrastive Search is scheduled to be moved to a `custom_generate` repository in v4.55.0. "
                    "To prevent loss of backward compatibility, add `trust_remote_code=True` to your `generate` call."
                )
            if not model_kwargs["use_cache"]:
                raise ValueError("Contrastive search requires `use_cache=True`")
            if self._is_stateful:
                # Just like assisted generation, we need to be able to rollback to a previous state (see comment above)
                raise ValueError(
                    f"contrastive search is not supported with stateful models, such as {self.__class__.__name__}"
                )

            result = self._contrastive_search(
                input_ids,
                logits_processor=prepared_logits_processor,
                stopping_criteria=prepared_stopping_criteria,
                generation_config=generation_config,
                synced_gpus=synced_gpus,
                streamer=streamer,
                **model_kwargs,
            )

        elif generation_mode in (GenerationMode.SAMPLE, GenerationMode.GREEDY_SEARCH):
            # 11. expand input_ids with `num_return_sequences` additional sequences per batch
            input_ids, model_kwargs = self._expand_inputs_for_generation(
                input_ids=input_ids,
                expand_size=generation_config.num_return_sequences,
                is_encoder_decoder=self.config.is_encoder_decoder,
                **model_kwargs,
            )

            # 12. run sample (it degenerates to greedy search when `generation_config.do_sample=False`)
            result = self._sample(
                input_ids,
                logits_processor=prepared_logits_processor,
                stopping_criteria=prepared_stopping_criteria,
                generation_config=generation_config,
                synced_gpus=synced_gpus,
                streamer=streamer,
                **model_kwargs,
            )

        elif generation_mode in (GenerationMode.BEAM_SAMPLE, GenerationMode.BEAM_SEARCH):
            # 11. interleave input_ids with `num_beams` additional sequences per batch
            input_ids, model_kwargs = self._expand_inputs_for_generation(
                input_ids=input_ids,
                expand_size=generation_config.num_beams,
                is_encoder_decoder=self.config.is_encoder_decoder,
                **model_kwargs,
            )
            # 12. run beam sample
            result = self._beam_search(
                input_ids,
                logits_processor=prepared_logits_processor,
                stopping_criteria=prepared_stopping_criteria,
                generation_config=generation_config,
                synced_gpus=synced_gpus,
                **model_kwargs,
            )

        elif generation_mode == GenerationMode.GROUP_BEAM_SEARCH:
            logger.warning_once(
                "Group Beam Search is scheduled to be moved to a `custom_generate` repository in v4.55.0. "
                "To prevent loss of backward compatibility, add `trust_remote_code=True` to your `generate` call."
            )
            # 11. prepare beam search scorer
            beam_scorer = BeamSearchScorer(
                batch_size=batch_size,
                num_beams=generation_config.num_beams,
                device=inputs_tensor.device,
                length_penalty=generation_config.length_penalty,
                do_early_stopping=generation_config.early_stopping,
                num_beam_hyps_to_keep=generation_config.num_return_sequences,
                num_beam_groups=generation_config.num_beam_groups,
                max_length=generation_config.max_length,
            )
            # 12. interleave input_ids with `num_beams` additional sequences per batch
            input_ids, model_kwargs = self._expand_inputs_for_generation(
                input_ids=input_ids,
                expand_size=generation_config.num_beams,
                is_encoder_decoder=self.config.is_encoder_decoder,
                **model_kwargs,
            )
            # 13. run beam search
            result = self._group_beam_search(
                input_ids,
                beam_scorer,
                logits_processor=prepared_logits_processor,
                stopping_criteria=prepared_stopping_criteria,
                generation_config=generation_config,
                synced_gpus=synced_gpus,
                **model_kwargs,
            )

        elif generation_mode == GenerationMode.CONSTRAINED_BEAM_SEARCH:
            logger.warning_once(
                "Constrained Beam Search is scheduled to be moved to a `custom_generate` repository in v4.55.0. "
                "To prevent loss of backward compatibility, add `trust_remote_code=True` to your `generate` call."
            )
            final_constraints = []
            if generation_config.constraints is not None:
                final_constraints = generation_config.constraints

            if generation_config.force_words_ids is not None:

                def typeerror():
                    raise ValueError(
                        "`force_words_ids` has to either be a `list[list[list[int]]]` or `list[list[int]]` "
                        f"of positive integers, but is {generation_config.force_words_ids}."
                    )

                if (
                    not isinstance(generation_config.force_words_ids, list)
                    or len(generation_config.force_words_ids) == 0
                ):
                    typeerror()

                for word_ids in generation_config.force_words_ids:
                    if isinstance(word_ids[0], list):
                        if not isinstance(word_ids, list) or len(word_ids) == 0:
                            typeerror()
                        if any(not isinstance(token_ids, list) for token_ids in word_ids):
                            typeerror()
                        if any(
                            any((not isinstance(token_id, int) or token_id < 0) for token_id in token_ids)
                            for token_ids in word_ids
                        ):
                            typeerror()

                        constraint = DisjunctiveConstraint(word_ids)
                    else:
                        if not isinstance(word_ids, list) or len(word_ids) == 0:
                            typeerror()
                        if any((not isinstance(token_id, int) or token_id < 0) for token_id in word_ids):
                            typeerror()

                        constraint = PhrasalConstraint(word_ids)
                    final_constraints.append(constraint)

            # 11. prepare beam search scorer
            constrained_beam_scorer = ConstrainedBeamSearchScorer(
                constraints=final_constraints,
                batch_size=batch_size,
                num_beams=generation_config.num_beams,
                device=inputs_tensor.device,
                length_penalty=generation_config.length_penalty,
                do_early_stopping=generation_config.early_stopping,
                num_beam_hyps_to_keep=generation_config.num_return_sequences,
                max_length=generation_config.max_length,
            )
            # 12. interleave input_ids with `num_beams` additional sequences per batch
            input_ids, model_kwargs = self._expand_inputs_for_generation(
                input_ids=input_ids,
                expand_size=generation_config.num_beams,
                is_encoder_decoder=self.config.is_encoder_decoder,
                **model_kwargs,
            )
            # 13. run beam search
            result = self._constrained_beam_search(
                input_ids,
                constrained_beam_scorer=constrained_beam_scorer,
                logits_processor=prepared_logits_processor,
                stopping_criteria=prepared_stopping_criteria,
                generation_config=generation_config,
                synced_gpus=synced_gpus,
                **model_kwargs,
            )

        # Convert to legacy cache format if requested
        if (
            generation_config.return_legacy_cache is True
            and hasattr(result, "past_key_values")
            and getattr(result.past_key_values, "to_legacy_cache") is not None
        ):
            result.past_key_values = result.past_key_values.to_legacy_cache()
        return result

    def _has_unfinished_sequences(self, this_peer_finished: bool, synced_gpus: bool, device: torch.device) -> bool:
        """
        Returns whether there are still unfinished sequences in the device. The existence of unfinished sequences is
        fed through `this_peer_finished`. ZeRO stage 3-friendly.
        """
        if synced_gpus:
            # Under synced_gpus the `forward` call must continue until all gpus complete their sequence.
            # The following logic allows an early break if all peers finished generating their sequence
            this_peer_finished_flag = torch.tensor(0.0 if this_peer_finished else 1.0, device=device)
            # send 0.0 if we finished, 1.0 otherwise
            dist.all_reduce(this_peer_finished_flag, op=dist.ReduceOp.SUM)
            # did all peers finish? the reduced sum will be 0.0 then
            if this_peer_finished_flag.item() == 0.0:
                return False
        elif this_peer_finished:
            return False
        return True

    def heal_tokens(
        self, input_ids: torch.LongTensor, tokenizer: Optional["PreTrainedTokenizerBase"] = None
    ) -> torch.LongTensor:
        r"""
        Generates sequences of token ids for models with a language modeling head.
        Parameters:
            input_ids (`torch.LongTensor`): The sequence used as a prompt for the generation.
            tokenizer (`PreTrainedTokenizerBase`, *optional*): The tokenizer used to decode the input ids.
        Return:
            `torch.LongTensor` where each sequence has its tail token replaced with its appropriate extension.
        """
        if tokenizer is None:
            raise ValueError(
                " When generating with token healing, you must pass the model's tokenizer to the `tokenizer` "
                "argument of `generate`."
            )

        bos_token_id, pad_token_id = tokenizer.bos_token_id, tokenizer.pad_token_id
        vocab_trie = ExtensionsTrie(tokenizer.get_vocab())
        generation_config = GenerationConfig(max_new_tokens=1, pad_token_id=pad_token_id)

        # assumption: leading/trailing whitespace is not meaningful, so the prompts are
        # stripped before re-tokenizing to desensitize generation to whitespace artefacts
        prompts = [p.strip() for p in tokenizer.batch_decode(input_ids, skip_special_tokens=True)]
        input_ids = tokenizer(
            prompts,
            return_tensors="pt",
            padding=True,
        ).input_ids.to(input_ids.device)

        # replace bos with pad to not condition healing on it
        input_ids = torch.where(input_ids == bos_token_id, pad_token_id, input_ids)

        """
        the latter code assumes the input_ids is not empty,
        input_id has to be checked if contains elements
		"""
        if input_ids.numel() == 0:
            return input_ids

        tail_ids = input_ids[:, -1].tolist()

        space_tok = tokenizer.convert_ids_to_tokens(tokenizer.convert_tokens_to_ids(" "))[0]
        # tail tokens are used for a prefix search, thus, whitespaces are replaced with
        # their tokenization (e.g. 'Ġ') to enable search for tokens prefixed with a whitespace
        tail_toks = (tokenizer.decode(t).replace(" ", space_tok) for t in tail_ids)

        for batch_idx, (tail_id, tail_tok) in enumerate(zip(tail_ids, tail_toks)):
            batch_ids = input_ids[batch_idx]
            if torch.all(batch_ids == pad_token_id).item():
                continue  # skip empty sequences (all pad ids)

            # apply bias for alternatives (extensions) to the tail token
            """
            seq_bias key has to be tuple with int so have to use
            tokenizer function to convert str to int
			"""
            seq_bias = {
                (tokenizer.convert_tokens_to_ids(alt_tok),): 10.0 for alt_tok in vocab_trie.extensions(prefix=tail_tok)
            }

            if len(seq_bias) == 1:
                continue  # skip if there are no token alternatives to heal with

            # slightly favor original token to limit aggressive healing e.g. 'http' -> 'https'
            seq_bias[(tail_id,)] += 1.0
            generation_config.update(sequence_bias=seq_bias)

            trimmed_ids = batch_ids[:-1]

            """
            the latter code assumes trimmed_ids is not empty
            so have to check the its element count
			"""
            if trimmed_ids.numel() == 0:
                continue

            # if the prompt is a single (non-pad) token, regenerate from bos
            if len(batch_ids[batch_ids != pad_token_id]) == 1:
                trimmed_ids[-1] = bos_token_id

            input_ids[batch_idx] = self.generate(trimmed_ids.unsqueeze(0), generation_config=generation_config)

        return input_ids

    def _dola_decoding(
        self,
        input_ids: torch.LongTensor,
        dola_layers: Union[str, list[int]],
        logits_processor: LogitsProcessorList,
        stopping_criteria: StoppingCriteriaList,
        generation_config: GenerationConfig,
        synced_gpus: bool,
        streamer: "BaseStreamer",
        **model_kwargs,
    ) -> Union[GenerateNonBeamOutput, torch.LongTensor]:
        r"""
        Generates sequences of token ids for models with a language modeling head using **dola decoding** and can be
        used for decoder-only text models.
        The method is based on the paper "DoLa: Decoding by Contrasting Layers Improves Factuality in Large Language
        Models" (https://huggingface.co/papers/2309.03883) in ICLR 2024.

        Parameters:
            input_ids (`torch.LongTensor` of shape `(batch_size, sequence_length)`):
                The sequence used as a prompt for the generation.
            dola_layers (`Union[str, list[int]]`):
                The candidate layers used in contrasting layers of DoLa. It can be either 1) 'low' or 'high', which
                means the lower part or higher part of the model layers, respectively, or 2) a list of layer indices
                to be used for candidate layers. The 0-th layer is the word embedding layer of the model.
            logits_processor (`LogitsProcessorList`):
                An instance of [`LogitsProcessorList`]. List of instances of class derived from [`LogitsProcessor`]
                used to modify the prediction scores of the language modeling head applied at each generation step.
            stopping_criteria (`StoppingCriteriaList`, *optional*):
                An instance of [`StoppingCriteriaList`]. List of instances of class derived from [`StoppingCriteria`]
                used to tell if the generation loop should stop.
            generation_config ([`~generation.GenerationConfig`]):
                The generation configuration to be used as parametrization of the decoding method.
            synced_gpus (`bool`):
                Whether to continue running the while loop until max_length (needed to avoid deadlocking with
                `FullyShardedDataParallel` and DeepSpeed ZeRO Stage 3).
            streamer (`BaseStreamer`, *optional*):
                Streamer object that will be used to stream the generated sequences. Generated tokens are passed
                through `streamer.put(token_ids)` and the streamer is responsible for any further processing.
            model_kwargs:
                Additional model specific keyword arguments will be forwarded to the `forward` function of the model.
                If model is an encoder-decoder model the kwargs should include `encoder_outputs`.

        Return:
            [`~generation.GenerateDecoderOnlyOutput`], [`~generation.GenerateEncoderDecoderOutput`]
            or `torch.LongTensor`: A `torch.LongTensor` containing the generated tokens (default behaviour) or a
            [`~generation.GenerateDecoderOnlyOutput`] if `model.config.is_encoder_decoder=False` and
            `return_dict_in_generate=True` or a [`~generation.GenerateEncoderDecoderOutput`] if
            `model.config.is_encoder_decoder=True`.
        """

        if self.config.is_encoder_decoder:
            raise ValueError("DoLa decoding is only available for decoder-only models.")
        # init values

        pad_token_id = generation_config._pad_token_tensor
        output_attentions = generation_config.output_attentions
        output_hidden_states = generation_config.output_hidden_states
        output_scores = generation_config.output_scores
        output_logits = generation_config.output_logits
        return_dict_in_generate = generation_config.return_dict_in_generate
        has_eos_stopping_criteria = any(hasattr(criteria, "eos_token_id") for criteria in stopping_criteria)
        do_sample = generation_config.do_sample

        # init attention / hidden states / scores tuples
        scores = () if (return_dict_in_generate and output_scores) else None
        raw_logits = () if (return_dict_in_generate and output_logits) else None
        decoder_attentions = () if (return_dict_in_generate and output_attentions) else None
        cross_attentions = () if (return_dict_in_generate and output_attentions) else None
        decoder_hidden_states = () if (return_dict_in_generate and output_hidden_states) else None

        # keep track of which sequences are already finished
        batch_size, cur_length = input_ids.shape[:2]
        unfinished_sequences = torch.ones(batch_size, dtype=torch.long, device=input_ids.device)
        model_kwargs = self._get_initial_cache_position(cur_length, input_ids.device, model_kwargs)

        this_peer_finished = False

        # prepare layers for DoLa decoding
        final_layer = self.config.get_text_config().num_hidden_layers
        # if the model has tied word embeddings, we skip the word embeddings (0-th) layer and start from the 2nd layer,
        # as the early exit from word embeddings will become identity function
        # if the model is really shallow (<=2 layers), we use the 1st layer if it's not the final layer and the 0-th
        # layer otherwise. Notice that DoLa does not help shallow models much.
        if not self.config.tie_word_embeddings:
            start_layer = 0
        elif final_layer > 2:
            start_layer = 2
        elif final_layer == 2:
            start_layer = 1
        else:
            start_layer = 0

        # For `N`-layer models with `N <= 40` layers, the layers of `range(0, N // 2, 2)` and `range(N // 2, N, 2)`
        # are used for `'low'` and `'high'` layers, respectively.
        # For models with `N > 40` layers, the layers of `range(0, 20, 2)` and `range(N - 20, N, 2)` are used for
        # `'low'` and `'high'` layers, respectively.
        if isinstance(dola_layers, str) and dola_layers == "low":
            if start_layer == final_layer // 2:
                candidate_premature_layers = [start_layer]
            else:
                candidate_premature_layers = (
                    list(range(start_layer, final_layer // 2, 2))
                    if final_layer <= 40
                    else list(range(start_layer, 20, 2))
                )
        elif isinstance(dola_layers, str) and dola_layers == "high":
            candidate_premature_layers = (
                list(range(final_layer // 2, final_layer, 2))
                if final_layer <= 40
                else list(range(final_layer - 20, final_layer, 2))
            )
        # Set the `dola_layers` to a list of integers for layer indices to contrast manually specified layers.
        elif isinstance(dola_layers, list):
            candidate_premature_layers = [i for i in dola_layers if i < final_layer]
        else:
            raise ValueError("dola_layers must be either 'low', 'high' or a list of integers.")

        lm_head = self.get_output_embeddings()
        if lm_head is None:
            raise ValueError("DoLa is not supported for models that don't have output embeddings.")

        while self._has_unfinished_sequences(this_peer_finished, synced_gpus, device=input_ids.device):
            # prepare model inputs
            model_inputs = self.prepare_inputs_for_generation(input_ids, **model_kwargs)

            # forward pass to get next token
            outputs = self(
                **model_inputs,
                return_dict=True,
                output_attentions=output_attentions,
                output_hidden_states=True,
            )

            # .float() is needed to retain precision for later logits manipulations
            final_layer_next_token_logits = outputs.logits[:, -1, :].detach().to(copy=True, dtype=torch.float32)
            final_logits = outputs.logits[:, -1, :].float()
            candidate_premature_logits = {}
            for candidate_premature_layer in candidate_premature_layers:
                candidate_premature_logits[candidate_premature_layer] = lm_head(
                    outputs.hidden_states[candidate_premature_layer][:, -1, :]
                ).to(final_logits.device)

            # synced_gpus: don't waste resources running the code we don't need; kwargs must be updated before skipping
            model_kwargs = self._update_model_kwargs_for_generation(
                outputs,
                model_kwargs,
                is_encoder_decoder=self.config.is_encoder_decoder,
            )
            if synced_gpus and this_peer_finished:
                continue

            next_token_logits = _dola_select_contrast(
                candidate_premature_layers, candidate_premature_logits, final_logits
            )
            next_token_logits = next_token_logits.to(input_ids.device)
            # pre-process distribution
            next_token_scores = logits_processor(input_ids, next_token_logits)

            # Store scores, attentions and hidden_states when required
            if return_dict_in_generate:
                if output_scores:
                    scores += (next_token_scores,)
                if output_logits:
                    raw_logits += (final_layer_next_token_logits,)
                if output_attentions:
                    decoder_attentions += (
                        (outputs.decoder_attentions,) if self.config.is_encoder_decoder else (outputs.attentions,)
                    )
                    if self.config.is_encoder_decoder:
                        cross_attentions += (outputs.cross_attentions,)

                if output_hidden_states:
                    decoder_hidden_states += (
                        (outputs.decoder_hidden_states,)
                        if self.config.is_encoder_decoder
                        else (outputs.hidden_states,)
                    )

            if do_sample:  # sample
                probs = nn.functional.softmax(next_token_scores, dim=-1)
                next_tokens = torch.multinomial(probs, num_samples=1).squeeze(1)
            else:  # argmax
                next_tokens = torch.argmax(next_token_scores, dim=-1)

            # finished sentences should have their next token be a padding token
            if has_eos_stopping_criteria:
                next_tokens = next_tokens * unfinished_sequences + pad_token_id * (1 - unfinished_sequences)

            # update generated ids, model inputs, and length for next step
            input_ids = torch.cat([input_ids, next_tokens[:, None]], dim=-1)
            if streamer is not None:
                streamer.put(next_tokens.cpu())

            # stop when each sentence is finished
            unfinished_sequences = unfinished_sequences & ~stopping_criteria(input_ids, scores)
            this_peer_finished = unfinished_sequences.max() == 0

        if streamer is not None:
            streamer.end()

        if return_dict_in_generate:
            return GenerateDecoderOnlyOutput(
                sequences=input_ids,
                scores=scores,
                logits=raw_logits,
                attentions=decoder_attentions,
                hidden_states=decoder_hidden_states,
                past_key_values=model_kwargs.get("past_key_values"),
            )
        else:
            return input_ids

    @torch.no_grad()
    def _contrastive_search(
        self,
        input_ids: torch.LongTensor,
        logits_processor: LogitsProcessorList,
        stopping_criteria: StoppingCriteriaList,
        generation_config: GenerationConfig,
        synced_gpus: bool,
        streamer: Optional["BaseStreamer"],
        **model_kwargs,
    ) -> Union[GenerateNonBeamOutput, torch.LongTensor]:
        r"""
        Generates sequences of token ids for models with a language modeling head using **contrastive search** and can
        be used for text-decoder, text-to-text, speech-to-text, and vision-to-text models.

        Parameters:
            input_ids (`torch.LongTensor` of shape `(batch_size, sequence_length)`):
                The sequence used as a prompt for the generation.
            logits_processor (`LogitsProcessorList`):
                An instance of [`LogitsProcessorList`]. List of instances of class derived from [`LogitsProcessor`]
                used to modify the prediction scores of the language modeling head applied at each generation step.
            stopping_criteria (`StoppingCriteriaList`):
                An instance of [`StoppingCriteriaList`]. List of instances of class derived from [`StoppingCriteria`]
                used to tell if the generation loop should stop.
            generation_config ([`~generation.GenerationConfig`]):
                The generation configuration to be used as parametrization of the decoding method.
            synced_gpus (`bool`):
                Whether to continue running the while loop until max_length (needed to avoid deadlocking with
                `FullyShardedDataParallel` and DeepSpeed ZeRO Stage 3).
            streamer (`BaseStreamer`, *optional*):
                Streamer object that will be used to stream the generated sequences. Generated tokens are passed
                through `streamer.put(token_ids)` and the streamer is responsible for any further processing.
            model_kwargs:
                Additional model specific keyword arguments will be forwarded to the `forward` function of the model.
                If model is an encoder-decoder model the kwargs should include `encoder_outputs`.

        Return:
            [`~generation.GenerateDecoderOnlyOutput`], [`~generation.GenerateEncoderDecoderOutput`]
            or `torch.LongTensor`: A `torch.LongTensor` containing the generated tokens (default behaviour) or a
            [`~generation.GenerateDecoderOnlyOutput`] if `model.config.is_encoder_decoder=False` and
            `return_dict_in_generate=True` or a [`~generation.GenerateEncoderDecoderOutput`] if
            `model.config.is_encoder_decoder=True`.
        """
        # init values
        has_eos_stopping_criteria = any(hasattr(criteria, "eos_token_id") for criteria in stopping_criteria)
        top_k = generation_config.top_k
        penalty_alpha = generation_config.penalty_alpha
        pad_token_id = generation_config._pad_token_tensor
        output_attentions = generation_config.output_attentions
        output_hidden_states = generation_config.output_hidden_states
        output_scores = generation_config.output_scores
        output_logits = generation_config.output_logits
        return_dict_in_generate = generation_config.return_dict_in_generate
        sequential = generation_config.low_memory

        # init attention / hidden states / scores tuples
        raw_logits = () if (return_dict_in_generate and output_logits) else None
        scores = () if (return_dict_in_generate and output_scores) else None
        decoder_attentions = () if (return_dict_in_generate and output_attentions) else None
        cross_attentions = () if (return_dict_in_generate and output_attentions) else None
        decoder_hidden_states = () if (return_dict_in_generate and output_hidden_states) else None

        # if model is an encoder-decoder, retrieve encoder attention weights and hidden states
        if return_dict_in_generate and self.config.is_encoder_decoder:
            encoder_attentions = model_kwargs["encoder_outputs"].get("attentions") if output_attentions else None
            encoder_hidden_states = (
                model_kwargs["encoder_outputs"].get("hidden_states") if output_hidden_states else None
            )

        # keep track of which sequences are already finished
        batch_size, cur_len = input_ids.shape[:2]
        unfinished_sequences = torch.ones(batch_size, dtype=torch.long, device=input_ids.device)
        model_kwargs = self._get_initial_cache_position(cur_len, input_ids.device, model_kwargs)

        # Create cosine_matrix_mask based on the attention_mask
        cosine_matrix_mask = torch.ones_like(input_ids, dtype=torch.long)
        if self.config.is_encoder_decoder:
            if "decoder_attention_mask" in model_kwargs and model_kwargs["decoder_attention_mask"] is not None:
                cosine_matrix_mask = model_kwargs["decoder_attention_mask"]
        else:
            cosine_matrix_mask = model_kwargs["attention_mask"]
        cosine_matrix_mask = cosine_matrix_mask.repeat_interleave(top_k, dim=0)

        this_peer_finished = False

        while self._has_unfinished_sequences(this_peer_finished, synced_gpus, device=input_ids.device):
            # if the first step in the loop, encode all the prefix and obtain: (1) past_key_values;
            # (2) last_hidden_states; (3) logit_for_next_step; (4) update model kwargs for the next step
            if model_kwargs.get("past_key_values") is None or (
                isinstance(model_kwargs["past_key_values"], (Cache, EncoderDecoderCache))
                and model_kwargs["past_key_values"].get_seq_length() == 0
            ):
                # prepare inputs
                model_kwargs["use_cache"] = True
                model_inputs = self.prepare_inputs_for_generation(input_ids, **model_kwargs)

                # encode the given prefix and prepare model inputs; encoder-decoder model process the prefix and save
                # the `encoder_outputs`
                outputs = self(
                    **model_inputs, return_dict=True, output_hidden_states=True, output_attentions=output_attentions
                )

                # last decoder hidden states will be used to compute the degeneration penalty (cosine similarity with
                # previous tokens)
                if self.config.is_encoder_decoder:
                    last_hidden_states = outputs.decoder_hidden_states[-1]
                else:
                    last_hidden_states = outputs.hidden_states[-1]

                # next logit for contrastive search to select top-k candidate tokens
                # Copy is needed to avoid keeping a hanging ref to outputs.logits which may be very large for this first iteration
                # (the clone itself is always small)
                # torch.float32 is needed to retain precision for later logits manipulations
                logit_for_next_step = outputs.logits[:, -1, :].to(
                    copy=True, dtype=torch.float32, device=input_ids.device
                )

                model_kwargs = self._update_model_kwargs_for_generation(
                    outputs,
                    model_kwargs,
                    is_encoder_decoder=self.config.is_encoder_decoder,
                )

                if not sequential:
                    # Expands model inputs top_k times, for batched forward passes (akin to beam search).
                    # input_ids is required for expanding visual inputs in qwen2vl
                    _, model_kwargs = self._expand_inputs_for_generation(
                        input_ids=input_ids,
                        expand_size=top_k,
                        is_encoder_decoder=self.config.is_encoder_decoder,
                        **model_kwargs,
                    )

                past_key_values = model_kwargs.get("past_key_values")
                if past_key_values is None:
                    raise ValueError(
                        f"{self.__class__.__name__} does not support caching and therefore **can't** be used "
                        "for contrastive search."
                    )
                elif (
                    not isinstance(past_key_values[0], (tuple, torch.Tensor))
                    or past_key_values[0][0].shape[0] != batch_size
                ):
                    raise ValueError(
                        f"{self.__class__.__name__} does not have a standard cache format and therefore **can't** be "
                        "used for contrastive search without further modifications."
                    )

            # contrastive_search main logic start:
            # contrastive search decoding consists of two steps: (1) candidate tokens recall; (2) candidate re-rank by
            # degeneration penalty
            processed_logit_for_next_step = logits_processor(input_ids, logit_for_next_step)
            next_probs = nn.functional.softmax(processed_logit_for_next_step, dim=-1)

            top_k_probs, top_k_ids = torch.topk(next_probs, dim=-1, k=top_k)

            # Store scores, attentions and hidden_states when required
            if return_dict_in_generate:
                if output_logits:
                    raw_logits += (logit_for_next_step,)
                if output_scores:
                    scores += (processed_logit_for_next_step,)
                if output_attentions:
                    decoder_attentions += (
                        (outputs.decoder_attentions,) if self.config.is_encoder_decoder else (outputs.attentions,)
                    )
                    if self.config.is_encoder_decoder:
                        cross_attentions += (outputs.cross_attentions,)

                if output_hidden_states:
                    decoder_hidden_states += (
                        (outputs.decoder_hidden_states,)
                        if self.config.is_encoder_decoder
                        else (outputs.hidden_states,)
                    )

            # This is needed to properly delete outputs.logits which may be very large for this first iteration
            # Otherwise a reference to outputs.logits is kept all along until after the next call to self.forward()
            del outputs

            if not sequential:
                # Replicates the new past_key_values to match the `top_k` candidates
                past = model_kwargs["past_key_values"]
                # If it is a static cache, modify it in-place layer after layer to save memory
                if isinstance(past, DynamicCache) or (
                    isinstance(past, EncoderDecoderCache) and isinstance(past.self_attention_cache, DynamicCache)
                ):
                    past.batch_repeat_interleave(top_k)
                else:
                    new_key_values = []
                    for layer in past:
                        items = []
                        # item is either the key or the value matrix
                        for item in layer:
                            items.append(item.repeat_interleave(top_k, dim=0))
                        new_key_values.append(tuple(items))

                    past = tuple(new_key_values)

                model_kwargs["past_key_values"] = past

            if sequential:
                all_outputs = []
                for i in range(top_k):
                    # compute the candidate tokens by the language model and collect their hidden_states
                    next_model_inputs = self.prepare_inputs_for_generation(top_k_ids[:, i].view(-1, 1), **model_kwargs)

                    outputs = self(
                        **next_model_inputs,
                        return_dict=True,
                        output_hidden_states=True,
                        output_attentions=output_attentions,
                    )
                    if isinstance(outputs["past_key_values"], DynamicCache) or (
                        isinstance(outputs["past_key_values"], EncoderDecoderCache)
                        and isinstance(outputs["past_key_values"].self_attention_cache, DynamicCache)
                    ):
                        # Remove past K-V from output since we don't need to stack later
                        outputs["past_key_values"] = None
                        # Remove last token from past K-V since we don't want to append it at this point
                        model_kwargs["past_key_values"].crop(-1)

                    all_outputs.append(outputs)
                outputs = stack_model_outputs(all_outputs, self.config.get_text_config())

            else:
                # compute the candidate tokens by the language model and collect their hidden_states
                # assembles top_k_ids into batch of size k
                next_model_inputs = self.prepare_inputs_for_generation(top_k_ids.view(-1, 1), **model_kwargs)

                outputs = self(
                    **next_model_inputs,
                    return_dict=True,
                    output_hidden_states=True,
                    output_attentions=output_attentions,
                )

            # This is essential to avoid having a last reference to the big past K-V and double the necessary memory
            # in the next loop
            del next_model_inputs

            # name is different for encoder-decoder and decoder-only models
            if self.config.is_encoder_decoder:
                next_hidden = outputs.decoder_hidden_states[-1]
                full_hidden_states = outputs.decoder_hidden_states
            else:
                next_hidden = outputs.hidden_states[-1]
                full_hidden_states = outputs.hidden_states

            # .float() is needed to retain precision for later logits manipulations
            logits = outputs.logits[:, -1, :].float()
            context_hidden = last_hidden_states.repeat_interleave(top_k, dim=0)

            # compute the degeneration penalty and re-rank the candidates based on the degeneration penalty and the
            # model confidence. Keeping `selected_idx` on CPU enables multi-device contrastive search and doesn't
            # introduce (noticeable) slowdowns on single-device runs.
            selected_idx = _ranking_fast(
                context_hidden, next_hidden, top_k_probs, cosine_matrix_mask, penalty_alpha, top_k
            )
            cosine_matrix_mask = torch.cat(
                [cosine_matrix_mask, cosine_matrix_mask.new_ones((cosine_matrix_mask.shape[0], 1))], dim=-1
            )
            selected_idx = selected_idx.to("cpu")

            # This will be used instead of the previous inneficient torch.stack(torch.split())
            augmented_idx = torch.tensor([x + i * top_k for i, x in enumerate(selected_idx)])

            # prepare for the next step: (1) next token_id; (2) past_key_values; (3) last_hidden_states for computing
            # the degeneration penalty; (4) logits for selecting next top-k candidates; (5) selected tokens scores
            # (model confidence minus degeneration penalty); (6) decoder hidden_states
            next_tokens = top_k_ids[range(len(top_k_ids)), selected_idx]
            next_hidden = torch.stack(torch.split(next_hidden.squeeze(dim=1), top_k))
            next_hidden = next_hidden[range(batch_size), selected_idx, :]
            last_hidden_states = torch.cat([last_hidden_states, next_hidden.unsqueeze(1)], dim=1)

            next_decoder_hidden_states = ()
            for layer in full_hidden_states:
                layer = torch.stack(torch.split(layer, top_k))[range(batch_size), selected_idx, :]
                next_decoder_hidden_states += (layer,)

            # generate past_key_values cache of only the selected token
            if sequential:
                next_model_input = self.prepare_inputs_for_generation(
                    top_k_ids[:, selected_idx].view(-1, 1), **model_kwargs
                )

                selected_outputs = self(
                    **next_model_input,
                    return_dict=True,
                    output_hidden_states=False,
                    output_attentions=False,
                )
                next_past_key_values = selected_outputs["past_key_values"]

            else:
                next_past_key_values = None
                for possible_cache_name in ALL_CACHE_NAMES:
                    next_past_key_values = next_past_key_values or getattr(outputs, possible_cache_name, None)
                # Do it in-place layer per layer to save memory
                if isinstance(next_past_key_values, DynamicCache) or (
                    isinstance(next_past_key_values, EncoderDecoderCache)
                    and isinstance(next_past_key_values.self_attention_cache, DynamicCache)
                ):
                    next_past_key_values.batch_select_indices(augmented_idx)
                else:
                    new_key_values = []
                    for layer in next_past_key_values:
                        items = []
                        # item is either the key or the value matrix
                        for item in layer:
                            items.append(item[augmented_idx, ...])
                        new_key_values.append(tuple(items))

                    next_past_key_values = tuple(new_key_values)

            logit_for_next_step = torch.stack(torch.split(logits, top_k))[range(batch_size), selected_idx, :]
            logit_for_next_step = logit_for_next_step.to(input_ids.device)

            # Rebuilds the relevant parts of the model output for the selected token, for use in the next iteration
            if self.config.is_encoder_decoder:
                next_step_cross_attentions = ()
                next_step_decoder_attentions = ()
                if output_attentions:
                    for layer in outputs.cross_attentions:
                        layer = torch.stack(torch.split(layer, top_k, dim=0))[range(batch_size), selected_idx, ...]
                        next_step_cross_attentions += (layer,)
                    for layer in outputs.decoder_attentions:
                        layer = torch.stack(torch.split(layer, top_k, dim=0))[range(batch_size), selected_idx, ...]
                        next_step_decoder_attentions += (layer,)
                outputs = Seq2SeqLMOutput(
                    past_key_values=next_past_key_values,
                    decoder_hidden_states=next_decoder_hidden_states,
                    decoder_attentions=next_step_decoder_attentions or None,
                    cross_attentions=next_step_cross_attentions or None,
                )
            else:
                next_step_attentions = ()
                if output_attentions:
                    for layer in outputs.attentions:
                        layer = torch.stack(torch.split(layer, top_k, dim=0))[range(batch_size), selected_idx, ...]
                        next_step_attentions += (layer,)
                outputs = CausalLMOutputWithPast(
                    past_key_values=next_past_key_values,
                    hidden_states=next_decoder_hidden_states,
                    attentions=next_step_attentions or None,
                )
            # contrastive_search main logic end

            # synced_gpus: don't waste resources running the code we don't need; kwargs must be updated before skipping
            model_kwargs = self._update_model_kwargs_for_generation(
                outputs,
                model_kwargs,
                is_encoder_decoder=self.config.is_encoder_decoder,
            )
            if synced_gpus and this_peer_finished:
                continue

            # finished sentences should have their next token be a padding token
            if has_eos_stopping_criteria:
                next_tokens = next_tokens * unfinished_sequences + pad_token_id * (1 - unfinished_sequences)

            # update generated ids, model inputs, and length for next step
            input_ids = torch.cat([input_ids, next_tokens[:, None]], dim=-1)
            if streamer is not None:
                streamer.put(next_tokens.cpu())

            # stop when each sentence is finished
            unfinished_sequences = unfinished_sequences & ~stopping_criteria(input_ids, scores)
            this_peer_finished = unfinished_sequences.max() == 0

        if streamer is not None:
            streamer.end()

        if return_dict_in_generate:
            # Contrastive search works by forward looking at the next token, so we need to exclude it from
            # `past_key_values` to be consistent with the other decoding methods
            if model_kwargs.get("past_key_values") is not None:
                if isinstance(model_kwargs["past_key_values"], DynamicCache) or (
                    isinstance(model_kwargs["past_key_values"], EncoderDecoderCache)
                    and isinstance(model_kwargs["past_key_values"].self_attention_cache, DynamicCache)
                ):
                    model_kwargs["past_key_values"].crop(-1)
                else:
                    past_key_values = []
                    for layer in model_kwargs["past_key_values"]:
                        layer_past_key_values = []
                        for item in layer:
                            layer_past_key_values.append(item[..., :-1, :])
                        past_key_values.append(tuple(layer_past_key_values))
                    model_kwargs["past_key_values"] = tuple(past_key_values)

            if self.config.is_encoder_decoder:
                return GenerateEncoderDecoderOutput(
                    sequences=input_ids,
                    scores=scores,
                    logits=raw_logits,
                    encoder_attentions=encoder_attentions,
                    encoder_hidden_states=encoder_hidden_states,
                    decoder_attentions=decoder_attentions,
                    cross_attentions=cross_attentions,
                    decoder_hidden_states=decoder_hidden_states,
                    past_key_values=model_kwargs.get("past_key_values"),
                )
            else:
                return GenerateDecoderOnlyOutput(
                    sequences=input_ids,
                    scores=scores,
                    logits=raw_logits,
                    attentions=decoder_attentions,
                    hidden_states=decoder_hidden_states,
                    past_key_values=model_kwargs.get("past_key_values"),
                )
        else:
            return input_ids

    def _sample(
        self,
        input_ids: torch.LongTensor,
        logits_processor: LogitsProcessorList,
        stopping_criteria: StoppingCriteriaList,
        generation_config: GenerationConfig,
        synced_gpus: bool,
        streamer: Optional["BaseStreamer"],
        **model_kwargs,
    ) -> Union[GenerateNonBeamOutput, torch.LongTensor]:
        r"""
        Generates sequences of token ids for models with a language modeling head using **multinomial sampling** and
        can be used for text-decoder, text-to-text, speech-to-text, and vision-to-text models.

        Parameters:
            input_ids (`torch.LongTensor` of shape `(batch_size, sequence_length)`):
                The sequence used as a prompt for the generation.
            logits_processor (`LogitsProcessorList`):
                An instance of [`LogitsProcessorList`]. List of instances of class derived from [`LogitsProcessor`]
                used to modify the prediction scores of the language modeling head applied at each generation step.
            stopping_criteria (`StoppingCriteriaList`):
                An instance of [`StoppingCriteriaList`]. List of instances of class derived from [`StoppingCriteria`]
                used to tell if the generation loop should stop.
            generation_config ([`~generation.GenerationConfig`]):
                The generation configuration to be used as parametrization of the decoding method.
            synced_gpus (`bool`):
                Whether to continue running the while loop until max_length (needed to avoid deadlocking with
                `FullyShardedDataParallel` and DeepSpeed ZeRO Stage 3).
            streamer (`BaseStreamer`, *optional*):
                Streamer object that will be used to stream the generated sequences. Generated tokens are passed
                through `streamer.put(token_ids)` and the streamer is responsible for any further processing.
            model_kwargs:
                Additional model specific kwargs will be forwarded to the `forward` function of the model. If model is
                an encoder-decoder model the kwargs should include `encoder_outputs`.

        Return:
            [`~generation.GenerateDecoderOnlyOutput`], [`~generation.GenerateEncoderDecoderOutput`] or `torch.LongTensor`:
            A `torch.LongTensor` containing the generated tokens (default behaviour) or a
            [`~generation.GenerateDecoderOnlyOutput`] if `model.config.is_encoder_decoder=False` and
            `return_dict_in_generate=True` or a [`~generation.GenerateEncoderDecoderOutput`] if
            `model.config.is_encoder_decoder=True`.
        """
        # init values
        pad_token_id = generation_config._pad_token_tensor
        output_attentions = generation_config.output_attentions
        output_hidden_states = generation_config.output_hidden_states
        output_scores = generation_config.output_scores
        output_logits = generation_config.output_logits
        return_dict_in_generate = generation_config.return_dict_in_generate
        has_eos_stopping_criteria = any(hasattr(criteria, "eos_token_id") for criteria in stopping_criteria)
        do_sample = generation_config.do_sample

        # init attention / hidden states / scores tuples
        scores = () if (return_dict_in_generate and output_scores) else None
        raw_logits = () if (return_dict_in_generate and output_logits) else None
        decoder_attentions = () if (return_dict_in_generate and output_attentions) else None
        cross_attentions = () if (return_dict_in_generate and output_attentions) else None
        decoder_hidden_states = () if (return_dict_in_generate and output_hidden_states) else None

        # if model is an encoder-decoder, retrieve encoder attention weights and hidden states
        if return_dict_in_generate and self.config.is_encoder_decoder:
            encoder_attentions = model_kwargs["encoder_outputs"].get("attentions") if output_attentions else None
            encoder_hidden_states = (
                model_kwargs["encoder_outputs"].get("hidden_states") if output_hidden_states else None
            )

        # keep track of which sequences are already finished
        batch_size, cur_len = input_ids.shape[:2]
        this_peer_finished = False
        unfinished_sequences = torch.ones(batch_size, dtype=torch.long, device=input_ids.device)
        model_kwargs = self._get_initial_cache_position(cur_len, input_ids.device, model_kwargs)

        model_forward = self.__call__
        compile_forward = self._valid_auto_compile_criteria(model_kwargs, generation_config)
        if compile_forward:
            os.environ["TOKENIZERS_PARALLELISM"] = "0"
            # If we use FA2 and a static cache, we cannot compile with fullgraph
            if self.config._attn_implementation == "flash_attention_2" and getattr(
                model_kwargs.get("past_key_values"), "is_compileable", False
            ):
                if generation_config.compile_config is None:
                    generation_config.compile_config = CompileConfig(fullgraph=False)
                # only raise warning if the user passed an explicit compile-config (otherwise, simply change the default without confusing the user)
                elif generation_config.compile_config.fullgraph:
                    logger.warning_once(
                        "When using Flash Attention 2 and a static cache, you cannot use the option `CompileConfig(fullgraph=True)` as "
                        "FA2 introduces graph breaks. We overrode the option with `fullgraph=False`."
                    )
                    generation_config.compile_config.fullgraph = False
            model_forward = self.get_compiled_call(generation_config.compile_config)

        if generation_config.prefill_chunk_size is not None:
            model_kwargs = self._prefill_chunking(input_ids, generation_config, **model_kwargs)
            is_prefill = False
        else:
            is_prefill = True

        while self._has_unfinished_sequences(this_peer_finished, synced_gpus, device=input_ids.device):
            # prepare model inputs
            model_inputs = self.prepare_inputs_for_generation(input_ids, **model_kwargs)

            # prepare variable output controls (note: some models won't accept all output controls)
            model_inputs.update({"output_attentions": output_attentions} if output_attentions else {})
            model_inputs.update({"output_hidden_states": output_hidden_states} if output_hidden_states else {})

            if is_prefill:
                outputs = self(**model_inputs, return_dict=True)
                is_prefill = False
            else:
                outputs = model_forward(**model_inputs, return_dict=True)

            # synced_gpus: don't waste resources running the code we don't need; kwargs must be updated before skipping
            model_kwargs = self._update_model_kwargs_for_generation(
                outputs,
                model_kwargs,
                is_encoder_decoder=self.config.is_encoder_decoder,
            )
            if synced_gpus and this_peer_finished:
                continue

            # Copy is needed to avoid keeping a hanging ref to outputs.logits which may be very large for first iteration
            # (the clone itself is always small)
            next_token_logits = outputs.logits[:, -1, :].to(copy=True, dtype=torch.float32, device=input_ids.device)

            # pre-process distribution
            next_token_scores = logits_processor(input_ids, next_token_logits)

            # Store scores, attentions and hidden_states when required
            if return_dict_in_generate:
                if output_scores:
                    scores += (next_token_scores,)
                if output_logits:
                    raw_logits += (next_token_logits,)
                if output_attentions:
                    decoder_attentions += (
                        (outputs.decoder_attentions,) if self.config.is_encoder_decoder else (outputs.attentions,)
                    )
                    if self.config.is_encoder_decoder:
                        cross_attentions += (outputs.cross_attentions,)

                if output_hidden_states:
                    decoder_hidden_states += (
                        (outputs.decoder_hidden_states,)
                        if self.config.is_encoder_decoder
                        else (outputs.hidden_states,)
                    )

            # token selection
            if do_sample:
                probs = nn.functional.softmax(next_token_scores, dim=-1)
                # TODO (joao): this OP throws "skipping cudagraphs due to ['incompatible ops']", find solution
                next_tokens = torch.multinomial(probs, num_samples=1).squeeze(1)
            else:
                next_tokens = torch.argmax(next_token_scores, dim=-1)

            # finished sentences should have their next token be a padding token
            if has_eos_stopping_criteria:
                next_tokens = next_tokens * unfinished_sequences + pad_token_id * (1 - unfinished_sequences)

            # update generated ids, model inputs, and length for next step
            input_ids = torch.cat([input_ids, next_tokens[:, None]], dim=-1)
            if streamer is not None:
                streamer.put(next_tokens.cpu())

            unfinished_sequences = unfinished_sequences & ~stopping_criteria(input_ids, scores)
            this_peer_finished = unfinished_sequences.max() == 0
            cur_len += 1

            # This is needed to properly delete outputs.logits which may be very large for first iteration
            # Otherwise a reference to outputs is kept which keeps the logits alive in the next iteration
            del outputs

        if streamer is not None:
            streamer.end()

        if return_dict_in_generate:
            if self.config.is_encoder_decoder:
                return GenerateEncoderDecoderOutput(
                    sequences=input_ids,
                    scores=scores,
                    logits=raw_logits,
                    encoder_attentions=encoder_attentions,
                    encoder_hidden_states=encoder_hidden_states,
                    decoder_attentions=decoder_attentions,
                    cross_attentions=cross_attentions,
                    decoder_hidden_states=decoder_hidden_states,
                    past_key_values=model_kwargs.get("past_key_values"),
                )
            else:
                return GenerateDecoderOnlyOutput(
                    sequences=input_ids,
                    scores=scores,
                    logits=raw_logits,
                    attentions=decoder_attentions,
                    hidden_states=decoder_hidden_states,
                    past_key_values=model_kwargs.get("past_key_values"),
                )
        else:
            return input_ids

    @staticmethod
    def _flatten_beam_dim(tensor: torch.Tensor) -> torch.Tensor:
        """[batch_size, num_beams, ...] -> [batch_size * num_beams, ...]"""
        shape = list(tensor.shape)
        return torch.reshape(tensor, [shape[0] * shape[1]] + shape[2:])

    @staticmethod
    def _unflatten_beam_dim(tensor: torch.Tensor, batch_size: int, num_beams: int) -> torch.Tensor:
        """[batch_size * num_beams, ...] -> [batch_size, num_beams, ...]"""
        shape = list(tensor.shape)
        return torch.reshape(tensor, [batch_size, num_beams] + shape[1:])

    @staticmethod
    def _gather_beams(tensor: torch.Tensor, beam_indices: torch.Tensor) -> torch.Tensor:
        """
        Gathers the beam slices indexed by beam_indices into new beam array.

        Args:
            tensor (`torch.Tensor`): A tensor containing data to be gathered. The tensor is a 2D or a 3D tensor
                with the two first dimensions depicting the batch and the beam dimensions.
            beam_indices (`torch.Tensor` of shape `(batch_size, num_beams_to_select)`): The indices of the beams to
                select .

        Returns:
            A tensor with the selected beams
        """
        # `take_along_dim` requires its indices arg to have the same number of dims as `input`
        while len(beam_indices.shape) < len(tensor.shape):
            beam_indices = beam_indices.unsqueeze(-1)
        gathered_tensor = torch.take_along_dim(input=tensor, indices=beam_indices, dim=1)
        return gathered_tensor

    @staticmethod
    def _check_early_stop_heuristic(
        is_early_stop_heuristic_unsatisfied: torch.Tensor,
        running_beam_scores: torch.Tensor,
        beam_scores: torch.Tensor,
        is_sent_finished: torch.Tensor,
        cur_len: int,
        max_length: int,
        decoder_prompt_len: int,
        early_stopping: Union[bool, str],
        length_penalty: float,
    ):
        """
        Determine whether early stopping is possible by checking if the best possible score of running beams
        could still improve upon the finished ones.

        Mechanism:
        - Without a length penalty, beam scores typically decrease as more tokens are generated.
        So, if the *best possible* score from any running beam is already worse than the *worst* finished beam,
        we can safely stop early.
        - With a length penalty, scores may increase with longer sequences. In this case, we use heuristics
        to estimate the best possible score — though this estimate may not always be correct — and stop
        if no further improvement seems likely.

        We apply different heuristics depending on the value of `early_stopping`:
        1. `early_stopping == False`:
        -> Use a heuristic that assumes the best score comes from the current length minus the decoder prompt length.
        -> See detailed discussion: https://github.com/huggingface/transformers/pull/20901#issuecomment-1369845565

        2. `early_stopping == "never"`:
        -> Estimate the best score using either `max_length` or `cur_len`, depending on the sign of `length_penalty`.
        -> A positive length penalty favors longer sequences, so we use `max_length` in that case.

        NOTE: the canonical beam search implementation can be replicated with `early_stopping="never"` and
        `length_penalty=0.0`, which are NOT the default flags. The default behavior was empirically found to produce
        better sequences (prior to 2022), and changing it is BC breaking.
        """
        if early_stopping == "never" and length_penalty > 0.0:
            best_hypothetical_length = max_length - decoder_prompt_len
        else:
            best_hypothetical_length = cur_len - decoder_prompt_len
        best_possible_running_score = running_beam_scores[:, :1] / (best_hypothetical_length**length_penalty)
        worst_finished_score = torch.where(is_sent_finished, torch.min(beam_scores, dim=1, keepdim=True)[0], -1.0e9)
        return is_early_stop_heuristic_unsatisfied & torch.any(
            best_possible_running_score > worst_finished_score, dim=-1, keepdim=True
        )

    @staticmethod
    def _beam_search_has_unfinished_sequences(
        is_early_stop_heuristic_unsatisfied: torch.Tensor,
        is_sent_finished: torch.Tensor,
        next_token_hits_stopping_criteria: torch.Tensor,
        early_stopping: Union[bool, str],
    ):
        """
        Beam Search stopping condition -- halts the generation loop if any of these conditions becomes False
        """
        # a. Can the open beams improve the top completed scores?
        improvement_possible = torch.any(is_early_stop_heuristic_unsatisfied)

        # b. Is there still a beam without fully completed sequences? This is only relevant if early_stopping is
        # enabled, where we want to finish as soon as all beams have a completed sequence.
        exists_open_beam = ~(torch.all(is_sent_finished) & (early_stopping is True))

        # c. Have we hit a stopping criteria with all running sequences and have no way to continue? e.g. we have
        # reached `max_length``
        valid_continuations = ~torch.all(next_token_hits_stopping_criteria)

        return improvement_possible & exists_open_beam & valid_continuations

    def _get_top_k_continuations(
        self,
        accumulated_log_probs: torch.Tensor,
        running_sequences: torch.Tensor,
        running_beam_indices: torch.Tensor,
        cur_len: int,
        decoder_prompt_len: int,
        do_sample: bool,
        beams_to_keep: int,
        num_beams: int,
        vocab_size: int,
        batch_size: int,
    ) -> tuple[torch.Tensor, torch.Tensor, torch.Tensor]:
        """
        Get top-K continuations given the accumulated log probs on the next token.

        A few notes to understand what's going on:
        1. Each item in batch has `num_beams` * `vocab_size` candidate continuations. For each item, get the
        top K [K = (number of EOS tokens + 1) * `num_beams`] candidates with the highest accumulated
        log-probabilities, or sample them without replacement using the accumulated scores
        2. We gather the top K (as opposed to `num_beams`, or any number lower than K) here so that we have at
        least `num_beams` sequences remaining to continue the live beam search.
        3. Note that other stopping criteria might result in impossible to continue beams, i.e. all continuations
        selected in this step hit the stopping criteria.
        """
        # TODO (joao): This function should take an optional beam scorer function, to manipulate the scores after
        # token selection. The function should be an argument exposed, so that custom scoring functions can be
        # defined.

        # Gather the top K scores from _all_ beams.
        if do_sample:
            topk_indices = torch.multinomial(
                nn.functional.softmax(accumulated_log_probs, dim=-1), num_samples=beams_to_keep
            )
            topk_log_probs = torch.gather(input=accumulated_log_probs, dim=1, index=topk_indices)
        else:
            topk_log_probs, topk_indices = torch.topk(accumulated_log_probs, k=beams_to_keep)

        # Gather K top beams, recover the beam index by floor division and token id by modulo division
        topk_current_beam_indices = topk_indices // vocab_size
        topk_running_beam_indices = self._gather_beams(running_beam_indices, topk_current_beam_indices)
        topk_running_sequences = self._gather_beams(running_sequences, topk_current_beam_indices)
        topk_ids = topk_indices % vocab_size

        # Update sequences for the K top-k new sequences.
        topk_running_sequences[:, :, cur_len] = topk_ids

        # we want to store the beam indices with batch information -> real beam index = beam index % num beams
        batch_offset = torch.arange(batch_size, device=topk_ids.device).view(-1, 1) * num_beams
        batch_modified_indices = topk_current_beam_indices + batch_offset
        topk_running_beam_indices[:, :, cur_len - decoder_prompt_len] = batch_modified_indices

        return topk_log_probs, topk_running_sequences, topk_running_beam_indices

    def _get_running_beams_for_next_iteration(
        self,
        topk_log_probs: torch.Tensor,
        topk_running_sequences: torch.Tensor,
        topk_running_beam_indices: torch.Tensor,
        next_token_hits_stopping_criteria: torch.Tensor,
        num_beams: int,
    ) -> tuple[torch.Tensor, torch.Tensor, torch.Tensor]:
        """
        Given the top-K continuations, their scores, and whether they hit a stopping criteria, select the
        best non-finished beams to continue beam search in the next iteration.
        """
        # To prevent these just finished sequences from being used in subsequent iterations, set their log probs
        # to a very large negative value
        topk_running_log_probs = topk_log_probs + next_token_hits_stopping_criteria.to(torch.float32) * -1.0e9

        next_topk_indices = torch.topk(topk_running_log_probs, k=num_beams)[1]
        running_sequences = self._gather_beams(topk_running_sequences, next_topk_indices)
        running_beam_scores = self._gather_beams(topk_running_log_probs, next_topk_indices)
        running_beam_indices = self._gather_beams(topk_running_beam_indices, next_topk_indices)
        return running_sequences, running_beam_scores, running_beam_indices

    def _update_finished_beams(
        self,
        sequences: torch.Tensor,
        topk_running_sequences: torch.Tensor,
        beam_scores: torch.Tensor,
        topk_log_probs: torch.Tensor,
        beam_indices: torch.Tensor,
        topk_running_beam_indices: torch.Tensor,
        is_early_stop_heuristic_unsatisfied: torch.Tensor,
        is_sent_finished: torch.Tensor,
        next_token_hits_stopping_criteria: torch.Tensor,
        top_num_beam_mask: torch.Tensor,
        num_beams: int,
        cur_len: int,
        decoder_prompt_len: int,
        length_penalty: float,
        early_stopping: Union[bool, str],
    ) -> tuple[torch.Tensor, torch.Tensor, torch.Tensor, torch.Tensor]:
        """
        Updates the finished beams if (and only if) there are new completed sequences that have a higher score than
        the current finished sequences.
        """
        # Only the top `num_beam` sequences can be considered for the final returned sequences. Remember: the
        # remaining sequences only exist as a backup to ensure that we have at least `num_beams` sequences to
        # continue.
        did_top_num_beams_just_finished = next_token_hits_stopping_criteria & top_num_beam_mask[None, :]

        # Further process topk logits for the finished beams
        # - add length penalty
        topk_log_probs = topk_log_probs / ((cur_len + 1 - decoder_prompt_len) ** length_penalty)
        # - make sure no scores can be added anymore if beam is full and early stopping is on
        beams_in_batch_are_full = torch.all(is_sent_finished, axis=-1, keepdims=True) & (early_stopping is True)
        topk_log_probs += beams_in_batch_are_full.to(torch.float32) * -1.0e9
        # - make sure no scores can be added anymore if improvement is not possible
        topk_log_probs += (~is_early_stop_heuristic_unsatisfied).to(torch.float32) * -1.0e9

        # - make sure still running sequences cannot be chosen as finalized beam
        topk_log_probs += (~did_top_num_beams_just_finished) * -1.0e9

        # Get finalized  `num_beam` sequences for the next generation step -- combine the previous finalized
        # data with the new finalized sequences (if any, non-finalized sequences have a very large negative score
        # in this step), and keep the best `num_beams` sequences.
        merged_sequences = torch.cat((sequences, topk_running_sequences), dim=1)
        merged_scores = torch.cat((beam_scores, topk_log_probs), dim=1)
        merged_beam_indices = torch.cat((beam_indices, topk_running_beam_indices), dim=1)
        merged_is_sent_finished = torch.cat((is_sent_finished, did_top_num_beams_just_finished), dim=1)
        topk_merged_indices = torch.topk(merged_scores, k=num_beams)[1]
        sequences = self._gather_beams(merged_sequences, topk_merged_indices)
        beam_scores = self._gather_beams(merged_scores, topk_merged_indices)
        beam_indices = self._gather_beams(merged_beam_indices, topk_merged_indices)
        is_sent_finished = self._gather_beams(merged_is_sent_finished, topk_merged_indices)
        return sequences, beam_scores, beam_indices, is_sent_finished

    # end of auxiliary functions for beam search

    def _beam_search(
        self,
        input_ids: torch.LongTensor,
        logits_processor: LogitsProcessorList,
        stopping_criteria: StoppingCriteriaList,
        generation_config: GenerationConfig,
        synced_gpus: bool,
        **model_kwargs,
    ) -> Union[GenerateBeamOutput, torch.LongTensor]:
        r"""
        Generates sequences of token ids for models with a language modeling head using **beam search decoding** and
        can be used for text-decoder, text-to-text, speech-to-text, and vision-to-text models.

        If it's the first time you're diving into Beam Search, we recommend you read the following blog post:
        https://huggingface.co/blog/how-to-generate (especially the beam search section).

        You can recompute the sequence scores from the individual scores using the `compute_transition_scores` function
        (https://huggingface.co/docs/transformers/main_classes/text_generation#transformers.GenerationMixin.compute_transition_scores)

        Parameters:
            input_ids (`torch.LongTensor` of shape `(batch_size*num_beams, sequence_length)`):
                The sequence used as a prompt for the generation.
            logits_processor (`LogitsProcessorList`):
                An instance of [`LogitsProcessorList`]. List of instances of class derived from [`LogitsProcessor`]
                used to modify the prediction scores of the language modeling head applied at each generation step.
            stopping_criteria (`StoppingCriteriaList`:
                An instance of [`StoppingCriteriaList`]. List of instances of class derived from [`StoppingCriteria`]
                used to tell if the generation loop should stop.
            generation_config ([`~generation.GenerationConfig`]):
                The generation configuration to be used as parametrization of the decoding method.
            synced_gpus (`bool`):
                Whether to continue running the while loop until max_length (needed to avoid deadlocking with
                `FullyShardedDataParallel` and DeepSpeed ZeRO Stage 3).
            model_kwargs:
                Additional model specific kwargs will be forwarded to the `forward` function of the model. If model is
                an encoder-decoder model the kwargs should include `encoder_outputs`.

        Return:
            [`generation.GenerateBeamDecoderOnlyOutput`], [`~generation.GenerateBeamEncoderDecoderOutput`] or
            `torch.LongTensor`: A `torch.LongTensor` containing the generated tokens (default behaviour) or a
            [`~generation.GenerateBeamDecoderOnlyOutput`] if `model.config.is_encoder_decoder=False` and
            `return_dict_in_generate=True` or a [`~generation.GenerateBeamEncoderDecoderOutput`] if
            `model.config.is_encoder_decoder=True`.
        """

        # 1. init beam_search values
        pad_token_id = generation_config._pad_token_tensor
        eos_token_id = generation_config._eos_token_tensor
        output_attentions = generation_config.output_attentions
        output_hidden_states = generation_config.output_hidden_states
        output_scores = generation_config.output_scores
        output_logits = generation_config.output_logits
        return_dict_in_generate = generation_config.return_dict_in_generate
        do_sample = generation_config.do_sample
        early_stopping = generation_config.early_stopping
        length_penalty = generation_config.length_penalty
        max_length = generation_config.max_length
        num_beams = generation_config.num_beams
        num_return_sequences = generation_config.num_return_sequences

        batch_size_unflattened, cur_len = input_ids.shape[:2]
        batch_size = batch_size_unflattened // num_beams
        # TODO (joao): standardize special cases
        if self.__class__.__name__ == "MoshiDepthDecoder":
            vocab_size = self.config.audio_vocab_size
        elif self.__class__.__name__ == "ImageGPTForCausalImageModeling":
            vocab_size = self.get_output_embeddings().out_features
        else:
            vocab_size = self.config.get_text_config().vocab_size
        decoder_prompt_len = cur_len
        this_peer_finished = False

        # At each beam search step, we want to keep top K [K = (number of EOS tokens + 1) * `num_beams`] candidates
        # with the highest log-probabilities, or sample K continuations without replacement. We gather the top K
        # (as opposed to `num_beams`, or any number lower than K) so that we have at least `num_beams` sequences
        # non-finished to continue the live beam search, in case the top `num_beams` all select an EOS token.
        n_eos_tokens = eos_token_id.shape[0] if eos_token_id is not None else 0
        beams_to_keep = max(2, 1 + n_eos_tokens) * num_beams
        top_num_beam_mask = torch.cat(
            (torch.ones((num_beams), dtype=torch.bool), torch.zeros((beams_to_keep - num_beams), dtype=torch.bool)),
            dim=0,
        ).to(input_ids.device)

        model_kwargs = self._get_initial_cache_position(cur_len, input_ids.device, model_kwargs)

        # (joao) feature lost in the refactor. Probably won't implement, hurts readability with minimal gains (there
        # are newer low-memory alternatives like the offloaded cache)
        sequential = generation_config.low_memory
        if sequential:
            raise ValueError(
                "`low_memory=True` is not supported after the beam search refactor. Please check the discussion in "
                "#35802 *after the PR got merged*, and add a comment there if your questions are not yet answered."
            )

        # 2. init output tuples
        all_scores = () if (return_dict_in_generate and output_scores) else None
        raw_logits = () if (return_dict_in_generate and output_logits) else None
        beam_indices = () if (return_dict_in_generate and output_logits) else None
        decoder_attentions = () if (return_dict_in_generate and output_attentions) else None
        cross_attentions = () if (return_dict_in_generate and output_attentions) else None
        decoder_hidden_states = () if (return_dict_in_generate and output_hidden_states) else None

        # if model is an encoder-decoder, retrieve encoder attention weights and hidden states
        if return_dict_in_generate and self.config.is_encoder_decoder:
            encoder_attentions = model_kwargs["encoder_outputs"].get("attentions") if output_attentions else None
            encoder_hidden_states = (
                model_kwargs["encoder_outputs"].get("hidden_states") if output_hidden_states else None
            )

        # 3. init running tensors and static-shaped placeholders

        # per batch, beam-item holding current token in loop and completed sequences
        output_fill_value = pad_token_id or eos_token_id[0] if eos_token_id is not None else -1
        running_sequences = torch.full(
            (batch_size, num_beams, max_length),
            fill_value=output_fill_value,
            dtype=torch.int64,
            device=input_ids.device,
        )
        running_sequences[:, :, :cur_len] = self._unflatten_beam_dim(input_ids, batch_size, num_beams)
        sequences = running_sequences.detach().clone()

        # per batch, beam-item score, logprobs
        # initialise score of first beam with 0 and the rest with -1e9. This makes sure that only tokens
        # of the first beam are considered to avoid sampling the exact same tokens across all beams.
        running_beam_scores = torch.zeros((batch_size, num_beams), dtype=torch.float, device=input_ids.device)
        running_beam_scores[:, 1:] = -1e9
        beam_scores = torch.full((batch_size, num_beams), fill_value=-1e9, dtype=torch.float, device=input_ids.device)

        # per batch, beam-item state bit indicating if sentence has finished.
        is_sent_finished = torch.zeros((batch_size, num_beams), dtype=torch.bool, device=input_ids.device)

        # per batch state bit indicating if there is a possibility to improve the best finished sentence.
        is_early_stop_heuristic_unsatisfied = torch.ones((batch_size, 1), dtype=torch.bool, device=input_ids.device)

        # per batch, beam-item state bit indicating if there are valid continuations.
        next_token_hits_stopping_criteria = torch.zeros(
            (batch_size, num_beams), dtype=torch.bool, device=input_ids.device
        )

        # per batch selected beam indices
        running_beam_indices = torch.full(
            (batch_size, num_beams, max_length - cur_len), fill_value=-1, dtype=torch.int32, device=input_ids.device
        )
        beam_indices = running_beam_indices.detach().clone()

        # 4. run the generation loop
        while self._has_unfinished_sequences(this_peer_finished, synced_gpus, device=input_ids.device):
            # a. Forward current tokens, obtain the logits
            flat_running_sequences = self._flatten_beam_dim(running_sequences[:, :, :cur_len])
            model_inputs = self.prepare_inputs_for_generation(flat_running_sequences, **model_kwargs)

            # prepare variable output controls (note: some models won't accept all output controls)
            model_inputs.update({"output_attentions": output_attentions} if output_attentions else {})
            model_inputs.update({"output_hidden_states": output_hidden_states} if output_hidden_states else {})

            model_outputs = self(**model_inputs, return_dict=True)

            # synced_gpus: don't waste resources running the code we don't need; kwargs must be updated before skipping
            model_kwargs = self._update_model_kwargs_for_generation(
                model_outputs,
                model_kwargs,
                is_encoder_decoder=self.config.is_encoder_decoder,
            )
            if synced_gpus and this_peer_finished:
                continue

            # Copy is needed to avoid keeping a hanging ref
            logits = model_outputs.logits[:, -1, :].to(copy=True, dtype=torch.float32, device=input_ids.device)

            # b. Compute log probs -- get log probabilities from logits, process logits with processors (*e.g.*
            # `temperature`, ...), and add new logprobs to existing running logprobs scores.
            log_probs = nn.functional.log_softmax(logits, dim=-1)
            log_probs = logits_processor(flat_running_sequences, log_probs)

            # Store logits, attentions and hidden_states when required
            if return_dict_in_generate:
                if output_logits:
                    raw_logits += (logits.clone(),)
                if return_dict_in_generate and output_scores:
                    all_scores += (log_probs.clone(),)

                if output_attentions:
                    decoder_attentions += (
                        (model_outputs.decoder_attentions,)
                        if self.config.is_encoder_decoder
                        else (model_outputs.attentions,)
                    )
                    if self.config.is_encoder_decoder:
                        cross_attentions += (model_outputs.cross_attentions,)

                if output_hidden_states:
                    decoder_hidden_states += (
                        (model_outputs.decoder_hidden_states,)
                        if self.config.is_encoder_decoder
                        else (model_outputs.hidden_states,)
                    )

            # This is needed to properly delete logits which may be very large for first iteration
            # Otherwise a reference to outputs is kept which keeps the logits alive in the next iteration
            del model_outputs

            log_probs = self._unflatten_beam_dim(log_probs, batch_size, num_beams)
            log_probs = log_probs + running_beam_scores[:, :, None]
            log_probs = torch.reshape(log_probs, (batch_size, num_beams * vocab_size))

            # c. Retrieve top-K continuations, i.e. select the next token (greedy or sampling) and then keep the best
            # continuations among all beams based on the accumulated scores.
            topk_log_probs, topk_running_sequences, topk_running_beam_indices = self._get_top_k_continuations(
                accumulated_log_probs=log_probs,
                running_sequences=running_sequences,
                running_beam_indices=running_beam_indices,
                cur_len=cur_len,
                decoder_prompt_len=decoder_prompt_len,
                do_sample=do_sample,
                beams_to_keep=beams_to_keep,
                num_beams=num_beams,
                vocab_size=vocab_size,
                batch_size=batch_size,
            )

            # d. Check which running sequences have finished
            next_token_hits_stopping_criteria = stopping_criteria(
                self._flatten_beam_dim(topk_running_sequences[:, :, : cur_len + 1]),  # remove unfilled token indexes
                all_scores,
            )
            next_token_hits_stopping_criteria = self._unflatten_beam_dim(
                next_token_hits_stopping_criteria, batch_size, beams_to_keep
            )

            # e. Get the non-finished running `num_beams` sequences for the next generation step
            running_sequences, running_beam_scores, running_beam_indices = self._get_running_beams_for_next_iteration(
                topk_log_probs=topk_log_probs,
                topk_running_sequences=topk_running_sequences,
                topk_running_beam_indices=topk_running_beam_indices,
                next_token_hits_stopping_criteria=next_token_hits_stopping_criteria,
                num_beams=num_beams,
            )

            # f. Update the completed beams if a new high score in a finished sequence is found
            sequences, beam_scores, beam_indices, is_sent_finished = self._update_finished_beams(
                sequences=sequences,
                topk_running_sequences=topk_running_sequences,
                beam_scores=beam_scores,
                topk_log_probs=topk_log_probs,
                beam_indices=beam_indices,
                topk_running_beam_indices=topk_running_beam_indices,
                is_early_stop_heuristic_unsatisfied=is_early_stop_heuristic_unsatisfied,
                is_sent_finished=is_sent_finished,
                next_token_hits_stopping_criteria=next_token_hits_stopping_criteria,
                top_num_beam_mask=top_num_beam_mask,
                num_beams=num_beams,
                cur_len=cur_len,
                decoder_prompt_len=decoder_prompt_len,
                length_penalty=length_penalty,
                early_stopping=early_stopping,
            )

            # g. Prepare remaining data for the next iteration, including computing the stopping condition for
            # beam search as a whole (as opposed to individual beams, i.e. `stopping_criteria`)

            # pluck the cache from the beam indices that will be used in the next iteration
            # NOTE: we need to check if `self._reorder_cache` exists for special models like RAG, RecurrentGemma etc.
            if model_kwargs.get("past_key_values", None) is not None:
                beam_idx = self._flatten_beam_dim(running_beam_indices[..., cur_len - decoder_prompt_len])
                if hasattr(self, "_reorder_cache"):
                    model_kwargs["past_key_values"] = self._reorder_cache(model_kwargs["past_key_values"], beam_idx)
                else:
                    model_kwargs["past_key_values"].reorder_cache(beam_idx)

            cur_len = cur_len + 1
            is_early_stop_heuristic_unsatisfied = self._check_early_stop_heuristic(
                is_early_stop_heuristic_unsatisfied=is_early_stop_heuristic_unsatisfied,
                running_beam_scores=running_beam_scores,
                beam_scores=beam_scores,
                is_sent_finished=is_sent_finished,
                cur_len=cur_len,
                max_length=max_length,
                decoder_prompt_len=decoder_prompt_len,
                early_stopping=early_stopping,
                length_penalty=length_penalty,
            )
            this_peer_finished = not self._beam_search_has_unfinished_sequences(
                is_early_stop_heuristic_unsatisfied,
                is_sent_finished,
                next_token_hits_stopping_criteria,
                early_stopping,
            )

        # 5. prepare outputs
        # Take best beams for each batch (the score is sorted in descending order)
        sequences = self._flatten_beam_dim(sequences[:, :num_return_sequences, :])
        beam_scores = self._flatten_beam_dim(beam_scores[:, :num_return_sequences])
        beam_indices = self._flatten_beam_dim(beam_indices[:, :num_return_sequences, :])

        # Crop the static-shaped tensors to the actual size.
        # `beam_indices` is initialized with -1s, and is updated with the beam index of the generated token at each
        # step. We can use it to detect the generated length, which may be != `cur_len`  (e.g. selected beam is from a
        # previous decoding iteration)
        max_generated_length = ((beam_indices + 1).bool()).sum(dim=1).max()
        output_length = decoder_prompt_len + max_generated_length
        sequences = sequences[:, :output_length]
        beam_indices = beam_indices[:, :max_generated_length]

        if return_dict_in_generate:
            if not output_scores:
                beam_scores = None

            if self.config.is_encoder_decoder:
                return GenerateBeamEncoderDecoderOutput(
                    sequences=sequences,
                    sequences_scores=beam_scores,
                    scores=all_scores,
                    logits=raw_logits,
                    beam_indices=beam_indices,
                    encoder_attentions=encoder_attentions,
                    encoder_hidden_states=encoder_hidden_states,
                    decoder_attentions=decoder_attentions,
                    cross_attentions=cross_attentions,
                    decoder_hidden_states=decoder_hidden_states,
                    past_key_values=model_kwargs.get("past_key_values"),
                )
            else:
                return GenerateBeamDecoderOnlyOutput(
                    sequences=sequences,
                    sequences_scores=beam_scores,
                    scores=all_scores,
                    logits=raw_logits,
                    beam_indices=beam_indices,
                    attentions=decoder_attentions,
                    hidden_states=decoder_hidden_states,
                    past_key_values=model_kwargs.get("past_key_values"),
                )
        else:
            return sequences

    def _group_beam_search(
        self,
        input_ids: torch.LongTensor,
        beam_scorer: BeamScorer,
        logits_processor: LogitsProcessorList,
        stopping_criteria: StoppingCriteriaList,
        generation_config: GenerationConfig,
        synced_gpus: bool,
        **model_kwargs,
    ):
        r"""
        Generates sequences of token ids for models with a language modeling head using **diverse beam search
        decoding** and can be used for text-decoder, text-to-text, speech-to-text, and vision-to-text models.

        Parameters:
            input_ids (`torch.LongTensor` of shape `(batch_size*num_beams, sequence_length)`):
                The sequence used as a prompt for the generation.
            beam_scorer (`BeamScorer`):
                An derived instance of [`BeamScorer`] that defines how beam hypotheses are constructed, stored and
                sorted during generation. For more information, the documentation of [`BeamScorer`] should be read.
            logits_processor (`LogitsProcessorList`):
                An instance of [`LogitsProcessorList`]. List of instances of class derived from [`LogitsProcessor`]
                used to modify the prediction scores of the language modeling head applied at each generation step.
            stopping_criteria (`StoppingCriteriaList`):
                An instance of [`StoppingCriteriaList`]. List of instances of class derived from [`StoppingCriteria`]
                used to tell if the generation loop should stop.
            generation_config ([`~generation.GenerationConfig`]):
                The generation configuration to be used as parametrization of the decoding method.
            synced_gpus (`bool`):
                Whether to continue running the while loop until max_length (needed to avoid deadlocking with
                `FullyShardedDataParallel` and DeepSpeed ZeRO Stage 3).
            model_kwargs:
                Additional model specific kwargs that will be forwarded to the `forward` function of the model. If
                model is an encoder-decoder model the kwargs should include `encoder_outputs`.

        Return:
            [`~generation.GenerateBeamDecoderOnlyOutput`], [`~generation.GenerateBeamEncoderDecoderOutput`] or
            `torch.LongTensor`: A `torch.LongTensor` containing the generated tokens (default behaviour) or a
            [`~generation.GenerateBeamDecoderOnlyOutput`] if `model.config.is_encoder_decoder=False` and
            `return_dict_in_generate=True` or a [`~generation.GenerateBeamEncoderDecoderOutput`] if
            `model.config.is_encoder_decoder=True`.
        """
        # init values
        pad_token_id = generation_config._pad_token_tensor
        eos_token_id = generation_config._eos_token_tensor
        output_attentions = generation_config.output_attentions
        output_hidden_states = generation_config.output_hidden_states
        output_scores = generation_config.output_scores
        output_logits = generation_config.output_logits
        return_dict_in_generate = generation_config.return_dict_in_generate

        num_beams = beam_scorer.num_beams
        num_beam_groups = beam_scorer.num_beam_groups
        num_sub_beams = num_beams // num_beam_groups
        batch_size = len(beam_scorer._beam_hyps) // num_beam_groups
        device = input_ids.device

        batch_beam_size, cur_len = input_ids.shape
        model_kwargs = self._get_initial_cache_position(cur_len, input_ids.device, model_kwargs)

        if return_dict_in_generate and output_scores:
            beam_indices = [tuple(() for _ in range(num_sub_beams * batch_size)) for _ in range(num_beam_groups)]
        else:
            beam_indices = None

        if num_beams * batch_size != batch_beam_size:
            raise ValueError(
                f"Batch dimension of `input_ids` should be {num_beams * batch_size}, but is {batch_beam_size}."
            )

        # init attention / hidden states / scores tuples
        scores = () if (return_dict_in_generate and output_scores) else None
        raw_logits = () if (return_dict_in_generate and output_logits) else None
        decoder_attentions = () if (return_dict_in_generate and output_attentions) else None
        cross_attentions = () if (return_dict_in_generate and output_attentions) else None
        decoder_hidden_states = () if (return_dict_in_generate and output_hidden_states) else None

        # if model is an encoder-decoder, retrieve encoder attention weights and hidden states
        if return_dict_in_generate and self.config.is_encoder_decoder:
            encoder_attentions = model_kwargs["encoder_outputs"].get("attentions") if output_attentions else None
            encoder_hidden_states = (
                model_kwargs["encoder_outputs"].get("hidden_states") if output_hidden_states else None
            )

        # initialise score of first beam of each group with 0 and the rest with -1e9. This ensures that the beams in
        # the same group don't produce same tokens every time.
        beam_scores = torch.full((batch_size, num_beams), -1e9, dtype=torch.float, device=device)
        beam_scores[:, ::num_sub_beams] = 0
        beam_scores = beam_scores.view((batch_size * num_beams,))

        this_peer_finished = False

        decoder_prompt_len = input_ids.shape[1]  # record the prompt length of decoder
        while self._has_unfinished_sequences(this_peer_finished, synced_gpus, device=input_ids.device):
            # predicted tokens in cur_len step
            current_tokens = torch.zeros(batch_size * num_beams, dtype=input_ids.dtype, device=device)

            # indices which will form the beams in the next time step
            reordering_indices = torch.zeros(batch_size * num_beams, dtype=torch.long, device=device)

            # do one decoder step on all beams of all sentences in batch
            model_inputs = self.prepare_inputs_for_generation(input_ids, **model_kwargs)

            # prepare variable output controls (note: some models won't accept all output controls)
            model_inputs.update({"output_attentions": output_attentions} if output_attentions else {})
            model_inputs.update({"output_hidden_states": output_hidden_states} if output_hidden_states else {})

            outputs = self(**model_inputs, return_dict=True)

            # synced_gpus: don't waste resources running the code we don't need; kwargs must be updated before skipping
            model_kwargs = self._update_model_kwargs_for_generation(
                outputs,
                model_kwargs,
                is_encoder_decoder=self.config.is_encoder_decoder,
            )
            if synced_gpus and this_peer_finished:
                cur_len = cur_len + 1
                continue

            if output_scores:
                processed_score = torch.zeros_like(outputs.logits[:, -1, :])
            if output_logits:
                # Copy is needed to avoid keeping a hanging ref to outputs.logits which may be very large for first iteration
                # (the clone itself is always small)
                raw_logit_score = outputs.logits[:, -1, :].to(copy=True, device=input_ids.device)

            for beam_group_idx in range(num_beam_groups):
                group_start_idx = beam_group_idx * num_sub_beams
                group_end_idx = min(group_start_idx + num_sub_beams, num_beams)
                group_size = group_end_idx - group_start_idx

                # indices of beams of current group among all sentences in batch
                batch_group_indices = []

                for batch_idx in range(batch_size):
                    batch_group_indices.extend(
                        [batch_idx * num_beams + idx for idx in range(group_start_idx, group_end_idx)]
                    )
                group_input_ids = input_ids[batch_group_indices]

                # select outputs of beams of current group only
                # No need to clone() the logits here as they will not retain outputs.logits at the end of the loop
                # .float() is needed to retain precision for later logits manipulations
                next_token_logits = outputs.logits[batch_group_indices, -1, :].to(
                    dtype=torch.float32, device=input_ids.device
                )

                next_token_scores = nn.functional.log_softmax(
                    next_token_logits, dim=-1
                )  # (batch_size * group_size, vocab_size)
                vocab_size = next_token_scores.shape[-1]

                next_token_scores_processed = logits_processor(
                    group_input_ids, next_token_scores, current_tokens=current_tokens, beam_group_idx=beam_group_idx
                )
                next_token_scores = next_token_scores_processed + beam_scores[batch_group_indices].unsqueeze(-1)
                next_token_scores = next_token_scores.expand_as(next_token_scores_processed)

                if output_scores:
                    processed_score[batch_group_indices] = next_token_scores_processed

                # reshape for beam search
                next_token_scores = next_token_scores.view(batch_size, group_size * vocab_size)

                # Sample 1 + len(eos_token_id) next tokens for each beam so we have at least 1 non eos token per beam.
                n_eos_tokens = eos_token_id.shape[0] if eos_token_id is not None else 0
                next_token_scores, next_tokens = torch.topk(
                    next_token_scores, max(2, 1 + n_eos_tokens) * group_size, dim=1, largest=True, sorted=True
                )

                next_indices = torch.div(next_tokens, vocab_size, rounding_mode="floor")
                next_tokens = next_tokens % vocab_size

                # stateless
                process_beam_indices = sum(beam_indices, ()) if beam_indices is not None else None
                beam_outputs = beam_scorer.process(
                    group_input_ids,
                    next_token_scores,
                    next_tokens,
                    next_indices,
                    pad_token_id=pad_token_id,
                    eos_token_id=eos_token_id,
                    beam_indices=process_beam_indices,
                    group_index=beam_group_idx,
                    decoder_prompt_len=decoder_prompt_len,
                )
                beam_scores[batch_group_indices] = beam_outputs["next_beam_scores"]
                beam_next_tokens = beam_outputs["next_beam_tokens"]
                beam_idx = beam_outputs["next_beam_indices"]

                if return_dict_in_generate and output_scores:
                    beam_indices[beam_group_idx] = tuple(
                        beam_indices[beam_group_idx][beam_idx[i]] + (beam_idx[i],) for i in range(len(beam_indices[0]))
                    )

                input_ids[batch_group_indices] = group_input_ids[beam_idx]
                group_input_ids = torch.cat([group_input_ids[beam_idx, :], beam_next_tokens.unsqueeze(-1)], dim=-1)
                current_tokens[batch_group_indices] = group_input_ids[:, -1]

                # (beam_idx // group_size) -> batch_idx
                # (beam_idx % group_size) -> offset of idx inside the group
                reordering_indices[batch_group_indices] = (
                    num_beams * torch.div(beam_idx, group_size, rounding_mode="floor")
                    + group_start_idx
                    + (beam_idx % group_size)
                )

            # Store scores, attentions and hidden_states when required
            if return_dict_in_generate:
                if output_scores:
                    scores += (processed_score,)
                if output_logits:
                    raw_logits += (raw_logit_score,)
                if output_attentions:
                    decoder_attentions += (
                        (outputs.decoder_attentions,) if self.config.is_encoder_decoder else (outputs.attentions,)
                    )
                    if self.config.is_encoder_decoder:
                        cross_attentions += (outputs.cross_attentions,)

                if output_hidden_states:
                    decoder_hidden_states += (
                        (outputs.decoder_hidden_states,)
                        if self.config.is_encoder_decoder
                        else (outputs.hidden_states,)
                    )

            input_ids = torch.cat([input_ids, current_tokens.unsqueeze(-1)], dim=-1)

            # This is needed to properly delete outputs.logits which may be very large for first iteration
            # Otherwise a reference to outputs is kept which keeps the logits alive in the next iteration
            # IMPORTANT: Note that this should appear BEFORE the call to _reorder_cache() to save the maximum memory
            # (that way the memory peak does not include outputs.logits)
            del outputs

            # NOTE: we need to check if `self._reorder_cache` exists for special models like RAG, RecurrentGemma etc.
            if model_kwargs.get("past_key_values", None) is not None:
                if hasattr(self, "_reorder_cache"):
                    model_kwargs["past_key_values"] = self._reorder_cache(
                        model_kwargs["past_key_values"], reordering_indices
                    )
                else:
                    model_kwargs["past_key_values"].reorder_cache(reordering_indices)

            # increase cur_len
            cur_len = cur_len + 1

            if beam_scorer.is_done or all(stopping_criteria(input_ids, scores)):
                this_peer_finished = True

        final_beam_indices = sum(beam_indices, ()) if beam_indices is not None else None
        sequence_outputs = beam_scorer.finalize(
            input_ids,
            beam_scores,
            next_tokens,
            next_indices,
            pad_token_id=pad_token_id,
            eos_token_id=eos_token_id,
            max_length=stopping_criteria.max_length,
            beam_indices=final_beam_indices,
            decoder_prompt_len=decoder_prompt_len,
        )

        if return_dict_in_generate:
            if not output_scores:
                sequence_outputs["sequence_scores"] = None

            if self.config.is_encoder_decoder:
                return GenerateBeamEncoderDecoderOutput(
                    sequences=sequence_outputs["sequences"],
                    sequences_scores=sequence_outputs["sequence_scores"],
                    scores=scores,
                    logits=raw_logits,
                    beam_indices=sequence_outputs["beam_indices"],
                    encoder_attentions=encoder_attentions,
                    encoder_hidden_states=encoder_hidden_states,
                    decoder_attentions=decoder_attentions,
                    cross_attentions=cross_attentions,
                    decoder_hidden_states=decoder_hidden_states,
                    past_key_values=model_kwargs.get("past_key_values"),
                )
            else:
                return GenerateBeamDecoderOnlyOutput(
                    sequences=sequence_outputs["sequences"],
                    sequences_scores=sequence_outputs["sequence_scores"],
                    scores=scores,
                    logits=raw_logits,
                    beam_indices=sequence_outputs["beam_indices"],
                    attentions=decoder_attentions,
                    hidden_states=decoder_hidden_states,
                    past_key_values=model_kwargs.get("past_key_values"),
                )
        else:
            return sequence_outputs["sequences"]

    def _constrained_beam_search(
        self,
        input_ids: torch.LongTensor,
        constrained_beam_scorer: ConstrainedBeamSearchScorer,
        logits_processor: LogitsProcessorList,
        stopping_criteria: StoppingCriteriaList,
        generation_config: GenerationConfig,
        synced_gpus: bool,
        **model_kwargs,
    ) -> Union[GenerateBeamOutput, torch.LongTensor]:
        r"""
        Generates sequences of token ids for models with a language modeling head using **constrained beam search
        decoding** and can be used for text-decoder, text-to-text, speech-to-text, and vision-to-text models.

        Parameters:
            input_ids (`torch.LongTensor` of shape `(batch_size*num_beams, sequence_length)`):
                The sequence used as a prompt for the generation.
            constrained_beam_scorer (`ConstrainedBeamSearchScorer`):
                A derived instance of [`BeamScorer`] that defines how beam hypotheses are constructed, stored and
                sorted during generation, while satisfying a list of positive constraints. For more information, the
                documentation of [`ConstrainedBeamSearchScorer`] should be read.
            logits_processor (`LogitsProcessorList`):
                An instance of [`LogitsProcessorList`]. List of instances of class derived from [`LogitsProcessor`]
                used to modify the prediction scores of the language modeling head applied at each generation step.
            stopping_criteria (`StoppingCriteriaList`):
                An instance of [`StoppingCriteriaList`]. List of instances of class derived from [`StoppingCriteria`]
                used to tell if the generation loop should stop.
            generation_config ([`~generation.GenerationConfig`]):
                The generation configuration to be used as parametrization of the decoding method.
            synced_gpus (`bool`):
                Whether to continue running the while loop until max_length (needed to avoid deadlocking with
                `FullyShardedDataParallel` and DeepSpeed ZeRO Stage 3).
            model_kwargs:
                Additional model specific kwargs will be forwarded to the `forward` function of the model. If model is
                an encoder-decoder model the kwargs should include `encoder_outputs`.

        Return:
            [`~generation.GenerateBeamDecoderOnlyOutput`], [`~generation.GenerateBeamEncoderDecoderOutput`] or
            `torch.LongTensor`: A `torch.LongTensor` containing the generated tokens (default behaviour) or a
            [`~generation.GenerateBeamDecoderOnlyOutput`] if `model.config.is_encoder_decoder=False` and
            `return_dict_in_generate=True` or a [`~generation.GenerateBeamEncoderDecoderOutput`] if
            `model.config.is_encoder_decoder=True`.
        """
        # init values
        pad_token_id = generation_config._pad_token_tensor
        eos_token_id = generation_config._eos_token_tensor
        output_attentions = generation_config.output_attentions
        output_hidden_states = generation_config.output_hidden_states
        output_scores = generation_config.output_scores
        output_logits = generation_config.output_logits
        return_dict_in_generate = generation_config.return_dict_in_generate

        batch_size = len(constrained_beam_scorer._beam_hyps)
        num_beams = constrained_beam_scorer.num_beams

        batch_beam_size, cur_len = input_ids.shape[:2]
        model_kwargs = self._get_initial_cache_position(cur_len, input_ids.device, model_kwargs)

        if num_beams * batch_size != batch_beam_size:
            raise ValueError(
                f"Batch dimension of `input_ids` should be {num_beams * batch_size}, but is {batch_beam_size}."
            )

        # init attention / hidden states / scores tuples
        scores = () if (return_dict_in_generate and output_scores) else None
        raw_logits = () if (return_dict_in_generate and output_logits) else None
        beam_indices = (
            tuple(() for _ in range(batch_beam_size)) if (return_dict_in_generate and output_scores) else None
        )
        decoder_attentions = () if (return_dict_in_generate and output_attentions) else None
        cross_attentions = () if (return_dict_in_generate and output_attentions) else None
        decoder_hidden_states = () if (return_dict_in_generate and output_hidden_states) else None

        # if model is an encoder-decoder, retrieve encoder attention weights and hidden states
        if return_dict_in_generate and self.config.is_encoder_decoder:
            encoder_attentions = model_kwargs["encoder_outputs"].get("attentions") if output_attentions else None
            encoder_hidden_states = (
                model_kwargs["encoder_outputs"].get("hidden_states") if output_hidden_states else None
            )

        # initialise score of first beam with 0 and the rest with -1e9. This makes sure that only tokens
        # of the first beam are considered to avoid sampling the exact same tokens across all beams.
        beam_scores = torch.zeros((batch_size, num_beams), dtype=torch.float, device=input_ids.device)
        beam_scores[:, 1:] = -1e9
        beam_scores = beam_scores.view((batch_size * num_beams,))

        this_peer_finished = False

        decoder_prompt_len = input_ids.shape[1]  # record the prompt length of decoder
        while self._has_unfinished_sequences(this_peer_finished, synced_gpus, device=input_ids.device):
            model_inputs = self.prepare_inputs_for_generation(input_ids, **model_kwargs)

            # prepare variable output controls (note: some models won't accept all output controls)
            model_inputs.update({"output_attentions": output_attentions} if output_attentions else {})
            model_inputs.update({"output_hidden_states": output_hidden_states} if output_hidden_states else {})

            outputs = self(**model_inputs, return_dict=True)

            # synced_gpus: don't waste resources running the code we don't need; kwargs must be updated before skipping
            model_kwargs = self._update_model_kwargs_for_generation(
                outputs,
                model_kwargs,
                is_encoder_decoder=self.config.is_encoder_decoder,
            )
            if synced_gpus and this_peer_finished:
                cur_len = cur_len + 1
                continue

            # Copy is needed to avoid keeping a hanging ref to outputs.logits which may be very large for first iteration
            # (the clone itself is always small)
            # .float() is needed to retain precision for later logits manipulations
            next_token_logits = outputs.logits[:, -1, :].to(copy=True, dtype=torch.float32, device=input_ids.device)
            next_token_scores = nn.functional.log_softmax(
                next_token_logits, dim=-1
            )  # (batch_size * num_beams, vocab_size)

            next_token_scores_processed = logits_processor(input_ids, next_token_scores)

            next_token_scores = next_token_scores_processed + beam_scores[:, None].expand_as(
                next_token_scores_processed
            )

            scores_for_all_vocab = next_token_scores.clone()

            # Store scores, attentions and hidden_states when required
            if return_dict_in_generate:
                if output_scores:
                    scores += (next_token_scores,)
                if output_logits:
                    raw_logits += (next_token_logits,)
                if output_attentions:
                    decoder_attentions += (
                        (outputs.decoder_attentions,) if self.config.is_encoder_decoder else (outputs.attentions,)
                    )
                    if self.config.is_encoder_decoder:
                        cross_attentions += (outputs.cross_attentions,)

                if output_hidden_states:
                    decoder_hidden_states += (
                        (outputs.decoder_hidden_states,)
                        if self.config.is_encoder_decoder
                        else (outputs.hidden_states,)
                    )

            # reshape for beam search
            vocab_size = next_token_scores.shape[-1]
            next_token_scores = next_token_scores.view(batch_size, num_beams * vocab_size)

            # Sample 1 + len(eos_token_id) next tokens for each beam so we have at least 1 non eos token per beam.
            n_eos_tokens = eos_token_id.shape[0] if eos_token_id is not None else 0
            next_token_scores, next_tokens = torch.topk(
                next_token_scores, max(2, 1 + n_eos_tokens) * num_beams, dim=1, largest=True, sorted=True
            )

            next_indices = (next_tokens / vocab_size).long()
            next_tokens = next_tokens % vocab_size

            # stateless
            beam_outputs = constrained_beam_scorer.process(
                input_ids,
                next_token_scores,
                next_tokens,
                next_indices,
                scores_for_all_vocab,
                pad_token_id=pad_token_id,
                eos_token_id=eos_token_id,
                beam_indices=beam_indices,
                decoder_prompt_len=decoder_prompt_len,
            )
            beam_scores = beam_outputs["next_beam_scores"]
            beam_next_tokens = beam_outputs["next_beam_tokens"]
            beam_idx = beam_outputs["next_beam_indices"]

            input_ids = torch.cat([input_ids[beam_idx, :], beam_next_tokens.unsqueeze(-1)], dim=-1)

            # This is needed to properly delete outputs.logits which may be very large for first iteration
            # Otherwise a reference to outputs is kept which keeps the logits alive in the next iteration
            # IMPORTANT: Note that this should appear BEFORE the call to _reorder_cache() to save the maximum memory
            # (that way the memory peak does not include outputs.logits)
            del outputs

            # NOTE: we need to check if `self._reorder_cache` exists for special models like RAG, RecurrentGemma etc.
            if model_kwargs.get("past_key_values", None) is not None:
                if hasattr(self, "_reorder_cache"):
                    model_kwargs["past_key_values"] = self._reorder_cache(model_kwargs["past_key_values"], beam_idx)
                else:
                    model_kwargs["past_key_values"].reorder_cache(beam_idx)

            if return_dict_in_generate and output_scores:
                beam_indices = tuple(beam_indices[beam_idx[i]] + (beam_idx[i],) for i in range(len(beam_indices)))

            # increase cur_len
            cur_len = cur_len + 1

            if constrained_beam_scorer.is_done or all(stopping_criteria(input_ids, scores)):
                this_peer_finished = True

        sequence_outputs = constrained_beam_scorer.finalize(
            input_ids,
            beam_scores,
            next_tokens,
            next_indices,
            pad_token_id=pad_token_id,
            eos_token_id=eos_token_id,
            max_length=stopping_criteria.max_length,
            beam_indices=beam_indices,
            decoder_prompt_len=decoder_prompt_len,
        )

        if return_dict_in_generate:
            if not output_scores:
                sequence_outputs["sequence_scores"] = None
            if self.config.is_encoder_decoder:
                return GenerateBeamEncoderDecoderOutput(
                    sequences=sequence_outputs["sequences"],
                    sequences_scores=sequence_outputs["sequence_scores"],
                    scores=scores,
                    logits=raw_logits,
                    beam_indices=sequence_outputs["beam_indices"],
                    encoder_attentions=encoder_attentions,
                    encoder_hidden_states=encoder_hidden_states,
                    decoder_attentions=decoder_attentions,
                    cross_attentions=cross_attentions,
                    decoder_hidden_states=decoder_hidden_states,
                    past_key_values=model_kwargs.get("past_key_values"),
                )
            else:
                return GenerateBeamDecoderOnlyOutput(
                    sequences=sequence_outputs["sequences"],
                    sequences_scores=sequence_outputs["sequence_scores"],
                    scores=scores,
                    logits=raw_logits,
                    beam_indices=sequence_outputs["beam_indices"],
                    attentions=decoder_attentions,
                    hidden_states=decoder_hidden_states,
                    past_key_values=model_kwargs.get("past_key_values"),
                )
        else:
            return sequence_outputs["sequences"]

    def _assisted_decoding(
        self,
        input_ids: torch.LongTensor,
        candidate_generator: CandidateGenerator,
        logits_processor: LogitsProcessorList,
        stopping_criteria: StoppingCriteriaList,
        generation_config: GenerationConfig,
        synced_gpus: bool,
        streamer: Optional["BaseStreamer"],
        **model_kwargs,
    ) -> Union[GenerateNonBeamOutput, torch.LongTensor]:
        r"""
        Generates sequences of token ids for models with a language modeling head using **greedy decoding** or
        **sample** (depending on `do_sample`), assisted by candidate sequences. Assisted generation is an example of a
        candidate decoding strategy. Can be used for text-decoder, text-to-text, speech-to-text, and vision-to-text
        models.

        Parameters:
            input_ids (`torch.LongTensor` of shape `(batch_size, sequence_length)`):
                The sequence used as a prompt for the generation.
            candidate_generator (`CandidateGenerator`):
                A derived instance of [`CandidateGenerator`] that defines how candidate sequences are generated. For
                more information, the documentation of [`CandidateGenerator`] should be read.
            logits_processor (`LogitsProcessorList`):
                An instance of [`LogitsProcessorList`]. List of instances of class derived from [`LogitsProcessor`]
                used to modify the prediction scores of the language modeling head applied at each generation step.
            stopping_criteria (`StoppingCriteriaList`):
                An instance of [`StoppingCriteriaList`]. List of instances of class derived from [`StoppingCriteria`]
                used to tell if the generation loop should stop.
            generation_config ([`~generation.GenerationConfig`]):
                The generation configuration to be used as parametrization of the decoding method.
            synced_gpus (`bool`):
                Whether to continue running the while loop until max_length (needed to avoid deadlocking with
                `FullyShardedDataParallel` and DeepSpeed ZeRO Stage 3).
            streamer (`BaseStreamer`, *optional*):
                Streamer object that will be used to stream the generated sequences. Generated tokens are passed
                through `streamer.put(token_ids)` and the streamer is responsible for any further processing.
            model_kwargs:
                Additional model specific keyword arguments will be forwarded to the `forward` function of the model.
                If model is an encoder-decoder model the kwargs should include `encoder_outputs`.

        Return:
            [`~generation.GenerateDecoderOnlyOutput`], [`~generation.GenerateEncoderDecoderOutput`] or
            `torch.LongTensor`: A `torch.LongTensor` containing the generated tokens (default behaviour) or a
            [`~generation.GenerateDecoderOnlyOutput`] if `model.config.is_encoder_decoder=False` and
            `return_dict_in_generate=True` or a [`~generation.GenerateEncoderDecoderOutput`] if
            `model.config.is_encoder_decoder=True`.
        """
        # init values
        do_sample = generation_config.do_sample
        output_attentions = generation_config.output_attentions
        output_hidden_states = generation_config.output_hidden_states
        output_scores = generation_config.output_scores
        output_logits = generation_config.output_logits
        return_dict_in_generate = generation_config.return_dict_in_generate

        # init attention / hidden states / scores tuples
        scores = () if (return_dict_in_generate and output_scores) else None
        raw_logits = () if (return_dict_in_generate and output_logits) else None
        decoder_attentions = () if (return_dict_in_generate and output_attentions) else None
        cross_attentions = () if (return_dict_in_generate and output_attentions) else None
        decoder_hidden_states = () if (return_dict_in_generate and output_hidden_states) else None

        # if model is an encoder-decoder, retrieve encoder attention weights and hidden states
        if return_dict_in_generate and self.config.is_encoder_decoder:
            encoder_attentions = model_kwargs["encoder_outputs"].get("attentions") if output_attentions else None
            encoder_hidden_states = (
                model_kwargs["encoder_outputs"].get("hidden_states") if output_hidden_states else None
            )

        # keep track of which sequences are already finished
        batch_size, cur_len = input_ids.shape[:2]
        unfinished_sequences = torch.ones(batch_size, dtype=torch.long, device=input_ids.device)
        model_kwargs = self._get_initial_cache_position(cur_len, input_ids.device, model_kwargs)

        this_peer_finished = False
        is_first_iteration = True  # to preserve the same API in the output as other generation methods
        while self._has_unfinished_sequences(this_peer_finished, synced_gpus, device=input_ids.device):
            cur_len = input_ids.shape[1]

            #  1. Fetch candidate sequences from a `CandidateGenerator` and move to the correct device
            candidate_input_ids, candidate_logits = candidate_generator.get_candidates(input_ids)
            candidate_input_ids = candidate_input_ids.to(self.device)
            if candidate_logits is not None:
                candidate_logits = candidate_logits.to(self.device)

            candidate_length = candidate_input_ids.shape[1] - input_ids.shape[1]
            is_done_candidate = stopping_criteria(candidate_input_ids, None)

            # 2. Use the original model to obtain the next token logits given the candidate sequence. We obtain
            # `candidate_length + 1` relevant logits from this process: in the event that all candidates are correct,
            # we use this forward pass to also pick the subsequent logits in the original model.

            # 2.1. Prepare the model inputs
            candidate_kwargs = copy.copy(model_kwargs)
            candidate_kwargs = _prepare_attention_mask(
                candidate_kwargs, candidate_input_ids.shape[1], self.config.is_encoder_decoder
            )
            candidate_kwargs = _prepare_token_type_ids(candidate_kwargs, candidate_input_ids.shape[1])
            if "cache_position" in candidate_kwargs:
                candidate_kwargs["cache_position"] = torch.cat(
                    (
                        candidate_kwargs["cache_position"],
                        torch.arange(cur_len, cur_len + candidate_length, device=input_ids.device, dtype=torch.long),
                    ),
                    dim=0,
                )

            model_inputs = self.prepare_inputs_for_generation(candidate_input_ids, **candidate_kwargs)
            if "logits_to_keep" in model_inputs:
                model_inputs["logits_to_keep"] = candidate_length + 1

            # 2.2. Run a forward pass on the candidate sequence
            # prepare variable output controls (note: some models won't accept all output controls)
            model_inputs.update({"output_attentions": output_attentions} if output_attentions else {})
            model_inputs.update({"output_hidden_states": output_hidden_states} if output_hidden_states else {})

            outputs = self(**model_inputs)

            # 2.3. Process the new logits
            # .float() is needed to retain precision for later logits manipulations
            new_logits = outputs.logits[:, -candidate_length - 1 :].to(
                dtype=torch.float32, device=input_ids.device
            )  # excludes the input prompt if present
            next_token_logits = new_logits.clone()
            if len(logits_processor) > 0:
                for i in range(candidate_length + 1):
                    new_logits[:, i, :] = logits_processor(candidate_input_ids[:, : cur_len + i], new_logits[:, i, :])

            # 3. Select the accepted tokens. There are two possible cases:
            # Case 1: `do_sample=True` and we have logits for the candidates (originally from speculative decoding)
            # 👉 Apply algorithm 1 from the speculative decoding paper (https://huggingface.co/papers/2211.17192).
            if do_sample and candidate_logits is not None:
                valid_tokens, n_matches = _speculative_sampling(
                    candidate_input_ids,
                    candidate_logits,
                    candidate_length,
                    new_logits,
                    is_done_candidate,
                )

            # Case 2: all other cases (originally from assisted generation) 👉 Compare the tokens selected from the
            # original model logits with the candidate tokens. We can keep the candidate tokens until the first
            # mismatch, or until the max length is reached.
            else:
                if do_sample:
                    probs = new_logits.softmax(dim=-1)
                    selected_tokens = torch.multinomial(probs[0, :, :], num_samples=1).squeeze(1)[None, :]
                else:
                    selected_tokens = new_logits.argmax(dim=-1)

                candidate_new_tokens = candidate_input_ids[:, cur_len:]
                n_matches = ((~(candidate_new_tokens == selected_tokens[:, :-1])).cumsum(dim=-1) < 1).sum()

                # Ensure we don't generate beyond max_len or an EOS token
                if is_done_candidate and n_matches == candidate_length:
                    n_matches -= 1
                valid_tokens = selected_tokens[:, : n_matches + 1]

            # 4. Update variables according to the number of matching assistant tokens. Remember: the token generated
            # by the model after the last candidate match is also valid, as it is generated from a correct sequence.
            # Because of this last token, assisted generation search reduces to a normal greedy search/sample if there
            # is no match.

            # 4.1. Get the valid continuation, after the matching tokens
            input_ids = torch.cat((input_ids, valid_tokens), dim=-1)
            if streamer is not None:
                streamer.put(valid_tokens.cpu())
            new_cur_len = input_ids.shape[1]

            # 4.2. Discard past key values relative to unused assistant tokens
            outputs.past_key_values.crop(new_cur_len - 1)

            # 5. Update the candidate generation strategy if needed
            candidate_generator.update_candidate_strategy(input_ids, new_logits, n_matches)

            # synced_gpus: don't waste resources running the code we don't need; kwargs must be updated before skipping
            model_kwargs = self._update_model_kwargs_for_generation(
                outputs,
                model_kwargs,
                is_encoder_decoder=self.config.is_encoder_decoder,
                num_new_tokens=n_matches + 1,
            )
            if synced_gpus and this_peer_finished:
                continue

            # Store scores, attentions and hidden_states when required
            # Assistant: modified to append one tuple element per token, as in the other generation methods.
            if return_dict_in_generate:
                newly_added_length = n_matches + 1
                if output_scores:
                    scores += tuple(new_logits[:, i, :] for i in range(newly_added_length))
                if output_logits:
                    raw_logits += tuple(next_token_logits[:, i, :] for i in range(newly_added_length))

                newly_added_length = new_cur_len if is_first_iteration else newly_added_length
                if output_attentions:
                    if self.config.is_encoder_decoder:
                        cross_attentions = _split_model_outputs(
                            cross_attentions, outputs.cross_attentions, cur_len, newly_added_length
                        )
                        decoder_attentions = _split_model_outputs(
                            decoder_attentions,
                            outputs.decoder_attentions,
                            cur_len,
                            newly_added_length,
                            is_decoder_attention=True,
                        )
                    # some (V)LLMs have hard requirement on SDPA and thus never return attn
                    elif outputs.attentions[0] is not None:
                        decoder_attentions = _split_model_outputs(
                            decoder_attentions,
                            outputs.attentions,
                            cur_len,
                            newly_added_length,
                            is_decoder_attention=True,
                        )
                if output_hidden_states:
                    if self.config.is_encoder_decoder:
                        decoder_hidden_states = _split_model_outputs(
                            decoder_hidden_states, outputs.decoder_hidden_states, cur_len, newly_added_length
                        )
                    else:
                        decoder_hidden_states = _split_model_outputs(
                            decoder_hidden_states, outputs.hidden_states, cur_len, newly_added_length
                        )

            unfinished_sequences = unfinished_sequences & ~stopping_criteria(input_ids, scores)
            this_peer_finished = unfinished_sequences.max() == 0
            is_first_iteration = False

        if streamer is not None:
            streamer.end()

        if (
            hasattr(candidate_generator, "assistant_model")
            and candidate_generator.assistant_model.generation_config.num_assistant_tokens_schedule == "heuristic"
        ):
            candidate_generator.assistant_model.generation_config.num_assistant_tokens = (
                candidate_generator.num_assistant_tokens
            )
        if return_dict_in_generate:
            if self.config.is_encoder_decoder:
                return GenerateEncoderDecoderOutput(
                    sequences=input_ids,
                    scores=scores,
                    logits=raw_logits,
                    encoder_attentions=encoder_attentions,
                    encoder_hidden_states=encoder_hidden_states,
                    decoder_attentions=decoder_attentions,
                    cross_attentions=cross_attentions,
                    decoder_hidden_states=decoder_hidden_states,
                    past_key_values=model_kwargs.get("past_key_values"),
                )
            else:
                return GenerateDecoderOnlyOutput(
                    sequences=input_ids,
                    scores=scores,
                    logits=raw_logits,
                    attentions=decoder_attentions,
                    hidden_states=decoder_hidden_states,
                    past_key_values=model_kwargs.get("past_key_values"),
                )
        else:
            return input_ids

    def _prefill_chunking(self, input_ids: torch.LongTensor, generation_config: GenerationConfig, **model_kwargs):
        # Even if we are not compiling the forward, flex is always compiled when used. With chunk prefill, we may
        # end up needing just a bit more graphs than the default (which is 8). Doing this avoids very cryptic warnings
        torch._dynamo.config.cache_size_limit = 64

        chunk_size = generation_config.prefill_chunk_size
        # Only chunk up the token just before last, so that decoding is completely performed outside this function
        # (here we simply prefill the cache)
        input_chunks = torch.split(input_ids[:, :-1], chunk_size, dim=-1)

        if "past_key_values" not in model_kwargs:
            raise ValueError("Cannot use prefill chunking without a cache")

        model_forward = self.forward

        compile_forward = self._valid_auto_compile_criteria(model_kwargs, generation_config)
        if compile_forward:
            model_forward = self.get_compiled_call(generation_config.compile_config)

        attention_mask = model_kwargs.pop("attention_mask", None)

        past_length = 0
        for input_chunk in input_chunks:
            current_length = past_length + input_chunk.shape[-1]
            # Prepare inputs
            if attention_mask is not None:
                model_kwargs["attention_mask"] = attention_mask[:, :current_length]
            model_kwargs["cache_position"] = torch.arange(
                past_length, current_length, dtype=torch.long, device=input_chunk.device
            )
            model_kwargs["position_ids"] = model_kwargs["cache_position"].unsqueeze(0)
            model_inputs = self.prepare_inputs_for_generation(input_chunk, **model_kwargs)

            outputs = model_forward(**model_inputs, return_dict=True)

            model_kwargs["past_key_values"] = outputs.past_key_values
            past_length = current_length

        model_kwargs["attention_mask"] = attention_mask
        model_kwargs["cache_position"] = model_kwargs["cache_position"][-1:] + 1
        _ = model_kwargs.pop("position_ids", None)

        return model_kwargs


def _speculative_sampling(
    candidate_input_ids,
    candidate_logits,
    candidate_length,
    new_logits,
    is_done_candidate,
):
    """
    Applies sampling as in the speculative decoding paper (https://huggingface.co/papers/2211.17192, algorithm 1). Returns
    the selected tokens, as well as the number of candidate matches.

    NOTE: Unless otherwise stated, the variable names match those in the paper.
    """
    new_candidate_input_ids = candidate_input_ids[:, -candidate_length:]
    # Gets the probabilities from the logits. q_i and p_i denote the assistant and model probabilities of the tokens
    # selected by the assistant, respectively.
    q = candidate_logits.softmax(dim=-1)
    q_i = q[:, torch.arange(candidate_length), new_candidate_input_ids].squeeze(0, 1)
    p = new_logits.softmax(dim=-1)
    p_i = p[:, torch.arange(candidate_length), new_candidate_input_ids].squeeze(0, 1)
    probability_ratio = p_i / q_i

    # When probability_ratio > 1 (i.e. q_i(x) < p_i(x), or "assistant probability of the candidate token is smaller
    # than the model probability for the same token"), keep the token. Otherwise reject with p = 1 - probability_ratio
    # (= keep with p = probability_ratio). Keep all the tokens until the first rejection
    r_i = torch.rand_like(probability_ratio)
    is_accepted = r_i <= probability_ratio
    n_matches = ((~is_accepted).cumsum(dim=-1) < 1).sum()  # this is `n` in algorithm 1

    # Ensure we don't generate beyond max_len or an EOS token (not in algorithm 1, but needed for correct behavior)
    if is_done_candidate and n_matches == candidate_length:
        # Output length is assumed to be `n_matches + 1`. Since we won't generate another token with the target model
        # due to acceptance on EOS we fix `n_matches`
        n_matches -= 1
        valid_tokens = new_candidate_input_ids[:, : n_matches + 1]
    else:
        # Next token selection: if there is a rejection, adjust the distribution from the main model before sampling.
        gamma = candidate_logits.shape[1]
        p_n_plus_1 = p[:, n_matches, :]
        if n_matches < gamma:
            q_n_plus_1 = q[:, n_matches, :]
            p_prime = torch.clamp((p_n_plus_1 - q_n_plus_1), min=0)
            p_prime.div_(p_prime.sum())
        else:
            p_prime = p_n_plus_1
        t = torch.multinomial(p_prime, num_samples=1).squeeze(1)[None, :]

        # The selected tokens include the matches (if any) plus the next sampled tokens
        if n_matches > 0:
            valid_tokens = torch.cat((new_candidate_input_ids[:, :n_matches], t), dim=-1)
        else:
            valid_tokens = t

    return valid_tokens, n_matches


def _split_model_outputs(outputs, new_outputs, cur_len, added_len, is_decoder_attention=False):
    """
    Given the (decoder/cross attentions)/(decoder hidden states) for multiple generated tokens, splits it into a tuple
    where each member corresponds to a single generated token.
    """
    # Retrocompatibility: in our generation functions, the first iteration includes the attention/hidden states for the
    # prompt.
    if len(outputs) == 0:
        new_tuple = ()
        for layer in new_outputs:
            last_dim_size = cur_len if is_decoder_attention else layer.shape[-1]
            new_tuple += (layer[..., :cur_len, :last_dim_size],)
        outputs += (new_tuple,)
        # The first iteration contains the prompt + 1 generated token, let's update the length variables accordingly
        cur_len += 1
        added_len -= cur_len

    for i in range(added_len):
        new_tuple = ()
        for layer in new_outputs:
            last_dim_size = cur_len + i if is_decoder_attention else layer.shape[-1]
            new_tuple += (layer[..., i : i + 1, :last_dim_size],)
        outputs += (new_tuple,)
    return outputs


def _ranking_fast(
    context_hidden: torch.FloatTensor,
    next_hidden: torch.FloatTensor,
    next_top_k_probs: torch.FloatTensor,
    cosine_matrix_mask: torch.LongTensor,
    alpha: float,
    beam_width: int,
) -> torch.FloatTensor:
    """
    Reranks the top_k candidates based on a degeneration penalty (cosine similarity with previous tokens), as described
    in the paper "A Contrastive Framework for Neural Text Generation". Returns the index of the best candidate for each
    row in the batch.
    """
    norm_context_hidden = context_hidden / context_hidden.norm(dim=2, keepdim=True)
    norm_next_hidden = next_hidden / next_hidden.norm(dim=2, keepdim=True)
    cosine_matrix = torch.matmul(norm_context_hidden, norm_next_hidden.transpose(1, 2)).squeeze(-1)  # [B*K, S]

    # Penalize cosine_matrix based on the cosine_matrix_mask (ignore padding positions)
    # Using a large negative value for masked positions
    cosine_matrix_mask = cosine_matrix_mask.to(dtype=cosine_matrix.dtype)
    cosine_matrix_mask = (1 - cosine_matrix_mask) * torch.finfo(cosine_matrix.dtype).min
    cosine_matrix = cosine_matrix + cosine_matrix_mask

    degeneration_penalty, _ = torch.max(cosine_matrix, dim=-1)  # [B*K]
    next_top_k_probs = next_top_k_probs.view(-1)  # [B*K]
    contrastive_score = (1.0 - alpha) * next_top_k_probs - alpha * degeneration_penalty
    contrastive_score = torch.stack(torch.split(contrastive_score, beam_width))  # [B, K]
    _, selected_idx = contrastive_score.max(dim=-1)  # [B]
    return selected_idx


def stack_model_outputs(model_outputs: list[ModelOutput], config: PretrainedConfig) -> ModelOutput:
    """
    Stack a list of ModelOutput objects (or its subclasses) along the batch_size dimension. The function infers the
    specific ModelOutput subclass from the list provided.
    """
    if not model_outputs:
        raise ValueError("Input list is empty.")

    # Infer the class from the first object in the list
    model_output_cls = type(model_outputs[0])

    # Ensure all objects are of the same type
    if not all(isinstance(obj, model_output_cls) for obj in model_outputs):
        raise ValueError("All elements in the list should be of the same type.")

    # Helper function to concat tensors or tuples of tensors
    def _concat(data):
        """
        Reverse of `_split` function above.
        """
        if any(data is None for data in data):
            return None
        if isinstance(data[0], torch.Tensor):
            return torch.cat(data, dim=0)
        elif isinstance(data[0], tuple):
            # If the elements of the tuple are also tuples (e.g., past_key_values in our earlier example)
            if isinstance(data[0][0], tuple):
                return tuple(
                    tuple(torch.cat([attr[i][j] for attr in data], dim=0) for j in range(len(data[0][0])))
                    for i in range(len(data[0]))
                )
            else:
                return tuple(torch.cat([attr[i] for attr in data], dim=0) for i in range(len(data[0])))
        elif isinstance(data[0], (int, float)):
            # If the elements are integers or floats, return a tensor
            return torch.tensor(data)
        else:
            raise TypeError(f"Unexpected attribute type: {type(data[0])}")

    # Use a dictionary comprehension to gather attributes from all objects and concatenate them
    concatenated_data = {
        k: _concat([getattr(model_output, k) for model_output in model_outputs])
        for k in model_output_cls.__dataclass_fields__
    }

    # Return a new object of the inferred class with the concatenated attributes
    return model_output_cls(**concatenated_data)


def _relative_top_filter(
    scores: torch.FloatTensor,
    baseline_scores: torch.FloatTensor,
    relative_top: float = 0.1,
    filter_value: float = -float("Inf"),
    base_filter_value=-1e-3,
    min_tokens_to_keep: int = 1,
) -> torch.FloatTensor:
    """
    Reference: https://github.com/XiangLi1999/ContrastiveDecoding/blob/170e9142e92159c1237d731e240f5eb14aabf428/transformers/src/transformers/generation_logits_process.py#L235
    Apply filtering to only keep tokens with a probability above a certain threshold. The threshold is defined as `relative_top` * max probability in the distribution.
    """
    scores_normalized = scores.log_softmax(dim=-1)
    baseline_scores_normalized = baseline_scores.log_softmax(dim=-1)
    sorted_logits, sorted_indices = torch.sort(scores_normalized, descending=True)
    min_thresh = sorted_logits[..., min_tokens_to_keep - 1]
    probs_max = torch.max(scores_normalized, dim=-1).values
    probs_thresh = probs_max + np.log(relative_top)
    probs_thresh = torch.min(min_thresh, probs_thresh)
    probs_thresh = probs_thresh.unsqueeze(-1)
    baseline_scores_normalized[scores_normalized < probs_thresh] = base_filter_value
    scores_normalized[scores_normalized < probs_thresh] = filter_value
    return scores_normalized, baseline_scores_normalized


def _dola_select_contrast(
    candidate_premature_layers: list[int],
    candidate_premature_logits: dict[int, torch.FloatTensor],
    final_logits: torch.FloatTensor,
) -> torch.FloatTensor:
    if len(candidate_premature_layers) == 1:
        base_logits = candidate_premature_logits[candidate_premature_layers[0]]
        final_logits, base_logits = _relative_top_filter(final_logits, base_logits)
        logits = final_logits - base_logits
        return logits

    # 1. Stacking all premature_layers into a new dimension
    stacked_premature_layers = torch.stack([candidate_premature_logits[i] for i in candidate_premature_layers], dim=0)

    # 2. Calculate the softmax values for mature_layer and all premature_layers
    # shape: (batch_size, vocab_size)
    softmax_mature_layer = F.softmax(final_logits, dim=-1)
    # shape: (num_premature_layers, batch_size, vocab_size)
    softmax_premature_layers = F.softmax(stacked_premature_layers, dim=-1)

    # 3. Calculate the average distribution
    # shape: (num_premature_layers, batch_size, vocab_size)
    avg_dist = 0.5 * (softmax_mature_layer[None, :, :] + softmax_premature_layers)

    # 4. Calculate log-softmax for the KL divergence
    # shape: (batch_size, vocab_size)
    log_softmax_mature_layer = F.log_softmax(final_logits, dim=-1)
    # shape: (num_premature_layers, batch_size, vocab_size)
    log_softmax_premature_layers = F.log_softmax(stacked_premature_layers, dim=-1)

    # 5. Calculate the KL divergences and then the JS divergences
    # shape: (num_premature_layers, batch_size)
    kl1 = F.kl_div(log_softmax_mature_layer[None, :, :], avg_dist, reduction="none").mean(-1)
    # shape: (num_premature_layers, batch_size)
    kl2 = F.kl_div(log_softmax_premature_layers, avg_dist, reduction="none").mean(-1)
    js_divs = 0.5 * (kl1 + kl2)  # shape: (num_premature_layers, batch_size)

    # 6. Reduce the batchmean
    js_divs = js_divs.mean(-1)  # shape: (num_premature_layers,)
    premature_layer = candidate_premature_layers[int(js_divs.argmax().item())]

    base_logits = candidate_premature_logits[premature_layer]
    final_logits, base_logits = _relative_top_filter(final_logits, base_logits)
    logits = final_logits - base_logits
    return logits<|MERGE_RESOLUTION|>--- conflicted
+++ resolved
@@ -677,27 +677,6 @@
         if encoder_attention_mask is not None:
             model_inputs["attention_mask"] = encoder_attention_mask
 
-<<<<<<< HEAD
-        if "flash" in self.config._attn_implementation and self._supports_attention_backend:
-            tensor_kws = {"dtype": torch.int32, "device": self.device}
-            pos = model_inputs["position_ids"][:, -1]
-
-            cu_seq_lens_k = torch.cat([torch.zeros(1, **tensor_kws), pos.cumsum(0).add(1)], dim=0).to(**tensor_kws)
-            max_length_k = int(pos.max()) + 1
-
-            bs, seq_len = input_ids.size()
-            q_len = torch.ones(bs, **tensor_kws) if seq_len == 1 else pos.to(torch.int32).add(1)
-            cu_seq_lens_q = torch.cat([torch.zeros(1, **tensor_kws), q_len.cumsum(0)], dim=0).to(**tensor_kws)
-            max_length_q = int(q_len.max())
-
-            model_inputs.update(
-                cu_seq_lens_q=cu_seq_lens_q.to(self.device),
-                cu_seq_lens_k=cu_seq_lens_k.to(self.device),
-                max_length_q=max_length_q,
-                max_length_k=max_length_k,
-            )
-=======
->>>>>>> 78922577
         # 7. Forward ALL kwargs that are uninitialized (e.g. `use_cache`).
         for key, value in kwargs.items():
             if key not in model_inputs:
