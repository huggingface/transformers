--- conflicted
+++ resolved
@@ -558,15 +558,7 @@
             if model_inputs["inputs_embeds"] is not None:
                 batch_size, sequence_length, _ = model_inputs["inputs_embeds"].shape
             else:
-<<<<<<< HEAD
-                batch_size, sequence_length = (
-                    model_inputs[input_ids_key].shape[0],
-                    model_inputs[input_ids_key].shape[1],
-                )
-                device = model_inputs[input_ids_key].device
-=======
-                batch_size, sequence_length = model_inputs[input_ids_key].shape
->>>>>>> 79d4bc76
+                batch_size, sequence_length = model_inputs[input_ids_key].shape[:2]
 
             # Create the causal mask with fixed shape in advance, to reduce recompilations. If the function to create
             # the 4D causal mask exists, it should be present in the base model (XXXModel class) or in its decoder.
