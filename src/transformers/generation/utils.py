# coding=utf-8
# Copyright 2020 The Google AI Language Team Authors, Facebook AI Research authors and The HuggingFace Inc. team.
# Copyright (c) 2020, NVIDIA CORPORATION.  All rights reserved.
#
# Licensed under the Apache License, Version 2.0 (the "License");
# you may not use this file except in compliance with the License.
# You may obtain a copy of the License at
#
#     http://www.apache.org/licenses/LICENSE-2.0
#
# Unless required by applicable law or agreed to in writing, software
# distributed under the License is distributed on an "AS IS" BASIS,
# WITHOUT WARRANTIES OR CONDITIONS OF ANY KIND, either express or implied.
# See the License for the specific language governing permissions and
# limitations under the License.

import copy
import inspect
import warnings
from dataclasses import dataclass
from typing import TYPE_CHECKING, Any, Callable, Dict, List, Optional, Tuple, Union

import torch
import torch.distributed as dist
from torch import nn

from ..cache_utils import Cache, DynamicCache, StaticCache
from ..integrations.deepspeed import is_deepspeed_zero3_enabled
from ..modeling_outputs import CausalLMOutputWithPast, Seq2SeqLMOutput
from ..models.auto import (
    MODEL_FOR_CAUSAL_IMAGE_MODELING_MAPPING,
    MODEL_FOR_CAUSAL_LM_MAPPING,
    MODEL_FOR_SEQ_TO_SEQ_CAUSAL_LM_MAPPING,
    MODEL_FOR_SPEECH_SEQ_2_SEQ_MAPPING,
    MODEL_FOR_VISION_2_SEQ_MAPPING,
)
from ..utils import ExplicitEnum, ModelOutput, is_accelerate_available, logging
from .beam_constraints import DisjunctiveConstraint, PhrasalConstraint
from .beam_search import BeamScorer, BeamSearchScorer, ConstrainedBeamSearchScorer
from .candidate_generator import (
    AssistedCandidateGenerator,
    CandidateGenerator,
    PromptLookupCandidateGenerator,
    _crop_past_key_values,
    _prepare_attention_mask,
    _prepare_token_type_ids,
)
from .configuration_utils import GenerationConfig
from .logits_process import (
    EncoderNoRepeatNGramLogitsProcessor,
    EncoderRepetitionPenaltyLogitsProcessor,
    EpsilonLogitsWarper,
    EtaLogitsWarper,
    ExponentialDecayLengthPenalty,
    ForcedBOSTokenLogitsProcessor,
    ForcedEOSTokenLogitsProcessor,
    ForceTokensLogitsProcessor,
    HammingDiversityLogitsProcessor,
    InfNanRemoveLogitsProcessor,
    LogitNormalization,
    LogitsProcessorList,
    MinLengthLogitsProcessor,
    MinNewTokensLengthLogitsProcessor,
    NoBadWordsLogitsProcessor,
    NoRepeatNGramLogitsProcessor,
    PrefixConstrainedLogitsProcessor,
    RepetitionPenaltyLogitsProcessor,
    SequenceBiasLogitsProcessor,
    SuppressTokensAtBeginLogitsProcessor,
    SuppressTokensLogitsProcessor,
    TemperatureLogitsWarper,
    TopKLogitsWarper,
    TopPLogitsWarper,
    TypicalLogitsWarper,
    UnbatchedClassifierFreeGuidanceLogitsProcessor,
)
from .stopping_criteria import (
    MaxLengthCriteria,
    MaxTimeCriteria,
    StoppingCriteria,
    StoppingCriteriaList,
    validate_stopping_criteria,
)


if TYPE_CHECKING:
    from ..modeling_utils import PreTrainedModel
    from .streamers import BaseStreamer

logger = logging.get_logger(__name__)

if is_accelerate_available():
    from accelerate.hooks import AlignDevicesHook, add_hook_to_module

NEED_SETUP_CACHE_CLASSES_MAPPING = {
    "static": StaticCache,
}


@dataclass
class GenerateDecoderOnlyOutput(ModelOutput):
    """
    Outputs of decoder-only generation models, when using non-beam methods.

    Args:
        sequences (`torch.LongTensor` of shape `(batch_size, sequence_length)`):
            The generated sequences. The second dimension (sequence_length) is either equal to `max_length` or shorter
            if all batches finished early due to the `eos_token_id`.
        scores (`tuple(torch.FloatTensor)` *optional*, returned when `output_scores=True` is passed or when `config.output_scores=True`):
            Processed prediction scores of the language modeling head (scores for each vocabulary token before SoftMax)
            at each generation step. Tuple of `torch.FloatTensor` with up to `max_new_tokens` elements (one element for
            each generated token), with each tensor of shape `(batch_size, config.vocab_size)`.
        attentions (`tuple(tuple(torch.FloatTensor))`, *optional*, returned when `output_attentions=True` is passed or `config.output_attentions=True`):
            Tuple (one element for each generated token) of tuples (one element for each layer of the decoder) of
            `torch.FloatTensor` of shape `(batch_size, num_heads, generated_length, sequence_length)`.
        hidden_states (`tuple(tuple(torch.FloatTensor))`, *optional*, returned when `output_hidden_states=True` is passed or when `config.output_hidden_states=True`):
            Tuple (one element for each generated token) of tuples (one element for each layer of the decoder) of
            `torch.FloatTensor` of shape `(batch_size, generated_length, hidden_size)`.
        past_key_values (`tuple(tuple(torch.FloatTensor)))`, *optional*, returned when `use_cache=True` is passed or when `config.use_cache=True`):
            NOTE: some models have a different `past_key_values` format, confirm with the model's documentation.
            Usually a Tuple (one element for each layer of the decoder) of tuples (two elements, key tensor and value
            tensor). The first Tuple is of length `config.n_layers`, with each tuple having 2 tensors of shape
            `(batch_size, num_heads, sequence_length, embed_size_per_head)`) and optionally if
            `config.is_encoder_decoder=True` 2 additional tensors of shape `(batch_size, num_heads,
            encoder_sequence_length, embed_size_per_head)`.
    """

    sequences: torch.LongTensor = None
    scores: Optional[Tuple[torch.FloatTensor]] = None
    attentions: Optional[Tuple[Tuple[torch.FloatTensor]]] = None
    hidden_states: Optional[Tuple[Tuple[torch.FloatTensor]]] = None
    past_key_values: Optional[Tuple[Tuple[Tuple[torch.FloatTensor]]]] = None


@dataclass
class GenerateEncoderDecoderOutput(ModelOutput):
    """
    Outputs of encoder-decider generation models, when using non-beam methods.

    Args:
        sequences (`torch.LongTensor` of shape `(batch_size, sequence_length)`):
            The generated sequences. The second dimension (sequence_length) is either equal to `max_length` or shorter
            if all batches finished early due to the `eos_token_id`.
        scores (`tuple(torch.FloatTensor)` *optional*, returned when `output_scores=True` is passed or when `config.output_scores=True`):
            Processed prediction scores of the language modeling head (scores for each vocabulary token before SoftMax)
            at each generation step. Tuple of `torch.FloatTensor` with up to `max_new_tokens` elements (one element for
            each generated token), with each tensor of shape `(batch_size, config.vocab_size)`.
        encoder_attentions (`tuple(torch.FloatTensor)`, *optional*, returned when `output_attentions=True` is passed or `config.output_attentions=True`):
            Tuple of `torch.FloatTensor` (one for each layer of the decoder) of shape `(batch_size, num_heads,
            sequence_length, sequence_length)`.
        encoder_hidden_states (`tuple(torch.FloatTensor)`, *optional*, returned when `output_hidden_states=True` is passed or when `config.output_hidden_states=True`):
            Tuple of `torch.FloatTensor` (one for the output of the embeddings + one for the output of each layer) of
            shape `(batch_size, sequence_length, hidden_size)`.
        decoder_attentions (`tuple(tuple(torch.FloatTensor))`, *optional*, returned when `output_attentions=True` is passed or `config.output_attentions=True`):
            Tuple (one element for each generated token) of tuples (one element for each layer of the decoder) of
            `torch.FloatTensor` of shape `(batch_size, num_heads, generated_length, sequence_length)`.
        cross_attentions (`tuple(tuple(torch.FloatTensor))`, *optional*, returned when `output_attentions=True` is passed or `config.output_attentions=True`):
            Tuple (one element for each generated token) of tuples (one element for each layer of the decoder) of
            `torch.FloatTensor` of shape `(batch_size, num_heads, generated_length, sequence_length)`.
        decoder_hidden_states (`tuple(tuple(torch.FloatTensor))`, *optional*, returned when `output_hidden_states=True` is passed or when `config.output_hidden_states=True`):
            Tuple (one element for each generated token) of tuples (one element for each layer of the decoder) of
            `torch.FloatTensor` of shape `(batch_size, generated_length, hidden_size)`.
        past_key_values (`tuple(tuple(torch.FloatTensor)))`, *optional*, returned when `use_cache=True` is passed or when `config.use_cache=True`):
            NOTE: some models have a different `past_key_values` format, confirm with the model's documentation.
            Usually a Tuple (one element for each layer of the decoder) of tuples (two elements, key tensor and value
            tensor). The first Tuple is of length `config.n_layers`, with each tuple having 2 tensors of shape
            `(batch_size, num_heads, sequence_length, embed_size_per_head)`) and optionally if
            `config.is_encoder_decoder=True` 2 additional tensors of shape `(batch_size, num_heads,
            encoder_sequence_length, embed_size_per_head)`.
    """

    sequences: torch.LongTensor = None
    scores: Optional[Tuple[torch.FloatTensor]] = None
    encoder_attentions: Optional[Tuple[torch.FloatTensor]] = None
    encoder_hidden_states: Optional[Tuple[torch.FloatTensor]] = None
    decoder_attentions: Optional[Tuple[Tuple[torch.FloatTensor]]] = None
    cross_attentions: Optional[Tuple[Tuple[torch.FloatTensor]]] = None
    decoder_hidden_states: Optional[Tuple[Tuple[torch.FloatTensor]]] = None
    past_key_values: Optional[Tuple[Tuple[Tuple[torch.FloatTensor]]]] = None


@dataclass
class GenerateBeamDecoderOnlyOutput(ModelOutput):
    """
    Outputs of decoder-only generation models, when using beam methods.

    Args:
        sequences (`torch.LongTensor` of shape `(batch_size*num_return_sequences, sequence_length)`):
            The generated sequences. The second dimension (sequence_length) is either equal to `max_length` or shorter
            if all batches finished early due to the `eos_token_id`.
        sequences_scores (`torch.FloatTensor` of shape `(batch_size*num_return_sequences)`, *optional*, returned when `output_scores=True` is passed or when `config.output_scores=True`):
            Final beam scores of the generated `sequences`.
        scores (`tuple(torch.FloatTensor)` *optional*, returned when `output_scores=True` is passed or when `config.output_scores=True`):
            Beam transition scores for each vocabulary token at each generation step. Beam transition scores consisting
            of log probabilities of tokens conditioned on log softmax of previously generated tokens in this beam.
            Tuple of `torch.FloatTensor` with up to `max_new_tokens` elements (one element for each generated token),
            with each tensor of shape `(batch_size*num_beams*num_return_sequences, config.vocab_size)`.
        beam_indices (`torch.LongTensor`, *optional*, returned when `output_scores=True` is passed or when `config.output_scores=True`):
            Beam indices of generated token id at each generation step. `torch.LongTensor` of shape
            `(batch_size*num_return_sequences, sequence_length)`.
        attentions (`tuple(tuple(torch.FloatTensor))`, *optional*, returned when `output_attentions=True` is passed or `config.output_attentions=True`):
            Tuple (one element for each generated token) of tuples (one element for each layer of the decoder) of
            `torch.FloatTensor` of shape `(batch_size*num_beams, num_heads, generated_length, sequence_length)`.
        hidden_states (`tuple(tuple(torch.FloatTensor))`, *optional*, returned when `output_hidden_states=True` is passed or when `config.output_hidden_states=True`):
            Tuple (one element for each generated token) of tuples (one element for each layer of the decoder) of
            `torch.FloatTensor` of shape `(batch_size*num_beams*num_return_sequences, generated_length, hidden_size)`.
        past_key_values (`tuple(tuple(torch.FloatTensor)))`, *optional*, returned when `use_cache=True` is passed or when `config.use_cache=True`):
            NOTE: some models have a different `past_key_values` format, confirm with the model's documentation.
            Usually a Tuple (one element for each layer of the decoder) of tuples (two elements, key tensor and value
            tensor). The first Tuple is of length `config.n_layers`, with each tuple having 2 tensors of shape
            `(batch_size, num_heads, sequence_length, embed_size_per_head)`) and optionally if
            `config.is_encoder_decoder=True` 2 additional tensors of shape `(batch_size, num_heads,
            encoder_sequence_length, embed_size_per_head)`.
    """

    sequences: torch.LongTensor = None
    sequences_scores: Optional[torch.FloatTensor] = None
    scores: Optional[Tuple[torch.FloatTensor]] = None
    beam_indices: Optional[torch.LongTensor] = None
    attentions: Optional[Tuple[Tuple[torch.FloatTensor]]] = None
    hidden_states: Optional[Tuple[Tuple[torch.FloatTensor]]] = None
    past_key_values: Optional[Tuple[Tuple[Tuple[torch.FloatTensor]]]] = None


@dataclass
class GenerateBeamEncoderDecoderOutput(ModelOutput):
    """
    Outputs of encoder-decoder generation models, when using beam methods.

    Args:
        sequences (`torch.LongTensor` of shape `(batch_size*num_return_sequences, sequence_length)`):
            The generated sequences. The second dimension (sequence_length) is either equal to `max_length` or shorter
            if all batches finished early due to the `eos_token_id`.
        sequences_scores (`torch.FloatTensor` of shape `(batch_size*num_return_sequences)`, *optional*, returned when `output_scores=True` is passed or when `config.output_scores=True`):
            Final beam scores of the generated `sequences`.
        scores (`tuple(torch.FloatTensor)` *optional*, returned when `output_scores=True` is passed or when `config.output_scores=True`):
            Beam transition scores for each vocabulary token at each generation step. Beam transition scores consisting
            of log probabilities of tokens conditioned on log softmax of previously generated tokens in this beam.
            Tuple of `torch.FloatTensor` with up to `max_new_tokens` elements (one element for each generated token),
            with each tensor of shape `(batch_size*num_beams, config.vocab_size)`.
        beam_indices (`torch.LongTensor`, *optional*, returned when `output_scores=True` is passed or when `config.output_scores=True`):
            Beam indices of generated token id at each generation step. `torch.LongTensor` of shape
            `(batch_size*num_return_sequences, sequence_length)`.
        encoder_attentions (`tuple(torch.FloatTensor)`, *optional*, returned when `output_attentions=True` is passed or `config.output_attentions=True`):
            Tuple of `torch.FloatTensor` (one for each layer of the decoder) of shape `(batch_size, num_heads,
            sequence_length, sequence_length)`.
        encoder_hidden_states (`tuple(torch.FloatTensor)`, *optional*, returned when `output_hidden_states=True` is passed or when `config.output_hidden_states=True`):
            Tuple of `torch.FloatTensor` (one for the output of the embeddings + one for the output of each layer) of
            shape `(batch_size*num_beams*num_return_sequences, sequence_length, hidden_size)`.
        decoder_attentions (`tuple(tuple(torch.FloatTensor))`, *optional*, returned when `output_attentions=True` is passed or `config.output_attentions=True`):
            Tuple (one element for each generated token) of tuples (one element for each layer of the decoder) of
            `torch.FloatTensor` of shape `(batch_size*num_beams*num_return_sequences, num_heads, generated_length,
            sequence_length)`.
        cross_attentions (`tuple(tuple(torch.FloatTensor))`, *optional*, returned when `output_attentions=True` is passed or `config.output_attentions=True`):
            Tuple (one element for each generated token) of tuples (one element for each layer of the decoder) of
            `torch.FloatTensor` of shape `(batch_size, num_heads, generated_length, sequence_length)`.
        decoder_hidden_states (`tuple(tuple(torch.FloatTensor))`, *optional*, returned when `output_hidden_states=True` is passed or when `config.output_hidden_states=True`):
            Tuple (one element for each generated token) of tuples (one element for each layer of the decoder) of
            `torch.FloatTensor` of shape `(batch_size*num_beams*num_return_sequences, generated_length, hidden_size)`.
        past_key_values (`tuple(tuple(torch.FloatTensor)))`, *optional*, returned when `use_cache=True` is passed or when `config.use_cache=True`):
            NOTE: some models have a different `past_key_values` format, confirm with the model's documentation.
            Usually a Tuple (one element for each layer of the decoder) of tuples (two elements, key tensor and value
            tensor). The first Tuple is of length `config.n_layers`, with each tuple having 2 tensors of shape
            `(batch_size, num_heads, sequence_length, embed_size_per_head)`) and optionally if
            `config.is_encoder_decoder=True` 2 additional tensors of shape `(batch_size, num_heads,
            encoder_sequence_length, embed_size_per_head)`.
    """

    sequences: torch.LongTensor = None
    sequences_scores: Optional[torch.FloatTensor] = None
    scores: Optional[Tuple[torch.FloatTensor]] = None
    beam_indices: Optional[torch.LongTensor] = None
    encoder_attentions: Optional[Tuple[torch.FloatTensor]] = None
    encoder_hidden_states: Optional[Tuple[torch.FloatTensor]] = None
    decoder_attentions: Optional[Tuple[Tuple[torch.FloatTensor]]] = None
    cross_attentions: Optional[Tuple[Tuple[torch.FloatTensor]]] = None
    decoder_hidden_states: Optional[Tuple[Tuple[torch.FloatTensor]]] = None
    past_key_values: Optional[Tuple[Tuple[Tuple[torch.FloatTensor]]]] = None


# Equivalent classes (kept for retrocompatibility purposes)
GreedySearchDecoderOnlyOutput = GenerateDecoderOnlyOutput
ContrastiveSearchDecoderOnlyOutput = GenerateDecoderOnlyOutput
SampleDecoderOnlyOutput = GenerateDecoderOnlyOutput

ContrastiveSearchEncoderDecoderOutput = GenerateEncoderDecoderOutput
GreedySearchEncoderDecoderOutput = GenerateEncoderDecoderOutput
SampleEncoderDecoderOutput = GenerateEncoderDecoderOutput

BeamSearchDecoderOnlyOutput = GenerateBeamDecoderOnlyOutput
BeamSampleDecoderOnlyOutput = GenerateBeamDecoderOnlyOutput

BeamSearchEncoderDecoderOutput = GenerateBeamEncoderDecoderOutput
BeamSampleEncoderDecoderOutput = GenerateBeamEncoderDecoderOutput

GreedySearchOutput = Union[GreedySearchEncoderDecoderOutput, GreedySearchDecoderOnlyOutput]
SampleOutput = Union[SampleEncoderDecoderOutput, SampleDecoderOnlyOutput]
BeamSearchOutput = Union[BeamSearchEncoderDecoderOutput, BeamSearchDecoderOnlyOutput]
BeamSampleOutput = Union[BeamSampleEncoderDecoderOutput, BeamSampleDecoderOnlyOutput]
ContrastiveSearchOutput = Union[ContrastiveSearchEncoderDecoderOutput, ContrastiveSearchDecoderOnlyOutput]

# Typing shortcuts
GenerateNonBeamOutput = Union[GenerateDecoderOnlyOutput, GenerateEncoderDecoderOutput]
GenerateBeamOutput = Union[GenerateBeamDecoderOnlyOutput, GenerateBeamEncoderDecoderOutput]
GenerateOutput = Union[GenerateNonBeamOutput, GenerateBeamOutput]


class GenerationMode(ExplicitEnum):
    """
    Possible generation modes, downstream of the [`~generation.GenerationMixin.generate`] method.
    """

    # Non-beam methods
    CONTRASTIVE_SEARCH = "contrastive_search"
    GREEDY_SEARCH = "greedy_search"
    SAMPLE = "sample"
    ASSISTED_GENERATION = "assisted_generation"
    # Beam methods
    BEAM_SEARCH = "beam_search"
    BEAM_SAMPLE = "beam_sample"
    CONSTRAINED_BEAM_SEARCH = "constrained_beam_search"
    GROUP_BEAM_SEARCH = "group_beam_search"


class GenerationMixin:
    """
    A class containing all functions for auto-regressive text generation, to be used as a mixin in [`PreTrainedModel`].

    The class exposes [`~generation.GenerationMixin.generate`], which can be used for:
        - *greedy decoding* by calling [`~generation.GenerationMixin.greedy_search`] if `num_beams=1` and
          `do_sample=False`
        - *contrastive search* by calling [`~generation.GenerationMixin.contrastive_search`] if `penalty_alpha>0` and
          `top_k>1`
        - *multinomial sampling* by calling [`~generation.GenerationMixin.sample`] if `num_beams=1` and
          `do_sample=True`
        - *beam-search decoding* by calling [`~generation.GenerationMixin.beam_search`] if `num_beams>1` and
          `do_sample=False`
        - *beam-search multinomial sampling* by calling [`~generation.GenerationMixin.beam_sample`] if `num_beams>1`
          and `do_sample=True`
        - *diverse beam-search decoding* by calling [`~generation.GenerationMixin.group_beam_search`], if `num_beams>1`
          and `num_beam_groups>1`
        - *constrained beam-search decoding* by calling [`~generation.GenerationMixin.constrained_beam_search`], if
          `constraints!=None` or `force_words_ids!=None`

    You do not need to call any of the above methods directly. Pass custom parameter values to 'generate' instead. To
    learn more about decoding strategies refer to the [text generation strategies guide](../generation_strategies).
    """

    def prepare_inputs_for_generation(self, *args, **kwargs):
        raise NotImplementedError(
            "A model class needs to define a `prepare_inputs_for_generation` method in order to use `.generate()`."
        )

    def _prepare_model_inputs(
        self,
        inputs: Optional[torch.Tensor] = None,
        bos_token_id: Optional[int] = None,
        model_kwargs: Optional[Dict[str, torch.Tensor]] = None,
    ) -> Tuple[torch.Tensor, Optional[str], Dict[str, torch.Tensor]]:
        """
        This function extracts the model-specific `inputs` for generation.
        """
        # 1. retrieve all kwargs that are non-None or non-model input related.
        # some encoder-decoder models have different names for model and encoder
        if (
            self.config.is_encoder_decoder
            and hasattr(self, "encoder")
            and self.encoder.main_input_name != self.main_input_name
        ):
            input_name = self.encoder.main_input_name
        else:
            input_name = self.main_input_name

        model_kwargs = {k: v for k, v in model_kwargs.items() if v is not None or k != input_name}

        # 2. check whether model_input_name is passed as kwarg
        # if yes and `inputs` is None use kwarg inputs
        inputs_kwarg = model_kwargs.pop(input_name, None)
        if inputs_kwarg is not None and inputs is not None:
            raise ValueError(
                f"`inputs`: {inputs}` were passed alongside {input_name} which is not allowed. "
                f"Make sure to either pass {inputs} or {input_name}=..."
            )
        elif inputs_kwarg is not None:
            inputs = inputs_kwarg

        # 3. In the presence of `inputs_embeds` for text models:
        # - decoder-only models should complain if the user attempts to pass `inputs_embeds`, but the model
        # doesn't have its forwarding implemented. `inputs_embeds` is kept in `model_kwargs` and can coexist with
        # input_ids (`inputs_embeds` will be used in the 1st generation step, as opposed to `input_ids`)
        # - encoder-decoder models should complain if the user attempts to pass `inputs_embeds` and `input_ids`, and
        # pull the former to inputs. It will be used in place of `input_ids` to get the encoder hidden states.
        if input_name == "input_ids" and "inputs_embeds" in model_kwargs:
            if not self.config.is_encoder_decoder:
                has_inputs_embeds_forwarding = "inputs_embeds" in set(
                    inspect.signature(self.prepare_inputs_for_generation).parameters.keys()
                )
                if not has_inputs_embeds_forwarding:
                    raise ValueError(
                        f"You passed `inputs_embeds` to `.generate()`, but the model class {self.__class__.__name__} "
                        "doesn't have its forwarding implemented. See the GPT2 implementation for an example "
                        "(https://github.com/huggingface/transformers/pull/21405), and feel free to open a PR with it!"
                    )
                # In this case, `input_ids` is moved to the `model_kwargs`, so a few automations (like the creation of
                # the attention mask) can rely on the actual model input.
                model_kwargs["input_ids"] = self._maybe_initialize_input_ids_for_generation(
                    inputs, bos_token_id, model_kwargs=model_kwargs
                )
            else:
                if inputs is not None:
                    raise ValueError("You passed `inputs_embeds` and `input_ids` to `.generate()`. Please pick one.")
            inputs, input_name = model_kwargs["inputs_embeds"], "inputs_embeds"

        # 4. if `inputs` is still None, try to create `input_ids` from BOS token
        inputs = self._maybe_initialize_input_ids_for_generation(inputs, bos_token_id, model_kwargs)
        return inputs, input_name, model_kwargs

    def _maybe_initialize_input_ids_for_generation(
        self,
        inputs: Optional[torch.Tensor] = None,
        bos_token_id: Optional[int] = None,
        model_kwargs: Optional[Dict[str, torch.Tensor]] = None,
    ) -> torch.LongTensor:
        """Initializes input ids for generation, if necessary."""
        if inputs is not None:
            return inputs

        encoder_outputs = model_kwargs.get("encoder_outputs")
        if self.config.is_encoder_decoder and encoder_outputs is not None:
            # make dummy input_ids with value -100, as a sanity check ensuring that they won't be used for encoding
            shape = encoder_outputs.last_hidden_state.size()[:-1]
            return torch.ones(shape, dtype=torch.long, device=self.device) * -100

        if bos_token_id is None:
            raise ValueError("`bos_token_id` has to be defined when no `input_ids` are provided.")

        # If there is some tensor in `model_kwargs`, we can infer the batch size from it. This is helpful with
        # soft-prompting or in multimodal implementations built on top of decoder-only language models.
        batch_size = 1
        for value in model_kwargs.values():
            if isinstance(value, torch.Tensor):
                batch_size = value.shape[0]
                break
        return torch.ones((batch_size, 1), dtype=torch.long, device=self.device) * bos_token_id

    def _prepare_attention_mask_for_generation(
        self,
        inputs: torch.Tensor,
        pad_token_id: Optional[int],
        eos_token_id: Optional[Union[int, List[int]]],
    ) -> torch.LongTensor:
        is_input_ids = len(inputs.shape) == 2 and inputs.dtype in [torch.int, torch.long]
        is_pad_token_in_inputs = (pad_token_id is not None) and (pad_token_id in inputs)
        if isinstance(eos_token_id, int):
            eos_token_id = [eos_token_id]
        is_pad_token_not_equal_to_eos_token_id = (eos_token_id is None) or (pad_token_id not in eos_token_id)

        # Check if input is input_ids and padded -> only then is attention_mask defined
        if is_input_ids and is_pad_token_in_inputs and is_pad_token_not_equal_to_eos_token_id:
            return inputs.ne(pad_token_id).long()
        else:
            return torch.ones(inputs.shape[:2], dtype=torch.long, device=inputs.device)

    def _prepare_encoder_decoder_kwargs_for_generation(
        self, inputs_tensor: torch.Tensor, model_kwargs, model_input_name: Optional[str] = None
    ) -> Dict[str, Any]:
        # 1. get encoder
        encoder = self.get_encoder()
        # Compatibility with Accelerate big model inference: we need the encoder to outputs stuff on the same device
        # as the inputs.
        if hasattr(self, "hf_device_map"):
            if hasattr(encoder, "_hf_hook"):
                encoder._hf_hook.io_same_device = True
            else:
                add_hook_to_module(encoder, AlignDevicesHook(io_same_device=True))

        # 2. Prepare encoder args and encoder kwargs from model kwargs.
        irrelevant_prefix = ["decoder_", "cross_attn", "use_cache"]
        encoder_kwargs = {
            argument: value
            for argument, value in model_kwargs.items()
            if not any(argument.startswith(p) for p in irrelevant_prefix)
        }
        encoder_signature = set(inspect.signature(encoder.forward).parameters)
        encoder_accepts_wildcard = "kwargs" in encoder_signature or "model_kwargs" in encoder_signature
        if not encoder_accepts_wildcard:
            encoder_kwargs = {
                argument: value for argument, value in encoder_kwargs.items() if argument in encoder_signature
            }

        # 3. make sure that encoder returns `ModelOutput`
        model_input_name = model_input_name if model_input_name is not None else self.main_input_name
        encoder_kwargs["return_dict"] = True
        encoder_kwargs[model_input_name] = inputs_tensor
        model_kwargs["encoder_outputs"]: ModelOutput = encoder(**encoder_kwargs)

        return model_kwargs

    def _prepare_decoder_input_ids_for_generation(
        self,
        batch_size: int,
        model_input_name: str,
        model_kwargs: Dict[str, torch.Tensor],
        decoder_start_token_id: Union[int, List[int]] = None,
        bos_token_id: int = None,
        device: torch.device = None,
    ) -> Tuple[torch.LongTensor, Dict[str, torch.Tensor]]:
        """Prepares `decoder_input_ids` for generation with encoder-decoder models"""
        # 1. Check whether the user has defined `decoder_input_ids` manually. To facilitate in terms of input naming,
        # we also allow the user to pass it under `input_ids`, if the encoder does not use it as the main input.
        if model_kwargs is not None and "decoder_input_ids" in model_kwargs:
            decoder_input_ids = model_kwargs.pop("decoder_input_ids")
        elif "input_ids" in model_kwargs and model_input_name != "input_ids":
            decoder_input_ids = model_kwargs.pop("input_ids")
        else:
            decoder_input_ids = None

        # 2. Encoder-decoder models expect the `decoder_input_ids` to start with a special token. Let's ensure that.
        decoder_start_token_id = self._get_decoder_start_token_id(decoder_start_token_id, bos_token_id)
        if device is None:
            device = self.device
        if isinstance(decoder_start_token_id, list):
            if len(decoder_start_token_id) != batch_size:
                raise ValueError(
                    f"`decoder_start_token_id` expcted to have length {batch_size} but got {len(decoder_start_token_id)}"
                )
            decoder_input_ids_start = torch.tensor(decoder_start_token_id, dtype=torch.long, device=device)
            decoder_input_ids_start = decoder_input_ids_start.view(-1, 1)
        else:
            decoder_input_ids_start = (
                torch.ones((batch_size, 1), dtype=torch.long, device=device) * decoder_start_token_id
            )

        # no user input -> use decoder_start_token_id as decoder_input_ids
        if decoder_input_ids is None:
            decoder_input_ids = decoder_input_ids_start
        # exception: Donut checkpoints have task-specific decoder starts and don't expect a BOS token
        elif self.config.model_type == "vision-encoder-decoder" and "donut" in self.name_or_path.lower():
            pass
        elif self.config.model_type in ["whisper"]:
            pass
        # user input but doesn't start with decoder_start_token_id -> prepend decoder_start_token_id (and adjust
        # decoder_attention_mask if provided)
        elif (
            isinstance(decoder_start_token_id, int)
            and (decoder_input_ids[:, 0] != decoder_start_token_id).all().item()
        ) or (
            isinstance(decoder_start_token_id, torch.Tensor)
            and (decoder_input_ids[:, 0] != decoder_start_token_id[:, 0]).all().item()
        ):
            decoder_input_ids = torch.cat([decoder_input_ids_start, decoder_input_ids], dim=-1)
            if "decoder_attention_mask" in model_kwargs:
                decoder_attention_mask = model_kwargs["decoder_attention_mask"]
                decoder_attention_mask = torch.cat(
                    (torch.ones_like(decoder_attention_mask)[:, :1], decoder_attention_mask),
                    dim=-1,
                )
                model_kwargs["decoder_attention_mask"] = decoder_attention_mask

        return decoder_input_ids, model_kwargs

    def _get_decoder_start_token_id(
        self, decoder_start_token_id: Union[int, List[int]] = None, bos_token_id: int = None
    ) -> int:
        decoder_start_token_id = (
            decoder_start_token_id
            if decoder_start_token_id is not None
            else self.generation_config.decoder_start_token_id
        )
        bos_token_id = bos_token_id if bos_token_id is not None else self.generation_config.bos_token_id

        if decoder_start_token_id is not None:
            return decoder_start_token_id
        elif bos_token_id is not None:
            return bos_token_id
        raise ValueError(
            "`decoder_start_token_id` or `bos_token_id` has to be defined for encoder-decoder generation."
        )

    @staticmethod
    def _expand_inputs_for_generation(
        expand_size: int = 1,
        is_encoder_decoder: bool = False,
        input_ids: Optional[torch.LongTensor] = None,
        **model_kwargs,
    ) -> Tuple[torch.LongTensor, Dict[str, Any]]:
        """Expands tensors from [batch_size, ...] to [batch_size * expand_size, ...]"""

        def _expand_dict_for_generation(dict_to_expand):
            for key in dict_to_expand:
                if dict_to_expand[key] is not None and isinstance(dict_to_expand[key], torch.Tensor):
                    dict_to_expand[key] = dict_to_expand[key].repeat_interleave(expand_size, dim=0)
            return dict_to_expand

        if input_ids is not None:
            input_ids = input_ids.repeat_interleave(expand_size, dim=0)

        model_kwargs = _expand_dict_for_generation(model_kwargs)

        if is_encoder_decoder:
            if model_kwargs.get("encoder_outputs") is None:
                raise ValueError("If `is_encoder_decoder` is True, make sure that `encoder_outputs` is defined.")
            model_kwargs["encoder_outputs"] = _expand_dict_for_generation(model_kwargs["encoder_outputs"])

        return input_ids, model_kwargs

    def _extract_past_from_model_output(self, outputs: ModelOutput, standardize_cache_format: bool = False):
        past_key_values = None
        if "past_key_values" in outputs:
            past_key_values = outputs.past_key_values
        elif "mems" in outputs:
            past_key_values = outputs.mems
        elif "past_buckets_states" in outputs:
            past_key_values = outputs.past_buckets_states

        # Bloom fix: standardizes the cache format when requested
        if standardize_cache_format and hasattr(self, "_convert_to_standard_cache"):
            batch_size = outputs.logits.shape[0]
            past_key_values = self._convert_to_standard_cache(past_key_values, batch_size=batch_size)
        return past_key_values

    def _update_model_kwargs_for_generation(
        self,
        outputs: ModelOutput,
        model_kwargs: Dict[str, Any],
        is_encoder_decoder: bool = False,
        standardize_cache_format: bool = False,
    ) -> Dict[str, Any]:
        # update past_key_values
        model_kwargs["past_key_values"] = self._extract_past_from_model_output(
            outputs, standardize_cache_format=standardize_cache_format
        )
        if getattr(outputs, "state", None) is not None:
            model_kwargs["state"] = outputs.state

        # update token_type_ids with last value
        if "token_type_ids" in model_kwargs:
            token_type_ids = model_kwargs["token_type_ids"]
            model_kwargs["token_type_ids"] = torch.cat([token_type_ids, token_type_ids[:, -1].unsqueeze(-1)], dim=-1)

        if not is_encoder_decoder:
            # update attention mask
            if "attention_mask" in model_kwargs:
                attention_mask = model_kwargs["attention_mask"]
                model_kwargs["attention_mask"] = torch.cat(
                    [attention_mask, attention_mask.new_ones((attention_mask.shape[0], 1))], dim=-1
                )
        else:
            # update decoder attention mask
            if "decoder_attention_mask" in model_kwargs:
                decoder_attention_mask = model_kwargs["decoder_attention_mask"]
                model_kwargs["decoder_attention_mask"] = torch.cat(
                    [decoder_attention_mask, decoder_attention_mask.new_ones((decoder_attention_mask.shape[0], 1))],
                    dim=-1,
                )

        return model_kwargs

    def _reorder_cache(self, past_key_values, beam_idx):
        raise NotImplementedError(
            f"Make sure that a `_reorder_cache` function is correctly implemented in {self.__class__.__module__} to"
            f" enable beam search for {self.__class__}"
        )

    def _get_candidate_generator(
        self,
        generation_config: GenerationConfig,
        input_ids: torch.LongTensor,
        inputs_tensor: torch.Tensor,
        assistant_model: "PreTrainedModel",
        logits_processor: LogitsProcessorList,
        model_kwargs: Dict,
    ) -> CandidateGenerator:
        """
        Returns the candidate generator to be used in `assisted_generation`
        """
        if generation_config.prompt_lookup_num_tokens is not None:
            candidate_generator = PromptLookupCandidateGenerator(
                num_output_tokens=generation_config.prompt_lookup_num_tokens,
            )
        else:
            candidate_generator = AssistedCandidateGenerator(
                input_ids=input_ids,
                assistant_model=assistant_model,
                generation_config=generation_config,
                logits_processor=logits_processor,
                model_kwargs=model_kwargs,
                inputs_tensor=inputs_tensor,
            )
        return candidate_generator

    def _get_logits_warper(
        self,
        generation_config: GenerationConfig,
    ) -> LogitsProcessorList:
        """
        This class returns a [`LogitsProcessorList`] list object that contains all relevant [`LogitsWarper`] instances
        used for multinomial sampling.
        """

        # instantiate warpers list
        warpers = LogitsProcessorList()

        # In beam methods, we need to keep at least one non-eos token to explore continuations that might have a
        # better score (i.e. keep len(list(generation_config.eos_token_id)) + 1)
        if generation_config.num_beams > 1:
            if isinstance(generation_config.eos_token_id, list):
                min_tokens_to_keep = len(generation_config.eos_token_id) + 1
            else:
                min_tokens_to_keep = 2
        else:
            min_tokens_to_keep = 1

        # the following idea is largely copied from this PR: https://github.com/huggingface/transformers/pull/5420/files
        # all samplers can be found in `generation_utils_samplers.py`
        if generation_config.temperature is not None and generation_config.temperature != 1.0:
            warpers.append(TemperatureLogitsWarper(generation_config.temperature))
        if generation_config.top_k is not None and generation_config.top_k != 0:
            warpers.append(TopKLogitsWarper(top_k=generation_config.top_k, min_tokens_to_keep=min_tokens_to_keep))
        if generation_config.top_p is not None and generation_config.top_p < 1.0:
            warpers.append(TopPLogitsWarper(top_p=generation_config.top_p, min_tokens_to_keep=min_tokens_to_keep))
        if generation_config.typical_p is not None and generation_config.typical_p < 1.0:
            warpers.append(
                TypicalLogitsWarper(mass=generation_config.typical_p, min_tokens_to_keep=min_tokens_to_keep)
            )
        if generation_config.epsilon_cutoff is not None and 0.0 < generation_config.epsilon_cutoff < 1.0:
            warpers.append(
                EpsilonLogitsWarper(epsilon=generation_config.epsilon_cutoff, min_tokens_to_keep=min_tokens_to_keep)
            )
        if generation_config.eta_cutoff is not None and 0.0 < generation_config.eta_cutoff < 1.0:
            warpers.append(
                EtaLogitsWarper(epsilon=generation_config.eta_cutoff, min_tokens_to_keep=min_tokens_to_keep)
            )
        # `LogitNormalization` should always be the last logit processor, when present
        if generation_config.renormalize_logits is True:
            warpers.append(LogitNormalization())
        return warpers

    def _get_generation_mode(
        self, generation_config: GenerationConfig, assistant_model: Optional["PreTrainedModel"]
    ) -> GenerationMode:
        """
        Returns the generation mode triggered by a [`GenerationConfig`] instance.
        """
        if generation_config.constraints is not None or generation_config.force_words_ids is not None:
            generation_mode = GenerationMode.CONSTRAINED_BEAM_SEARCH
        elif generation_config.num_beams == 1:
            if generation_config.do_sample is False:
                if (
                    generation_config.top_k is not None
                    and generation_config.top_k > 1
                    and generation_config.penalty_alpha is not None
                    and generation_config.penalty_alpha > 0
                ):
                    generation_mode = GenerationMode.CONTRASTIVE_SEARCH
                else:
                    generation_mode = GenerationMode.GREEDY_SEARCH
            else:
                generation_mode = GenerationMode.SAMPLE
        else:
            if generation_config.num_beam_groups > 1:
                generation_mode = GenerationMode.GROUP_BEAM_SEARCH
            elif generation_config.do_sample is True:
                generation_mode = GenerationMode.BEAM_SAMPLE
            else:
                generation_mode = GenerationMode.BEAM_SEARCH

        # Assisted generation may extend some generation modes
        if assistant_model is not None or generation_config.prompt_lookup_num_tokens is not None:
            if generation_mode in ("greedy_search", "sample"):
                generation_mode = GenerationMode.ASSISTED_GENERATION
            else:
                raise ValueError(
                    "You've set `assistant_model`, which triggers assisted generate. Currently, assisted generate "
                    "is only supported with Greedy Search and Sample."
                )
        return generation_mode

    def _get_logits_processor(
        self,
        generation_config: GenerationConfig,
        input_ids_seq_length: int,
        encoder_input_ids: torch.LongTensor,
        prefix_allowed_tokens_fn: Callable[[int, torch.Tensor], List[int]],
        logits_processor: Optional[LogitsProcessorList],
        model_kwargs: Optional[Dict[str, Any]] = None,
        negative_prompt_ids: Optional[torch.Tensor] = None,
        negative_prompt_attention_mask: Optional[torch.Tensor] = None,
    ) -> LogitsProcessorList:
        """
        This class returns a [`LogitsProcessorList`] list object that contains all relevant [`LogitsProcessor`]
        instances used to modify the scores of the language model head.
        """
        # instantiate processors list
        processors = LogitsProcessorList()

        if generation_config.guidance_scale is not None and generation_config.guidance_scale != 1:
            processors.append(
                UnbatchedClassifierFreeGuidanceLogitsProcessor(
                    generation_config.guidance_scale,
                    self,
                    unconditional_ids=negative_prompt_ids,
                    unconditional_attention_mask=negative_prompt_attention_mask,
                    use_cache=model_kwargs["use_cache"],
                )
            )
        if generation_config.sequence_bias is not None:
            processors.append(SequenceBiasLogitsProcessor(sequence_bias=generation_config.sequence_bias))

        if generation_config.diversity_penalty is not None and generation_config.diversity_penalty > 0.0:
            processors.append(
                HammingDiversityLogitsProcessor(
                    diversity_penalty=generation_config.diversity_penalty,
                    num_beams=generation_config.num_beams,
                    num_beam_groups=generation_config.num_beam_groups,
                )
            )
        if (
            generation_config.encoder_repetition_penalty is not None
            and generation_config.encoder_repetition_penalty != 1.0
        ):
            processors.append(
                EncoderRepetitionPenaltyLogitsProcessor(
                    penalty=generation_config.encoder_repetition_penalty, encoder_input_ids=encoder_input_ids
                )
            )
        if generation_config.repetition_penalty is not None and generation_config.repetition_penalty != 1.0:
            processors.append(RepetitionPenaltyLogitsProcessor(penalty=generation_config.repetition_penalty))
        if generation_config.no_repeat_ngram_size is not None and generation_config.no_repeat_ngram_size > 0:
            processors.append(NoRepeatNGramLogitsProcessor(generation_config.no_repeat_ngram_size))
        if (
            generation_config.encoder_no_repeat_ngram_size is not None
            and generation_config.encoder_no_repeat_ngram_size > 0
        ):
            processors.append(
                EncoderNoRepeatNGramLogitsProcessor(generation_config.encoder_no_repeat_ngram_size, encoder_input_ids)
            )
        if generation_config.bad_words_ids is not None:
            processors.append(
                NoBadWordsLogitsProcessor(generation_config.bad_words_ids, generation_config.eos_token_id)
            )
        if (
            generation_config.min_length is not None
            and generation_config.eos_token_id is not None
            and generation_config.min_length > 0
        ):
            processors.append(MinLengthLogitsProcessor(generation_config.min_length, generation_config.eos_token_id))
        if (
            generation_config.min_new_tokens is not None
            and generation_config.eos_token_id is not None
            and generation_config.min_new_tokens > 0
        ):
            processors.append(
                MinNewTokensLengthLogitsProcessor(
                    input_ids_seq_length, generation_config.min_new_tokens, generation_config.eos_token_id
                )
            )
        if prefix_allowed_tokens_fn is not None:
            processors.append(
                PrefixConstrainedLogitsProcessor(
                    prefix_allowed_tokens_fn, generation_config.num_beams // generation_config.num_beam_groups
                )
            )
        if generation_config.forced_bos_token_id is not None:
            processors.append(ForcedBOSTokenLogitsProcessor(generation_config.forced_bos_token_id))
        if generation_config.forced_eos_token_id is not None:
            processors.append(
                ForcedEOSTokenLogitsProcessor(generation_config.max_length, generation_config.forced_eos_token_id)
            )
        if generation_config.remove_invalid_values is True:
            processors.append(InfNanRemoveLogitsProcessor())
        if generation_config.exponential_decay_length_penalty is not None:
            processors.append(
                ExponentialDecayLengthPenalty(
                    generation_config.exponential_decay_length_penalty,
                    generation_config.eos_token_id,
                    input_ids_seq_length,
                )
            )
        if generation_config.suppress_tokens is not None:
            processors.append(SuppressTokensLogitsProcessor(generation_config.suppress_tokens))
        if generation_config.begin_suppress_tokens is not None:
            begin_index = input_ids_seq_length
            begin_index = (
                begin_index
                if (input_ids_seq_length > 1 or generation_config.forced_bos_token_id is None)
                else begin_index + 1
            )
            if generation_config.forced_decoder_ids is not None:
                # generation starts after the last token that is forced
                begin_index += generation_config.forced_decoder_ids[-1][0]
            processors.append(
                SuppressTokensAtBeginLogitsProcessor(generation_config.begin_suppress_tokens, begin_index)
            )
        if generation_config.forced_decoder_ids is not None:
            processors.append(ForceTokensLogitsProcessor(generation_config.forced_decoder_ids))
        processors = self._merge_criteria_processor_list(processors, logits_processor)
        # `LogitNormalization` should always be the last logit processor, when present
        if generation_config.renormalize_logits is True:
            processors.append(LogitNormalization())
        return processors

    def _get_stopping_criteria(
        self, generation_config: GenerationConfig, stopping_criteria: Optional[StoppingCriteriaList]
    ) -> StoppingCriteriaList:
        criteria = StoppingCriteriaList()
        if generation_config.max_length is not None:
            max_position_embeddings = getattr(self.config, "max_position_embeddings", None)
            criteria.append(
                MaxLengthCriteria(
                    max_length=generation_config.max_length,
                    max_position_embeddings=max_position_embeddings,
                )
            )
        if generation_config.max_time is not None:
            criteria.append(MaxTimeCriteria(max_time=generation_config.max_time))
        criteria = self._merge_criteria_processor_list(criteria, stopping_criteria)
        return criteria

    def _merge_criteria_processor_list(
        self,
        default_list: Union[LogitsProcessorList, StoppingCriteriaList],
        custom_list: Union[LogitsProcessorList, StoppingCriteriaList],
    ) -> Union[LogitsProcessorList, StoppingCriteriaList]:
        if len(custom_list) == 0:
            return default_list
        for default in default_list:
            for custom in custom_list:
                if type(custom) is type(default):
                    object_type = "stopping criteria" if isinstance(custom, StoppingCriteria) else "logits processor"
                    raise ValueError(
                        f"A custom {object_type} of type {type(custom)} with values {custom} has been passed to"
                        f" `.generate()`, but it has already been created with the values {default}. {default} has been"
                        " created by passing the corresponding arguments to generate or by the model's config default"
                        f" values. If you just want to change the default values of {object_type} consider passing"
                        f" them as arguments to `.generate()` instead of using a custom {object_type}."
                    )
        default_list.extend(custom_list)
        return default_list

    def compute_transition_scores(
        self,
        sequences: torch.Tensor,
        scores: Tuple[torch.Tensor],
        beam_indices: Optional[torch.Tensor] = None,
        normalize_logits: bool = False,
    ) -> torch.Tensor:
        """
        Computes the transition scores of sequences given the generation scores (and beam indices, if beam search was
        used). This is a convenient method to quicky obtain the scores of the selected tokens at generation time.

        Parameters:
            sequences (`torch.LongTensor`):
                The generated sequences. The second dimension (sequence_length) is either equal to `max_length` or
                shorter if all batches finished early due to the `eos_token_id`.
            scores (`tuple(torch.FloatTensor)`):
                Transition scores for each vocabulary token at each generation step. Beam transition scores consisting
                of log probabilities of tokens conditioned on log softmax of previously generated tokens Tuple of
                `torch.FloatTensor` with up to `max_new_tokens` elements (one element for each generated token), with
                each tensor of shape `(batch_size*num_beams, config.vocab_size)`.
            beam_indices (`torch.LongTensor`, *optional*):
                Beam indices of generated token id at each generation step. `torch.LongTensor` of shape
                `(batch_size*num_return_sequences, sequence_length)`. Only required if a `num_beams>1` at
                generate-time.
            normalize_logits (`bool`, *optional*, defaults to `False`):
                Whether to normalize the logits (which, for legacy reasons, may be unnormalized).

        Return:
            `torch.Tensor`: A `torch.Tensor` of shape `(batch_size*num_return_sequences, sequence_length)` containing
                the transition scores (logits)

        Examples:

        ```python
        >>> from transformers import GPT2Tokenizer, AutoModelForCausalLM
        >>> import numpy as np

        >>> tokenizer = GPT2Tokenizer.from_pretrained("gpt2")
        >>> model = AutoModelForCausalLM.from_pretrained("gpt2")
        >>> tokenizer.pad_token_id = tokenizer.eos_token_id
        >>> inputs = tokenizer(["Today is"], return_tensors="pt")

        >>> # Example 1: Print the scores for each token generated with Greedy Search
        >>> outputs = model.generate(**inputs, max_new_tokens=5, return_dict_in_generate=True, output_scores=True)
        >>> transition_scores = model.compute_transition_scores(
        ...     outputs.sequences, outputs.scores, normalize_logits=True
        ... )
        >>> # input_length is the length of the input prompt for decoder-only models, like the GPT family, and 1 for
        >>> # encoder-decoder models, like BART or T5.
        >>> input_length = 1 if model.config.is_encoder_decoder else inputs.input_ids.shape[1]
        >>> generated_tokens = outputs.sequences[:, input_length:]
        >>> for tok, score in zip(generated_tokens[0], transition_scores[0]):
        ...     # | token | token string | log probability | probability
        ...     print(f"| {tok:5d} | {tokenizer.decode(tok):8s} | {score.numpy():.3f} | {np.exp(score.numpy()):.2%}")
        |   262 |  the     | -1.414 | 24.33%
        |  1110 |  day     | -2.609 | 7.36%
        |   618 |  when    | -2.010 | 13.40%
        |   356 |  we      | -1.859 | 15.58%
        |   460 |  can     | -2.508 | 8.14%

        >>> # Example 2: Reconstruct the sequence scores from Beam Search
        >>> outputs = model.generate(
        ...     **inputs,
        ...     max_new_tokens=5,
        ...     num_beams=4,
        ...     num_return_sequences=4,
        ...     return_dict_in_generate=True,
        ...     output_scores=True,
        ... )
        >>> transition_scores = model.compute_transition_scores(
        ...     outputs.sequences, outputs.scores, outputs.beam_indices, normalize_logits=False
        ... )
        >>> # If you sum the generated tokens' scores and apply the length penalty, you'll get the sequence scores.
        >>> # Tip 1: recomputing the scores is only guaranteed to match with `normalize_logits=False`. Depending on the
        >>> # use case, you might want to recompute it with `normalize_logits=True`.
        >>> # Tip 2: the output length does NOT include the input length
        >>> output_length = np.sum(transition_scores.numpy() < 0, axis=1)
        >>> length_penalty = model.generation_config.length_penalty
        >>> reconstructed_scores = transition_scores.sum(axis=1) / (output_length**length_penalty)
        >>> print(np.allclose(outputs.sequences_scores, reconstructed_scores))
        True
        ```"""
        # 1. In absence of `beam_indices`, we can assume that we come from e.g. greedy search, which is equivalent
        # to a beam search approach were the first (and only) beam is always selected
        if beam_indices is None:
            beam_indices = torch.arange(scores[0].shape[0]).view(-1, 1).to(sequences.device)
            beam_indices = beam_indices.expand(-1, len(scores))

        # 2. reshape scores as [batch_size*vocab_size, # generation steps] with # generation steps being
        # seq_len - input_length
        scores = torch.stack(scores).reshape(len(scores), -1).transpose(0, 1)

        # 3. Optionally normalize the logits (across the vocab dimension)
        if normalize_logits:
            scores = scores.reshape(-1, self.config.vocab_size, scores.shape[-1])
            scores = torch.nn.functional.log_softmax(scores, dim=1)
            scores = scores.reshape(-1, scores.shape[-1])

        # 4. cut beam_indices to longest beam length
        beam_indices_mask = beam_indices < 0
        max_beam_length = (1 - beam_indices_mask.long()).sum(-1).max()
        beam_indices = beam_indices.clone()[:, :max_beam_length]
        beam_indices_mask = beam_indices_mask[:, :max_beam_length]

        # 5. Set indices of beams that finished early to 0; such indices will be masked correctly afterwards
        beam_indices[beam_indices_mask] = 0

        # 6. multiply beam_indices with vocab size to gather correctly from scores
        beam_sequence_indices = beam_indices * self.config.vocab_size

        # 7. Define which indices contributed to scores
        cut_idx = sequences.shape[-1] - max_beam_length
        indices = sequences[:, cut_idx:] + beam_sequence_indices

        # 8. Compute scores
        transition_scores = scores.gather(0, indices)

        # 9. Mask out transition_scores of beams that stopped early
        transition_scores[beam_indices_mask] = 0

        return transition_scores

    def _validate_model_class(self):
        """
        Confirms that the model class is compatible with generation. If not, raises an exception that points to the
        right class to use.
        """
        if not self.can_generate():
            generate_compatible_mappings = [
                MODEL_FOR_CAUSAL_LM_MAPPING,
                MODEL_FOR_CAUSAL_IMAGE_MODELING_MAPPING,
                MODEL_FOR_VISION_2_SEQ_MAPPING,
                MODEL_FOR_SEQ_TO_SEQ_CAUSAL_LM_MAPPING,
                MODEL_FOR_SPEECH_SEQ_2_SEQ_MAPPING,
            ]
            generate_compatible_classes = set()
            for model_mapping in generate_compatible_mappings:
                supported_models = model_mapping.get(type(self.config), default=None)
                if supported_models is not None:
                    generate_compatible_classes.add(supported_models.__name__)
            exception_message = (
                f"The current model class ({self.__class__.__name__}) is not compatible with `.generate()`, as "
                "it doesn't have a language model head."
            )
            if generate_compatible_classes:
                exception_message += f" Please use one of the following classes instead: {generate_compatible_classes}"
            raise TypeError(exception_message)

    def _validate_model_kwargs(self, model_kwargs: Dict[str, Any]):
        """Validates model kwargs for generation. Generate argument typos will also be caught here."""
        # If a `Cache` instance is passed, checks whether the model is compatible with it
        if isinstance(model_kwargs.get("past_key_values", None), Cache) and not self._supports_cache_class:
            raise ValueError(
                f"{self.__class__.__name__} does not support an instance of `Cache` as `past_key_values`. Please "
                "check the model documentation for supported cache formats."
            )

        # Excludes arguments that are handled before calling any model function
        if self.config.is_encoder_decoder:
            for key in ["decoder_input_ids"]:
                model_kwargs.pop(key, None)

        unused_model_args = []
        model_args = set(inspect.signature(self.prepare_inputs_for_generation).parameters)
        # `kwargs`/`model_kwargs` is often used to handle optional forward pass inputs like `attention_mask`. If
        # `prepare_inputs_for_generation` doesn't accept them, then a stricter check can be made ;)
        if "kwargs" in model_args or "model_kwargs" in model_args:
            model_args |= set(inspect.signature(self.forward).parameters)

        # Encoder-Decoder models may also need Encoder arguments from `model_kwargs`
        if self.config.is_encoder_decoder:
            base_model = getattr(self, self.base_model_prefix, None)

            # allow encoder kwargs
            encoder = getattr(self, "encoder", None)
            # `MusicgenForConditionalGeneration` has `text_encoder` and `audio_encoder`.
            # Also, it has `base_model_prefix = "encoder_decoder"` but there is no `self.encoder_decoder`
            # TODO: A better way to handle this.
            if encoder is None and base_model is not None:
                encoder = getattr(base_model, "encoder", None)

            if encoder is not None:
                encoder_model_args = set(inspect.signature(encoder.forward).parameters)
                model_args |= encoder_model_args

            # allow decoder kwargs
            decoder = getattr(self, "decoder", None)
            if decoder is None and base_model is not None:
                decoder = getattr(base_model, "decoder", None)

            if decoder is not None:
                decoder_model_args = set(inspect.signature(decoder.forward).parameters)
                model_args |= {f"decoder_{x}" for x in decoder_model_args}

            # allow assistant_encoder_outputs to be passed if we're doing assisted generating
            if "assistant_encoder_outputs" in model_kwargs:
                model_args |= {"assistant_encoder_outputs"}

        for key, value in model_kwargs.items():
            if value is not None and key not in model_args:
                unused_model_args.append(key)

        if unused_model_args:
            raise ValueError(
                f"The following `model_kwargs` are not used by the model: {unused_model_args} (note: typos in the"
                " generate arguments will also show up in this list)"
            )

    def _validate_generated_length(self, generation_config, input_ids_length, has_default_max_length):
        """Performs validation related to the resulting generated length"""

        # 1. Max length warnings related to poor parameterization
        if has_default_max_length and generation_config.max_new_tokens is None and generation_config.max_length == 20:
            # 20 is the default max_length of the generation config
            warnings.warn(
                f"Using the model-agnostic default `max_length` (={generation_config.max_length}) to control the "
                "generation length. We recommend setting `max_new_tokens` to control the maximum length of the "
                "generation.",
                UserWarning,
            )
        if input_ids_length >= generation_config.max_length:
            input_ids_string = "decoder_input_ids" if self.config.is_encoder_decoder else "input_ids"
            raise ValueError(
                f"Input length of {input_ids_string} is {input_ids_length}, but `max_length` is set to"
                f" {generation_config.max_length}. This can lead to unexpected behavior. You should consider"
                " increasing `max_length` or, better yet, setting `max_new_tokens`."
            )

        # 2. Min length warnings due to unfeasible parameter combinations
        min_length_error_suffix = (
            " Generation will stop at the defined maximum length. You should decrease the minimum length and/or "
            "increase the maximum length."
        )
        if has_default_max_length:
            min_length_error_suffix += (
                f" Note that `max_length` is set to {generation_config.max_length}, its default value."
            )
        if generation_config.min_length is not None and generation_config.min_length > generation_config.max_length:
            warnings.warn(
                f"Unfeasible length constraints: `min_length` ({generation_config.min_length}) is larger than"
                f" the maximum possible length ({generation_config.max_length})." + min_length_error_suffix,
                UserWarning,
            )
        if generation_config.min_new_tokens is not None:
            min_length = generation_config.min_new_tokens + input_ids_length
            if min_length > generation_config.max_length:
                warnings.warn(
                    f"Unfeasible length constraints: `min_new_tokens` ({generation_config.min_new_tokens}), when "
                    f"added to the prompt length ({input_ids_length}), is larger than"
                    f" the maximum possible length ({generation_config.max_length})." + min_length_error_suffix,
                    UserWarning,
                )

    @torch.no_grad()
    def generate(
        self,
        inputs: Optional[torch.Tensor] = None,
        generation_config: Optional[GenerationConfig] = None,
        logits_processor: Optional[LogitsProcessorList] = None,
        stopping_criteria: Optional[StoppingCriteriaList] = None,
        prefix_allowed_tokens_fn: Optional[Callable[[int, torch.Tensor], List[int]]] = None,
        synced_gpus: Optional[bool] = None,
        assistant_model: Optional["PreTrainedModel"] = None,
        streamer: Optional["BaseStreamer"] = None,
        negative_prompt_ids: Optional[torch.Tensor] = None,
        negative_prompt_attention_mask: Optional[torch.Tensor] = None,
        **kwargs,
    ) -> Union[GenerateOutput, torch.LongTensor]:
        r"""

        Generates sequences of token ids for models with a language modeling head.

        <Tip warning={true}>

        Most generation-controlling parameters are set in `generation_config` which, if not passed, will be set to the
        model's default generation configuration. You can override any `generation_config` by passing the corresponding
        parameters to generate(), e.g. `.generate(inputs, num_beams=4, do_sample=True)`.

        For an overview of generation strategies and code examples, check out the [following
        guide](../generation_strategies).

        </Tip>

        Parameters:
            inputs (`torch.Tensor` of varying shape depending on the modality, *optional*):
                The sequence used as a prompt for the generation or as model inputs to the encoder. If `None` the
                method initializes it with `bos_token_id` and a batch size of 1. For decoder-only models `inputs`
                should of in the format of `input_ids`. For encoder-decoder models *inputs* can represent any of
                `input_ids`, `input_values`, `input_features`, or `pixel_values`.
            generation_config (`~generation.GenerationConfig`, *optional*):
                The generation configuration to be used as base parametrization for the generation call. `**kwargs`
                passed to generate matching the attributes of `generation_config` will override them. If
                `generation_config` is not provided, the default will be used, which had the following loading
                priority: 1) from the `generation_config.json` model file, if it exists; 2) from the model
                configuration. Please note that unspecified parameters will inherit [`~generation.GenerationConfig`]'s
                default values, whose documentation should be checked to parameterize generation.
            logits_processor (`LogitsProcessorList`, *optional*):
                Custom logits processors that complement the default logits processors built from arguments and
                generation config. If a logit processor is passed that is already created with the arguments or a
                generation config an error is thrown. This feature is intended for advanced users.
            stopping_criteria (`StoppingCriteriaList`, *optional*):
                Custom stopping criteria that complement the default stopping criteria built from arguments and a
                generation config. If a stopping criteria is passed that is already created with the arguments or a
                generation config an error is thrown. If your stopping criteria depends on the `scores` input, make
                sure you pass `return_dict_in_generate=True, output_scores=True` to `generate`. This feature is
                intended for advanced users.
            prefix_allowed_tokens_fn (`Callable[[int, torch.Tensor], List[int]]`, *optional*):
                If provided, this function constraints the beam search to allowed tokens only at each step. If not
                provided no constraint is applied. This function takes 2 arguments: the batch ID `batch_id` and
                `input_ids`. It has to return a list with the allowed tokens for the next generation step conditioned
                on the batch ID `batch_id` and the previously generated tokens `inputs_ids`. This argument is useful
                for constrained generation conditioned on the prefix, as described in [Autoregressive Entity
                Retrieval](https://arxiv.org/abs/2010.00904).
            synced_gpus (`bool`, *optional*):
                Whether to continue running the while loop until max_length. Unless overridden this flag will be set to
                `True` under DeepSpeed ZeRO Stage 3 multiple GPUs environment to avoid hanging if one GPU finished
                generating before other GPUs. Otherwise it'll be set to `False`.
            assistant_model (`PreTrainedModel`, *optional*):
                An assistant model that can be used to accelerate generation. The assistant model must have the exact
                same tokenizer. The acceleration is achieved when forecasting candidate tokens with the assistent model
                is much faster than running generation with the model you're calling generate from. As such, the
                assistant model should be much smaller.
            streamer (`BaseStreamer`, *optional*):
                Streamer object that will be used to stream the generated sequences. Generated tokens are passed
                through `streamer.put(token_ids)` and the streamer is responsible for any further processing.
            negative_prompt_ids (`torch.LongTensor` of shape `(batch_size, sequence_length)`, *optional*):
                The negative prompt needed for some processors such as CFG. The batch size must match the input batch
                size. This is an experimental feature, subject to breaking API changes in future versions.
            negative_prompt_attention_mask (`torch.LongTensor` of shape `(batch_size, sequence_length)`, *optional*):
                Attention_mask for `negative_prompt_ids`.
            kwargs (`Dict[str, Any]`, *optional*):
                Ad hoc parametrization of `generate_config` and/or additional model-specific kwargs that will be
                forwarded to the `forward` function of the model. If the model is an encoder-decoder model, encoder
                specific kwargs should not be prefixed and decoder specific kwargs should be prefixed with *decoder_*.

        Return:
            [`~utils.ModelOutput`] or `torch.LongTensor`: A [`~utils.ModelOutput`] (if `return_dict_in_generate=True`
            or when `config.return_dict_in_generate=True`) or a `torch.FloatTensor`.

                If the model is *not* an encoder-decoder model (`model.config.is_encoder_decoder=False`), the possible
                [`~utils.ModelOutput`] types are:

                    - [`~generation.GenerateDecoderOnlyOutput`],
                    - [`~generation.GenerateBeamDecoderOnlyOutput`]

                If the model is an encoder-decoder model (`model.config.is_encoder_decoder=True`), the possible
                [`~utils.ModelOutput`] types are:

                    - [`~generation.GenerateEncoderDecoderOutput`],
                    - [`~generation.GenerateBeamEncoderDecoderOutput`]
        """

        if synced_gpus is None:
            if is_deepspeed_zero3_enabled() and dist.get_world_size() > 1:
                synced_gpus = True
            else:
                synced_gpus = False

        # 1. Handle `generation_config` and kwargs that might update it, and validate the `.generate()` call
        self._validate_model_class()

        # priority: `generation_config` argument > `model.generation_config` (the default generation config)
        if generation_config is None:
            # legacy: users may modify the model configuration to control generation. To trigger this legacy behavior,
            # three conditions must be met
            # 1) the generation config must have been created from the model config (`_from_model_config` field);
            # 2) the generation config must have seen no modification since its creation (the hash is the same);
            # 3) the user must have set generation parameters in the model config.
            if (
                self.generation_config._from_model_config
                and self.generation_config._original_object_hash == hash(self.generation_config)
                and self.config._has_non_default_generation_parameters()
            ):
                new_generation_config = GenerationConfig.from_model_config(self.config)
                if new_generation_config != self.generation_config:
                    warnings.warn(
                        "You have modified the pretrained model configuration to control generation. This is a"
                        " deprecated strategy to control generation and will be removed soon, in a future version."
                        " Please use and modify the model generation configuration (see"
                        " https://huggingface.co/docs/transformers/generation_strategies#default-text-generation-configuration )"
                    )
                    self.generation_config = new_generation_config
            generation_config = self.generation_config

        generation_config = copy.deepcopy(generation_config)
        model_kwargs = generation_config.update(**kwargs)  # All unused kwargs must be model kwargs
        generation_config.validate()
        self._validate_model_kwargs(model_kwargs.copy())

        # 2. Set generation parameters if not already defined
        logits_processor = logits_processor if logits_processor is not None else LogitsProcessorList()
        stopping_criteria = stopping_criteria if stopping_criteria is not None else StoppingCriteriaList()

        if generation_config.pad_token_id is None and generation_config.eos_token_id is not None:
            if model_kwargs.get("attention_mask", None) is None:
                logger.warning(
                    "The attention mask and the pad token id were not set. As a consequence, you may observe "
                    "unexpected behavior. Please pass your input's `attention_mask` to obtain reliable results."
                )
            eos_token_id = generation_config.eos_token_id
            if isinstance(eos_token_id, list):
                eos_token_id = eos_token_id[0]
            logger.warning(f"Setting `pad_token_id` to `eos_token_id`:{eos_token_id} for open-end generation.")
            generation_config.pad_token_id = eos_token_id

        # 3. Define model inputs
        # inputs_tensor has to be defined
        # model_input_name is defined if model-specific keyword input is passed
        # otherwise model_input_name is None
        # all model-specific keyword inputs are removed from `model_kwargs`
        inputs_tensor, model_input_name, model_kwargs = self._prepare_model_inputs(
            inputs, generation_config.bos_token_id, model_kwargs
        )
        batch_size = inputs_tensor.shape[0]

        # 4. Define other model kwargs
        model_kwargs["output_attentions"] = generation_config.output_attentions
        model_kwargs["output_hidden_states"] = generation_config.output_hidden_states
        # decoder-only models with inputs_embeds forwarding must use caching (otherwise we can't detect whether we are
        # generating the first new token or not, and we only want to use the embeddings for the first new token)
        if not self.config.is_encoder_decoder and model_input_name == "inputs_embeds":
            model_kwargs["use_cache"] = True
        else:
            model_kwargs["use_cache"] = generation_config.use_cache

        accepts_attention_mask = "attention_mask" in set(inspect.signature(self.forward).parameters.keys())
        requires_attention_mask = "encoder_outputs" not in model_kwargs

        if model_kwargs.get("attention_mask", None) is None and requires_attention_mask and accepts_attention_mask:
            model_kwargs["attention_mask"] = self._prepare_attention_mask_for_generation(
                inputs_tensor, generation_config.pad_token_id, generation_config.eos_token_id
            )

        # decoder-only models should use left-padding for generation
        if not self.config.is_encoder_decoder:
            # If `input_ids` was given, check if the last id in any sequence is `pad_token_id`
            # Note: If using, `inputs_embeds` this check does not work, because we want to be more hands-off.
            if (
                generation_config.pad_token_id is not None
                and len(inputs_tensor.shape) == 2
                and torch.sum(inputs_tensor[:, -1] == generation_config.pad_token_id) > 0
            ):
                logger.warning(
                    "A decoder-only architecture is being used, but right-padding was detected! For correct "
                    "generation results, please set `padding_side='left'` when initializing the tokenizer."
                )

        if self.config.is_encoder_decoder and "encoder_outputs" not in model_kwargs:
            # if model is encoder decoder encoder_outputs are created
            # and added to `model_kwargs`
            model_kwargs = self._prepare_encoder_decoder_kwargs_for_generation(
                inputs_tensor, model_kwargs, model_input_name
            )

        # 5. Prepare `input_ids` which will be used for auto-regressive generation
        if self.config.is_encoder_decoder:
            input_ids, model_kwargs = self._prepare_decoder_input_ids_for_generation(
                batch_size=batch_size,
                model_input_name=model_input_name,
                model_kwargs=model_kwargs,
                decoder_start_token_id=generation_config.decoder_start_token_id,
                bos_token_id=generation_config.bos_token_id,
                device=inputs_tensor.device,
            )
        else:
            input_ids = inputs_tensor if model_input_name == "input_ids" else model_kwargs.pop("input_ids")

        if streamer is not None:
            streamer.put(input_ids.cpu())

        # 6. Prepare `max_length` depending on other stopping criteria.
        input_ids_length = input_ids.shape[-1]
        has_default_max_length = kwargs.get("max_length") is None and generation_config.max_length is not None
        if generation_config.max_new_tokens is not None:
            if not has_default_max_length and generation_config.max_length is not None:
                logger.warning(
                    f"Both `max_new_tokens` (={generation_config.max_new_tokens}) and `max_length`(="
                    f"{generation_config.max_length}) seem to have been set. `max_new_tokens` will take precedence. "
                    "Please refer to the documentation for more information. "
                    "(https://huggingface.co/docs/transformers/main/en/main_classes/text_generation)"
                )
            generation_config.max_length = generation_config.max_new_tokens + input_ids_length

<<<<<<< HEAD
        # adjust max_length when using `input_embeds` in decoder-only models
        elif len(inputs_tensor.shape) == 3 and inputs_tensor.shape[:-1] != input_ids.shape:
            if not self.config.is_encoder_decoder:
                generation_config.max_length -= inputs_tensor.shape[1] - 1
=======
        # if we don't pass `past_key_values` and a cache_implementation is specified
        if generation_config.cache_implementation in NEED_SETUP_CACHE_CLASSES_MAPPING and not model_kwargs.get(
            "past_key_values", False
        ):
            cache_cls = NEED_SETUP_CACHE_CLASSES_MAPPING[generation_config.cache_implementation]
            if not callable(getattr(self, "_setup_cache", None)):
                raise ValueError(
                    "The `generation_config` defines a `cache_implementation` that is not compatible with this model."
                    " Make sure it has a `_setup_cache` function."
                )
            self._setup_cache(cache_cls, max_batch_size=batch_size, max_cache_len=generation_config.max_length)

>>>>>>> da20209d
        self._validate_generated_length(generation_config, input_ids_length, has_default_max_length)

        # 7. determine generation mode
        generation_mode = self._get_generation_mode(generation_config, assistant_model)

        if streamer is not None and (generation_config.num_beams > 1):
            raise ValueError(
                "`streamer` cannot be used with beam search (yet!). Make sure that `num_beams` is set to 1."
            )

        if self.device.type != input_ids.device.type:
            warnings.warn(
                "You are calling .generate() with the `input_ids` being on a device type different"
                f" than your model's device. `input_ids` is on {input_ids.device.type}, whereas the model"
                f" is on {self.device.type}. You may experience unexpected behaviors or slower generation."
                " Please make sure that you have put `input_ids` to the"
                f" correct device by calling for example input_ids = input_ids.to('{self.device.type}') before"
                " running `.generate()`.",
                UserWarning,
            )

        # 8. prepare distribution pre_processing samplers
        prepared_logits_processor = self._get_logits_processor(
            generation_config=generation_config,
            input_ids_seq_length=input_ids_length,
            encoder_input_ids=inputs_tensor,
            prefix_allowed_tokens_fn=prefix_allowed_tokens_fn,
            logits_processor=logits_processor,
            model_kwargs=model_kwargs,
            negative_prompt_ids=negative_prompt_ids,
            negative_prompt_attention_mask=negative_prompt_attention_mask,
        )

        # 9. prepare stopping criteria
        prepared_stopping_criteria = self._get_stopping_criteria(
            generation_config=generation_config, stopping_criteria=stopping_criteria
        )
        # 10. go into different generation modes
        if generation_mode == GenerationMode.ASSISTED_GENERATION:
            if generation_config.num_return_sequences > 1:
                raise ValueError(
                    "num_return_sequences has to be 1 when doing assisted generate, "
                    f"but is {generation_config.num_return_sequences}."
                )
            if batch_size > 1:
                raise ValueError("assisted generate is only supported for batch_size = 1")
            if not model_kwargs["use_cache"]:
                raise ValueError("assisted generate requires `use_cache=True`")

            # 11. Get the candidate generator, given the parameterization
            candidate_generator = self._get_candidate_generator(
                generation_config=generation_config,
                input_ids=input_ids,
                inputs_tensor=inputs_tensor,
                assistant_model=assistant_model,
                logits_processor=logits_processor,
                model_kwargs=model_kwargs,
            )

            # 12. run assisted generate
            return self.assisted_decoding(
                input_ids,
                candidate_generator=candidate_generator,
                do_sample=generation_config.do_sample,
                logits_processor=prepared_logits_processor,
                logits_warper=self._get_logits_warper(generation_config) if generation_config.do_sample else None,
                stopping_criteria=prepared_stopping_criteria,
                pad_token_id=generation_config.pad_token_id,
                eos_token_id=generation_config.eos_token_id,
                output_scores=generation_config.output_scores,
                return_dict_in_generate=generation_config.return_dict_in_generate,
                synced_gpus=synced_gpus,
                streamer=streamer,
                **model_kwargs,
            )
        if generation_mode == GenerationMode.GREEDY_SEARCH:
            # 11. run greedy search
            return self.greedy_search(
                input_ids,
                logits_processor=prepared_logits_processor,
                stopping_criteria=prepared_stopping_criteria,
                pad_token_id=generation_config.pad_token_id,
                eos_token_id=generation_config.eos_token_id,
                output_scores=generation_config.output_scores,
                return_dict_in_generate=generation_config.return_dict_in_generate,
                synced_gpus=synced_gpus,
                streamer=streamer,
                **model_kwargs,
            )

        elif generation_mode == GenerationMode.CONTRASTIVE_SEARCH:
            if not model_kwargs["use_cache"]:
                raise ValueError("Contrastive search requires `use_cache=True`")

            return self.contrastive_search(
                input_ids,
                top_k=generation_config.top_k,
                penalty_alpha=generation_config.penalty_alpha,
                logits_processor=prepared_logits_processor,
                stopping_criteria=prepared_stopping_criteria,
                pad_token_id=generation_config.pad_token_id,
                eos_token_id=generation_config.eos_token_id,
                output_scores=generation_config.output_scores,
                return_dict_in_generate=generation_config.return_dict_in_generate,
                synced_gpus=synced_gpus,
                streamer=streamer,
                sequential=generation_config.low_memory,
                **model_kwargs,
            )

        elif generation_mode == GenerationMode.SAMPLE:
            # 11. prepare logits warper
            logits_warper = self._get_logits_warper(generation_config)

            # 12. expand input_ids with `num_return_sequences` additional sequences per batch
            input_ids, model_kwargs = self._expand_inputs_for_generation(
                input_ids=input_ids,
                expand_size=generation_config.num_return_sequences,
                is_encoder_decoder=self.config.is_encoder_decoder,
                **model_kwargs,
            )

            # 13. run sample
            return self.sample(
                input_ids,
                logits_processor=prepared_logits_processor,
                logits_warper=logits_warper,
                stopping_criteria=prepared_stopping_criteria,
                pad_token_id=generation_config.pad_token_id,
                eos_token_id=generation_config.eos_token_id,
                output_scores=generation_config.output_scores,
                return_dict_in_generate=generation_config.return_dict_in_generate,
                synced_gpus=synced_gpus,
                streamer=streamer,
                **model_kwargs,
            )

        elif generation_mode == GenerationMode.BEAM_SEARCH:
            # 11. prepare beam search scorer
            beam_scorer = BeamSearchScorer(
                batch_size=batch_size,
                num_beams=generation_config.num_beams,
                device=inputs_tensor.device,
                length_penalty=generation_config.length_penalty,
                do_early_stopping=generation_config.early_stopping,
                num_beam_hyps_to_keep=generation_config.num_return_sequences,
                max_length=generation_config.max_length,
            )
            # 12. interleave input_ids with `num_beams` additional sequences per batch
            input_ids, model_kwargs = self._expand_inputs_for_generation(
                input_ids=input_ids,
                expand_size=generation_config.num_beams,
                is_encoder_decoder=self.config.is_encoder_decoder,
                **model_kwargs,
            )
            # 13. run beam search
            return self.beam_search(
                input_ids,
                beam_scorer,
                logits_processor=prepared_logits_processor,
                stopping_criteria=prepared_stopping_criteria,
                pad_token_id=generation_config.pad_token_id,
                eos_token_id=generation_config.eos_token_id,
                output_scores=generation_config.output_scores,
                return_dict_in_generate=generation_config.return_dict_in_generate,
                synced_gpus=synced_gpus,
                sequential=generation_config.low_memory,
                **model_kwargs,
            )

        elif generation_mode == GenerationMode.BEAM_SAMPLE:
            # 11. prepare logits warper
            logits_warper = self._get_logits_warper(generation_config)

            # 12. prepare beam search scorer
            beam_scorer = BeamSearchScorer(
                batch_size=batch_size,
                num_beams=generation_config.num_beams,
                device=inputs_tensor.device,
                length_penalty=generation_config.length_penalty,
                do_early_stopping=generation_config.early_stopping,
                num_beam_hyps_to_keep=generation_config.num_return_sequences,
                max_length=generation_config.max_length,
            )

            # 13. interleave input_ids with `num_beams` additional sequences per batch
            input_ids, model_kwargs = self._expand_inputs_for_generation(
                input_ids=input_ids,
                expand_size=generation_config.num_beams,
                is_encoder_decoder=self.config.is_encoder_decoder,
                **model_kwargs,
            )

            # 14. run beam sample
            return self.beam_sample(
                input_ids,
                beam_scorer,
                logits_processor=prepared_logits_processor,
                logits_warper=logits_warper,
                stopping_criteria=prepared_stopping_criteria,
                pad_token_id=generation_config.pad_token_id,
                eos_token_id=generation_config.eos_token_id,
                output_scores=generation_config.output_scores,
                return_dict_in_generate=generation_config.return_dict_in_generate,
                synced_gpus=synced_gpus,
                **model_kwargs,
            )

        elif generation_mode == GenerationMode.GROUP_BEAM_SEARCH:
            # 11. prepare beam search scorer
            beam_scorer = BeamSearchScorer(
                batch_size=batch_size,
                num_beams=generation_config.num_beams,
                device=inputs_tensor.device,
                length_penalty=generation_config.length_penalty,
                do_early_stopping=generation_config.early_stopping,
                num_beam_hyps_to_keep=generation_config.num_return_sequences,
                num_beam_groups=generation_config.num_beam_groups,
                max_length=generation_config.max_length,
            )
            # 12. interleave input_ids with `num_beams` additional sequences per batch
            input_ids, model_kwargs = self._expand_inputs_for_generation(
                input_ids=input_ids,
                expand_size=generation_config.num_beams,
                is_encoder_decoder=self.config.is_encoder_decoder,
                **model_kwargs,
            )
            # 13. run beam search
            return self.group_beam_search(
                input_ids,
                beam_scorer,
                logits_processor=prepared_logits_processor,
                stopping_criteria=prepared_stopping_criteria,
                pad_token_id=generation_config.pad_token_id,
                eos_token_id=generation_config.eos_token_id,
                output_scores=generation_config.output_scores,
                return_dict_in_generate=generation_config.return_dict_in_generate,
                synced_gpus=synced_gpus,
                **model_kwargs,
            )

        elif generation_mode == GenerationMode.CONSTRAINED_BEAM_SEARCH:
            final_constraints = []
            if generation_config.constraints is not None:
                final_constraints = generation_config.constraints

            if generation_config.force_words_ids is not None:

                def typeerror():
                    raise ValueError(
                        "`force_words_ids` has to either be a `List[List[List[int]]]` or `List[List[int]]` "
                        f"of positive integers, but is {generation_config.force_words_ids}."
                    )

                if (
                    not isinstance(generation_config.force_words_ids, list)
                    or len(generation_config.force_words_ids) == 0
                ):
                    typeerror()

                for word_ids in generation_config.force_words_ids:
                    if isinstance(word_ids[0], list):
                        if not isinstance(word_ids, list) or len(word_ids) == 0:
                            typeerror()
                        if any(not isinstance(token_ids, list) for token_ids in word_ids):
                            typeerror()
                        if any(
                            any((not isinstance(token_id, int) or token_id < 0) for token_id in token_ids)
                            for token_ids in word_ids
                        ):
                            typeerror()

                        constraint = DisjunctiveConstraint(word_ids)
                    else:
                        if not isinstance(word_ids, list) or len(word_ids) == 0:
                            typeerror()
                        if any((not isinstance(token_id, int) or token_id < 0) for token_id in word_ids):
                            typeerror()

                        constraint = PhrasalConstraint(word_ids)
                    final_constraints.append(constraint)

            # 11. prepare beam search scorer
            constrained_beam_scorer = ConstrainedBeamSearchScorer(
                constraints=final_constraints,
                batch_size=batch_size,
                num_beams=generation_config.num_beams,
                device=inputs_tensor.device,
                length_penalty=generation_config.length_penalty,
                do_early_stopping=generation_config.early_stopping,
                num_beam_hyps_to_keep=generation_config.num_return_sequences,
                max_length=generation_config.max_length,
            )
            # 12. interleave input_ids with `num_beams` additional sequences per batch
            input_ids, model_kwargs = self._expand_inputs_for_generation(
                input_ids=input_ids,
                expand_size=generation_config.num_beams,
                is_encoder_decoder=self.config.is_encoder_decoder,
                **model_kwargs,
            )
            # 13. run beam search
            return self.constrained_beam_search(
                input_ids,
                constrained_beam_scorer=constrained_beam_scorer,
                logits_processor=prepared_logits_processor,
                stopping_criteria=prepared_stopping_criteria,
                pad_token_id=generation_config.pad_token_id,
                eos_token_id=generation_config.eos_token_id,
                output_scores=generation_config.output_scores,
                return_dict_in_generate=generation_config.return_dict_in_generate,
                synced_gpus=synced_gpus,
                **model_kwargs,
            )

    @torch.no_grad()
    def contrastive_search(
        self,
        input_ids: torch.LongTensor,
        top_k: Optional[int] = 1,
        penalty_alpha: Optional[float] = 0,
        logits_processor: Optional[LogitsProcessorList] = None,
        logits_warper: Optional[LogitsProcessorList] = None,
        stopping_criteria: Optional[StoppingCriteriaList] = None,
        pad_token_id: Optional[int] = None,
        eos_token_id: Optional[Union[int, List[int]]] = None,
        output_attentions: Optional[bool] = None,
        output_hidden_states: Optional[bool] = None,
        output_scores: Optional[bool] = None,
        return_dict_in_generate: Optional[bool] = None,
        synced_gpus: bool = False,
        streamer: Optional["BaseStreamer"] = None,
        sequential: Optional[bool] = None,
        **model_kwargs,
    ) -> Union[GenerateNonBeamOutput, torch.LongTensor]:
        r"""
        Generates sequences of token ids for models with a language modeling head using **contrastive search** and can
        be used for text-decoder, text-to-text, speech-to-text, and vision-to-text models.

        <Tip warning={true}>

        In most cases, you do not need to call [`~generation.GenerationMixin.contrastive_search`] directly. Use
        generate() instead. For an overview of generation strategies and code examples, check the [following
        guide](../generation_strategies).

        </Tip>

        Parameters:
            input_ids (`torch.LongTensor` of shape `(batch_size, sequence_length)`):
                The sequence used as a prompt for the generation.
            top_k (`int`, *optional*, defaults to 1):
                The size of the candidate set that is used to re-rank for contrastive search
            penalty_alpha (`float`, *optional*, defaults to 0):
                The degeneration penalty for contrastive search; activate when it is larger than 0
            logits_processor (`LogitsProcessorList`, *optional*):
                An instance of [`LogitsProcessorList`]. List of instances of class derived from [`LogitsProcessor`]
                used to modify the prediction scores of the language modeling head applied at each generation step.
            logits_warper (`LogitsProcessorList`, *optional*):
                An instance of [`LogitsProcessorList`]. List of instances of class derived from [`LogitsWarper`] used
                to warp the prediction score distribution of the language modeling head applied before multinomial
                sampling at each generation step.
            stopping_criteria (`StoppingCriteriaList`, *optional*):
                An instance of [`StoppingCriteriaList`]. List of instances of class derived from [`StoppingCriteria`]
                used to tell if the generation loop should stop.
            pad_token_id (`int`, *optional*):
                The id of the *padding* token.
            eos_token_id (`Union[int, List[int]]`, *optional*):
                The id of the *end-of-sequence* token. Optionally, use a list to set multiple *end-of-sequence* tokens.
            output_attentions (`bool`, *optional*, defaults to `False`):
                Whether or not to return the attentions tensors of all attention layers. See `attentions` under
                returned tensors for more details.
            output_hidden_states (`bool`, *optional*, defaults to `False`):
                Whether or not to return the hidden states of all layers. See `hidden_states` under returned tensors
                for more details.
            output_scores (`bool`, *optional*, defaults to `False`):
                Whether or not to return the prediction scores. See `scores` under returned tensors for more details.
            return_dict_in_generate (`bool`, *optional*, defaults to `False`):
                Whether or not to return a [`~utils.ModelOutput`] instead of a plain tuple.
            synced_gpus (`bool`, *optional*, defaults to `False`):
                Whether to continue running the while loop until max_length (needed for ZeRO stage 3)
            streamer (`BaseStreamer`, *optional*):
                Streamer object that will be used to stream the generated sequences. Generated tokens are passed
                through `streamer.put(token_ids)` and the streamer is responsible for any further processing.
            sequential (`bool`, *optional*):
                Switches topk hidden state computation from parallel to sequential to reduce memory if True.
            model_kwargs:
                Additional model specific keyword arguments will be forwarded to the `forward` function of the model.
                If model is an encoder-decoder model the kwargs should include `encoder_outputs`.

        Return:
            [`~generation.GenerateDecoderOnlyOutput`], [`~generation.GenerateEncoderDecoderOutput`]
            or `torch.LongTensor`: A `torch.LongTensor` containing the generated tokens (default behaviour) or a
            [`~generation.GenerateDecoderOnlyOutput`] if `model.config.is_encoder_decoder=False` and
            `return_dict_in_generate=True` or a [`~generation.GenerateEncoderDecoderOutput`] if
            `model.config.is_encoder_decoder=True`.

        Examples:
        ```python
        >>> from transformers import (
        ...     AutoTokenizer,
        ...     AutoModelForCausalLM,
        ...     StoppingCriteriaList,
        ...     MaxLengthCriteria,
        ... )

        >>> tokenizer = AutoTokenizer.from_pretrained("facebook/opt-125m")
        >>> model = AutoModelForCausalLM.from_pretrained("facebook/opt-125m")
        >>> # set pad_token_id to eos_token_id because OPT does not have a PAD token
        >>> model.config.pad_token_id = model.config.eos_token_id
        >>> input_prompt = "DeepMind Company is"
        >>> input_ids = tokenizer(input_prompt, return_tensors="pt")
        >>> stopping_criteria = StoppingCriteriaList([MaxLengthCriteria(max_length=64)])
        >>> outputs = model.contrastive_search(
        ...     **input_ids, penalty_alpha=0.6, top_k=4, stopping_criteria=stopping_criteria
        ... )
        >>> tokenizer.batch_decode(outputs, skip_special_tokens=True)
        ['DeepMind Company is a company that focuses on the development and commercialization of artificial intelligence (AI). DeepMind’s mission is to help people understand and solve problems that are difficult to solve in the world today.\n\nIn this post, we talk about the benefits of deep learning in business and how it']
        ```"""
        # init values
        logits_processor = logits_processor if logits_processor is not None else LogitsProcessorList()
        logits_warper = logits_warper if logits_warper is not None else LogitsProcessorList()
        stopping_criteria = stopping_criteria if stopping_criteria is not None else StoppingCriteriaList()
        pad_token_id = pad_token_id if pad_token_id is not None else self.generation_config.pad_token_id
        eos_token_id = eos_token_id if eos_token_id is not None else self.generation_config.eos_token_id
        sequential = sequential if sequential is not None else self.generation_config.low_memory
        if isinstance(eos_token_id, int):
            eos_token_id = [eos_token_id]
        eos_token_id_tensor = torch.tensor(eos_token_id).to(input_ids.device) if eos_token_id is not None else None
        output_scores = output_scores if output_scores is not None else self.generation_config.output_scores
        output_attentions = (
            output_attentions if output_attentions is not None else self.generation_config.output_attentions
        )
        output_hidden_states = (
            output_hidden_states if output_hidden_states is not None else self.generation_config.output_hidden_states
        )
        return_dict_in_generate = (
            return_dict_in_generate
            if return_dict_in_generate is not None
            else self.generation_config.return_dict_in_generate
        )

        # init attention / hidden states / scores tuples
        scores = () if (return_dict_in_generate and output_scores) else None
        decoder_attentions = () if (return_dict_in_generate and output_attentions) else None
        cross_attentions = () if (return_dict_in_generate and output_attentions) else None
        decoder_hidden_states = () if (return_dict_in_generate and output_hidden_states) else None

        # if model is an encoder-decoder, retrieve encoder attention weights and hidden states
        if return_dict_in_generate and self.config.is_encoder_decoder:
            encoder_attentions = model_kwargs["encoder_outputs"].get("attentions") if output_attentions else None
            encoder_hidden_states = (
                model_kwargs["encoder_outputs"].get("hidden_states") if output_hidden_states else None
            )

        # keep track of which sequences are already finished
        unfinished_sequences = torch.ones(input_ids.shape[0], dtype=torch.long, device=input_ids.device)

        this_peer_finished = False  # used by synced_gpus only
        batch_size = input_ids.shape[0]

        while True:
            if synced_gpus:
                # Under synced_gpus the `forward` call must continue until all gpus complete their sequence.
                # The following logic allows an early break if all peers finished generating their sequence
                this_peer_finished_flag = torch.tensor(0.0 if this_peer_finished else 1.0).to(input_ids.device)
                # send 0.0 if we finished, 1.0 otherwise
                dist.all_reduce(this_peer_finished_flag, op=dist.ReduceOp.SUM)
                # did all peers finish? the reduced sum will be 0.0 then
                if this_peer_finished_flag.item() == 0.0:
                    break

            # if the first step in the loop, encode all the prefix and obtain: (1) past_key_values;
            # (2) last_hidden_states; (3) logit_for_next_step; (4) update model kwargs for the next step
            if model_kwargs.get("past_key_values") is None:
                # prepare inputs
                model_kwargs["use_cache"] = True
                model_inputs = self.prepare_inputs_for_generation(input_ids, **model_kwargs)

                # encode the given prefix and prepare model inputs; encoder-decoder model process the prefix and save
                # the `encoder_outputs`
                outputs = self(
                    **model_inputs, return_dict=True, output_hidden_states=True, output_attentions=output_attentions
                )

                # last decoder hidden states will be used to compute the degeneration penalty (cosine similarity with
                # previous tokens)
                if self.config.is_encoder_decoder:
                    last_hidden_states = outputs.decoder_hidden_states[-1]
                else:
                    last_hidden_states = outputs.hidden_states[-1]

                # next logit for contrastive search to select top-k candidate tokens
                logit_for_next_step = outputs.logits[:, -1, :]

                model_kwargs = self._update_model_kwargs_for_generation(
                    outputs,
                    model_kwargs,
                    is_encoder_decoder=self.config.is_encoder_decoder,
                    standardize_cache_format=True,
                )
                if not sequential:
                    # Expands model inputs top_k times, for batched forward passes (akin to beam search).
                    _, model_kwargs = self._expand_inputs_for_generation(
                        expand_size=top_k, is_encoder_decoder=self.config.is_encoder_decoder, **model_kwargs
                    )

                past_key_values = model_kwargs.get("past_key_values")
                if past_key_values is None:
                    raise ValueError(
                        f"{self.__class__.__name__} does not support caching and therefore **can't** be used "
                        "for contrastive search."
                    )
                elif (
                    not isinstance(past_key_values[0], (tuple, torch.Tensor))
                    or past_key_values[0][0].shape[0] != batch_size
                ):
                    raise ValueError(
                        f"{self.__class__.__name__} does not have a standard cache format and therefore **can't** be "
                        "used for contrastive search without further modifications."
                    )

            # contrastive_search main logic start:
            # contrastive search decoding consists of two steps: (1) candidate tokens recall; (2) candidate re-rank by
            # degeneration penalty
            logit_for_next_step = logits_processor(input_ids, logit_for_next_step)
            logit_for_next_step = logits_warper(input_ids, logit_for_next_step)
            next_probs = nn.functional.softmax(logit_for_next_step, dim=-1)
            top_k_probs, top_k_ids = torch.topk(next_probs, dim=-1, k=top_k)

            # Store scores, attentions and hidden_states when required
            if return_dict_in_generate:
                if output_scores:
                    scores += (logit_for_next_step,)
                if output_attentions:
                    decoder_attentions += (
                        (outputs.decoder_attentions,) if self.config.is_encoder_decoder else (outputs.attentions,)
                    )
                    if self.config.is_encoder_decoder:
                        cross_attentions += (outputs.cross_attentions,)

                if output_hidden_states:
                    decoder_hidden_states += (
                        (outputs.decoder_hidden_states,)
                        if self.config.is_encoder_decoder
                        else (outputs.hidden_states,)
                    )

            # Replicates the new past_key_values to match the `top_k` candidates
            new_key_values = []
            for layer in model_kwargs["past_key_values"]:
                items = []
                # item is either the key or the value matrix
                for item in layer:
                    if sequential:
                        items.append(item.repeat_interleave(1, dim=0))
                    else:
                        items.append(item.repeat_interleave(top_k, dim=0))
                new_key_values.append(tuple(items))
            model_kwargs["past_key_values"] = tuple(new_key_values)

            if sequential:
                all_outputs = []
                for i in range(top_k):
                    # compute the candidate tokens by the language model and collect their hidden_states
                    next_model_inputs = self.prepare_inputs_for_generation(top_k_ids[:, i].view(-1, 1), **model_kwargs)

                    outputs = self(
                        **next_model_inputs,
                        return_dict=True,
                        output_hidden_states=True,
                        output_attentions=output_attentions,
                    )
                    all_outputs.append(outputs)
                outputs = stack_model_outputs(all_outputs)

            else:
                # compute the candidate tokens by the language model and collect their hidden_states
                # assembles top_k_ids into batch of size k
                next_model_inputs = self.prepare_inputs_for_generation(top_k_ids.view(-1, 1), **model_kwargs)

                outputs = self(
                    **next_model_inputs,
                    return_dict=True,
                    output_hidden_states=True,
                    output_attentions=output_attentions,
                )
            # name is different for encoder-decoder and decoder-only models
            if self.config.is_encoder_decoder:
                next_hidden = outputs.decoder_hidden_states[-1]
                full_hidden_states = outputs.decoder_hidden_states
            else:
                next_hidden = outputs.hidden_states[-1]
                full_hidden_states = outputs.hidden_states

            logits = outputs.logits[:, -1, :]

            context_hidden = last_hidden_states.repeat_interleave(top_k, dim=0)

            # compute the degeneration penalty and re-rank the candidates based on the degeneration penalty and the
            # model confidence. Keeping `selected_idx` on CPU enables multi-device contrastive search and doesn't
            # introduce (noticeable) slowdowns on single-device runs.
            selected_idx = _ranking_fast(context_hidden, next_hidden, top_k_probs, penalty_alpha, top_k)
            selected_idx = selected_idx.to("cpu")

            # prepare for the next step: (1) next token_id; (2) past_key_values; (3) last_hidden_states for computing
            # the degeneration penalty; (4) logits for selecting next top-k candidates; (5) selected tokens scores
            # (model confidence minus degeneration penalty); (6) decoder hidden_states
            next_tokens = top_k_ids[range(len(top_k_ids)), selected_idx]
            next_hidden = torch.stack(torch.split(next_hidden.squeeze(dim=1), top_k))
            next_hidden = next_hidden[range(batch_size), selected_idx, :]
            last_hidden_states = torch.cat([last_hidden_states, next_hidden.unsqueeze(1)], dim=1)

            next_decoder_hidden_states = ()
            for layer in full_hidden_states:
                layer = torch.stack(torch.split(layer, top_k))[range(batch_size), selected_idx, :]
                next_decoder_hidden_states += (layer,)

            # generate past_key_values cache of only the selected token
            if sequential:
                next_model_input = self.prepare_inputs_for_generation(
                    top_k_ids[:, selected_idx].view(-1, 1), **model_kwargs
                )

                selected_outputs = self(
                    **next_model_input,
                    return_dict=True,
                    output_hidden_states=False,
                    output_attentions=False,
                )
                next_past_key_values = selected_outputs["past_key_values"]

            else:
                next_past_key_values = self._extract_past_from_model_output(outputs, standardize_cache_format=True)
                new_key_values = ()
                for layer in next_past_key_values:
                    items = ()
                    # item is either the key or the value matrix
                    for item in layer:
                        item = torch.stack(torch.split(item, top_k, dim=0))  # [B, K, num_head, seq_len, esz]
                        item = item[range(batch_size), selected_idx, ...]  # [B, num_head, seq_len, esz]
                        items += (item,)
                    new_key_values += (items,)
                next_past_key_values = new_key_values

            logit_for_next_step = torch.stack(torch.split(logits, top_k))[range(batch_size), selected_idx, :]

            # Rebuilds the relevant parts of the model output for the selected token, for use in the next iteration
            if self.config.is_encoder_decoder:
                next_step_cross_attentions = ()
                next_step_decoder_attentions = ()
                if output_attentions:
                    for layer in outputs.cross_attentions:
                        layer = torch.stack(torch.split(layer, top_k, dim=0))[range(batch_size), selected_idx, ...]
                        next_step_cross_attentions += (layer,)
                    for layer in outputs.decoder_attentions:
                        layer = torch.stack(torch.split(layer, top_k, dim=0))[range(batch_size), selected_idx, ...]
                        next_step_decoder_attentions += (layer,)
                outputs = Seq2SeqLMOutput(
                    past_key_values=next_past_key_values,
                    decoder_hidden_states=next_decoder_hidden_states,
                    decoder_attentions=next_step_decoder_attentions or None,
                    cross_attentions=next_step_cross_attentions or None,
                )
            else:
                next_step_attentions = ()
                if output_attentions:
                    for layer in outputs.attentions:
                        layer = torch.stack(torch.split(layer, top_k, dim=0))[range(batch_size), selected_idx, ...]
                        next_step_attentions += (layer,)
                outputs = CausalLMOutputWithPast(
                    past_key_values=next_past_key_values,
                    hidden_states=next_decoder_hidden_states,
                    attentions=next_step_attentions or None,
                )
            # contrastive_search main logic end

            if synced_gpus and this_peer_finished:
                continue  # don't waste resources running the code we don't need

            # finished sentences should have their next token be a padding token
            if eos_token_id is not None:
                if pad_token_id is None:
                    raise ValueError("If `eos_token_id` is defined, make sure that `pad_token_id` is defined.")
                next_tokens = next_tokens * unfinished_sequences + pad_token_id * (1 - unfinished_sequences)

            # update generated ids, model inputs, and length for next step
            input_ids = torch.cat([input_ids, next_tokens[:, None]], dim=-1)
            if streamer is not None:
                streamer.put(next_tokens.cpu())
            model_kwargs = self._update_model_kwargs_for_generation(
                outputs, model_kwargs, is_encoder_decoder=self.config.is_encoder_decoder
            )

            # if eos_token was found in one sentence, set sentence to finished
            if eos_token_id_tensor is not None:
                unfinished_sequences = unfinished_sequences.mul(
                    next_tokens.tile(eos_token_id_tensor.shape[0], 1).ne(eos_token_id_tensor.unsqueeze(1)).prod(dim=0)
                )

                # stop when each sentence is finished
                if unfinished_sequences.max() == 0:
                    this_peer_finished = True

            # stop if we exceed the maximum length
            if stopping_criteria(input_ids, scores):
                this_peer_finished = True

            if this_peer_finished and not synced_gpus:
                break

        if streamer is not None:
            streamer.end()

        if return_dict_in_generate:
            # Contrastive search works by forward looking at the next token, so we need to exclude it from
            # `past_key_values` to be consistent with the other decoding methods
            if model_kwargs.get("past_key_values") is not None:
                past_key_values = []
                for layer in model_kwargs["past_key_values"]:
                    layer_past_key_values = []
                    for item in layer:
                        layer_past_key_values.append(item[..., :-1, :])
                    past_key_values.append(tuple(layer_past_key_values))
                model_kwargs["past_key_values"] = tuple(past_key_values)

            if self.config.is_encoder_decoder:
                return GenerateEncoderDecoderOutput(
                    sequences=input_ids,
                    scores=scores,
                    encoder_attentions=encoder_attentions,
                    encoder_hidden_states=encoder_hidden_states,
                    decoder_attentions=decoder_attentions,
                    cross_attentions=cross_attentions,
                    decoder_hidden_states=decoder_hidden_states,
                    past_key_values=model_kwargs.get("past_key_values"),
                )
            else:
                return GenerateDecoderOnlyOutput(
                    sequences=input_ids,
                    scores=scores,
                    attentions=decoder_attentions,
                    hidden_states=decoder_hidden_states,
                    past_key_values=model_kwargs.get("past_key_values"),
                )
        else:
            return input_ids

    def greedy_search(
        self,
        input_ids: torch.LongTensor,
        logits_processor: Optional[LogitsProcessorList] = None,
        stopping_criteria: Optional[StoppingCriteriaList] = None,
        max_length: Optional[int] = None,
        pad_token_id: Optional[int] = None,
        eos_token_id: Optional[Union[int, List[int]]] = None,
        output_attentions: Optional[bool] = None,
        output_hidden_states: Optional[bool] = None,
        output_scores: Optional[bool] = None,
        return_dict_in_generate: Optional[bool] = None,
        synced_gpus: bool = False,
        streamer: Optional["BaseStreamer"] = None,
        **model_kwargs,
    ) -> Union[GenerateNonBeamOutput, torch.LongTensor]:
        r"""
        Generates sequences of token ids for models with a language modeling head using **greedy decoding** and can be
        used for text-decoder, text-to-text, speech-to-text, and vision-to-text models.

        <Tip warning={true}>

        In most cases, you do not need to call [`~generation.GenerationMixin.greedy_search`] directly. Use generate()
        instead. For an overview of generation strategies and code examples, check the [following
        guide](../generation_strategies).

        </Tip>


        Parameters:
            input_ids (`torch.LongTensor` of shape `(batch_size, sequence_length)`):
                The sequence used as a prompt for the generation.
            logits_processor (`LogitsProcessorList`, *optional*):
                An instance of [`LogitsProcessorList`]. List of instances of class derived from [`LogitsProcessor`]
                used to modify the prediction scores of the language modeling head applied at each generation step.
            stopping_criteria (`StoppingCriteriaList`, *optional*):
                An instance of [`StoppingCriteriaList`]. List of instances of class derived from [`StoppingCriteria`]
                used to tell if the generation loop should stop.

            max_length (`int`, *optional*, defaults to 20):
                **DEPRECATED**. Use `logits_processor` or `stopping_criteria` directly to cap the number of generated
                tokens. The maximum length of the sequence to be generated.
            pad_token_id (`int`, *optional*):
                The id of the *padding* token.
            eos_token_id (`Union[int, List[int]]`, *optional*):
                The id of the *end-of-sequence* token. Optionally, use a list to set multiple *end-of-sequence* tokens.
            output_attentions (`bool`, *optional*, defaults to `False`):
                Whether or not to return the attentions tensors of all attention layers. See `attentions` under
                returned tensors for more details.
            output_hidden_states (`bool`, *optional*, defaults to `False`):
                Whether or not to return the hidden states of all layers. See `hidden_states` under returned tensors
                for more details.
            output_scores (`bool`, *optional*, defaults to `False`):
                Whether or not to return the prediction scores. See `scores` under returned tensors for more details.
            return_dict_in_generate (`bool`, *optional*, defaults to `False`):
                Whether or not to return a [`~utils.ModelOutput`] instead of a plain tuple.
            synced_gpus (`bool`, *optional*, defaults to `False`):
                Whether to continue running the while loop until max_length (needed for ZeRO stage 3)
            streamer (`BaseStreamer`, *optional*):
                Streamer object that will be used to stream the generated sequences. Generated tokens are passed
                through `streamer.put(token_ids)` and the streamer is responsible for any further processing.
            model_kwargs:
                Additional model specific keyword arguments will be forwarded to the `forward` function of the model.
                If model is an encoder-decoder model the kwargs should include `encoder_outputs`.

        Return:
            [`~generation.GenerateDecoderOnlyOutput`], [`~generation.GenerateEncoderDecoderOutput`] or
            `torch.LongTensor`: A `torch.LongTensor` containing the generated tokens (default behaviour) or a
            [`~generation.GenerateDecoderOnlyOutput`] if `model.config.is_encoder_decoder=False` and
            `return_dict_in_generate=True` or a [`~generation.GenerateEncoderDecoderOutput`] if
            `model.config.is_encoder_decoder=True`.

        Examples:

        ```python
        >>> from transformers import (
        ...     AutoTokenizer,
        ...     AutoModelForCausalLM,
        ...     LogitsProcessorList,
        ...     MinLengthLogitsProcessor,
        ...     StoppingCriteriaList,
        ...     MaxLengthCriteria,
        ... )

        >>> tokenizer = AutoTokenizer.from_pretrained("gpt2")
        >>> model = AutoModelForCausalLM.from_pretrained("gpt2")

        >>> # set pad_token_id to eos_token_id because GPT2 does not have a PAD token
        >>> model.generation_config.pad_token_id = model.generation_config.eos_token_id

        >>> input_prompt = "It might be possible to"
        >>> input_ids = tokenizer(input_prompt, return_tensors="pt").input_ids

        >>> # instantiate logits processors
        >>> logits_processor = LogitsProcessorList(
        ...     [
        ...         MinLengthLogitsProcessor(10, eos_token_id=model.generation_config.eos_token_id),
        ...     ]
        ... )
        >>> stopping_criteria = StoppingCriteriaList([MaxLengthCriteria(max_length=20)])

        >>> outputs = model.greedy_search(
        ...     input_ids, logits_processor=logits_processor, stopping_criteria=stopping_criteria
        ... )

        >>> tokenizer.batch_decode(outputs, skip_special_tokens=True)
        ["It might be possible to get a better understanding of the nature of the problem, but it's not"]
        ```"""
        # init values
        logits_processor = logits_processor if logits_processor is not None else LogitsProcessorList()
        stopping_criteria = stopping_criteria if stopping_criteria is not None else StoppingCriteriaList()
        if max_length is not None:
            warnings.warn(
                "`max_length` is deprecated in this function, use"
                " `stopping_criteria=StoppingCriteriaList([MaxLengthCriteria(max_length=max_length)])` instead.",
                UserWarning,
            )
            stopping_criteria = validate_stopping_criteria(stopping_criteria, max_length)
        pad_token_id = pad_token_id if pad_token_id is not None else self.generation_config.pad_token_id
        eos_token_id = eos_token_id if eos_token_id is not None else self.generation_config.eos_token_id
        if isinstance(eos_token_id, int):
            eos_token_id = [eos_token_id]
        eos_token_id_tensor = torch.tensor(eos_token_id).to(input_ids.device) if eos_token_id is not None else None
        output_scores = output_scores if output_scores is not None else self.generation_config.output_scores
        output_attentions = (
            output_attentions if output_attentions is not None else self.generation_config.output_attentions
        )
        output_hidden_states = (
            output_hidden_states if output_hidden_states is not None else self.generation_config.output_hidden_states
        )
        return_dict_in_generate = (
            return_dict_in_generate
            if return_dict_in_generate is not None
            else self.generation_config.return_dict_in_generate
        )

        # init attention / hidden states / scores tuples
        scores = () if (return_dict_in_generate and output_scores) else None
        decoder_attentions = () if (return_dict_in_generate and output_attentions) else None
        cross_attentions = () if (return_dict_in_generate and output_attentions) else None
        decoder_hidden_states = () if (return_dict_in_generate and output_hidden_states) else None

        # if model is an encoder-decoder, retrieve encoder attention weights and hidden states
        if return_dict_in_generate and self.config.is_encoder_decoder:
            encoder_attentions = model_kwargs["encoder_outputs"].get("attentions") if output_attentions else None
            encoder_hidden_states = (
                model_kwargs["encoder_outputs"].get("hidden_states") if output_hidden_states else None
            )

        # keep track of which sequences are already finished
        unfinished_sequences = torch.ones(input_ids.shape[0], dtype=torch.long, device=input_ids.device)

        this_peer_finished = False  # used by synced_gpus only
        while True:
            if synced_gpus:
                # Under synced_gpus the `forward` call must continue until all gpus complete their sequence.
                # The following logic allows an early break if all peers finished generating their sequence
                this_peer_finished_flag = torch.tensor(0.0 if this_peer_finished else 1.0).to(input_ids.device)
                # send 0.0 if we finished, 1.0 otherwise
                dist.all_reduce(this_peer_finished_flag, op=dist.ReduceOp.SUM)
                # did all peers finish? the reduced sum will be 0.0 then
                if this_peer_finished_flag.item() == 0.0:
                    break

            # prepare model inputs
            model_inputs = self.prepare_inputs_for_generation(input_ids, **model_kwargs)

            # forward pass to get next token
            outputs = self(
                **model_inputs,
                return_dict=True,
                output_attentions=output_attentions,
                output_hidden_states=output_hidden_states,
            )

            if synced_gpus and this_peer_finished:
                continue  # don't waste resources running the code we don't need

            next_token_logits = outputs.logits[:, -1, :]

            # pre-process distribution
            next_tokens_scores = logits_processor(input_ids, next_token_logits)

            # Store scores, attentions and hidden_states when required
            if return_dict_in_generate:
                if output_scores:
                    scores += (next_tokens_scores,)
                if output_attentions:
                    decoder_attentions += (
                        (outputs.decoder_attentions,) if self.config.is_encoder_decoder else (outputs.attentions,)
                    )
                    if self.config.is_encoder_decoder:
                        cross_attentions += (outputs.cross_attentions,)

                if output_hidden_states:
                    decoder_hidden_states += (
                        (outputs.decoder_hidden_states,)
                        if self.config.is_encoder_decoder
                        else (outputs.hidden_states,)
                    )

            # argmax
            next_tokens = torch.argmax(next_tokens_scores, dim=-1)

            # finished sentences should have their next token be a padding token
            if eos_token_id is not None:
                if pad_token_id is None:
                    raise ValueError("If `eos_token_id` is defined, make sure that `pad_token_id` is defined.")
                next_tokens = next_tokens * unfinished_sequences + pad_token_id * (1 - unfinished_sequences)

            # update generated ids, model inputs, and length for next step
            input_ids = torch.cat([input_ids, next_tokens[:, None]], dim=-1)
            if streamer is not None:
                streamer.put(next_tokens.cpu())
            model_kwargs = self._update_model_kwargs_for_generation(
                outputs, model_kwargs, is_encoder_decoder=self.config.is_encoder_decoder
            )

            # if eos_token was found in one sentence, set sentence to finished
            if eos_token_id_tensor is not None:
                unfinished_sequences = unfinished_sequences.mul(
                    next_tokens.tile(eos_token_id_tensor.shape[0], 1).ne(eos_token_id_tensor.unsqueeze(1)).prod(dim=0)
                )

                # stop when each sentence is finished
                if unfinished_sequences.max() == 0:
                    this_peer_finished = True

            # stop if we exceed the maximum length
            if stopping_criteria(input_ids, scores):
                this_peer_finished = True

            if this_peer_finished and not synced_gpus:
                break

        if streamer is not None:
            streamer.end()

        if return_dict_in_generate:
            if self.config.is_encoder_decoder:
                return GenerateEncoderDecoderOutput(
                    sequences=input_ids,
                    scores=scores,
                    encoder_attentions=encoder_attentions,
                    encoder_hidden_states=encoder_hidden_states,
                    decoder_attentions=decoder_attentions,
                    cross_attentions=cross_attentions,
                    decoder_hidden_states=decoder_hidden_states,
                    past_key_values=model_kwargs.get("past_key_values"),
                )
            else:
                return GenerateDecoderOnlyOutput(
                    sequences=input_ids,
                    scores=scores,
                    attentions=decoder_attentions,
                    hidden_states=decoder_hidden_states,
                    past_key_values=model_kwargs.get("past_key_values"),
                )
        else:
            return input_ids

    def sample(
        self,
        input_ids: torch.LongTensor,
        logits_processor: Optional[LogitsProcessorList] = None,
        stopping_criteria: Optional[StoppingCriteriaList] = None,
        logits_warper: Optional[LogitsProcessorList] = None,
        max_length: Optional[int] = None,
        pad_token_id: Optional[int] = None,
        eos_token_id: Optional[Union[int, List[int]]] = None,
        output_attentions: Optional[bool] = None,
        output_hidden_states: Optional[bool] = None,
        output_scores: Optional[bool] = None,
        return_dict_in_generate: Optional[bool] = None,
        synced_gpus: bool = False,
        streamer: Optional["BaseStreamer"] = None,
        **model_kwargs,
    ) -> Union[GenerateNonBeamOutput, torch.LongTensor]:
        r"""
        Generates sequences of token ids for models with a language modeling head using **multinomial sampling** and
        can be used for text-decoder, text-to-text, speech-to-text, and vision-to-text models.

        <Tip warning={true}>

        In most cases, you do not need to call [`~generation.GenerationMixin.sample`] directly. Use generate() instead.
        For an overview of generation strategies and code examples, check the [following
        guide](../generation_strategies).

        </Tip>

        Parameters:
            input_ids (`torch.LongTensor` of shape `(batch_size, sequence_length)`):
                The sequence used as a prompt for the generation.
            logits_processor (`LogitsProcessorList`, *optional*):
                An instance of [`LogitsProcessorList`]. List of instances of class derived from [`LogitsProcessor`]
                used to modify the prediction scores of the language modeling head applied at each generation step.
            stopping_criteria (`StoppingCriteriaList`, *optional*):
                An instance of [`StoppingCriteriaList`]. List of instances of class derived from [`StoppingCriteria`]
                used to tell if the generation loop should stop.
            logits_warper (`LogitsProcessorList`, *optional*):
                An instance of [`LogitsProcessorList`]. List of instances of class derived from [`LogitsWarper`] used
                to warp the prediction score distribution of the language modeling head applied before multinomial
                sampling at each generation step.
            max_length (`int`, *optional*, defaults to 20):
                **DEPRECATED**. Use `logits_processor` or `stopping_criteria` directly to cap the number of generated
                tokens. The maximum length of the sequence to be generated.
            pad_token_id (`int`, *optional*):
                The id of the *padding* token.
            eos_token_id (`Union[int, List[int]]`, *optional*):
                The id of the *end-of-sequence* token. Optionally, use a list to set multiple *end-of-sequence* tokens.
            output_attentions (`bool`, *optional*, defaults to `False`):
                Whether or not to return the attentions tensors of all attention layers. See `attentions` under
                returned tensors for more details.
            output_hidden_states (`bool`, *optional*, defaults to `False`):
                Whether or not to return the hidden states of all layers. See `hidden_states` under returned tensors
                for more details.
            output_scores (`bool`, *optional*, defaults to `False`):
                Whether or not to return the prediction scores. See `scores` under returned tensors for more details.
            return_dict_in_generate (`bool`, *optional*, defaults to `False`):
                Whether or not to return a [`~utils.ModelOutput`] instead of a plain tuple.
            synced_gpus (`bool`, *optional*, defaults to `False`):
                Whether to continue running the while loop until max_length (needed for ZeRO stage 3)
            streamer (`BaseStreamer`, *optional*):
                Streamer object that will be used to stream the generated sequences. Generated tokens are passed
                through `streamer.put(token_ids)` and the streamer is responsible for any further processing.
            model_kwargs:
                Additional model specific kwargs will be forwarded to the `forward` function of the model. If model is
                an encoder-decoder model the kwargs should include `encoder_outputs`.

        Return:
            [`~generation.GenerateDecoderOnlyOutput`], [`~generation.GenerateEncoderDecoderOutput`] or `torch.LongTensor`:
            A `torch.LongTensor` containing the generated tokens (default behaviour) or a
            [`~generation.GenerateDecoderOnlyOutput`] if `model.config.is_encoder_decoder=False` and
            `return_dict_in_generate=True` or a [`~generation.GenerateEncoderDecoderOutput`] if
            `model.config.is_encoder_decoder=True`.

        Examples:

        ```python
        >>> from transformers import (
        ...     AutoTokenizer,
        ...     AutoModelForCausalLM,
        ...     LogitsProcessorList,
        ...     MinLengthLogitsProcessor,
        ...     TopKLogitsWarper,
        ...     TemperatureLogitsWarper,
        ...     StoppingCriteriaList,
        ...     MaxLengthCriteria,
        ... )
        >>> import torch

        >>> tokenizer = AutoTokenizer.from_pretrained("gpt2")
        >>> model = AutoModelForCausalLM.from_pretrained("gpt2")

        >>> # set pad_token_id to eos_token_id because GPT2 does not have a EOS token
        >>> model.config.pad_token_id = model.config.eos_token_id
        >>> model.generation_config.pad_token_id = model.config.eos_token_id

        >>> input_prompt = "Today is a beautiful day, and"
        >>> input_ids = tokenizer(input_prompt, return_tensors="pt").input_ids

        >>> # instantiate logits processors
        >>> logits_processor = LogitsProcessorList(
        ...     [
        ...         MinLengthLogitsProcessor(15, eos_token_id=model.generation_config.eos_token_id),
        ...     ]
        ... )
        >>> # instantiate logits processors
        >>> logits_warper = LogitsProcessorList(
        ...     [
        ...         TopKLogitsWarper(50),
        ...         TemperatureLogitsWarper(0.7),
        ...     ]
        ... )

        >>> stopping_criteria = StoppingCriteriaList([MaxLengthCriteria(max_length=20)])

        >>> torch.manual_seed(0)  # doctest: +IGNORE_RESULT
        >>> outputs = model.sample(
        ...     input_ids,
        ...     logits_processor=logits_processor,
        ...     logits_warper=logits_warper,
        ...     stopping_criteria=stopping_criteria,
        ... )

        >>> tokenizer.batch_decode(outputs, skip_special_tokens=True)
        ['Today is a beautiful day, and we must do everything possible to make it a day of celebration.']
        ```"""
        # init values
        logits_processor = logits_processor if logits_processor is not None else LogitsProcessorList()
        stopping_criteria = stopping_criteria if stopping_criteria is not None else StoppingCriteriaList()
        if max_length is not None:
            warnings.warn(
                "`max_length` is deprecated in this function, use"
                " `stopping_criteria=StoppingCriteriaList([MaxLengthCriteria(max_length=max_length)])` instead.",
                UserWarning,
            )
            stopping_criteria = validate_stopping_criteria(stopping_criteria, max_length)
        logits_warper = logits_warper if logits_warper is not None else LogitsProcessorList()
        pad_token_id = pad_token_id if pad_token_id is not None else self.generation_config.pad_token_id
        eos_token_id = eos_token_id if eos_token_id is not None else self.generation_config.eos_token_id
        if isinstance(eos_token_id, int):
            eos_token_id = [eos_token_id]
        eos_token_id_tensor = torch.tensor(eos_token_id).to(input_ids.device) if eos_token_id is not None else None
        output_scores = output_scores if output_scores is not None else self.generation_config.output_scores
        output_attentions = (
            output_attentions if output_attentions is not None else self.generation_config.output_attentions
        )
        output_hidden_states = (
            output_hidden_states if output_hidden_states is not None else self.generation_config.output_hidden_states
        )
        return_dict_in_generate = (
            return_dict_in_generate
            if return_dict_in_generate is not None
            else self.generation_config.return_dict_in_generate
        )

        # init attention / hidden states / scores tuples
        scores = () if (return_dict_in_generate and output_scores) else None
        decoder_attentions = () if (return_dict_in_generate and output_attentions) else None
        cross_attentions = () if (return_dict_in_generate and output_attentions) else None
        decoder_hidden_states = () if (return_dict_in_generate and output_hidden_states) else None

        # if model is an encoder-decoder, retrieve encoder attention weights and hidden states
        if return_dict_in_generate and self.config.is_encoder_decoder:
            encoder_attentions = model_kwargs["encoder_outputs"].get("attentions") if output_attentions else None
            encoder_hidden_states = (
                model_kwargs["encoder_outputs"].get("hidden_states") if output_hidden_states else None
            )

        # keep track of which sequences are already finished
        unfinished_sequences = torch.ones(input_ids.shape[0], dtype=torch.long, device=input_ids.device)

        this_peer_finished = False  # used by synced_gpus only
        # auto-regressive generation
        while True:
            if synced_gpus:
                # Under synced_gpus the `forward` call must continue until all gpus complete their sequence.
                # The following logic allows an early break if all peers finished generating their sequence
                this_peer_finished_flag = torch.tensor(0.0 if this_peer_finished else 1.0).to(input_ids.device)
                # send 0.0 if we finished, 1.0 otherwise
                dist.all_reduce(this_peer_finished_flag, op=dist.ReduceOp.SUM)
                # did all peers finish? the reduced sum will be 0.0 then
                if this_peer_finished_flag.item() == 0.0:
                    break

            # prepare model inputs
            model_inputs = self.prepare_inputs_for_generation(input_ids, **model_kwargs)

            # forward pass to get next token
            outputs = self(
                **model_inputs,
                return_dict=True,
                output_attentions=output_attentions,
                output_hidden_states=output_hidden_states,
            )

            if synced_gpus and this_peer_finished:
                continue  # don't waste resources running the code we don't need

            next_token_logits = outputs.logits[:, -1, :]

            # pre-process distribution
            next_token_scores = logits_processor(input_ids, next_token_logits)
            next_token_scores = logits_warper(input_ids, next_token_scores)

            # Store scores, attentions and hidden_states when required
            if return_dict_in_generate:
                if output_scores:
                    scores += (next_token_scores,)
                if output_attentions:
                    decoder_attentions += (
                        (outputs.decoder_attentions,) if self.config.is_encoder_decoder else (outputs.attentions,)
                    )
                    if self.config.is_encoder_decoder:
                        cross_attentions += (outputs.cross_attentions,)

                if output_hidden_states:
                    decoder_hidden_states += (
                        (outputs.decoder_hidden_states,)
                        if self.config.is_encoder_decoder
                        else (outputs.hidden_states,)
                    )

            # sample
            probs = nn.functional.softmax(next_token_scores, dim=-1)
            next_tokens = torch.multinomial(probs, num_samples=1).squeeze(1)

            # finished sentences should have their next token be a padding token
            if eos_token_id is not None:
                if pad_token_id is None:
                    raise ValueError("If `eos_token_id` is defined, make sure that `pad_token_id` is defined.")
                next_tokens = next_tokens * unfinished_sequences + pad_token_id * (1 - unfinished_sequences)

            # update generated ids, model inputs, and length for next step
            input_ids = torch.cat([input_ids, next_tokens[:, None]], dim=-1)
            if streamer is not None:
                streamer.put(next_tokens.cpu())
            model_kwargs = self._update_model_kwargs_for_generation(
                outputs, model_kwargs, is_encoder_decoder=self.config.is_encoder_decoder
            )

            # if eos_token was found in one sentence, set sentence to finished
            if eos_token_id_tensor is not None:
                unfinished_sequences = unfinished_sequences.mul(
                    next_tokens.tile(eos_token_id_tensor.shape[0], 1).ne(eos_token_id_tensor.unsqueeze(1)).prod(dim=0)
                )

                # stop when each sentence is finished
                if unfinished_sequences.max() == 0:
                    this_peer_finished = True

            # stop if we exceed the maximum length
            if stopping_criteria(input_ids, scores):
                this_peer_finished = True

            if this_peer_finished and not synced_gpus:
                break

        if streamer is not None:
            streamer.end()

        if return_dict_in_generate:
            if self.config.is_encoder_decoder:
                return GenerateEncoderDecoderOutput(
                    sequences=input_ids,
                    scores=scores,
                    encoder_attentions=encoder_attentions,
                    encoder_hidden_states=encoder_hidden_states,
                    decoder_attentions=decoder_attentions,
                    cross_attentions=cross_attentions,
                    decoder_hidden_states=decoder_hidden_states,
                    past_key_values=model_kwargs.get("past_key_values"),
                )
            else:
                return GenerateDecoderOnlyOutput(
                    sequences=input_ids,
                    scores=scores,
                    attentions=decoder_attentions,
                    hidden_states=decoder_hidden_states,
                    past_key_values=model_kwargs.get("past_key_values"),
                )
        else:
            return input_ids

    def _temporary_reorder_cache(self, past_key_values, beam_idx):
        """
        Temporary function to handle the different types of cache reordering processes while we roll out `Cache`.

        TODO: standardize cache formats and make all models compatible with `Cache`. It would remove the need
        for this function, with `Cache.reorder_cache` being the sole remaining code path
        """
        model_class = self.__class__.__name__.lower()
        # Exception 1: code path for models using the legacy cache format
        if isinstance(past_key_values, (tuple, list)):
            past_key_values = self._reorder_cache(past_key_values, beam_idx)
        # Exception 2: models with different cache formats. These are limited to `DynamicCache` until their
        # cache format is standardized, to avoid adding complexity to the codebase.
        elif "bloom" in model_class or "gptbigcode" in model_class:
            if not isinstance(past_key_values, DynamicCache):
                raise ValueError(
                    f"Using an unsupported cache format with {model_class}. Currently, it only supports the "
                    "legacy tuple format or `DynamicCache`"
                )
            past_key_values = self._reorder_cache(past_key_values, beam_idx)
            past_key_values = DynamicCache.from_legacy_cache(past_key_values)
        # Standard code path: use the `Cache.reorder_cache`
        else:
            past_key_values.reorder_cache(beam_idx)
        return past_key_values

    def beam_search(
        self,
        input_ids: torch.LongTensor,
        beam_scorer: BeamScorer,
        logits_processor: Optional[LogitsProcessorList] = None,
        stopping_criteria: Optional[StoppingCriteriaList] = None,
        max_length: Optional[int] = None,
        pad_token_id: Optional[int] = None,
        eos_token_id: Optional[Union[int, List[int]]] = None,
        output_attentions: Optional[bool] = None,
        output_hidden_states: Optional[bool] = None,
        output_scores: Optional[bool] = None,
        return_dict_in_generate: Optional[bool] = None,
        synced_gpus: bool = False,
        sequential: Optional[bool] = None,
        **model_kwargs,
    ) -> Union[GenerateBeamOutput, torch.LongTensor]:
        r"""
        Generates sequences of token ids for models with a language modeling head using **beam search decoding** and
        can be used for text-decoder, text-to-text, speech-to-text, and vision-to-text models.

        <Tip warning={true}>

        In most cases, you do not need to call [`~generation.GenerationMixin.beam_search`] directly. Use generate()
        instead. For an overview of generation strategies and code examples, check the [following
        guide](../generation_strategies).

        </Tip>

        Parameters:
            input_ids (`torch.LongTensor` of shape `(batch_size, sequence_length)`):
                The sequence used as a prompt for the generation.
            beam_scorer (`BeamScorer`):
                An derived instance of [`BeamScorer`] that defines how beam hypotheses are constructed, stored and
                sorted during generation. For more information, the documentation of [`BeamScorer`] should be read.
            logits_processor (`LogitsProcessorList`, *optional*):
                An instance of [`LogitsProcessorList`]. List of instances of class derived from [`LogitsProcessor`]
                used to modify the prediction scores of the language modeling head applied at each generation step.
            stopping_criteria (`StoppingCriteriaList`, *optional*):
                An instance of [`StoppingCriteriaList`]. List of instances of class derived from [`StoppingCriteria`]
                used to tell if the generation loop should stop.
            max_length (`int`, *optional*, defaults to 20):
                **DEPRECATED**. Use `logits_processor` or `stopping_criteria` directly to cap the number of generated
                tokens. The maximum length of the sequence to be generated.
            pad_token_id (`int`, *optional*):
                The id of the *padding* token.
            eos_token_id (`Union[int, List[int]]`, *optional*):
                The id of the *end-of-sequence* token. Optionally, use a list to set multiple *end-of-sequence* tokens.
            output_attentions (`bool`, *optional*, defaults to `False`):
                Whether or not to return the attentions tensors of all attention layers. See `attentions` under
                returned tensors for more details.
            output_hidden_states (`bool`, *optional*, defaults to `False`):
                Whether or not to return the hidden states of all layers. See `hidden_states` under returned tensors
                for more details.
            output_scores (`bool`, *optional*, defaults to `False`):
                Whether or not to return the prediction scores. See `scores` under returned tensors for more details.
            return_dict_in_generate (`bool`, *optional*, defaults to `False`):
                Whether or not to return a [`~utils.ModelOutput`] instead of a plain tuple.
            synced_gpus (`bool`, *optional*, defaults to `False`):
                Whether to continue running the while loop until max_length (needed for ZeRO stage 3)
            sequential (`bool`, defaults to `False`):
                By default, beam search has `batch_size * num_beams` as effective batch size (see `beam_search()` for
                more details). This flag will avoid parallelizing the beam search and will instead run beam search
                sequentially.
            model_kwargs:
                Additional model specific kwargs will be forwarded to the `forward` function of the model. If model is
                an encoder-decoder model the kwargs should include `encoder_outputs`.

        Return:
            [`generation.GenerateBeamDecoderOnlyOutput`], [`~generation.GenerateBeamEncoderDecoderOutput`] or
            `torch.LongTensor`: A `torch.LongTensor` containing the generated tokens (default behaviour) or a
            [`~generation.GenerateBeamDecoderOnlyOutput`] if `model.config.is_encoder_decoder=False` and
            `return_dict_in_generate=True` or a [`~generation.GenerateBeamEncoderDecoderOutput`] if
            `model.config.is_encoder_decoder=True`.


        Examples:

        ```python
        >>> from transformers import (
        ...     AutoTokenizer,
        ...     AutoModelForSeq2SeqLM,
        ...     LogitsProcessorList,
        ...     MinLengthLogitsProcessor,
        ...     BeamSearchScorer,
        ... )
        >>> import torch

        >>> tokenizer = AutoTokenizer.from_pretrained("t5-base")
        >>> model = AutoModelForSeq2SeqLM.from_pretrained("t5-base")

        >>> encoder_input_str = "translate English to German: How old are you?"
        >>> encoder_input_ids = tokenizer(encoder_input_str, return_tensors="pt").input_ids


        >>> # lets run beam search using 3 beams
        >>> num_beams = 3
        >>> # define decoder start token ids
        >>> input_ids = torch.ones((num_beams, 1), device=model.device, dtype=torch.long)
        >>> input_ids = input_ids * model.config.decoder_start_token_id

        >>> # add encoder_outputs to model keyword arguments
        >>> model_kwargs = {
        ...     "encoder_outputs": model.get_encoder()(
        ...         encoder_input_ids.repeat_interleave(num_beams, dim=0), return_dict=True
        ...     )
        ... }

        >>> # instantiate beam scorer
        >>> beam_scorer = BeamSearchScorer(
        ...     batch_size=1,
        ...     num_beams=num_beams,
        ...     device=model.device,
        ... )

        >>> # instantiate logits processors
        >>> logits_processor = LogitsProcessorList(
        ...     [
        ...         MinLengthLogitsProcessor(5, eos_token_id=model.config.eos_token_id),
        ...     ]
        ... )

        >>> outputs = model.beam_search(input_ids, beam_scorer, logits_processor=logits_processor, **model_kwargs)

        >>> tokenizer.batch_decode(outputs, skip_special_tokens=True)
        ['Wie alt bist du?']
        ```"""
        # init values
        logits_processor = logits_processor if logits_processor is not None else LogitsProcessorList()
        stopping_criteria = stopping_criteria if stopping_criteria is not None else StoppingCriteriaList()
        sequential = sequential if sequential is not None else self.generation_config.low_memory
        if max_length is not None:
            warnings.warn(
                "`max_length` is deprecated in this function, use"
                " `stopping_criteria=StoppingCriteriaList([MaxLengthCriteria(max_length=max_length)])` instead.",
                UserWarning,
            )
            stopping_criteria = validate_stopping_criteria(stopping_criteria, max_length)
        if len(stopping_criteria) == 0:
            warnings.warn("You don't have defined any stopping_criteria, this will likely loop forever", UserWarning)
        pad_token_id = pad_token_id if pad_token_id is not None else self.generation_config.pad_token_id
        eos_token_id = eos_token_id if eos_token_id is not None else self.generation_config.eos_token_id
        if isinstance(eos_token_id, int):
            eos_token_id = [eos_token_id]
        output_scores = output_scores if output_scores is not None else self.generation_config.output_scores
        output_attentions = (
            output_attentions if output_attentions is not None else self.generation_config.output_attentions
        )
        output_hidden_states = (
            output_hidden_states if output_hidden_states is not None else self.generation_config.output_hidden_states
        )
        return_dict_in_generate = (
            return_dict_in_generate
            if return_dict_in_generate is not None
            else self.generation_config.return_dict_in_generate
        )

        batch_size = len(beam_scorer._beam_hyps)
        num_beams = beam_scorer.num_beams

        batch_beam_size, cur_len = input_ids.shape

        if num_beams * batch_size != batch_beam_size:
            raise ValueError(
                f"Batch dimension of `input_ids` should be {num_beams * batch_size}, but is {batch_beam_size}."
            )

        # init attention / hidden states / scores tuples
        scores = () if (return_dict_in_generate and output_scores) else None
        beam_indices = (
            tuple(() for _ in range(batch_beam_size)) if (return_dict_in_generate and output_scores) else None
        )
        decoder_attentions = () if (return_dict_in_generate and output_attentions) else None
        cross_attentions = () if (return_dict_in_generate and output_attentions) else None
        decoder_hidden_states = () if (return_dict_in_generate and output_hidden_states) else None

        # if model is an encoder-decoder, retrieve encoder attention weights and hidden states
        if return_dict_in_generate and self.config.is_encoder_decoder:
            encoder_attentions = model_kwargs["encoder_outputs"].get("attentions") if output_attentions else None
            encoder_hidden_states = (
                model_kwargs["encoder_outputs"].get("hidden_states") if output_hidden_states else None
            )

        # initialise score of first beam with 0 and the rest with -1e9. This makes sure that only tokens
        # of the first beam are considered to avoid sampling the exact same tokens across all beams.
        beam_scores = torch.zeros((batch_size, num_beams), dtype=torch.float, device=input_ids.device)
        beam_scores[:, 1:] = -1e9
        beam_scores = beam_scores.view((batch_size * num_beams,))

        this_peer_finished = False  # used by synced_gpus only

        decoder_prompt_len = input_ids.shape[-1]  # record the prompt length of decoder
        while True:
            if synced_gpus:
                # Under synced_gpus the `forward` call must continue until all gpus complete their sequence.
                # The following logic allows an early break if all peers finished generating their sequence
                this_peer_finished_flag = torch.tensor(0.0 if this_peer_finished else 1.0).to(input_ids.device)
                # send 0.0 if we finished, 1.0 otherwise
                dist.all_reduce(this_peer_finished_flag, op=dist.ReduceOp.SUM)
                # did all peers finish? the reduced sum will be 0.0 then
                if this_peer_finished_flag.item() == 0.0:
                    break

            model_inputs = self.prepare_inputs_for_generation(input_ids, **model_kwargs)

            # if sequential is True, split the input to batches of batch_size and run sequentially
            if sequential:
                if any(
                    model_name in self.__class__.__name__.lower()
                    for model_name in ["fsmt", "reformer", "bloom", "ctrl", "gpt_bigcode", "transo_xl", "xlnet", "cpm"]
                ):
                    raise RuntimeError(
                        f"Currently generation for {self.__class__.__name__} is not supported "
                        f"for `low_memory beam_search`. Please open an issue on GitHub if you need this feature."
                    )

                inputs_per_sub_batches = _split_model_inputs(
                    model_inputs, split_size=batch_size, full_batch_size=batch_beam_size
                )
                outputs_per_sub_batch = [
                    self(
                        **inputs_per_sub_batch,
                        return_dict=True,
                        output_attentions=output_attentions,
                        output_hidden_states=output_hidden_states,
                    )
                    for inputs_per_sub_batch in inputs_per_sub_batches
                ]

                outputs = stack_model_outputs(outputs_per_sub_batch)

            else:  # Unchanged original behavior
                outputs = self(
                    **model_inputs,
                    return_dict=True,
                    output_attentions=output_attentions,
                    output_hidden_states=output_hidden_states,
                )

            if synced_gpus and this_peer_finished:
                cur_len = cur_len + 1
                continue  # don't waste resources running the code we don't need

            next_token_logits = outputs.logits[:, -1, :]
            next_token_scores = nn.functional.log_softmax(
                next_token_logits, dim=-1
            )  # (batch_size * num_beams, vocab_size)

            next_token_scores_processed = logits_processor(input_ids, next_token_scores)
            next_token_scores = next_token_scores_processed + beam_scores[:, None].expand_as(
                next_token_scores_processed
            )

            # Store scores, attentions and hidden_states when required
            if return_dict_in_generate:
                if output_scores:
                    scores += (next_token_scores_processed,)
                if output_attentions:
                    decoder_attentions += (
                        (outputs.decoder_attentions,) if self.config.is_encoder_decoder else (outputs.attentions,)
                    )
                    if self.config.is_encoder_decoder:
                        cross_attentions += (outputs.cross_attentions,)

                if output_hidden_states:
                    decoder_hidden_states += (
                        (outputs.decoder_hidden_states,)
                        if self.config.is_encoder_decoder
                        else (outputs.hidden_states,)
                    )

            # reshape for beam search
            vocab_size = next_token_scores.shape[-1]
            next_token_scores = next_token_scores.view(batch_size, num_beams * vocab_size)

            # Sample 1 + len(eos_token_id) next tokens for each beam so we have at least 1 non eos token per beam.
            n_eos_tokens = len(eos_token_id) if eos_token_id else 0
            next_token_scores, next_tokens = torch.topk(
                next_token_scores, max(2, 1 + n_eos_tokens) * num_beams, dim=1, largest=True, sorted=True
            )

            next_indices = torch.div(next_tokens, vocab_size, rounding_mode="floor")
            next_tokens = next_tokens % vocab_size

            # stateless
            beam_outputs = beam_scorer.process(
                input_ids,
                next_token_scores,
                next_tokens,
                next_indices,
                pad_token_id=pad_token_id,
                eos_token_id=eos_token_id,
                beam_indices=beam_indices,
                decoder_prompt_len=decoder_prompt_len,
            )

            beam_scores = beam_outputs["next_beam_scores"]
            beam_next_tokens = beam_outputs["next_beam_tokens"]
            beam_idx = beam_outputs["next_beam_indices"]

            input_ids = torch.cat([input_ids[beam_idx, :], beam_next_tokens.unsqueeze(-1)], dim=-1)

            model_kwargs = self._update_model_kwargs_for_generation(
                outputs, model_kwargs, is_encoder_decoder=self.config.is_encoder_decoder
            )
            if model_kwargs["past_key_values"] is not None:
                model_kwargs["past_key_values"] = self._temporary_reorder_cache(
                    model_kwargs["past_key_values"], beam_idx
                )

            if return_dict_in_generate and output_scores:
                beam_indices = tuple((beam_indices[beam_idx[i]] + (beam_idx[i],) for i in range(len(beam_indices))))

            # increase cur_len
            cur_len = cur_len + 1

            if beam_scorer.is_done or stopping_criteria(input_ids, scores):
                if not synced_gpus:
                    break
                else:
                    this_peer_finished = True

        sequence_outputs = beam_scorer.finalize(
            input_ids,
            beam_scores,
            next_tokens,
            next_indices,
            pad_token_id=pad_token_id,
            eos_token_id=eos_token_id,
            max_length=stopping_criteria.max_length,
            beam_indices=beam_indices,
            decoder_prompt_len=decoder_prompt_len,
        )

        if return_dict_in_generate:
            if not output_scores:
                sequence_outputs["sequence_scores"] = None

            if self.config.is_encoder_decoder:
                return GenerateBeamEncoderDecoderOutput(
                    sequences=sequence_outputs["sequences"],
                    sequences_scores=sequence_outputs["sequence_scores"],
                    scores=scores,
                    beam_indices=sequence_outputs["beam_indices"],
                    encoder_attentions=encoder_attentions,
                    encoder_hidden_states=encoder_hidden_states,
                    decoder_attentions=decoder_attentions,
                    cross_attentions=cross_attentions,
                    decoder_hidden_states=decoder_hidden_states,
                    past_key_values=model_kwargs.get("past_key_values"),
                )
            else:
                return GenerateBeamDecoderOnlyOutput(
                    sequences=sequence_outputs["sequences"],
                    sequences_scores=sequence_outputs["sequence_scores"],
                    scores=scores,
                    beam_indices=sequence_outputs["beam_indices"],
                    attentions=decoder_attentions,
                    hidden_states=decoder_hidden_states,
                    past_key_values=model_kwargs.get("past_key_values"),
                )
        else:
            return sequence_outputs["sequences"]

    def beam_sample(
        self,
        input_ids: torch.LongTensor,
        beam_scorer: BeamScorer,
        logits_processor: Optional[LogitsProcessorList] = None,
        stopping_criteria: Optional[StoppingCriteriaList] = None,
        logits_warper: Optional[LogitsProcessorList] = None,
        max_length: Optional[int] = None,
        pad_token_id: Optional[int] = None,
        eos_token_id: Optional[Union[int, List[int]]] = None,
        output_attentions: Optional[bool] = None,
        output_hidden_states: Optional[bool] = None,
        output_scores: Optional[bool] = None,
        return_dict_in_generate: Optional[bool] = None,
        synced_gpus: bool = False,
        **model_kwargs,
    ) -> Union[GenerateBeamOutput, torch.LongTensor]:
        r"""
        Generates sequences of token ids for models with a language modeling head using **beam search multinomial
        sampling** and can be used for text-decoder, text-to-text, speech-to-text, and vision-to-text models.

        <Tip warning={true}>

        In most cases, you do not need to call [`~generation.GenerationMixin.beam_sample`] directly. Use generate()
        instead. For an overview of generation strategies and code examples, check the [following
        guide](../generation_strategies).

        </Tip>

        Parameters:
            input_ids (`torch.LongTensor` of shape `(batch_size, sequence_length)`):
                The sequence used as a prompt for the generation.
            beam_scorer (`BeamScorer`):
                A derived instance of [`BeamScorer`] that defines how beam hypotheses are constructed, stored and
                sorted during generation. For more information, the documentation of [`BeamScorer`] should be read.
            logits_processor (`LogitsProcessorList`, *optional*):
                An instance of [`LogitsProcessorList`]. List of instances of class derived from [`LogitsProcessor`]
                used to modify the prediction scores of the language modeling head applied at each generation step.
            stopping_criteria (`StoppingCriteriaList`, *optional*):
                An instance of [`StoppingCriteriaList`]. List of instances of class derived from [`StoppingCriteria`]
                used to tell if the generation loop should stop.
            logits_warper (`LogitsProcessorList`, *optional*):
                An instance of [`LogitsProcessorList`]. List of instances of class derived from [`LogitsWarper`] used
                to warp the prediction score distribution of the language modeling head applied before multinomial
                sampling at each generation step.
            max_length (`int`, *optional*, defaults to 20):
                **DEPRECATED**. Use `logits_processor` or `stopping_criteria` directly to cap the number of generated
                tokens. The maximum length of the sequence to be generated.
            pad_token_id (`int`, *optional*):
                The id of the *padding* token.
            eos_token_id (`Union[int, List[int]]`, *optional*):
                The id of the *end-of-sequence* token. Optionally, use a list to set multiple *end-of-sequence* tokens.
            output_attentions (`bool`, *optional*, defaults to `False`):
                Whether or not to return the attentions tensors of all attention layers. See `attentions` under
                returned tensors for more details.
            output_hidden_states (`bool`, *optional*, defaults to `False`):
                Whether or not to return the hidden states of all layers. See `hidden_states` under returned tensors
                for more details.
            output_scores (`bool`, *optional*, defaults to `False`):
                Whether or not to return the prediction scores. See `scores` under returned tensors for more details.
            return_dict_in_generate (`bool`, *optional*, defaults to `False`):
                Whether or not to return a [`~utils.ModelOutput`] instead of a plain tuple.
            synced_gpus (`bool`, *optional*, defaults to `False`):
                Whether to continue running the while loop until max_length (needed for ZeRO stage 3)
            model_kwargs:
                Additional model specific kwargs will be forwarded to the `forward` function of the model. If model is
                an encoder-decoder model the kwargs should include `encoder_outputs`.

        Return:
            [`~generation.GenerateBeamDecoderOnlyOutput`], [`~generation.GenerateBeamEncoderDecoderOutput`] or
            `torch.LongTensor`: A `torch.LongTensor` containing the generated tokens (default behaviour) or a
            [`~generation.GenerateBeamDecoderOnlyOutput`] if `model.config.is_encoder_decoder=False` and
            `return_dict_in_generate=True` or a [`~generation.GenerateBeamEncoderDecoderOutput`] if
            `model.config.is_encoder_decoder=True`.

        Examples:

        ```python
        >>> from transformers import (
        ...     AutoTokenizer,
        ...     AutoModelForSeq2SeqLM,
        ...     LogitsProcessorList,
        ...     MinLengthLogitsProcessor,
        ...     TopKLogitsWarper,
        ...     TemperatureLogitsWarper,
        ...     BeamSearchScorer,
        ... )
        >>> import torch

        >>> tokenizer = AutoTokenizer.from_pretrained("t5-base")
        >>> model = AutoModelForSeq2SeqLM.from_pretrained("t5-base")

        >>> encoder_input_str = "translate English to German: How old are you?"
        >>> encoder_input_ids = tokenizer(encoder_input_str, return_tensors="pt").input_ids

        >>> # lets run beam search using 3 beams
        >>> num_beams = 3
        >>> # define decoder start token ids
        >>> input_ids = torch.ones((num_beams, 1), device=model.device, dtype=torch.long)
        >>> input_ids = input_ids * model.config.decoder_start_token_id

        >>> # add encoder_outputs to model keyword arguments
        >>> model_kwargs = {
        ...     "encoder_outputs": model.get_encoder()(
        ...         encoder_input_ids.repeat_interleave(num_beams, dim=0), return_dict=True
        ...     )
        ... }

        >>> # instantiate beam scorer
        >>> beam_scorer = BeamSearchScorer(
        ...     batch_size=1,
        ...     max_length=model.config.max_length,
        ...     num_beams=num_beams,
        ...     device=model.device,
        ... )

        >>> # instantiate logits processors
        >>> logits_processor = LogitsProcessorList(
        ...     [MinLengthLogitsProcessor(5, eos_token_id=model.config.eos_token_id)]
        ... )
        >>> # instantiate logits processors
        >>> logits_warper = LogitsProcessorList(
        ...     [
        ...         TopKLogitsWarper(50),
        ...         TemperatureLogitsWarper(0.7),
        ...     ]
        ... )

        >>> outputs = model.beam_sample(
        ...     input_ids, beam_scorer, logits_processor=logits_processor, logits_warper=logits_warper, **model_kwargs
        ... )

        >>> tokenizer.batch_decode(outputs, skip_special_tokens=True)
        ['Wie alt bist du?']
        ```"""
        # init values
        logits_processor = logits_processor if logits_processor is not None else LogitsProcessorList()
        stopping_criteria = stopping_criteria if stopping_criteria is not None else StoppingCriteriaList()
        if max_length is not None:
            warnings.warn(
                "`max_length` is deprecated in this function, use"
                " `stopping_criteria=StoppingCriteriaList([MaxLengthCriteria(max_length=max_length)])` instead.",
                UserWarning,
            )
            stopping_criteria = validate_stopping_criteria(stopping_criteria, max_length)
        pad_token_id = pad_token_id if pad_token_id is not None else self.generation_config.pad_token_id
        eos_token_id = eos_token_id if eos_token_id is not None else self.generation_config.eos_token_id
        if isinstance(eos_token_id, int):
            eos_token_id = [eos_token_id]
        output_scores = output_scores if output_scores is not None else self.generation_config.output_scores
        output_attentions = (
            output_attentions if output_attentions is not None else self.generation_config.output_attentions
        )
        output_hidden_states = (
            output_hidden_states if output_hidden_states is not None else self.generation_config.output_hidden_states
        )
        return_dict_in_generate = (
            return_dict_in_generate
            if return_dict_in_generate is not None
            else self.generation_config.return_dict_in_generate
        )

        batch_size = len(beam_scorer._beam_hyps)
        num_beams = beam_scorer.num_beams

        batch_beam_size, cur_len = input_ids.shape

        # init attention / hidden states / scores tuples
        scores = () if (return_dict_in_generate and output_scores) else None
        beam_indices = (
            tuple(() for _ in range(batch_beam_size)) if (return_dict_in_generate and output_scores) else None
        )
        decoder_attentions = () if (return_dict_in_generate and output_attentions) else None
        cross_attentions = () if (return_dict_in_generate and output_attentions) else None
        decoder_hidden_states = () if (return_dict_in_generate and output_hidden_states) else None

        # if model is an encoder-decoder, retrieve encoder attention weights and hidden states
        if return_dict_in_generate and self.config.is_encoder_decoder:
            encoder_attentions = model_kwargs["encoder_outputs"].get("attentions") if output_attentions else None
            encoder_hidden_states = (
                model_kwargs["encoder_outputs"].get("hidden_states") if output_hidden_states else None
            )

        beam_scores = torch.zeros((batch_size, num_beams), dtype=torch.float, device=input_ids.device)
        beam_scores = beam_scores.view((batch_size * num_beams,))

        this_peer_finished = False  # used by synced_gpus only

        decoder_prompt_len = input_ids.shape[-1]  # record the prompt length of decoder
        while True:
            if synced_gpus:
                # Under synced_gpus the `forward` call must continue until all gpus complete their sequence.
                # The following logic allows an early break if all peers finished generating their sequence
                this_peer_finished_flag = torch.tensor(0.0 if this_peer_finished else 1.0).to(input_ids.device)
                # send 0.0 if we finished, 1.0 otherwise
                dist.all_reduce(this_peer_finished_flag, op=dist.ReduceOp.SUM)
                # did all peers finish? the reduced sum will be 0.0 then
                if this_peer_finished_flag.item() == 0.0:
                    break

            model_inputs = self.prepare_inputs_for_generation(input_ids, **model_kwargs)

            outputs = self(
                **model_inputs,
                return_dict=True,
                output_attentions=output_attentions,
                output_hidden_states=output_hidden_states,
            )

            if synced_gpus and this_peer_finished:
                cur_len = cur_len + 1
                continue  # don't waste resources running the code we don't need

            next_token_logits = outputs.logits[:, -1, :]

            next_token_scores = nn.functional.log_softmax(
                next_token_logits, dim=-1
            )  # (batch_size * num_beams, vocab_size)

            next_token_scores_processed = logits_processor(input_ids, next_token_scores)
            next_token_scores_processed = logits_warper(input_ids, next_token_scores_processed)
            next_token_scores = next_token_scores_processed + beam_scores[:, None].expand_as(
                next_token_scores_processed
            )

            # Store scores, attentions and hidden_states when required
            if return_dict_in_generate:
                if output_scores:
                    scores += (next_token_scores_processed,)
                if output_attentions:
                    decoder_attentions += (
                        (outputs.decoder_attentions,) if self.config.is_encoder_decoder else (outputs.attentions,)
                    )
                    if self.config.is_encoder_decoder:
                        cross_attentions += (outputs.cross_attentions,)

                if output_hidden_states:
                    decoder_hidden_states += (
                        (outputs.decoder_hidden_states,)
                        if self.config.is_encoder_decoder
                        else (outputs.hidden_states,)
                    )

            # reshape for beam search
            vocab_size = next_token_scores.shape[-1]
            next_token_scores = next_token_scores.view(batch_size, num_beams * vocab_size)

            probs = nn.functional.softmax(next_token_scores, dim=-1)

            next_tokens = torch.multinomial(probs, num_samples=2 * num_beams)
            next_token_scores = torch.gather(next_token_scores, -1, next_tokens)

            next_token_scores, _indices = torch.sort(next_token_scores, descending=True, dim=1)
            next_tokens = torch.gather(next_tokens, -1, _indices)

            next_indices = torch.div(next_tokens, vocab_size, rounding_mode="floor")
            next_tokens = next_tokens % vocab_size

            # stateless
            beam_outputs = beam_scorer.process(
                input_ids,
                next_token_scores,
                next_tokens,
                next_indices,
                pad_token_id=pad_token_id,
                eos_token_id=eos_token_id,
                beam_indices=beam_indices,
                decoder_prompt_len=decoder_prompt_len,
            )
            beam_scores = beam_outputs["next_beam_scores"]
            beam_next_tokens = beam_outputs["next_beam_tokens"]
            beam_idx = beam_outputs["next_beam_indices"]

            input_ids = torch.cat([input_ids[beam_idx, :], beam_next_tokens.unsqueeze(-1)], dim=-1)

            model_kwargs = self._update_model_kwargs_for_generation(
                outputs, model_kwargs, is_encoder_decoder=self.config.is_encoder_decoder
            )
            if model_kwargs["past_key_values"] is not None:
                model_kwargs["past_key_values"] = self._temporary_reorder_cache(
                    model_kwargs["past_key_values"], beam_idx
                )

            if return_dict_in_generate and output_scores:
                beam_indices = tuple((beam_indices[beam_idx[i]] + (beam_idx[i],) for i in range(len(beam_indices))))

            # increase cur_len
            cur_len = cur_len + 1

            if beam_scorer.is_done or stopping_criteria(input_ids, scores):
                if not synced_gpus:
                    break
                else:
                    this_peer_finished = True

        sequence_outputs = beam_scorer.finalize(
            input_ids,
            beam_scores,
            next_tokens,
            next_indices,
            pad_token_id=pad_token_id,
            eos_token_id=eos_token_id,
            max_length=stopping_criteria.max_length,
            beam_indices=beam_indices,
            decoder_prompt_len=decoder_prompt_len,
        )

        if return_dict_in_generate:
            if not output_scores:
                sequence_outputs["sequence_scores"] = None

            if self.config.is_encoder_decoder:
                return GenerateBeamEncoderDecoderOutput(
                    sequences=sequence_outputs["sequences"],
                    sequences_scores=sequence_outputs["sequence_scores"],
                    scores=scores,
                    beam_indices=sequence_outputs["beam_indices"],
                    encoder_attentions=encoder_attentions,
                    encoder_hidden_states=encoder_hidden_states,
                    decoder_attentions=decoder_attentions,
                    cross_attentions=cross_attentions,
                    decoder_hidden_states=decoder_hidden_states,
                    past_key_values=model_kwargs.get("past_key_values"),
                )
            else:
                return GenerateBeamDecoderOnlyOutput(
                    sequences=sequence_outputs["sequences"],
                    sequences_scores=sequence_outputs["sequence_scores"],
                    scores=scores,
                    beam_indices=sequence_outputs["beam_indices"],
                    attentions=decoder_attentions,
                    hidden_states=decoder_hidden_states,
                    past_key_values=model_kwargs.get("past_key_values"),
                )
        else:
            return sequence_outputs["sequences"]

    def group_beam_search(
        self,
        input_ids: torch.LongTensor,
        beam_scorer: BeamScorer,
        logits_processor: Optional[LogitsProcessorList] = None,
        stopping_criteria: Optional[StoppingCriteriaList] = None,
        max_length: Optional[int] = None,
        pad_token_id: Optional[int] = None,
        eos_token_id: Optional[Union[int, List[int]]] = None,
        output_attentions: Optional[bool] = None,
        output_hidden_states: Optional[bool] = None,
        output_scores: Optional[bool] = None,
        return_dict_in_generate: Optional[bool] = None,
        synced_gpus: bool = False,
        **model_kwargs,
    ):
        r"""
        Generates sequences of token ids for models with a language modeling head using **diverse beam search
        decoding** and can be used for text-decoder, text-to-text, speech-to-text, and vision-to-text models.

        <Tip warning={true}>

        In most cases, you do not need to call [`~generation.GenerationMixin.group_beam_search`] directly. Use
        generate() instead. For an overview of generation strategies and code examples, check the [following
        guide](../generation_strategies).

        </Tip>

        Parameters:
            input_ids (`torch.LongTensor` of shape `(batch_size, sequence_length)`):
                The sequence used as a prompt for the generation.
            beam_scorer (`BeamScorer`):
                An derived instance of [`BeamScorer`] that defines how beam hypotheses are constructed, stored and
                sorted during generation. For more information, the documentation of [`BeamScorer`] should be read.
            logits_processor (`LogitsProcessorList`, *optional*):
                An instance of [`LogitsProcessorList`]. List of instances of class derived from [`LogitsProcessor`]
                used to modify the prediction scores of the language modeling head applied at each generation step.
            stopping_criteria (`StoppingCriteriaList`, *optional*):
                An instance of [`StoppingCriteriaList`]. List of instances of class derived from [`StoppingCriteria`]
                used to tell if the generation loop should stop.
            max_length (`int`, *optional*, defaults to 20):
                **DEPRECATED**. Use `logits_processor` or `stopping_criteria` directly to cap the number of generated
                tokens. The maximum length of the sequence to be generated.
            pad_token_id (`int`, *optional*):
                The id of the *padding* token.
            eos_token_id (`Union[int, List[int]]`, *optional*):
                The id of the *end-of-sequence* token. Optionally, use a list to set multiple *end-of-sequence* tokens.
            output_attentions (`bool`, *optional*, defaults to `False`):
                Whether or not to return the attentions tensors of all attention layers. See `attentions` under
                returned tensors for more details.
            output_hidden_states (`bool`, *optional*, defaults to `False`):
                Whether or not to return the hidden states of all layers. See `hidden_states` under returned tensors
                for more details.
            output_scores (`bool`, *optional*, defaults to `False`):
                Whether or not to return the prediction scores. See `scores` under returned tensors for more details.
            return_dict_in_generate (`bool`, *optional*, defaults to `False`):
                Whether or not to return a [`~utils.ModelOutput`] instead of a plain tuple.
            synced_gpus (`bool`, *optional*, defaults to `False`):
                Whether to continue running the while loop until max_length (needed for ZeRO stage 3)

            model_kwargs:
                Additional model specific kwargs that will be forwarded to the `forward` function of the model. If
                model is an encoder-decoder model the kwargs should include `encoder_outputs`.

        Return:
            [`~generation.GenerateBeamDecoderOnlyOutput`], [`~generation.GenerateBeamEncoderDecoderOutput`] or
            `torch.LongTensor`: A `torch.LongTensor` containing the generated tokens (default behaviour) or a
            [`~generation.GenerateBeamDecoderOnlyOutput`] if `model.config.is_encoder_decoder=False` and
            `return_dict_in_generate=True` or a [`~generation.GenerateBeamEncoderDecoderOutput`] if
            `model.config.is_encoder_decoder=True`.

        Examples:

        ```python
        >>> from transformers import (
        ...     AutoTokenizer,
        ...     AutoModelForSeq2SeqLM,
        ...     LogitsProcessorList,
        ...     MinLengthLogitsProcessor,
        ...     HammingDiversityLogitsProcessor,
        ...     BeamSearchScorer,
        ... )
        >>> import torch

        >>> tokenizer = AutoTokenizer.from_pretrained("t5-base")
        >>> model = AutoModelForSeq2SeqLM.from_pretrained("t5-base")

        >>> encoder_input_str = "translate English to German: How old are you?"
        >>> encoder_input_ids = tokenizer(encoder_input_str, return_tensors="pt").input_ids


        >>> # lets run diverse beam search using 6 beams
        >>> num_beams = 6
        >>> # define decoder start token ids
        >>> input_ids = torch.ones((num_beams, 1), device=model.device, dtype=torch.long)
        >>> input_ids = input_ids * model.config.decoder_start_token_id

        >>> # add encoder_outputs to model keyword arguments
        >>> model_kwargs = {
        ...     "encoder_outputs": model.get_encoder()(
        ...         encoder_input_ids.repeat_interleave(num_beams, dim=0), return_dict=True
        ...     )
        ... }

        >>> # instantiate beam scorer
        >>> beam_scorer = BeamSearchScorer(
        ...     batch_size=1,
        ...     max_length=model.config.max_length,
        ...     num_beams=num_beams,
        ...     device=model.device,
        ...     num_beam_groups=3,
        ... )

        >>> # instantiate logits processors
        >>> logits_processor = LogitsProcessorList(
        ...     [
        ...         HammingDiversityLogitsProcessor(5.5, num_beams=6, num_beam_groups=3),
        ...         MinLengthLogitsProcessor(5, eos_token_id=model.config.eos_token_id),
        ...     ]
        ... )

        >>> outputs = model.group_beam_search(
        ...     input_ids, beam_scorer, logits_processor=logits_processor, **model_kwargs
        ... )

        >>> tokenizer.batch_decode(outputs, skip_special_tokens=True)
        ['Wie alt bist du?']
        ```"""
        # init values
        logits_processor = logits_processor if logits_processor is not None else LogitsProcessorList()
        stopping_criteria = stopping_criteria if stopping_criteria is not None else StoppingCriteriaList()
        if max_length is not None:
            warnings.warn(
                "`max_length` is deprecated in this function, use"
                " `stopping_criteria=StoppingCriteriaList([MaxLengthCriteria(max_length=max_length)])` instead.",
                UserWarning,
            )
            stopping_criteria = validate_stopping_criteria(stopping_criteria, max_length)
        pad_token_id = pad_token_id if pad_token_id is not None else self.generation_config.pad_token_id
        eos_token_id = eos_token_id if eos_token_id is not None else self.generation_config.eos_token_id
        if isinstance(eos_token_id, int):
            eos_token_id = [eos_token_id]
        output_scores = output_scores if output_scores is not None else self.generation_config.output_scores
        output_attentions = (
            output_attentions if output_attentions is not None else self.generation_config.output_attentions
        )
        output_hidden_states = (
            output_hidden_states if output_hidden_states is not None else self.generation_config.output_hidden_states
        )
        return_dict_in_generate = (
            return_dict_in_generate
            if return_dict_in_generate is not None
            else self.generation_config.return_dict_in_generate
        )

        num_beams = beam_scorer.num_beams
        num_beam_groups = beam_scorer.num_beam_groups
        num_sub_beams = num_beams // num_beam_groups
        batch_size = len(beam_scorer._beam_hyps) // num_beam_groups
        device = input_ids.device

        batch_beam_size, cur_len = input_ids.shape

        if return_dict_in_generate and output_scores:
            beam_indices = [tuple(() for _ in range(num_sub_beams * batch_size)) for _ in range(num_beam_groups)]
        else:
            beam_indices = None

        if num_beams * batch_size != batch_beam_size:
            raise ValueError(
                f"Batch dimension of `input_ids` should be {num_beams * batch_size}, but is {batch_beam_size}."
            )

        # init attention / hidden states / scores tuples
        scores = () if (return_dict_in_generate and output_scores) else None
        decoder_attentions = () if (return_dict_in_generate and output_attentions) else None
        cross_attentions = () if (return_dict_in_generate and output_attentions) else None
        decoder_hidden_states = () if (return_dict_in_generate and output_hidden_states) else None

        # if model is an encoder-decoder, retrieve encoder attention weights and hidden states
        if return_dict_in_generate and self.config.is_encoder_decoder:
            encoder_attentions = model_kwargs["encoder_outputs"].get("attentions") if output_attentions else None
            encoder_hidden_states = (
                model_kwargs["encoder_outputs"].get("hidden_states") if output_hidden_states else None
            )

        # initialise score of first beam of each group with 0 and the rest with -1e9. This ensures that the beams in
        # the same group don't produce same tokens everytime.
        beam_scores = torch.full((batch_size, num_beams), -1e9, dtype=torch.float, device=device)
        beam_scores[:, ::num_sub_beams] = 0
        beam_scores = beam_scores.view((batch_size * num_beams,))

        this_peer_finished = False  # used by synced_gpus only

        decoder_prompt_len = input_ids.shape[-1]  # record the prompt length of decoder
        while True:
            if synced_gpus:
                # Under synced_gpus the `forward` call must continue until all gpus complete their sequence.
                # The following logic allows an early break if all peers finished generating their sequence
                this_peer_finished_flag = torch.tensor(0.0 if this_peer_finished else 1.0).to(input_ids.device)
                # send 0.0 if we finished, 1.0 otherwise
                dist.all_reduce(this_peer_finished_flag, op=dist.ReduceOp.SUM)
                # did all peers finish? the reduced sum will be 0.0 then
                if this_peer_finished_flag.item() == 0.0:
                    break

            # predicted tokens in cur_len step
            current_tokens = torch.zeros(batch_size * num_beams, dtype=input_ids.dtype, device=device)

            # indices which will form the beams in the next time step
            reordering_indices = torch.zeros(batch_size * num_beams, dtype=torch.long, device=device)

            # do one decoder step on all beams of all sentences in batch
            model_inputs = self.prepare_inputs_for_generation(input_ids, **model_kwargs)
            outputs = self(
                **model_inputs,
                return_dict=True,
                output_attentions=output_attentions,
                output_hidden_states=output_hidden_states,
            )

            if synced_gpus and this_peer_finished:
                cur_len = cur_len + 1
                continue  # don't waste resources running the code we don't need

            if output_scores:
                processed_score = torch.zeros_like(outputs.logits[:, -1, :])

            for beam_group_idx in range(num_beam_groups):
                group_start_idx = beam_group_idx * num_sub_beams
                group_end_idx = min(group_start_idx + num_sub_beams, num_beams)
                group_size = group_end_idx - group_start_idx

                # indices of beams of current group among all sentences in batch
                batch_group_indices = []

                for batch_idx in range(batch_size):
                    batch_group_indices.extend(
                        [batch_idx * num_beams + idx for idx in range(group_start_idx, group_end_idx)]
                    )
                group_input_ids = input_ids[batch_group_indices]

                # select outputs of beams of current group only
                next_token_logits = outputs.logits[batch_group_indices, -1, :]

                next_token_scores = nn.functional.log_softmax(
                    next_token_logits, dim=-1
                )  # (batch_size * group_size, vocab_size)
                vocab_size = next_token_scores.shape[-1]

                next_token_scores_processed = logits_processor(
                    group_input_ids, next_token_scores, current_tokens=current_tokens, beam_group_idx=beam_group_idx
                )
                next_token_scores = next_token_scores_processed + beam_scores[batch_group_indices].unsqueeze(-1)
                next_token_scores = next_token_scores.expand_as(next_token_scores_processed)

                if output_scores:
                    processed_score[batch_group_indices] = next_token_scores_processed

                # reshape for beam search
                next_token_scores = next_token_scores.view(batch_size, group_size * vocab_size)

                # Sample 1 + len(eos_token_id) next tokens for each beam so we have at least 1 non eos token per beam.
                n_eos_tokens = len(eos_token_id) if eos_token_id else 0
                next_token_scores, next_tokens = torch.topk(
                    next_token_scores, max(2, 1 + n_eos_tokens) * group_size, dim=1, largest=True, sorted=True
                )

                next_indices = torch.div(next_tokens, vocab_size, rounding_mode="floor")
                next_tokens = next_tokens % vocab_size

                # stateless
                process_beam_indices = sum(beam_indices, ()) if beam_indices is not None else None
                beam_outputs = beam_scorer.process(
                    group_input_ids,
                    next_token_scores,
                    next_tokens,
                    next_indices,
                    pad_token_id=pad_token_id,
                    eos_token_id=eos_token_id,
                    beam_indices=process_beam_indices,
                    group_index=beam_group_idx,
                    decoder_prompt_len=decoder_prompt_len,
                )
                beam_scores[batch_group_indices] = beam_outputs["next_beam_scores"]
                beam_next_tokens = beam_outputs["next_beam_tokens"]
                beam_idx = beam_outputs["next_beam_indices"]

                if return_dict_in_generate and output_scores:
                    beam_indices[beam_group_idx] = tuple(
                        beam_indices[beam_group_idx][beam_idx[i]] + (beam_idx[i],) for i in range(len(beam_indices[0]))
                    )

                input_ids[batch_group_indices] = group_input_ids[beam_idx]
                group_input_ids = torch.cat([group_input_ids[beam_idx, :], beam_next_tokens.unsqueeze(-1)], dim=-1)
                current_tokens[batch_group_indices] = group_input_ids[:, -1]

                # (beam_idx // group_size) -> batch_idx
                # (beam_idx % group_size) -> offset of idx inside the group
                reordering_indices[batch_group_indices] = (
                    num_beams * torch.div(beam_idx, group_size, rounding_mode="floor")
                    + group_start_idx
                    + (beam_idx % group_size)
                )

            # Store scores, attentions and hidden_states when required
            if return_dict_in_generate:
                if output_scores:
                    scores += (processed_score,)
                if output_attentions:
                    decoder_attentions += (
                        (outputs.decoder_attentions,) if self.config.is_encoder_decoder else (outputs.attentions,)
                    )
                    if self.config.is_encoder_decoder:
                        cross_attentions += (outputs.cross_attentions,)

                if output_hidden_states:
                    decoder_hidden_states += (
                        (outputs.decoder_hidden_states,)
                        if self.config.is_encoder_decoder
                        else (outputs.hidden_states,)
                    )

            input_ids = torch.cat([input_ids, current_tokens.unsqueeze(-1)], dim=-1)

            model_kwargs = self._update_model_kwargs_for_generation(
                outputs, model_kwargs, is_encoder_decoder=self.config.is_encoder_decoder
            )
            if model_kwargs["past_key_values"] is not None:
                model_kwargs["past_key_values"] = self._temporary_reorder_cache(
                    model_kwargs["past_key_values"], reordering_indices
                )

            # increase cur_len
            cur_len = cur_len + 1

            if beam_scorer.is_done or stopping_criteria(input_ids, scores):
                if not synced_gpus:
                    break
                else:
                    this_peer_finished = True

        final_beam_indices = sum(beam_indices, ()) if beam_indices is not None else None
        sequence_outputs = beam_scorer.finalize(
            input_ids,
            beam_scores,
            next_tokens,
            next_indices,
            pad_token_id=pad_token_id,
            eos_token_id=eos_token_id,
            max_length=stopping_criteria.max_length,
            beam_indices=final_beam_indices,
            decoder_prompt_len=decoder_prompt_len,
        )

        if return_dict_in_generate:
            if not output_scores:
                sequence_outputs["sequence_scores"] = None

            if self.config.is_encoder_decoder:
                return GenerateBeamEncoderDecoderOutput(
                    sequences=sequence_outputs["sequences"],
                    sequences_scores=sequence_outputs["sequence_scores"],
                    scores=scores,
                    beam_indices=sequence_outputs["beam_indices"],
                    encoder_attentions=encoder_attentions,
                    encoder_hidden_states=encoder_hidden_states,
                    decoder_attentions=decoder_attentions,
                    cross_attentions=cross_attentions,
                    decoder_hidden_states=decoder_hidden_states,
                    past_key_values=model_kwargs.get("past_key_values"),
                )
            else:
                return GenerateBeamDecoderOnlyOutput(
                    sequences=sequence_outputs["sequences"],
                    sequences_scores=sequence_outputs["sequence_scores"],
                    scores=scores,
                    beam_indices=sequence_outputs["beam_indices"],
                    attentions=decoder_attentions,
                    hidden_states=decoder_hidden_states,
                    past_key_values=model_kwargs.get("past_key_values"),
                )
        else:
            return sequence_outputs["sequences"]

    def constrained_beam_search(
        self,
        input_ids: torch.LongTensor,
        constrained_beam_scorer: ConstrainedBeamSearchScorer,
        logits_processor: Optional[LogitsProcessorList] = None,
        stopping_criteria: Optional[StoppingCriteriaList] = None,
        max_length: Optional[int] = None,
        pad_token_id: Optional[int] = None,
        eos_token_id: Optional[Union[int, List[int]]] = None,
        output_attentions: Optional[bool] = None,
        output_hidden_states: Optional[bool] = None,
        output_scores: Optional[bool] = None,
        return_dict_in_generate: Optional[bool] = None,
        synced_gpus: Optional[bool] = None,
        **model_kwargs,
    ) -> Union[GenerateBeamOutput, torch.LongTensor]:
        r"""
        Generates sequences of token ids for models with a language modeling head using **constrained beam search
        decoding** and can be used for text-decoder, text-to-text, speech-to-text, and vision-to-text models.

        <Tip warning={true}>

        In most cases, you do not need to call [`~generation.GenerationMixin.constrained_beam_search`] directly. Use
        generate() instead. For an overview of generation strategies and code examples, check the [following
        guide](../generation_strategies).

        </Tip>

        Parameters:
            input_ids (`torch.LongTensor` of shape `(batch_size, sequence_length)`):
                The sequence used as a prompt for the generation.
            constrained_beam_scorer (`ConstrainedBeamSearchScorer`):
                A derived instance of [`BeamScorer`] that defines how beam hypotheses are constructed, stored and
                sorted during generation, while satisfying a list of positive constraints. For more information, the
                documentation of [`ConstrainedBeamSearchScorer`] should be read.
            logits_processor (`LogitsProcessorList`, *optional*):
                An instance of [`LogitsProcessorList`]. List of instances of class derived from [`LogitsProcessor`]
                used to modify the prediction scores of the language modeling head applied at each generation step.
            stopping_criteria (`StoppingCriteriaList`, *optional*):
                An instance of [`StoppingCriteriaList`]. List of instances of class derived from [`StoppingCriteria`]
                used to tell if the generation loop should stop.
            logits_warper (`LogitsProcessorList`, *optional*):
                An instance of [`LogitsProcessorList`]. List of instances of class derived from [`LogitsWarper`] used
                to warp the prediction score distribution of the language modeling head applied before multinomial
                sampling at each generation step.
            max_length (`int`, *optional*, defaults to 20):
                **DEPRECATED**. Use `logits_processor` or `stopping_criteria` directly to cap the number of generated
                tokens. The maximum length of the sequence to be generated.
            pad_token_id (`int`, *optional*):
                The id of the *padding* token.
            eos_token_id (`Union[int, List[int]]`, *optional*):
                The id of the *end-of-sequence* token. Optionally, use a list to set multiple *end-of-sequence* tokens.
            output_attentions (`bool`, *optional*, defaults to `False`):
                Whether or not to return the attentions tensors of all attention layers. See `attentions` under
                returned tensors for more details.
            output_hidden_states (`bool`, *optional*, defaults to `False`):
                Whether or not to return the hidden states of all layers. See `hidden_states` under returned tensors
                for more details.
            output_scores (`bool`, *optional*, defaults to `False`):
                Whether or not to return the prediction scores. See `scores` under returned tensors for more details.
            return_dict_in_generate (`bool`, *optional*, defaults to `False`):
                Whether or not to return a [`~utils.ModelOutput`] instead of a plain tuple.
            synced_gpus (`bool`, *optional*, defaults to `False`):
                Whether to continue running the while loop until max_length (needed for ZeRO stage 3)
            model_kwargs:
                Additional model specific kwargs will be forwarded to the `forward` function of the model. If model is
                an encoder-decoder model the kwargs should include `encoder_outputs`.

        Return:
            [`~generation.GenerateBeamDecoderOnlyOutput`], [`~generation.GenerateBeamEncoderDecoderOutput`] or
            `torch.LongTensor`: A `torch.LongTensor` containing the generated tokens (default behaviour) or a
            [`~generation.GenerateBeamDecoderOnlyOutput`] if `model.config.is_encoder_decoder=False` and
            `return_dict_in_generate=True` or a [`~generation.GenerateBeamEncoderDecoderOutput`] if
            `model.config.is_encoder_decoder=True`.


        Examples:

        ```python
        >>> from transformers import (
        ...     AutoTokenizer,
        ...     AutoModelForSeq2SeqLM,
        ...     LogitsProcessorList,
        ...     MinLengthLogitsProcessor,
        ...     ConstrainedBeamSearchScorer,
        ...     PhrasalConstraint,
        ... )
        >>> import torch

        >>> tokenizer = AutoTokenizer.from_pretrained("t5-base")
        >>> model = AutoModelForSeq2SeqLM.from_pretrained("t5-base")

        >>> encoder_input_str = "translate English to German: How old are you?"
        >>> encoder_input_ids = tokenizer(encoder_input_str, return_tensors="pt").input_ids


        >>> # lets run beam search using 3 beams
        >>> num_beams = 3
        >>> # define decoder start token ids
        >>> input_ids = torch.ones((num_beams, 1), device=model.device, dtype=torch.long)
        >>> input_ids = input_ids * model.config.decoder_start_token_id

        >>> # add encoder_outputs to model keyword arguments
        >>> model_kwargs = {
        ...     "encoder_outputs": model.get_encoder()(
        ...         encoder_input_ids.repeat_interleave(num_beams, dim=0), return_dict=True
        ...     )
        ... }

        >>> constraint_str = "Sie"
        >>> constraint_token_ids = tokenizer.encode(constraint_str)[:-1]  # slice to remove eos token
        >>> constraints = [PhrasalConstraint(token_ids=constraint_token_ids)]


        >>> # instantiate beam scorer
        >>> beam_scorer = ConstrainedBeamSearchScorer(
        ...     batch_size=1, num_beams=num_beams, device=model.device, constraints=constraints
        ... )

        >>> # instantiate logits processors
        >>> logits_processor = LogitsProcessorList(
        ...     [
        ...         MinLengthLogitsProcessor(5, eos_token_id=model.config.eos_token_id),
        ...     ]
        ... )

        >>> outputs = model.constrained_beam_search(
        ...     input_ids, beam_scorer, constraints=constraints, logits_processor=logits_processor, **model_kwargs
        ... )

        >>> tokenizer.batch_decode(outputs, skip_special_tokens=True)
        ['Wie alt sind Sie?']
        ```"""
        # init values
        logits_processor = logits_processor if logits_processor is not None else LogitsProcessorList()
        stopping_criteria = stopping_criteria if stopping_criteria is not None else StoppingCriteriaList()
        if max_length is not None:
            warnings.warn(
                "`max_length` is deprecated in this function, use"
                " `stopping_criteria=StoppingCriteriaList([MaxLengthCriteria(max_length=max_length)])` instead.",
                UserWarning,
            )
            stopping_criteria = validate_stopping_criteria(stopping_criteria, max_length)
        if len(stopping_criteria) == 0:
            warnings.warn("You don't have defined any stopping_criteria, this will likely loop forever", UserWarning)
        pad_token_id = pad_token_id if pad_token_id is not None else self.generation_config.pad_token_id
        eos_token_id = eos_token_id if eos_token_id is not None else self.generation_config.eos_token_id
        if isinstance(eos_token_id, int):
            eos_token_id = [eos_token_id]
        output_scores = output_scores if output_scores is not None else self.generation_config.output_scores
        output_attentions = (
            output_attentions if output_attentions is not None else self.generation_config.output_attentions
        )
        output_hidden_states = (
            output_hidden_states if output_hidden_states is not None else self.generation_config.output_hidden_states
        )
        return_dict_in_generate = (
            return_dict_in_generate
            if return_dict_in_generate is not None
            else self.generation_config.return_dict_in_generate
        )

        batch_size = len(constrained_beam_scorer._beam_hyps)
        num_beams = constrained_beam_scorer.num_beams

        batch_beam_size, cur_len = input_ids.shape

        if num_beams * batch_size != batch_beam_size:
            raise ValueError(
                f"Batch dimension of `input_ids` should be {num_beams * batch_size}, but is {batch_beam_size}."
            )

        # init attention / hidden states / scores tuples
        scores = () if (return_dict_in_generate and output_scores) else None
        beam_indices = (
            tuple(() for _ in range(batch_beam_size)) if (return_dict_in_generate and output_scores) else None
        )
        decoder_attentions = () if (return_dict_in_generate and output_attentions) else None
        cross_attentions = () if (return_dict_in_generate and output_attentions) else None
        decoder_hidden_states = () if (return_dict_in_generate and output_hidden_states) else None

        # if model is an encoder-decoder, retrieve encoder attention weights and hidden states
        if return_dict_in_generate and self.config.is_encoder_decoder:
            encoder_attentions = model_kwargs["encoder_outputs"].get("attentions") if output_attentions else None
            encoder_hidden_states = (
                model_kwargs["encoder_outputs"].get("hidden_states") if output_hidden_states else None
            )

        # initialise score of first beam with 0 and the rest with -1e9. This makes sure that only tokens
        # of the first beam are considered to avoid sampling the exact same tokens across all beams.
        beam_scores = torch.zeros((batch_size, num_beams), dtype=torch.float, device=input_ids.device)
        beam_scores[:, 1:] = -1e9
        beam_scores = beam_scores.view((batch_size * num_beams,))

        this_peer_finished = False  # used by synced_gpus only

        decoder_prompt_len = input_ids.shape[-1]  # record the prompt length of decoder
        while True:
            if synced_gpus:
                # Under synced_gpus the `forward` call must continue until all gpus complete their sequence.
                # The following logic allows an early break if all peers finished generating their sequence
                this_peer_finished_flag = torch.tensor(0.0 if this_peer_finished else 1.0).to(input_ids.device)
                # send 0.0 if we finished, 1.0 otherwise
                dist.all_reduce(this_peer_finished_flag, op=dist.ReduceOp.SUM)
                # did all peers finish? the reduced sum will be 0.0 then
                if this_peer_finished_flag.item() == 0.0:
                    break

            model_inputs = self.prepare_inputs_for_generation(input_ids, **model_kwargs)

            outputs = self(
                **model_inputs,
                return_dict=True,
                output_attentions=output_attentions,
                output_hidden_states=output_hidden_states,
            )

            if synced_gpus and this_peer_finished:
                cur_len = cur_len + 1
                continue  # don't waste resources running the code we don't need

            next_token_logits = outputs.logits[:, -1, :]
            next_token_scores = nn.functional.log_softmax(
                next_token_logits, dim=-1
            )  # (batch_size * num_beams, vocab_size)

            next_token_scores_processed = logits_processor(input_ids, next_token_scores)

            next_token_scores = next_token_scores_processed + beam_scores[:, None].expand_as(
                next_token_scores_processed
            )

            scores_for_all_vocab = next_token_scores.clone()

            # Store scores, attentions and hidden_states when required
            if return_dict_in_generate:
                if output_scores:
                    scores += (next_token_scores,)
                if output_attentions:
                    decoder_attentions += (
                        (outputs.decoder_attentions,) if self.config.is_encoder_decoder else (outputs.attentions,)
                    )
                    if self.config.is_encoder_decoder:
                        cross_attentions += (outputs.cross_attentions,)

                if output_hidden_states:
                    decoder_hidden_states += (
                        (outputs.decoder_hidden_states,)
                        if self.config.is_encoder_decoder
                        else (outputs.hidden_states,)
                    )

            # reshape for beam search
            vocab_size = next_token_scores.shape[-1]
            next_token_scores = next_token_scores.view(batch_size, num_beams * vocab_size)

            # Sample 1 + len(eos_token_id) next tokens for each beam so we have at least 1 non eos token per beam.
            n_eos_tokens = len(eos_token_id) if eos_token_id else 0
            next_token_scores, next_tokens = torch.topk(
                next_token_scores, max(2, 1 + n_eos_tokens) * num_beams, dim=1, largest=True, sorted=True
            )

            next_indices = (next_tokens / vocab_size).long()
            next_tokens = next_tokens % vocab_size

            # stateless
            beam_outputs = constrained_beam_scorer.process(
                input_ids,
                next_token_scores,
                next_tokens,
                next_indices,
                scores_for_all_vocab,
                pad_token_id=pad_token_id,
                eos_token_id=eos_token_id,
                beam_indices=beam_indices,
                decoder_prompt_len=decoder_prompt_len,
            )
            beam_scores = beam_outputs["next_beam_scores"]
            beam_next_tokens = beam_outputs["next_beam_tokens"]
            beam_idx = beam_outputs["next_beam_indices"]

            input_ids = torch.cat([input_ids[beam_idx, :], beam_next_tokens.unsqueeze(-1)], dim=-1)
            model_kwargs = self._update_model_kwargs_for_generation(
                outputs, model_kwargs, is_encoder_decoder=self.config.is_encoder_decoder
            )
            if model_kwargs["past_key_values"] is not None:
                model_kwargs["past_key_values"] = self._temporary_reorder_cache(
                    model_kwargs["past_key_values"], beam_idx
                )

            if return_dict_in_generate and output_scores:
                beam_indices = tuple((beam_indices[beam_idx[i]] + (beam_idx[i],) for i in range(len(beam_indices))))

            # increase cur_len
            cur_len = cur_len + 1

            if constrained_beam_scorer.is_done or stopping_criteria(input_ids, scores):
                if not synced_gpus:
                    break
                else:
                    this_peer_finished = True

        sequence_outputs = constrained_beam_scorer.finalize(
            input_ids,
            beam_scores,
            next_tokens,
            next_indices,
            pad_token_id=pad_token_id,
            eos_token_id=eos_token_id,
            max_length=stopping_criteria.max_length,
            beam_indices=beam_indices,
            decoder_prompt_len=decoder_prompt_len,
        )

        if return_dict_in_generate:
            if not output_scores:
                sequence_outputs["sequence_scores"] = None
            if self.config.is_encoder_decoder:
                return GenerateBeamEncoderDecoderOutput(
                    sequences=sequence_outputs["sequences"],
                    sequences_scores=sequence_outputs["sequence_scores"],
                    scores=scores,
                    beam_indices=sequence_outputs["beam_indices"],
                    encoder_attentions=encoder_attentions,
                    encoder_hidden_states=encoder_hidden_states,
                    decoder_attentions=decoder_attentions,
                    cross_attentions=cross_attentions,
                    decoder_hidden_states=decoder_hidden_states,
                    past_key_values=model_kwargs.get("past_key_values"),
                )
            else:
                return GenerateBeamDecoderOnlyOutput(
                    sequences=sequence_outputs["sequences"],
                    sequences_scores=sequence_outputs["sequence_scores"],
                    scores=scores,
                    beam_indices=sequence_outputs["beam_indices"],
                    attentions=decoder_attentions,
                    hidden_states=decoder_hidden_states,
                    past_key_values=model_kwargs.get("past_key_values"),
                )
        else:
            return sequence_outputs["sequences"]

    def assisted_decoding(
        self,
        input_ids: torch.LongTensor,
        assistant_model: Optional["PreTrainedModel"] = None,
        candidate_generator: Optional["CandidateGenerator"] = None,
        do_sample: bool = False,
        logits_processor: Optional[LogitsProcessorList] = None,
        logits_warper: Optional[LogitsProcessorList] = None,
        stopping_criteria: Optional[StoppingCriteriaList] = None,
        pad_token_id: Optional[int] = None,
        eos_token_id: Optional[Union[int, List[int]]] = None,
        output_attentions: Optional[bool] = None,
        output_hidden_states: Optional[bool] = None,
        output_scores: Optional[bool] = None,
        return_dict_in_generate: Optional[bool] = None,
        synced_gpus: bool = False,
        streamer: Optional["BaseStreamer"] = None,
        **model_kwargs,
    ) -> Union[GenerateNonBeamOutput, torch.LongTensor]:
        r"""
        Generates sequences of token ids for models with a language modeling head using **greedy decoding** or
        **sample** (depending on `do_sample`), assisted by candidate sequences. Assisted generation is an example of a
        candidate decoding strategy. Can be used for text-decoder, text-to-text, speech-to-text, and vision-to-text
        models.

        <Tip warning={true}>

        In most cases, you do not need to call [`~generation.GenerationMixin.candidate_decoding`] directly. Use
        generate() instead. For an overview of generation strategies and code examples, check the [following
        guide](../generation_strategies).

        </Tip>

        Parameters:
            input_ids (`torch.LongTensor` of shape `(batch_size, sequence_length)`):
                The sequence used as a prompt for the generation.
            candidate_generator (`CandidateGenerator`, *optional*):
                A derived instance of [`CandidateGenerator`] that defines how candidate sequences are generated. For
                more information, the documentation of [`CandidateGenerator`] should be read. Only one of `assistant_model` or `candidate_generator` should be passed as input to this function.
            assistant_model (`PreTrainedModel`, *optional*):
                An assistant model that can be used to accelerate generation. The assistant model must have the exact
                same tokenizer. The acceleration is achieved when forecasting candidate tokens with the assistent model
                is much faster than running generation with the model you're calling generate from. As such, the
                assistant model should be much smaller.
            do_sample (`bool`, *optional*, defaults to `False`):
                Whether or not to use sampling ; use greedy decoding otherwise.
            logits_processor (`LogitsProcessorList`, *optional*):
                An instance of [`LogitsProcessorList`]. List of instances of class derived from [`LogitsProcessor`]
                used to modify the prediction scores of the language modeling head applied at each generation step.
            logits_warper (`LogitsProcessorList`, *optional*):
                An instance of [`LogitsProcessorList`]. List of instances of class derived from [`LogitsWarper`] used
                to warp the prediction score distribution of the language modeling head applied before multinomial
                sampling at each generation step.
            stopping_criteria (`StoppingCriteriaList`, *optional*):
                An instance of [`StoppingCriteriaList`]. List of instances of class derived from [`StoppingCriteria`]
                used to tell if the generation loop should stop.
            pad_token_id (`int`, *optional*):
                The id of the *padding* token.
            eos_token_id (`Union[int, List[int]]`, *optional*):
                The id of the *end-of-sequence* token. Optionally, use a list to set multiple *end-of-sequence* tokens.
            output_attentions (`bool`, *optional*, defaults to `False`):
                Whether or not to return the attentions tensors of all attention layers. See `attentions` under
                returned tensors for more details.
            output_hidden_states (`bool`, *optional*, defaults to `False`):
                Whether or not to return the hidden states of all layers. See `hidden_states` under returned tensors
                for more details.
            output_scores (`bool`, *optional*, defaults to `False`):
                Whether or not to return the prediction scores. See `scores` under returned tensors for more details.
            return_dict_in_generate (`bool`, *optional*, defaults to `False`):
                Whether or not to return a [`~utils.ModelOutput`] instead of a plain tuple.
            synced_gpus (`bool`, *optional*, defaults to `False`):
                Whether to continue running the while loop until max_length (needed for ZeRO stage 3)
            streamer (`BaseStreamer`, *optional*):
                Streamer object that will be used to stream the generated sequences. Generated tokens are passed
                through `streamer.put(token_ids)` and the streamer is responsible for any further processing.
            model_kwargs:
                Additional model specific keyword arguments will be forwarded to the `forward` function of the model.
                If model is an encoder-decoder model the kwargs should include `encoder_outputs`.

        Return:
            [`~generation.GenerateDecoderOnlyOutput`], [`~generation.GenerateEncoderDecoderOutput`] or
            `torch.LongTensor`: A `torch.LongTensor` containing the generated tokens (default behaviour) or a
            [`~generation.GenerateDecoderOnlyOutput`] if `model.config.is_encoder_decoder=False` and
            `return_dict_in_generate=True` or a [`~generation.GenerateEncoderDecoderOutput`] if
            `model.config.is_encoder_decoder=True`.

        Examples:

        ```python
        >>> from transformers import (
        ...     AutoTokenizer,
        ...     AutoModelForCausalLM,
        ...     LogitsProcessorList,
        ...     MinLengthLogitsProcessor,
        ...     StoppingCriteriaList,
        ...     MaxLengthCriteria,
        ... )

        >>> tokenizer = AutoTokenizer.from_pretrained("gpt2")
        >>> model = AutoModelForCausalLM.from_pretrained("gpt2")
        >>> assistant_model = AutoModelForCausalLM.from_pretrained("distilgpt2")
        >>> # set pad_token_id to eos_token_id because GPT2 does not have a PAD token
        >>> model.generation_config.pad_token_id = model.generation_config.eos_token_id
        >>> input_prompt = "It might be possible to"
        >>> input_ids = tokenizer(input_prompt, return_tensors="pt").input_ids
        >>> # instantiate logits processors
        >>> logits_processor = LogitsProcessorList(
        ...     [
        ...         MinLengthLogitsProcessor(10, eos_token_id=model.generation_config.eos_token_id),
        ...     ]
        ... )
        >>> stopping_criteria = StoppingCriteriaList([MaxLengthCriteria(max_length=20)])
        >>> outputs = model.assisted_decoding(
        ...     input_ids,
        ...     assistant_model=assistant_model,
        ...     logits_processor=logits_processor,
        ...     stopping_criteria=stopping_criteria,
        ... )
        >>> tokenizer.batch_decode(outputs, skip_special_tokens=True)
        ["It might be possible to get a better understanding of the nature of the problem, but it's not"]
        ```"""
        # handling deprecated arguments
        if (assistant_model is None) == (candidate_generator is None):
            raise ValueError("One (and only one) of `assistant_model` and `candidate_generator` should be defined.")

        if assistant_model is not None:
            candidate_generator = AssistedCandidateGenerator(
                input_ids=input_ids,
                assistant_model=assistant_model,
                logits_processor=logits_processor,
                model_kwargs=model_kwargs,
                eos_token_id=eos_token_id,
            )
            warnings.warn(
                "Passing `assistant_model` to `assisted_decoding` is deprecated and will be removed in v4.38. "
                "Pass the `candidate_generator` argument instead.",
                FutureWarning,
            )

        # init values
        logits_processor = logits_processor if logits_processor is not None else LogitsProcessorList()
        logits_warper = logits_warper if logits_warper is not None else LogitsProcessorList()
        stopping_criteria = stopping_criteria if stopping_criteria is not None else StoppingCriteriaList()
        pad_token_id = pad_token_id if pad_token_id is not None else self.generation_config.pad_token_id
        eos_token_id = eos_token_id if eos_token_id is not None else self.generation_config.eos_token_id
        if eos_token_id is not None and pad_token_id is None:
            raise ValueError("If `eos_token_id` is defined, make sure that `pad_token_id` is defined.")
        if isinstance(eos_token_id, int):
            eos_token_id = [eos_token_id]
        eos_token_id_tensor = torch.tensor(eos_token_id).to(input_ids.device) if eos_token_id is not None else None
        output_scores = output_scores if output_scores is not None else self.generation_config.output_scores
        output_attentions = (
            output_attentions if output_attentions is not None else self.generation_config.output_attentions
        )
        output_hidden_states = (
            output_hidden_states if output_hidden_states is not None else self.generation_config.output_hidden_states
        )
        return_dict_in_generate = (
            return_dict_in_generate
            if return_dict_in_generate is not None
            else self.generation_config.return_dict_in_generate
        )

        # init attention / hidden states / scores tuples
        scores = () if (return_dict_in_generate and output_scores) else None
        decoder_attentions = () if (return_dict_in_generate and output_attentions) else None
        cross_attentions = () if (return_dict_in_generate and output_attentions) else None
        decoder_hidden_states = () if (return_dict_in_generate and output_hidden_states) else None

        # if model is an encoder-decoder, retrieve encoder attention weights and hidden states
        if return_dict_in_generate and self.config.is_encoder_decoder:
            encoder_attentions = model_kwargs["encoder_outputs"].get("attentions") if output_attentions else None
            encoder_hidden_states = (
                model_kwargs["encoder_outputs"].get("hidden_states") if output_hidden_states else None
            )

        # keep track of which sequences are already finished
        unfinished_sequences = input_ids.new(input_ids.shape[0]).fill_(1)

        # other auxiliary variables
        max_len = stopping_criteria[0].max_length

        this_peer_finished = False  # used by synced_gpus only
        while True:
            if synced_gpus:
                # Under synced_gpus the `forward` call must continue until all gpus complete their sequence.
                # The following logic allows an early break if all peers finished generating their sequence
                this_peer_finished_flag = torch.tensor(0.0 if this_peer_finished else 1.0).to(input_ids.device)
                # send 0.0 if we finished, 1.0 otherwise
                dist.all_reduce(this_peer_finished_flag, op=dist.ReduceOp.SUM)
                # did all peers finish? the reduced sum will be 0.0 then
                if this_peer_finished_flag.item() == 0.0:
                    break

            cur_len = input_ids.shape[-1]

            #  1. Fetch candidate sequences from a `CandidateGenerator`
            candidate_input_ids, candidate_logits = candidate_generator.get_candidates(input_ids)
            candidate_input_ids = candidate_input_ids.to(self.device)
            if candidate_logits is not None:
                candidate_logits = candidate_logits.to(self.device)

            candidate_length = candidate_input_ids.shape[1] - input_ids.shape[1]
            last_assistant_token_is_eos = (
                ~candidate_input_ids[:, -1]
                .tile(eos_token_id_tensor.shape[0], 1)
                .ne(eos_token_id_tensor.unsqueeze(1))
                .prod(dim=0)
                .bool()
            )

            # 2. Use the original model to obtain the next token logits given the candidate sequence. We obtain
            # `candidate_length + 1` relevant logits from this process: in the event that all candidates are correct,
            # we use this forward pass to also pick the subsequent logits in the original model.

            # 2.1. Prepare the model inputs
            candidate_kwargs = copy.copy(model_kwargs)
            candidate_kwargs = _prepare_attention_mask(
                candidate_kwargs, candidate_input_ids.shape[1], self.config.is_encoder_decoder
            )
            candidate_kwargs = _prepare_token_type_ids(candidate_kwargs, candidate_input_ids.shape[1])

            model_inputs = self.prepare_inputs_for_generation(candidate_input_ids, **candidate_kwargs)

            # 2.2. Run a forward pass on the candidate sequence
            outputs = self(
                **model_inputs,
                output_attentions=output_attentions,
                output_hidden_states=output_hidden_states,
            )

            # 2.3. Process the new logits
            new_logits = outputs.logits[:, -candidate_length - 1 :]  # excludes the input prompt if present
            if len(logits_processor) > 0:
                for i in range(candidate_length + 1):
                    new_logits[:, i, :] = logits_processor(candidate_input_ids[:, : cur_len + i], new_logits[:, i, :])
            if len(logits_warper) > 0:
                for i in range(candidate_length + 1):
                    new_logits[:, i, :] = logits_warper(candidate_input_ids[:, : cur_len + i], new_logits[:, i, :])

            # 3. Select the accepted tokens. There are two possible cases:
            # Case 1: `do_sample=True` and we have logits for the candidates (originally from speculative decoding)
            # 👉 Apply algorithm 1 from the speculative decoding paper (https://arxiv.org/pdf/2211.17192.pdf).
            max_matches = max_len - cur_len - 1
            if do_sample and candidate_logits is not None:
                valid_tokens, n_matches = _speculative_sampling(
                    candidate_input_ids,
                    candidate_logits,
                    candidate_length,
                    new_logits,
                    last_assistant_token_is_eos,
                    max_matches,
                )

            # Case 2: all other cases (originally from assisted generation) 👉 Compare the tokens selected from the
            # original model logits with the candidate tokens. We can keep the candidate tokens until the first
            # mismatch, or until the max length is reached.
            else:
                if do_sample:
                    probs = new_logits.softmax(dim=-1)
                    selected_tokens = torch.multinomial(probs[0, :, :], num_samples=1).squeeze(1)[None, :]
                else:
                    selected_tokens = new_logits.argmax(dim=-1)

                candidate_new_tokens = candidate_input_ids[:, cur_len:]
                n_matches = ((~(candidate_new_tokens == selected_tokens[:, :-1])).cumsum(dim=-1) < 1).sum()

                # Ensure we don't generate beyond max_len or an EOS token
                if last_assistant_token_is_eos and n_matches == candidate_length:
                    n_matches -= 1
                n_matches = min(n_matches, max_matches)
                valid_tokens = selected_tokens[:, : n_matches + 1]

            # 4. Update variables according to the number of matching assistant tokens. Remember: the token generated
            # by the model after the last candidate match is also valid, as it is generated from a correct sequence.
            # Because of this last token, assisted generation search reduces to a normal greedy search/sample if there
            # is no match.

            # 4.1. Get the valid continuation, after the matching tokens
            input_ids = torch.cat((input_ids, valid_tokens), dim=-1)
            if streamer is not None:
                streamer.put(valid_tokens.cpu())
            new_cur_len = input_ids.shape[-1]

            # 4.2. Discard past key values relative to unused assistant tokens
            new_cache_size = new_cur_len - 1
            outputs.past_key_values = _crop_past_key_values(self, outputs.past_key_values, new_cache_size)

            # 5. Update the candidate generation strategy if needed
            candidate_generator.update_candidate_strategy(input_ids, new_logits, n_matches)

            if synced_gpus and this_peer_finished:
                continue  # don't waste resources running the code we don't need

            # Store scores, attentions and hidden_states when required
            # Assistant: modified to append one tuple element per token, as in the other generation methods.
            if return_dict_in_generate:
                if output_scores:
                    scores += tuple(new_logits[:, i, :] for i in range(n_matches + 1))

                if "past_key_values" not in model_kwargs:
                    added_len = new_cur_len
                else:
                    added_len = n_matches + 1

                if output_attentions:
                    if self.config.is_encoder_decoder:
                        cross_attentions = _split_model_outputs(
                            cross_attentions, outputs.cross_attentions, cur_len, added_len
                        )
                        decoder_attentions = _split_model_outputs(
                            decoder_attentions,
                            outputs.decoder_attentions,
                            cur_len,
                            added_len,
                            is_decoder_attention=True,
                        )
                    else:
                        decoder_attentions = _split_model_outputs(
                            decoder_attentions,
                            outputs.attentions,
                            cur_len,
                            added_len,
                            is_decoder_attention=True,
                        )
                if output_hidden_states:
                    if self.config.is_encoder_decoder:
                        decoder_hidden_states = _split_model_outputs(
                            decoder_hidden_states, outputs.decoder_hidden_states, cur_len, added_len
                        )
                    else:
                        decoder_hidden_states = _split_model_outputs(
                            decoder_hidden_states, outputs.hidden_states, cur_len, added_len
                        )

            model_kwargs = self._update_model_kwargs_for_generation(
                outputs, model_kwargs, is_encoder_decoder=self.config.is_encoder_decoder
            )

            # if eos_token was found in one sentence, set sentence to finished
            if eos_token_id_tensor is not None:
                unfinished_sequences = unfinished_sequences.mul(
                    input_ids[:, -1]
                    .tile(eos_token_id_tensor.shape[0], 1)
                    .ne(eos_token_id_tensor.unsqueeze(1))
                    .prod(dim=0)
                )

                # stop when each sentence is finished
                if unfinished_sequences.max() == 0:
                    this_peer_finished = True

            # stop if we exceed the maximum length
            if stopping_criteria(input_ids, scores):
                this_peer_finished = True

            if this_peer_finished and not synced_gpus:
                break

        if streamer is not None:
            streamer.end()

        if return_dict_in_generate:
            if self.config.is_encoder_decoder:
                return GenerateEncoderDecoderOutput(
                    sequences=input_ids,
                    scores=scores,
                    encoder_attentions=encoder_attentions,
                    encoder_hidden_states=encoder_hidden_states,
                    decoder_attentions=decoder_attentions,
                    cross_attentions=cross_attentions,
                    decoder_hidden_states=decoder_hidden_states,
                    past_key_values=model_kwargs.get("past_key_values"),
                )
            else:
                return GenerateDecoderOnlyOutput(
                    sequences=input_ids,
                    scores=scores,
                    attentions=decoder_attentions,
                    hidden_states=decoder_hidden_states,
                    past_key_values=model_kwargs.get("past_key_values"),
                )
        else:
            return input_ids


def _speculative_sampling(
    candidate_input_ids,
    candidate_logits,
    candidate_length,
    new_logits,
    last_assistant_token_is_eos,
    max_matches,
):
    """
    Applies sampling as in the speculative decoding paper (https://arxiv.org/pdf/2211.17192.pdf, algorithm 1). Returns
    the selected tokens, as well as the number of candidate matches.

    NOTE: Unless otherwise stated, the variable names match those in the paper.
    """
    new_candidate_input_ids = candidate_input_ids[:, -candidate_length:]
    # Gets the probabilities from the logits. q_i and p_i denote the assistant and model probabilities of the tokens
    # selected by the assistant, respectively.
    q = candidate_logits.softmax(dim=-1)
    q_i = q[:, torch.arange(candidate_length), new_candidate_input_ids].squeeze(0, 1)
    p = new_logits.softmax(dim=-1)
    p_i = p[:, torch.arange(candidate_length), new_candidate_input_ids].squeeze(0, 1)
    probability_ratio = p_i / q_i

    # When probability_ratio > 1 (i.e. q_i(x) < p_i(x), or "assistant probability of the candidate token is smaller
    # than the model probability for the same token"), keep the token. Otherwise reject with p = 1 - probability_ratio
    # (= keep with p = probability_ratio). Keep all the tokens until the first rejection
    r_i = torch.rand_like(probability_ratio)
    is_accepted = r_i <= probability_ratio
    n_matches = ((~is_accepted).cumsum(dim=-1) < 1).sum()  # this is `n` in algorithm 1

    # Ensure we don't generate beyond max_len or an EOS token (not in algorithm 1, but needed for correct behavior)
    if last_assistant_token_is_eos and n_matches == candidate_length:
        # Output length is assumed to be `n_matches + 1`. Since we won't generate another token with the target model
        # due to acceptance on EOS we fix `n_matches`
        n_matches -= 1
        valid_tokens = new_candidate_input_ids[:, : n_matches + 1]
    else:
        n_matches = min(n_matches, max_matches)

        # Next token selection: if there is a rejection, adjust the distribution from the main model before sampling.
        gamma = min(candidate_logits.shape[1], max_matches)
        p_n_plus_1 = p[:, n_matches, :]
        if n_matches < gamma:
            q_n_plus_1 = q[:, n_matches, :]
            p_prime = torch.clamp((p_n_plus_1 - q_n_plus_1), min=0)
            p_prime.div_(p_prime.sum())
        else:
            p_prime = p_n_plus_1
        t = torch.multinomial(p_prime, num_samples=1).squeeze(1)[None, :]

        # The selected tokens include the matches (if any) plus the next sampled tokens
        if n_matches > 0:
            valid_tokens = torch.cat((new_candidate_input_ids[:, :n_matches], t), dim=-1)
        else:
            valid_tokens = t

    return valid_tokens, n_matches


def _split_model_outputs(outputs, new_outputs, cur_len, added_len, is_decoder_attention=False):
    """
    Given the (decoder/cross attentions)/(decoder hidden states) for multiple generated tokens, splits it into a tuple
    where each member corresponds to a single generated token.
    """
    # Retrocompatibility: in our generation functions, the first iteration includes the attention/hidden states for the
    # prompt.
    if len(outputs) == 0:
        new_tuple = ()
        for layer in new_outputs:
            last_dim_size = cur_len if is_decoder_attention else layer.shape[-1]
            new_tuple += (layer[..., :cur_len, :last_dim_size],)
        outputs += (new_tuple,)
        # The first iteration contains the prompt + 1 generated token, let's update the length variables accordingly
        cur_len += 1
        added_len -= cur_len

    for i in range(added_len):
        new_tuple = ()
        for layer in new_outputs:
            last_dim_size = cur_len + i if is_decoder_attention else layer.shape[-1]
            new_tuple += (layer[..., i : i + 1, :last_dim_size],)
        outputs += (new_tuple,)
    return outputs


def top_k_top_p_filtering(
    logits: torch.FloatTensor,
    top_k: int = 0,
    top_p: float = 1.0,
    filter_value: float = -float("Inf"),
    min_tokens_to_keep: int = 1,
) -> torch.FloatTensor:
    """
    Filter a distribution of logits using top-k and/or nucleus (top-p) filtering

    Args:
        logits: logits distribution shape (batch size, vocabulary size)
        top_k (`int`, *optional*, defaults to 0):
            If > 0, only keep the top k tokens with highest probability (top-k filtering)
        top_p (`float`, *optional*, defaults to 1.0):
            If < 1.0, only keep the top tokens with cumulative probability >= top_p (nucleus filtering). Nucleus
            filtering is described in Holtzman et al. (http://arxiv.org/abs/1904.09751)
        min_tokens_to_keep (`int`, *optional*, defaults to 1):
            Minimumber of tokens we keep per batch example in the output.

    From: https://gist.github.com/thomwolf/1a5a29f6962089e871b94cbd09daf317
    """
    warnings.warn(
        "`top_k_top_p_filtering` is scheduled for deletion in v4.39. Use `TopKLogitsWarper` and `TopPLogitsWarper` "
        "instead.",
        DeprecationWarning,
    )

    if top_k > 0:
        logits = TopKLogitsWarper(top_k=top_k, filter_value=filter_value, min_tokens_to_keep=min_tokens_to_keep)(
            None, logits
        )

    if 0 <= top_p <= 1.0:
        logits = TopPLogitsWarper(top_p=top_p, filter_value=filter_value, min_tokens_to_keep=min_tokens_to_keep)(
            None, logits
        )

    return logits


def _ranking_fast(
    context_hidden: torch.FloatTensor,
    next_hidden: torch.FloatTensor,
    next_top_k_probs: torch.FloatTensor,
    alpha: float,
    beam_width: int,
) -> torch.FloatTensor:
    """
    Reranks the top_k candidates based on a degeneration penalty (cosine similarity with previous tokens), as described
    in the paper "A Contrastive Framework for Neural Text Generation". Returns the index of the best candidate for each
    row in the batch.
    """
    norm_context_hidden = context_hidden / context_hidden.norm(dim=2, keepdim=True)
    norm_next_hidden = next_hidden / next_hidden.norm(dim=2, keepdim=True)
    cosine_matrix = torch.matmul(norm_context_hidden, norm_next_hidden.transpose(1, 2)).squeeze(-1)  # [B*K, S]
    degeneration_penalty, _ = torch.max(cosine_matrix, dim=-1)  # [B*K]
    next_top_k_probs = next_top_k_probs.view(-1)  # [B*K]
    contrastive_score = (1.0 - alpha) * next_top_k_probs - alpha * degeneration_penalty
    contrastive_score = torch.stack(torch.split(contrastive_score, beam_width))  # [B, K]
    _, selected_idx = contrastive_score.max(dim=-1)  # [B]
    return selected_idx


def _split(data, full_batch_size: int, split_size: int = None):
    """
    Takes care of three cases:
    1. data is a tensor: e.g. last_hidden_state, pooler_output etc. split them on the batch_size dim
    2. data is a tuple: e.g. hidden_states, attentions etc. Keep the tuple as it is and split each tensor in it and
       return a list of tuples
    3. data is a tuple of tuples, e.g. past_key_values. Keep the tuple as it is and split each tuple in it and
       return a list of tuples of tuples
    (see documentation of ModelOutput)
    """
    if data is None:
        return [None] * (full_batch_size // split_size)
    if isinstance(data, torch.Tensor):
        return [data[i : i + split_size] for i in range(0, full_batch_size, split_size)]
    elif isinstance(data, tuple):
        # If the elements of the tuple are also tuples (e.g., past_key_values in our earlier example)
        if isinstance(data[0], tuple):
            return [
                tuple(tuple(tensor[i : i + split_size] for tensor in inner_tuple) for inner_tuple in data)
                for i in range(0, full_batch_size, split_size)
            ]

        else:
            return [
                tuple(sub_tensor[i : i + split_size] for sub_tensor in data)
                for i in range(0, full_batch_size, split_size)
            ]
    else:
        raise ValueError(f"Unexpected attribute type: {type(data)}")


def _split_model_inputs(
    model_input: Union[ModelOutput, Dict], split_size: int, full_batch_size: int
) -> List[Union[ModelOutput, Dict]]:
    """
    Split a ModelOutput object (or its subclasses) or Dict into a list of same-class objects based on a specified split
    size. The input object is dict when it was prepared for forward pass and ModelOutput when it was returned from
    previous forward pass.
    """
    # Edge case: if model_input is None, return a list of Nones
    # this happens with Whisper where encoder_outputs is None
    if model_input is None:
        return [model_input] * (full_batch_size // split_size)
    # Infer the class from the object
    model_output_cls = type(model_input)
    if (full_batch_size % split_size) != 0:
        raise ValueError("`full_batch_size` must be divisible by `split_size`")

    if split_size > full_batch_size:
        raise ValueError("`split_size` must be smaller or equal to `full_batch_size`")

    # Helper function to split tensors or tuples of tensors

    # Find all the dataclass fields (e.g., last_hidden_state, pooler_output etc.) and split them
    keys = (
        model_input.__dataclass_fields__.keys() if hasattr(model_input, "__dataclass_fields__") else model_input.keys()
    )
    # We only keep keys that are in the model_input
    keys = [k for k in keys if k in model_input]
    # Here we can have four types of values: tensors, tuples of tensors and booleans, and encoder_outputs which is a
    # ModelOutput object.
    # bool should not be split but replicated for each split
    bool_keys = [k for k in keys if isinstance(model_input[k], bool)]
    non_bool_keys = [k for k in keys if not isinstance(model_input[k], bool) and not k == "encoder_outputs"]

    # we split the tensors and tuples of tensors
    data_split_list = [
        {k: _split(model_input[k], full_batch_size, split_size)[i] for k in non_bool_keys}
        for i in range(full_batch_size // split_size)
    ]
    # bool values are the same and replicated for each split
    bool_data = {k: model_input[k] for k in bool_keys}
    # encoder_outputs is a ModelOutput object and should be split by its own
    if "encoder_outputs" in model_input:
        encoder_outputs_split = _split_model_inputs(model_input["encoder_outputs"], split_size, full_batch_size)
        data_split_list = [
            {**data_split, "encoder_outputs": encoder_outputs_split[i]} for i, data_split in enumerate(data_split_list)
        ]

    # Convert each dictionary in the list to an object of the inferred class
    split_model_inputs: List[Union[ModelOutput, Dict]] = [
        model_output_cls(**data_split, **bool_data) for data_split in data_split_list
    ]

    return split_model_inputs


def stack_model_outputs(model_outputs: List[ModelOutput]) -> ModelOutput:
    """
    Stack a list of ModelOutput objects (or its subclasses) along the batch_size dimension. The function infers the
    specific ModelOutput subclass from the list provided.
    """
    if not model_outputs:
        raise ValueError("Input list is empty.")

    # Infer the class from the first object in the list
    model_output_cls = type(model_outputs[0])

    # Ensure all objects are of the same type
    if not all(isinstance(obj, model_output_cls) for obj in model_outputs):
        raise ValueError("All elements in the list should be of the same type.")

    # Helper function to concat tensors or tuples of tensors
    def _concat(data):
        """
        Reverse of `_split` function above.
        """
        if any(data is None for data in data):
            return None
        if isinstance(data[0], torch.Tensor):
            return torch.cat(data, dim=0)
        elif isinstance(data[0], tuple):
            # If the elements of the tuple are also tuples (e.g., past_key_values in our earlier example)
            if isinstance(data[0][0], tuple):
                return tuple(
                    tuple(torch.cat([attr[i][j] for attr in data], dim=0) for j in range(len(data[0][0])))
                    for i in range(len(data[0]))
                )
            else:
                return tuple(torch.cat([attr[i] for attr in data], dim=0) for i in range(len(data[0])))
        elif isinstance(data[0], (int, float)):
            # If the elements are integers or floats, return a tensor
            return torch.tensor(data)
        else:
            raise ValueError(f"Unexpected attribute type: {type(data[0])}")

    # Use a dictionary comprehension to gather attributes from all objects and concatenate them
    concatenated_data = {
        k: _concat([getattr(model_output, k) for model_output in model_outputs])
        for k in model_output_cls.__dataclass_fields__.keys()
    }

    # Return a new object of the inferred class with the concatenated attributes
    return model_output_cls(**concatenated_data)<|MERGE_RESOLUTION|>--- conflicted
+++ resolved
@@ -1421,12 +1421,11 @@
                 )
             generation_config.max_length = generation_config.max_new_tokens + input_ids_length
 
-<<<<<<< HEAD
         # adjust max_length when using `input_embeds` in decoder-only models
         elif len(inputs_tensor.shape) == 3 and inputs_tensor.shape[:-1] != input_ids.shape:
             if not self.config.is_encoder_decoder:
                 generation_config.max_length -= inputs_tensor.shape[1] - 1
-=======
+
         # if we don't pass `past_key_values` and a cache_implementation is specified
         if generation_config.cache_implementation in NEED_SETUP_CACHE_CLASSES_MAPPING and not model_kwargs.get(
             "past_key_values", False
@@ -1439,7 +1438,6 @@
                 )
             self._setup_cache(cache_cls, max_batch_size=batch_size, max_cache_len=generation_config.max_length)
 
->>>>>>> da20209d
         self._validate_generated_length(generation_config, input_ids_length, has_default_max_length)
 
         # 7. determine generation mode
