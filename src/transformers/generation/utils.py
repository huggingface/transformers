--- conflicted
+++ resolved
@@ -3130,7 +3130,6 @@
 
         Return:
             [`generation.GenerateBeamDecoderOnlyOutput`], [`~generation.GenerateBeamEncoderDecoderOutput`] or
-<<<<<<< HEAD
             `torch.LongTensor`: A `torch.LongTensor` containing the generated tokens (default behaviour) or a
             [`~generation.GenerateBeamDecoderOnlyOutput`] if `model.config.is_encoder_decoder=False` and
             `return_dict_in_generate=True` or a [`~generation.GenerateBeamEncoderDecoderOutput`] if
@@ -3161,638 +3160,6 @@
             vocab_size = self.get_output_embeddings().out_features
         elif self.__class__.__name__ == "BarkSemanticModel":
             vocab_size = self.config.output_vocab_size
-        else:
-            vocab_size = self.config.get_text_config().vocab_size
-        decoder_prompt_len = cur_len
-        this_peer_finished = False
-
-        # At each beam search step, we want to keep top K [K = (number of EOS tokens + 1) * `num_beams`] candidates
-        # with the highest log-probabilities, or sample K continuations without replacement. We gather the top K
-        # (as opposed to `num_beams`, or any number lower than K) so that we have at least `num_beams` sequences
-        # non-finished to continue the live beam search, in case the top `num_beams` all select an EOS token.
-        n_eos_tokens = eos_token_id.shape[0] if eos_token_id is not None else 0
-        beams_to_keep = max(2, 1 + n_eos_tokens) * num_beams
-        top_num_beam_mask = torch.cat(
-            (torch.ones((num_beams), dtype=torch.bool), torch.zeros((beams_to_keep - num_beams), dtype=torch.bool)),
-            dim=0,
-        ).to(input_ids.device)
-
-        model_kwargs = self._get_initial_cache_position(cur_len, input_ids.device, model_kwargs)
-
-        # (joao) feature lost in the refactor. Probably won't implement, hurts readability with minimal gains (there
-        # are newer low-memory alternatives like the offloaded cache)
-        sequential = generation_config.low_memory
-        if sequential:
-            raise ValueError(
-                "`low_memory=True` is not supported after the beam search refactor. Please check the discussion in "
-                "#35802 *after the PR got merged*, and add a comment there if your questions are not yet answered."
-            )
-
-        # 2. init output tuples
-        all_scores = () if (return_dict_in_generate and output_scores) else None
-        raw_logits = () if (return_dict_in_generate and output_logits) else None
-        beam_indices = () if (return_dict_in_generate and output_logits) else None
-        decoder_attentions = () if (return_dict_in_generate and output_attentions) else None
-        cross_attentions = () if (return_dict_in_generate and output_attentions) else None
-        decoder_hidden_states = () if (return_dict_in_generate and output_hidden_states) else None
-
-        # if model is an encoder-decoder, retrieve encoder attention weights and hidden states
-        if return_dict_in_generate and self.config.is_encoder_decoder:
-            encoder_attentions = model_kwargs["encoder_outputs"].get("attentions") if output_attentions else None
-            encoder_hidden_states = (
-                model_kwargs["encoder_outputs"].get("hidden_states") if output_hidden_states else None
-            )
-
-        # 3. init running tensors and static-shaped placeholders
-
-        # per batch, beam-item holding current token in loop and completed sequences
-        output_fill_value = pad_token_id or eos_token_id[0] if eos_token_id is not None else -1
-        running_sequences = torch.full(
-            (batch_size, num_beams, max_length),
-            fill_value=output_fill_value,
-            dtype=torch.int64,
-            device=input_ids.device,
-        )
-        running_sequences[:, :, :cur_len] = self._unflatten_beam_dim(input_ids, batch_size, num_beams)
-        sequences = running_sequences.detach().clone()
-
-        # per batch, beam-item score, logprobs
-        # initialise score of first beam with 0 and the rest with -1e9. This makes sure that only tokens
-        # of the first beam are considered to avoid sampling the exact same tokens across all beams.
-        running_beam_scores = torch.zeros((batch_size, num_beams), dtype=torch.float, device=input_ids.device)
-        running_beam_scores[:, 1:] = -1e9
-        beam_scores = torch.full((batch_size, num_beams), fill_value=-1e9, dtype=torch.float, device=input_ids.device)
-
-        # per batch, beam-item state bit indicating if sentence has finished.
-        is_sent_finished = torch.zeros((batch_size, num_beams), dtype=torch.bool, device=input_ids.device)
-
-        # per batch state bit indicating if there is a possibility to improve the best finished sentence.
-        is_early_stop_heuristic_unsatisfied = torch.ones((batch_size, 1), dtype=torch.bool, device=input_ids.device)
-
-        # per batch, beam-item state bit indicating if there are valid continuations.
-        next_token_hits_stopping_criteria = torch.zeros(
-            (batch_size, num_beams), dtype=torch.bool, device=input_ids.device
-        )
-
-        # per batch selected beam indices
-        running_beam_indices = torch.full(
-            (batch_size, num_beams, max_length - cur_len), fill_value=-1, dtype=torch.int32, device=input_ids.device
-        )
-        beam_indices = running_beam_indices.detach().clone()
-
-        # 4. run the generation loop
-        while self._has_unfinished_sequences(this_peer_finished, synced_gpus, device=input_ids.device):
-            # a. Forward current tokens, obtain the logits
-            flat_running_sequences = self._flatten_beam_dim(running_sequences[:, :, :cur_len])
-            model_inputs = self.prepare_inputs_for_generation(flat_running_sequences, **model_kwargs)
-
-            # prepare variable output controls (note: some models won't accept all output controls)
-            model_inputs.update({"output_attentions": output_attentions} if output_attentions else {})
-            model_inputs.update({"output_hidden_states": output_hidden_states} if output_hidden_states else {})
-
-            model_outputs = self(**model_inputs, return_dict=True)
-
-            # synced_gpus: don't waste resources running the code we don't need; kwargs must be updated before skipping
-            model_kwargs = self._update_model_kwargs_for_generation(
-                model_outputs,
-                model_kwargs,
-                is_encoder_decoder=self.config.is_encoder_decoder,
-            )
-            if synced_gpus and this_peer_finished:
-                continue
-
-            # Copy is needed to avoid keeping a hanging ref
-            logits = model_outputs.logits[:, -1, :].to(copy=True, dtype=torch.float32, device=input_ids.device)
-
-            # b. Compute log probs -- get log probabilities from logits, process logits with processors (*e.g.*
-            # `temperature`, ...), and add new logprobs to existing running logprobs scores.
-            log_probs = nn.functional.log_softmax(logits, dim=-1)
-            log_probs = logits_processor(flat_running_sequences, log_probs)
-
-            # Store logits, attentions and hidden_states when required
-            if return_dict_in_generate:
-                if output_logits:
-                    raw_logits += (logits.clone(),)
-                if return_dict_in_generate and output_scores:
-                    all_scores += (log_probs.clone(),)
-
-                if output_attentions:
-                    decoder_attentions += (
-                        (model_outputs.decoder_attentions,)
-                        if self.config.is_encoder_decoder
-                        else (model_outputs.attentions,)
-                    )
-                    if self.config.is_encoder_decoder:
-                        cross_attentions += (model_outputs.cross_attentions,)
-
-                if output_hidden_states:
-                    decoder_hidden_states += (
-                        (model_outputs.decoder_hidden_states,)
-                        if self.config.is_encoder_decoder
-                        else (model_outputs.hidden_states,)
-                    )
-
-            # This is needed to properly delete logits which may be very large for first iteration
-            # Otherwise a reference to outputs is kept which keeps the logits alive in the next iteration
-            del model_outputs
-
-            log_probs = self._unflatten_beam_dim(log_probs, batch_size, num_beams)
-            log_probs = log_probs + running_beam_scores[:, :, None]
-            log_probs = torch.reshape(log_probs, (batch_size, num_beams * vocab_size))
-
-            # c. Retrieve top-K continuations, i.e. select the next token (greedy or sampling) and then keep the best
-            # continuations among all beams based on the accumulated scores.
-            topk_log_probs, topk_running_sequences, topk_running_beam_indices = self._get_top_k_continuations(
-                accumulated_log_probs=log_probs,
-                running_sequences=running_sequences,
-                running_beam_indices=running_beam_indices,
-                cur_len=cur_len,
-                decoder_prompt_len=decoder_prompt_len,
-                do_sample=do_sample,
-                beams_to_keep=beams_to_keep,
-                num_beams=num_beams,
-                vocab_size=vocab_size,
-                batch_size=batch_size,
-            )
-
-            # d. Check which running sequences have finished
-            next_token_hits_stopping_criteria = stopping_criteria(
-                self._flatten_beam_dim(topk_running_sequences[:, :, : cur_len + 1]),  # remove unfilled token indexes
-                all_scores,
-            )
-            next_token_hits_stopping_criteria = self._unflatten_beam_dim(
-                next_token_hits_stopping_criteria, batch_size, beams_to_keep
-            )
-
-            # e. Get the non-finished running `num_beams` sequences for the next generation step
-            running_sequences, running_beam_scores, running_beam_indices = self._get_running_beams_for_next_iteration(
-                topk_log_probs=topk_log_probs,
-                topk_running_sequences=topk_running_sequences,
-                topk_running_beam_indices=topk_running_beam_indices,
-                next_token_hits_stopping_criteria=next_token_hits_stopping_criteria,
-                num_beams=num_beams,
-            )
-
-            # f. Update the completed beams if a new high score in a finished sequence is found
-            sequences, beam_scores, beam_indices, is_sent_finished = self._update_finished_beams(
-                sequences=sequences,
-                topk_running_sequences=topk_running_sequences,
-                beam_scores=beam_scores,
-                topk_log_probs=topk_log_probs,
-                beam_indices=beam_indices,
-                topk_running_beam_indices=topk_running_beam_indices,
-                is_early_stop_heuristic_unsatisfied=is_early_stop_heuristic_unsatisfied,
-                is_sent_finished=is_sent_finished,
-                next_token_hits_stopping_criteria=next_token_hits_stopping_criteria,
-                top_num_beam_mask=top_num_beam_mask,
-                num_beams=num_beams,
-                cur_len=cur_len,
-                decoder_prompt_len=decoder_prompt_len,
-                length_penalty=length_penalty,
-                early_stopping=early_stopping,
-            )
-
-            # g. Prepare remaining data for the next iteration, including computing the stopping condition for
-            # beam search as a whole (as opposed to individual beams, i.e. `stopping_criteria`)
-
-            # pluck the cache from the beam indices that will be used in the next iteration
-            # NOTE: we need to check if `self._reorder_cache` exists for special models like RAG, RecurrentGemma etc.
-            if model_kwargs.get("past_key_values", None) is not None:
-                beam_idx = self._flatten_beam_dim(running_beam_indices[..., cur_len - decoder_prompt_len])
-                if hasattr(self, "_reorder_cache"):
-                    model_kwargs["past_key_values"] = self._reorder_cache(model_kwargs["past_key_values"], beam_idx)
-                else:
-                    model_kwargs["past_key_values"].reorder_cache(beam_idx)
-
-            cur_len = cur_len + 1
-            is_early_stop_heuristic_unsatisfied = self._check_early_stop_heuristic(
-                is_early_stop_heuristic_unsatisfied=is_early_stop_heuristic_unsatisfied,
-                running_beam_scores=running_beam_scores,
-                beam_scores=beam_scores,
-                is_sent_finished=is_sent_finished,
-                cur_len=cur_len,
-                max_length=max_length,
-                decoder_prompt_len=decoder_prompt_len,
-                early_stopping=early_stopping,
-                length_penalty=length_penalty,
-            )
-            this_peer_finished = not self._beam_search_has_unfinished_sequences(
-                is_early_stop_heuristic_unsatisfied,
-                is_sent_finished,
-                next_token_hits_stopping_criteria,
-                early_stopping,
-            )
-
-        # 5. prepare outputs
-        # Take best beams for each batch (the score is sorted in descending order)
-        sequences = self._flatten_beam_dim(sequences[:, :num_return_sequences, :])
-        beam_scores = self._flatten_beam_dim(beam_scores[:, :num_return_sequences])
-        beam_indices = self._flatten_beam_dim(beam_indices[:, :num_return_sequences, :])
-
-        # Crop the static-shaped tensors to the actual size.
-        # `beam_indices` is initialized with -1s, and is updated with the beam index of the generated token at each
-        # step. We can use it to detect the generated length, which may be != `cur_len`  (e.g. selected beam is from a
-        # previous decoding iteration)
-        max_generated_length = ((beam_indices + 1).bool()).sum(dim=1).max()
-        output_length = decoder_prompt_len + max_generated_length
-        sequences = sequences[:, :output_length]
-        beam_indices = beam_indices[:, :max_generated_length]
-
-        if return_dict_in_generate:
-            if not output_scores:
-                beam_scores = None
-
-            if self.config.is_encoder_decoder:
-                return GenerateBeamEncoderDecoderOutput(
-                    sequences=sequences,
-                    sequences_scores=beam_scores,
-                    scores=all_scores,
-                    logits=raw_logits,
-                    beam_indices=beam_indices,
-                    encoder_attentions=encoder_attentions,
-                    encoder_hidden_states=encoder_hidden_states,
-                    decoder_attentions=decoder_attentions,
-                    cross_attentions=cross_attentions,
-                    decoder_hidden_states=decoder_hidden_states,
-                    past_key_values=model_kwargs.get("past_key_values"),
-                )
-            else:
-                return GenerateBeamDecoderOnlyOutput(
-                    sequences=sequences,
-                    sequences_scores=beam_scores,
-                    scores=all_scores,
-                    logits=raw_logits,
-                    beam_indices=beam_indices,
-                    attentions=decoder_attentions,
-                    hidden_states=decoder_hidden_states,
-                    past_key_values=model_kwargs.get("past_key_values"),
-                )
-        else:
-            return sequences
-
-    def _group_beam_search(
-        self,
-        input_ids: torch.LongTensor,
-        beam_scorer: BeamScorer,
-        logits_processor: LogitsProcessorList,
-        stopping_criteria: StoppingCriteriaList,
-        generation_config: GenerationConfig,
-        synced_gpus: bool,
-        **model_kwargs,
-    ):
-        r"""
-        Generates sequences of token ids for models with a language modeling head using **diverse beam search
-        decoding** and can be used for text-decoder, text-to-text, speech-to-text, and vision-to-text models.
-
-        Parameters:
-            input_ids (`torch.LongTensor` of shape `(batch_size*num_beams, sequence_length)`):
-                The sequence used as a prompt for the generation.
-            beam_scorer (`BeamScorer`):
-                An derived instance of [`BeamScorer`] that defines how beam hypotheses are constructed, stored and
-                sorted during generation. For more information, the documentation of [`BeamScorer`] should be read.
-            logits_processor (`LogitsProcessorList`):
-                An instance of [`LogitsProcessorList`]. List of instances of class derived from [`LogitsProcessor`]
-                used to modify the prediction scores of the language modeling head applied at each generation step.
-            stopping_criteria (`StoppingCriteriaList`):
-                An instance of [`StoppingCriteriaList`]. List of instances of class derived from [`StoppingCriteria`]
-                used to tell if the generation loop should stop.
-            generation_config ([`~generation.GenerationConfig`]):
-                The generation configuration to be used as parametrization of the decoding method.
-            synced_gpus (`bool`):
-                Whether to continue running the while loop until max_length (needed to avoid deadlocking with
-                `FullyShardedDataParallel` and DeepSpeed ZeRO Stage 3).
-            model_kwargs:
-                Additional model specific kwargs that will be forwarded to the `forward` function of the model. If
-                model is an encoder-decoder model the kwargs should include `encoder_outputs`.
-
-        Return:
-            [`~generation.GenerateBeamDecoderOnlyOutput`], [`~generation.GenerateBeamEncoderDecoderOutput`] or
-            `torch.LongTensor`: A `torch.LongTensor` containing the generated tokens (default behaviour) or a
-            [`~generation.GenerateBeamDecoderOnlyOutput`] if `model.config.is_encoder_decoder=False` and
-            `return_dict_in_generate=True` or a [`~generation.GenerateBeamEncoderDecoderOutput`] if
-            `model.config.is_encoder_decoder=True`.
-        """
-        # init values
-        pad_token_id = generation_config._pad_token_tensor
-        eos_token_id = generation_config._eos_token_tensor
-        output_attentions = generation_config.output_attentions
-        output_hidden_states = generation_config.output_hidden_states
-        output_scores = generation_config.output_scores
-        output_logits = generation_config.output_logits
-        return_dict_in_generate = generation_config.return_dict_in_generate
-
-        num_beams = beam_scorer.num_beams
-        num_beam_groups = beam_scorer.num_beam_groups
-        num_sub_beams = num_beams // num_beam_groups
-        batch_size = len(beam_scorer._beam_hyps) // num_beam_groups
-        device = input_ids.device
-
-        batch_beam_size, cur_len = input_ids.shape
-        model_kwargs = self._get_initial_cache_position(cur_len, input_ids.device, model_kwargs)
-
-        if return_dict_in_generate and output_scores:
-            beam_indices = [tuple(() for _ in range(num_sub_beams * batch_size)) for _ in range(num_beam_groups)]
-        else:
-            beam_indices = None
-
-        if num_beams * batch_size != batch_beam_size:
-            raise ValueError(
-                f"Batch dimension of `input_ids` should be {num_beams * batch_size}, but is {batch_beam_size}."
-            )
-
-        # init attention / hidden states / scores tuples
-        scores = () if (return_dict_in_generate and output_scores) else None
-        raw_logits = () if (return_dict_in_generate and output_logits) else None
-        decoder_attentions = () if (return_dict_in_generate and output_attentions) else None
-        cross_attentions = () if (return_dict_in_generate and output_attentions) else None
-        decoder_hidden_states = () if (return_dict_in_generate and output_hidden_states) else None
-
-        # if model is an encoder-decoder, retrieve encoder attention weights and hidden states
-        if return_dict_in_generate and self.config.is_encoder_decoder:
-            encoder_attentions = model_kwargs["encoder_outputs"].get("attentions") if output_attentions else None
-            encoder_hidden_states = (
-                model_kwargs["encoder_outputs"].get("hidden_states") if output_hidden_states else None
-            )
-
-        # initialise score of first beam of each group with 0 and the rest with -1e9. This ensures that the beams in
-        # the same group don't produce same tokens every time.
-        beam_scores = torch.full((batch_size, num_beams), -1e9, dtype=torch.float, device=device)
-        beam_scores[:, ::num_sub_beams] = 0
-        beam_scores = beam_scores.view((batch_size * num_beams,))
-
-        this_peer_finished = False
-
-        decoder_prompt_len = input_ids.shape[1]  # record the prompt length of decoder
-        while self._has_unfinished_sequences(this_peer_finished, synced_gpus, device=input_ids.device):
-            # predicted tokens in cur_len step
-            current_tokens = torch.zeros(batch_size * num_beams, dtype=input_ids.dtype, device=device)
-
-            # indices which will form the beams in the next time step
-            reordering_indices = torch.zeros(batch_size * num_beams, dtype=torch.long, device=device)
-
-            # do one decoder step on all beams of all sentences in batch
-            model_inputs = self.prepare_inputs_for_generation(input_ids, **model_kwargs)
-
-            # prepare variable output controls (note: some models won't accept all output controls)
-            model_inputs.update({"output_attentions": output_attentions} if output_attentions else {})
-            model_inputs.update({"output_hidden_states": output_hidden_states} if output_hidden_states else {})
-
-            outputs = self(**model_inputs, return_dict=True)
-
-            # synced_gpus: don't waste resources running the code we don't need; kwargs must be updated before skipping
-            model_kwargs = self._update_model_kwargs_for_generation(
-                outputs,
-                model_kwargs,
-                is_encoder_decoder=self.config.is_encoder_decoder,
-            )
-            if synced_gpus and this_peer_finished:
-                cur_len = cur_len + 1
-                continue
-
-            if output_scores:
-                processed_score = torch.zeros_like(outputs.logits[:, -1, :])
-            if output_logits:
-                # Copy is needed to avoid keeping a hanging ref to outputs.logits which may be very large for first iteration
-                # (the clone itself is always small)
-                raw_logit_score = outputs.logits[:, -1, :].to(copy=True, device=input_ids.device)
-
-            for beam_group_idx in range(num_beam_groups):
-                group_start_idx = beam_group_idx * num_sub_beams
-                group_end_idx = min(group_start_idx + num_sub_beams, num_beams)
-                group_size = group_end_idx - group_start_idx
-
-                # indices of beams of current group among all sentences in batch
-                batch_group_indices = []
-
-                for batch_idx in range(batch_size):
-                    batch_group_indices.extend(
-                        [batch_idx * num_beams + idx for idx in range(group_start_idx, group_end_idx)]
-                    )
-                group_input_ids = input_ids[batch_group_indices]
-
-                # select outputs of beams of current group only
-                # No need to clone() the logits here as they will not retain outputs.logits at the end of the loop
-                # .float() is needed to retain precision for later logits manipulations
-                next_token_logits = outputs.logits[batch_group_indices, -1, :].to(
-                    dtype=torch.float32, device=input_ids.device
-                )
-
-                next_token_scores = nn.functional.log_softmax(
-                    next_token_logits, dim=-1
-                )  # (batch_size * group_size, vocab_size)
-                vocab_size = next_token_scores.shape[-1]
-
-                next_token_scores_processed = logits_processor(
-                    group_input_ids, next_token_scores, current_tokens=current_tokens, beam_group_idx=beam_group_idx
-                )
-                next_token_scores = next_token_scores_processed + beam_scores[batch_group_indices].unsqueeze(-1)
-                next_token_scores = next_token_scores.expand_as(next_token_scores_processed)
-
-                if output_scores:
-                    processed_score[batch_group_indices] = next_token_scores_processed
-
-                # reshape for beam search
-                next_token_scores = next_token_scores.view(batch_size, group_size * vocab_size)
-
-                # Sample 1 + len(eos_token_id) next tokens for each beam so we have at least 1 non eos token per beam.
-                n_eos_tokens = eos_token_id.shape[0] if eos_token_id is not None else 0
-                next_token_scores, next_tokens = torch.topk(
-                    next_token_scores, max(2, 1 + n_eos_tokens) * group_size, dim=1, largest=True, sorted=True
-                )
-
-                next_indices = torch.div(next_tokens, vocab_size, rounding_mode="floor")
-                next_tokens = next_tokens % vocab_size
-
-                # stateless
-                process_beam_indices = sum(beam_indices, ()) if beam_indices is not None else None
-                beam_outputs = beam_scorer.process(
-                    group_input_ids,
-                    next_token_scores,
-                    next_tokens,
-                    next_indices,
-                    pad_token_id=pad_token_id,
-                    eos_token_id=eos_token_id,
-                    beam_indices=process_beam_indices,
-                    group_index=beam_group_idx,
-                    decoder_prompt_len=decoder_prompt_len,
-                )
-                beam_scores[batch_group_indices] = beam_outputs["next_beam_scores"]
-                beam_next_tokens = beam_outputs["next_beam_tokens"]
-                beam_idx = beam_outputs["next_beam_indices"]
-
-                if return_dict_in_generate and output_scores:
-                    beam_indices[beam_group_idx] = tuple(
-                        beam_indices[beam_group_idx][beam_idx[i]] + (beam_idx[i],) for i in range(len(beam_indices[0]))
-                    )
-
-                input_ids[batch_group_indices] = group_input_ids[beam_idx]
-                group_input_ids = torch.cat([group_input_ids[beam_idx, :], beam_next_tokens.unsqueeze(-1)], dim=-1)
-                current_tokens[batch_group_indices] = group_input_ids[:, -1]
-
-                # (beam_idx // group_size) -> batch_idx
-                # (beam_idx % group_size) -> offset of idx inside the group
-                reordering_indices[batch_group_indices] = (
-                    num_beams * torch.div(beam_idx, group_size, rounding_mode="floor")
-                    + group_start_idx
-                    + (beam_idx % group_size)
-                )
-
-            # Store scores, attentions and hidden_states when required
-            if return_dict_in_generate:
-                if output_scores:
-                    scores += (processed_score,)
-                if output_logits:
-                    raw_logits += (raw_logit_score,)
-                if output_attentions:
-                    decoder_attentions += (
-                        (outputs.decoder_attentions,) if self.config.is_encoder_decoder else (outputs.attentions,)
-                    )
-                    if self.config.is_encoder_decoder:
-                        cross_attentions += (outputs.cross_attentions,)
-
-                if output_hidden_states:
-                    decoder_hidden_states += (
-                        (outputs.decoder_hidden_states,)
-                        if self.config.is_encoder_decoder
-                        else (outputs.hidden_states,)
-                    )
-
-            input_ids = torch.cat([input_ids, current_tokens.unsqueeze(-1)], dim=-1)
-
-            # This is needed to properly delete outputs.logits which may be very large for first iteration
-            # Otherwise a reference to outputs is kept which keeps the logits alive in the next iteration
-            # IMPORTANT: Note that this should appear BEFORE the call to _reorder_cache() to save the maximum memory
-            # (that way the memory peak does not include outputs.logits)
-            del outputs
-
-            # NOTE: we need to check if `self._reorder_cache` exists for special models like RAG, RecurrentGemma etc.
-            if model_kwargs.get("past_key_values", None) is not None:
-                if hasattr(self, "_reorder_cache"):
-                    model_kwargs["past_key_values"] = self._reorder_cache(
-                        model_kwargs["past_key_values"], reordering_indices
-                    )
-                else:
-                    model_kwargs["past_key_values"].reorder_cache(reordering_indices)
-
-            # increase cur_len
-            cur_len = cur_len + 1
-
-            if beam_scorer.is_done or all(stopping_criteria(input_ids, scores)):
-                this_peer_finished = True
-
-        final_beam_indices = sum(beam_indices, ()) if beam_indices is not None else None
-        sequence_outputs = beam_scorer.finalize(
-            input_ids,
-            beam_scores,
-            next_tokens,
-            next_indices,
-            pad_token_id=pad_token_id,
-            eos_token_id=eos_token_id,
-            max_length=stopping_criteria.max_length,
-            beam_indices=final_beam_indices,
-            decoder_prompt_len=decoder_prompt_len,
-        )
-
-        if return_dict_in_generate:
-            if not output_scores:
-                sequence_outputs["sequence_scores"] = None
-
-            if self.config.is_encoder_decoder:
-                return GenerateBeamEncoderDecoderOutput(
-                    sequences=sequence_outputs["sequences"],
-                    sequences_scores=sequence_outputs["sequence_scores"],
-                    scores=scores,
-                    logits=raw_logits,
-                    beam_indices=sequence_outputs["beam_indices"],
-                    encoder_attentions=encoder_attentions,
-                    encoder_hidden_states=encoder_hidden_states,
-                    decoder_attentions=decoder_attentions,
-                    cross_attentions=cross_attentions,
-                    decoder_hidden_states=decoder_hidden_states,
-                    past_key_values=model_kwargs.get("past_key_values"),
-                )
-            else:
-                return GenerateBeamDecoderOnlyOutput(
-                    sequences=sequence_outputs["sequences"],
-                    sequences_scores=sequence_outputs["sequence_scores"],
-                    scores=scores,
-                    logits=raw_logits,
-                    beam_indices=sequence_outputs["beam_indices"],
-                    attentions=decoder_attentions,
-                    hidden_states=decoder_hidden_states,
-                    past_key_values=model_kwargs.get("past_key_values"),
-                )
-        else:
-            return sequence_outputs["sequences"]
-
-    def _constrained_beam_search(
-        self,
-        input_ids: torch.LongTensor,
-        constrained_beam_scorer: ConstrainedBeamSearchScorer,
-        logits_processor: LogitsProcessorList,
-        stopping_criteria: StoppingCriteriaList,
-        generation_config: GenerationConfig,
-        synced_gpus: bool,
-        **model_kwargs,
-    ) -> Union[GenerateBeamOutput, torch.LongTensor]:
-        r"""
-        Generates sequences of token ids for models with a language modeling head using **constrained beam search
-        decoding** and can be used for text-decoder, text-to-text, speech-to-text, and vision-to-text models.
-
-        Parameters:
-            input_ids (`torch.LongTensor` of shape `(batch_size*num_beams, sequence_length)`):
-                The sequence used as a prompt for the generation.
-            constrained_beam_scorer (`ConstrainedBeamSearchScorer`):
-                A derived instance of [`BeamScorer`] that defines how beam hypotheses are constructed, stored and
-                sorted during generation, while satisfying a list of positive constraints. For more information, the
-                documentation of [`ConstrainedBeamSearchScorer`] should be read.
-            logits_processor (`LogitsProcessorList`):
-                An instance of [`LogitsProcessorList`]. List of instances of class derived from [`LogitsProcessor`]
-                used to modify the prediction scores of the language modeling head applied at each generation step.
-            stopping_criteria (`StoppingCriteriaList`):
-                An instance of [`StoppingCriteriaList`]. List of instances of class derived from [`StoppingCriteria`]
-                used to tell if the generation loop should stop.
-            generation_config ([`~generation.GenerationConfig`]):
-                The generation configuration to be used as parametrization of the decoding method.
-            synced_gpus (`bool`):
-                Whether to continue running the while loop until max_length (needed to avoid deadlocking with
-                `FullyShardedDataParallel` and DeepSpeed ZeRO Stage 3).
-            model_kwargs:
-                Additional model specific kwargs will be forwarded to the `forward` function of the model. If model is
-                an encoder-decoder model the kwargs should include `encoder_outputs`.
-
-        Return:
-            [`~generation.GenerateBeamDecoderOnlyOutput`], [`~generation.GenerateBeamEncoderDecoderOutput`] or
-=======
->>>>>>> fd2a29d4
-            `torch.LongTensor`: A `torch.LongTensor` containing the generated tokens (default behaviour) or a
-            [`~generation.GenerateBeamDecoderOnlyOutput`] if `model.config.is_encoder_decoder=False` and
-            `return_dict_in_generate=True` or a [`~generation.GenerateBeamEncoderDecoderOutput`] if
-            `model.config.is_encoder_decoder=True`.
-        """
-
-        # 1. init beam_search values
-        pad_token_id = generation_config._pad_token_tensor
-        eos_token_id = generation_config._eos_token_tensor
-        output_attentions = generation_config.output_attentions
-        output_hidden_states = generation_config.output_hidden_states
-        output_scores = generation_config.output_scores
-        output_logits = generation_config.output_logits
-        return_dict_in_generate = generation_config.return_dict_in_generate
-        do_sample = generation_config.do_sample
-        early_stopping = generation_config.early_stopping
-        length_penalty = generation_config.length_penalty
-        max_length = generation_config.max_length
-        num_beams = generation_config.num_beams
-        num_return_sequences = generation_config.num_return_sequences
-
-        batch_size_unflattened, cur_len = input_ids.shape[:2]
-        batch_size = batch_size_unflattened // num_beams
-        # TODO (joao): standardize special cases
-        if self.__class__.__name__ == "MoshiDepthDecoder":
-            vocab_size = self.config.audio_vocab_size
-        elif self.__class__.__name__ == "ImageGPTForCausalImageModeling":
-            vocab_size = self.get_output_embeddings().out_features
         else:
             vocab_size = self.config.get_text_config().vocab_size
         decoder_prompt_len = cur_len
