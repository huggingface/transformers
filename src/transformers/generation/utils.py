--- conflicted
+++ resolved
@@ -1949,18 +1949,9 @@
         order to save memory (because no back and forth `to_legacy_cache` and `from_legacy_cache` will be performed
         for `HybridMambaAttentionDynamicCache`).
         """
-<<<<<<< HEAD
         return all(
             special_model_name not in self.__class__.__name__.lower()
-            for special_model_name in ["jamba", "zamba", "mamba", "bamba", "reformer"]
-=======
-        return (
-            self._supports_cache_class
-            and "jamba" not in self.__class__.__name__.lower()
-            and "zamba" not in self.__class__.__name__.lower()
-            and "bamba" not in self.__class__.__name__.lower()
-            and "minimax" not in self.__class__.__name__.lower()
->>>>>>> cb4c56ce
+            for special_model_name in ["jamba", "zamba", "mamba", "bamba", "reformer", "minimax"]
         )
 
     def _prepare_cache_for_generation(
