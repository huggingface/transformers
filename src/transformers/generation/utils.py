# coding=utf-8
# Copyright 2020 The Google AI Language Team Authors, Facebook AI Research authors and The HuggingFace Inc. team.
# Copyright (c) 2020, NVIDIA CORPORATION.  All rights reserved.
#
# Licensed under the Apache License, Version 2.0 (the "License");
# you may not use this file except in compliance with the License.
# You may obtain a copy of the License at
#
#     http://www.apache.org/licenses/LICENSE-2.0
#
# Unless required by applicable law or agreed to in writing, software
# distributed under the License is distributed on an "AS IS" BASIS,
# WITHOUT WARRANTIES OR CONDITIONS OF ANY KIND, either express or implied.
# See the License for the specific language governing permissions and
# limitations under the License.
import copy
import functools
import inspect
import os
import warnings
from collections.abc import Callable
from dataclasses import dataclass
from typing import TYPE_CHECKING, Any, Optional, Union

import torch
import torch.distributed as dist
from packaging import version
from torch import nn

from ..cache_utils import (
    Cache,
    DynamicCache,
    EncoderDecoderCache,
    QuantizedCache,
    StaticCache,
)
from ..dynamic_module_utils import (
    check_python_requirements,
    get_cached_module_file,
    get_class_in_module,
    resolve_trust_remote_code,
)
from ..integrations.deepspeed import is_deepspeed_zero3_enabled
from ..integrations.fsdp import is_fsdp_managed_module
from ..masking_utils import create_masks_for_generate
from ..pytorch_utils import isin_mps_friendly
from ..tokenization_utils import ExtensionsTrie
from ..utils import (
    ModelOutput,
    TransformersKwargs,
    is_accelerate_available,
    is_hqq_available,
    is_optimum_quanto_available,
    is_torchdynamo_exporting,
    logging,
)
from .candidate_generator import (
    AssistantVocabTranslatorCache,
    AssistedCandidateGenerator,
    AssistedCandidateGeneratorDifferentTokenizers,
    CandidateGenerator,
    EarlyExitCandidateGenerator,
    PromptLookupCandidateGenerator,
    UniversalSpeculativeDecodingGenerator,
    _prepare_attention_mask,
    _prepare_token_type_ids,
)
from .configuration_utils import (
    ALL_STATIC_CACHE_IMPLEMENTATIONS,
    DEPRECATED_STATIC_CACHE_IMPLEMENTATIONS,
    STATIC_CACHE_IMPLEMENTATIONS,
    GenerationConfig,
    GenerationMode,
)
from .continuous_batching import ContinuousMixin
from .logits_process import (
    EncoderNoRepeatNGramLogitsProcessor,
    EncoderRepetitionPenaltyLogitsProcessor,
    EpsilonLogitsWarper,
    EtaLogitsWarper,
    ExponentialDecayLengthPenalty,
    ForcedBOSTokenLogitsProcessor,
    ForcedEOSTokenLogitsProcessor,
    InfNanRemoveLogitsProcessor,
    LogitNormalization,
    LogitsProcessorList,
    MinLengthLogitsProcessor,
    MinNewTokensLengthLogitsProcessor,
    MinPLogitsWarper,
    NoBadWordsLogitsProcessor,
    NoRepeatNGramLogitsProcessor,
    PrefixConstrainedLogitsProcessor,
    RepetitionPenaltyLogitsProcessor,
    SequenceBiasLogitsProcessor,
    SuppressTokensAtBeginLogitsProcessor,
    SuppressTokensLogitsProcessor,
    TemperatureLogitsWarper,
    TopHLogitsWarper,
    TopKLogitsWarper,
    TopPLogitsWarper,
    TypicalLogitsWarper,
    UnbatchedClassifierFreeGuidanceLogitsProcessor,
)
from .stopping_criteria import (
    ConfidenceCriteria,
    EosTokenCriteria,
    MaxLengthCriteria,
    MaxTimeCriteria,
    StoppingCriteria,
    StoppingCriteriaList,
    StopStringCriteria,
)


if TYPE_CHECKING:
    from ..modeling_utils import PreTrainedModel
    from ..tokenization_utils_base import PreTrainedTokenizerBase
    from .streamers import BaseStreamer

logger = logging.get_logger(__name__)

if is_accelerate_available():
    from accelerate.hooks import AlignDevicesHook, add_hook_to_module


# Variable names used to hold the cache at generation time
ALL_CACHE_NAMES = [
    "past_key_values",  # default
    "cache_params",  # mamba-based models
    "state",  # rwkv
    "mems",  # xlnet
    "past_buckets_states",  # reformer
]

GENERATION_MODES_MAPPING = {
    GenerationMode.SAMPLE: "_sample",
    GenerationMode.GREEDY_SEARCH: "_sample",
    GenerationMode.BEAM_SEARCH: "_beam_search",
    GenerationMode.BEAM_SAMPLE: "_beam_search",
    GenerationMode.ASSISTED_GENERATION: "_assisted_decoding",
    # Deprecated methods
    GenerationMode.DOLA_GENERATION: "transformers-community/dola",
    GenerationMode.CONTRASTIVE_SEARCH: "transformers-community/contrastive-search",
    GenerationMode.GROUP_BEAM_SEARCH: "transformers-community/group-beam-search",
    GenerationMode.CONSTRAINED_BEAM_SEARCH: "transformers-community/constrained-beam-search",
}


@dataclass
class GenerateDecoderOnlyOutput(ModelOutput):
    """
    Outputs of decoder-only generation models, when using non-beam methods.

    Args:
        sequences (`torch.LongTensor` of shape `(batch_size, sequence_length)`):
            The generated sequences. The second dimension (sequence_length) is either equal to `max_length` or shorter
            if all batches finished early due to the `eos_token_id`.
        scores (`tuple(torch.FloatTensor)` *optional*, returned when `output_scores=True`):
            Processed prediction scores of the language modeling head (scores for each vocabulary token before SoftMax)
            at each generation step. Tuple of `torch.FloatTensor` with up to `max_new_tokens` elements (one element for
            each generated token), with each tensor of shape `(batch_size, config.vocab_size)`.
        logits (`tuple(torch.FloatTensor)` *optional*, returned when `output_logits=True`):
            Unprocessed prediction scores of the language modeling head (scores for each vocabulary token before SoftMax)
            at each generation step. Tuple of `torch.FloatTensor` with up to `max_new_tokens` elements (one element for
            each generated token), with each tensor of shape `(batch_size, config.vocab_size)`.
        attentions (`tuple(tuple(torch.FloatTensor))`, *optional*, returned when `output_attentions=True`):
            Tuple (one element for each generated token) of tuples (one element for each layer of the decoder) of
            `torch.FloatTensor` of shape `(batch_size, num_heads, generated_length, sequence_length)`.
        hidden_states (`tuple(tuple(torch.FloatTensor))`, *optional*, returned when `output_hidden_states=True`):
            Tuple (one element for each generated token) of tuples (one element for each layer of the decoder) of
            `torch.FloatTensor` of shape `(batch_size, generated_length, hidden_size)`.
        past_key_values (`Cache`, *optional*, returned when `use_cache=True`):
            Returns the model cache, used to speed up decoding. Different models have a different cache format, check
            the model's documentation. Usually, a [`~cache_utils.Cache`] instance.
    """

    sequences: torch.LongTensor
    scores: Optional[tuple[torch.FloatTensor]] = None
    logits: Optional[tuple[torch.FloatTensor]] = None
    attentions: Optional[tuple[tuple[torch.FloatTensor]]] = None
    hidden_states: Optional[tuple[tuple[torch.FloatTensor]]] = None
    past_key_values: Optional[Cache] = None


@dataclass
class GenerateEncoderDecoderOutput(ModelOutput):
    """
    Outputs of encoder-decoder generation models, when using non-beam methods.

    Args:
        sequences (`torch.LongTensor` of shape `(batch_size*num_return_sequences, sequence_length)`):
            The generated sequences. The second dimension (sequence_length) is either equal to `max_length` or shorter
            if all batches finished early due to the `eos_token_id`.
        scores (`tuple(torch.FloatTensor)` *optional*, returned when `output_scores=True`):
            Processed prediction scores of the language modeling head (scores for each vocabulary token before SoftMax)
            at each generation step. Tuple of `torch.FloatTensor` with up to `max_new_tokens` elements (one element for
            each generated token), with each tensor of shape `(batch_size, config.vocab_size)`.
        logits (`tuple(torch.FloatTensor)` *optional*, returned when `output_logits=True`):
            Unprocessed prediction scores of the language modeling head (scores for each vocabulary token before SoftMax)
            at each generation step. Tuple of `torch.FloatTensor` with up to `max_new_tokens` elements (one element for
            each generated token), with each tensor of shape `(batch_size, config.vocab_size)`.
        encoder_attentions (`tuple(torch.FloatTensor)`, *optional*, returned when `output_attentions=True`):
            Tuple of `torch.FloatTensor` (one for each layer of the decoder) of shape `(batch_size, num_heads,
            sequence_length, sequence_length)`.
        encoder_hidden_states (`tuple(torch.FloatTensor)`, *optional*, returned when `output_hidden_states=True`):
            Tuple of `torch.FloatTensor` (one for the output of the embeddings + one for the output of each layer) of
            shape `(batch_size, sequence_length, hidden_size)`.
        decoder_attentions (`tuple(tuple(torch.FloatTensor))`, *optional*, returned when `output_attentions=True`):
            Tuple (one element for each generated token) of tuples (one element for each layer of the decoder) of
            `torch.FloatTensor` of shape `(batch_size, num_heads, generated_length, sequence_length)`.
        cross_attentions (`tuple(tuple(torch.FloatTensor))`, *optional*, returned when `output_attentions=True`):
            Tuple (one element for each generated token) of tuples (one element for each layer of the decoder) of
            `torch.FloatTensor` of shape `(batch_size, num_heads, generated_length, sequence_length)`.
        decoder_hidden_states (`tuple(tuple(torch.FloatTensor))`, *optional*, returned when `output_hidden_states=True`):
            Tuple (one element for each generated token) of tuples (one element for each layer of the decoder) of
            `torch.FloatTensor` of shape `(batch_size, generated_length, hidden_size)`.
        past_key_values (`Cache`, *optional*, returned when `use_cache=True`):
            Returns the model cache, used to speed up decoding. Different models have a different cache format, check
            the model's documentation. Usually, a [`~cache_utils.Cache`] instance.
    """

    sequences: torch.LongTensor
    scores: Optional[tuple[torch.FloatTensor]] = None
    logits: Optional[tuple[torch.FloatTensor]] = None
    encoder_attentions: Optional[tuple[torch.FloatTensor]] = None
    encoder_hidden_states: Optional[tuple[torch.FloatTensor]] = None
    decoder_attentions: Optional[tuple[tuple[torch.FloatTensor]]] = None
    cross_attentions: Optional[tuple[tuple[torch.FloatTensor]]] = None
    decoder_hidden_states: Optional[tuple[tuple[torch.FloatTensor]]] = None
    past_key_values: Optional[Cache] = None


@dataclass
class GenerateBeamDecoderOnlyOutput(ModelOutput):
    """
    Outputs of decoder-only generation models, when using beam methods.

    Args:
        sequences (`torch.LongTensor` of shape `(batch_size*num_return_sequences, sequence_length)`):
            The generated sequences. The second dimension (sequence_length) is either equal to `max_length` or shorter
            if all batches finished early due to the `eos_token_id`.
        sequences_scores (`torch.FloatTensor` of shape `(batch_size*num_return_sequences)`, *optional*, returned when `output_scores=True`):
            Final beam scores of the generated `sequences`.
        scores (`tuple(torch.FloatTensor)` *optional*, returned when `output_scores=True`):
            Beam transition scores for each vocabulary token at each generation step. Beam transition scores consisting
            of log probabilities of tokens conditioned on log softmax of previously generated tokens in this beam.
            Tuple of `torch.FloatTensor` with up to `max_new_tokens` elements (one element for each generated token),
            with each tensor of shape `(batch_size*num_beams, config.vocab_size)`.
        logits (`tuple(torch.FloatTensor)` *optional*, returned when `output_logits=True`):
            Unprocessed prediction scores of the language modeling head (scores for each vocabulary token before SoftMax)
            at each generation step. Tuple of `torch.FloatTensor` with up to `max_new_tokens` elements (one element for
            each generated token), with each tensor of shape `(batch_size*num_beams, config.vocab_size)`.
        beam_indices (`torch.LongTensor`, *optional*, returned when `output_scores=True`):
            Beam indices of generated token id at each generation step. `torch.LongTensor` of shape
            `(batch_size*num_return_sequences, sequence_length)`.
        attentions (`tuple(tuple(torch.FloatTensor))`, *optional*, returned when `output_attentions=True`):
            Tuple (one element for each generated token) of tuples (one element for each layer of the decoder) of
            `torch.FloatTensor` of shape `(batch_size*num_beams, num_heads, generated_length, sequence_length)`.
        hidden_states (`tuple(tuple(torch.FloatTensor))`, *optional*, returned when `output_hidden_states=True`):
            Tuple (one element for each generated token) of tuples (one element for each layer of the decoder) of
            `torch.FloatTensor` of shape `(batch_size*num_beams*num_return_sequences, generated_length, hidden_size)`.
        past_key_values (`Cache`, *optional*, returned when `use_cache=True`):
            Returns the model cache, used to speed up decoding. Different models have a different cache format, check
            the model's documentation. Usually, a [`~cache_utils.Cache`] instance.
    """

    sequences: torch.LongTensor
    sequences_scores: Optional[torch.FloatTensor] = None
    scores: Optional[tuple[torch.FloatTensor]] = None
    logits: Optional[tuple[torch.FloatTensor]] = None
    beam_indices: Optional[torch.LongTensor] = None
    attentions: Optional[tuple[tuple[torch.FloatTensor]]] = None
    hidden_states: Optional[tuple[tuple[torch.FloatTensor]]] = None
    past_key_values: Optional[Cache] = None


@dataclass
class GenerateBeamEncoderDecoderOutput(ModelOutput):
    """
    Outputs of encoder-decoder generation models, when using beam methods.

    Args:
        sequences (`torch.LongTensor` of shape `(batch_size*num_return_sequences, sequence_length)`):
            The generated sequences. The second dimension (sequence_length) is either equal to `max_length` or shorter
            if all batches finished early due to the `eos_token_id`.
        sequences_scores (`torch.FloatTensor` of shape `(batch_size*num_return_sequences)`, *optional*, returned when `output_scores=True`):
            Final beam scores of the generated `sequences`.
        scores (`tuple(torch.FloatTensor)` *optional*, returned when `output_scores=True`):
            Beam transition scores for each vocabulary token at each generation step. Beam transition scores consisting
            of log probabilities of tokens conditioned on log softmax of previously generated tokens in this beam.
            Tuple of `torch.FloatTensor` with up to `max_new_tokens` elements (one element for each generated token),
            with each tensor of shape `(batch_size*num_beams, config.vocab_size)`.
        logits (`tuple(torch.FloatTensor)` *optional*, returned when `output_logits=True`):
            Unprocessed prediction scores of the language modeling head (scores for each vocabulary token before SoftMax)
            at each generation step. Tuple of `torch.FloatTensor` with up to `max_new_tokens` elements (one element for
            each generated token), with each tensor of shape `(batch_size*num_beams, config.vocab_size)`.
        beam_indices (`torch.LongTensor`, *optional*, returned when `output_scores=True`):
            Beam indices of generated token id at each generation step. `torch.LongTensor` of shape
            `(batch_size*num_return_sequences, sequence_length)`.
        encoder_attentions (`tuple(torch.FloatTensor)`, *optional*, returned when `output_attentions=True`):
            Tuple of `torch.FloatTensor` (one for each layer of the decoder) of shape `(batch_size, num_heads,
            sequence_length, sequence_length)`.
        encoder_hidden_states (`tuple(torch.FloatTensor)`, *optional*, returned when `output_hidden_states=True`):
            Tuple of `torch.FloatTensor` (one for the output of the embeddings + one for the output of each layer) of
            shape `(batch_size*num_beams*num_return_sequences, sequence_length, hidden_size)`.
        decoder_attentions (`tuple(tuple(torch.FloatTensor))`, *optional*, returned when `output_attentions=True`):
            Tuple (one element for each generated token) of tuples (one element for each layer of the decoder) of
            `torch.FloatTensor` of shape `(batch_size*num_beams*num_return_sequences, num_heads, generated_length,
            sequence_length)`.
        cross_attentions (`tuple(tuple(torch.FloatTensor))`, *optional*, returned when `output_attentions=True`):
            Tuple (one element for each generated token) of tuples (one element for each layer of the decoder) of
            `torch.FloatTensor` of shape `(batch_size, num_heads, generated_length, sequence_length)`.
        decoder_hidden_states (`tuple(tuple(torch.FloatTensor))`, *optional*, returned when `output_hidden_states=True`):
            Tuple (one element for each generated token) of tuples (one element for each layer of the decoder) of
            `torch.FloatTensor` of shape `(batch_size*num_beams*num_return_sequences, generated_length, hidden_size)`.
        past_key_values (`Cache`, *optional*, returned when `use_cache=True`):
            Returns the model cache, used to speed up decoding. Different models have a different cache format, check
            the model's documentation. Usually, a [`~cache_utils.Cache`] instance.
    """

    sequences: torch.LongTensor
    sequences_scores: Optional[torch.FloatTensor] = None
    scores: Optional[tuple[torch.FloatTensor]] = None
    logits: Optional[tuple[torch.FloatTensor]] = None
    beam_indices: Optional[torch.LongTensor] = None
    encoder_attentions: Optional[tuple[torch.FloatTensor]] = None
    encoder_hidden_states: Optional[tuple[torch.FloatTensor]] = None
    decoder_attentions: Optional[tuple[tuple[torch.FloatTensor]]] = None
    cross_attentions: Optional[tuple[tuple[torch.FloatTensor]]] = None
    decoder_hidden_states: Optional[tuple[tuple[torch.FloatTensor]]] = None
    past_key_values: Optional[Cache] = None


# Typing shortcuts
GenerateNonBeamOutput = Union[GenerateDecoderOnlyOutput, GenerateEncoderDecoderOutput]
GenerateBeamOutput = Union[GenerateBeamDecoderOnlyOutput, GenerateBeamEncoderDecoderOutput]
GenerateOutput = Union[GenerateNonBeamOutput, GenerateBeamOutput]


class GenerationMixin(ContinuousMixin):
    """
    A class containing all functions for auto-regressive text generation, to be used as a mixin in model classes.
    Inheriting from this class causes the model to have special generation-related behavior, such as loading a
    `GenerationConfig` at initialization time or ensuring `generate`-related tests are run in `transformers` CI.

    A model class should inherit from `GenerationMixin` to enable calling methods like `generate`, or when it
    has defined a custom `generate` method that relies on `GenerationMixin`, directly or indirectly, which
    approximately shares the same interface to public methods like `generate`. Three examples:
        - `LlamaForCausalLM` should inherit from `GenerationMixin` to enable calling `generate` and other public
            methods in the mixin;
        - `BlipForQuestionAnswering` has a custom `generate` method that approximately shares the same interface as
           `GenerationMixin.generate` (it has a few extra arguments, and the same output). That function also calls
           `GenerationMixin.generate` indirectly, through an inner model. As such, `BlipForQuestionAnswering` should
           inherit from `GenerationMixin` to benefit from all generation-related automation in our codebase;
        - `BarkModel` has a custom `generate` method and one of its inner models calls `GenerationMixin.generate`.
            However, its `generate` does not share the same interface as `GenerationMixin.generate`. In this case,
            `BarkModel` should NOT inherit from `GenerationMixin`, as it breaks the `generate` interface.

    The class exposes [`~generation.GenerationMixin.generate`], which can be used for:
        - *greedy decoding* if `num_beams=1` and `do_sample=False`
        - *multinomial sampling* if `num_beams=1` and `do_sample=True`
        - *beam-search decoding* if `num_beams>1` and `do_sample=False`
        - *beam-search multinomial sampling* if `num_beams>1` and `do_sample=True`
        - *assisted decoding* if `assistant_model` or `prompt_lookup_num_tokens` is passed to `.generate()`

    To learn more about decoding strategies refer to the [text generation strategies guide](../generation_strategies).
    """

    # Should be overwritten by models that can generate non-text output
    output_modalities = "text"

    def adjust_generation_fn(
        self,
        generation_config,
        from_auto_class,
        from_pipeline,
        pretrained_model_name_or_path,
        cache_dir,
        force_download,
        proxies,
        local_files_only,
        token,
        revision,
        subfolder,
        trust_remote_code,
        **kwargs,
    ):
        if self.can_generate() and generation_config is not None:
            self.generation_config = self.generation_config.from_dict(generation_config.to_dict())
        elif self.can_generate() and pretrained_model_name_or_path is not None:
            repo_loading_kwargs = {
                "cache_dir": cache_dir,
                "force_download": force_download,
                "proxies": proxies,
                "local_files_only": local_files_only,
                "token": token,
                "revision": revision,
                "subfolder": subfolder,
                **kwargs,
            }
            # Load generation config
            try:
                self.generation_config = GenerationConfig.from_pretrained(
                    pretrained_model_name_or_path,
                    _from_auto=from_auto_class,
                    _from_pipeline=from_pipeline,
                    **repo_loading_kwargs,
                )
            except OSError:
                logger.info(
                    "Generation config file not found, using a generation config created from the model config."
                )
            # Load custom generate function if `pretrained_model_name_or_path` defines it (and override `generate`)
            if hasattr(self, "load_custom_generate"):
                try:
                    custom_generate = self.load_custom_generate(
                        pretrained_model_name_or_path, trust_remote_code=trust_remote_code, **repo_loading_kwargs
                    )
                    self.generate = functools.partial(custom_generate, model=self)
                except OSError:  # there is no custom generate function
                    pass

    def load_custom_generate(
        self,
        pretrained_model_name_or_path: Optional[Union[str, os.PathLike]] = None,
        trust_remote_code: Optional[bool] = None,
        **kwargs,
    ) -> Callable:
        """
        Loads and returns a custom generate function, given a model repo.

        Args:
            pretrained_model_name_or_path (`str` or `os.PathLike`):
                 Can be either:
                    - A string, the *model id* of a pretrained model hosted inside a model repo on huggingface.co.
                    - A path to a *directory* containing model weights saved using
                      [`~PreTrainedModel.save_pretrained`], e.g., `./my_model_directory/`.
            trust_remote_code (`bool`, *optional*):
                Whether or not to allow for custom models defined on the Hub in their own modeling files. This option
                should only be set to `True` for repositories you trust and in which you have read the code, as it will
                execute code present on the Hub on your local machine.
            **kwargs:
                Additional keyword arguments for remote code loading.

        Raises:
            OSError: If `pretrained_model_name_or_path` does not contain a `custom_generate` subdirectory.

        Returns:
            A callable that can be used to generate text.
        """
        # Fetches the generate.py file from the model repo. If it doesn't exist, a file in `.no_exist` cache directory
        # is created (preventing future hub requests), and an OSError is raised.
        try:
            module = get_cached_module_file(
                pretrained_model_name_or_path, module_file="custom_generate/generate.py", **kwargs
            )
        except OSError:
            raise OSError(
                f"`{pretrained_model_name_or_path}` does not contain a `custom_generate` subdirectory with a "
                "`generate.py` file, can't load the custom generate function."
            )

        # Handle opt-in `trust_remote_code` and related exceptions
        is_local_code = os.path.exists(pretrained_model_name_or_path)
        error_message = (
            f"The repository `{pretrained_model_name_or_path}` contains custom generation code that will override "
            "the default `generate` method."
        )
        resolve_trust_remote_code(
            trust_remote_code,
            pretrained_model_name_or_path,
            has_local_code=is_local_code,
            has_remote_code=not is_local_code,
            error_message=error_message,
        )

        # Load the custom generate function
        check_python_requirements(
            pretrained_model_name_or_path, requirements_file="custom_generate/requirements.txt", **kwargs
        )
        custom_generate_function = get_class_in_module("generate", module)
        return custom_generate_function

    def _cache_dependant_input_preparation(
        self,
        input_ids: torch.LongTensor,
        inputs_embeds: Optional[torch.FloatTensor],
        cache_position: Optional[torch.LongTensor],
    ) -> tuple[torch.FloatTensor, torch.LongTensor]:
        """
        Generic cache-dependent input preparation
        The code is put in a separate function to allow granular unit testing
        as it needs a different implementation to be exportable.

        If we have cache: let's slice `input_ids` through `cache_position`, to keep only the unprocessed tokens
        - Exception 1: when passing input_embeds, input_ids may be missing entries
        - Exception 2: some generation methods do special slicing of input_ids, so we don't need to do it here
        - Exception 3: with synced GPUs cache_position may go out of bounds, but we only want dummy token in that case.
        - Exception 4: If input_embeds are passed then slice it through `cache_position`, to keep only the unprocessed tokens and
          generate the first token for each sequence. Later use the generated Input ids for continuation.

        The current implementation does not rely on ``self`` and could be
        a class method. It is left as a standard method to be easily rewritten.
        """
        if is_torchdynamo_exporting():
            return self._cache_dependant_input_preparation_exporting(input_ids, inputs_embeds, cache_position)
        if inputs_embeds is not None and input_ids.shape[1] == 0:  # Exception 4
            inputs_embeds = inputs_embeds[:, -cache_position.shape[0] :]
        elif (
            inputs_embeds is not None  # Exception 1
            or (cache_position[-1] >= input_ids.shape[1])  # Exception 3
        ):
            input_ids = input_ids[:, -cache_position.shape[0] :]
        elif input_ids.shape[1] != cache_position.shape[0]:  # Default case (the "else", a no op, is Exception 2)
            input_ids = input_ids[:, cache_position]
        return inputs_embeds, input_ids

    def _cache_dependant_input_preparation_exporting(
        self,
        input_ids: torch.LongTensor,
        inputs_embeds: Optional[torch.FloatTensor],
        cache_position: Optional[torch.LongTensor],
    ) -> tuple[torch.FloatTensor, torch.LongTensor]:
        """
        This method implements method ``_cache_dependant_input_preparation``
        with :func:`torch.cond` to make it exportable with :func:`torch.export.export`.
        The code is put in a separate function to allow granular unit testing.
        """
        if inputs_embeds is None:
            input_ids = input_ids[:, cache_position]
        else:
            # This is the code we need to implemented with torch.cond.
            # if input_ids.shape[1] == 0:
            #     inputs_embeds = inputs_embeds[:, -cache_position.shape[0] :]
            # else:
            #     if cache_position[-1] >= input_ids.shape[1]:
            #         input_ids = input_ids[:, -cache_position.shape[0] :]
            #     else:
            #         if input_ids.shape[1] != cache_position.shape[0]:
            #             input_ids = input_ids[:, cache_position]
            # We need to clone the outputs to avoid aliasing.
            def branch_1(inputs_embeds, cache_position):
                return inputs_embeds[:, -cache_position.shape[0] :].clone()

            def branch_2(input_ids, cache_position):
                return input_ids[:, -cache_position.shape[0] :].clone()

            def branch_3(input_ids, cache_position):
                return input_ids[:, cache_position].clone()

            inputs_embeds, input_ids = torch.cond(
                input_ids.shape[1] == 0,
                (
                    lambda input_ids, inputs_embeds, cache_position: (
                        branch_1(inputs_embeds, cache_position),
                        input_ids.clone(),
                    )
                ),
                (
                    lambda input_ids, inputs_embeds, cache_position: (
                        inputs_embeds,
                        torch.cond(
                            cache_position[-1] >= input_ids.shape[1],
                            branch_2,
                            lambda input_ids, cache_position: (
                                torch.cond(
                                    input_ids.shape[1] != cache_position.shape[0],
                                    branch_3,
                                    (lambda input_ids, cache_position: input_ids.clone()),
                                    [input_ids, cache_position],
                                )
                            ),
                            [input_ids, cache_position],
                        ),
                    )
                ),
                [input_ids, inputs_embeds, cache_position],
            )
        return inputs_embeds, input_ids

    def prepare_inputs_for_generation(
        self,
        input_ids: torch.LongTensor,
        past_key_values: Optional[Cache] = None,
        attention_mask: Optional[torch.LongTensor] = None,
        inputs_embeds: Optional[torch.FloatTensor] = None,
        cache_position: Optional[torch.LongTensor] = None,
        **kwargs,
    ):
        """
        Prepare the model inputs for generation. Notable steps include selecting the correct input key and cloning when appropriate,
        creating position_ids from the attention_mask when missing, slicing inputs and converting 2D attention masks to 4D for
        compilable caches, and finally forwarding all additional keyword arguments unchanged to the model's forward pass.

        See the forward pass in the model documentation for expected arguments (different models might have different
        requirements for e.g. `past_key_values`). This function should work as is for most LLMs.
        """

        # 1. Handle BC:
        model_inputs = {}
        model_inputs["cache_position"] = cache_position

        # 2. Generic cache-dependent input preparation
        if past_key_values is not None:
            model_inputs["past_key_values"] = past_key_values
        # We check `use_cache` below because some stateful models (like `recurrent_gemma`) expect input slicing if
        # their caching mechanism is used. To define `use_cache`, the user-defined argument takes precedence.
        use_cache = kwargs.get("use_cache")
        if use_cache is None:
            use_cache = getattr(self.config, "use_cache", False)
        if past_key_values is None or use_cache:
            # TODO (joao): handle the case where cache length == input_ids length. The function below results in an
            # exception because we get empty input_ids after slicing. In essence, we need to roll back the cache 1
            # token to recompute the logits for the first token to be generated (but not all caches support roll backs)
            inputs_embeds, input_ids = self._cache_dependant_input_preparation(
                input_ids, inputs_embeds, cache_position
            )

        # 3. Prepare base model inputs
        input_ids_key = "decoder_input_ids" if self.config.is_encoder_decoder else "input_ids"
        # if `inputs_embeds` are passed, we only want to use them in the 1st generation step for every prompt.
        if not self.config.is_encoder_decoder:
            if inputs_embeds is not None and len(cache_position) == inputs_embeds.shape[1]:
                model_inputs[input_ids_key] = None
                model_inputs["inputs_embeds"] = inputs_embeds
            else:
                # `clone` calls in this function ensure a consistent stride. See #32227
                model_inputs[input_ids_key] = input_ids.clone(memory_format=torch.contiguous_format)
                model_inputs["inputs_embeds"] = None
        else:
            model_inputs[input_ids_key] = input_ids.clone(memory_format=torch.contiguous_format)

        # 4. Create missing `position_ids` on the fly
        encoder_attention_mask = attention_mask if self.config.is_encoder_decoder else None
        attention_mask = (
            kwargs.pop("decoder_attention_mask", None) if self.config.is_encoder_decoder else attention_mask
        )
        attention_mask_key = "decoder_attention_mask" if self.config.is_encoder_decoder else "attention_mask"
        position_ids_key = "decoder_position_ids" if self.config.is_encoder_decoder else "position_ids"
        if (
            attention_mask is not None
            and kwargs.get(position_ids_key) is None
            and position_ids_key in set(inspect.signature(self.forward).parameters.keys())
        ):
            position_ids = attention_mask.long().cumsum(-1) - 1
            position_ids.masked_fill_(attention_mask == 0, 1)
            kwargs[position_ids_key] = position_ids  # placed in kwargs for further processing (see below)

        # 5. Slice model inputs if it's an input that should have the same length as `input_ids`
        for model_input_name in ["position_ids", "token_type_ids", "decoder_position_ids"]:
            model_input = kwargs.get(model_input_name)
            if model_input is not None:
                if past_key_values is not None or use_cache:
                    current_input_length = (
                        model_inputs["inputs_embeds"].shape[1]
                        if model_inputs.get("inputs_embeds") is not None
                        else model_inputs[input_ids_key].shape[1]
                    )
                    model_input = model_input[:, -current_input_length:]
                    model_input = model_input.clone(memory_format=torch.contiguous_format)
                model_inputs[model_input_name] = model_input

        # 6. Create 4D attention mask is we are using a compilable cache (important for performant compiled forward
        # pass)
        if (
            isinstance(past_key_values, Cache)
            and past_key_values.is_compileable
            and attention_mask is not None
            and attention_mask.ndim == 2
        ):
            if not self.config.is_encoder_decoder and model_inputs["inputs_embeds"] is not None:
                batch_size, sequence_length, _ = model_inputs["inputs_embeds"].shape
            else:
                batch_size, sequence_length = model_inputs[input_ids_key].shape[:2]

            # Create the causal mask with fixed shape in advance, to reduce recompilations. If the function to create
            # the 4D causal mask exists, it should be present in the base model (XXXModel class) or in its decoder.
            base_model = getattr(self, self.base_model_prefix, self)
            decoder = base_model.get_decoder() if hasattr(base_model, "get_decoder") else None
            causal_mask_creation_function = getattr(
                base_model, "_prepare_4d_causal_attention_mask_with_cache_position", None
            )
            if causal_mask_creation_function is None and decoder is not None:  # it may be in the decoder
                causal_mask_creation_function = getattr(
                    decoder, "_prepare_4d_causal_attention_mask_with_cache_position", None
                )

            # If it's not defined, it means the model uses the new general mask API
            if causal_mask_creation_function is None:  # can't be found
                token_type_ids = model_inputs.get("token_type_ids")
                position_ids = model_inputs.get(position_ids_key)
                # Some models may overwrite the general one
                causal_mask_creation_function = getattr(self, "create_masks_for_generate", create_masks_for_generate)
                attention_mask = causal_mask_creation_function(
                    config=self.config,
                    # we only need batch size, seq_length and dtype here - we don't care about the values of the embeddings
                    input_embeds=torch.empty((batch_size, sequence_length), dtype=self.dtype),
                    attention_mask=attention_mask,
                    cache_position=cache_position,
                    past_key_values=past_key_values,
                    position_ids=position_ids,
                    token_type_ids=token_type_ids,
                )
            else:
                attention_mask = causal_mask_creation_function(
                    attention_mask,
                    sequence_length=sequence_length,
                    target_length=past_key_values.get_max_cache_shape(),
                    dtype=self.dtype,
                    cache_position=cache_position,
                    batch_size=batch_size,
                    config=self.config,
                    past_key_values=past_key_values,
                )
        if attention_mask is not None:
            model_inputs[attention_mask_key] = attention_mask

        if encoder_attention_mask is not None:
            model_inputs["attention_mask"] = encoder_attention_mask

        # 7. Forward ALL kwargs that are uninitialized (e.g. `use_cache`).
        for key, value in kwargs.items():
            if key not in model_inputs:
                model_inputs[key] = value

        # 8. Remove unexpected `generate` inputs (TODO @joao: fix trainer and examples)
        model_inputs.pop("labels", None)
        return model_inputs

    def _prepare_model_inputs(
        self,
        inputs: Optional[torch.Tensor] = None,
        bos_token_id: Optional[torch.Tensor] = None,
        model_kwargs: Optional[dict[str, torch.Tensor]] = None,
    ) -> tuple[torch.Tensor, Optional[str], dict[str, torch.Tensor]]:
        """
        This function extracts the model-specific `inputs` for generation.
        """
        # 1. retrieve all kwargs that are non-None or non-model input related.
        # some encoder-decoder models have different names for model and encoder
        if (
            self.config.is_encoder_decoder
            and hasattr(self, "encoder")
            and self.encoder.main_input_name != self.main_input_name
        ):
            input_name = self.encoder.main_input_name
        else:
            input_name = self.main_input_name

        model_kwargs = {k: v for k, v in model_kwargs.items() if v is not None or k != input_name}

        # 2. check whether model_input_name is passed as kwarg
        # if yes and `inputs` is None use kwarg inputs
        inputs_kwarg = model_kwargs.pop(input_name, None)
        if inputs_kwarg is not None and inputs is not None:
            raise ValueError(
                f"`inputs`: {inputs}` were passed alongside {input_name} which is not allowed. "
                f"Make sure to either pass {inputs} or {input_name}=..."
            )
        elif inputs_kwarg is not None:
            inputs = inputs_kwarg

        # 3. In the presence of `inputs_embeds` for text models:
        # - decoder-only models should complain if the user attempts to pass `inputs_embeds`, but the model
        # doesn't have its forwarding implemented. `inputs_embeds` is kept in `model_kwargs` and can coexist with
        # input_ids (`inputs_embeds` will be used in the 1st generation step, as opposed to `input_ids`)
        # - encoder-decoder models should complain if the user attempts to pass `inputs_embeds` and `input_ids`, and
        # pull the former to inputs. It will be used in place of `input_ids` to get the encoder hidden states.
        if input_name == "input_ids" and "inputs_embeds" in model_kwargs:
            if model_kwargs["inputs_embeds"] is None:
                model_kwargs.pop("inputs_embeds")
            elif not self.config.is_encoder_decoder:
                has_inputs_embeds_forwarding = "inputs_embeds" in set(
                    inspect.signature(self.prepare_inputs_for_generation).parameters.keys()
                )
                if not has_inputs_embeds_forwarding:
                    raise ValueError(
                        f"You passed `inputs_embeds` to `.generate()`, but the model class {self.__class__.__name__} "
                        "doesn't have its forwarding implemented. See the GPT2 implementation for an example "
                        "(https://github.com/huggingface/transformers/pull/21405), and feel free to open a PR with it!"
                    )
                # In this case, `input_ids` is moved to the `model_kwargs`, so a few automations (like the creation of
                # the attention mask) can rely on the actual model input.
                model_kwargs["input_ids"] = self._maybe_initialize_input_ids_for_generation(
                    inputs, bos_token_id, model_kwargs=model_kwargs
                )
                inputs, input_name = model_kwargs["inputs_embeds"], "inputs_embeds"
            else:
                if inputs is not None:
                    raise ValueError("You passed `inputs_embeds` and `input_ids` to `.generate()`. Please pick one.")
                inputs, input_name = model_kwargs["inputs_embeds"], "inputs_embeds"

        # 4. if `inputs` is still None, try to create `input_ids` from BOS token
        inputs = self._maybe_initialize_input_ids_for_generation(inputs, bos_token_id, model_kwargs)
        return inputs, input_name, model_kwargs

    def _maybe_initialize_input_ids_for_generation(
        self,
        inputs: Optional[torch.Tensor] = None,
        bos_token_id: Optional[torch.Tensor] = None,
        model_kwargs: Optional[dict[str, torch.Tensor]] = None,
    ) -> torch.LongTensor:
        """Initializes input ids for generation, if necessary."""
        if inputs is not None:
            return inputs

        encoder_outputs = model_kwargs.get("encoder_outputs")
        if self.config.is_encoder_decoder and encoder_outputs is not None:
            # make dummy input_ids with value -100, as a sanity check ensuring that they won't be used for encoding
            shape = encoder_outputs.last_hidden_state.size()[:-1]
            return torch.ones(shape, dtype=torch.long, device=self.device) * -100

        # If there is some tensor in `model_kwargs`, we can infer the batch size from it. This is helpful with
        # soft-prompting or in multimodal implementations built on top of decoder-only language models.
        batch_size = 1
        for value in model_kwargs.values():
            if isinstance(value, torch.Tensor):
                batch_size = value.shape[0]
                break

        if "inputs_embeds" in model_kwargs:
            return torch.ones((batch_size, 0), dtype=torch.long, device=self.device)

        if bos_token_id is None:
            raise ValueError("`bos_token_id` has to be defined when no `input_ids` are provided.")

        return torch.ones((batch_size, 1), dtype=torch.long, device=self.device) * bos_token_id

    def _prepare_attention_mask_for_generation(
        self,
        inputs_tensor: torch.Tensor,
        generation_config: GenerationConfig,
        model_kwargs: dict[str, Any],
    ) -> torch.LongTensor:
        pad_token_id = generation_config._pad_token_tensor
        eos_token_id = generation_config._eos_token_tensor

        # `input_ids` may be present in the model kwargs, instead of being the main input (e.g. multimodal model)
        if "input_ids" in model_kwargs and model_kwargs["input_ids"].shape[1] > 0:
            inputs_tensor = model_kwargs["input_ids"]

        # No information for attention mask inference -> return default attention mask
        default_attention_mask = torch.ones(inputs_tensor.shape[:2], dtype=torch.long, device=inputs_tensor.device)
        if pad_token_id is None:
            return default_attention_mask

        is_input_ids = len(inputs_tensor.shape) == 2 and inputs_tensor.dtype in [torch.int, torch.long]
        if not is_input_ids:
            return default_attention_mask

        is_pad_token_in_inputs = (pad_token_id is not None) and (
            isin_mps_friendly(elements=inputs_tensor, test_elements=pad_token_id).any()
        )
        is_pad_token_not_equal_to_eos_token_id = (eos_token_id is None) or ~(
            isin_mps_friendly(elements=eos_token_id, test_elements=pad_token_id).any()
        )
        can_infer_attention_mask = is_pad_token_in_inputs * is_pad_token_not_equal_to_eos_token_id
        attention_mask_from_padding = inputs_tensor.ne(pad_token_id).long()

        attention_mask = (
            attention_mask_from_padding * can_infer_attention_mask + default_attention_mask * ~can_infer_attention_mask
        )
        return attention_mask

    def _prepare_encoder_decoder_kwargs_for_generation(
        self,
        inputs_tensor: torch.Tensor,
        model_kwargs,
        model_input_name: Optional[str],
        generation_config: GenerationConfig,
    ) -> dict[str, Any]:
        # 1. get encoder
        encoder = self.get_encoder()
        # Compatibility with Accelerate big model inference: we need the encoder to outputs stuff on the same device
        # as the inputs.
        if hasattr(self, "hf_device_map"):
            if hasattr(encoder, "_hf_hook"):
                encoder._hf_hook.io_same_device = True
            else:
                add_hook_to_module(encoder, AlignDevicesHook(io_same_device=True))

        # 2. Prepare encoder args and encoder kwargs from model kwargs and generation config.
        irrelevant_prefix = ["decoder_", "cross_attn", "use_cache"]
        encoder_kwargs = {
            argument: value
            for argument, value in model_kwargs.items()
            if not any(argument.startswith(p) for p in irrelevant_prefix)
        }
        encoder_signature = set(inspect.signature(encoder.forward).parameters)
        encoder_accepts_wildcard = "kwargs" in encoder_signature or "model_kwargs" in encoder_signature
        if not encoder_accepts_wildcard:
            encoder_kwargs = {
                argument: value for argument, value in encoder_kwargs.items() if argument in encoder_signature
            }
        encoder_kwargs["output_attentions"] = generation_config.output_attentions
        encoder_kwargs["output_hidden_states"] = generation_config.output_hidden_states

        # 3. make sure that encoder returns `ModelOutput`
        model_input_name = model_input_name if model_input_name is not None else self.main_input_name
        encoder_kwargs["return_dict"] = True
        encoder_kwargs[model_input_name] = inputs_tensor
        model_kwargs["encoder_outputs"]: ModelOutput = encoder(**encoder_kwargs)  # type: ignore

        return model_kwargs

    def _prepare_decoder_input_ids_for_generation(
        self,
        batch_size: int,
        model_input_name: str,
        model_kwargs: dict[str, torch.Tensor],
        decoder_start_token_id: torch.Tensor,
        device: Optional[torch.device] = None,
    ) -> tuple[torch.LongTensor, dict[str, torch.Tensor]]:
        """Prepares `decoder_input_ids` for generation with encoder-decoder models"""
        # 1. Check whether the user has defined `decoder_input_ids` manually. To facilitate in terms of input naming,
        # we also allow the user to pass it under `input_ids`, if the encoder does not use it as the main input.
        if model_kwargs is not None and "decoder_input_ids" in model_kwargs:
            decoder_input_ids = model_kwargs.pop("decoder_input_ids")
        elif "input_ids" in model_kwargs and model_input_name != "input_ids":
            decoder_input_ids = model_kwargs.pop("input_ids")
        else:
            decoder_input_ids = None

        # 2. `decoder_start_token_id` must have shape (batch_size, 1)
        if device is None:
            device = self.device
        if decoder_start_token_id.ndim == 1:
            if decoder_start_token_id.shape[0] != batch_size:
                raise ValueError(
                    f"`decoder_start_token_id` expected to have length {batch_size} but got {decoder_start_token_id.shape[0]}"
                )
            decoder_start_token_id = decoder_start_token_id.view(-1, 1)
        else:
            decoder_start_token_id = (
                torch.ones((batch_size, 1), dtype=torch.long, device=device) * decoder_start_token_id
            )

        # 3. Encoder-decoder models expect the `decoder_input_ids` to start with a special token. Let's ensure that.
        # no user input -> use decoder_start_token_id as decoder_input_ids
        if decoder_input_ids is None:
            decoder_input_ids = decoder_start_token_id
        # exception: Donut checkpoints have task-specific decoder starts and don't expect a BOS token. Note that the
        # original checkpoints can't be detected through `self.__class__.__name__.lower()`, needing custom logic.
        # See: https://github.com/huggingface/transformers/pull/31470
        elif "donut" in self.__class__.__name__.lower() or (
            self.config.model_type == "vision-encoder-decoder" and "donut" in self.config.encoder.model_type.lower()
        ):
            pass
        elif self.config.model_type == "whisper":
            pass
        # user input but doesn't start with decoder_start_token_id -> prepend decoder_start_token_id (and adjust
        # decoder_attention_mask if provided)
        elif (decoder_input_ids[:, 0] != decoder_start_token_id[:, 0]).all().item():
            decoder_input_ids = torch.cat([decoder_start_token_id, decoder_input_ids], dim=-1)
            if "decoder_attention_mask" in model_kwargs:
                decoder_attention_mask = model_kwargs["decoder_attention_mask"]
                decoder_attention_mask = torch.cat(
                    (torch.ones_like(decoder_attention_mask)[:, :1], decoder_attention_mask),
                    dim=-1,
                )
                model_kwargs["decoder_attention_mask"] = decoder_attention_mask

        return decoder_input_ids, model_kwargs

    @staticmethod
    def _expand_inputs_for_generation(
        expand_size: int = 1,
        is_encoder_decoder: bool = False,
        input_ids: Optional[torch.LongTensor] = None,
        **model_kwargs,
    ) -> tuple[torch.LongTensor, dict[str, Any]]:
        """Expands tensors from [batch_size, ...] to [batch_size * expand_size, ...]"""
        # Do not call torch.repeat_interleave if expand_size is 1 because it clones
        # the input tensor and thus requires more memory although no change is applied
        if expand_size == 1:
            return input_ids, model_kwargs

        def _expand_dict_for_generation(dict_to_expand):
            for key in dict_to_expand:
                if (
                    key != "cache_position"
                    and dict_to_expand[key] is not None
                    and isinstance(dict_to_expand[key], torch.Tensor)
                ):
                    dict_to_expand[key] = dict_to_expand[key].repeat_interleave(expand_size, dim=0)
            return dict_to_expand

        if input_ids is not None:
            input_ids = input_ids.repeat_interleave(expand_size, dim=0)

        model_kwargs = _expand_dict_for_generation(model_kwargs)

        if is_encoder_decoder:
            if model_kwargs.get("encoder_outputs") is None:
                raise ValueError("If `is_encoder_decoder` is True, make sure that `encoder_outputs` is defined.")
            model_kwargs["encoder_outputs"] = _expand_dict_for_generation(model_kwargs["encoder_outputs"])

        return input_ids, model_kwargs

    def _update_model_kwargs_for_generation(
        self,
        outputs: ModelOutput,
        model_kwargs: dict[str, Any],
        is_encoder_decoder: bool = False,
        num_new_tokens: int = 1,
    ) -> dict[str, Any]:
        # update past_key_values keeping its naming used in model code
        for possible_cache_name in ALL_CACHE_NAMES:
            if possible_cache_name in outputs:
                # TODO (joao): remove output/input mismatch when these old models (xlnet, reformer) are deprecated
                if possible_cache_name in ("past_buckets_states", "mems"):
                    cache_name = "past_key_values"
                else:
                    cache_name = possible_cache_name
                model_kwargs[cache_name] = getattr(outputs, possible_cache_name)
                break

        # update token_type_ids with last value
        if "token_type_ids" in model_kwargs:
            token_type_ids = model_kwargs["token_type_ids"]
            model_kwargs["token_type_ids"] = torch.cat([token_type_ids, token_type_ids[:, -1].unsqueeze(-1)], dim=-1)

        if not is_encoder_decoder:
            # update attention mask
            if "attention_mask" in model_kwargs:
                attention_mask = model_kwargs["attention_mask"]
                model_kwargs["attention_mask"] = torch.cat(
                    [attention_mask, attention_mask.new_ones((attention_mask.shape[0], 1))], dim=-1
                )
        else:
            # update decoder attention mask
            if "decoder_attention_mask" in model_kwargs:
                decoder_attention_mask = model_kwargs["decoder_attention_mask"]
                model_kwargs["decoder_attention_mask"] = torch.cat(
                    [decoder_attention_mask, decoder_attention_mask.new_ones((decoder_attention_mask.shape[0], 1))],
                    dim=-1,
                )

        if model_kwargs.get("use_cache", True):
            model_kwargs["cache_position"] = model_kwargs["cache_position"][-1:] + num_new_tokens
        else:
            past_positions = model_kwargs.pop("cache_position")
            new_positions = torch.arange(
                past_positions[-1] + 1, past_positions[-1] + num_new_tokens + 1, dtype=past_positions.dtype
            ).to(past_positions.device)
            model_kwargs["cache_position"] = torch.cat((past_positions, new_positions))
        return model_kwargs

    def _get_candidate_generator(
        self,
        generation_config: GenerationConfig,
        input_ids: torch.LongTensor,
        inputs_tensor: torch.Tensor,
        logits_processor: LogitsProcessorList,
        model_kwargs: dict[str, Any],
        assistant_model: Optional["PreTrainedModel"] = None,
        target_tokenizer: Optional["PreTrainedTokenizerBase"] = None,
        assistant_tokenizer: Optional["PreTrainedTokenizerBase"] = None,
    ) -> CandidateGenerator:
        """
        Returns the candidate generator to be used in `assisted_generation`
        """
        different_tokenizers = all(v is not None for v in (assistant_model, target_tokenizer, assistant_tokenizer))

        if generation_config.assistant_early_exit is not None:
            candidate_generator = EarlyExitCandidateGenerator(
                input_ids=input_ids,
                assistant_model=self,
                generation_config=generation_config,
                model_kwargs=model_kwargs,
                inputs_tensor=inputs_tensor,
                logits_processor=logits_processor,
            )
        elif generation_config.prompt_lookup_num_tokens is not None:
            candidate_generator = PromptLookupCandidateGenerator(
                eos_token_id=generation_config._eos_token_tensor,
                num_output_tokens=generation_config.prompt_lookup_num_tokens,
                max_matching_ngram_size=generation_config.max_matching_ngram_size or 2,
                max_length=generation_config.max_length,
                logits_processor=logits_processor,
                vocab_size=self.config.get_text_config().vocab_size,
            )
        elif different_tokenizers:
            if generation_config.do_sample is True:
                atm_translator = AssistantVocabTranslatorCache.get_translator(
                    target_tokenizer,
                    assistant_tokenizer,
                    self.config.get_text_config().vocab_size,
                    assistant_model=assistant_model,
                    assistant_prune_lm_head=True,  # prune LM head of assistant model
                )
                # Since we prune the LM head, we cannot use the repetition penalty on the assistant model due to mismatches between token ids and logits index
                assistant_model.generation_config.repetition_penalty = None
                candidate_generator = UniversalSpeculativeDecodingGenerator(
                    input_ids=input_ids,
                    assistant_model=assistant_model,
                    generation_config=generation_config,
                    model_kwargs=model_kwargs,
                    inputs_tensor=inputs_tensor,
                    logits_processor=logits_processor,
                    target_tokenizer=target_tokenizer,
                    assistant_tokenizer=assistant_tokenizer,
                    atm_translator=atm_translator,
                )
            elif generation_config.do_sample is False:
                candidate_generator = AssistedCandidateGeneratorDifferentTokenizers(
                    input_ids=input_ids,
                    assistant_model=assistant_model,
                    generation_config=generation_config,
                    model_kwargs=model_kwargs,
                    inputs_tensor=inputs_tensor,
                    logits_processor=logits_processor,
                    target_tokenizer=target_tokenizer,
                    assistant_tokenizer=assistant_tokenizer,
                )
            else:
                raise ValueError(
                    f"Invalid value for `do_sample`: expected a boolean, got {type(generation_config.do_sample).__name__}"
                )
        else:
            candidate_generator = AssistedCandidateGenerator(
                input_ids=input_ids,
                assistant_model=assistant_model,
                generation_config=generation_config,
                model_kwargs=model_kwargs,
                inputs_tensor=inputs_tensor,
                logits_processor=logits_processor,
            )
        return candidate_generator

    def _get_logits_processor(
        self,
        generation_config: GenerationConfig,
        input_ids_seq_length: Optional[int] = None,
        encoder_input_ids: Optional[torch.LongTensor] = None,
        prefix_allowed_tokens_fn: Optional[Callable[[int, torch.Tensor], list[int]]] = None,
        logits_processor: Optional[LogitsProcessorList] = None,
        device: Optional[str] = None,
        model_kwargs: Optional[dict[str, Any]] = None,
        negative_prompt_ids: Optional[torch.Tensor] = None,
        negative_prompt_attention_mask: Optional[torch.Tensor] = None,
    ) -> LogitsProcessorList:
        """
        This class returns a [`LogitsProcessorList`] list object that contains all relevant [`LogitsProcessor`]
        instances used to modify the scores of the language model head.
        """
        # instantiate processors list
        processors = LogitsProcessorList()
        if logits_processor is None:
            logits_processor = []

        if generation_config.guidance_scale is not None and generation_config.guidance_scale != 1:
            processors.append(
                UnbatchedClassifierFreeGuidanceLogitsProcessor(
                    generation_config.guidance_scale,
                    self,
                    unconditional_ids=negative_prompt_ids,
                    unconditional_attention_mask=negative_prompt_attention_mask,
                    use_cache=generation_config.use_cache,
                )
            )
        if generation_config.sequence_bias is not None:
            processors.append(SequenceBiasLogitsProcessor(sequence_bias=generation_config.sequence_bias))

        if (
            generation_config.encoder_repetition_penalty is not None
            and generation_config.encoder_repetition_penalty != 1.0
        ):
            if len(encoder_input_ids.shape) == 2:
                processors.append(
                    EncoderRepetitionPenaltyLogitsProcessor(
                        penalty=generation_config.encoder_repetition_penalty,
                        encoder_input_ids=encoder_input_ids,
                    )
                )
            else:
                warnings.warn(
                    "Passing `encoder_repetition_penalty` requires some form of `input_ids` to be passed to "
                    "`generate`, ignoring the argument.",
                    UserWarning,
                )
        if generation_config.repetition_penalty is not None and generation_config.repetition_penalty != 1.0:
            processors.append(RepetitionPenaltyLogitsProcessor(penalty=generation_config.repetition_penalty))
        if generation_config.no_repeat_ngram_size is not None and generation_config.no_repeat_ngram_size > 0:
            processors.append(NoRepeatNGramLogitsProcessor(generation_config.no_repeat_ngram_size))
        if (
            generation_config.encoder_no_repeat_ngram_size is not None
            and generation_config.encoder_no_repeat_ngram_size > 0
        ):
            if len(encoder_input_ids.shape) == 2:
                processors.append(
                    EncoderNoRepeatNGramLogitsProcessor(
                        generation_config.encoder_no_repeat_ngram_size,
                        encoder_input_ids,
                    )
                )
            else:
                warnings.warn(
                    "Passing `encoder_no_repeat_ngram_size` requires some form of `input_ids` to be passed to "
                    "`generate`, ignoring the argument.",
                    UserWarning,
                )
        if generation_config.bad_words_ids is not None:
            processors.append(
                NoBadWordsLogitsProcessor(
                    generation_config.bad_words_ids,
                    generation_config._eos_token_tensor,
                )
            )
        if (
            generation_config.min_length is not None
            and getattr(generation_config, "_eos_token_tensor", None) is not None
            and generation_config.min_length > 0
        ):
            processors.append(
                MinLengthLogitsProcessor(
                    generation_config.min_length,
                    generation_config._eos_token_tensor,
                    device=device,
                )
            )
        if (
            generation_config.min_new_tokens is not None
            and getattr(generation_config, "_eos_token_tensor", None) is not None
            and generation_config.min_new_tokens > 0
        ):
            processors.append(
                MinNewTokensLengthLogitsProcessor(
                    input_ids_seq_length,
                    generation_config.min_new_tokens,
                    generation_config._eos_token_tensor,
                    device=device,
                )
            )
        if prefix_allowed_tokens_fn is not None:
            processors.append(
                PrefixConstrainedLogitsProcessor(
                    prefix_allowed_tokens_fn,
                    generation_config.num_beams,
                )
            )
        if generation_config.forced_bos_token_id is not None:
            processors.append(
                ForcedBOSTokenLogitsProcessor(
                    generation_config.forced_bos_token_id,
                )
            )
        if generation_config.forced_eos_token_id is not None:
            processors.append(
                ForcedEOSTokenLogitsProcessor(
                    generation_config.max_length,
                    generation_config.forced_eos_token_id,
                    device=device,
                )
            )
        if generation_config.remove_invalid_values is True:
            processors.append(InfNanRemoveLogitsProcessor())
        if generation_config.exponential_decay_length_penalty is not None:
            processors.append(
                ExponentialDecayLengthPenalty(
                    generation_config.exponential_decay_length_penalty,
                    generation_config._eos_token_tensor,
                    input_ids_seq_length,
                )
            )
        if generation_config.suppress_tokens is not None:
            processors.append(
                SuppressTokensLogitsProcessor(
                    generation_config.suppress_tokens,
                    device=device,
                )
            )
        if generation_config.begin_suppress_tokens is not None:
            begin_index = input_ids_seq_length
            begin_index = (
                begin_index
                if (input_ids_seq_length > 1 or generation_config.forced_bos_token_id is None)
                else begin_index + 1
            )
            processors.append(
                SuppressTokensAtBeginLogitsProcessor(
                    generation_config.begin_suppress_tokens,
                    begin_index,
                    device=device,
                )
            )

        # TODO (joao): find a strategy to specify the order of the processors
        processors = self._merge_criteria_processor_list(processors, logits_processor)

        # Processors previously known as `LogitsWarpers`, only applied with sampling strategies
        if generation_config.do_sample:
            # In beam methods, we need to keep at least one non-eos token to explore continuations that might have a
            # better score (i.e. keep len(list(generation_config._eos_token_tensor)) + 1)
            if generation_config.num_beams > 1:
                if isinstance(generation_config._eos_token_tensor, list):
                    min_tokens_to_keep = len(generation_config._eos_token_tensor) + 1
                elif isinstance(generation_config._eos_token_tensor, torch.Tensor):
                    min_tokens_to_keep = generation_config._eos_token_tensor.shape[0] + 1
                else:
                    min_tokens_to_keep = 2
            else:
                min_tokens_to_keep = 1

            # the following idea is largely copied from this PR: https://github.com/huggingface/transformers/pull/5420/files
            # all samplers can be found in `generation_utils_samplers.py`
            if generation_config.temperature is not None and generation_config.temperature != 1.0:
                processors.append(TemperatureLogitsWarper(generation_config.temperature))
            if generation_config.top_h is not None:
                processors.append(TopHLogitsWarper(top_h=generation_config.top_h))
            if generation_config.top_k is not None and generation_config.top_k != 0:
                processors.append(
                    TopKLogitsWarper(top_k=generation_config.top_k, min_tokens_to_keep=min_tokens_to_keep)
                )
            if generation_config.top_p is not None and generation_config.top_p < 1.0:
                processors.append(
                    TopPLogitsWarper(top_p=generation_config.top_p, min_tokens_to_keep=min_tokens_to_keep)
                )
            if generation_config.min_p is not None:
                # Applied after temperature scaling (see https://github.com/ggerganov/llama.cpp/pull/3841#issuecomment-2073826084)
                processors.append(
                    MinPLogitsWarper(min_p=generation_config.min_p, min_tokens_to_keep=min_tokens_to_keep)
                )
            if generation_config.typical_p is not None and generation_config.typical_p < 1.0:
                processors.append(
                    TypicalLogitsWarper(mass=generation_config.typical_p, min_tokens_to_keep=min_tokens_to_keep)
                )
            if generation_config.epsilon_cutoff is not None and 0.0 < generation_config.epsilon_cutoff < 1.0:
                processors.append(
                    EpsilonLogitsWarper(
                        epsilon=generation_config.epsilon_cutoff, min_tokens_to_keep=min_tokens_to_keep
                    )
                )
            if generation_config.eta_cutoff is not None and 0.0 < generation_config.eta_cutoff < 1.0:
                processors.append(
                    EtaLogitsWarper(
                        epsilon=generation_config.eta_cutoff, min_tokens_to_keep=min_tokens_to_keep, device=device
                    )
                )

        # Watermarking should be after all logits processing is finished (see #34630)
        if generation_config.watermarking_config is not None:
            processors.append(
                generation_config.watermarking_config.construct_processor(
                    self.config.get_text_config().vocab_size, device
                )
            )

        # `LogitNormalization` should always be the last logit processor, when present
        if generation_config.renormalize_logits is True:
            processors.append(LogitNormalization())
        return processors

    def _get_stopping_criteria(
        self,
        generation_config: GenerationConfig,
        stopping_criteria: Optional[StoppingCriteriaList],
        tokenizer: Optional["PreTrainedTokenizerBase"] = None,
    ) -> StoppingCriteriaList:
        criteria = StoppingCriteriaList()
        if generation_config.max_length is not None:
            max_position_embeddings = getattr(self.config, "max_position_embeddings", None)
            criteria.append(
                MaxLengthCriteria(
                    max_length=generation_config.max_length,
                    max_position_embeddings=max_position_embeddings,
                )
            )
        if generation_config.max_time is not None:
            criteria.append(MaxTimeCriteria(max_time=generation_config.max_time))
        if generation_config.stop_strings is not None:
            if tokenizer is None:
                raise ValueError(
                    "There are one or more stop strings, either in the arguments to `generate` or in the "
                    "model's generation config, but we could not locate a tokenizer. When generating with "
                    "stop strings, you must pass the model's tokenizer to the `tokenizer` argument of `generate`."
                )
            criteria.append(StopStringCriteria(stop_strings=generation_config.stop_strings, tokenizer=tokenizer))
        if generation_config._eos_token_tensor is not None:
            criteria.append(EosTokenCriteria(eos_token_id=generation_config._eos_token_tensor))
        if (
            generation_config.is_assistant
            and generation_config.assistant_confidence_threshold is not None
            and generation_config.assistant_confidence_threshold > 0
        ):
            criteria.append(
                ConfidenceCriteria(assistant_confidence_threshold=generation_config.assistant_confidence_threshold)
            )
        criteria = self._merge_criteria_processor_list(criteria, stopping_criteria)
        return criteria

    def _merge_criteria_processor_list(
        self,
        default_list: Union[LogitsProcessorList, StoppingCriteriaList],
        custom_list: Union[LogitsProcessorList, StoppingCriteriaList],
    ) -> Union[LogitsProcessorList, StoppingCriteriaList]:
        """
        Merge user-defined processors/criteria with the ones instantiated inside `generate`. In case the same
        processor/criteria is present on both lists, use the user-defined one.

        (Note: up to v4.49.0, this function threw an exception is the same logit processor was found twice.)
        """
        if len(custom_list) == 0:
            return default_list

        final_list = type(default_list)()
        for default in default_list:
            using_custom = False
            for custom in custom_list:
                if type(custom) is type(default):
                    object_type = "stopping criteria" if isinstance(custom, StoppingCriteria) else "logits processor"
                    logger.warning_once(
                        f"A custom {object_type} of type {type(custom)} has been passed to `.generate()`, but it "
                        f"was also created in `.generate()`, given its parameterization. The custom {type(custom)} "
                        f"will take precedence. Please check the docstring of {type(custom)} to see related "
                        "`.generate()` flags."
                    )
                    final_list.append(custom)
                    using_custom = True
                    break
            if not using_custom:
                final_list.append(default)

        for custom in custom_list:
            if custom not in final_list:
                final_list.append(custom)
        return final_list

    def compute_transition_scores(
        self,
        sequences: torch.Tensor,
        scores: tuple[torch.Tensor],
        beam_indices: Optional[torch.Tensor] = None,
        normalize_logits: bool = False,
    ) -> torch.Tensor:
        """
        Computes the transition scores of sequences given the generation scores (and beam indices, if beam search was
        used). This is a convenient method to quickly obtain the scores of the selected tokens at generation time.

        Parameters:
            sequences (`torch.LongTensor`):
                The generated sequences. The second dimension (sequence_length) is either equal to `max_length` or
                shorter if all batches finished early due to the `eos_token_id`.
            scores (`tuple(torch.FloatTensor)`):
                Transition scores for each vocabulary token at each generation step. Beam transition scores consisting
                of log probabilities of tokens conditioned on log softmax of previously generated tokens in this beam.
                Tuple of `torch.FloatTensor` with up to `max_new_tokens` elements (one element for each generated token),
                with each tensor of shape `(batch_size*num_beams, config.vocab_size)`.
            beam_indices (`torch.LongTensor`, *optional*):
                Beam indices of generated token id at each generation step. `torch.LongTensor` of shape
                `(batch_size*num_return_sequences, sequence_length)`. Only required if a `num_beams>1` at
                generate-time.
            normalize_logits (`bool`, *optional*, defaults to `False`):
                Whether to normalize the logits (which, for legacy reasons, may be unnormalized).

        Return:
            `torch.Tensor`: A `torch.Tensor` of shape `(batch_size*num_return_sequences, sequence_length)` containing
                the transition scores (logits)

        Examples:

        ```python
        >>> from transformers import GPT2Tokenizer, AutoModelForCausalLM
        >>> import numpy as np

        >>> tokenizer = GPT2Tokenizer.from_pretrained("gpt2")
        >>> model = AutoModelForCausalLM.from_pretrained("openai-community/gpt2")
        >>> tokenizer.pad_token_id = tokenizer.eos_token_id
        >>> inputs = tokenizer(["Today is"], return_tensors="pt")

        >>> # Example 1: Print the scores for each token generated with Greedy Search
        >>> outputs = model.generate(**inputs, max_new_tokens=5, return_dict_in_generate=True, output_scores=True)
        >>> transition_scores = model.compute_transition_scores(
        ...     outputs.sequences, outputs.scores, normalize_logits=True
        ... )
        >>> # input_length is the length of the input prompt for decoder-only models, like the GPT family, and 1 for
        >>> # encoder-decoder models, like BART or T5.
        >>> input_length = 1 if model.config.is_encoder_decoder else inputs.input_ids.shape[1]
        >>> generated_tokens = outputs.sequences[:, input_length:]
        >>> for tok, score in zip(generated_tokens[0], transition_scores[0]):
        ...     # | token | token string | log probability | probability
        ...     print(f"| {tok:5d} | {tokenizer.decode(tok):8s} | {score.numpy():.3f} | {np.exp(score.numpy()):.2%}")
        |   262 |  the     | -1.414 | 24.33%
        |  1110 |  day     | -2.609 | 7.36%
        |   618 |  when    | -2.010 | 13.40%
        |   356 |  we      | -1.859 | 15.58%
        |   460 |  can     | -2.508 | 8.14%

        >>> # Example 2: Reconstruct the sequence scores from Beam Search
        >>> outputs = model.generate(
        ...     **inputs,
        ...     max_new_tokens=5,
        ...     num_beams=4,
        ...     num_return_sequences=4,
        ...     return_dict_in_generate=True,
        ...     output_scores=True,
        ... )
        >>> transition_scores = model.compute_transition_scores(
        ...     outputs.sequences, outputs.scores, outputs.beam_indices, normalize_logits=False
        ... )
        >>> # If you sum the generated tokens' scores and apply the length penalty, you'll get the sequence scores.
        >>> # Tip 1: recomputing the scores is only guaranteed to match with `normalize_logits=False`. Depending on the
        >>> # use case, you might want to recompute it with `normalize_logits=True`.
        >>> # Tip 2: the output length does NOT include the input length
        >>> output_length = np.sum(transition_scores.numpy() < 0, axis=1)
        >>> length_penalty = model.generation_config.length_penalty
        >>> reconstructed_scores = transition_scores.sum(axis=1) / (output_length**length_penalty)
        >>> print(np.allclose(outputs.sequences_scores, reconstructed_scores))
        True
        ```"""
        # 1. In absence of `beam_indices`, we can assume that we come from e.g. greedy search, which is equivalent
        # to a beam search approach were the first (and only) beam is always selected
        if beam_indices is None:
            beam_indices = torch.arange(scores[0].shape[0]).view(-1, 1).to(sequences.device)
            beam_indices = beam_indices.expand(-1, len(scores))

        # 2. reshape scores as [batch_size*vocab_size, # generation steps] with # generation steps being
        # seq_len - input_length
        scores = torch.stack(scores).reshape(len(scores), -1).transpose(0, 1)

        # 3. Optionally normalize the logits (across the vocab dimension)
        if normalize_logits:
            scores = scores.reshape(-1, self.config.get_text_config().vocab_size, scores.shape[-1])
            scores = torch.nn.functional.log_softmax(scores, dim=1)
            scores = scores.reshape(-1, scores.shape[-1])

        # 4. cut beam_indices to longest beam length
        beam_indices_mask = beam_indices < 0
        max_beam_length = (1 - beam_indices_mask.long()).sum(-1).max()
        beam_indices = beam_indices.clone()[:, :max_beam_length]
        beam_indices_mask = beam_indices_mask[:, :max_beam_length]

        # 5. Set indices of beams that finished early to 0; such indices will be masked correctly afterwards
        beam_indices[beam_indices_mask] = 0

        # 6. multiply beam_indices with vocab size to gather correctly from scores
        beam_sequence_indices = beam_indices * self.config.get_text_config().vocab_size

        # 7. Define which indices contributed to scores
        cut_idx = sequences.shape[-1] - max_beam_length
        indices = sequences[:, cut_idx:] + beam_sequence_indices

        # 8. Compute scores
        transition_scores = scores.gather(0, indices)

        # 9. Mask out transition_scores of beams that stopped early
        transition_scores[beam_indices_mask] = 0

        return transition_scores

    def _validate_generation_mode(self, generation_mode, generation_config, generation_mode_kwargs):
        if generation_mode == GenerationMode.BEAM_SEARCH and "streamer" in generation_mode_kwargs:
            raise ValueError(
                "`streamer` cannot be used with beam search (yet!). Make sure that `num_beams` is set to 1."
            )

        if generation_mode == GenerationMode.ASSISTED_GENERATION:
            if generation_config.num_return_sequences > 1:
                raise ValueError(
                    "num_return_sequences has to be 1 when doing assisted generate, "
                    f"but is {generation_config.num_return_sequences}."
                )
            if self._is_stateful:
                # In assisted generation we need the ability to confirm whether the model would pick certain tokens,
                # which is not possible with stateful models (they can't reset to a previous subset of generated text)
                raise ValueError(
                    f"assisted generation is not supported with stateful models, such as {self.__class__.__name__}"
                )

        if (assistant_model := generation_mode_kwargs.get("assistant_model")) is not None:
            if self.config.is_encoder_decoder and not assistant_model.config.is_encoder_decoder:
                attributes_to_check = ["encoder_attention_heads", "encoder_ffn_dim", "encoder_layers"]
                attributes_to_check = [attr for attr in dir(assistant_model.config) if attr in attributes_to_check]
                are_equal = all(
                    getattr(self.config, attr) == getattr(assistant_model.config, attr) for attr in attributes_to_check
                )
                if not are_equal:
                    raise ValueError(
                        "The main model and the assistant don't have compatible encoder-dependent input shapes. "
                        "Ensure you load the assistant with the correct encoder-decoder class, e.g. `AutoModelForSpeechSeq2Seq` for Whisper."
                    )

            doc_reference = (
                "(see https://huggingface.co/docs/transformers/en/generation_strategies#universal-assisted-decoding)"
            )
            if self.config.get_text_config().vocab_size == assistant_model.config.get_text_config().vocab_size:
                if "assistant_tokenizer" in generation_mode_kwargs:
                    raise ValueError(
                        f"`assistant_tokenizer` is not required when the main and assistant models use the same tokenizer. Please omit `assistant_tokenizer` from `generate()` {doc_reference}."
                    )
            else:
                if "tokenizer" not in generation_mode_kwargs or "assistant_tokenizer" not in generation_mode_kwargs:
                    raise ValueError(
                        f"The main and assistant models have different tokenizers. Please provide `tokenizer` and `assistant_tokenizer` to `generate()` {doc_reference}."
                    )

    def _validate_model_kwargs(self, model_kwargs: dict[str, Any]):
        """Validates model kwargs for generation. Generate argument typos will also be caught here."""
        # Excludes arguments that are handled before calling any model function
        if self.config.is_encoder_decoder:
            for key in ["decoder_input_ids"]:
                model_kwargs.pop(key, None)

        unused_model_args = []
        model_args = set(inspect.signature(self.prepare_inputs_for_generation).parameters)
        # `kwargs`/`model_kwargs` is often used to handle optional forward pass inputs like `attention_mask`. If
        # `prepare_inputs_for_generation` doesn't accept them, then a stricter check can be made ;)
        if "kwargs" in model_args or "model_kwargs" in model_args:
            model_args |= set(inspect.signature(self.forward).parameters)

        # Encoder-Decoder models may also need Encoder arguments from `model_kwargs`
        if self.config.is_encoder_decoder:
            base_model = getattr(self, self.base_model_prefix, None)

            # allow encoder kwargs
            encoder = getattr(self, "encoder", None)
            # `MusicgenForConditionalGeneration` has `text_encoder` and `audio_encoder`.
            # Also, it has `base_model_prefix = "encoder_decoder"` but there is no `self.encoder_decoder`
            # TODO: A better way to handle this.
            if encoder is None and base_model is not None:
                encoder = getattr(base_model, "encoder", None)

            if encoder is not None:
                encoder_model_args = set(inspect.signature(encoder.forward).parameters)
                model_args |= encoder_model_args

            # allow decoder kwargs
            decoder = getattr(self, "decoder", None)
            if decoder is None and base_model is not None:
                decoder = getattr(base_model, "decoder", None)

            if decoder is not None:
                decoder_model_args = set(inspect.signature(decoder.forward).parameters)
                model_args |= {f"decoder_{x}" for x in decoder_model_args}

        # TransformersKwargs are model-agnostic attention and generation arguments such as 'output_attentions'
        for key, value in model_kwargs.items():
            if value is not None and key not in model_args and key not in TransformersKwargs.__optional_keys__:
                unused_model_args.append(key)

        if unused_model_args:
            raise ValueError(
                f"The following `model_kwargs` are not used by the model: {unused_model_args} (note: typos in the"
                " generate arguments will also show up in this list)"
            )

    def _validate_generated_length(self, generation_config, input_ids_length, has_default_max_length):
        """Performs validation related to the resulting generated length"""
        # 1. Max length warnings related to poor parameterization
        if has_default_max_length and generation_config.max_new_tokens is None and generation_config.max_length == 20:
            # 20 is the default max_length of the generation config
            warnings.warn(
                f"Using the model-agnostic default `max_length` (={generation_config.max_length}) to control the "
                "generation length. We recommend setting `max_new_tokens` to control the maximum length of the "
                "generation.",
                UserWarning,
            )
        if input_ids_length >= generation_config.max_length:
            input_ids_string = "decoder_input_ids" if self.config.is_encoder_decoder else "input_ids"
            raise ValueError(
                f"Input length of {input_ids_string} is {input_ids_length}, but `max_length` is set to"
                f" {generation_config.max_length}. This can lead to unexpected behavior. You should consider"
                " increasing `max_length` or, better yet, setting `max_new_tokens`."
            )

        # 2. Min length warnings due to unfeasible parameter combinations
        min_length_error_suffix = (
            " Generation will stop at the defined maximum length. You should decrease the minimum length and/or "
            "increase the maximum length."
        )
        if has_default_max_length:
            min_length_error_suffix += (
                f" Note that `max_length` is set to {generation_config.max_length}, its default value."
            )
        if generation_config.min_length is not None and generation_config.min_length > generation_config.max_length:
            warnings.warn(
                f"Unfeasible length constraints: `min_length` ({generation_config.min_length}) is larger than"
                f" the maximum possible length ({generation_config.max_length})." + min_length_error_suffix,
                UserWarning,
            )
        if generation_config.min_new_tokens is not None:
            min_length = generation_config.min_new_tokens + input_ids_length
            if min_length > generation_config.max_length:
                warnings.warn(
                    f"Unfeasible length constraints: `min_new_tokens` ({generation_config.min_new_tokens}), when "
                    f"added to the prompt length ({input_ids_length}), is larger than"
                    f" the maximum possible length ({generation_config.max_length})." + min_length_error_suffix,
                    UserWarning,
                )

    def _prepare_generated_length(
        self,
        generation_config,
        has_default_max_length,
        has_default_min_length,
        model_input_name,
        input_ids_length,
        inputs_tensor,
    ):
        """Prepared max and min length in generation configs to avoid clashes between similar attributes"""

        if generation_config.max_new_tokens is not None:
            if not has_default_max_length and generation_config.max_length is not None:
                logger.warning(
                    f"Both `max_new_tokens` (={generation_config.max_new_tokens}) and `max_length`(="
                    f"{generation_config.max_length}) seem to have been set. `max_new_tokens` will take precedence. "
                    "Please refer to the documentation for more information. "
                    "(https://huggingface.co/docs/transformers/main/en/main_classes/text_generation)"
                )
            generation_config.max_length = generation_config.max_new_tokens + input_ids_length

        # if both `inputs_embeds` and `input_ids` are passed, we do not correct the length
        # otherwise we need total length [inputs-embeds-len + new-tokens-len] to not go beyond indicated `max_length``
        elif (
            model_input_name == "inputs_embeds"
            and input_ids_length != inputs_tensor.shape[1]
            and not self.config.is_encoder_decoder
        ):
            generation_config.max_length -= inputs_tensor.shape[1]
        elif has_default_max_length:  # by default let's always generate 20 new tokens
            if generation_config.max_length == GenerationConfig().max_length:
                generation_config.max_length = generation_config.max_length + input_ids_length
                max_position_embeddings = getattr(self.config, "max_position_embeddings", None)
                if max_position_embeddings is not None:
                    generation_config.max_length = min(generation_config.max_length, max_position_embeddings)

        # same for min length
        if generation_config.min_new_tokens is not None:
            if not has_default_min_length:
                logger.warning(
                    f"Both `min_new_tokens` (={generation_config.min_new_tokens}) and `min_length`(="
                    f"{generation_config.min_length}) seem to have been set. `min_new_tokens` will take precedence. "
                    "Please refer to the documentation for more information. "
                    "(https://huggingface.co/docs/transformers/main/en/main_classes/text_generation)"
                )
            generation_config.min_length = generation_config.min_new_tokens + input_ids_length

        elif (
            model_input_name == "inputs_embeds"
            and input_ids_length != inputs_tensor.shape[1]
            and not self.config.is_encoder_decoder
        ):
            generation_config.min_length = max(generation_config.min_length - inputs_tensor.shape[1], 0)

        return generation_config

    def _prepare_generation_config(
        self,
        generation_config: Optional[GenerationConfig],
        use_model_defaults: Optional[bool] = None,
        **kwargs: Any,
    ) -> tuple[GenerationConfig, dict]:
        """
        Prepares the base generation config, then applies any generation configuration options from kwargs. This
        function handles retrocompatibility with respect to configuration files.
        """
        # parameterization priority:
        # kwargs > non-global default values in `generation_config` > `model.generation_config` > GenerationConfig()
        # TODO (joao): per-model generation config classes.

        using_model_generation_config = False
        if generation_config is None:
            # legacy: users may modify the model configuration to control generation. To trigger this legacy behavior,
            # the following conditions must be met
            # 1) the generation config must have been created from the model config (`_from_model_config` field);
            # 2) the generation config must have seen no modification since its creation (the hash is the same);
            # 3) there are non-default generation parameters in the model config.
            # 4) the user must have set new generation parameters in the model config.
            if (
                self.generation_config._from_model_config  # 1)
                and self.generation_config._original_object_hash == hash(self.generation_config)  # 2)
                and len(self.config._get_non_default_generation_parameters()) > 0  # 3)
            ):
                new_generation_config = GenerationConfig.from_model_config(self.config)
                if new_generation_config != self.generation_config:  # 4)
                    warnings.warn(
                        "You have modified the pretrained model configuration to control generation. This is a"
                        " deprecated strategy to control generation and will be removed in v5."
                        " Please use and modify the model generation configuration (see"
                        " https://huggingface.co/docs/transformers/generation_strategies#default-text-generation-configuration )",
                        UserWarning,
                    )
                    self.generation_config = new_generation_config

            generation_config = self.generation_config
            using_model_generation_config = True

            # Related to #40039: prior to this PR, models with sliding window attention were forced to have
            # `cache_implementation="hybrid"` (the static sliding window cache). For these models, we now want to use
            # the dynamic sliding window cache by default, so we UNSET `cache_implementation` if it is a default value.
            # (if we're inside this branch, then it is because we're using default values from the Hub)
            if generation_config.cache_implementation == "hybrid":
                generation_config.cache_implementation = None

        # `torch.export.export` usually raises an exception if it is called
        # with ``strict=True``. deepcopy can only be processed if ``strict=False``.
        generation_config = copy.deepcopy(generation_config)

        if not using_model_generation_config:
            # If `generation_config` is provided:
            # - `use_model_defaults`: let's fallback ALL default values to the model's generation config
            # - otherwise: legacy behavior, let's just make sure we have the tokens defined
            model_base_version = version.parse(version.parse(self.generation_config.transformers_version).base_version)
            if use_model_defaults is True or (
                use_model_defaults is None and model_base_version >= version.parse("4.50.0")
            ):
                modified_values = {}
                global_default_generation_config = GenerationConfig()
                model_generation_config = self.generation_config
                # we iterate over the model's generation config: it may hold custom keys, which we'll want to copy
                for key, model_gen_config_value in model_generation_config.__dict__.items():
                    if key.startswith("_") or key == "transformers_version":  # metadata
                        continue
                    # Don't set `cache_implementation = 'hybrid'` from the model defaults, see #40135
                    if key == "cache_implementation" and model_generation_config.cache_implementation == "hybrid":
                        continue
                    global_default_value = getattr(global_default_generation_config, key, None)
                    custom_gen_config_value = getattr(generation_config, key, None)
                    if (
                        custom_gen_config_value == global_default_value
                        and model_gen_config_value != global_default_value
                    ):
                        modified_values[key] = model_gen_config_value
                        setattr(generation_config, key, model_gen_config_value)
                # edge case: we may set `temperature=0.0` and `do_sample=False`, but the model defaults to
                # `do_sample=True`
                if generation_config.temperature == 0.0:
                    generation_config.do_sample = False
                if use_model_defaults is None and len(modified_values) > 0:
                    logger.warning_once(
                        f"`generation_config` default values have been modified to match model-specific defaults: "
                        f"{modified_values}. If this is not desired, please set these values explicitly."
                    )
            else:
                if generation_config.bos_token_id is None:
                    generation_config.bos_token_id = self.generation_config.bos_token_id
                if generation_config.eos_token_id is None:
                    generation_config.eos_token_id = self.generation_config.eos_token_id
                if generation_config.pad_token_id is None:
                    generation_config.pad_token_id = self.generation_config.pad_token_id
                if generation_config.decoder_start_token_id is None:
                    generation_config.decoder_start_token_id = self.generation_config.decoder_start_token_id

        # Finally, apply any passed kwargs
        model_kwargs = generation_config.update(**kwargs)
        # And keep in model_kwargs variable output controls
        output_attentions = generation_config.output_attentions
        output_hidden_states = generation_config.output_hidden_states
        model_kwargs.update({"output_attentions": output_attentions} if output_attentions else {})
        model_kwargs.update({"output_hidden_states": output_hidden_states} if output_hidden_states else {})

        return generation_config, model_kwargs

    def _get_initial_cache_position(self, seq_length, device, model_kwargs):
        """Calculates `cache_position` for the pre-fill stage based on `input_ids` and optionally past length"""
        # `torch.compile`-friendly `torch.arange` from a shape -- the lines below are equivalent to `torch.arange`
        if "cache_position" in model_kwargs and model_kwargs["cache_position"] is not None:
            return model_kwargs
        if "inputs_embeds" in model_kwargs and not self.config.is_encoder_decoder:
            cache_position = torch.ones_like(model_kwargs["inputs_embeds"][0, :, 0], dtype=torch.int64).cumsum(0) - 1
        elif "decoder_inputs_embeds" in model_kwargs and self.config.is_encoder_decoder:
            cache_position = (
                torch.ones_like(model_kwargs["decoder_inputs_embeds"][0, :, 0], dtype=torch.int64).cumsum(0) - 1
            )
        else:
            cache_position = torch.ones(seq_length, dtype=torch.int64, device=device).cumsum(0) - 1

        past_length = 0
        if model_kwargs.get("past_key_values") is not None:
            cache = model_kwargs["past_key_values"]
            past_length = 0
            # Support for BC tuple cache format
            if isinstance(cache, tuple):
                past_length = cache[0][0].shape[2]
            elif hasattr(cache, "get_seq_length"):
                past_length = cache.get_seq_length()

            cache_position = cache_position[past_length:]

        model_kwargs["cache_position"] = cache_position
        return model_kwargs

    def _get_cache(self, cache_implementation: str, batch_size: int, max_cache_len: int, model_kwargs) -> Cache:
        """
        Sets a cache for `generate`, that will persist across calls. A new cache will only be initialized a
        new `generate` call requires a larger cache or uses a different batch size.

        Returns the resulting cache object.
        """
        requires_cross_attention_cache = (
            self.config.is_encoder_decoder or model_kwargs.get("encoder_outputs") is not None
        )
        offload_cache = "offloaded" in cache_implementation

        if hasattr(self, "_cache"):
            cache_to_check = self._cache.self_attention_cache if requires_cross_attention_cache else self._cache

        need_new_cache = (
            not hasattr(self, "_cache")
            or cache_to_check.offloading != offload_cache
            or cache_to_check.max_batch_size != batch_size
            or cache_to_check.max_cache_len < max_cache_len
        )

        if requires_cross_attention_cache and hasattr(self, "_cache"):
            need_new_cache = (
                need_new_cache
                or self._cache.cross_attention_cache.max_cache_len != model_kwargs["encoder_outputs"][0].shape[1]
            )

        if need_new_cache:
            self_attention_cache_kwargs = {
                "config": self.config.get_text_config(decoder=True),
                "max_cache_len": max_cache_len,
                "offloading": offload_cache,
            }
            self._cache = StaticCache(**self_attention_cache_kwargs)
            if requires_cross_attention_cache:
                cross_attention_cache_kwargs = {
                    "config": self.config.get_text_config(decoder=True),
                    "max_cache_len": model_kwargs["encoder_outputs"][0].shape[1],
                    "offloading": offload_cache,
                }
                self._cache = EncoderDecoderCache(self._cache, StaticCache(**cross_attention_cache_kwargs))
        else:
            self._cache.reset()
        return self._cache

    @classmethod
    def _supports_default_dynamic_cache(cls) -> bool:
        """
        Return `True` if current model can use a `DynamicCache` instance when initializing the `past_key_values`.
        This adds exception for some models like `Mamba` models which use their own caches.
        """
        # NOTE: remove xlnet/reformer when the models are deprecated, non-standard model architecture/cache name
        return not cls._is_stateful and all(
            special_model_name not in cls.__name__.lower()
            for special_model_name in [
                "reformer",
                "minimax",
                "xlnet",
                "lfm2",
                "lfm2_vl",
            ]
        )

    def _prepare_cache_for_generation(
        self,
        generation_config: GenerationConfig,
        model_kwargs: dict,
        generation_mode: GenerationMode,
        batch_size: int,
        max_cache_length: int,
    ) -> bool:
        """
        Prepares the cache for generation (if applicable), given `generate`'s parameterization. If a cache is
        instantiated, writes it to `model_kwargs`, under the name expected by the model.
        """

        is_hybrid_cache = any(class_name in self.__class__.__name__.lower() for class_name in ["mamba", "falconh1"])
        cache_name = "past_key_values" if not is_hybrid_cache else "cache_params"

        requires_cross_attention_cache = (
            self.config.is_encoder_decoder or model_kwargs.get("encoder_outputs") is not None
        )

        # Quick escape route 1: if the user specifies a cache, we only need to check for conflicting `generate` arguments
        user_defined_cache = model_kwargs.get(cache_name)
        if user_defined_cache is not None:
            if generation_config.cache_implementation is not None:
                raise ValueError(
                    f"Passing both `cache_implementation` (used to initialize certain caches) and `{cache_name}` (a "
                    "Cache object) is unsupported. Please use only one of the two."
                )
            if isinstance(user_defined_cache, tuple):
                raise ValueError(
                    "Passing a tuple of `past_key_values` is not supported anymore. Please use a `Cache` instance."
                )
            return

        # Quick escape route 2: if the user specifies no cache is to be used. (conflicting arguments are handled in
        # `generation_config.validate()`)
        if generation_config.use_cache is False:
            return

        # Quick escape route 3: model that supply it in `prepare_inputs_for_generation` (mamba, zamba, ...)
        if not self._supports_default_dynamic_cache():
            if generation_config.cache_implementation is not None:
                logger.warning_once(
                    "This model does not support `Cache` instances. `cache_implementation` (set to "
                    f"{generation_config.cache_implementation}) will be ignored.",
                )
            return

        # Otherwise we NEED to prepare a cache, based on `generation_config.cache_implementation`

        # TODO(joao): support static caches in assisted generation. assisted generation needs to roll back caches,
        # which is only supported in dynamic caches atm
        if (
            generation_mode == GenerationMode.ASSISTED_GENERATION
            and generation_config.cache_implementation is not None
        ):
            logger.warning_once(
                "An assistant model is provided, using a dynamic cache instead of a cache of type="
                f"'{generation_config.cache_implementation}'."
            )
            generation_config.cache_implementation = None

        # Assisted decoding and contrastive search require cache rollback, which is incompatible with sliding layers.
        # To handle this, we skip passing the model config to DynamicCache (forcing a full-layer cache).
        # The "dynamic_full" option is a shortcut for generate() users to avoid sliding layers on their own.
        if (
            generation_mode in (GenerationMode.ASSISTED_GENERATION, GenerationMode.CONTRASTIVE_SEARCH)
            or generation_config.cache_implementation == "dynamic_full"
        ):
            dynamic_cache_kwargs = {}
        else:
            dynamic_cache_kwargs = {"config": self.config.get_text_config(decoder=True)}
        if generation_config.cache_implementation is not None:
            if generation_config.cache_implementation in ALL_STATIC_CACHE_IMPLEMENTATIONS:
                if generation_config.cache_implementation in DEPRECATED_STATIC_CACHE_IMPLEMENTATIONS:
                    logger.warning_once(
                        f"Using `cache_implementation='{generation_config.cache_implementation}' is deprecated. "
                        f"Please only use one of {STATIC_CACHE_IMPLEMENTATIONS}, and the layer structure will be "
                        "inferred automatically."
                    )
                model_kwargs[cache_name] = self._get_cache(
                    cache_implementation=generation_config.cache_implementation,
                    batch_size=max(generation_config.num_beams, generation_config.num_return_sequences) * batch_size,
                    max_cache_len=max_cache_length,
                    model_kwargs=model_kwargs,
                )
            elif generation_config.cache_implementation == "quantized":
                if self.config.is_encoder_decoder or not self._supports_default_dynamic_cache():
                    raise ValueError(
                        "This model does not support the quantized cache. If you want your model to support quantized "
                        "cache, please open an issue and tag @zucchini-nlp."
                    )

                cache_config = generation_config.cache_config if generation_config.cache_config is not None else {}
                # Add the config if it was not provided, as it's a required argument
                if "config" not in cache_config:
                    cache_config["config"] = self.config.get_text_config()
                # Pop the backend from the config (defaults to quanto if not defined)
                backend = cache_config.pop("backend", "quanto")

                if backend == "quanto" and not is_optimum_quanto_available():
                    raise ImportError(
                        "You need to install optimum-quanto in order to use KV cache quantization with optimum-quanto "
                        "backend. Please install it via  with `pip install optimum-quanto`"
                    )
                elif backend == "HQQ" and not is_hqq_available():
                    raise ImportError(
                        "You need to install `HQQ` in order to use KV cache quantization with HQQ backend. "
                        "Please install it via  with `pip install hqq`"
                    )
                model_kwargs[cache_name] = QuantizedCache(backend=backend, **cache_config)
            elif generation_config.cache_implementation == "offloaded":
                model_kwargs[cache_name] = DynamicCache(**dynamic_cache_kwargs, offloading=True)
            elif "dynamic" in generation_config.cache_implementation:
                model_kwargs[cache_name] = DynamicCache(**dynamic_cache_kwargs)

        # TODO (joao): this logic is incomplete, e.g. `offloaded` should apply to both caches. Refactor this function
        # to correctly pass parameterization to both caches.
        if (
            requires_cross_attention_cache
            and "past_key_values" in model_kwargs
            and not isinstance(model_kwargs["past_key_values"], EncoderDecoderCache)
        ):
            model_kwargs["past_key_values"] = EncoderDecoderCache(
                model_kwargs["past_key_values"],  # self-attention cache
                DynamicCache(**dynamic_cache_kwargs),  # cross-attention cache
            )

    def _supports_logits_to_keep(self) -> bool:
        """
        Return True if the current model supports the keyword argument `logits_to_keep` in forward()
        to save memory. Checking it in this way allows to avoid using a new model attribute.
        """
        return "logits_to_keep" in set(inspect.signature(self.forward).parameters.keys())

    def _prepare_special_tokens(
        self,
        generation_config: GenerationConfig,
        kwargs_has_attention_mask: Optional[bool] = None,
        device: Optional[Union[torch.device, str]] = None,
    ):
        """
        Prepares the special tokens for generation, overwriting the generation config with their processed versions
        converted to tensor.

        Note that `generation_config` is changed in place and stops being serializable after this method is called.
        That is no problem if called within `generate` (`generation_config` is a local copy that doesn't leave the
        function). However, if called outside `generate`, consider creating a copy of `generation_config` first.
        """

        # Convert special tokens to tensors
        def _tensor_or_none(token, device=None):
            if token is None:
                return token

            device = device if device is not None else self.device
            if isinstance(token, torch.Tensor):
                return token.to(device)
            return torch.tensor(token, device=device, dtype=torch.long)

        bos_token_tensor = _tensor_or_none(generation_config.bos_token_id, device=device)
        eos_token_tensor = _tensor_or_none(generation_config.eos_token_id, device=device)
        pad_token_tensor = _tensor_or_none(generation_config.pad_token_id, device=device)
        decoder_start_token_tensor = _tensor_or_none(generation_config.decoder_start_token_id, device=device)

        # for BC we also try to get `decoder_start_token_id` or `bos_token_id` (#30892)
        if self.config.is_encoder_decoder:
            decoder_start_token_tensor = (
                decoder_start_token_tensor if decoder_start_token_tensor is not None else bos_token_tensor
            )

        # We can have more than one eos token. Always treat it as a 1D tensor (when it exists).
        if eos_token_tensor is not None and eos_token_tensor.ndim == 0:
            eos_token_tensor = eos_token_tensor.unsqueeze(0)

        # Set pad token if unset (and there are conditions to do so)
        if pad_token_tensor is None and eos_token_tensor is not None:
            if kwargs_has_attention_mask is not None and not kwargs_has_attention_mask:
                logger.warning(
                    "The attention mask and the pad token id were not set. As a consequence, you may observe "
                    "unexpected behavior. Please pass your input's `attention_mask` to obtain reliable results."
                )
            pad_token_tensor = eos_token_tensor[0]
            logger.warning(f"Setting `pad_token_id` to `eos_token_id`:{pad_token_tensor} for open-end generation.")

        # Sanity checks/warnings
        if self.config.is_encoder_decoder and decoder_start_token_tensor is None:
            raise ValueError(
                "`decoder_start_token_id` or `bos_token_id` has to be defined for encoder-decoder generation."
            )
        if (
            eos_token_tensor is not None
            and isin_mps_friendly(elements=eos_token_tensor, test_elements=pad_token_tensor).any()
        ):
            if kwargs_has_attention_mask is not None and not kwargs_has_attention_mask:
                logger.warning_once(
                    "The attention mask is not set and cannot be inferred from input because pad token is same as "
                    "eos token. As a consequence, you may observe unexpected behavior. Please pass your input's "
                    "`attention_mask` to obtain reliable results."
                )
        if eos_token_tensor is not None and (
            torch.is_floating_point(eos_token_tensor) or (eos_token_tensor < 0).any()
        ):
            logger.warning(
                f"`eos_token_id` should consist of positive integers, but is {eos_token_tensor}. Your generation "
                "will not stop until the maximum length is reached. Depending on other flags, it may even crash."
            )

        # Update generation config with the updated special tokens tensors
        # NOTE: this must be written into a different attribute name than the one holding the original special tokens
        # (in their non-tensor form), in order to enable end-to-end compilation. See
        # https://pytorch.org/docs/stable/torch.compiler_cudagraph_trees.html#limitations
        generation_config._bos_token_tensor = bos_token_tensor
        generation_config._eos_token_tensor = eos_token_tensor
        generation_config._pad_token_tensor = pad_token_tensor
        generation_config._decoder_start_token_tensor = decoder_start_token_tensor

    def _valid_auto_compile_criteria(self, model_kwargs: dict[str, Any], generation_config: GenerationConfig) -> bool:
        """
        Determines whether to trigger auto-compilation of the model's forward pass at generation time.
        """
        # Override: honor `disable_compile` flag
        if generation_config.disable_compile:
            return False

        # Base logic
        valid_hardware = self.device.type == "cuda" or bool(
            generation_config.compile_config is not None and generation_config.compile_config._compile_all_devices
        )
        using_compilable_cache = (
            isinstance(model_kwargs.get("past_key_values"), Cache) and model_kwargs["past_key_values"].is_compileable
        )
        can_compile = valid_hardware and using_compilable_cache

        # Exception 1: Some quantization methods do not support compilation
        if getattr(self, "hf_quantizer", None) is not None:
            can_compile &= self.hf_quantizer.is_compileable

        if hasattr(self, "hf_device_map"):
            all_model_devices = set(self.hf_device_map.values())
            # Exception 2: Don't compile if the model is using CPU offload (as of April 2025, this results in a crash)
            has_cpu_offload = "cpu" in all_model_devices and len(all_model_devices) > 1
            can_compile &= not has_cpu_offload

            # Exception 3: Disk offload is not supported for compilation
            has_disk_offload = "disk" in all_model_devices
            can_compile &= not has_disk_offload

        # Finally: if the user has manually specified compilation options, but compilation is not possible, let's warn
        # them
        if generation_config.compile_config is not None and not can_compile:
            logger.warning_once(
                "You have set `compile_config`, but we are unable to meet the criteria for compilation. Compilation "
                "will be skipped."
            )

        return can_compile

    def _get_deprecated_gen_repo(
        self,
        generation_mode: GenerationMode,
        trust_remote_code: bool,
        custom_generate: Optional[str] = None,
    ) -> Optional[str]:
        """
        Returns the Hub repo for a deprecated generation mode, if any.
        """
        if custom_generate is not None or "/" not in (repo := GENERATION_MODES_MAPPING[generation_mode]):
            return None

        logger.warning_once(
            f"{generation_mode.name.replace('_', ' ').title()} was moved to a `custom_generate` repo: https://hf.co/{repo}. "
            f"To prevent loss of backward compatibility, add `custom_generate='{repo}'` "
            "to your `generate` call before v4.62.0."
        )
        if not trust_remote_code:
            raise ValueError(
                f"{generation_mode.name.replace('_', ' ').title()} requires `trust_remote_code=True` in your `generate` call, "
                f"since it loads https://hf.co/{repo}."
            )
        return repo

    def _extract_generation_mode_kwargs(
        self,
        custom_generate,
        kwargs,
        synced_gpus,
        assistant_model,
        streamer,
    ) -> dict[str, Any]:
        """
        Extracts and returns the generation mode related keyword arguments from the provided kwargs.
        """
        generation_mode_kwargs = {
            "tokenizer": kwargs.pop("tokenizer", None),
            "assistant_tokenizer": kwargs.pop("assistant_tokenizer", None),
            "assistant_model": assistant_model,
            "streamer": streamer,
        }
        generation_mode_kwargs["synced_gpus"] = (
            (is_deepspeed_zero3_enabled() or is_fsdp_managed_module(self)) and dist.get_world_size() > 1
            if synced_gpus is None
            else synced_gpus
        )
        generation_mode_kwargs = {k: v for k, v in generation_mode_kwargs.items() if v is not None}
        # Custom_generate callables can have their own set of arguments
        # To extract them, we compare the signature with the standard _sample method
        if isinstance(custom_generate, Callable):
            usual_mode_kwargs = inspect.signature(GenerationMixin._sample).parameters.keys()
            custom_generate_kwargs = inspect.signature(custom_generate).parameters.keys()
            new_custom_keys = custom_generate_kwargs - usual_mode_kwargs
            generation_mode_kwargs = {k: kwargs.pop(k) for k in new_custom_keys if k in kwargs}
        return generation_mode_kwargs

    @torch.no_grad()
    def generate(
        self,
        inputs: Optional[torch.Tensor] = None,
        generation_config: Optional[GenerationConfig] = None,
        logits_processor: Optional[LogitsProcessorList] = None,
        stopping_criteria: Optional[StoppingCriteriaList] = None,
        prefix_allowed_tokens_fn: Optional[Callable[[int, torch.Tensor], list[int]]] = None,
        synced_gpus: Optional[bool] = None,
        assistant_model: Optional["PreTrainedModel"] = None,
        streamer: Optional["BaseStreamer"] = None,
        negative_prompt_ids: Optional[torch.Tensor] = None,
        negative_prompt_attention_mask: Optional[torch.Tensor] = None,
        use_model_defaults: Optional[bool] = None,
        custom_generate: Optional[Union[str, Callable]] = None,
        **kwargs,
    ) -> Union[GenerateOutput, torch.LongTensor]:
        r"""

        Generates sequences of token ids for models with a language modeling head.

        <Tip warning={true}>

        Most generation-controlling parameters are set in `generation_config` which, if not passed, will be set to the
        model's default generation configuration. You can override any `generation_config` by passing the corresponding
        parameters to generate(), e.g. `.generate(inputs, num_beams=4, do_sample=True)`.

        For an overview of generation strategies and code examples, check out the [following
        guide](../generation_strategies).

        </Tip>

        Parameters:
            inputs (`torch.Tensor` of varying shape depending on the modality, *optional*):
                The sequence used as a prompt for the generation or as model inputs to the encoder. If `None` the
                method initializes it with `bos_token_id` and a batch size of 1. For decoder-only models `inputs`
                should be in the format of `input_ids`. For encoder-decoder models *inputs* can represent any of
                `input_ids`, `input_values`, `input_features`, or `pixel_values`.
            generation_config ([`~generation.GenerationConfig`], *optional*):
                The generation configuration to be used as base parametrization for the generation call. `**kwargs`
                passed to generate matching the attributes of `generation_config` will override them. If
                `generation_config` is not provided, the default will be used, which has the following loading
                priority: 1) from the `generation_config.json` model file, if it exists; 2) from the model
                configuration. Please note that unspecified parameters will inherit [`~generation.GenerationConfig`]'s
                default values, whose documentation should be checked to parameterize generation.
            logits_processor (`LogitsProcessorList`, *optional*):
                Custom logits processors that complement the default logits processors built from arguments and
                generation config. If a logit processor is passed that is already created with the arguments or a
                generation config an error is thrown. This feature is intended for advanced users.
            stopping_criteria (`StoppingCriteriaList`, *optional*):
                Custom stopping criteria that complements the default stopping criteria built from arguments and a
                generation config. If a stopping criteria is passed that is already created with the arguments or a
                generation config an error is thrown. If your stopping criteria depends on the `scores` input, make
                sure you pass `return_dict_in_generate=True, output_scores=True` to `generate`. This feature is
                intended for advanced users.
            prefix_allowed_tokens_fn (`Callable[[int, torch.Tensor], list[int]]`, *optional*):
                If provided, this function constraints the beam search to allowed tokens only at each step. If not
                provided no constraint is applied. This function takes 2 arguments: the batch ID `batch_id` and
                `input_ids`. It has to return a list with the allowed tokens for the next generation step conditioned
                on the batch ID `batch_id` and the previously generated tokens `inputs_ids`. This argument is useful
                for constrained generation conditioned on the prefix, as described in [Autoregressive Entity
                Retrieval](https://huggingface.co/papers/2010.00904).
            synced_gpus (`bool`, *optional*):
                Whether to continue running the while loop until max_length. Unless overridden, this flag will be set
                to `True` if using `FullyShardedDataParallel` or DeepSpeed ZeRO Stage 3 with multiple GPUs to avoid
                deadlocking if one GPU finishes generating before other GPUs. Otherwise, defaults to `False`.
            assistant_model (`PreTrainedModel`, *optional*):
                An assistant model that can be used to accelerate generation. The assistant model must have the exact
                same tokenizer. The acceleration is achieved when forecasting candidate tokens with the assistant model
                is much faster than running generation with the model you're calling generate from. As such, the
                assistant model should be much smaller.
            streamer (`BaseStreamer`, *optional*):
                Streamer object that will be used to stream the generated sequences. Generated tokens are passed
                through `streamer.put(token_ids)` and the streamer is responsible for any further processing.
            negative_prompt_ids (`torch.LongTensor` of shape `(batch_size, sequence_length)`, *optional*):
                The negative prompt needed for some processors such as CFG. The batch size must match the input batch
                size. This is an experimental feature, subject to breaking API changes in future versions.
            negative_prompt_attention_mask (`torch.LongTensor` of shape `(batch_size, sequence_length)`, *optional*):
                Attention_mask for `negative_prompt_ids`.
            use_model_defaults (`bool`, *optional*):
                When it is `True`, unset parameters in `generation_config` will be set to the model-specific default
                generation configuration (`model.generation_config`), as opposed to the global defaults
                (`GenerationConfig()`). If unset, models saved starting from `v4.50` will consider this flag to be
                `True`.
            custom_generate (`str` or `Callable`, *optional*):
                One of the following:
                - `str` (Hugging Face Hub repository name): runs the custom `generate` function defined at
                  `custom_generate/generate.py` in that repository instead of the standard `generate` method. The
                  repository fully replaces the generation logic, and the return type may differ.
                - `str` (local repository path): same as above but from a local path, `trust_remote_code` not required.
                - `Callable`: `generate` will perform the usual input preparation steps, then call the provided callable to
                  run the decoding loop.
                For more information, see [the docs](../../generation_strategies#custom-generation-methods).
            kwargs (`dict[str, Any]`, *optional*):
                Ad hoc parametrization of `generation_config` and/or additional model-specific kwargs that will be
                forwarded to the `forward` function of the model. If the model is an encoder-decoder model, encoder
                specific kwargs should not be prefixed and decoder specific kwargs should be prefixed with *decoder_*.

        Return:
            [`~utils.ModelOutput`] or `torch.LongTensor`: A [`~utils.ModelOutput`] (if `return_dict_in_generate=True`
            or when `config.return_dict_in_generate=True`) or a `torch.LongTensor`.

                If the model is *not* an encoder-decoder model (`model.config.is_encoder_decoder=False`), the possible
                [`~utils.ModelOutput`] types are:

                    - [`~generation.GenerateDecoderOnlyOutput`],
                    - [`~generation.GenerateBeamDecoderOnlyOutput`]

                If the model is an encoder-decoder model (`model.config.is_encoder_decoder=True`), the possible
                [`~utils.ModelOutput`] types are:

                    - [`~generation.GenerateEncoderDecoderOutput`],
                    - [`~generation.GenerateBeamEncoderDecoderOutput`]
        """
        # 0.a. If requested, load an arbitrary generation recipe from the Hub and run it instead
        trust_remote_code = kwargs.pop("trust_remote_code", None)

        if custom_generate is not None and isinstance(custom_generate, str):
            # Get all `generate` arguments in a single variable. Custom functions are responsible for handling them:
            # they receive the same inputs as `generate`, with `model` instead of `self` and excluding the arguments to
            # trigger the custom generation. They can access to methods from `GenerationMixin` through `model`.
            global_keys_to_exclude = {
                "self",
                "kwargs",
                "global_keys_to_exclude",
                "trust_remote_code",
                "custom_generate",
            }
            generate_arguments = {key: value for key, value in locals().items() if key not in global_keys_to_exclude}
            generate_arguments.update(kwargs)

            custom_generate_function = self.load_custom_generate(
                custom_generate, trust_remote_code=trust_remote_code, **kwargs
            )
            return custom_generate_function(model=self, **generate_arguments)

        # 0.b. If requested, switched to continuous batching generation
        if kwargs.get("cache_implementation") == "paged":
            logger.warning(
                "Detected cache_implementation=paged: switching to continuous batching. You should consider using "
                "generate_batch directly instead."
            )

            # generate_batch expects a list of lists of ints, so we create it from the inputs or input_ids
            inputs = inputs if inputs is not None else kwargs.get("input_ids")
            if inputs is None:
                raise ValueError("inputs or input_ids must be provided for CB generation.")

            if inputs.dim() == 1:
                inputs = inputs.unsqueeze(0).tolist()
            elif inputs.dim() == 2:
                inputs = inputs.tolist()
            else:
                raise ValueError(f"inputs must be a 1D or 2D tensor, got {inputs.dim() = }")

            # some arguments are not supported for continuous batching
            if stopping_criteria is not None:
                raise NotImplementedError(
                    f"stopping_criteria is not supported for continuous batching. Got {stopping_criteria = }"
                )
            if prefix_allowed_tokens_fn is not None:
                raise NotImplementedError(
                    f"prefix_allowed_tokens_fn is not supported for continuous batching. Got {prefix_allowed_tokens_fn = }"
                )
            if assistant_model is not None:
                raise NotImplementedError(
                    f"assistant_model is not supported for continuous batching. Got {assistant_model = }"
                )
            if streamer is not None:  # TODO: actualy this could be supported
                raise NotImplementedError(f"streaming is not supported for continuous batching. Got {streamer = }")
            if negative_prompt_ids is not None:
                raise NotImplementedError(
                    f"negative_prompt_ids is not supported for continuous batching. Got {negative_prompt_ids = }"
                )
            if negative_prompt_attention_mask is not None:
                raise NotImplementedError(
                    f"negative_prompt_attention_mask is not supported for continuous batching. Got {negative_prompt_attention_mask = }"
                )

            # others are ignored
            if synced_gpus is not None:
                logger.warning(f"synced_gpus is not ignored for continuous batching. Got {synced_gpus = }")
            num_return_sequences = kwargs.get("num_return_sequences", 1)
            num_beams = kwargs.get("num_beams", 1)
            if num_return_sequences > 1 or num_beams > 1:  # FIXME: remove this once CB supports it (which is planned)
                logger.warning(
                    f"num_return_sequences and num_beams are not supported for continuous batching yet. "
                    f"Got {num_return_sequences = } and {num_beams = }. "
                )

            # switch to CB
            outputs = self.generate_batch(
                inputs=inputs,
                generation_config=self._prepare_generation_config(generation_config, use_model_defaults, **kwargs)[0],
                **kwargs,
            )
            sequences = [
                outputs[f"req_{i}"].prompt_ids + outputs[f"req_{i}"].generated_tokens for i in range(len(outputs))
            ]

            # To use the same indexing (outputs[0]) as the regular generate method, we unsqueeze the tensor
            sequences_as_tensor = torch.tensor(sequences, dtype=torch.long, device=self.device)
            sequences_as_tensor = sequences_as_tensor.unsqueeze(0)
            return sequences_as_tensor

        # 1. Handle kwargs, `generation_config`, validate them and obtain generation mode
        generation_mode_kwargs = self._extract_generation_mode_kwargs(
            custom_generate,
            kwargs,
            synced_gpus,
            assistant_model,
            streamer,
        )

        generation_config, model_kwargs = self._prepare_generation_config(
            generation_config, use_model_defaults, **kwargs
        )
        generation_mode = generation_config.get_generation_mode(assistant_model)
        if isinstance(custom_generate, Callable):
            decoding_method = custom_generate
        else:
            # type() required to access the unbound class-level method
            decoding_method = getattr(type(self), GENERATION_MODES_MAPPING[generation_mode])

        self._validate_model_kwargs(model_kwargs.copy())
        self._validate_generation_mode(generation_mode, generation_config, generation_mode_kwargs)

        # Deprecation-related step: set Hub repo for deprecated strategies.
        # NOTE: This must come after initializing generation_config, since we need it to determine if this is a deprecated mode.
        # It must also be before any preparation steps, since Hub repos expect to be loaded before preparation steps.
        # TODO joao, manuel: remove this in v4.62.0
        if deprecated_mode_repo := self._get_deprecated_gen_repo(generation_mode, trust_remote_code, custom_generate):
            return GenerationMixin.generate(
                self,
                inputs=inputs,
                generation_config=generation_config,
                logits_processor=logits_processor,
                stopping_criteria=stopping_criteria,
                prefix_allowed_tokens_fn=prefix_allowed_tokens_fn,
                assistant_model=assistant_model,
                negative_prompt_ids=negative_prompt_ids,
                negative_prompt_attention_mask=negative_prompt_attention_mask,
                use_model_defaults=use_model_defaults,
                custom_generate=deprecated_mode_repo,
                trust_remote_code=trust_remote_code,
                **generation_mode_kwargs,
                **kwargs,
            )

        # 2. Set generation parameters if not already defined
        logits_processor = logits_processor if logits_processor is not None else LogitsProcessorList()
        stopping_criteria = stopping_criteria if stopping_criteria is not None else StoppingCriteriaList()

        accepts_attention_mask = "attention_mask" in set(inspect.signature(self.forward).parameters.keys())
        requires_attention_mask = "encoder_outputs" not in model_kwargs
        kwargs_has_attention_mask = model_kwargs.get("attention_mask", None) is not None

        # 3. Define model inputs
        inputs_tensor, model_input_name, model_kwargs = self._prepare_model_inputs(
            inputs, generation_config.bos_token_id, model_kwargs
        )
        # Some generation modes (e.g. assisted) need `inputs_tensor` to rerun encoder.forward()
        if "inputs_tensor" in inspect.signature(decoding_method).parameters.keys():
            generation_mode_kwargs["inputs_tensor"] = inputs_tensor
        batch_size = inputs_tensor.shape[0]

        device = inputs_tensor.device
        self._prepare_special_tokens(generation_config, kwargs_has_attention_mask, device=device)

        # decoder-only models must use left-padding for batched generation.
        if not self.config.is_encoder_decoder:
            # If `input_ids` was given, check if the last id in any sequence is `pad_token_id`
            # Note: If using, `inputs_embeds` this check does not work, because we want to be more hands-off.
            if (
                generation_config._pad_token_tensor is not None
                and batch_size > 1
                and len(inputs_tensor.shape) == 2
                and torch.sum(inputs_tensor[:, -1] == generation_config._pad_token_tensor) > 0
            ):
                logger.warning(
                    "A decoder-only architecture is being used, but right-padding was detected! For correct "
                    "generation results, please set `padding_side='left'` when initializing the tokenizer."
                )

        # 4. Define other model kwargs
        # decoder-only models with inputs_embeds forwarding must use caching (otherwise we can't detect whether we are
        # generating the first new token or not, and we only want to use the embeddings for the first new token)
        if not self.config.is_encoder_decoder and model_input_name == "inputs_embeds":
            generation_config.use_cache = True

        if not kwargs_has_attention_mask and requires_attention_mask and accepts_attention_mask:
            model_kwargs["attention_mask"] = self._prepare_attention_mask_for_generation(
                inputs_tensor, generation_config, model_kwargs
            )
        elif kwargs_has_attention_mask:
            # TODO (joao): generalize this check with other types of inputs
            if model_input_name == "input_ids" and len(model_kwargs["attention_mask"].shape) > 2:
                raise ValueError("`attention_mask` passed to `generate` must be 2D.")

        if self.config.is_encoder_decoder and "encoder_outputs" not in model_kwargs:
            # if model is encoder decoder encoder_outputs are created and added to `model_kwargs`
            model_kwargs = self._prepare_encoder_decoder_kwargs_for_generation(
                inputs_tensor, model_kwargs, model_input_name, generation_config
            )

        # 5. Prepare `input_ids` which will be used for auto-regressive generation
        if self.config.is_encoder_decoder:
            input_ids, model_kwargs = self._prepare_decoder_input_ids_for_generation(
                batch_size=batch_size,
                model_input_name=model_input_name,
                model_kwargs=model_kwargs,
                decoder_start_token_id=generation_config._decoder_start_token_tensor,
                device=inputs_tensor.device,
            )
        else:
            input_ids = inputs_tensor if model_input_name == "input_ids" else model_kwargs.pop("input_ids")

        # Expand inputs depending on the generation mode
        input_ids, model_kwargs = self._expand_inputs_for_generation(
            input_ids=input_ids,
            expand_size=max(generation_config.num_beams, generation_config.num_return_sequences),
            is_encoder_decoder=self.config.is_encoder_decoder,
            **model_kwargs,
        )

        if generation_config.token_healing:
            input_ids = self.heal_tokens(input_ids, generation_mode_kwargs.get("tokenizer"))

        if streamer is not None:
            streamer.put(input_ids.cpu())

        # 6. Prepare `max_length` depending on other stopping criteria.
        input_ids_length = input_ids.shape[1]
        has_default_max_length = kwargs.get("max_length") is None and generation_config.max_length is not None
        has_default_min_length = kwargs.get("min_length") is None and generation_config.min_length is not None
        generation_config = self._prepare_generated_length(
            generation_config=generation_config,
            has_default_max_length=has_default_max_length,
            has_default_min_length=has_default_min_length,
            model_input_name=model_input_name,
            inputs_tensor=inputs_tensor,
            input_ids_length=input_ids_length,
        )

        # If the model supports `logits_to_keep` in forward(), set it to 1 to avoid computing the whole
        # logit matrix. This can save a lot of memory during the first forward pass. Note that assisted decoding
        # dynamically overrides this value as it can need more than the last token logits
        if self._supports_logits_to_keep() and "logits_to_keep" not in model_kwargs:
            model_kwargs["logits_to_keep"] = 1

        self._validate_generated_length(generation_config, input_ids_length, has_default_max_length)

        # 7. Prepare the cache.
        # - `model_kwargs` may be updated in place with a cache as defined by the parameters in `generation_config`.
        # - different models have a different cache name expected by the model (default = "past_key_values")
        # - `max_length`, prepared above, is used to determine the maximum cache length
        max_cache_length = generation_config.max_length - 1
        if (
            inputs_tensor.shape[1] != input_ids_length
            and model_input_name == "inputs_embeds"
            and not self.config.is_encoder_decoder
        ):
            max_cache_length += inputs_tensor.shape[1]
        self._prepare_cache_for_generation(
            generation_config, model_kwargs, generation_mode, batch_size, max_cache_length
        )

        if self.device.type != input_ids.device.type:
            warnings.warn(
                "You are calling .generate() with the `input_ids` being on a device type different"
                f" than your model's device. `input_ids` is on {input_ids.device.type}, whereas the model"
                f" is on {self.device.type}. You may experience unexpected behaviors or slower generation."
                " Please make sure that you have put `input_ids` to the"
                f" correct device by calling for example input_ids = input_ids.to('{self.device.type}') before"
                " running `.generate()`.",
                UserWarning,
            )

        # 8. prepare logits processors and stopping criteria
        prepared_logits_processor = self._get_logits_processor(
            generation_config=generation_config,
            input_ids_seq_length=input_ids_length,
            encoder_input_ids=inputs_tensor,
            prefix_allowed_tokens_fn=prefix_allowed_tokens_fn,
            logits_processor=logits_processor,
            device=inputs_tensor.device,
            model_kwargs=model_kwargs,
            negative_prompt_ids=negative_prompt_ids,
            negative_prompt_attention_mask=negative_prompt_attention_mask,
        )
        prepared_stopping_criteria = self._get_stopping_criteria(
            generation_config=generation_config,
            stopping_criteria=stopping_criteria,
            tokenizer=generation_mode_kwargs.get("tokenizer"),
        )

        # Set model_kwargs `use_cache` so we can use it later in forward runs
        model_kwargs["use_cache"] = generation_config.use_cache

        # 9. Call generation mode
        result = decoding_method(
            self,
            input_ids,
            logits_processor=prepared_logits_processor,
            stopping_criteria=prepared_stopping_criteria,
            generation_config=generation_config,
            **generation_mode_kwargs,
            **model_kwargs,
        )

        return result

    def _has_unfinished_sequences(self, this_peer_finished: bool, synced_gpus: bool, device: torch.device) -> bool:
        """
        Returns whether there are still unfinished sequences in the device. The existence of unfinished sequences is
        fed through `this_peer_finished`. ZeRO stage 3-friendly.
        """
        if synced_gpus:
            # Under synced_gpus the `forward` call must continue until all gpus complete their sequence.
            # The following logic allows an early break if all peers finished generating their sequence
            this_peer_finished_flag = torch.tensor(0.0 if this_peer_finished else 1.0, device=device)
            # send 0.0 if we finished, 1.0 otherwise
            dist.all_reduce(this_peer_finished_flag, op=dist.ReduceOp.SUM)
            # did all peers finish? the reduced sum will be 0.0 then
            if this_peer_finished_flag.item() == 0.0:
                return False
        elif this_peer_finished:
            return False
        return True

    def heal_tokens(
        self, input_ids: torch.LongTensor, tokenizer: Optional["PreTrainedTokenizerBase"] = None
    ) -> torch.LongTensor:
        r"""
        Generates sequences of token ids for models with a language modeling head.
        Parameters:
            input_ids (`torch.LongTensor`): The sequence used as a prompt for the generation.
            tokenizer (`PreTrainedTokenizerBase`, *optional*): The tokenizer used to decode the input ids.
        Return:
            `torch.LongTensor` where each sequence has its tail token replaced with its appropriate extension.
        """
        if tokenizer is None:
            raise ValueError(
                " When generating with token healing, you must pass the model's tokenizer to the `tokenizer` "
                "argument of `generate`."
            )

        bos_token_id, pad_token_id = tokenizer.bos_token_id, tokenizer.pad_token_id
        vocab_trie = ExtensionsTrie(tokenizer.get_vocab())
        generation_config = GenerationConfig(max_new_tokens=1, pad_token_id=pad_token_id)

        # assumption: leading/trailing whitespace is not meaningful, so the prompts are
        # stripped before re-tokenizing to desensitize generation to whitespace artefacts
        prompts = [p.strip() for p in tokenizer.batch_decode(input_ids, skip_special_tokens=True)]
        input_ids = tokenizer(
            prompts,
            return_tensors="pt",
            padding=True,
        ).input_ids.to(input_ids.device)

        # replace bos with pad to not condition healing on it
        input_ids = torch.where(input_ids == bos_token_id, pad_token_id, input_ids)

        # the latter code assumes the input_ids is not empty, input_id has to be checked if contains elements
        if input_ids.numel() == 0:
            return input_ids

        tail_ids = input_ids[:, -1].tolist()

        # tail tokens are used for a prefix search, thus, whitespaces are replaced with
        # their tokenization (e.g. 'Ġ') to enable search for tokens prefixed with a whitespace
        if tokenizer.convert_tokens_to_ids(" ") is not None:
            space_tok = tokenizer.convert_ids_to_tokens(tokenizer.convert_tokens_to_ids(" "))[0]
            tail_toks = (tokenizer.decode(t).replace(" ", space_tok) for t in tail_ids)
        else:
            tail_toks = (tokenizer.decode(t) for t in tail_ids)

        for batch_idx, (tail_id, tail_tok) in enumerate(zip(tail_ids, tail_toks)):
            batch_ids = input_ids[batch_idx]
            if torch.all(batch_ids == pad_token_id).item():
                continue  # skip empty sequences (all pad ids)

            # apply bias for alternatives (extensions) to the tail token
            """
            seq_bias key has to be tuple with int so have to use
            tokenizer function to convert str to int
			"""
            seq_bias = {
                (tokenizer.convert_tokens_to_ids(alt_tok),): 10.0 for alt_tok in vocab_trie.extensions(prefix=tail_tok)
            }

            if len(seq_bias) == 1:
                continue  # skip if there are no token alternatives to heal with

            # slightly favor original token to limit aggressive healing e.g. 'http' -> 'https'
            seq_bias[(tail_id,)] += 1.0
            generation_config.update(sequence_bias=seq_bias)

            trimmed_ids = batch_ids[:-1]

            """
            the latter code assumes trimmed_ids is not empty
            so have to check the its element count
			"""
            if trimmed_ids.numel() == 0:
                continue

            # if the prompt is a single (non-pad) token, regenerate from bos
            if len(batch_ids[batch_ids != pad_token_id]) == 1:
                trimmed_ids[-1] = bos_token_id

            input_ids[batch_idx] = self.generate(trimmed_ids.unsqueeze(0), generation_config=generation_config)

        return input_ids

    def _sample(
        self,
        input_ids: torch.LongTensor,
        logits_processor: LogitsProcessorList,
        stopping_criteria: StoppingCriteriaList,
        generation_config: GenerationConfig,
        synced_gpus: bool = False,
        streamer: Optional["BaseStreamer"] = None,
        **model_kwargs,
    ) -> Union[GenerateNonBeamOutput, torch.LongTensor]:
        r"""
        Generates sequences of token ids for models with a language modeling head using **multinomial sampling** and
        can be used for text-decoder, text-to-text, speech-to-text, and vision-to-text models.

        Parameters:
            input_ids (`torch.LongTensor` of shape `(batch_size, sequence_length)`):
                The sequence used as a prompt for the generation.
            logits_processor (`LogitsProcessorList`):
                An instance of [`LogitsProcessorList`]. List of instances of class derived from [`LogitsProcessor`]
                used to modify the prediction scores of the language modeling head applied at each generation step.
            stopping_criteria (`StoppingCriteriaList`):
                An instance of [`StoppingCriteriaList`]. List of instances of class derived from [`StoppingCriteria`]
                used to tell if the generation loop should stop.
            generation_config ([`~generation.GenerationConfig`]):
                The generation configuration to be used as parametrization of the decoding method.
            synced_gpus (`bool`):
                Whether to continue running the while loop until max_length (needed to avoid deadlocking with
                `FullyShardedDataParallel` and DeepSpeed ZeRO Stage 3).
            streamer (`BaseStreamer`, *optional*):
                Streamer object that will be used to stream the generated sequences. Generated tokens are passed
                through `streamer.put(token_ids)` and the streamer is responsible for any further processing.
            model_kwargs:
                Additional model specific kwargs will be forwarded to the `forward` function of the model. If model is
                an encoder-decoder model the kwargs should include `encoder_outputs`.

        Return:
            [`~generation.GenerateDecoderOnlyOutput`], [`~generation.GenerateEncoderDecoderOutput`] or `torch.LongTensor`:
            A `torch.LongTensor` containing the generated tokens (default behaviour) or a
            [`~generation.GenerateDecoderOnlyOutput`] if `model.config.is_encoder_decoder=False` and
            `return_dict_in_generate=True` or a [`~generation.GenerateEncoderDecoderOutput`] if
            `model.config.is_encoder_decoder=True`.
        """
        # init values
        pad_token_id = generation_config._pad_token_tensor
        has_eos_stopping_criteria = any(hasattr(criteria, "eos_token_id") for criteria in stopping_criteria)
        do_sample = generation_config.do_sample

        generate_output = self._init_optional_generate_output(generation_config, model_kwargs)

        # keep track of which sequences are already finished
        batch_size, cur_len = input_ids.shape[:2]
        this_peer_finished = False
        unfinished_sequences = torch.ones(batch_size, dtype=torch.long, device=input_ids.device)
        model_kwargs = self._get_initial_cache_position(cur_len, input_ids.device, model_kwargs)

        model_forward = self.__call__
        compile_forward = self._valid_auto_compile_criteria(model_kwargs, generation_config)
        if compile_forward:
            os.environ["TOKENIZERS_PARALLELISM"] = "0"
            # If we use FA2 and a static cache, we cannot compile with fullgraph
            if self.config._attn_implementation == "flash_attention_2":
                # only raise warning if the user passed an explicit compile-config
                if generation_config.compile_config is not None and generation_config.compile_config.fullgraph:
                    logger.warning_once(
                        "When using Flash Attention 2 and a static cache, you cannot use the option `CompileConfig(fullgraph=True)` as "
                        "FA2 introduces graph breaks. We overrode the option with `fullgraph=False`."
                    )
                    generation_config.compile_config.fullgraph = False
            model_forward = self.get_compiled_call(generation_config.compile_config)

        if generation_config.prefill_chunk_size is not None:
            model_kwargs = self._prefill_chunking(input_ids, generation_config, **model_kwargs)
            is_prefill = False
        else:
            is_prefill = True

        while self._has_unfinished_sequences(this_peer_finished, synced_gpus, device=input_ids.device):
            # prepare model inputs
            model_inputs = self.prepare_inputs_for_generation(input_ids, **model_kwargs)

            if is_prefill:
                outputs = self(**model_inputs, return_dict=True)
                is_prefill = False
            else:
                outputs = model_forward(**model_inputs, return_dict=True)

            # synced_gpus: don't waste resources running the code we don't need; kwargs must be updated before skipping
            model_kwargs = self._update_model_kwargs_for_generation(
                outputs,
                model_kwargs,
                is_encoder_decoder=self.config.is_encoder_decoder,
            )
            if synced_gpus and this_peer_finished:
                continue

            # Copy is needed to avoid keeping a hanging ref to outputs.logits which may be very large for first iteration
            # (the clone itself is always small)
            next_token_logits = outputs.logits[:, -1, :].to(copy=True, dtype=torch.float32, device=input_ids.device)

            # pre-process distribution
            next_token_scores = logits_processor(input_ids, next_token_logits)

            # Store scores, attentions and hidden_states when required
            self._accumulate_optional_generate_output(
                generate_output,
                score_tensors=next_token_scores,
                logits_tensors=next_token_logits,
                **outputs,
            )

            # token selection
            if do_sample:
                probs = nn.functional.softmax(next_token_scores, dim=-1)
                # TODO (joao): this OP throws "skipping cudagraphs due to ['incompatible ops']", find solution
                next_tokens = torch.multinomial(probs, num_samples=1).squeeze(1)
            else:
                next_tokens = torch.argmax(next_token_scores, dim=-1)

            # finished sentences should have their next token be a padding token
            if has_eos_stopping_criteria:
                next_tokens = next_tokens * unfinished_sequences + pad_token_id * (1 - unfinished_sequences)

            # update generated ids, model inputs, and length for next step
            input_ids = torch.cat([input_ids, next_tokens[:, None]], dim=-1)
            if streamer is not None:
                streamer.put(next_tokens.cpu())

            unfinished_sequences = unfinished_sequences & ~stopping_criteria(input_ids, generate_output["scores"])
            this_peer_finished = unfinished_sequences.max() == 0
            cur_len += 1

            # This is needed to properly delete outputs.logits which may be very large for first iteration
            # Otherwise a reference to outputs is kept which keeps the logits alive in the next iteration
            del outputs

        if streamer is not None:
            streamer.end()

<<<<<<< HEAD
        return self._finalize_generate_output(
            generate_output, input_ids, model_kwargs, GenerateDecoderOnlyOutput, GenerateEncoderDecoderOutput
        )
=======
        if return_dict_in_generate:
            cache = None
            if any(cache_key in model_kwargs for cache_key in ALL_CACHE_NAMES):
                cache_key = next(cache_key for cache_key in ALL_CACHE_NAMES if cache_key in model_kwargs)
                cache = model_kwargs[cache_key]
            if self.config.is_encoder_decoder:
                return GenerateEncoderDecoderOutput(
                    sequences=input_ids,
                    scores=scores,
                    logits=raw_logits,
                    encoder_attentions=encoder_attentions,
                    encoder_hidden_states=encoder_hidden_states,
                    decoder_attentions=decoder_attentions,
                    cross_attentions=cross_attentions,
                    decoder_hidden_states=decoder_hidden_states,
                    past_key_values=cache,
                )
            else:
                return GenerateDecoderOnlyOutput(
                    sequences=input_ids,
                    scores=scores,
                    logits=raw_logits,
                    attentions=decoder_attentions,
                    hidden_states=decoder_hidden_states,
                    past_key_values=cache,
                )
        else:
            return input_ids
>>>>>>> 76fc50a1

    @staticmethod
    def _flatten_beam_dim(tensor: torch.Tensor) -> torch.Tensor:
        """[batch_size, num_beams, ...] -> [batch_size * num_beams, ...]"""
        shape = list(tensor.shape)
        return torch.reshape(tensor, [shape[0] * shape[1]] + shape[2:])

    @staticmethod
    def _unflatten_beam_dim(tensor: torch.Tensor, batch_size: int, num_beams: int) -> torch.Tensor:
        """[batch_size * num_beams, ...] -> [batch_size, num_beams, ...]"""
        shape = list(tensor.shape)
        return torch.reshape(tensor, [batch_size, num_beams] + shape[1:])

    @staticmethod
    def _gather_beams(tensor: torch.Tensor, beam_indices: torch.Tensor) -> torch.Tensor:
        """
        Gathers the beam slices indexed by beam_indices into new beam array.

        Args:
            tensor (`torch.Tensor`): A tensor containing data to be gathered. The tensor is a 2D or a 3D tensor
                with the two first dimensions depicting the batch and the beam dimensions.
            beam_indices (`torch.Tensor` of shape `(batch_size, num_beams_to_select)`): The indices of the beams to
                select .

        Returns:
            A tensor with the selected beams
        """
        # `take_along_dim` requires its indices arg to have the same number of dims as `input`
        while len(beam_indices.shape) < len(tensor.shape):
            beam_indices = beam_indices.unsqueeze(-1)
        gathered_tensor = torch.take_along_dim(input=tensor, indices=beam_indices, dim=1)
        return gathered_tensor

    @staticmethod
    def _check_early_stop_heuristic(
        is_early_stop_heuristic_unsatisfied: torch.Tensor,
        running_beam_scores: torch.Tensor,
        beam_scores: torch.Tensor,
        is_sent_finished: torch.Tensor,
        cur_len: int,
        max_length: int,
        decoder_prompt_len: int,
        early_stopping: Union[bool, str],
        length_penalty: float,
    ):
        """
        Determine whether early stopping is possible by checking if the best possible score of running beams
        could still improve upon the finished ones.

        Mechanism:
        - Without a length penalty, beam scores typically decrease as more tokens are generated.
        So, if the *best possible* score from any running beam is already worse than the *worst* finished beam,
        we can safely stop early.
        - With a length penalty, scores may increase with longer sequences. In this case, we use heuristics
        to estimate the best possible score — though this estimate may not always be correct — and stop
        if no further improvement seems likely.

        We apply different heuristics depending on the value of `early_stopping`:
        1. `early_stopping == False`:
        -> Use a heuristic that assumes the best score comes from the current length minus the decoder prompt length.
        -> See detailed discussion: https://github.com/huggingface/transformers/pull/20901#issuecomment-1369845565

        2. `early_stopping == "never"`:
        -> Estimate the best score using either `max_length` or `cur_len`, depending on the sign of `length_penalty`.
        -> A positive length penalty favors longer sequences, so we use `max_length` in that case.

        NOTE: the canonical beam search implementation can be replicated with `early_stopping="never"` and
        `length_penalty=0.0`, which are NOT the default flags. The default behavior was empirically found to produce
        better sequences (prior to 2022), and changing it is BC breaking.
        """
        if early_stopping == "never" and length_penalty > 0.0:
            best_hypothetical_length = max_length - decoder_prompt_len
        else:
            best_hypothetical_length = cur_len - decoder_prompt_len
        best_possible_running_score = running_beam_scores[:, :1] / (best_hypothetical_length**length_penalty)
        worst_finished_score = torch.where(is_sent_finished, torch.min(beam_scores, dim=1, keepdim=True)[0], -1.0e9)
        return is_early_stop_heuristic_unsatisfied & torch.any(
            best_possible_running_score > worst_finished_score, dim=-1, keepdim=True
        )

    @staticmethod
    def _beam_search_has_unfinished_sequences(
        is_early_stop_heuristic_unsatisfied: torch.Tensor,
        is_sent_finished: torch.Tensor,
        next_token_hits_stopping_criteria: torch.Tensor,
        early_stopping: Union[bool, str],
    ):
        """
        Beam Search stopping condition -- halts the generation loop if any of these conditions becomes False
        """
        # a. Can the open beams improve the top completed scores?
        improvement_possible = torch.any(is_early_stop_heuristic_unsatisfied)

        # b. Is there still a beam without fully completed sequences? This is only relevant if early_stopping is
        # enabled, where we want to finish as soon as all beams have a completed sequence.
        exists_open_beam = ~(torch.all(is_sent_finished) & (early_stopping is True))

        # c. Have we hit a stopping criteria with all running sequences and have no way to continue? e.g. we have
        # reached `max_length``
        valid_continuations = ~torch.all(next_token_hits_stopping_criteria)

        return improvement_possible & exists_open_beam & valid_continuations

    def _get_top_k_continuations(
        self,
        accumulated_log_probs: torch.Tensor,
        running_sequences: torch.Tensor,
        running_beam_indices: torch.Tensor,
        cur_len: int,
        decoder_prompt_len: int,
        do_sample: bool,
        beams_to_keep: int,
        num_beams: int,
        vocab_size: int,
        batch_size: int,
    ) -> tuple[torch.Tensor, torch.Tensor, torch.Tensor]:
        """
        Get top-K continuations given the accumulated log probs on the next token.

        A few notes to understand what's going on:
        1. Each item in batch has `num_beams` * `vocab_size` candidate continuations. For each item, get the
        top K [K = (number of EOS tokens + 1) * `num_beams`] candidates with the highest accumulated
        log-probabilities, or sample them without replacement using the accumulated scores
        2. We gather the top K (as opposed to `num_beams`, or any number lower than K) here so that we have at
        least `num_beams` sequences remaining to continue the live beam search.
        3. Note that other stopping criteria might result in impossible to continue beams, i.e. all continuations
        selected in this step hit the stopping criteria.
        """
        # TODO (joao): This function should take an optional beam scorer function, to manipulate the scores after
        # token selection. The function should be an argument exposed, so that custom scoring functions can be
        # defined.

        # Gather the top K scores from _all_ beams.
        if do_sample:
            topk_indices = torch.multinomial(
                nn.functional.softmax(accumulated_log_probs, dim=-1), num_samples=beams_to_keep
            )
            topk_log_probs = torch.gather(input=accumulated_log_probs, dim=1, index=topk_indices)
        else:
            topk_log_probs, topk_indices = torch.topk(accumulated_log_probs, k=beams_to_keep)

        # Gather K top beams, recover the beam index by floor division and token id by modulo division
        topk_current_beam_indices = topk_indices // vocab_size
        topk_running_beam_indices = self._gather_beams(running_beam_indices, topk_current_beam_indices)
        topk_running_sequences = self._gather_beams(running_sequences, topk_current_beam_indices)
        topk_ids = topk_indices % vocab_size

        # Update sequences for the K top-k new sequences.
        topk_running_sequences[:, :, cur_len] = topk_ids

        # we want to store the beam indices with batch information -> real beam index = beam index % num beams
        batch_offset = torch.arange(batch_size, device=topk_ids.device).view(-1, 1) * num_beams
        batch_modified_indices = topk_current_beam_indices + batch_offset
        topk_running_beam_indices[:, :, cur_len - decoder_prompt_len] = batch_modified_indices

        return topk_log_probs, topk_running_sequences, topk_running_beam_indices

    def _get_running_beams_for_next_iteration(
        self,
        topk_log_probs: torch.Tensor,
        topk_running_sequences: torch.Tensor,
        topk_running_beam_indices: torch.Tensor,
        next_token_hits_stopping_criteria: torch.Tensor,
        num_beams: int,
    ) -> tuple[torch.Tensor, torch.Tensor, torch.Tensor]:
        """
        Given the top-K continuations, their scores, and whether they hit a stopping criteria, select the
        best non-finished beams to continue beam search in the next iteration.
        """
        # To prevent these just finished sequences from being used in subsequent iterations, set their log probs
        # to a very large negative value
        topk_running_log_probs = topk_log_probs + next_token_hits_stopping_criteria.to(torch.float32) * -1.0e9

        next_topk_indices = torch.topk(topk_running_log_probs, k=num_beams)[1]
        running_sequences = self._gather_beams(topk_running_sequences, next_topk_indices)
        running_beam_scores = self._gather_beams(topk_running_log_probs, next_topk_indices)
        running_beam_indices = self._gather_beams(topk_running_beam_indices, next_topk_indices)
        return running_sequences, running_beam_scores, running_beam_indices

    def _update_finished_beams(
        self,
        sequences: torch.Tensor,
        topk_running_sequences: torch.Tensor,
        beam_scores: torch.Tensor,
        topk_log_probs: torch.Tensor,
        beam_indices: torch.Tensor,
        topk_running_beam_indices: torch.Tensor,
        is_early_stop_heuristic_unsatisfied: torch.Tensor,
        is_sent_finished: torch.Tensor,
        next_token_hits_stopping_criteria: torch.Tensor,
        top_num_beam_mask: torch.Tensor,
        num_beams: int,
        cur_len: int,
        decoder_prompt_len: int,
        length_penalty: float,
        early_stopping: Union[bool, str],
    ) -> tuple[torch.Tensor, torch.Tensor, torch.Tensor, torch.Tensor]:
        """
        Updates the finished beams if (and only if) there are new completed sequences that have a higher score than
        the current finished sequences.
        """
        # Only the top `num_beam` sequences can be considered for the final returned sequences. Remember: the
        # remaining sequences only exist as a backup to ensure that we have at least `num_beams` sequences to
        # continue.
        did_top_num_beams_just_finished = next_token_hits_stopping_criteria & top_num_beam_mask[None, :]

        # Further process topk logits for the finished beams
        # - add length penalty
        topk_log_probs = topk_log_probs / ((cur_len + 1 - decoder_prompt_len) ** length_penalty)
        # - make sure no scores can be added anymore if beam is full and early stopping is on
        beams_in_batch_are_full = torch.all(is_sent_finished, axis=-1, keepdims=True) & (early_stopping is True)
        topk_log_probs += beams_in_batch_are_full.to(torch.float32) * -1.0e9
        # - make sure no scores can be added anymore if improvement is not possible
        topk_log_probs += (~is_early_stop_heuristic_unsatisfied).to(torch.float32) * -1.0e9

        # - make sure still running sequences cannot be chosen as finalized beam
        topk_log_probs += (~did_top_num_beams_just_finished) * -1.0e9

        # Get finalized  `num_beam` sequences for the next generation step -- combine the previous finalized
        # data with the new finalized sequences (if any, non-finalized sequences have a very large negative score
        # in this step), and keep the best `num_beams` sequences.
        merged_sequences = torch.cat((sequences, topk_running_sequences), dim=1)
        merged_scores = torch.cat((beam_scores, topk_log_probs), dim=1)
        merged_beam_indices = torch.cat((beam_indices, topk_running_beam_indices), dim=1)
        merged_is_sent_finished = torch.cat((is_sent_finished, did_top_num_beams_just_finished), dim=1)
        topk_merged_indices = torch.topk(merged_scores, k=num_beams)[1]
        sequences = self._gather_beams(merged_sequences, topk_merged_indices)
        beam_scores = self._gather_beams(merged_scores, topk_merged_indices)
        beam_indices = self._gather_beams(merged_beam_indices, topk_merged_indices)
        is_sent_finished = self._gather_beams(merged_is_sent_finished, topk_merged_indices)
        return sequences, beam_scores, beam_indices, is_sent_finished

    # end of auxiliary functions for beam search

    def _beam_search(
        self,
        input_ids: torch.LongTensor,
        logits_processor: LogitsProcessorList,
        stopping_criteria: StoppingCriteriaList,
        generation_config: GenerationConfig,
        synced_gpus: bool = False,
        **model_kwargs,
    ) -> Union[GenerateBeamOutput, torch.LongTensor]:
        r"""
        Generates sequences of token ids for models with a language modeling head using **beam search decoding** and
        can be used for text-decoder, text-to-text, speech-to-text, and vision-to-text models.

        If it's the first time you're diving into Beam Search, we recommend you read the following blog post:
        https://huggingface.co/blog/how-to-generate (especially the beam search section).

        You can recompute the sequence scores from the individual scores using the `compute_transition_scores` function
        (https://huggingface.co/docs/transformers/main_classes/text_generation#transformers.GenerationMixin.compute_transition_scores)

        Parameters:
            input_ids (`torch.LongTensor` of shape `(batch_size*num_beams, sequence_length)`):
                The sequence used as a prompt for the generation.
            logits_processor (`LogitsProcessorList`):
                An instance of [`LogitsProcessorList`]. List of instances of class derived from [`LogitsProcessor`]
                used to modify the prediction scores of the language modeling head applied at each generation step.
            stopping_criteria (`StoppingCriteriaList`:
                An instance of [`StoppingCriteriaList`]. List of instances of class derived from [`StoppingCriteria`]
                used to tell if the generation loop should stop.
            generation_config ([`~generation.GenerationConfig`]):
                The generation configuration to be used as parametrization of the decoding method.
            synced_gpus (`bool`):
                Whether to continue running the while loop until max_length (needed to avoid deadlocking with
                `FullyShardedDataParallel` and DeepSpeed ZeRO Stage 3).
            model_kwargs:
                Additional model specific kwargs will be forwarded to the `forward` function of the model. If model is
                an encoder-decoder model the kwargs should include `encoder_outputs`.

        Return:
            [`generation.GenerateBeamDecoderOnlyOutput`], [`~generation.GenerateBeamEncoderDecoderOutput`] or
            `torch.LongTensor`: A `torch.LongTensor` containing the generated tokens (default behaviour) or a
            [`~generation.GenerateBeamDecoderOnlyOutput`] if `model.config.is_encoder_decoder=False` and
            `return_dict_in_generate=True` or a [`~generation.GenerateBeamEncoderDecoderOutput`] if
            `model.config.is_encoder_decoder=True`.
        """

        # 1. init beam_search values
        pad_token_id = generation_config._pad_token_tensor
        eos_token_id = generation_config._eos_token_tensor
        do_sample = generation_config.do_sample
        early_stopping = generation_config.early_stopping
        length_penalty = generation_config.length_penalty
        max_length = generation_config.max_length
        num_beams = generation_config.num_beams
        num_return_sequences = generation_config.num_return_sequences

        generate_output = self._init_optional_generate_output(generation_config, model_kwargs)

        batch_size_unflattened, cur_len = input_ids.shape[:2]
        batch_size = batch_size_unflattened // num_beams
        # TODO (joao): standardize special cases
        if self.__class__.__name__ == "MoshiDepthDecoder":
            vocab_size = self.config.audio_vocab_size
        elif self.__class__.__name__ == "ImageGPTForCausalImageModeling":
            vocab_size = self.get_output_embeddings().out_features
        elif self.__class__.__name__ == "BarkSemanticModel":
            vocab_size = self.config.output_vocab_size
        else:
            vocab_size = self.config.get_text_config().vocab_size
        decoder_prompt_len = cur_len
        this_peer_finished = False

        # At each beam search step, we want to keep top K [K = (number of EOS tokens + 1) * `num_beams`] candidates
        # with the highest log-probabilities, or sample K continuations without replacement. We gather the top K
        # (as opposed to `num_beams`, or any number lower than K) so that we have at least `num_beams` sequences
        # non-finished to continue the live beam search, in case the top `num_beams` all select an EOS token.
        n_eos_tokens = eos_token_id.shape[0] if eos_token_id is not None else 0
        beams_to_keep = max(2, 1 + n_eos_tokens) * num_beams
        top_num_beam_mask = torch.cat(
            (torch.ones((num_beams), dtype=torch.bool), torch.zeros((beams_to_keep - num_beams), dtype=torch.bool)),
            dim=0,
        ).to(input_ids.device)

        model_kwargs = self._get_initial_cache_position(cur_len, input_ids.device, model_kwargs)

        # (joao) feature lost in the refactor. Probably won't implement, hurts readability with minimal gains (there
        # are newer low-memory alternatives like the offloaded cache)
        sequential = generation_config.low_memory
        if sequential:
            raise ValueError(
                "`low_memory=True` is not supported after the beam search refactor. Please check the discussion in "
                "#35802 *after the PR got merged*, and add a comment there if your questions are not yet answered."
            )

        # 2. init running tensors and static-shaped placeholders

        # per batch, beam-item holding current token in loop and completed sequences
        output_fill_value = pad_token_id or eos_token_id[0] if eos_token_id is not None else -1
        running_sequences = torch.full(
            (batch_size, num_beams, max_length),
            fill_value=output_fill_value,
            dtype=torch.int64,
            device=input_ids.device,
        )
        running_sequences[:, :, :cur_len] = self._unflatten_beam_dim(input_ids, batch_size, num_beams)
        sequences = running_sequences.detach().clone()

        # per batch, beam-item score, logprobs
        # initialise score of first beam with 0 and the rest with -1e9. This makes sure that only tokens
        # of the first beam are considered to avoid sampling the exact same tokens across all beams.
        running_beam_scores = torch.zeros((batch_size, num_beams), dtype=torch.float, device=input_ids.device)
        running_beam_scores[:, 1:] = -1e9
        beam_scores = torch.full((batch_size, num_beams), fill_value=-1e9, dtype=torch.float, device=input_ids.device)

        # per batch, beam-item state bit indicating if sentence has finished.
        is_sent_finished = torch.zeros((batch_size, num_beams), dtype=torch.bool, device=input_ids.device)

        # per batch state bit indicating if there is a possibility to improve the best finished sentence.
        is_early_stop_heuristic_unsatisfied = torch.ones((batch_size, 1), dtype=torch.bool, device=input_ids.device)

        # per batch, beam-item state bit indicating if there are valid continuations.
        next_token_hits_stopping_criteria = torch.zeros(
            (batch_size, num_beams), dtype=torch.bool, device=input_ids.device
        )

        # per batch selected beam indices
        running_beam_indices = torch.full(
            (batch_size, num_beams, max_length - cur_len), fill_value=-1, dtype=torch.int32, device=input_ids.device
        )
        beam_indices = running_beam_indices.detach().clone()

        # 3. run the generation loop
        while self._has_unfinished_sequences(this_peer_finished, synced_gpus, device=input_ids.device):
            # a. Forward current tokens, obtain the logits
            flat_running_sequences = self._flatten_beam_dim(running_sequences[:, :, :cur_len])
            model_inputs = self.prepare_inputs_for_generation(flat_running_sequences, **model_kwargs)
            model_outputs = self(**model_inputs, return_dict=True)

            # synced_gpus: don't waste resources running the code we don't need; kwargs must be updated before skipping
            model_kwargs = self._update_model_kwargs_for_generation(
                model_outputs,
                model_kwargs,
                is_encoder_decoder=self.config.is_encoder_decoder,
            )
            if synced_gpus and this_peer_finished:
                continue

            # Copy is needed to avoid keeping a hanging ref
            logits = model_outputs.logits[:, -1, :].to(copy=True, dtype=torch.float32, device=input_ids.device)

            # b. Compute log probs -- get log probabilities from logits, process logits with processors (*e.g.*
            # `temperature`, ...), and add new logprobs to existing running logprobs scores.
            log_probs = nn.functional.log_softmax(logits, dim=-1)
            log_probs = logits_processor(flat_running_sequences, log_probs)

            # Store logits, attentions and hidden_states when required
            self._accumulate_optional_generate_output(
                generate_output,
                score_tensors=log_probs.clone(),
                logits_tensors=logits.clone(),
                **model_outputs,
            )

            # This is needed to properly delete logits which may be very large for first iteration
            # Otherwise a reference to outputs is kept which keeps the logits alive in the next iteration
            del model_outputs

            log_probs = self._unflatten_beam_dim(log_probs, batch_size, num_beams)
            log_probs = log_probs + running_beam_scores[:, :, None]
            log_probs = torch.reshape(log_probs, (batch_size, num_beams * vocab_size))

            # c. Retrieve top-K continuations, i.e. select the next token (greedy or sampling) and then keep the best
            # continuations among all beams based on the accumulated scores.
            topk_log_probs, topk_running_sequences, topk_running_beam_indices = self._get_top_k_continuations(
                accumulated_log_probs=log_probs,
                running_sequences=running_sequences,
                running_beam_indices=running_beam_indices,
                cur_len=cur_len,
                decoder_prompt_len=decoder_prompt_len,
                do_sample=do_sample,
                beams_to_keep=beams_to_keep,
                num_beams=num_beams,
                vocab_size=vocab_size,
                batch_size=batch_size,
            )

            # d. Check which running sequences have finished
            next_token_hits_stopping_criteria = stopping_criteria(
                self._flatten_beam_dim(topk_running_sequences[:, :, : cur_len + 1]),  # remove unfilled token indexes
                generate_output["scores"],
            )
            next_token_hits_stopping_criteria = self._unflatten_beam_dim(
                next_token_hits_stopping_criteria, batch_size, beams_to_keep
            )

            # e. Get the non-finished running `num_beams` sequences for the next generation step
            running_sequences, running_beam_scores, running_beam_indices = self._get_running_beams_for_next_iteration(
                topk_log_probs=topk_log_probs,
                topk_running_sequences=topk_running_sequences,
                topk_running_beam_indices=topk_running_beam_indices,
                next_token_hits_stopping_criteria=next_token_hits_stopping_criteria,
                num_beams=num_beams,
            )

            # f. Update the completed beams if a new high score in a finished sequence is found
            sequences, beam_scores, beam_indices, is_sent_finished = self._update_finished_beams(
                sequences=sequences,
                topk_running_sequences=topk_running_sequences,
                beam_scores=beam_scores,
                topk_log_probs=topk_log_probs,
                beam_indices=beam_indices,
                topk_running_beam_indices=topk_running_beam_indices,
                is_early_stop_heuristic_unsatisfied=is_early_stop_heuristic_unsatisfied,
                is_sent_finished=is_sent_finished,
                next_token_hits_stopping_criteria=next_token_hits_stopping_criteria,
                top_num_beam_mask=top_num_beam_mask,
                num_beams=num_beams,
                cur_len=cur_len,
                decoder_prompt_len=decoder_prompt_len,
                length_penalty=length_penalty,
                early_stopping=early_stopping,
            )

            # g. Prepare remaining data for the next iteration, including computing the stopping condition for
            # beam search as a whole (as opposed to individual beams, i.e. `stopping_criteria`)

            # pluck the cache from the beam indices that will be used in the next iteration
            # NOTE: we need to check if `self._reorder_cache` exists for special models like RAG, RecurrentGemma etc.
            if model_kwargs.get("past_key_values") is not None:
                beam_idx = self._flatten_beam_dim(running_beam_indices[..., cur_len - decoder_prompt_len])
                if hasattr(self, "_reorder_cache"):
                    model_kwargs["past_key_values"] = self._reorder_cache(model_kwargs["past_key_values"], beam_idx)
                else:
                    model_kwargs["past_key_values"].reorder_cache(beam_idx)

            cur_len = cur_len + 1
            is_early_stop_heuristic_unsatisfied = self._check_early_stop_heuristic(
                is_early_stop_heuristic_unsatisfied=is_early_stop_heuristic_unsatisfied,
                running_beam_scores=running_beam_scores,
                beam_scores=beam_scores,
                is_sent_finished=is_sent_finished,
                cur_len=cur_len,
                max_length=max_length,
                decoder_prompt_len=decoder_prompt_len,
                early_stopping=early_stopping,
                length_penalty=length_penalty,
            )
            this_peer_finished = not self._beam_search_has_unfinished_sequences(
                is_early_stop_heuristic_unsatisfied,
                is_sent_finished,
                next_token_hits_stopping_criteria,
                early_stopping,
            )

        # 5. prepare outputs
        # Take best beams for each batch (the score is sorted in descending order)
        sequences = self._flatten_beam_dim(sequences[:, :num_return_sequences, :])
        beam_scores = self._flatten_beam_dim(beam_scores[:, :num_return_sequences])
        beam_indices = self._flatten_beam_dim(beam_indices[:, :num_return_sequences, :])

        # Crop the static-shaped tensors to the actual size.
        # `beam_indices` is initialized with -1s, and is updated with the beam index of the generated token at each
        # step. We can use it to detect the generated length, which may be != `cur_len`  (e.g. selected beam is from a
        # previous decoding iteration)
        max_generated_length = ((beam_indices + 1).bool()).sum(dim=1).max()
        output_length = decoder_prompt_len + max_generated_length
        sequences = sequences[:, :output_length]
        beam_indices = beam_indices[:, :max_generated_length]

<<<<<<< HEAD
        return self._finalize_generate_output(
            generate_output,
            sequences,
            model_kwargs,
            decoder_only_cls=GenerateBeamDecoderOnlyOutput,
            encoder_decoder_cls=GenerateBeamEncoderDecoderOutput,
            sequences_scores=(beam_scores if generation_config.output_scores else None),
            beam_indices=beam_indices,
        )
=======
        if return_dict_in_generate:
            if not output_scores:
                beam_scores = None

            cache = None
            if any(cache_key in model_kwargs for cache_key in ALL_CACHE_NAMES):
                cache_key = next(cache_key for cache_key in ALL_CACHE_NAMES if cache_key in model_kwargs)
                cache = model_kwargs[cache_key]

            if self.config.is_encoder_decoder:
                return GenerateBeamEncoderDecoderOutput(
                    sequences=sequences,
                    sequences_scores=beam_scores,
                    scores=all_scores,
                    logits=raw_logits,
                    beam_indices=beam_indices,
                    encoder_attentions=encoder_attentions,
                    encoder_hidden_states=encoder_hidden_states,
                    decoder_attentions=decoder_attentions,
                    cross_attentions=cross_attentions,
                    decoder_hidden_states=decoder_hidden_states,
                    past_key_values=cache,
                )
            else:
                return GenerateBeamDecoderOnlyOutput(
                    sequences=sequences,
                    sequences_scores=beam_scores,
                    scores=all_scores,
                    logits=raw_logits,
                    beam_indices=beam_indices,
                    attentions=decoder_attentions,
                    hidden_states=decoder_hidden_states,
                    past_key_values=cache,
                )
        else:
            return sequences
>>>>>>> 76fc50a1

    def _assisted_decoding(
        self,
        input_ids: torch.LongTensor,
        logits_processor: LogitsProcessorList,
        stopping_criteria: StoppingCriteriaList,
        generation_config: GenerationConfig,
        synced_gpus: bool = False,
        streamer: Optional["BaseStreamer"] = None,
        inputs_tensor: Optional[torch.FloatTensor] = None,
        assistant_model: Optional["PreTrainedModel"] = None,
        assistant_tokenizer: Optional["PreTrainedTokenizerBase"] = None,
        tokenizer: Optional["PreTrainedTokenizerBase"] = None,
        **model_kwargs,
    ) -> Union[GenerateNonBeamOutput, torch.LongTensor]:
        r"""
        Generates sequences of token ids for models with a language modeling head using **greedy decoding** or
        **sample** (depending on `do_sample`), assisted by candidate sequences. Assisted generation is an example of a
        candidate decoding strategy. Can be used for text-decoder, text-to-text, speech-to-text, and vision-to-text
        models.

        Parameters:
            input_ids (`torch.LongTensor` of shape `(batch_size, sequence_length)`):
                The sequence used as a prompt for the generation.
            logits_processor (`LogitsProcessorList`):
                An instance of [`LogitsProcessorList`]. List of instances of class derived from [`LogitsProcessor`]
                used to modify the prediction scores of the language modeling head applied at each generation step.
            stopping_criteria (`StoppingCriteriaList`):
                An instance of [`StoppingCriteriaList`]. List of instances of class derived from [`StoppingCriteria`]
                used to tell if the generation loop should stop.
            generation_config ([`~generation.GenerationConfig`]):
                The generation configuration to be used as parametrization of the decoding method.
            synced_gpus (`bool`):
                Whether to continue running the while loop until max_length (needed to avoid deadlocking with
                `FullyShardedDataParallel` and DeepSpeed ZeRO Stage 3).
            streamer (`BaseStreamer`, *optional*):
                Streamer object that will be used to stream the generated sequences. Generated tokens are passed
                through `streamer.put(token_ids)` and the streamer is responsible for any further processing.
            inputs_tensor (`torch.FloatTensor`, *optional*):
                The input tensor for generation. For decoder models, usually `input_ids`. For encoder-decoder models,
                the tensor that produced `model_kwargs["encoder_outputs"]`.
            assistant_model (`PreTrainedModel`, *optional*):
                The model used to assist the generation process. If not provided, the main model will be used.
            assistant_tokenizer (`PreTrainedTokenizerBase`, *optional*):
                The tokenizer used for the assistant model. If not provided, the token space is assumed to be the same.
            tokenizer (`PreTrainedTokenizerBase`, *optional*):
                The tokenizer used for the main model. If not provided, the token space is assumed to be the same.
            model_kwargs:
                Additional model specific keyword arguments will be forwarded to the `forward` function of the model.
                If model is an encoder-decoder model the kwargs should include `encoder_outputs`.

        Return:
            [`~generation.GenerateDecoderOnlyOutput`], [`~generation.GenerateEncoderDecoderOutput`] or
            `torch.LongTensor`: A `torch.LongTensor` containing the generated tokens (default behaviour) or a
            [`~generation.GenerateDecoderOnlyOutput`] if `model.config.is_encoder_decoder=False` and
            `return_dict_in_generate=True` or a [`~generation.GenerateEncoderDecoderOutput`] if
            `model.config.is_encoder_decoder=True`.
        """
        # The cache must be dynamic for assisted generation, and the check must happen AFTER preparing cache
        if not model_kwargs["use_cache"]:
            raise ValueError("assisted generate requires `use_cache=True`")
        if generation_config.cache_implementation in ["static", "hybrid", "sliding_window"] or (
            "past_key_values" in model_kwargs
            and hasattr(model_kwargs["past_key_values"], "layers")
            and any(getattr(l, "is_compileable", False) for l in model_kwargs["past_key_values"].layers)
        ):
            raise ValueError("assisted generate is not supported with Static cache classes`")
        # Get the candidate generator, given the parameterization
        candidate_generator = self._get_candidate_generator(
            generation_config=generation_config,
            input_ids=input_ids,
            inputs_tensor=inputs_tensor,
            assistant_model=assistant_model,
            logits_processor=logits_processor,
            target_tokenizer=tokenizer,
            assistant_tokenizer=assistant_tokenizer,
            model_kwargs=model_kwargs,
        )
        # init values
        do_sample = generation_config.do_sample

        generate_output = self._init_optional_generate_output(generation_config, model_kwargs)

        # keep track of which sequences are already finished
        batch_size, cur_len = input_ids.shape[:2]
        if batch_size > 1:
            raise ValueError("assisted generate is only supported for batch_size = 1")
        unfinished_sequences = torch.ones(batch_size, dtype=torch.long, device=input_ids.device)
        model_kwargs = self._get_initial_cache_position(cur_len, input_ids.device, model_kwargs)

        this_peer_finished = False
        while self._has_unfinished_sequences(this_peer_finished, synced_gpus, device=input_ids.device):
            cur_len = input_ids.shape[1]

            #  1. Fetch candidate sequences from a `CandidateGenerator` and move to the correct device
            candidate_input_ids, candidate_logits = candidate_generator.get_candidates(input_ids)
            candidate_input_ids = candidate_input_ids.to(self.device)
            if candidate_logits is not None:
                candidate_logits = candidate_logits.to(self.device)

            candidate_length = candidate_input_ids.shape[1] - input_ids.shape[1]
            is_done_candidate = stopping_criteria(candidate_input_ids, None)

            # 2. Use the original model to obtain the next token logits given the candidate sequence. We obtain
            # `candidate_length + 1` relevant logits from this process: in the event that all candidates are correct,
            # we use this forward pass to also pick the subsequent logits in the original model.

            # 2.1. Prepare the model inputs
            candidate_kwargs = copy.copy(model_kwargs)
            candidate_kwargs = _prepare_attention_mask(
                candidate_kwargs, candidate_input_ids.shape[1], self.config.is_encoder_decoder
            )
            candidate_kwargs = _prepare_token_type_ids(candidate_kwargs, candidate_input_ids.shape[1])
            if "cache_position" in candidate_kwargs:
                candidate_kwargs["cache_position"] = torch.cat(
                    (
                        candidate_kwargs["cache_position"],
                        torch.arange(cur_len, cur_len + candidate_length, device=input_ids.device, dtype=torch.long),
                    ),
                    dim=0,
                )

            model_inputs = self.prepare_inputs_for_generation(candidate_input_ids, **candidate_kwargs)
            if "logits_to_keep" in model_inputs:
                model_inputs["logits_to_keep"] = candidate_length + 1

            # 2.2. Run a forward pass on the candidate sequence
            outputs = self(**model_inputs)

            # 2.3. Process the new logits
            # .float() is needed to retain precision for later logits manipulations
            new_logits = outputs.logits[:, -candidate_length - 1 :].to(
                dtype=torch.float32, device=input_ids.device
            )  # excludes the input prompt if present
            next_token_logits = new_logits.clone()
            if len(logits_processor) > 0:
                for i in range(candidate_length + 1):
                    new_logits[:, i, :] = logits_processor(candidate_input_ids[:, : cur_len + i], new_logits[:, i, :])

            # 3. Select the accepted tokens. There are two possible cases:
            # Case 1: `do_sample=True` and we have logits for the candidates (originally from speculative decoding)
            # 👉 Apply algorithm 1 from the speculative decoding paper (https://huggingface.co/papers/2211.17192).
            if do_sample and candidate_logits is not None:
                valid_tokens, n_matches = _speculative_sampling(
                    candidate_input_ids,
                    candidate_logits,
                    candidate_length,
                    new_logits,
                    is_done_candidate,
                )

            # Case 2: all other cases (originally from assisted generation) 👉 Compare the tokens selected from the
            # original model logits with the candidate tokens. We can keep the candidate tokens until the first
            # mismatch, or until the max length is reached.
            else:
                if do_sample:
                    probs = new_logits.softmax(dim=-1)
                    selected_tokens = torch.multinomial(probs[0, :, :], num_samples=1).squeeze(1)[None, :]
                else:
                    selected_tokens = new_logits.argmax(dim=-1)

                candidate_new_tokens = candidate_input_ids[:, cur_len:]
                n_matches = ((~(candidate_new_tokens == selected_tokens[:, :-1])).cumsum(dim=-1) < 1).sum()

                # Ensure we don't generate beyond max_len or an EOS token
                if is_done_candidate and n_matches == candidate_length:
                    n_matches -= 1
                valid_tokens = selected_tokens[:, : n_matches + 1]

            # 4. Update variables according to the number of matching assistant tokens. Remember: the token generated
            # by the model after the last candidate match is also valid, as it is generated from a correct sequence.
            # Because of this last token, assisted generation search reduces to a normal greedy search/sample if there
            # is no match.

            # 4.1. Get the valid continuation, after the matching tokens
            input_ids = torch.cat((input_ids, valid_tokens), dim=-1)
            if streamer is not None:
                streamer.put(valid_tokens.cpu())
            new_cur_len = input_ids.shape[1]

            # 4.2. Discard past key values relative to unused assistant tokens
            outputs.past_key_values.crop(new_cur_len - 1)

            # 5. Update the candidate generation strategy if needed
            candidate_generator.update_candidate_strategy(input_ids, new_logits, n_matches)

            # synced_gpus: don't waste resources running the code we don't need; kwargs must be updated before skipping
            model_kwargs = self._update_model_kwargs_for_generation(
                outputs,
                model_kwargs,
                is_encoder_decoder=self.config.is_encoder_decoder,
                num_new_tokens=n_matches + 1,
            )
            if synced_gpus and this_peer_finished:
                continue

            self._accumulate_optional_generate_output(
                generate_output,
                score_tensors=new_logits,
                logits_tensors=next_token_logits,
                cur_len=cur_len,
                added_len=int(n_matches + 1),
                split_outputs=True,
                **outputs,
            )

            unfinished_sequences = unfinished_sequences & ~stopping_criteria(input_ids, generate_output["scores"])
            this_peer_finished = unfinished_sequences.max() == 0

        if streamer is not None:
            streamer.end()

        if (
            hasattr(candidate_generator, "assistant_model")
            and candidate_generator.assistant_model.generation_config.num_assistant_tokens_schedule == "heuristic"
        ):
            candidate_generator.assistant_model.generation_config.num_assistant_tokens = (
                candidate_generator.num_assistant_tokens
            )
<<<<<<< HEAD

        return self._finalize_generate_output(
            generate_output,
            input_ids,
            model_kwargs,
            decoder_only_cls=GenerateDecoderOnlyOutput,
            encoder_decoder_cls=GenerateEncoderDecoderOutput,
        )
=======
        if return_dict_in_generate:
            cache = None
            if any(cache_key in model_kwargs for cache_key in ALL_CACHE_NAMES):
                cache_key = next(cache_key for cache_key in ALL_CACHE_NAMES if cache_key in model_kwargs)
                cache = model_kwargs[cache_key]
            if self.config.is_encoder_decoder:
                return GenerateEncoderDecoderOutput(
                    sequences=input_ids,
                    scores=scores,
                    logits=raw_logits,
                    encoder_attentions=encoder_attentions,
                    encoder_hidden_states=encoder_hidden_states,
                    decoder_attentions=decoder_attentions,
                    cross_attentions=cross_attentions,
                    decoder_hidden_states=decoder_hidden_states,
                    past_key_values=cache,
                )
            else:
                return GenerateDecoderOnlyOutput(
                    sequences=input_ids,
                    scores=scores,
                    logits=raw_logits,
                    attentions=decoder_attentions,
                    hidden_states=decoder_hidden_states,
                    past_key_values=cache,
                )
        else:
            return input_ids
>>>>>>> 76fc50a1

    def _prefill_chunking(self, input_ids: torch.LongTensor, generation_config: GenerationConfig, **model_kwargs):
        # Even if we are not compiling the forward, flex is always compiled when used. With chunk prefill, we may
        # end up needing just a bit more graphs than the default (which is 8). Doing this avoids very cryptic warnings
        torch._dynamo.config.cache_size_limit = 64

        chunk_size = generation_config.prefill_chunk_size
        # Only chunk up the token just before last, so that decoding is completely performed outside this function
        # (here we simply prefill the cache)
        input_chunks = torch.split(input_ids[:, :-1], chunk_size, dim=-1)

        if "past_key_values" not in model_kwargs:
            raise ValueError("Cannot use prefill chunking without a cache")

        model_forward = self.forward

        compile_forward = self._valid_auto_compile_criteria(model_kwargs, generation_config)
        if compile_forward:
            model_forward = self.get_compiled_call(generation_config.compile_config)

        attention_mask = model_kwargs.pop("attention_mask", None)

        past_length = 0
        for input_chunk in input_chunks:
            current_length = past_length + input_chunk.shape[-1]
            # Prepare inputs
            if attention_mask is not None:
                model_kwargs["attention_mask"] = attention_mask[:, :current_length]
            model_kwargs["cache_position"] = torch.arange(
                past_length, current_length, dtype=torch.long, device=input_chunk.device
            )
            model_kwargs["position_ids"] = model_kwargs["cache_position"].unsqueeze(0)
            model_inputs = self.prepare_inputs_for_generation(input_chunk, **model_kwargs)

            outputs = model_forward(**model_inputs, return_dict=True)

            model_kwargs["past_key_values"] = outputs.past_key_values
            past_length = current_length

        model_kwargs["attention_mask"] = attention_mask
        model_kwargs["cache_position"] = model_kwargs["cache_position"][-1:] + 1
        _ = model_kwargs.pop("position_ids", None)

        return model_kwargs

    def _init_optional_generate_output(
        self, generation_config: GenerationConfig, model_kwargs: dict[str, Any]
    ) -> dict[str, Any]:
        """
        Initialize optional generation output dictionary based on configuration flags.

        Args:
            generation_config (`GenerationConfig`):
                The generation configuration object containing flags like `output_attentions`,
                `output_hidden_states`, `output_scores`, `output_logits`, and `return_dict_in_generate`.
            model_kwargs (`dict[str, Any]`):
                Model-specific keyword arguments, potentially containing encoder outputs for
                encoder-decoder models.

        Returns:
            `dict[str, Any]`: A dictionary containing:
                - Configuration flags (output_attentions, output_hidden_states, etc.)
                - Empty tuples or None for various output types based on configuration
                - Encoder outputs (if applicable for encoder-decoder models)
        """
        if not generation_config.return_dict_in_generate:
            return {"return_dict_in_generate": False}
        output_attentions = generation_config.output_attentions
        output_hidden_states = generation_config.output_hidden_states
        output_scores = generation_config.output_scores
        output_logits = generation_config.output_logits

        scores = () if output_scores else None
        raw_logits = () if output_logits else None
        decoder_attentions = () if output_attentions else None
        cross_attentions = () if output_attentions else None
        decoder_hidden_states = () if output_hidden_states else None

        encoder_attentions = encoder_hidden_states = None
        if self.config.is_encoder_decoder:
            encoder_attentions = model_kwargs["encoder_outputs"].get("attentions") if output_attentions else None
            encoder_hidden_states = (
                model_kwargs["encoder_outputs"].get("hidden_states") if output_hidden_states else None
            )

        return {
            "output_attentions": output_attentions,
            "output_hidden_states": output_hidden_states,
            "output_scores": output_scores,
            "output_logits": output_logits,
            "return_dict_in_generate": generation_config.return_dict_in_generate,
            "scores": scores,
            "raw_logits": raw_logits,
            "decoder_attentions": decoder_attentions,
            "cross_attentions": cross_attentions,
            "decoder_hidden_states": decoder_hidden_states,
            "encoder_attentions": encoder_attentions,
            "encoder_hidden_states": encoder_hidden_states,
        }

    def _accumulate_optional_generate_output(
        self,
        generate_output: dict[str, Any],
        score_tensors: Optional[Union[torch.Tensor, tuple[torch.Tensor, ...]]] = None,
        logits_tensors: Optional[Union[torch.Tensor, tuple[torch.Tensor, ...]]] = None,
        attentions: Optional[tuple[torch.FloatTensor, ...]] = None,
        decoder_attentions: Optional[tuple[torch.FloatTensor, ...]] = None,
        cross_attentions: Optional[tuple[torch.FloatTensor, ...]] = None,
        hidden_states: Optional[tuple[torch.FloatTensor, ...]] = None,
        decoder_hidden_states: Optional[tuple[torch.FloatTensor, ...]] = None,
        cur_len: Optional[int] = None,
        added_len: int = 1,
        **kwargs: Any,
    ) -> None:
        """
        Accumulate optional generation outputs into the generate_output dictionary.

        Args:
            generate_output (`dict[str, Any]`):
                Dictionary containing generation configuration flags and accumulated outputs.
            score_tensors (`Optional[Union[torch.Tensor, tuple[torch.Tensor, ...]]]`, *optional*):
                Processed prediction scores to accumulate. Can be a single tensor or tuple of tensors.
            logits_tensors (`Optional[Union[torch.Tensor, tuple[torch.Tensor, ...]]]`, *optional*):
                Unprocessed prediction logits to accumulate. Can be a single tensor or tuple of tensors.
            attentions (`Optional[tuple[torch.FloatTensor, ...]]`, *optional*):
                Attention weights for decoder-only models (standard path).
            decoder_attentions (`Optional[tuple[torch.FloatTensor, ...]]`, *optional*):
                Decoder attention weights for encoder-decoder models (standard path).
            cross_attentions (`Optional[tuple[torch.FloatTensor, ...]]`, *optional*):
                Cross attention weights for encoder-decoder models (standard path).
            hidden_states (`Optional[tuple[torch.FloatTensor, ...]]`, *optional*):
                Hidden states for decoder-only models (standard path).
            decoder_hidden_states (`Optional[tuple[torch.FloatTensor, ...]]`, *optional*):
                Decoder hidden states for encoder-decoder models (standard path).
            decoder_attentions_chunks (`Optional[tuple[Any, ...]]`, *optional*):
                Pre-split decoder attention chunks (assisted generation path).
            cross_attentions_chunks (`Optional[tuple[Any, ...]]`, *optional*):
                Pre-split cross attention chunks (assisted generation path).
            decoder_hidden_states_chunks (`Optional[tuple[Any, ...]]`, *optional*):
                Pre-split decoder hidden state chunks (assisted generation path).
            **kwargs (`Any`):
                Additional keyword arguments (unused but accepted for flexibility).
        """
        if not generate_output["return_dict_in_generate"]:
            return
        # use the decoder_ prefix for all models
        decoder_attentions = attentions if decoder_attentions is None else decoder_attentions
        decoder_hidden_states = hidden_states if decoder_hidden_states is None else decoder_hidden_states

        # Split multiple new tokens into their own steps (e.g. assisted generation),
        # so that we append one tuple element per token as in the other generation methods.
        if cur_len is not None:
            if generate_output["output_attentions"]:
                if self.config.is_encoder_decoder:
                    cross_attentions = _split_model_outputs(
                        cross_attentions,
                        cur_len,
                        added_len,
                        is_prefill_pass=len(generate_output["decoder_attentions"]) == 0,
                        is_decoder_attention=False,
                    )
                decoder_attentions = _split_model_outputs(
                    decoder_attentions,
                    cur_len,
                    added_len,
                    is_prefill_pass=len(generate_output["decoder_attentions"]) == 0,
                    is_decoder_attention=True,
                )

            if generate_output["output_hidden_states"]:
                decoder_hidden_states = _split_model_outputs(
                    decoder_hidden_states,
                    cur_len,
                    added_len,
                    is_prefill_pass=len(generate_output["decoder_hidden_states"]) == 0,
                    is_decoder_attention=False,
                )

            score_tensors = (
                tuple(score_tensors[:, i, :] for i in range(added_len)) if generate_output["output_scores"] else None
            )
            logits_tensors = (
                tuple(logits_tensors[:, i, :] for i in range(added_len)) if generate_output["output_logits"] else None
            )
        else:
            decoder_attentions = (decoder_attentions,)
            cross_attentions = (cross_attentions,)
            decoder_hidden_states = (decoder_hidden_states,)
            score_tensors = (
                (score_tensors,)
                if score_tensors is not None and not isinstance(score_tensors, (tuple, list))
                else score_tensors
            )
            logits_tensors = (
                (logits_tensors,)
                if logits_tensors is not None and not isinstance(logits_tensors, (tuple, list))
                else logits_tensors
            )

        if generate_output["output_attentions"]:
            if cross_attentions is not None:
                generate_output["cross_attentions"] += cross_attentions
            if decoder_attentions is not None:
                generate_output["decoder_attentions"] += decoder_attentions

        if generate_output["output_hidden_states"] and decoder_hidden_states is not None:
            generate_output["decoder_hidden_states"] += decoder_hidden_states

        if generate_output["output_scores"] and score_tensors is not None:
            generate_output["scores"] += score_tensors

        if generate_output["output_logits"] and logits_tensors is not None:
            generate_output["raw_logits"] += tuple(logits_tensors)

    def _finalize_generate_output(
        self,
        generate_output: dict[str, Any],
        sequences: torch.Tensor,
        model_kwargs: dict[str, Any],
        decoder_only_cls: type[ModelOutput],
        encoder_decoder_cls: type[ModelOutput],
        **kwargs: Any,  # method-specific extras, e.g., beam_indices, sequences_scores
    ) -> Union[torch.Tensor, GenerateOutput]:
        """
        Finalize the generation output based on configuration and model architecture.

        Args:
            generate_output (`dict[str, Any]`):
                Dictionary containing generation configuration flags and accumulated outputs.
            sequences (`torch.Tensor`):
                The generated token sequences.
            model_kwargs (`dict[str, Any]`):
                Model keyword arguments, potentially containing cached key-values.
            decoder_only_cls (`type[ModelOutput]`):
                The output class to use for decoder-only models (e.g., `GenerateDecoderOnlyOutput`).
            encoder_decoder_cls (`type[ModelOutput]`):
                The output class to use for encoder-decoder models (e.g., `GenerateEncoderDecoderOutput`).
            **kwargs (`Any`):
                Additional method-specific outputs to include in the final result, such as
                `beam_indices` for beam search or `sequences_scores` for scoring.

        Returns:
            `Union[torch.LongTensor, ModelOutput]`:
                If `return_dict_in_generate=False`, returns the sequences tensor directly.
        """
        if not generate_output["return_dict_in_generate"]:
            return sequences

        cache = None
        if any(cache_key in model_kwargs for cache_key in ALL_CACHE_NAMES):
            cache_key = next(cache_key for cache_key in ALL_CACHE_NAMES if cache_key in model_kwargs)
            cache = model_kwargs[cache_key]

        if self.config.is_encoder_decoder:
            return encoder_decoder_cls(
                sequences=sequences,
                scores=generate_output["scores"],
                logits=generate_output["raw_logits"],
                encoder_attentions=generate_output["encoder_attentions"],
                encoder_hidden_states=generate_output["encoder_hidden_states"],
                decoder_attentions=generate_output["decoder_attentions"],
                cross_attentions=generate_output["cross_attentions"],
                decoder_hidden_states=generate_output["decoder_hidden_states"],
                past_key_values=cache,
                **kwargs,
            )
        else:
            return decoder_only_cls(
                sequences=sequences,
                scores=generate_output["scores"],
                logits=generate_output["raw_logits"],
                attentions=generate_output["decoder_attentions"],
                hidden_states=generate_output["decoder_hidden_states"],
                past_key_values=cache,
                **kwargs,
            )


def _speculative_sampling(
    candidate_input_ids,
    candidate_logits,
    candidate_length,
    new_logits,
    is_done_candidate,
):
    """
    Applies sampling as in the speculative decoding paper (https://huggingface.co/papers/2211.17192, algorithm 1). Returns
    the selected tokens, as well as the number of candidate matches.

    NOTE: Unless otherwise stated, the variable names match those in the paper.
    """
    new_candidate_input_ids = candidate_input_ids[:, -candidate_length:]
    # Gets the probabilities from the logits. q_i and p_i denote the assistant and model probabilities of the tokens
    # selected by the assistant, respectively.
    q = candidate_logits.softmax(dim=-1)
    q_i = q[:, torch.arange(candidate_length), new_candidate_input_ids].squeeze(0, 1)
    p = new_logits.softmax(dim=-1)
    p_i = p[:, torch.arange(candidate_length), new_candidate_input_ids].squeeze(0, 1)
    probability_ratio = p_i / q_i

    # When probability_ratio > 1 (i.e. q_i(x) < p_i(x), or "assistant probability of the candidate token is smaller
    # than the model probability for the same token"), keep the token. Otherwise reject with p = 1 - probability_ratio
    # (= keep with p = probability_ratio). Keep all the tokens until the first rejection
    r_i = torch.rand_like(probability_ratio)
    is_accepted = r_i <= probability_ratio
    n_matches = ((~is_accepted).cumsum(dim=-1) < 1).sum()  # this is `n` in algorithm 1

    # Ensure we don't generate beyond max_len or an EOS token (not in algorithm 1, but needed for correct behavior)
    if is_done_candidate and n_matches == candidate_length:
        # Output length is assumed to be `n_matches + 1`. Since we won't generate another token with the target model
        # due to acceptance on EOS we fix `n_matches`
        n_matches -= 1
        valid_tokens = new_candidate_input_ids[:, : n_matches + 1]
    else:
        # Next token selection: if there is a rejection, adjust the distribution from the main model before sampling.
        gamma = candidate_logits.shape[1]
        p_n_plus_1 = p[:, n_matches, :]
        if n_matches < gamma:
            q_n_plus_1 = q[:, n_matches, :]
            p_prime = torch.clamp((p_n_plus_1 - q_n_plus_1), min=0)
            p_prime.div_(p_prime.sum())
        else:
            p_prime = p_n_plus_1
        t = torch.multinomial(p_prime, num_samples=1).squeeze(1)[None, :]

        # The selected tokens include the matches (if any) plus the next sampled tokens
        if n_matches > 0:
            valid_tokens = torch.cat((new_candidate_input_ids[:, :n_matches], t), dim=-1)
        else:
            valid_tokens = t

    return valid_tokens, n_matches


def _split_model_outputs(
    new_outputs: tuple, cur_len: int, added_len: int, is_prefill_pass: bool, is_decoder_attention: bool
):
    """
    Given the (decoder/cross attentions)/(decoder hidden states) for multiple generated tokens, splits it into a tuple
    where each member corresponds to a single generated token.
    """
    # new_outputs: tuple of tensors (one per layer), they can be:
    # - Decoder attentions: (batch_size, num_heads, att_query_len, cur_len + added_len)
    # - Cross attentions: (batch_size, num_heads, att_query_len, enc_seq_len)
    # - Hidden states: (..., batch_size, att_query_len, hidden_size)
    outputs = ()
    if is_prefill_pass:
        prompt_block = ()
        for layer_tensor in new_outputs:
            last_dim_size = cur_len if is_decoder_attention else layer_tensor.shape[-1]
            prompt_block += (layer_tensor[..., :cur_len, :last_dim_size],)
        outputs += (prompt_block,)
        # The first iteration contains the prompt + 1 generated token, let's update the length variables accordingly
        cur_len += 1
        added_len -= 1

    for i in range(added_len):
        new_tuple = ()
        for layer in new_outputs:
            last_dim_size = cur_len + i if is_decoder_attention else layer.shape[-1]
            new_tuple += (layer[..., i : i + 1, :last_dim_size],)
        outputs += (new_tuple,)
    return outputs<|MERGE_RESOLUTION|>--- conflicted
+++ resolved
@@ -2911,40 +2911,9 @@
         if streamer is not None:
             streamer.end()
 
-<<<<<<< HEAD
         return self._finalize_generate_output(
             generate_output, input_ids, model_kwargs, GenerateDecoderOnlyOutput, GenerateEncoderDecoderOutput
         )
-=======
-        if return_dict_in_generate:
-            cache = None
-            if any(cache_key in model_kwargs for cache_key in ALL_CACHE_NAMES):
-                cache_key = next(cache_key for cache_key in ALL_CACHE_NAMES if cache_key in model_kwargs)
-                cache = model_kwargs[cache_key]
-            if self.config.is_encoder_decoder:
-                return GenerateEncoderDecoderOutput(
-                    sequences=input_ids,
-                    scores=scores,
-                    logits=raw_logits,
-                    encoder_attentions=encoder_attentions,
-                    encoder_hidden_states=encoder_hidden_states,
-                    decoder_attentions=decoder_attentions,
-                    cross_attentions=cross_attentions,
-                    decoder_hidden_states=decoder_hidden_states,
-                    past_key_values=cache,
-                )
-            else:
-                return GenerateDecoderOnlyOutput(
-                    sequences=input_ids,
-                    scores=scores,
-                    logits=raw_logits,
-                    attentions=decoder_attentions,
-                    hidden_states=decoder_hidden_states,
-                    past_key_values=cache,
-                )
-        else:
-            return input_ids
->>>>>>> 76fc50a1
 
     @staticmethod
     def _flatten_beam_dim(tensor: torch.Tensor) -> torch.Tensor:
@@ -3447,7 +3416,6 @@
         sequences = sequences[:, :output_length]
         beam_indices = beam_indices[:, :max_generated_length]
 
-<<<<<<< HEAD
         return self._finalize_generate_output(
             generate_output,
             sequences,
@@ -3457,44 +3425,6 @@
             sequences_scores=(beam_scores if generation_config.output_scores else None),
             beam_indices=beam_indices,
         )
-=======
-        if return_dict_in_generate:
-            if not output_scores:
-                beam_scores = None
-
-            cache = None
-            if any(cache_key in model_kwargs for cache_key in ALL_CACHE_NAMES):
-                cache_key = next(cache_key for cache_key in ALL_CACHE_NAMES if cache_key in model_kwargs)
-                cache = model_kwargs[cache_key]
-
-            if self.config.is_encoder_decoder:
-                return GenerateBeamEncoderDecoderOutput(
-                    sequences=sequences,
-                    sequences_scores=beam_scores,
-                    scores=all_scores,
-                    logits=raw_logits,
-                    beam_indices=beam_indices,
-                    encoder_attentions=encoder_attentions,
-                    encoder_hidden_states=encoder_hidden_states,
-                    decoder_attentions=decoder_attentions,
-                    cross_attentions=cross_attentions,
-                    decoder_hidden_states=decoder_hidden_states,
-                    past_key_values=cache,
-                )
-            else:
-                return GenerateBeamDecoderOnlyOutput(
-                    sequences=sequences,
-                    sequences_scores=beam_scores,
-                    scores=all_scores,
-                    logits=raw_logits,
-                    beam_indices=beam_indices,
-                    attentions=decoder_attentions,
-                    hidden_states=decoder_hidden_states,
-                    past_key_values=cache,
-                )
-        else:
-            return sequences
->>>>>>> 76fc50a1
 
     def _assisted_decoding(
         self,
@@ -3714,7 +3644,6 @@
             candidate_generator.assistant_model.generation_config.num_assistant_tokens = (
                 candidate_generator.num_assistant_tokens
             )
-<<<<<<< HEAD
 
         return self._finalize_generate_output(
             generate_output,
@@ -3723,36 +3652,6 @@
             decoder_only_cls=GenerateDecoderOnlyOutput,
             encoder_decoder_cls=GenerateEncoderDecoderOutput,
         )
-=======
-        if return_dict_in_generate:
-            cache = None
-            if any(cache_key in model_kwargs for cache_key in ALL_CACHE_NAMES):
-                cache_key = next(cache_key for cache_key in ALL_CACHE_NAMES if cache_key in model_kwargs)
-                cache = model_kwargs[cache_key]
-            if self.config.is_encoder_decoder:
-                return GenerateEncoderDecoderOutput(
-                    sequences=input_ids,
-                    scores=scores,
-                    logits=raw_logits,
-                    encoder_attentions=encoder_attentions,
-                    encoder_hidden_states=encoder_hidden_states,
-                    decoder_attentions=decoder_attentions,
-                    cross_attentions=cross_attentions,
-                    decoder_hidden_states=decoder_hidden_states,
-                    past_key_values=cache,
-                )
-            else:
-                return GenerateDecoderOnlyOutput(
-                    sequences=input_ids,
-                    scores=scores,
-                    logits=raw_logits,
-                    attentions=decoder_attentions,
-                    hidden_states=decoder_hidden_states,
-                    past_key_values=cache,
-                )
-        else:
-            return input_ids
->>>>>>> 76fc50a1
 
     def _prefill_chunking(self, input_ids: torch.LongTensor, generation_config: GenerationConfig, **model_kwargs):
         # Even if we are not compiling the forward, flex is always compiled when used. With chunk prefill, we may
