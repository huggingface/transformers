# coding=utf-8
# Copyright 2024 The HuggingFace Inc. team.
# Copyright (c) 2020, NVIDIA CORPORATION.  All rights reserved.
#
# Licensed under the Apache License, Version 2.0 (the "License");
# you may not use this file except in compliance with the License.
# You may obtain a copy of the License at
#
#     http://www.apache.org/licenses/LICENSE-2.0
#
# Unless required by applicable law or agreed to in writing, software
# distributed under the License is distributed on an "AS IS" BASIS,
# WITHOUT WARRANTIES OR CONDITIONS OF ANY KIND, either express or implied.
# See the License for the specific language governing permissions and
# limitations under the License.
import logging
import queue
import statistics
import threading
import time
from abc import ABC, abstractmethod
from collections import deque
from dataclasses import dataclass, field
from enum import Enum
from functools import partial
from typing import Optional, Union

import torch
import torch.nn as nn
from tokenizers import Tokenizer
from tokenizers.decoders import DecodeStream
from torch.profiler import profile, schedule, tensorboard_trace_handler
from tqdm import tqdm

from ..cache_utils import Cache
from ..configuration_utils import PretrainedConfig
from ..generation.configuration_utils import GenerationConfig
from ..utils.metrics import ContinuousBatchProcessorMetrics, attach_tracer, traced


class RequestStatus(Enum):
    """Status of a generation request through its lifecycle."""

    PENDING = "pending"
    PREFILLING = "prefilling"
    PREFILLING_SPLIT = "prefilling_split"
    SPLIT_PENDING_REMAINDER = "split_pending_remainder"
    DECODING = "decoding"
    FINISHED = "finished"
    FAILED = "failed"


# Setup your logger
logger = logging.getLogger(__name__)
logger.setLevel(logging.WARNING)


@dataclass
class GenerationOutput:
    """Tracks the output of a generation request.

    Attributes:
        request_id (str): The ID of the generation request.
        prompt_ids (list[int]): The IDs of the prompt tokens.
        generated_tokens (list[int]): The generated tokens.
        logprobs (list[float]): The log probabilities of the generated tokens.
        error (Optional[str]): Any error message associated with the request. When None, the request was successful.
    """

    request_id: str
    prompt_ids: list[int] = field(default_factory=list)
    generated_tokens: list[int] = field(default_factory=list)
    logprobs: list[float] = field(default_factory=list)
    error: Optional[str] = None
    status: RequestStatus = RequestStatus.PENDING
    created_time: float = field(default_factory=time.time)
    next_token: Optional[int] = field(default_factory=int)


@dataclass
class RequestState:
    """Tracks the state of a generation request through its lifecycle.

    Attributes:
        status (RequestStatus): can be one of PENDING, PREFILLING, PREFILLING_SPLIT,
                                SPLIT_PENDING_REMAINDER, DECODING, FINISHED, FAILED
    """

    # Required fields
    request_id: str
    prompt_ids: Optional[list[int]] = None  # the one being processed
    full_prompt_ids: Optional[list[int]] = None  # the full prompt
    remaining_prompt_ids: list[int] = field(default_factory=list)  # For split requests
    static_outputs: list[int] = field(default_factory=list)
    allocated_blocks: list[int] = field(default_factory=list)
    position_offset: int = 0  # Current position in the sequence for position_ids
    status: RequestStatus = RequestStatus.PENDING
    max_new_tokens: int = 20
    eos_token_id: int = -1
    created_time: float = field(default_factory=time.time)
    error: Optional[str] = None
    next_token: Optional[str] = None

    def current_len(self) -> int:
        """Get the current length of the sequence (prompt + generated tokens)."""
        return self.position_offset

    def generated_len(self) -> int:
        """Get the number of tokens generated so far."""
        return len(self.static_outputs)

    @traced
    def update_with_token(self, token_id: int) -> bool:
        """Update the request with a newly generated token and check for completion.

        Args:
            token_id: The token ID to add to the output sequence

        Returns:
            bool: True if the request is now complete, False otherwise
        """
        # Only update if we're in decoding state
        if self.status != RequestStatus.DECODING:
            return False

        is_eos = token_id == self.eos_token_id and self.eos_token_id != -1
        is_max_len = self.generated_len() >= self.max_new_tokens

        # Only add the token if we're not finishing due to max length
        # (EOS tokens should still be added to the output)
        if not (is_max_len and not is_eos):
            self.static_outputs.extend([token_id])

        if is_eos or is_max_len:
            self.status = RequestStatus.FINISHED
            return True
        return False

    def __repr__(self):
        return f"RequestState(\n\trequest_id={self.request_id},\n\tstatus={self.status},\n\tout_tokens={self.generated_len()},\n\tquery_length={len(self.prompt_ids)}, \n\tremaining_tokens={len(self.remaining_prompt_ids)}, \n\tkv_length={self.position_offset}\n\tfull_prompt_lenght={len(self.full_prompt_ids)},\n\tallocated_blocks={self.allocated_blocks},\n\tgenerated_tokens={self.static_outputs}\n)"

    def to_generation_output(self):
        """Convert the request state to a GenerationOutput object."""
        return GenerationOutput(
            request_id=self.request_id,
            prompt_ids=self.full_prompt_ids,
            status=self.status,
            generated_tokens=self.static_outputs,
            logprobs=[],
            error=self.error,
            next_token=self.next_token,
        )


@attach_tracer()
class PagedAttentionCache(Cache):
    def __init__(
        self,
        config: PretrainedConfig,
        generation_config: GenerationConfig,
        device: torch.device,
        dtype: torch.dtype = torch.float16,
        layer_device_map: Optional[dict[int, Union[str, torch.device, int]]] = None,
        initial_prompt_shapes: Optional[list[list[int]]] = None,
        tp_size: Optional[int] = None,
    ) -> None:
        """Initialize a paged attention cache for efficient memory usage.

        Args:
            config: Model configuration
            generation_config: Generation configuration containing cache parameters
            device: Device for the cache tensors
            dtype: Data type for the cache tensors
            layer_device_map: Optional mapping of layer indices to devices
            initial_prompt_shapes: Optional sample prompts to help calculate optimal cache size
        """
        # Extract model dimensions
        self.num_key_value_heads = (
            config.num_attention_heads
            if getattr(config, "num_key_value_heads", None) is None
            else config.num_key_value_heads
        )
        self.head_dim = (
            config.head_dim if hasattr(config, "head_dim") else config.hidden_size // config.num_attention_heads
        )
        self.num_hidden_layers = config.num_hidden_layers

        # Calculate optimal block size and number if not provided
        num_blocks = getattr(generation_config, "num_blocks", None)
        block_size = getattr(generation_config, "block_size", None)
        if num_blocks is None or block_size is None:
            logger.info("Calculating optimal block size and number...")
            num_blocks, block_size = compute_optimal_blocks(
                device, config, generation_config, initial_prompt_shapes or [], dtype, median_prefill_length=200
            )
            logger.info(f"Using calculated num_blocks={num_blocks}, block_size={block_size}")

        self.block_size = block_size
        self.num_blocks = num_blocks
        num_key_value_heads = self.num_key_value_heads
        if tp_size is not None and tp_size > 1:
            if num_key_value_heads % tp_size != 0:
                raise ValueError(
                    f"Number of key value heads {num_key_value_heads} must be divisible by tensor parallel size {tp_size}."
                )
            # If the model is using tensor parallelism, we need to adjust the number of heads accordingly.
            num_key_value_heads //= tp_size

        self.cache_shape = (num_key_value_heads, num_blocks, self.block_size, self.head_dim)

        self.dtype = dtype
        self.device = device

        self.key_cache: list[torch.Tensor] = []
        self.value_cache: list[torch.Tensor] = []
        for idx in range(config.num_hidden_layers):
            layer_device = layer_device_map[idx] if layer_device_map is not None else device
            new_layer_key_cache = torch.zeros(self.cache_shape, dtype=self.dtype, device=layer_device)
            new_layer_value_cache = torch.zeros(self.cache_shape, dtype=self.dtype, device=layer_device)
            # Note: `mark_static_address` is used to tag the cache as a fixed data pointer,
            # preventing compiled graph breaks when updating the cache.
            torch._dynamo.mark_static_address(new_layer_key_cache)
            torch._dynamo.mark_static_address(new_layer_value_cache)
            self.key_cache.append(new_layer_key_cache)
            self.value_cache.append(new_layer_value_cache)

        # Block management data structures
        self._free_blocks = deque(range(num_blocks))
        self._block_tables: dict[str, list[int]] = {}

    @traced
    def allocate_blocks(self, n_blocks: int, request_id: str) -> list[int]:
        """Allocates n_blocks for a given request_id."""
        if len(self._free_blocks) < n_blocks:
            return False

        allocated = []
        for _ in range(n_blocks):
            allocated.append(self._free_blocks.popleft())

        if request_id not in self._block_tables:
            self._block_tables[request_id] = []
        self._block_tables[request_id].extend(allocated)
        return allocated

    @traced
    def free_blocks(self, request_id: str) -> None:
        """Frees all blocks associated with a request_id."""
        if request_id in self._block_tables:
            blocks_to_free = self._block_tables.pop(request_id)
            self._free_blocks.extend(blocks_to_free)
        else:
            logger.warning(f"Attempted to free blocks for non-existent request_id: {request_id}")

    def get_num_free_blocks(self) -> int:
        """Returns the number of free blocks available."""
        return len(self._free_blocks)

    def get_block_table(self, request_id: str) -> list[int]:
        """Returns the block table for a request."""
        return self._block_tables.get(request_id, [])

    @traced
    def _get_physical_indices(self, state: RequestState, logical_indices: list[int]) -> list[int]:
        """
        Maps logical sequence indices to physical cache indices using the block table, using PyTorch.

        Args:
            request_id: The request ID.
            logical_indices: A list of logical indices.

        Returns:
            A list of physical indices.

        Raises:
            ValueError: If no block table is found for the request ID.
            IndexError: If a logical index maps to a block index that is out of bounds.
        """
        request_id = state.request_id
        block_table = self._block_tables.get(request_id)
        if not block_table:
            raise ValueError(f"No block table found for request {request_id}")

        block_size = self.block_size
        physical_indices = []

        for idx in logical_indices:
            block_idx = idx // block_size
            block_offset = idx % block_size

            if block_idx >= len(block_table):
                raise IndexError(
                    f"Logical index {idx} maps to block index {block_idx} which is out of bounds "
                    f"for request {request_id}"
                )

            physical_block_num = block_table[block_idx]
            physical_index = physical_block_num * block_size + block_offset
            physical_indices.append(physical_index)

        return physical_indices

    @traced
    def update(
        self,
        key_states: torch.Tensor,
        value_states: torch.Tensor,
        layer_idx: int,
        read_index,
        write_index,
        **kwargs,
    ) -> tuple[torch.Tensor, torch.Tensor]:
        # Reshape cache for easier indexing
        total_slots = self.num_blocks * self.block_size
        k_cache_flat = self.key_cache[layer_idx].view(self.num_key_value_heads, total_slots, self.head_dim)
        v_cache_flat = self.value_cache[layer_idx].view(self.num_key_value_heads, total_slots, self.head_dim)
        k_cache_flat[:, write_index, :] = key_states[0]
        v_cache_flat[:, write_index, :] = value_states[0]
        return k_cache_flat[None, :, read_index, :], v_cache_flat[None, :, read_index, :]


class Scheduler(ABC):
    """
    Abstract base class for scheduling requests in the continuous batch processor.
    It is expected that cache allocation and scheduling logic will be implemented in subclasses.
    """

    def __init__(self, cache: PagedAttentionCache, retain_cache_on_finish: bool = False):
        self.active_requests: dict[str, RequestState] = {}
        self.waiting_requests: dict[str, RequestState] = {}
        self.waiting_requests_order: deque[str] = deque()
        self.cache = cache
        self.retain_cache_on_finish = retain_cache_on_finish

    @abstractmethod
    def add_waiting_request(self, state: RequestState):
        """Add a request to the waiting list."""
        pass

    @abstractmethod
    def schedule_batch(self, token_budget: int) -> list[RequestState]:
        pass

    @traced
    def has_pending_requests(self) -> bool:
        """Check if there are requests ready to be processed."""
        return self.active_requests or self.waiting_requests

    @abstractmethod
    def finish_request(self, request_id: str, evict_from_cache: bool = True):
        """Finish processing a request and free its allocated blocks."""
        pass

    @traced
    def get_active_request_static_outputs(self, request_id: str) -> list[int]:
        if request_id in self.active_requests:
            return self.active_requests[request_id].static_outputs
        return []


@attach_tracer()
class FIFOScheduler(Scheduler):
    @traced
    def _allocate_blocks_if_needed(self, state: RequestState, len_next_tokens: int):
        # 1. we check that the occupancy is less than the requested length
        # 2. we allocate enough blocks to cover the requested length
        current_len = state.current_len()
        occupancy = len(state.allocated_blocks) * self.cache.block_size - current_len
        if occupancy < len_next_tokens or (len(state.allocated_blocks) == 0):
            blocks_needed = ((len_next_tokens - occupancy + 1) // self.cache.block_size) + 1
            allocated = self.cache.allocate_blocks(blocks_needed, state.request_id)
            if not allocated:
                return False
            state.allocated_blocks.extend(allocated)
        return True

    @traced(span_name="prepare_request")
    def _prepare_request_for_processing(
        self, state: RequestState, token_budget: int, request_ids_to_remove_from_waiting: set[str]
    ):
        """Prepare a request for processing in the current batch."""
        request_tokens = (
            state.remaining_prompt_ids if state.status == RequestStatus.SPLIT_PENDING_REMAINDER else state.prompt_ids
        )
        if len(request_tokens) < token_budget:
            # Can process the entire prompt/remainder
            if state.status == RequestStatus.PENDING:
                self.active_requests[state.request_id] = state
                state.status = RequestStatus.PREFILLING
                request_ids_to_remove_from_waiting.add(state.request_id)
            elif state.status == RequestStatus.SPLIT_PENDING_REMAINDER:
                state.status = RequestStatus.PREFILLING
                state.prompt_ids = state.remaining_prompt_ids
                state.remaining_prompt_ids = []
        else:
            # Need to split the request
            if state.status == RequestStatus.PENDING:
                self.active_requests[state.request_id] = state
                state.status = RequestStatus.PREFILLING_SPLIT
                request_ids_to_remove_from_waiting.add(state.request_id)
            elif state.status == RequestStatus.SPLIT_PENDING_REMAINDER:
                state.status = RequestStatus.PREFILLING_SPLIT
            state.remaining_prompt_ids = request_tokens[token_budget:]
            state.prompt_ids = request_tokens[:token_budget]

    @traced
    def add_waiting_request(self, state: RequestState):
        """Add a request to the waiting list."""
        if self.retain_cache_on_finish and state.request_id in self.active_requests:
            old_state = self.active_requests.pop(state.request_id)
            state.prompt_ids = state.prompt_ids[len(old_state.full_prompt_ids) :]
            state.allocated_blocks = old_state.allocated_blocks
            state.position_offset = old_state.position_offset
        self.waiting_requests[state.request_id] = state
        self.waiting_requests_order.append(state.request_id)

    @traced
    def schedule_batch(self, token_budget: int) -> list[RequestState]:
        priority_states: list[RequestState] = []
        second_priority_states: list[RequestState] = []
        scheduled_requests = []

        for state in self.active_requests.values():
            if state.status == RequestStatus.DECODING:
                priority_states.append(state)
            if state.status == RequestStatus.SPLIT_PENDING_REMAINDER:
                second_priority_states.append(state)

        # Add waiting requests to second priority
        for req_id in self.waiting_requests_order:
            second_priority_states.append(self.waiting_requests[req_id])

        candidates = priority_states + second_priority_states
        request_ids_to_remove_from_waiting = set()

        for state in candidates:
            self._prepare_request_for_processing(state, token_budget, request_ids_to_remove_from_waiting)
            request_len = len(state.prompt_ids)
            if not self._allocate_blocks_if_needed(
                state, len(state.prompt_ids)
            ):  # don't schedule if we can't allocate blocks
                if len(self.cache._free_blocks) == 0:
                    break
                continue

            @traced
            def _add_to_scheduled_requests(state: RequestState):
                scheduled_requests.append(state)

            _add_to_scheduled_requests(state)

            token_budget -= request_len

            @traced
            def _remove_from_waiting_requests(state: RequestState):
                req_id = state.request_id
                if req_id in self.waiting_requests:
                    del self.waiting_requests[req_id]
                    request_ids_to_remove_from_waiting.add(req_id)

            _remove_from_waiting_requests(state)

            if token_budget == 0:
                break

        self.waiting_requests_order = deque(
            [req_id for req_id in self.waiting_requests_order if req_id not in request_ids_to_remove_from_waiting]
        )

        return scheduled_requests

    @traced
    def finish_request(self, request_id: str, evict_from_cache: bool = True):
        if evict_from_cache:
            self.cache.free_blocks(request_id)
            if request_id in self.active_requests:
                del self.active_requests[request_id]


@attach_tracer()
class PrefillFirstScheduler(Scheduler):
    @traced
    def _allocate_blocks_if_needed(self, state: RequestState, len_next_tokens: int):
        # 1. we check that the occupancy is less than the requested length
        # 2. we allocate enough blocks to cover the requested length
        current_len = state.current_len()
        occupancy = len(state.allocated_blocks) * self.cache.block_size - current_len
        if occupancy < len_next_tokens or (len(state.allocated_blocks) == 0):
            blocks_needed = ((len_next_tokens - occupancy + 1) // self.cache.block_size) + 1
            allocated = self.cache.allocate_blocks(blocks_needed, state.request_id)
            if not allocated:
                return False
            state.allocated_blocks.extend(allocated)
        return True

    @traced(span_name="prepare_request")
    def _prepare_request_for_processing(
        self, state: RequestState, token_budget: int, request_ids_to_remove_from_waiting: set[str]
    ):
        """Prepare a request for processing in the current batch."""
        request_tokens = (
            state.remaining_prompt_ids if state.status == RequestStatus.SPLIT_PENDING_REMAINDER else state.prompt_ids
        )
        if len(request_tokens) < token_budget:
            # Can process the entire prompt/remainder
            if state.status == RequestStatus.PENDING:
                self.active_requests[state.request_id] = state
                state.status = RequestStatus.PREFILLING
                request_ids_to_remove_from_waiting.add(state.request_id)
            elif state.status == RequestStatus.SPLIT_PENDING_REMAINDER:
                state.status = RequestStatus.PREFILLING
                state.prompt_ids = state.remaining_prompt_ids
                state.remaining_prompt_ids = []
        else:
            # Need to split the request
            if state.status == RequestStatus.PENDING:
                self.active_requests[state.request_id] = state
                state.status = RequestStatus.PREFILLING_SPLIT
                request_ids_to_remove_from_waiting.add(state.request_id)
            elif state.status == RequestStatus.SPLIT_PENDING_REMAINDER:
                state.status = RequestStatus.PREFILLING_SPLIT
            state.remaining_prompt_ids = request_tokens[token_budget:]
            state.prompt_ids = request_tokens[:token_budget]

    @traced
    def add_waiting_request(self, state: RequestState):
        """Add a request to the waiting list."""
        if self.retain_cache_on_finish and state.request_id in self.active_requests:
            old_state = self.active_requests.pop(state.request_id)
            state.prompt_ids = state.prompt_ids[len(old_state.full_prompt_ids) :]  # XXX: check for indexing error?
            state.allocated_blocks = old_state.allocated_blocks
            state.position_offset = old_state.position_offset
        self.waiting_requests[state.request_id] = state
        self.waiting_requests_order.append(state.request_id)

    @traced
    def schedule_batch(self, token_budget: int) -> list[RequestState]:
        priority_states: list[RequestState] = []
        second_priority_states: list[RequestState] = []
        scheduled_requests = []

        for state in self.active_requests.values():
            if state.status == RequestStatus.SPLIT_PENDING_REMAINDER:
                priority_states.append(state)
            elif state.status == RequestStatus.DECODING:
                second_priority_states.append(state)

        for req_id in self.waiting_requests_order:
            second_priority_states.append(self.waiting_requests[req_id])

        candidates = priority_states + second_priority_states

        request_ids_to_remove_from_waiting = set()

        for state in candidates:
            self._prepare_request_for_processing(state, token_budget, request_ids_to_remove_from_waiting)
            request_len = len(state.prompt_ids)
            if not self._allocate_blocks_if_needed(
                state, len(state.prompt_ids)
            ):  # don't schedule if we can't allocate blocks
                if len(self.cache._free_blocks) == 0:
                    break
                continue

            @traced
            def _add_to_scheduled_requests(state: RequestState):
                scheduled_requests.append(state)

            _add_to_scheduled_requests(state)

            token_budget -= request_len

            @traced
            def _remove_from_waiting_requests(state: RequestState):
                req_id = state.request_id
                if req_id in self.waiting_requests:
                    del self.waiting_requests[req_id]
                    request_ids_to_remove_from_waiting.add(req_id)

            _remove_from_waiting_requests(state)

            if token_budget == 0:
                break

        self.waiting_requests_order = deque(
            [req_id for req_id in self.waiting_requests_order if req_id not in request_ids_to_remove_from_waiting]
        )

        return scheduled_requests

    @traced
    def finish_request(self, request_id: str, evict_from_cache: bool = True):
        if evict_from_cache:
            self.cache.free_blocks(request_id)
            if request_id in self.active_requests:
                del self.active_requests[request_id]


@traced(standalone=True)
def compute_optimal_blocks(
    device: torch.device,
    config: PretrainedConfig,
    generation_config: GenerationConfig,
    inputs: list[list[int]],
    dtype: torch.dtype = torch.bfloat16,
    safety_margin: float = 0.9,
    median_prefill_length: Optional[int] = None,
):
    """Calculate optimal number and size of blocks for the KV cache.

    Args:
        device: The device where the model runs
        config: The model configuration
        generation_config: The generation configuration
        inputs: Sample input sequences to estimate memory requirements
        dtype: Data type for cache tensors
        safety_margin: Fraction of available memory to use
        median_prefill_length: Override for median prefill length calculation

    Returns:
        Tuple of (num_blocks, block_size)
    """
    # Extract model dimensions
    head_dim = getattr(config, "head_dim", config.hidden_size // config.num_attention_heads)
    num_kv_heads = getattr(config, "num_key_value_heads", config.num_attention_heads)
    num_hidden_layers = getattr(config, "num_hidden_layers", 40)

    # Get available device memory
    if device.type == "cuda":
        device_properties = torch.cuda.get_device_properties(device)
        total_memory = device_properties.total_memory
        allocated_memory = torch.cuda.memory_allocated(device)
        reserved_memory = torch.cuda.memory_reserved(device)
        available_memory = total_memory - max(allocated_memory, reserved_memory)
    elif device.type == "mps":
        logger.warning("MPS memory estimation is approximate. Using conservative defaults.")
        return 2048, 256
    else:
        logger.warning(f"Unsupported device type {device.type} for optimal block calculation. Using defaults.")
        return 32, 128

    # Apply safety margin
    available_memory = int(available_memory * safety_margin)
    if available_memory <= 0:
        logger.warning("Not enough available memory. Using minimum configuration.")
        return 8, 128  # Minimum viable configuration

    # Calculate memory per token
    dtype_size = torch.tensor([], dtype=dtype).element_size()
    memory_per_token = 2 * num_kv_heads * head_dim * dtype_size * num_hidden_layers  # For K and V caches

    # Estimate sequence length requirements
    tokens_to_generate = getattr(generation_config, "max_new_tokens") or 20

    if median_prefill_length is None and inputs:
        non_empty_inputs = [len(seq) for seq in inputs if seq]
        median_prefill_length = int(statistics.median(non_empty_inputs)) if non_empty_inputs else 64
    elif median_prefill_length is None:
        median_prefill_length = 64  # Reasonable default if no inputs provided

    # Total sequence length including generated tokens
    seq_length = median_prefill_length + tokens_to_generate

    # Calculate block parameters
    MIN_BLOCK_SIZE = 16

    # Estimate number of concurrent sequences
    per_sequence_memory = seq_length * memory_per_token
    max_concurrent_sequences = max(1, int(available_memory // per_sequence_memory))

    # Total tokens that can fit in memory
    total_tokens = available_memory // memory_per_token

    # Calculate block size (rounded to power of 2)
    initial_block_size = max(MIN_BLOCK_SIZE, total_tokens // (max_concurrent_sequences * 2))
    block_size = 1 << (initial_block_size - 1).bit_length()  # Round to power of 2

    # Calculate number of blocks
    num_blocks = max(1, total_tokens // block_size)

    logger.info(
        f"Optimal cache: {num_blocks} blocks of size {block_size} "
        f"(can handle ~{num_blocks * block_size // seq_length} sequences of length {seq_length})"
    )

    return int(num_blocks), int(block_size)


@dataclass
class PagedAttentionArgs:
    input_ids: torch.Tensor
    attention_mask: torch.Tensor
    position_ids: torch.Tensor
    cumulative_seqlens_q: torch.Tensor
    cumulative_seqlens_k: torch.Tensor
    max_seqlen_q: int
    max_seqlen_k: int
    write_index: torch.Tensor
    read_index: torch.Tensor
    logits_indices: torch.Tensor
    block_tables: dict[str, list[int]]
    cache: PagedAttentionCache
    use_cache: bool = False


@traced
def create_document_mask(cumulative_seqlens_q, cumulative_seqlens_k):
    # Number of documents
    valid_docs_q = cumulative_seqlens_q[1:] > cumulative_seqlens_q[:-1]
    valid_docs_k = cumulative_seqlens_k[1:] > cumulative_seqlens_k[:-1]
    num_valid_docs = min(valid_docs_q.sum(), valid_docs_k.sum())

    # Trim to valid docs
    cumulative_seqlens_q = cumulative_seqlens_q[: num_valid_docs + 1]
    cumulative_seqlens_k = cumulative_seqlens_k[: num_valid_docs + 1]

    total_q = cumulative_seqlens_q[-1]
    total_k = cumulative_seqlens_k[-1]

    q_indices = torch.arange(total_q, device=cumulative_seqlens_q.device)
    k_indices = torch.arange(total_k, device=cumulative_seqlens_k.device)

    q_doc_ids = torch.bucketize(q_indices, cumulative_seqlens_q[1:], right=True)
    k_doc_ids = torch.bucketize(k_indices, cumulative_seqlens_k[1:], right=False)
    doc_mask = q_doc_ids[:, None] == k_doc_ids[None, :]
    # apply causal mask where no decoding (same nb of q than k)

    is_causal = ~(cumulative_seqlens_q[1:] - cumulative_seqlens_q[:-1] == 1) * cumulative_seqlens_q[1:]
    apply_causal = torch.bucketize(q_indices, is_causal, right=True)[:, None] == k_doc_ids
    # TODO don't apply on prefill splitting
    causal_mask = torch.triu(torch.ones(total_q, total_k, device=q_doc_ids.device), diagonal=1).bool()
    doc_mask.masked_fill_((apply_causal & causal_mask), False)
    return doc_mask


# Continuous Batch Processor (Internal Logic)
@attach_tracer()
class ContinuousBatchProcessor:
    def __init__(
        self,
        cache: PagedAttentionCache,
        config: PretrainedConfig,
        generation_config: GenerationConfig,
        input_queue: queue.Queue,
        output_queue: queue.Queue,
        stop_event: threading.Event,
        model_device: torch.device,
        model_dtype: torch.dtype,
        scheduler: Scheduler,
        streaming: bool = False,
        manual_eviction: bool = False,
    ):
        """Initialize the continuous batch processor.

        Args:
            cache: The paged attention cache to use
            generation_config: The generation configuration
            input_queue: Queue for incoming requests
            output_queue: Queue for outgoing results
            stop_event: Event to signal processing should stop
            model_device: Device for model inputs/outputs
            model_dtype: Data type for model inputs/outputs
            streaming: Whether to stream tokens as they're generated
        """
        self.cache = cache
        self.config = config
        self.generation_config = generation_config
        self.input_queue = input_queue
        self.output_queue = output_queue
        self.stop_event = stop_event
        self.model_device = model_device
        self.model_dtype = model_dtype
        self.scheduler = scheduler
        self.streaming = streaming
        self.manual_eviction = manual_eviction

        self.requests_in_batch: list[RequestState] = []

        # Get batch size parameters from generation config
        self._configure_batch_parameters()

        # Set up metrics collector
        self.metrics = ContinuousBatchProcessorMetrics(self.max_batch_tokens)

        self.setup_static_tensors()

        self.tokenizer = Tokenizer.from_pretrained(self.config._name_or_path)
        self.decode_stream = DecodeStream(skip_special_tokens=True)

    @traced(standalone=True)
    def setup_static_tensors(self):
        T = self.max_batch_tokens
        max_token_budget = self.cache.num_blocks * self.cache.block_size
        tensor_metadata = {"dtype": torch.int32, "device": self.model_device}
        self.tensor_metadata = tensor_metadata
        self.input_ids = torch.zeros((1, T), **tensor_metadata)
        self.position_ids = torch.zeros((1, T), **tensor_metadata)
        self.attention_mask = torch.zeros(
            (1, 1, T, max_token_budget), dtype=self.model_dtype, device=self.model_device
        )
        self.cumulative_seqlens_q = torch.zeros((T + 1,), **tensor_metadata)
        self.cumulative_seqlens_k = torch.zeros((T + 1,), **tensor_metadata)
        self.write_index = torch.zeros((T,), **tensor_metadata)
        self.read_index = torch.zeros((max_token_budget,), **tensor_metadata)
        self.logits_indices = torch.full((T,), -1, **tensor_metadata)
        self.max_seqlen_q = 0
        self.max_seqlen_k = 0
        self.output_ids = torch.full((1, T), -1, **tensor_metadata)

    @traced
    @torch.no_grad()
    def reset_static_tensors(self):
        """Reset static tensors for the next batch."""
        self.input_ids.zero_()
        self.position_ids.zero_()
        self.attention_mask.fill_(torch.finfo(self.model_dtype).min)
        self.cumulative_seqlens_q.zero_()
        self.cumulative_seqlens_k.zero_()
        self.write_index.fill_(-1)
        self.read_index.fill_(-1)
        self.logits_indices.fill_(-1)
        self.max_seqlen_q = 0
        self.max_seqlen_k = 0
        self.output_ids.zero_()

    def get_model_kwargs(self) -> PagedAttentionArgs:
        """Get model keyword arguments for the current batch."""
        # torch.set_printoptions(threshold=100000,linewidth=10000)
        return {
            "input_ids": self.input_ids,
            "position_ids": self.position_ids,
            "attention_mask": self.attention_mask,
            "cumulative_seqlens_q": self.cumulative_seqlens_q,
            "cumulative_seqlens_k": self.cumulative_seqlens_k,
            "write_index": self.write_index,
            "read_index": self.read_index,
            "logits_indices": self.logits_indices,
            "max_seqlen_q": self.max_seqlen_q,
            "max_seqlen_k": self.max_seqlen_k,
            "block_tables": self.cache._block_tables,
            "cache": self.cache,
            "use_cache": False,
        }

    def __repr__(self):
        return (
            f"ContinuousBatchProcessor(input_queue={self.input_queue}, output_queue={self.output_queue}, active_requests={self.scheduler.active_requests}, waiting_requests={self.scheduler.waiting_requests})"
            + self.get_model_kwargs().__repr__()
        )

    @traced(standalone=True)
    def _configure_batch_parameters(self):
        """Set up batch processing parameters based on generation config."""
        # Calculate total cache capacity
        total_cache_tokens = self.cache.num_blocks * self.cache.block_size

        # Get or calculate max tokens per batch
        user_batch_tokens = getattr(self.generation_config, "max_batch_tokens", None)
        if user_batch_tokens is not None:
            self.max_batch_tokens = user_batch_tokens
        else:
            # Default to 1/8 of total cache capacity, adjusted for context
            self.max_context_len = getattr(self.generation_config, "max_position_embeddings", 2048)
            recommended_batch_size = min(total_cache_tokens // 8, self.max_context_len)
            self.max_batch_tokens = max(64, recommended_batch_size)

        # Context length and EOS token
        self.max_context_len = getattr(self.generation_config, "max_position_embeddings", 2048)

    @traced
    def _get_new_requests(self):
        """Pull new requests from the input queue and add to waiting list."""
        while not self.input_queue.empty():
            try:
                state = self.input_queue.get_nowait()
                if state is None:  # Sentinel value
                    continue
                self.scheduler.add_waiting_request(state)

            except queue.Empty:
                break
            except Exception as e:
                logger.error(f"Error processing new request: {e}", exc_info=True)
                state: RequestState = locals().get("state")
                if state is not None:
                    self._handle_request_error(e, state)

    @traced
    def _handle_request_error(self, error, state: RequestState):
        """Handle general request processing error."""
        state.status = RequestStatus.FAILED
        state.error = str(error)

        # Include any generated tokens if this is an active request
        if isinstance(state.request_id, str):
            state.static_outputs = self.scheduler.get_active_request_static_outputs(state.request_id)
        else:
            state.static_outputs = []

        self.metrics.record_request_completion(state.created_time, state.request_id)
        self.output_queue.put(state.to_generation_output())

    @traced
    def prepare_next_batch(self):
        """Prepare tensors and metadata for the next model forward pass."""
        # Get new requests from the queue
        self._get_new_requests()
        if not self.scheduler.has_pending_requests():
            return None

        self.metrics.record_queue_metrics(len(self.scheduler.active_requests), len(self.scheduler.waiting_requests))

        self.requests_in_batch = self.scheduler.schedule_batch(self.max_batch_tokens)
        if not self.requests_in_batch:
            return None

        # Get the request objects for this batch
        self.reset_static_tensors()
        position_ids = []
        input_ids = []
        read_index = []
        write_index = []
        cumulative_seqlens_q = [0]
        cumulative_seqlens_k = [0]
        logits_indices = []
        self.metrics.record_batch_metrics(self.requests_in_batch)

        for state in self.requests_in_batch:
            next_input_ids = state.prompt_ids
            input_ids.extend(next_input_ids)
            past_length = state.position_offset
            query_length = len(next_input_ids)
            key_length = query_length + past_length
            cache_index = list(range(key_length))

            positions_to_add = cache_index[past_length:]
            read_indices = self.cache._get_physical_indices(state, cache_index)
            write_indices = read_indices[-query_length:]

            position_ids.extend(positions_to_add)
            read_index.extend(read_indices)
            write_index.extend(write_indices)
            cumulative_seqlens_q.append(cumulative_seqlens_q[-1] + query_length)
            cumulative_seqlens_k.append(cumulative_seqlens_k[-1] + key_length)
            if len(state.remaining_prompt_ids) == 0:
                logits_indices.append(cumulative_seqlens_q[-1] - 1)
            self.max_seqlen_q = max(self.max_seqlen_q, query_length)
            self.max_seqlen_k = max(self.max_seqlen_k, key_length)
            state.position_offset += query_length

        logger.info(
            f"Scheduled: {len(self.requests_in_batch)}, Waiting: {len(self.scheduler.waiting_requests)}, Active: {len(self.scheduler.active_requests)}. cum Q: {cumulative_seqlens_q[-1]}. cum KV: {cumulative_seqlens_k[-1]}, free blocks: {self.cache.get_num_free_blocks()}"
        )
        self._build_tensors(
            input_ids,
            position_ids,
            read_index,
            write_index,
            cumulative_seqlens_q,
            cumulative_seqlens_k,
            logits_indices,
        )

        self.metrics.record_kv_cache_memory_metrics(self.cache)

    @traced
    def _build_tensors(
        self,
        input_ids,
        position_ids,
        read_index,
        write_index,
        cumulative_seqlens_q,
        cumulative_seqlens_k,
        logits_indices,
    ):
        to_tensor = partial(torch.tensor, **self.tensor_metadata)
        self.input_ids[:, : len(input_ids)] = to_tensor(input_ids)
        self.position_ids[:, : len(position_ids)] = to_tensor(position_ids)
        self.write_index[: len(write_index)] = to_tensor(write_index)
        self.read_index[: len(read_index)] = to_tensor(read_index)
        self.cumulative_seqlens_q[: len(cumulative_seqlens_q)] = to_tensor(cumulative_seqlens_q)
        self.cumulative_seqlens_k[: len(cumulative_seqlens_k)] = to_tensor(cumulative_seqlens_k)
        self.logits_indices[: len(logits_indices)] = to_tensor(logits_indices)
        min_value = torch.finfo(self.model_dtype).min
        if self.config._attn_implementation != "paged_attention":  # we set `is_causal` to True in paged call`
            for i in range(len(cumulative_seqlens_q) - 1):
                if (
                    cumulative_seqlens_q[i + 1] - cumulative_seqlens_q[i]
                    < cumulative_seqlens_k[i + 1] - cumulative_seqlens_k[i]
                    and cumulative_seqlens_q[i + 1] - cumulative_seqlens_q[i] >= 1
                ):
                    diagonal = (
                        cumulative_seqlens_k[i + 1] - (cumulative_seqlens_q[i + 1] - cumulative_seqlens_q[i]) + 1
                    )
                    diagonal = diagonal - cumulative_seqlens_k[i]
                else:
                    diagonal = 1
                query_range = slice(cumulative_seqlens_q[i], cumulative_seqlens_q[i + 1])
                key_range = slice(cumulative_seqlens_k[i], cumulative_seqlens_k[i + 1])

                mask = torch.triu(
                    torch.full(
                        self.attention_mask[..., query_range, key_range].shape,
                        min_value,
                        dtype=self.model_dtype,
                        device=self.model_device,
                    ),
                    diagonal=diagonal,
                )
                self.attention_mask[..., query_range, key_range] = mask

    @traced
    def _sync(self):
        return self.output_ids.tolist()[0]  # should be the only synch we do

    @traced
    def _maybe_send_output(self, state: RequestState, token: int):
        """Send output to the queue based on streaming mode and request state."""
        if self.streaming:
            state.next_token = self.decode_stream.step(self.tokenizer, state.static_outputs[-1])
            self.output_queue.put(state.to_generation_output())
        elif state.status == RequestStatus.FINISHED:
            self.output_queue.put(state.to_generation_output())

    @traced
    def update_batch(self):
        """Update request states based on generated tokens."""
        out_tokens = self._sync()
        finished_request_ids = []
        for i, state in enumerate(self.requests_in_batch):
            req_id = state.request_id
            if len(state.remaining_prompt_ids) == 0:
                self.metrics.record_ttft_metric(state.created_time, state.request_id)
                state.status = RequestStatus.DECODING
                token = out_tokens[self.logits_indices[i]]
                state.prompt_ids = [token]
                if state.update_with_token(token):
                    self.metrics.record_request_completion(state.created_time, state.request_id)
                    self.scheduler.finish_request(state.request_id, evict_from_cache=(not self.manual_eviction))
                    finished_request_ids.append(req_id)
                self._maybe_send_output(state, token)
            elif state.status == RequestStatus.PREFILLING_SPLIT:
                state.status = RequestStatus.SPLIT_PENDING_REMAINDER

    @traced
    def has_pending_requests(self) -> bool:
        """Check if there are any active or waiting requests."""
        return self.scheduler.has_pending_requests()

    @traced
    def handle_batch_error(self, error):
        """Handle errors during batch processing."""
        failed_reqs = self.requests_in_batch
        for req in failed_reqs:
            self._handle_request_error(error, req)
            self.scheduler.finish_request(req.request_id)

    @traced
    def fail_all_requests(self, error):
        """Fail all active requests with the given error.

        Args:
            error: The error to report in the failure message
        """
        for state in self.scheduler.active_requests.values():
            self._handle_request_error(error, state)
            self.scheduler.finish_request(state.request_id)

        # Also fail any requests in the waiting queue
        for req_id in list(self.scheduler.waiting_requests.keys()):
            state = self.scheduler.waiting_requests.pop(req_id)
            self._handle_request_error(error, state)

        # Clear the ordering queue
        self.scheduler.waiting_requests_order.clear()


SCHEDULER_MAPPING = {
    "fifo": FIFOScheduler,
    "prefill_first": PrefillFirstScheduler,
}


# Manager Class (User Interface)
@attach_tracer()
class ContinuousBatchingManager:
    """Manager for handling continuous batching of generation requests.

    This class provides the user interface for submitting generation requests,
    retrieving results, and managing the background generation thread.
    """

    def __init__(
        self,
        model,
        generation_config: GenerationConfig,
        manual_eviction: bool = False,
        max_queue_size=0,
        streaming: bool = True,
    ):
        """Initialize the continuous batching manager.

        Args:
            model: The language model for generation
            generation_config: Configuration for generation parameters
            max_queue_size: Maximum size of the request queue (0 = unlimited)
            streaming: Whether to stream tokens as they are generated
        """
        self.model = model
        self.generation_config = generation_config
        self.input_queue = queue.Queue(maxsize=max_queue_size)
        self.output_queue = queue.Queue()
        self.stop_event = threading.Event()
        self.streaming = streaming
        self.log_prob_generation = getattr(generation_config, "log_prob_generation", False)
        self._generation_thread = None
        self._request_counter = 0
        self._request_lock = threading.Lock()
        self.model.generation_config.top_p = None
        self.do_sample = getattr(generation_config, "do_sample", True)
<<<<<<< HEAD
        generation_config = generation_config if generation_config else model.generation_config
=======
        generation_config = model.generation_config if generation_config is None else generation_config
>>>>>>> cdaa1eb6
        self.logit_processor = self.model._get_logits_processor(generation_config)
        self.use_cuda_graph = getattr(generation_config, "use_cuda_graph", True)
        self.profile = getattr(generation_config, "profile", False)
        self.manual_eviction = manual_eviction
        self.batch_processor: Optional[ContinuousBatchProcessor] = None
        self.decode_stream = DecodeStream(skip_special_tokens=True)

    @traced
    def start(self):
        """Start the background generation thread."""
        if self._generation_thread is not None and self._generation_thread.is_alive():
            logger.warning("Manager thread is already running.")
            return

        self._result_queue = queue.Queue()
        self._generation_thread = threading.Thread(target=self._run_generation_loop)
        self._generation_thread.start()
        logger.info("Continuous batching manager started.")

    def is_running(self):
        """Check if the background generation thread is running."""
        return self._generation_thread is not None and self._generation_thread.is_alive()

    def stop(self, block: bool = False, timeout: Optional[float] = None):
        """Signal the background thread to stop.

        Args:
            block: Whether to wait for the thread to stop
            timeout: Maximum time to wait for the thread to stop
        """
        if self._generation_thread is None:
            logger.warning("Manager not started.")
            return

        if not self.stop_event.is_set():
            self.stop_event.set()
            logger.info("Stopping continuous batching manager...")

        if block:
            self.join(timeout)

    def join(self, timeout: Optional[float] = None):
        """Wait for the background thread to finish.

        Args:
            timeout: Maximum time to wait for the thread to stop
        """
        if self._generation_thread is not None:
            self._generation_thread.join(timeout=timeout)
            if self._generation_thread.is_alive():
                logger.warning("Generation thread did not exit after join timeout.")
            else:
                logger.info("Continuous Batching Manager stopped.")
                self._generation_thread = None

    def add_request(
        self, input_ids: list[int], request_id: Optional[str] = None, max_new_tokens: Optional[int] = None
    ) -> str:
        """Add a new generation request to the queue.

        Args:
            input_ids: Input token IDs to use as prompt
            request_id: Optional custom request ID (auto-generated if None)
            **kwargs: Additional generation parameters

        Returns:
            str: The request ID
        """
        if request_id is None:
            with self._request_lock:
                request_id = f"req_{self._request_counter}"
                self._request_counter += 1

        max_new_tokens = self.generation_config.max_new_tokens if max_new_tokens is None else max_new_tokens

        state = RequestState(
            request_id=request_id,
            prompt_ids=list(input_ids),
            full_prompt_ids=list(input_ids),
            max_new_tokens=max_new_tokens,
            eos_token_id=self.generation_config.eos_token_id,
        )

        # Use block=True with timeout to handle backpressure if queue is full
        self.input_queue.put(state, block=True, timeout=10)  # XXX: pass timeout as fn arg?
        logger.debug(f"Added request {request_id} to queue.")
        return request_id

    def add_requests(self, inputs: list[list[int]], **kwargs):
        for i, input_ids in enumerate(inputs):
            # Assign a predictable request ID for ordering results later
            req_id = f"batch_req_{i}"
            self.add_request(input_ids, request_id=req_id, **kwargs)

    def get_result(self, timeout=None) -> Optional[GenerationOutput]:
        """Retrieve one result from the output queue.

        Args:
            timeout: Maximum time to wait for a result

        Returns:
            Optional[Dict]: The result data or None if timeout
        """
        if self._generation_thread is None and self.output_queue.empty():
            return None
        try:
            result = self.output_queue.get(block=True, timeout=timeout)
            logger.debug(f"Retrieved result for request {result.request_id}")
            return result
        except queue.Empty:
            return None

    def __iter__(self):
        """Iterate over results as they become available."""
        while (
            self._generation_thread is not None and self._generation_thread.is_alive() or not self.output_queue.empty()
        ):
            result = self.get_result(timeout=0.1)  # allow the model to run for 10 seconds
            if result is not None:
                yield result

    @traced
    def warmup(self, batch_processor):
        stream = torch.cuda.Stream()
        stream.wait_stream(torch.cuda.current_stream())
        with torch.cuda.stream(stream):
            # Warmup the model with a dummy forward pass
            self._generation_step(batch_processor)
        torch.cuda.current_stream().wait_stream(stream)

        self.graph = torch.cuda.CUDAGraph()
        with torch.cuda.graph(self.graph):
            self._generation_step(batch_processor)

    @traced
    # @torch.compile
    def _generation_step(self, batch_processor: ContinuousBatchProcessor):
        """Perform a single generation step. This is cuda graphed"""
        batch_data = batch_processor.get_model_kwargs()
        with torch.no_grad():
            logits = self._model_forward(batch_data)
            if self.log_prob_generation:
                batch_processor.output_probs.copy_(logits)  # TODO
            probs = self._process_logit(batch_data, logits)
            self._sample(batch_processor, probs)

    @traced(span_name="model_forward")
    def _model_forward(self, batch_data):
        return self.model(**batch_data).logits

    @traced(span_name="logit_processing")
    def _process_logit(self, batch_data, logits):
        return self.logit_processor(batch_data["input_ids"], logits)

    @traced(span_name="sampling")
    def _sample(self, batch_processor: ContinuousBatchProcessor, probs):
        if self.do_sample:  # sample
            probs = nn.functional.softmax(probs, dim=-1)
            next_tokens = torch.multinomial(probs[0], num_samples=1).squeeze(1)
        else:
            next_tokens = torch.argmax(probs, dim=-1)
        batch_processor.output_ids.copy_(next_tokens)

    def _run_generation_loop(self):
        """Main processing loop running in the background thread."""
        batch_processor = None
        try:
            paged_attention_cache = PagedAttentionCache(
                self.model.config,
                self.generation_config,
                self.model.device,
                self.model.dtype,
                tp_size=getattr(self.model, "tp_size"),
            )

            scheduler = None
            if hasattr(self.generation_config, "scheduler"):
                scheduler = SCHEDULER_MAPPING.get(self.generation_config.scheduler)
                if scheduler is None:
                    logger.warning(f"Scheduler '{scheduler}' not found. Defaulting to FIFO.")
                    scheduler = FIFOScheduler
            else:
                # Default to fifo
                scheduler = FIFOScheduler

            batch_processor = ContinuousBatchProcessor(
                paged_attention_cache,
                self.model.config,
                self.generation_config,
                self.input_queue,
                self.output_queue,
                self.stop_event,
                self.model.device,
                self.model.dtype,
                scheduler(paged_attention_cache, self.manual_eviction),
                self.streaming,
                self.manual_eviction,
            )
            self.batch_processor = batch_processor
            is_first = True

            if self.profile:
                tracing_schedule = schedule(skip_first=2, warmup=3, active=200, repeat=100, wait=1)
                trace_handler = tensorboard_trace_handler(
                    dir_name="/fsx/arthur/transformers", use_gzip=True, worker_name="paged_compile"
                )
                activities = [
                    torch.profiler.ProfilerActivity.CPU,
                    torch.profiler.ProfilerActivity.CUDA,
                ]
                with profile(
                    activities=activities,
                    schedule=tracing_schedule,
                    on_trace_ready=trace_handler,
                    record_shapes=False,
                    with_stack=True,
                ) as prof:
                    while not self.stop_event.is_set() or batch_processor.has_pending_requests():
                        self._inner_generation_loop(batch_processor, is_first)
                        if is_first:
                            is_first = False
                        prof.step()
            else:
                while not self.stop_event.is_set() or batch_processor.has_pending_requests():
                    self._inner_generation_loop(batch_processor, is_first)
                    if is_first:
                        is_first = False

        except Exception as e:
            logger.error(f"Error in generation loop: {e}", exc_info=True)
            self._handle_critical_error(e, batch_processor)
        finally:
            logger.info("Generation loop finished.")

    @traced(span_name="generation_loop")
    def _inner_generation_loop(self, batch_processor: ContinuousBatchProcessor, is_first: bool = False):
        if torch.cuda.is_available():
            torch.cuda.synchronize()
        batch_processor.prepare_next_batch()
        if torch.cuda.is_available() and self.use_cuda_graph:
            if is_first:
                self.warmup(batch_processor)
            elif hasattr(self, "graph"):
                try:
                    self._graph_replay()
                except Exception as e:
                    logger.error(f"Model forward pass failed: {e}", exc_info=True)
                    batch_processor.handle_batch_error(e)
                    return
            else:
                self._generation_step(batch_processor)
        else:
            self._generation_step(batch_processor)
        if torch.cuda.is_available():
            torch.cuda.synchronize()
        batch_processor.update_batch()

    @traced(span_name="graph_replay")
    def _graph_replay(self):
        self.graph.replay()

    @traced
    def _handle_critical_error(self, error, batch_processor: Optional[ContinuousBatchProcessor]):
        """Handle critical errors that terminate the generation loop."""
        # Signal stop
        self.stop_event.set()

        # Fail pending requests in input queue
        try:
            while True:
                req_data = self.input_queue.get_nowait()
                if batch_processor is not None:
                    batch_processor._handle_request_error(error, req_data)
        except queue.Empty:
            pass

        # Fail active requests
        if batch_processor is not None:
            batch_processor.fail_all_requests(error)

    @traced
    def evict_request_from_cache(self, request_id: str):
        """Evict a request from the cache. It is assumed that the request is already finished."""
        if not self.manual_eviction:
            raise RuntimeError("Manual eviction is not enabled for this manager.")
        if self.batch_processor is not None:
            self.batch_processor.scheduler.finish_request(request_id)


class ContinuousMixin:
    """Mixin class for models to add continuous batching capabilities."""

    def init_continuous_batching(
        self,
        generation_config: Optional[GenerationConfig] = None,
        manual_eviction: bool = False,
        max_queue_size: int = 0,
        streaming: bool = False,
    ) -> ContinuousBatchingManager:
        """Initialize a manager for continuous batching inference.

        Args:
            generation_config: Custom generation configuration
            max_queue_size: Maximum size of the input request queue
            streaming: Whether to stream tokens as they are generated

        Returns:
            `ContinuousBatchingManager`: The manager instance to add requests and retrieve results.
        """
        if not hasattr(self, "config") or not hasattr(self, "device") or not hasattr(self, "dtype"):
            raise AttributeError("Model must have 'config', 'device', and 'dtype' attributes.")

        gen_config = generation_config if generation_config is not None else self.generation_config
        if gen_config is None:
            raise ValueError("A GenerationConfig must be provided or set in the model.")

        if gen_config.eos_token_id is None:
            logger.warning("`eos_token_id` not set in GenerationConfig. Setting to -1 (disabled).")
            gen_config.eos_token_id = -1

        # Create and return the manager
        return ContinuousBatchingManager(
            model=self,
            generation_config=gen_config,
            manual_eviction=manual_eviction,
            max_queue_size=max_queue_size,
            streaming=streaming,
        )

    @traced
    @torch.inference_mode()
    def generate_batch(
        self,
        inputs: list[list[int]],
        generation_config: Optional[GenerationConfig] = None,
        progress_bar: bool = True,
        **kwargs,
    ) -> list[list[int]]:
        """Generate sequences for a batch of prompts using continuous batching.

        Args:
            inputs: List of input token sequences (prompts)
            generation_config: Optional generation configuration
            **kwargs: Additional generation parameters

        Returns:
            `list[list[int]]`: A list containing the generated sequences (including prompt tokens
                                if not handled otherwise) for each input prompt, in the same order.
                                Returns an empty list `[]` for requests that failed.
        """
        if not inputs:
            return []

        # Initialize manager with the batch inputs
        manager = self.init_continuous_batching(generation_config=generation_config)
        manager.start()
        results = {}
        num_requests = len(inputs)
        try:
            from tqdm.contrib.logging import logging_redirect_tqdm

            with logging_redirect_tqdm([logger]):
                with tqdm(
                    total=num_requests,
                    disable=(not progress_bar),
                    desc=f"Solving {num_requests} requests",
                    unit="request",
                ) as pbar:
                    manager.add_requests(inputs, **kwargs)
                    finished_count = 0
                    while finished_count < num_requests:
                        result = manager.get_result(timeout=1)
                        if result:
                            req_id = result.request_id
                            if result.status == RequestStatus.FINISHED:
                                results[req_id] = result
                                finished_count += 1
                                pbar.update(1)
                        else:
                            if not manager.is_running():
                                logger.error("Generation thread terminated unexpectedly.")
                                break

        except Exception as e:
            logger.error(f"Error during batch generation: {e}", exc_info=True)
        finally:
            manager.stop(block=True, timeout=5.0)
        return results<|MERGE_RESOLUTION|>--- conflicted
+++ resolved
@@ -1119,11 +1119,7 @@
         self._request_lock = threading.Lock()
         self.model.generation_config.top_p = None
         self.do_sample = getattr(generation_config, "do_sample", True)
-<<<<<<< HEAD
-        generation_config = generation_config if generation_config else model.generation_config
-=======
         generation_config = model.generation_config if generation_config is None else generation_config
->>>>>>> cdaa1eb6
         self.logit_processor = self.model._get_logits_processor(generation_config)
         self.use_cuda_graph = getattr(generation_config, "use_cuda_graph", True)
         self.profile = getattr(generation_config, "profile", False)
