# coding=utf-8
# Copyright 2023 The HuggingFace Inc. team.
#
# Licensed under the Apache License, Version 2.0 (the "License");
# you may not use this file except in compliance with the License.
# You may obtain a copy of the License at
#
#     http://www.apache.org/licenses/LICENSE-2.0
#
# Unless required by applicable law or agreed to in writing, software
# distributed under the License is distributed on an "AS IS" BASIS,
# WITHOUT WARRANTIES OR CONDITIONS OF ANY KIND, either express or implied.
# See the License for the specific language governing permissions and
# limitations under the License.

import copy
import weakref
from typing import TYPE_CHECKING, Any, Optional

import numpy as np
import torch
import torch.nn as nn

from ..pytorch_utils import prune_linear_layer
from ..utils import is_sklearn_available


if is_sklearn_available():
    from sklearn.metrics import roc_curve

from ..pytorch_utils import isin_mps_friendly
from .logits_process import LogitsProcessorList, MinLengthLogitsProcessor, SuppressTokensLogitsProcessor


if TYPE_CHECKING:
    from ..modeling_utils import PreTrainedModel
    from ..tokenization_utils_base import PreTrainedTokenizerBase
    from .configuration_utils import GenerationConfig

from ..utils.deprecation import deprecate_kwarg


class CandidateGenerator:
    """Abstract base class for all candidate generators that can be applied during assisted generation."""

    def get_candidates(self, input_ids: torch.LongTensor) -> tuple[torch.LongTensor, Optional[torch.FloatTensor]]:
        """
        Fetches the candidates to be tried for the current input.

        Args:
            input_ids (`torch.LongTensor` of shape `(batch_size, sequence_length)`):
                Indices of input sequence tokens in the vocabulary. [What are input IDs?](../glossary#input-ids)

        Return:
            `torch.LongTensor` of shape `(batch_size, candidate_length)` containing the candidate sequences to be
            assessed by the model and, optionally, a `torch.FloatTensor` of shape `(batch_size, candidate_length,
            vocabulary_size)` containing the logits associated to each candidate.
        """
        raise NotImplementedError(
            f"{self.__class__} is an abstract class. Only classes inheriting this class can call `get_candidates`."
        )

    def update_candidate_strategy(self, input_ids: torch.LongTensor, scores: torch.FloatTensor, num_matches: int):
        """
        Updates the candidate generation strategy based on the outcomes.

        Args:
            input_ids (`torch.LongTensor` of shape `(batch_size, sequence_length)`):
                Indices of input sequence tokens in the vocabulary. [What are input IDs?](../glossary#input-ids)
            scores (`torch.FloatTensor` of shape `(batch_size, candidate_length, config.vocab_size)`):
                Prediction scores of a language modeling head. These can be logits for each vocabulary when not using
                beam search or log softmax for each vocabulary token when using beam search
            num_matches (`int`):
                The number of matches between the candidate sequences and the model predictions.
        """
        raise NotImplementedError(
            f"{self.__class__} is an abstract class. Only classes inheriting this class can call "
            "`update_candidate_strategy`."
        )


class AssistedCandidateGenerator(CandidateGenerator):
    """
    `CandidateGenerator` class to be used for assisted generation and speculative decoding. This class generates
    candidates through the use of a smaller model. Read the following blog post for more information:
    https://huggingface.co/blog/assisted-generation

    Args:
        input_ids (`torch.LongTensor` of shape `(batch_size, sequence_length)`):
            Indices of input sequence tokens in the vocabulary. [What are input IDs?](../glossary#input-ids)
        assistant_model (`PreTrainedModel`):
            The model to be used for generating candidates. This model should be smaller than the main model.
        generation_config (`~generation.GenerationConfig`, *optional*):
            The generation configuration to be used as base parametrization for the generation call.
        logits_processor (`LogitsProcessorList`):
            An instance of [`LogitsProcessorList`]. List of instances of class derived from [`LogitsProcessor`]
            used to modify the prediction scores of the language modeling head applied at each generation step.
        model_kwargs (`Dict`):
            The keyword arguments that will be passed to the main model, and are used as base inputs for the assistant
            model as well.
        inputs_tensor (`torch.Tensor`, *optional*):
            The model input tensor. In encoder-decoder models, this is the encoder input.
    """

    def __init__(
        self,
        input_ids: torch.LongTensor,
        assistant_model: "PreTrainedModel",
        generation_config: "GenerationConfig",
        model_kwargs: dict,
        inputs_tensor: Optional[torch.Tensor] = None,
        logits_processor: "LogitsProcessorList" = None,
    ):
        # Make sure all data at the same device as assistant model
        device = assistant_model.device
        input_ids = input_ids.to(device)
        if inputs_tensor is not None:
            inputs_tensor = inputs_tensor.to(device)

        # Prepare the assistant and the starting number of candidate tokens
        self.assistant_model = assistant_model
        self.num_assistant_tokens = assistant_model.generation_config.num_assistant_tokens
        self.assistant_confidence_threshold = assistant_model.generation_config.assistant_confidence_threshold

        # Set eos in assistant same as in target model
        self.assistant_model.generation_config.eos_token_id = generation_config.eos_token_id

        # Prepare the kwargs for the assistant model
        assistant_kwargs = {}
        for key, value in model_kwargs.items():  # deepcopy crashes if we attempt to copy encoder outputs with grads
            if key not in ("encoder_outputs", "past_key_values"):
                assistant_kwargs[key] = (
                    value.detach().to(device) if isinstance(value, torch.Tensor) else copy.deepcopy(value)
                )

        # Remove potential default "logits_to_keep" key
        if "logits_to_keep" in assistant_kwargs.keys() and not assistant_model._supports_logits_to_keep():
            del assistant_kwargs["logits_to_keep"]

        # If the assistant is an encoder-decoder model, assume the encoder is different on the assistant.
        if assistant_model.config.is_encoder_decoder:
            inputs_tensor, model_input_name, assistant_kwargs = assistant_model._prepare_model_inputs(
                inputs_tensor, assistant_model.generation_config.bos_token_id, assistant_kwargs
            )
            assistant_kwargs = assistant_model._prepare_encoder_decoder_kwargs_for_generation(
                inputs_tensor, assistant_kwargs, model_input_name, assistant_model.generation_config
            )
        elif "encoder_outputs" in model_kwargs:
            assistant_kwargs["encoder_outputs"] = model_kwargs["encoder_outputs"]
        self.assistant_kwargs = assistant_kwargs

        # Prepare assistant model's keys of inputs
        if assistant_model.config.is_encoder_decoder:
            # both are encoder-decoder
            self.input_ids_key = "decoder_input_ids"
        elif "encoder_outputs" in assistant_kwargs:
            # special case for encoder-decoder with decoder-only assistant (like DistilWhisper)
            self.input_ids_key = "input_ids"
            self.assistant_kwargs["attention_mask"] = self.assistant_kwargs.get(
                "decoder_attention_mask",
                torch.ones((input_ids.shape[0], 1), device=input_ids.device, dtype=torch.long),
            )
        else:
            # both are decoder-only
            self.input_ids_key = "input_ids"

        # Prepare generation-related options.
        self.logits_processor = logits_processor if logits_processor is not None else LogitsProcessorList()
        self.generation_config = copy.deepcopy(generation_config)

        self.generation_config.return_dict_in_generate = True
        self.generation_config.output_scores = True
        self.generation_config.assistant_confidence_threshold = self.assistant_confidence_threshold
        # this flag allow us set the confidence stopping criteria for assistant model generation.
        self.generation_config.is_assistant = True

        # avoid unnecessary warnings that min_length is larger than max_new_tokens
        # remove the `MinLengthLogitsProcessor` if exists (NOTE: no need to check for `MinNewTokensLogitsProcessor`)
        self.main_model_min_length = self.generation_config.min_length
        self.generation_config.min_length = 0
        self.generation_config.min_new_tokens = None
        for processor in self.logits_processor:
            if isinstance(processor, MinLengthLogitsProcessor):
                raise ValueError(
                    "Passing `MinLengthLogitsProcessor` when using `assisted_generation is disabled. "
                    "Please pass in `min_length` into `.generate()` instead"
                )

        # We need to roll back the cache in assisted generation, only DynamicCache is supported
        self.generation_config.cache_implementation = None

        if (
            is_sklearn_available()
            and self.assistant_model.generation_config.assistant_confidence_threshold
            and type(self) is AssistedCandidateGenerator
        ):
            self.probs = []
            self.matches = []

    def get_candidates(self, input_ids: torch.LongTensor) -> tuple[torch.LongTensor, Optional[torch.FloatTensor]]:
        """
        Fetches the candidates to be tried for the current input.

        Args:
            input_ids (`torch.LongTensor` of shape `(batch_size, sequence_length)`):
                Indices of input sequence tokens in the vocabulary. [What are input IDs?](../glossary#input-ids)

        Return:
            `torch.LongTensor` of shape `(batch_size, candidate_length)` containing the candidate sequences to be
            assessed by the model and a `torch.FloatTensor` of shape `(batch_size, candidate_length,
            vocabulary_size)` containing the logits associated to each candidate.
        """
        input_ids = input_ids.to(self.assistant_model.device)
        # Calculate new tokens to generate
        min_new_tokens, max_new_tokens = self._calculate_new_tokens(input_ids)
        if max_new_tokens == 0:
            return input_ids, None
        # Update past key values and masks
        self._update_past_and_masks(input_ids)
        # Generate candidates
        generation_args = self._prepare_generation_args(input_ids, min_new_tokens, max_new_tokens)
        candidate_ids, candidate_logits = self._generate_candidates(generation_args)
        return candidate_ids, candidate_logits

    def update_candidate_strategy(self, input_ids: torch.LongTensor, scores: torch.FloatTensor, num_matches: int):
        """
        Updates the candidate generation strategy based on the outcomes.

        Args:
            input_ids (`torch.LongTensor` of shape `(batch_size, sequence_length)`):
                Indices of input sequence tokens in the vocabulary. [What are input IDs?](../glossary#input-ids)
            scores (`torch.FloatTensor` of shape `(batch_size, candidate_length, config.vocab_size)`):
                Prediction scores of a language modeling head. These can be logits for each vocabulary when not using
                beam search or log softmax for each vocabulary token when using beam search
            num_matches (`int`):
                The number of matches between the candidate sequences and the model predictions.
        """
        # Adjust the max number of assistant tokens to use in the next iteration. This is a simple heuristic,
        # probably can be improved -- we want to balance the benefits of getting assistant tokens correct with the
        # cost of forecasting incorrect assistant tokens.
        if self.assistant_model.generation_config.num_assistant_tokens_schedule in {
            "heuristic",
            "heuristic_transient",
        }:
            # len(scores[0])-1 is the number of candidates according to the target tokenizer.
            if num_matches == len(scores[0]) - 1:
                self.num_assistant_tokens += 2.0
            else:
                self.num_assistant_tokens = max(1.0, self.num_assistant_tokens - 1.0)

        # The assistant's confidence threshold is adjusted throughout the speculative iterations to reduce the number of unnecessary draft and target forward passes. The costs are estimated based on the ROC curve, which considers the probability of the draft token and its match with the target. A cost of 25% is assigned to false positives and 75% to false negatives.
        # This adaptation is not compatible with UAG, as it relies on the number of matched tokens based on the draft vocabulary, which is unavailable in UAG.
        if (
            is_sklearn_available()
            and self.assistant_model.generation_config.assistant_confidence_threshold
            and type(self) is AssistedCandidateGenerator
        ):
            # update self.matches
            self.matches.extend([1] * num_matches)
            if len(self.probs) > len(self.matches):
                self.matches.append(0)

            # update self.probs
            excess_length = len(self.probs) - len(self.matches)
            if excess_length > 0:
                del self.probs[-excess_length:]

            if (
                len(self.probs) > 5 and {0, 1}.issubset(self.matches)
            ):  # require at least 5 samples to calculate the ROC curve and at least one positive and one negative sample
                fpr, tpr, thresholds = roc_curve(self.matches, self.probs)
                fnr = 1 - tpr

                # Calculate the cost for each threshold
                costs = fpr + 3 * fnr

                # Find the threshold that minimizes the cost
                optimal_threshold_index = np.argmin(costs)
                best_threshold = thresholds[optimal_threshold_index]

                self.assistant_model.generation_config.assistant_confidence_threshold = best_threshold

    def _calculate_new_tokens(self, input_ids: torch.LongTensor) -> tuple[int, int]:
        """Calculate the minimum and maximum number of new tokens to generate."""
        new_cur_len = input_ids.shape[-1]
        max_new_tokens = min(int(self.num_assistant_tokens), self.generation_config.max_length - new_cur_len - 1)
        min_new_tokens = max(min(max_new_tokens, self.main_model_min_length - new_cur_len), 0)
        return min_new_tokens, max_new_tokens

    def _update_past_and_masks(
        self, input_ids: torch.LongTensor, remove_from_pkv: int = 0, num_added_tokens: int = 1
    ) -> bool:
        """Update past key values and attention masks for subsequent generation rounds."""
        has_past_key_values = self.assistant_kwargs.get("past_key_values", None) is not None
        if has_past_key_values:
            new_cache_size = input_ids.shape[-1] - 1 - remove_from_pkv
            self.assistant_kwargs["past_key_values"].crop(new_cache_size - num_added_tokens)
            self.assistant_kwargs = _prepare_attention_mask(
                self.assistant_kwargs, input_ids.shape[-1], self.assistant_model.config.is_encoder_decoder
            )
            self.assistant_kwargs = _prepare_token_type_ids(self.assistant_kwargs, input_ids.shape[-1])

        return has_past_key_values

    def _prepare_generation_args(self, input_ids: torch.LongTensor, min_new_tokens: int, max_new_tokens: int) -> dict:
        """Prepare arguments for the generation call."""
        return {
            self.input_ids_key: input_ids,
            "min_new_tokens": min_new_tokens,
            "max_new_tokens": max_new_tokens,
            "generation_config": self.generation_config,
            "logits_processor": self.logits_processor,
        }

    def _generate_candidates(self, generation_args: dict) -> tuple[torch.LongTensor, Optional[torch.FloatTensor]]:
        """Generate candidate sequences using the assistant model."""
        assistant_output = self.assistant_model.generate(**generation_args, **self.assistant_kwargs)
        self.assistant_kwargs["past_key_values"] = assistant_output.past_key_values
        if (
            is_sklearn_available()
            and self.assistant_model.generation_config.assistant_confidence_threshold
            and type(self) is AssistedCandidateGenerator
        ):
            scores_tensor = torch.cat(assistant_output.scores, dim=0)
            scores_softmax = torch.softmax(scores_tensor, dim=-1)
            ids = assistant_output.sequences[-1, -len(assistant_output.scores) :]
            p = scores_softmax[range(len(ids)), ids]
            self.probs.extend(p.tolist())
        candidate_logits = torch.stack(assistant_output.scores, dim=1)
        candidate_ids = assistant_output.sequences
        return candidate_ids, candidate_logits


class AssistedCandidateGeneratorDifferentTokenizers(AssistedCandidateGenerator):
    """
    `CandidateGenerator` class to be used for Universal Assisted Generation (UAD): assisted generation with different tokenizers
    for the assistant and main models. This class generates candidates through the use of a smaller
    model.

    The main model input tokens are re-encoded into assistant model tokens, then candidate tokens are generated in the assistant encoding, which are
    in turn re-encoded into main model candidate tokens. Validation then proceeds as explained above.
    The re-encoding steps involve decoding token ids into text and then encoding the text using a different tokenizer.
    Since re-encoding the tokens may result in tokenization discrepancies, UAD finds the longest common subsequence between the source and target encodings,
    to ensure the new tokens include the correct prompt suffix.

    Args:
        input_ids (`torch.LongTensor` of shape `(batch_size, sequence_length)`):
            Indices of input sequence tokens in the vocabulary. [What are input IDs?](../glossary#input-ids)
        assistant_model (`PreTrainedModel`):
            The model to be used for generating candidates. This model should be smaller than the main model.
        target_tokenizer (`PreTrainedTokenizerBase`):
            The tokenizer used for the target model.
        assistant_tokenizer (`PreTrainedTokenizerBase`):
            The tokenizer used for the assistant model.
        generation_config (`~generation.GenerationConfig`, *optional*):
            The generation configuration to be used as base parametrization for the generation call.
        logits_processor (`LogitsProcessorList`):
            An instance of [`LogitsProcessorList`]. List of instances of class derived from [`LogitsProcessor`]
            used to modify the prediction scores of the language modeling head applied at each generation step.
        model_kwargs (`Dict`):
            The keyword arguments that will be passed to the main model, and are used as base inputs for the assistant
            model as well.
        inputs_tensor (`torch.Tensor`, *optional*):
            The model input tensor. In encoder-decoder models, this is the encoder input.
    """

    def __init__(
        self,
        input_ids: torch.LongTensor,
        assistant_model: "PreTrainedModel",
        target_tokenizer: "PreTrainedTokenizerBase",
        assistant_tokenizer: "PreTrainedTokenizerBase",
        generation_config: "GenerationConfig",
        model_kwargs: dict,
        inputs_tensor: Optional[torch.Tensor] = None,
        logits_processor: "LogitsProcessorList" = None,
    ):
        super().__init__(input_ids, assistant_model, generation_config, model_kwargs, inputs_tensor, logits_processor)

        self.target_tokenizer = target_tokenizer
        self.assistant_tokenizer = assistant_tokenizer
        self.prev_target_ids_len: Optional[int] = None
        self.prev_assistant_ids = None
        self.target_lookbehind = assistant_model.generation_config.target_lookbehind
        self.assistant_lookbehind = assistant_model.generation_config.assistant_lookbehind

    @staticmethod
    def _get_longest_diag_dict(input_matrix, nonzero_idx):
        """
        Calculates the length of the longest diagonal sequence in a given matrix.
        Args:
            input_matrix (torch.Tensor): The input matrix.
            nonzero_idx (torch.Tensor): The indices of the non-zero elements in the matrix.
        Returns:
            dict: A dictionary where the keys are the indices of the non-zero elements and the values are the lengths of the longest diagonal sequences starting from those indices.
        """

        visited = set()
        diags = {}
        for idx in nonzero_idx:
            start_idx = torch.clone(idx)
            tuple_start_idx = tuple(start_idx.tolist())

            if tuple_start_idx in visited:
                continue

            visited.add(tuple_start_idx)
            cur_diag_len = 1
            start_idx += 1
            while start_idx[0] < input_matrix.shape[0] and start_idx[1] < input_matrix.shape[1]:
                tuple_start_idx = tuple(start_idx.tolist())
                visited.add(tuple_start_idx)

                if input_matrix[start_idx[0], start_idx[1]] == 1:
                    cur_diag_len += 1
                    start_idx += 1
                else:
                    break

            diags[idx] = cur_diag_len
        return diags

    @staticmethod
    def _get_longest_diag_index(input_matrix):
        """
        Returns the start index and length of the longest diagonal in the given input.
        Args:
            input_matrix (numpy.ndarray): The input matrix.
        Returns:
            tuple: A tuple containing the start index and length of the longest diagonal.
        """

        diags = AssistedCandidateGeneratorDifferentTokenizers._get_longest_diag_dict(
            input_matrix, input_matrix.nonzero()
        )
        diags_values = list(diags.values())
        diags_keys = list(diags.keys())
        best_diag = np.argmax(diags_values)
        diag_start_index = diags_keys[best_diag]
        diag_start_length = diags_values[best_diag]
        return diag_start_index, diag_start_length

    @staticmethod
    def _get_tokens_diag(prompt, prompt_plus_new_tokens):
        """
        Input:
            prompt: 2D array of shape (batch_size, prompt_length), represents the original prompt tokens
            prompt_plus_new_tokens: 2D array of shape (batch_size, prompt_length), represents the suffix of the original prompt, with additional new tokens.
        Output:
            discrepancy_length: int, represents the number of tokens that need to be replaced from prompt
            new_tokens_only: 2D array of shape (batch_size, new_token_length), represents the new tokens that are not in prompt
            discrepancy_only: 2D array of shape (batch_size, discrepancy_length), represents the new tokens that are in prompt but not in prompt_plus_new_tokens
        """
        compare_mat = prompt_plus_new_tokens.T == prompt
        if not torch.is_tensor(compare_mat):
            compare_mat = torch.tensor(compare_mat)

        compare_mat_int = compare_mat.to(int)

        if not compare_mat_int.any().item():
            # empty intersection between prompt and prompt_plus_new_tokens
            return None, None, None

        longest_location, longest_diag_length = AssistedCandidateGeneratorDifferentTokenizers._get_longest_diag_index(
            compare_mat_int
        )
        new_token_start_index = longest_location[0] + longest_diag_length
        discrepancy_with_old = longest_location[1] + longest_diag_length
        discrepancy_length = (prompt.shape[1] - discrepancy_with_old).item()
        new_tokens_only = prompt_plus_new_tokens[:, new_token_start_index + discrepancy_length :]
        discrepancy_only = prompt_plus_new_tokens[
            :, new_token_start_index : new_token_start_index + discrepancy_length
        ]
        return discrepancy_length, new_tokens_only, discrepancy_only

    def convert_source_tokens_to_target_tokens(
        self,
        input_ids,
        source_tokenizer,
        destination_tokenizer,
    ):
        """
        Convert token IDs from one tokenizer to another.
        Args:
            input_ids: The input token IDs.
            source_tokenizer: The source tokenizer.
            destination_tokenizer: The destination tokenizer.
        Returns:
            The converted token IDs.
        """
        text = source_tokenizer.batch_decode(input_ids, skip_special_tokens=True, clean_up_tokenization_spaces=True)
        dest_ids = destination_tokenizer(text, add_special_tokens=True, return_tensors="pt")["input_ids"]
        return dest_ids.to(input_ids.device)

    def get_candidates(self, input_ids: torch.LongTensor) -> tuple[torch.LongTensor, Optional[torch.FloatTensor]]:
        """
        Fetches the candidates to be tried for the current input.

        Args:
            input_ids (`torch.LongTensor` of shape `(batch_size, sequence_length)`):
                Indices of input sequence tokens in the vocabulary. [What are input IDs?](../glossary#input-ids)

        Return:
            `torch.LongTensor` of shape `(batch_size, candidate_length)` containing the candidate sequences to be
            assessed by the model and a `torch.FloatTensor` of shape `(batch_size, candidate_length,
            vocabulary_size)` containing the logits associated to each candidate.
        """
        max_new_tokens = int(self.num_assistant_tokens)
        if max_new_tokens == 0:
            return input_ids, None

        input_ids = input_ids.to(self.assistant_model.device)
        remove_from_pkv = 0

        assistant_input_ids, remove_from_pkv = self._prepare_assistant_input_ids(input_ids)
        self.prev_assistant_ids = assistant_input_ids

        min_new_tokens = max(min(max_new_tokens, self.main_model_min_length - assistant_input_ids.shape[-1]), 0)

        self._update_past_and_masks(assistant_input_ids, remove_from_pkv)
        generation_args = self._prepare_generation_args(assistant_input_ids, min_new_tokens, max_new_tokens)
        self.assistant_kwargs.pop("attention_mask", None)

        assistant_output = self.assistant_model.generate(**generation_args, **self.assistant_kwargs)
        new_target_ids = self._process_assistant_outputs(input_ids, assistant_output.sequences, assistant_input_ids)

        # Update state
        self.prev_target_ids_len = input_ids.shape[1]
        self.assistant_kwargs["past_key_values"] = assistant_output.past_key_values
        self.prev_assistant_ids = assistant_output.sequences

        if self.prev_target_ids_len >= new_target_ids.shape[1]:
            return input_ids, None

        return new_target_ids, None

    def _prepare_assistant_input_ids(self, input_ids: torch.LongTensor) -> tuple[torch.LongTensor, int]:
        """Converts target input IDs to assistant input IDs, handling discrepancies."""
        convert_kwargs = {
            "source_tokenizer": self.target_tokenizer,
            "destination_tokenizer": self.assistant_tokenizer,
        }
        remove_from_pkv = 0

        if self.prev_assistant_ids is not None and self.prev_target_ids_len > self.target_lookbehind:
            # input_ids contains all target prompt input ids and some new target input ids
            start_index_in_target_window = self.prev_target_ids_len - self.target_lookbehind

            new_assistant_ids = self.convert_source_tokens_to_target_tokens(
                input_ids[:, start_index_in_target_window:], **convert_kwargs
            )
            prompt_use_length = new_assistant_ids.shape[1]
            prompt_use = self.prev_assistant_ids[:, -prompt_use_length:]

            discrepancy_length, new_tokens_only, discrepancy_only = self._get_tokens_diag(
                prompt_use, new_assistant_ids
            )
            assistant_input_ids = self.prev_assistant_ids

            if new_tokens_only is not None:
                if discrepancy_length > 0 and discrepancy_only.shape[1] > 0:
                    if discrepancy_length == discrepancy_only.shape[1]:
                        assistant_input_ids[:, -discrepancy_length:] = discrepancy_only

                    elif discrepancy_length > discrepancy_only.shape[1]:
                        discrepancy_length_diff = discrepancy_length - discrepancy_only.shape[1]
                        assistant_input_ids = assistant_input_ids[:, :-discrepancy_length_diff]
                        assistant_input_ids[:, -discrepancy_only.shape[1] :] = discrepancy_only

                    remove_from_pkv = discrepancy_length

                if new_tokens_only.shape[1] > 0:
                    assistant_input_ids = torch.cat([assistant_input_ids, new_tokens_only], dim=-1)
            else:
                # edge case: in case of no intersection between prompt and new_assistant_ids
                assistant_input_ids = torch.cat([assistant_input_ids, new_assistant_ids], dim=-1)
        else:
            assistant_input_ids = self.convert_source_tokens_to_target_tokens(input_ids, **convert_kwargs)
            self.prev_target_ids_len = input_ids.shape[1]

        return assistant_input_ids, remove_from_pkv

    def _process_assistant_outputs(
        self, input_ids: torch.LongTensor, assistant_sequences: torch.LongTensor, assistant_input_ids: torch.LongTensor
    ) -> torch.LongTensor:
        """Processes assistant outputs to obtain target input IDs."""
        num_prev_assistant = self.prev_assistant_ids.shape[1]
        start_assistant_look_index = num_prev_assistant - self.assistant_lookbehind

        new_target_ids_from_window = self.convert_source_tokens_to_target_tokens(
            assistant_sequences[:, start_assistant_look_index:],
            source_tokenizer=self.assistant_tokenizer,
            destination_tokenizer=self.target_tokenizer,
        )
        target_prompt_use_length = new_target_ids_from_window.shape[1]

        target_prompt_use = input_ids[:, -target_prompt_use_length:]

        _, target_new_tokens_only, _ = self._get_tokens_diag(target_prompt_use, new_target_ids_from_window)

        new_target_ids = input_ids

        if target_new_tokens_only is not None:
            if target_new_tokens_only.shape[1] > 0:
                new_target_ids = torch.cat([new_target_ids, target_new_tokens_only], dim=-1)
        else:
            # edge case: in case of no intersection between prompt and new_target_ids
            new_target_ids = torch.cat([new_target_ids, new_target_ids_from_window], dim=-1)

        if hasattr(self.generation_config, "max_length"):
            new_target_ids = new_target_ids[:, : self.generation_config.max_length]

        return new_target_ids


class _PruneReindexingLMHead(nn.Module):
    """
    A class to prune and reindex the language model head.

    This class prunes the language model head to only include the specified token IDs and reindexes the logits
    to map back to the original vocabulary.

    Args:
        original_lm_head (nn.Module): The original language model head.
        token_ids (list[int]): The list of token IDs to keep.
    """

    def __init__(self, original_lm_head, assistant_overlap_token_ids):
        super().__init__()
        self.pruned_lm_head = prune_linear_layer(original_lm_head, assistant_overlap_token_ids).to(
            original_lm_head.weight.dtype
        )

    def forward(self, hidden_states):
        pruned_logits = self.pruned_lm_head(hidden_states)
        return pruned_logits


class _MapInputEmbedding(nn.Module):
    def __init__(self, original_embedding: nn.Embedding, assistant_overlap_token_ids):
        """
        Wraps an existing embedding layer and remaps token IDs before lookup.

        Args:
            original_embedding (nn.Embedding): Pre-trained or existing embedding layer.
            assistant_overlap_token_ids (dict): Mapping from original token IDs to new token IDs.
                          Example: {old_id: new_id}
        """
        super().__init__()
        self.original_embedding = original_embedding
        self.weight = original_embedding.weight
        self.assistant_overlap_token_ids = assistant_overlap_token_ids
        self.map = False

    def forward(self, input_ids: torch.LongTensor) -> torch.FloatTensor:
        """
        Args:
            input_ids (torch.LongTensor): Tensor of token IDs (batch_size, seq_len).

        Returns:
            torch.FloatTensor: Corresponding input embeddings.
        """
        if self.map:
            # Get the last item from input_ids
            my_input_ids = self.assistant_overlap_token_ids[input_ids[0, -1]].unsqueeze(0).unsqueeze(0)
        else:
            self.map = True
            my_input_ids = input_ids

        return self.original_embedding(my_input_ids)


class AssistantToTargetTranslator:
    """
    Translates token ids and logits between assistant and target model vocabularies. This class is used to handle
    vocabulary mismatches when using different tokenizers for the assistant and target models in speculative decoding,
    as introduced in the paper "Lossless Speculative Decoding Algorithms for Heterogeneous Vocabularies"
    (https://huggingface.co/papers/2502.05202).
    It maintains mappings between the two vocabularies and handles token/logit conversion.

    Args:
        target_tokenizer (`PreTrainedTokenizerBase`):
            The tokenizer used by the target (main) model.
        assistant_tokenizer (`PreTrainedTokenizerBase`):
            The tokenizer used by the assistant model.
        target_vocab_size (`int`):
            The size of the target model's vocabulary. If not provided, will be inferred from the target tokenizer.
        assistant_model_device (str, optional): The device on which the assistant model is loaded.
                Defaults to "cpu".
        assistant_model_device (`str`, defaults to "cpu"): The device where the assistant model is located. Used for placing tensors.
        assistant_model (Optional[PreTrainedModel], optional): The assistant model to be used. Defaults to None for backward compatibility.
        assistant_prune_lm_head (bool): Whether to prune the assistant model's language model
            head to match the target vocabulary. This is only applicable if `assistant_model` is provided.
            Defaults to False for backward compatibility.
    """

    FILTER_VALUE: float = -float("Inf")  # The value used to filter out unmapped tokens in the logits.
    SUPPRESS_TOKEN_ID: int = -1  # The ID used to mark suppressed tokens in the mapping.

    @deprecate_kwarg("assistant_model_device", version="4.53")
    def __init__(
        self,
        target_tokenizer: "PreTrainedTokenizerBase",
        assistant_tokenizer: "PreTrainedTokenizerBase",
        target_vocab_size: int,  # required since target_vocab_size can be different from the length of target_tokenizer.get_vocab()
        assistant_model_device: str = "cpu",
        assistant_model: Optional["PreTrainedModel"] = None,
        assistant_prune_lm_head: bool = False,
    ):
        self._target_tokenizer: PreTrainedTokenizerBase = target_tokenizer
        self._assistant_tokenizer: PreTrainedTokenizerBase = assistant_tokenizer
        self._assistant_model_device: str = (
            assistant_model_device if assistant_model is None else assistant_model.device
        )
        self.target_vocab_size: int = target_vocab_size
        self._assistant_to_target_input_ids, self.target_to_assistant_input_ids = (
            self._get_assistant_to_target_input_ids()
        )
        self._suppress_input_ids: list[int] = self._get_suppress_input_ids()
        self.logits_processors: Optional[LogitsProcessorList] = None
        self.assistant_prune_lm_head = assistant_prune_lm_head and assistant_model is not None
        if len(self._suppress_input_ids) > 0:
            # the assistant vocab is not a subset of the target vocab
            if self.assistant_prune_lm_head:
                self.assistant_overlap_token_ids = torch.tensor(
                    list(self.target_to_assistant_input_ids.values()),
                    dtype=torch.long,
                    device=self._assistant_model_device,
                )
                original_lm_head = assistant_model.get_output_embeddings()
                pruned_lm_head = _PruneReindexingLMHead(original_lm_head, self.assistant_overlap_token_ids)
                del original_lm_head
                assistant_model.set_output_embeddings(pruned_lm_head)

                original_input_embeddings = assistant_model.get_input_embeddings()
                map_input_embeddings = _MapInputEmbedding(original_input_embeddings, self.assistant_overlap_token_ids)
                del original_input_embeddings
                assistant_model.set_input_embeddings(map_input_embeddings)
                self.map_input_embeddings = map_input_embeddings
            else:
                self.logits_processors = LogitsProcessorList(
                    [SuppressTokensLogitsProcessor(self._get_suppress_input_ids(), self._assistant_model_device)]
                )

    def unmap_input_ids(self):
        """
        Disables the mapping of input ids despite the assistant pruning for the language model head being enabled.

        This method is required for the first forward pass of `_MapInputEmbedding` where input ids are already in the assistant vocabulary space. By disabling the mapping, it ensures that the input ids are processed correctly without remapping.

        """
        if self.assistant_prune_lm_head:
            self.map_input_embeddings.map = False

    def _get_assistant_to_target_input_ids(self):
        target_vocab = self._target_tokenizer.get_vocab()
        assistant_vocab = self._assistant_tokenizer.get_vocab()

        space_str = " "
        target_space_ids = self._target_tokenizer(space_str, add_special_tokens=False)["input_ids"]
        if len(target_space_ids) > 0:
            target_space_sign = self._target_tokenizer.convert_ids_to_tokens(target_space_ids)[0][0]

            assistant_space_ids = self._assistant_tokenizer(space_str, add_special_tokens=False)["input_ids"]
            if len(assistant_space_ids) > 0:
                assistant_space_sign = self._assistant_tokenizer.convert_ids_to_tokens(assistant_space_ids)[0][0]

                if target_space_sign != assistant_space_sign:
                    # If the assistant tokenizer has a different space sign than the target tokenizer,
                    # we need to replace the assistant space sign with the target space sign in the assistant_vocab.
                    assistant_vocab = {
                        (
                            tok.replace(assistant_space_sign, target_space_sign, 1)
                            if tok.startswith(assistant_space_sign)
                            else tok
                        ): idx
                        for tok, idx in assistant_vocab.items()
                    }

        max_assistant_index = max(assistant_vocab.values())
        assistant_to_target_input_ids = torch.full((max_assistant_index + 1,), self.SUPPRESS_TOKEN_ID, dtype=int)
        target_to_assistant_input_ids: dict[int, int] = {}
        for tok, assistant_id in assistant_vocab.items():
            target_id = target_vocab.get(tok)
            if target_id is not None:
                assistant_to_target_input_ids[assistant_id] = target_id
                target_to_assistant_input_ids[target_id] = assistant_id
        return assistant_to_target_input_ids.to(self._assistant_model_device), target_to_assistant_input_ids

    def _get_suppress_input_ids(self) -> list[int]:
        """
        Get the input ids that are in the assistant vocab but not in the target vocab.
        """
        return torch.where(self._assistant_to_target_input_ids == self.SUPPRESS_TOKEN_ID)[0]

    def get_target_ids(
        self, assistant_input_ids, target_input_ids, assistant_candidate_ids: torch.LongTensor
    ) -> torch.LongTensor:
        """
        Return the target candidate ids that correspond to the assistant candidate ids.
        Note that we have already the target ids for the prompt and we only need to find the target ids for the new tokens.
        Moreover, assistant ids of the original prompt does not necessarily appear in _assistant_to_target_input_ids.
        """

        num_new_tokens = len(assistant_candidate_ids[0]) - assistant_input_ids.shape[1]
        if num_new_tokens == 0:
            return target_input_ids
        else:
            # Get last `num_new_tokens` candidate IDs
            last_candidate_ids = assistant_candidate_ids[0, -num_new_tokens:]
            if self.assistant_prune_lm_head:
                # Map assistant IDs -> target input IDs
                last_candidate_ids = self.assistant_overlap_token_ids[last_candidate_ids]
            transformed_slice = self._assistant_to_target_input_ids[last_candidate_ids]
            return torch.cat((target_input_ids, transformed_slice.unsqueeze(0)), dim=1)

    def get_target_logits(self, assistant_logits: torch.FloatTensor) -> torch.FloatTensor:
        """
        Return the target logits that correspond to the assistant logits.
        """

        target_shape: tuple[int, ...] = (*assistant_logits.shape[:-1], self.target_vocab_size)
        target_logits: torch.FloatTensor = torch.full(
            target_shape, self.FILTER_VALUE, device=self._assistant_model_device
        )
        # Mask for valid indices
        assistant_indices_mask = self._assistant_to_target_input_ids != self.SUPPRESS_TOKEN_ID
        # Exclude invalid indices
        target_logits_supported_indices = self._assistant_to_target_input_ids[assistant_indices_mask]

        if self.assistant_prune_lm_head:
            target_logits[..., target_logits_supported_indices] = assistant_logits
        else:
            valid_assistant_logits = assistant_logits[..., : self._assistant_to_target_input_ids.shape[0]]
            target_logits[..., target_logits_supported_indices] = valid_assistant_logits[..., assistant_indices_mask]
        return target_logits


class AssistantVocabTranslatorCache:
    """
    Cache for `AssistantToTargetTranslator` instances. The instances are computed at
    pre-processing time, and this cache allows us to avoid recomputing them.
    """

    _cache = weakref.WeakKeyDictionary()

    @classmethod
    @deprecate_kwarg("assistant_model_device", version="4.53")
    def get_translator(
        cls,
        target_tokenizer: "PreTrainedTokenizerBase",
        assistant_tokenizer: "PreTrainedTokenizerBase",
        target_vocab_size: int,
        assistant_model_device: str = "cpu",
        assistant_model: Optional["PreTrainedModel"] = None,
        assistant_prune_lm_head: bool = False,
    ) -> AssistantToTargetTranslator:
        assistant_dict = cls._cache.get(target_tokenizer)
        if assistant_dict is None:
            assistant_dict = weakref.WeakKeyDictionary()
            cls._cache[target_tokenizer] = assistant_dict

        mapping = assistant_dict.get(assistant_tokenizer)
        if mapping is None:
            mapping = AssistantToTargetTranslator(
                target_tokenizer,
                assistant_tokenizer,
                target_vocab_size,
                assistant_model_device,
                assistant_model,
                assistant_prune_lm_head,
            )
            assistant_dict[assistant_tokenizer] = mapping

        return mapping

    @classmethod
    def cleanup(cls):
        """
        Clean up dead references in the cache.
        This removes entries where either the target_tokenizer or assistant_tokenizer
        has been garbage collected.
        """
        # Remove entries from the outer cache where the target_tokenizer is no longer alive
        dead_keys = [key for key in cls._cache if key is None]
        for key in dead_keys:
            del cls._cache[key]

        # For each assistant_dict, remove entries where assistant_tokenizer is no longer alive
        for assistant_dict in cls._cache.values():
            dead_keys = [key for key in assistant_dict if key is None]
            for key in dead_keys:
                del assistant_dict[key]


class UniversalSpeculativeDecodingGenerator(AssistedCandidateGeneratorDifferentTokenizers):
    """
    `CandidateGenerator` class to be used for Universal Speculative Decoding (USD): speculative decoding with different tokenizers
    for the assistant and main models. This class generates candidates through the use of a smaller model.
    """

    def __init__(
        self,
        input_ids: torch.LongTensor,
        assistant_model: "PreTrainedModel",
        target_tokenizer: "PreTrainedTokenizerBase",
        assistant_tokenizer: "PreTrainedTokenizerBase",
        generation_config: "GenerationConfig",
        model_kwargs: dict,
        atm_translator: AssistantToTargetTranslator,
        inputs_tensor: Optional[torch.Tensor] = None,
        logits_processor: "LogitsProcessorList" = None,
    ):
        # Initialize translator before parent class
        self._atm_translator = atm_translator
        super().__init__(
            input_ids,
            assistant_model,
            target_tokenizer,
            assistant_tokenizer,
            generation_config,
            model_kwargs,
            inputs_tensor,
            logits_processor,
        )
        # Track sequence lengths and previous assistant IDs
        self._target_seq_len_with_candidates: int = 0
        self._prev_assistant_ids: Optional[torch.LongTensor] = None

    def get_candidates(self, input_ids: torch.LongTensor) -> tuple[torch.LongTensor, Optional[torch.FloatTensor]]:
        """
        Simplified version of get_candidates that uses the translator cache for token conversion.
        """
        target_input_ids = input_ids.to(self.assistant_model.device)
        assistant_input_ids, num_added_tokens = self._prepare_assistant_input_ids(target_input_ids)
        min_new_tokens, max_new_tokens = self._calculate_new_tokens(target_input_ids)

        if max_new_tokens == 0:
            return input_ids, None

        self._update_past_and_masks(assistant_input_ids, num_added_tokens=num_added_tokens)
        generation_args = self._prepare_generation_args(assistant_input_ids, min_new_tokens, max_new_tokens)

        # Ensure scores are returned
        generation_args["generation_config"].output_scores = True
        generation_args["generation_config"].return_dict_in_generate = True

        # Generate and process outputs using translator
        if self._atm_translator.logits_processors is not None:
            generation_args["logits_processor"] = self._atm_translator.logits_processors
        self._prev_assistant_ids, assistant_candidate_logits = self._generate_candidates(generation_args)

        # Use translator to convert tokens and logits
        target_candidate_ids = self._atm_translator.get_target_ids(
            assistant_input_ids, target_input_ids, self._prev_assistant_ids
        )
        self._target_seq_len_with_candidates = target_candidate_ids.shape[-1]
        target_candidate_logits = self._atm_translator.get_target_logits(assistant_candidate_logits)

        return target_candidate_ids, target_candidate_logits

    def _update_past_and_masks(self, assistant_input_ids: torch.LongTensor, num_added_tokens: int = 1) -> bool:
        if self._prev_assistant_ids is None:
            # Prepare attention mask for the first generation.
            # For subsequent generations, the attention mask is updated in super()_update_past_and_masks.
            self.assistant_kwargs = _prepare_attention_mask(
                self.assistant_kwargs, assistant_input_ids.shape[-1], self.assistant_model.config.is_encoder_decoder
            )
        return super()._update_past_and_masks(assistant_input_ids, num_added_tokens=num_added_tokens)

    def _prepare_assistant_input_ids(self, target_input_ids: torch.LongTensor) -> torch.LongTensor:
        """
        Simplified token conversion that only processes new tokens.
        """
        # Calculate new tokens since last call
        target_seq_len = target_input_ids.shape[-1]
        if self._target_seq_len_with_candidates == 0:
            new_token_count = target_seq_len
        else:
            new_token_count = 1
        target_new_ids = target_input_ids[:, -new_token_count:]

        # Convert the new tokens
        assistant_new_ids = None
        if self._target_seq_len_with_candidates > 0:
            # we have only one new token and we can directly convert it
            assistant_new_ids = self._atm_translator.target_to_assistant_input_ids.get(target_new_ids[0].item())
        if assistant_new_ids is None:
            target_new_text = self.target_tokenizer.batch_decode(
                target_new_ids, skip_special_tokens=True, clean_up_tokenization_spaces=True
            )
            assistant_new_ids = self.assistant_tokenizer(
                target_new_text, add_special_tokens=False, return_tensors="pt"
            )["input_ids"].to(self.assistant_model.device)
        else:
            assistant_new_ids = torch.tensor([[assistant_new_ids]], device=self.assistant_model.device)

        # Update or initialize assistant IDs
        if self._prev_assistant_ids is None:
            assistant_input_ids = assistant_new_ids
        else:
            tokens_to_remove = self._target_seq_len_with_candidates + 1 - target_seq_len
            # If the number of new tokens is greater than zero, truncate the previous assistant IDs
            if tokens_to_remove > 0:
                self._prev_assistant_ids = self._prev_assistant_ids[:, :-tokens_to_remove]
            assistant_input_ids = torch.cat([self._prev_assistant_ids, assistant_new_ids], dim=-1)
        assistant_input_ids = assistant_input_ids.to(dtype=torch.long)
        self._atm_translator.unmap_input_ids()
        return assistant_input_ids, len(assistant_new_ids[0])


class PromptLookupCandidateGenerator(CandidateGenerator):
    """
    `CandidateGenerator` class to be used for prompt lookup generation. This class generates candidates by looking up
    likely continuations in the provided prompt (input_ids) itself.
    Read the following blog post for more information: https://github.com/apoorvumang/prompt-lookup-decoding

    Args:
        max_matching_ngram_size (`int`):
            The maximum ngram size to be considered for matching in the prompt
        num_output_tokens (`int`):
            The number of tokens to be output as candidate tokens.
        max_length (`int`):
            The number of total maximum tokens that can be generated. For decoder-only models that includes the prompt length.
            Defaults to 20, which is the max length used as default in generation config.
    """

    def __init__(
        self,
        eos_token_id: Optional[torch.Tensor] = None,
        num_output_tokens: int = 10,
        max_matching_ngram_size: Optional[int] = None,
        max_length: int = 20,
    ):
        self.num_output_tokens = num_output_tokens
        self.max_matching_ngram_size = max_matching_ngram_size if max_matching_ngram_size else 2
        self.max_length = max_length
        self.eos_token_id = eos_token_id

        if self.max_matching_ngram_size <= 0 or self.num_output_tokens <= 0:
            raise ValueError("Invalid max_matching_ngram_size or num_output_tokens")

    def get_candidates(self, input_ids: torch.LongTensor) -> tuple[torch.LongTensor, Optional[torch.FloatTensor]]:
        """
        Fetches the candidates to be tried for the current input.

        Args:
            input_ids (`torch.LongTensor` of shape `(batch_size, sequence_length)`):
                Indices of input sequence tokens in the vocabulary. [What are input IDs?](../glossary#input-ids)

        Return:
            `torch.LongTensor` of shape `(num_candidates, candidate_length)`: The candidate sequences to be tried.
        """
        input_length = input_ids.size(1)

        # Don't generate more than `max_length - 1` candidates since the target model generates one extra token.
        if self.max_length == input_length + 1:
            return input_ids, None

        chosen_ids = None
        match_found = False
        for ngram_size in range(min(self.max_matching_ngram_size, input_length - 1), 0, -1):
            # Create sliding windows of size ngram_size
            windows = input_ids.unfold(dimension=1, size=ngram_size, step=1)

            # Convert ngram to a tensor for comparison
            ngram_tensor = input_ids[0, -ngram_size:]

            # Find where the windows match the ngram
            matches = (windows == ngram_tensor).all(dim=2)

            # Get the indices of matches
            match_indices = matches.nonzero(as_tuple=True)[1]

            # Iterate through match indices to find a valid continuation
            for idx in match_indices:
                start_idx = idx + ngram_size
                end_idx = start_idx + self.num_output_tokens
                end_idx = min(end_idx, input_length, self.max_length)

                if start_idx < end_idx:
                    chosen_ids = input_ids[0, start_idx:end_idx]
                    match_found = True

                    # remove remaining candidate ids if an "eos" token is found, otherwise the target model may
                    # accept eos and the rest as valid, thus not stopping generation after "eos"
                    # NOTE: below code is written based on the fact that assisted decoding supports only bs=1
                    mask = isin_mps_friendly(chosen_ids, self.eos_token_id)
                    match_indices_eos = torch.nonzero(mask)
                    if match_indices_eos.numel() > 0:
                        first_eos_index = match_indices_eos[0].item()
                        chosen_ids = chosen_ids[:first_eos_index]
                    break
            if match_found:
                break

        if chosen_ids is None or len(chosen_ids) == 0:
            # In case we didn't find a match return the input sequence unchanged, reverts back to autoregressive decoding
            return input_ids, None

        # Now need extend input_ids with chosen_ids
        chosen_ids = chosen_ids.unsqueeze(0)
        candidate_input_ids = torch.cat((input_ids, chosen_ids), dim=1)
        # assisted_generation expects logits as well, but we don't have those here, so returning None
        return candidate_input_ids, None

    def update_candidate_strategy(self, input_ids: torch.LongTensor, scores: torch.FloatTensor, num_matches: int):
        """
        Updates the candidate generation strategy based on the outcomes.

        Args:
            input_ids (`torch.LongTensor` of shape `(batch_size, sequence_length)`):
                Indices of input sequence tokens in the vocabulary. [What are input IDs?](../glossary#input-ids)
            scores (`torch.FloatTensor` of shape `(batch_size, candidate_length, config.vocab_size)`):
                Prediction scores of a language modeling head. These can be logits for each vocabulary when not using
                beam search or log softmax for each vocabulary token when using beam search
            num_matches (`int`):
                The number of matches between the candidate sequences and the model predictions.
        """
        # Currently does nothing
        return


class EarlyExitCandidateGenerator(AssistedCandidateGenerator):
    """
    `CandidateGenerator` class to be used for assisted generation and speculative decoding. This class generates
    candidates through the use of **the model itself**, exiting early. Can only be used with models that support early
    exit, e.g., `facebook/layerskip-llama3.2-1B`.

    Args:
        input_ids (`torch.LongTensor` of shape `(batch_size, sequence_length)`):
            Indices of input sequence tokens in the vocabulary. [What are input IDs?](../glossary#input-ids)
        assistant_model (`PreTrainedModel`):
            The original model. This model must support early exit (i.e. is trained to compute logits in earlier
            layers).
        generation_config (`~generation.GenerationConfig`, *optional*):
            The generation configuration to be used as base parametrization for the generation call.
        logits_processor (`LogitsProcessorList`):
            An instance of [`LogitsProcessorList`]. List of instances of class derived from [`LogitsProcessor`]
            used to modify the prediction scores of the language modeling head applied at each generation step.
        model_kwargs (`Dict`):
            The keyword arguments that will be passed to the main model, and are used as base inputs for the assistant
            model as well.
        inputs_tensor (`torch.Tensor`, *optional*):
            The model input tensor. In encoder-decoder models, this is the encoder input.
    """

    def __init__(
        self,
        input_ids: torch.LongTensor,
        assistant_model: "PreTrainedModel",
        generation_config: "GenerationConfig",
        model_kwargs: dict,
        inputs_tensor: Optional[torch.Tensor] = None,
        logits_processor: "LogitsProcessorList" = None,
    ):
        super().__init__(
            input_ids=input_ids,
            assistant_model=assistant_model,
            generation_config=generation_config,
            model_kwargs=model_kwargs,
            inputs_tensor=inputs_tensor,
            logits_processor=logits_processor,
        )
        # We have to move early exit out of the generation config, otherwise the assistant will also call `generate`
        # with early exit
        self.assistant_early_exit = self.generation_config.assistant_early_exit
        self.generation_config.assistant_early_exit = None

    def get_candidates(self, input_ids: torch.LongTensor) -> tuple[torch.LongTensor, Optional[torch.FloatTensor]]:
        # Temporarily sets the number of hidden layers to the early exit value
        base_model = getattr(self.assistant_model, self.assistant_model.base_model_prefix)
        original_num_hidden_layers = base_model.config.num_hidden_layers
        base_model.config.num_hidden_layers = self.assistant_early_exit
        candidate_ids, candidate_logits = super().get_candidates(input_ids)
        base_model.config.num_hidden_layers = original_num_hidden_layers
        return candidate_ids, candidate_logits


<<<<<<< HEAD
def _prepare_attention_mask(model_kwargs: Dict[str, Any], new_length: int, is_encoder_decoder: bool) -> Dict[str, Any]:
=======
def _crop_past_key_values(model, past_key_values, max_length):
    """Crops the past key values up to a certain maximum length."""
    new_past = []
    if isinstance(past_key_values, Cache):
        past_key_values.crop(max_length)
    elif model.config.is_encoder_decoder:
        for idx in range(len(past_key_values)):
            new_past.append(
                (
                    past_key_values[idx][0][:, :, :max_length, :],
                    past_key_values[idx][1][:, :, :max_length, :],
                    past_key_values[idx][2],
                    past_key_values[idx][3],
                )
            )
        past_key_values = tuple(new_past)
    # gptbigcode is special and stores kv in shape (batch_size, seq_len, dim), if it's a multi_query model
    elif "gptbigcode" in model.__class__.__name__.lower() or (
        model.config.architectures is not None and "gptbigcode" in model.config.architectures[0].lower()
    ):
        if model.config.multi_query:
            for idx in range(len(past_key_values)):
                past_key_values[idx] = past_key_values[idx][:, :max_length, :]
        else:
            for idx in range(len(past_key_values)):
                past_key_values[idx] = past_key_values[idx][:, :, :max_length, :]
    elif past_key_values is not None:
        for idx in range(len(past_key_values)):
            if past_key_values[idx] != ([], []):
                new_past.append(
                    (
                        past_key_values[idx][0][:, :, :max_length, :],
                        past_key_values[idx][1][:, :, :max_length, :],
                    )
                )
            else:
                new_past.append((past_key_values[idx][0], past_key_values[idx][1]))
        past_key_values = tuple(new_past)
    return past_key_values


def _prepare_attention_mask(model_kwargs: dict[str, Any], new_length: int, is_encoder_decoder: bool) -> dict[str, Any]:
>>>>>>> 12838775
    """Expands or crops the model's mask for decoding purposes, to the defined length"""

    mask_key = "decoder_attention_mask" if is_encoder_decoder else "attention_mask"
    if mask_key not in model_kwargs:
        return model_kwargs

    mask = model_kwargs[mask_key]
    mask_length_diff = new_length - mask.shape[1]

    if mask_length_diff < 0:
        model_kwargs[mask_key] = mask[:, :mask_length_diff]
    elif mask_length_diff > 0:
        model_kwargs[mask_key] = torch.cat([mask, mask.new_ones((mask.shape[0], mask_length_diff))], dim=-1)

    # Handle cross attention models
    if "cross_attention_mask" in model_kwargs:
        # Mllama case
        cross_mask = model_kwargs["cross_attention_mask"]
        if mask_length_diff < 0:
            model_kwargs["cross_attention_mask"] = cross_mask[:, :mask_length_diff]
        elif mask_length_diff > 0:
            new_mask = cross_mask[:, -1:, :, :].repeat(1, mask_length_diff, 1, 1)
            model_kwargs["cross_attention_mask"] = torch.cat([cross_mask, new_mask], dim=1)
    elif "image_attention_mask" in model_kwargs:
        # IDEFICS case
        cross_mask = model_kwargs["image_attention_mask"]
        if mask_length_diff < 0:
            model_kwargs["image_attention_mask"] = cross_mask[:, :mask_length_diff]
        elif mask_length_diff > 0:
            new_mask = cross_mask[:, -1:, :].repeat(1, mask_length_diff, 1)
            model_kwargs["image_attention_mask"] = torch.cat([cross_mask, new_mask], dim=1)

    return model_kwargs


def _prepare_token_type_ids(model_kwargs: dict[str, Any], new_length: int) -> dict[str, Any]:
    """Expands or crops the model's token_type_ids for decoding purposes, to the defined length"""
    if "token_type_ids" not in model_kwargs or model_kwargs["token_type_ids"] is None:
        return model_kwargs

    token_type_ids = model_kwargs["token_type_ids"]
    final_token_type = token_type_ids[:, -1].unsqueeze(-1)
    type_length_diff = new_length - token_type_ids.shape[1]

    if type_length_diff < 0:
        token_type_ids = token_type_ids[:, :type_length_diff]
    elif type_length_diff > 0:
        token_type_copies = final_token_type.repeat(1, type_length_diff)
        model_kwargs["token_type_ids"] = torch.cat([model_kwargs["token_type_ids"], token_type_copies], dim=-1)
    return model_kwargs<|MERGE_RESOLUTION|>--- conflicted
+++ resolved
@@ -1177,52 +1177,7 @@
         return candidate_ids, candidate_logits
 
 
-<<<<<<< HEAD
-def _prepare_attention_mask(model_kwargs: Dict[str, Any], new_length: int, is_encoder_decoder: bool) -> Dict[str, Any]:
-=======
-def _crop_past_key_values(model, past_key_values, max_length):
-    """Crops the past key values up to a certain maximum length."""
-    new_past = []
-    if isinstance(past_key_values, Cache):
-        past_key_values.crop(max_length)
-    elif model.config.is_encoder_decoder:
-        for idx in range(len(past_key_values)):
-            new_past.append(
-                (
-                    past_key_values[idx][0][:, :, :max_length, :],
-                    past_key_values[idx][1][:, :, :max_length, :],
-                    past_key_values[idx][2],
-                    past_key_values[idx][3],
-                )
-            )
-        past_key_values = tuple(new_past)
-    # gptbigcode is special and stores kv in shape (batch_size, seq_len, dim), if it's a multi_query model
-    elif "gptbigcode" in model.__class__.__name__.lower() or (
-        model.config.architectures is not None and "gptbigcode" in model.config.architectures[0].lower()
-    ):
-        if model.config.multi_query:
-            for idx in range(len(past_key_values)):
-                past_key_values[idx] = past_key_values[idx][:, :max_length, :]
-        else:
-            for idx in range(len(past_key_values)):
-                past_key_values[idx] = past_key_values[idx][:, :, :max_length, :]
-    elif past_key_values is not None:
-        for idx in range(len(past_key_values)):
-            if past_key_values[idx] != ([], []):
-                new_past.append(
-                    (
-                        past_key_values[idx][0][:, :, :max_length, :],
-                        past_key_values[idx][1][:, :, :max_length, :],
-                    )
-                )
-            else:
-                new_past.append((past_key_values[idx][0], past_key_values[idx][1]))
-        past_key_values = tuple(new_past)
-    return past_key_values
-
-
 def _prepare_attention_mask(model_kwargs: dict[str, Any], new_length: int, is_encoder_decoder: bool) -> dict[str, Any]:
->>>>>>> 12838775
     """Expands or crops the model's mask for decoding purposes, to the defined length"""
 
     mask_key = "decoder_attention_mask" if is_encoder_decoder else "attention_mask"
