# coding=utf-8
# Copyright 2023 The HuggingFace Inc. team.
#
# Licensed under the Apache License, Version 2.0 (the "License");
# you may not use this file except in compliance with the License.
# You may obtain a copy of the License at
#
#     http://www.apache.org/licenses/LICENSE-2.0
#
# Unless required by applicable law or agreed to in writing, software
# distributed under the License is distributed on an "AS IS" BASIS,
# WITHOUT WARRANTIES OR CONDITIONS OF ANY KIND, either express or implied.
# See the License for the specific language governing permissions and
# limitations under the License.

import copy
from typing import TYPE_CHECKING, Any, Dict, Optional, Tuple

import torch


if TYPE_CHECKING:
    from ..modeling_utils import PreTrainedModel
    from .configuration_utils import GenerationConfig
    from .logits_process import LogitsProcessorList


class CandidateGenerator:
    """Abstract base class for all candidate generators that can be applied during assisted generation."""

    def get_candidates(self, input_ids: torch.LongTensor) -> Tuple[torch.LongTensor, Optional[torch.FloatTensor]]:
        """
        Fetches the candidates to be tried for the current input.

        Args:
            input_ids (`torch.LongTensor` of shape `(batch_size, sequence_length)`):
                Indices of input sequence tokens in the vocabulary. [What are input IDs?](../glossary#input-ids)

        Return:
            `torch.LongTensor` of shape `(batch_size, candidate_length)` containing the candidate sequences to be
            assessed by the model and, optionally, a `torch.FloatTensor` of shape `(batch_size, candidate_length,
            vocabulary_size)` containing the logits associated to each candidate.
        """
        raise NotImplementedError(
            f"{self.__class__} is an abstract class. Only classes inheriting this class can call `get_candidates`."
        )

    def update_candidate_strategy(self, input_ids: torch.LongTensor, scores: torch.FloatTensor, num_matches: int):
        """
        Updates the candidate generation strategy based on the outcomes.

        Args:
            input_ids (`torch.LongTensor` of shape `(batch_size, sequence_length)`):
                Indices of input sequence tokens in the vocabulary. [What are input IDs?](../glossary#input-ids)
            scores (`torch.FloatTensor` of shape `(batch_size, candidate_length, config.vocab_size)`):
                Prediction scores of a language modeling head. These can be logits for each vocabulary when not using
                beam search or log softmax for each vocabulary token when using beam search
            num_matches (`int`):
                The number of matches between the candidate sequences and the model predictions.
        """
        raise NotImplementedError(
            f"{self.__class__} is an abstract class. Only classes inheriting this class can call "
            "`update_candidate_strategy`."
        )


class AssistedCandidateGenerator(CandidateGenerator):
    """
    `CandidateGenerator` class to be used for assisted generation and speculative decoding. This class generates
    candidates through the use of a smaller model. Read the following blog post for more information:
    https://huggingface.co/blog/assisted-generation

    Args:
        input_ids (`torch.LongTensor` of shape `(batch_size, sequence_length)`):
            Indices of input sequence tokens in the vocabulary. [What are input IDs?](../glossary#input-ids)
        assistant_model (`PreTrainedModel`):
            The model to be used for generating candidates. This model should be smaller than the main model.
        generation_config (`~generation.GenerationConfig`, *optional*):
            The generation configuration to be used as base parametrization for the generation call.
        logits_processor (`LogitsProcessorList`):
            An instance of [`LogitsProcessorList`]. List of instances of class derived from [`LogitsProcessor`]
            used to modify the prediction scores of the language modeling head applied at each generation step.
        model_kwargs (`Dict`):
            The keyword arguments that will be passed to the main model, and are used as base inputs for the assistant
            model as well.
        inputs_tensor (`torch.Tensor`, *optional*):
            The model input tensor. In encoder-decoder models, this is the encoder input.
    """

    def __init__(
        self,
        input_ids: torch.LongTensor,
        assistant_model: "PreTrainedModel",
        generation_config: "GenerationConfig",
        logits_processor: "LogitsProcessorList",
        model_kwargs: Dict,
        inputs_tensor: Optional[torch.Tensor] = None,
    ):
<<<<<<< HEAD
        # Make sure all data at the same device as assistant model
        device = assistant_model.device
        input_ids = input_ids.to(device)
        inputs_tensor = inputs_tensor.to(device)

=======
        # Prepare the assistant and the starting number of candidate tokens
>>>>>>> 1d777359
        self.assistant_model = assistant_model
        self.num_assistant_tokens = assistant_model.generation_config.num_assistant_tokens

        # Prepare the kwargs for the assistant model
        assistant_kwargs = {}
        for key, value in model_kwargs.items():  # deepcopy crashes if we attempt to copy encoder outputs with grads
            if key not in ("encoder_outputs", "assistant_encoder_outputs"):
                assistant_kwargs[key] = (
                    value.detach().to(device) if isinstance(value, torch.Tensor) else copy.deepcopy(value)
                )

        if "assistant_encoder_outputs" in model_kwargs:
            assistant_kwargs["encoder_outputs"] = model_kwargs["assistant_encoder_outputs"]
        elif assistant_model.config.is_encoder_decoder:
            inputs_tensor, model_input_name, assistant_kwargs = assistant_model._prepare_model_inputs(
                inputs_tensor, assistant_model.generation_config.bos_token_id, assistant_kwargs
            )
            assistant_kwargs = assistant_model._prepare_encoder_decoder_kwargs_for_generation(
                inputs_tensor, assistant_kwargs, model_input_name
            )
        elif "encoder_outputs" in model_kwargs:
            assistant_kwargs["encoder_outputs"] = model_kwargs["encoder_outputs"]
        self.assistant_kwargs = assistant_kwargs

        # Prepare assistant model's keys of inputs
        if assistant_model.config.is_encoder_decoder:
            # both are encoder-decoder
            self.input_ids_key = "decoder_input_ids"
            self.attention_key = "decoder_attention_mask"
        elif "encoder_outputs" in assistant_kwargs:
            # special case for encoder-decoder with decoder-only assistant (like DistilWhisper)
            self.input_ids_key = "input_ids"
            self.attention_key = "attention_mask"
            self.assistant_kwargs["attention_mask"] = self.assistant_kwargs.get(
                "decoder_attention_mask",
                torch.ones((input_ids.shape[0], 1), device=input_ids.device, dtype=torch.long),
            )
        else:
            # both are decoder-only
            self.input_ids_key = "input_ids"
            self.attention_key = "attention_mask"

        # Prepare generation-related options.
        eos_token_id = generation_config.eos_token_id
        if isinstance(eos_token_id, int):
            eos_token_id = [eos_token_id]
        self.eos_token_id_tensor = (
            torch.tensor(eos_token_id).to(input_ids.device) if eos_token_id is not None else None
        )
        self.logits_processor = logits_processor
        self.generation_config = copy.deepcopy(generation_config)
        self.generation_config.return_dict_in_generate = True
        self.generation_config.output_scores = True

    def get_candidates(self, input_ids: torch.LongTensor) -> Tuple[torch.LongTensor, Optional[torch.FloatTensor]]:
        """
        Fetches the candidates to be tried for the current input.

        Args:
            input_ids (`torch.LongTensor` of shape `(batch_size, sequence_length)`):
                Indices of input sequence tokens in the vocabulary. [What are input IDs?](../glossary#input-ids)

        Return:
            `torch.LongTensor` of shape `(batch_size, candidate_length)` containing the candidate sequences to be
            assessed by the model and a `torch.FloatTensor` of shape `(batch_size, candidate_length,
            vocabulary_size)` containing the logits associated to each candidate.
        """
        # 1. If it is not the first round of candidate generation, prepare the inputs based on the input_ids length
        # (which implicitly contains the number of accepted candidates from the previous round)
        has_past_key_values = self.assistant_kwargs.get("past_key_values", None) is not None
        if has_past_key_values:
            new_cur_len = input_ids.shape[-1]

            new_cache_size = new_cur_len - 1
            self.assistant_kwargs["past_key_values"] = _crop_past_key_values(
                self.assistant_model, self.assistant_kwargs["past_key_values"], new_cache_size - 1
            )  # the assistant does not have the token after the last match, hence the -1

            self.assistant_kwargs = _prepare_attention_mask(
                self.assistant_kwargs, new_cur_len, self.assistant_model.config.is_encoder_decoder
            )
            self.assistant_kwargs = _prepare_token_type_ids(self.assistant_kwargs, new_cur_len)

        # 2. Forecast next N tokens using the assistant model.
        assistant_generation_kwargs = {
            self.input_ids_key: input_ids,
            "max_new_tokens": int(self.num_assistant_tokens),
            "generation_config": self.generation_config,
            "logits_processor": self.logits_processor,
        }

        assistant_output = self.assistant_model.generate(**assistant_generation_kwargs, **self.assistant_kwargs)

        # 3. Update variables for the next round of candidate generation
        self.assistant_kwargs["past_key_values"] = assistant_output.past_key_values

        # 4. Prepare variables for output
        candidate_logits = torch.stack(assistant_output.scores, dim=1)
        candidate_ids = assistant_output.sequences
        return candidate_ids, candidate_logits

    def update_candidate_strategy(self, input_ids: torch.LongTensor, scores: torch.FloatTensor, num_matches: int):
        """
        Updates the candidate generation strategy based on the outcomes.

        Args:
            input_ids (`torch.LongTensor` of shape `(batch_size, sequence_length)`):
                Indices of input sequence tokens in the vocabulary. [What are input IDs?](../glossary#input-ids)
            scores (`torch.FloatTensor` of shape `(batch_size, candidate_length, config.vocab_size)`):
                Prediction scores of a language modeling head. These can be logits for each vocabulary when not using
                beam search or log softmax for each vocabulary token when using beam search
            num_matches (`int`):
                The number of matches between the candidate sequences and the model predictions.
        """
        # Adjust the max number of assistant tokens to use in the next iteration. This is a simple heuristic,
        # probably can be improved -- we want to balance the benefits of getting assistant tokens correct with the
        # cost of forecasting incorrect assistant tokens.
        if self.assistant_model.generation_config.num_assistant_tokens_schedule == "heuristic":
            if num_matches == int(self.num_assistant_tokens):
                self.num_assistant_tokens += 2.0
            else:
                self.num_assistant_tokens = max(1.0, self.num_assistant_tokens - 1.0)


def _crop_past_key_values(model, past_key_values, maximum_length):
    """Crops the past key values up to a certain maximum length."""
    new_past = []
    if model.config.is_encoder_decoder:
        for idx in range(len(past_key_values)):
            new_past.append(
                (
                    past_key_values[idx][0][:, :, :maximum_length, :],
                    past_key_values[idx][1][:, :, :maximum_length, :],
                    past_key_values[idx][2],
                    past_key_values[idx][3],
                )
            )
        past_key_values = tuple(new_past)
    # bloom is special
    elif "bloom" in model.__class__.__name__.lower() or (
        model.config.architectures is not None and "bloom" in model.config.architectures[0].lower()
    ):
        for idx in range(len(past_key_values)):
            new_past.append(
                (
                    past_key_values[idx][0][:, :, :maximum_length],
                    past_key_values[idx][1][:, :maximum_length, :],
                )
            )
        past_key_values = tuple(new_past)
    # gptbigcode is too
    elif "gptbigcode" in model.__class__.__name__.lower() or (
        model.config.architectures is not None and "gptbigcode" in model.config.architectures[0].lower()
    ):
        if model.config.multi_query:
            for idx in range(len(past_key_values)):
                past_key_values[idx] = past_key_values[idx][:, :maximum_length, :]
        else:
            for idx in range(len(past_key_values)):
                past_key_values[idx] = past_key_values[idx][:, :, :maximum_length, :]
    else:
        for idx in range(len(past_key_values)):
            new_past.append(
                (
                    past_key_values[idx][0][:, :, :maximum_length, :],
                    past_key_values[idx][1][:, :, :maximum_length, :],
                )
            )
        past_key_values = tuple(new_past)
    return past_key_values


def _prepare_attention_mask(model_kwargs: Dict[str, Any], new_length: int, is_encoder_decoder: bool) -> Dict[str, Any]:
    """Expands or crops the model's mask for decoding purposes, to the defined length"""

    mask_key = "decoder_attention_mask" if is_encoder_decoder else "attention_mask"
    if mask_key not in model_kwargs:
        return model_kwargs

    mask = model_kwargs[mask_key]
    mask_length_diff = new_length - mask.shape[1]

    if mask_length_diff < 0:
        model_kwargs[mask_key] = mask[:, :mask_length_diff]
    elif mask_length_diff > 0:
        model_kwargs[mask_key] = torch.cat([mask, mask.new_ones((mask.shape[0], mask_length_diff))], dim=-1)
    return model_kwargs


def _prepare_token_type_ids(model_kwargs: Dict[str, Any], new_length: int) -> Dict[str, Any]:
    """Expands or crops the model's token_type_ids for decoding purposes, to the defined length"""
    if "token_type_ids" not in model_kwargs or model_kwargs["token_type_ids"] is None:
        return model_kwargs

    token_type_ids = model_kwargs["token_type_ids"]
    final_token_type = token_type_ids[:, -1].unsqueeze(-1)
    type_length_diff = new_length - token_type_ids.shape[1]

    if type_length_diff < 0:
        token_type_ids = token_type_ids[:, :type_length_diff]
    elif type_length_diff > 0:
        token_type_copies = final_token_type.repeat(1, type_length_diff)
        model_kwargs["token_type_ids"] = torch.cat([model_kwargs["token_type_ids"], token_type_copies], dim=-1)
    return model_kwargs<|MERGE_RESOLUTION|>--- conflicted
+++ resolved
@@ -96,15 +96,12 @@
         model_kwargs: Dict,
         inputs_tensor: Optional[torch.Tensor] = None,
     ):
-<<<<<<< HEAD
         # Make sure all data at the same device as assistant model
         device = assistant_model.device
         input_ids = input_ids.to(device)
         inputs_tensor = inputs_tensor.to(device)
 
-=======
         # Prepare the assistant and the starting number of candidate tokens
->>>>>>> 1d777359
         self.assistant_model = assistant_model
         self.num_assistant_tokens = assistant_model.generation_config.num_assistant_tokens
 
