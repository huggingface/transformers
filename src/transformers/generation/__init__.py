--- conflicted
+++ resolved
@@ -35,20 +35,12 @@
 except OptionalDependencyNotAvailable:
     pass
 else:
-<<<<<<< HEAD
-=======
     _import_structure["beam_constraints"] = [
         "Constraint",
         "ConstraintListState",
         "DisjunctiveConstraint",
         "PhrasalConstraint",
     ]
-    _import_structure["beam_search"] = [
-        "BeamHypotheses",
-        "BeamScorer",
-        "ConstrainedBeamSearchScorer",
-    ]
->>>>>>> c17bf304
     _import_structure["candidate_generator"] = [
         "AssistedCandidateGenerator",
         "CandidateGenerator",
@@ -209,11 +201,7 @@
     except OptionalDependencyNotAvailable:
         pass
     else:
-<<<<<<< HEAD
-=======
         from .beam_constraints import Constraint, ConstraintListState, DisjunctiveConstraint, PhrasalConstraint
-        from .beam_search import BeamHypotheses, BeamScorer, ConstrainedBeamSearchScorer
->>>>>>> c17bf304
         from .candidate_generator import (
             AssistedCandidateGenerator,
             CandidateGenerator,
