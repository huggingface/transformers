# coding=utf-8
# Copyright 2025 TeleAI and the HuggingFace Inc. team. All rights reserved.
#
# Licensed under the Apache License, Version 2.0 (the "License");
# you may not use this file except in compliance with the License.
# You may obtain a copy of the License at
#
#     http://www.apache.org/licenses/LICENSE-2.0
#
# Unless required by applicable law or agreed to in writing, software
# distributed under the License is distributed on an "AS IS" BASIS,
# WITHOUT WARRANTIES OR CONDITIONS OF ANY KIND, either express or implied.
# See the License for the specific language governing permissions and
# limitations under the License.
"""TeleChat2 model configuration"""

from ..llama.configuration_llama import LlamaConfig


class TeleChat2Config(LlamaConfig):
    r"""
    This is the configuration class to store the configuration of a [`TeleChat2Model`]. It is used to instantiate an TeleChat2
    model according to the specified arguments, defining the model architecture. Instantiating a configuration with the
    defaults will yield a similar configuration to that of the TeleChat2-7B.

    Configuration objects inherit from [`PretrainedConfig`] and can be used to control the model outputs. Read the
    documentation from [`PretrainedConfig`] for more information.
    """


<<<<<<< HEAD
    ```python
    >>> from transformers import TeleChat2Model, TeleChat2Config

    >>> # Initializing a TeleChat2 telechat2-7b style configuration
    >>> configuration = TeleChat2Config()

    >>> # Initializing a model from the telechat2-7b style configuration
    >>> model = TeleChat2Model(configuration)

    >>> # Accessing the model configuration
    >>> configuration = model.config
    ```"""

=======
>>>>>>> 36fb72d8
    model_type = "telechat2"
    keys_to_ignore_at_inference = ["past_key_values"]
    # Default tensor parallel plan for base model `TeleChat2Model`
    base_model_tp_plan = {
        "h.*.self_attention.query": "colwise",
        "h.*.self_attention.key_value": "colwise",
        "h.*.self_attn.dense": "rowwise",
        "h.*.mlp.gate_proj": "colwise",
        "h.*.mlp.up_proj": "colwise",
        "h.*.mlp.down_proj": "rowwise",
    }


__all__ = ["TeleChat2Config"]<|MERGE_RESOLUTION|>--- conflicted
+++ resolved
@@ -25,10 +25,102 @@
 
     Configuration objects inherit from [`PretrainedConfig`] and can be used to control the model outputs. Read the
     documentation from [`PretrainedConfig`] for more information.
-    """
 
 
-<<<<<<< HEAD
+    Args:
+        vocab_size (`int`, *optional*, defaults to 32000):
+            Vocabulary size of the TeleChat2 model. Defines the number of different tokens that can be represented by the
+            `inputs_ids` passed when calling [`TeleChat2Model`]
+        hidden_size (`int`, *optional*, defaults to 4096):
+            Dimension of the hidden representations.
+        intermediate_size (`int`, *optional*, defaults to 11008):
+            Dimension of the MLP representations.
+        hidden_dropout (`float`, *optional*, defaults to 0.0):
+            The dropout probability applied to the hidden layers in the MLP blocks.
+        num_hidden_layers (`int`, *optional*, defaults to 30):
+            Number of hidden layers in the Transformer decoder.
+        num_attention_heads (`int`, *optional*, defaults to 32):
+            Number of attention heads for each attention layer in the Transformer decoder.
+        num_key_value_heads (`int`, *optional*, defaults to 32):
+            This is the number of key_value heads that should be used to implement Grouped Query Attention. If
+            `num_key_value_heads=num_attention_heads`, the model will use Multi Head Attention (MHA), if
+            `num_key_value_heads=1` the model will use Multi Query Attention (MQA) otherwise GQA is used. When
+            converting a multi-head checkpoint to a GQA checkpoint, each group key and value head should be constructed
+            by meanpooling all the original heads within that group. For more details checkout [this
+            paper](https://arxiv.org/pdf/2305.13245.pdf). If it is not specified, will default to
+            `num_attention_heads`.
+        hidden_act (`str` or `function`, *optional*, defaults to `"silu"`):
+            The non-linear activation function (function or string) in the decoder.
+        max_position_embeddings (`int`, *optional*, defaults to 2048):
+            The maximum sequence length that this model might ever be used with. TeleChat2 1 supports up to 8192 tokens.
+        initializer_range (`float`, *optional*, defaults to 0.02):
+            The standard deviation of the truncated_normal_initializer for initializing all weight matrices.
+        rms_norm_eps (`float`, *optional*, defaults to 1e-06):
+            The epsilon used by the rms normalization layers.
+        use_cache (`bool`, *optional*, defaults to `True`):
+            Whether or not the model should return the last key/values attentions (not used by all models). Only
+            relevant if `config.is_decoder=True`.
+        pad_token_id (`int`, *optional*):
+            Padding token id.
+        bos_token_id (`int`, *optional*, defaults to 1):
+            Beginning of stream token id.
+        eos_token_id (`int`, *optional*, defaults to 2):
+            End of stream token id.
+        pretraining_tp (`int`, *optional*, defaults to 1):
+            Experimental feature. Tensor parallelism rank used during pretraining. Please refer to [this
+            document](https://huggingface.co/docs/transformers/main/perf_train_gpu_many#tensor-parallelism) to
+            understand more about it. This value is necessary to ensure exact reproducibility of the pretraining
+            results. Please refer to [this issue](https://github.com/pytorch/pytorch/issues/76232).
+        tie_word_embeddings (`bool`, *optional*, defaults to `False`):
+            Whether to tie weight embeddings
+        rope_theta (`float`, *optional*, defaults to 10000.0):
+            The base period of the RoPE embeddings.
+        rope_scaling (`Dict`, *optional*):
+            Dictionary containing the scaling configuration for the RoPE embeddings. NOTE: if you apply new rope type
+            and you expect the model to work on longer `max_position_embeddings`, we recommend you to update this value
+            accordingly.
+            Expected contents:
+                `rope_type` (`str`):
+                    The sub-variant of RoPE to use. Can be one of ['default', 'linear', 'dynamic', 'yarn', 'longrope',
+                    'telechat23'], with 'default' being the original RoPE implementation.
+                `factor` (`float`, *optional*):
+                    Used with all rope types except 'default'. The scaling factor to apply to the RoPE embeddings. In
+                    most scaling types, a `factor` of x will enable the model to handle sequences of length x *
+                    original maximum pre-trained length.
+                `original_max_position_embeddings` (`int`, *optional*):
+                    Used with 'dynamic', 'longrope' and 'telechat23'. The original max position embeddings used during
+                    pretraining.
+                `attention_factor` (`float`, *optional*):
+                    Used with 'yarn' and 'longrope'. The scaling factor to be applied on the attention
+                    computation. If unspecified, it defaults to value recommended by the implementation, using the
+                    `factor` field to infer the suggested value.
+                `beta_fast` (`float`, *optional*):
+                    Only used with 'yarn'. Parameter to set the boundary for extrapolation (only) in the linear
+                    ramp function. If unspecified, it defaults to 32.
+                `beta_slow` (`float`, *optional*):
+                    Only used with 'yarn'. Parameter to set the boundary for interpolation (only) in the linear
+                    ramp function. If unspecified, it defaults to 1.
+                `short_factor` (`List[float]`, *optional*):
+                    Only used with 'longrope'. The scaling factor to be applied to short contexts (<
+                    `original_max_position_embeddings`). Must be a list of numbers with the same length as the hidden
+                    size divided by the number of attention heads divided by 2
+                `long_factor` (`List[float]`, *optional*):
+                    Only used with 'longrope'. The scaling factor to be applied to long contexts (<
+                    `original_max_position_embeddings`). Must be a list of numbers with the same length as the hidden
+                    size divided by the number of attention heads divided by 2
+                `low_freq_factor` (`float`, *optional*):
+                    Only used with 'telechat23'. Scaling factor applied to low frequency components of the RoPE
+                `high_freq_factor` (`float`, *optional*):
+                    Only used with 'telechat23'. Scaling factor applied to high frequency components of the RoPE
+        attention_bias (`bool`, *optional*, defaults to `False`):
+            Whether to use a bias in the query, key, value and output projection layers during self-attention.
+        attention_dropout (`float`, *optional*, defaults to 0.0):
+            The dropout ratio for the attention probabilities.
+        mlp_bias (`bool`, *optional*, defaults to `False`):
+            Whether to use a bias in up_proj, down_proj and gate_proj layers in the MLP layers.
+        head_dim (`int`, *optional*):
+            The attention head dimension. If None, it will default to hidden_size // num_heads
+
     ```python
     >>> from transformers import TeleChat2Model, TeleChat2Config
 
@@ -42,8 +134,6 @@
     >>> configuration = model.config
     ```"""
 
-=======
->>>>>>> 36fb72d8
     model_type = "telechat2"
     keys_to_ignore_at_inference = ["past_key_values"]
     # Default tensor parallel plan for base model `TeleChat2Model`
