# coding=utf-8
# Copyright 2023 The Suno AI Authors and The HuggingFace Inc. team. All rights reserved.
#
# Licensed under the Apache License, Version 2.0 (the "License");
# you may not use this file except in compliance with the License.
# You may obtain a copy of the License at
#
#     http://www.apache.org/licenses/LICENSE-2.0
#
# Unless required by applicable law or agreed to in writing, software
# distributed under the License is distributed on an "AS IS" BASIS,
# WITHOUT WARRANTIES OR CONDITIONS OF ANY KIND, either express or implied.
# See the License for the specific language governing permissions and
# limitations under the License.
"""BARK model configuration"""

from typing import Optional

from ...configuration_utils import PreTrainedConfig
from ...utils import add_start_docstrings, logging
from ..auto import CONFIG_MAPPING, AutoConfig


logger = logging.get_logger(__name__)


BARK_SUBMODELCONFIG_START_DOCSTRING = """
    This is the configuration class to store the configuration of a [`{model}`]. It is used to instantiate the model
    according to the specified arguments, defining the model architecture. Instantiating a configuration with the
    defaults will yield a similar configuration to that of the Bark [suno/bark](https://huggingface.co/suno/bark)
    architecture.

    Configuration objects inherit from [`PreTrainedConfig`] and can be used to control the model outputs. Read the
    documentation from [`PreTrainedConfig`] for more information.

    Args:
        block_size (`int`, *optional*, defaults to 1024):
            The maximum sequence length that this model might ever be used with. Typically set this to something large
            just in case (e.g., 512 or 1024 or 2048).
        input_vocab_size (`int`, *optional*, defaults to 10_048):
            Vocabulary size of a Bark sub-model. Defines the number of different tokens that can be represented by the
            `inputs_ids` passed when calling [`{model}`]. Defaults to 10_048 but should be carefully thought with
            regards to the chosen sub-model.
        output_vocab_size (`int`, *optional*, defaults to 10_048):
            Output vocabulary size of a Bark sub-model. Defines the number of different tokens that can be represented
            by the: `output_ids` when passing forward a [`{model}`]. Defaults to 10_048 but should be carefully thought
            with regards to the chosen sub-model.
        num_layers (`int`, *optional*, defaults to 12):
            Number of hidden layers in the given sub-model.
        num_heads (`int`, *optional*, defaults to 12):
            Number of attention heads for each attention layer in the Transformer architecture.
        hidden_size (`int`, *optional*, defaults to 768):
            Dimensionality of the "intermediate" (often named feed-forward) layer in the architecture.
        dropout (`float`, *optional*, defaults to 0.0):
            The dropout probability for all fully connected layers in the embeddings, encoder, and pooler.
        bias (`bool`, *optional*, defaults to `True`):
            Whether or not to use bias in the linear layers and layer norm layers.
        initializer_range (`float`, *optional*, defaults to 0.02):
            The standard deviation of the truncated_normal_initializer for initializing all weight matrices.
        use_cache (`bool`, *optional*, defaults to `True`):
            Whether or not the model should return the last key/values attentions (not used by all models).
"""


class BarkSubModelConfig(PreTrainedConfig):
    keys_to_ignore_at_inference = ["past_key_values"]

    attribute_map = {
        "num_attention_heads": "num_heads",
        "num_hidden_layers": "num_layers",
        "vocab_size": "input_vocab_size",
        "window_size": "block_size",
    }

    def __init__(
        self,
        block_size=1024,
        input_vocab_size=10_048,
        output_vocab_size=10_048,
        num_layers=12,
        num_heads=12,
        hidden_size=768,
        dropout=0.0,
        bias=True,  # True: bias in Linears and LayerNorms, like GPT-2. False: a bit better and faster
        initializer_range=0.02,
        use_cache=True,
        **kwargs,
    ):
        self.block_size = block_size
        self.input_vocab_size = input_vocab_size
        self.output_vocab_size = output_vocab_size
        self.num_layers = num_layers
        self.num_heads = num_heads
        self.hidden_size = hidden_size
        self.dropout = dropout
        self.bias = bias
        self.use_cache = use_cache
        self.initializer_range = initializer_range

        super().__init__(**kwargs)


@add_start_docstrings(
    BARK_SUBMODELCONFIG_START_DOCSTRING.format(config="BarkSemanticConfig", model="BarkSemanticModel"),
    """
    Example:

    ```python
    >>> from transformers import BarkSemanticConfig, BarkSemanticModel

    >>> # Initializing a Bark sub-module style configuration
    >>> configuration = BarkSemanticConfig()

    >>> # Initializing a model (with random weights) from the suno/bark style configuration
    >>> model = BarkSemanticModel(configuration)

    >>> # Accessing the model configuration
    >>> configuration = model.config
    ```""",
)
class BarkSemanticConfig(BarkSubModelConfig):
    model_type = "semantic"
    base_config_key = "semantic_config"


@add_start_docstrings(
    BARK_SUBMODELCONFIG_START_DOCSTRING.format(config="BarkCoarseConfig", model="BarkCoarseModel"),
    """
    Example:

    ```python
    >>> from transformers import BarkCoarseConfig, BarkCoarseModel

    >>> # Initializing a Bark sub-module style configuration
    >>> configuration = BarkCoarseConfig()

    >>> # Initializing a model (with random weights) from the suno/bark style configuration
    >>> model = BarkCoarseModel(configuration)

    >>> # Accessing the model configuration
    >>> configuration = model.config
    ```""",
)
class BarkCoarseConfig(BarkSubModelConfig):
    model_type = "coarse_acoustics"
    base_config_key = "coarse_acoustics_config"


@add_start_docstrings(
    BARK_SUBMODELCONFIG_START_DOCSTRING.format(config="BarkFineConfig", model="BarkFineModel"),
    """
        n_codes_total (`int`, *optional*, defaults to 8):
            The total number of audio codebooks predicted. Used in the fine acoustics sub-model.
        n_codes_given (`int`, *optional*, defaults to 1):
            The number of audio codebooks predicted in the coarse acoustics sub-model. Used in the acoustics
            sub-models.
    Example:

    ```python
    >>> from transformers import BarkFineConfig, BarkFineModel

    >>> # Initializing a Bark sub-module style configuration
    >>> configuration = BarkFineConfig()

    >>> # Initializing a model (with random weights) from the suno/bark style configuration
    >>> model = BarkFineModel(configuration)

    >>> # Accessing the model configuration
    >>> configuration = model.config
    ```""",
)
class BarkFineConfig(BarkSubModelConfig):
    model_type = "fine_acoustics"
    base_config_key = "fine_acoustics_config"

    def __init__(self, tie_word_embeddings=True, n_codes_total=8, n_codes_given=1, **kwargs):
        self.n_codes_total = n_codes_total
        self.n_codes_given = n_codes_given

        super().__init__(tie_word_embeddings=tie_word_embeddings, **kwargs)


class BarkConfig(PreTrainedConfig):
    """
    This is the configuration class to store the configuration of a [`BarkModel`]. It is used to instantiate a Bark
    model according to the specified sub-models configurations, defining the model architecture.

    Instantiating a configuration with the defaults will yield a similar configuration to that of the Bark
    [suno/bark](https://huggingface.co/suno/bark) architecture.

    Configuration objects inherit from [`PreTrainedConfig`] and can be used to control the model outputs. Read the
    documentation from [`PreTrainedConfig`] for more information.

    Args:
    semantic_config ([`BarkSemanticConfig`], *optional*):
        Configuration of the underlying semantic sub-model.
    coarse_acoustics_config ([`BarkCoarseConfig`], *optional*):
        Configuration of the underlying coarse acoustics sub-model.
    fine_acoustics_config ([`BarkFineConfig`], *optional*):
        Configuration of the underlying fine acoustics sub-model.
    codec_config ([`AutoConfig`], *optional*):
        Configuration of the underlying codec sub-model.

    Example:

    ```python
    >>> from transformers import (
    ...     BarkSemanticConfig,
    ...     BarkCoarseConfig,
    ...     BarkFineConfig,
    ...     BarkModel,
    ...     BarkConfig,
    ...     AutoConfig,
    ... )

    >>> # Initializing Bark sub-modules configurations.
    >>> semantic_config = BarkSemanticConfig()
    >>> coarse_acoustics_config = BarkCoarseConfig()
    >>> fine_acoustics_config = BarkFineConfig()
    >>> codec_config = AutoConfig.from_pretrained("facebook/encodec_24khz")


    >>> # Initializing a Bark module style configuration
    >>> configuration = BarkConfig(
    ...     semantic_config, coarse_acoustics_config, fine_acoustics_config, codec_config
    ... )

    >>> # Initializing a model (with random weights)
    >>> model = BarkModel(configuration)

    >>> # Accessing the model configuration
    >>> configuration = model.config
    ```
    """

    model_type = "bark"
    sub_configs = {
        "semantic_config": BarkSemanticConfig,
        "coarse_acoustics_config": BarkCoarseConfig,
        "fine_acoustics_config": BarkFineConfig,
        "codec_config": AutoConfig,
    }

    def __init__(
        self,
        semantic_config: Optional[dict] = None,
        coarse_acoustics_config: Optional[dict] = None,
        fine_acoustics_config: Optional[dict] = None,
        codec_config: Optional[dict] = None,
        initializer_range=0.02,
        **kwargs,
    ):
        if semantic_config is None:
            semantic_config = BarkSemanticConfig()
            logger.info("`semantic_config` is `None`. Initializing the `BarkSemanticConfig` with default values.")
        elif isinstance(semantic_config, dict):
            semantic_config = BarkSemanticConfig(**semantic_config)

        if coarse_acoustics_config is None:
            coarse_acoustics_config = BarkCoarseConfig()
            logger.info(
                "`coarse_acoustics_config` is `None`. Initializing the `BarkCoarseConfig` with default values."
            )
        elif isinstance(coarse_acoustics_config, dict):
            coarse_acoustics_config = BarkCoarseConfig(**coarse_acoustics_config)

        if fine_acoustics_config is None:
            fine_acoustics_config = BarkFineConfig()
            logger.info("`fine_acoustics_config` is `None`. Initializing the `BarkFineConfig` with default values.")
        elif isinstance(fine_acoustics_config, dict):
            fine_acoustics_config = BarkFineConfig(**fine_acoustics_config)

        if codec_config is None:
            codec_config = CONFIG_MAPPING["encodec"]()
            logger.info("`codec_config` is `None`. Initializing the `codec_config` with default values.")
        elif isinstance(codec_config, dict):
            codec_model_type = codec_config.get("model_type", "encodec")
            codec_config = CONFIG_MAPPING[codec_model_type](**codec_config)

        self.semantic_config = semantic_config
        self.coarse_acoustics_config = coarse_acoustics_config
        self.fine_acoustics_config = fine_acoustics_config
        self.codec_config = codec_config

        self.initializer_range = initializer_range

        super().__init__(**kwargs)

<<<<<<< HEAD
=======
    @classmethod
    def from_sub_model_configs(
        cls,
        semantic_config: BarkSemanticConfig,
        coarse_acoustics_config: BarkCoarseConfig,
        fine_acoustics_config: BarkFineConfig,
        codec_config: PreTrainedConfig,
        **kwargs,
    ):
        r"""
        Instantiate a [`BarkConfig`] (or a derived class) from bark sub-models configuration.

        Returns:
            [`BarkConfig`]: An instance of a configuration object
        """
        return cls(
            semantic_config=semantic_config.to_dict(),
            coarse_acoustics_config=coarse_acoustics_config.to_dict(),
            fine_acoustics_config=fine_acoustics_config.to_dict(),
            codec_config=codec_config.to_dict(),
            **kwargs,
        )

>>>>>>> be3fa93b

__all__ = ["BarkCoarseConfig", "BarkConfig", "BarkFineConfig", "BarkSemanticConfig"]<|MERGE_RESOLUTION|>--- conflicted
+++ resolved
@@ -286,31 +286,5 @@
 
         super().__init__(**kwargs)
 
-<<<<<<< HEAD
-=======
-    @classmethod
-    def from_sub_model_configs(
-        cls,
-        semantic_config: BarkSemanticConfig,
-        coarse_acoustics_config: BarkCoarseConfig,
-        fine_acoustics_config: BarkFineConfig,
-        codec_config: PreTrainedConfig,
-        **kwargs,
-    ):
-        r"""
-        Instantiate a [`BarkConfig`] (or a derived class) from bark sub-models configuration.
-
-        Returns:
-            [`BarkConfig`]: An instance of a configuration object
-        """
-        return cls(
-            semantic_config=semantic_config.to_dict(),
-            coarse_acoustics_config=coarse_acoustics_config.to_dict(),
-            fine_acoustics_config=fine_acoustics_config.to_dict(),
-            codec_config=codec_config.to_dict(),
-            **kwargs,
-        )
-
->>>>>>> be3fa93b
 
 __all__ = ["BarkCoarseConfig", "BarkConfig", "BarkFineConfig", "BarkSemanticConfig"]