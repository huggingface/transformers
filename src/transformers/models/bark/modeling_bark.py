# coding=utf-8
# Copyright 2023 The Suno AI Authors and The HuggingFace Inc. team. All rights reserved.
#
# Licensed under the Apache License, Version 2.0 (the "License");
# you may not use this file except in compliance with the License.
# You may obtain a copy of the License at
#
#     http://www.apache.org/licenses/LICENSE-2.0
#
# Unless required by applicable law or agreed to in writing, software
# distributed under the License is distributed on an "AS IS" BASIS,
# WITHOUT WARRANTIES OR CONDITIONS OF ANY KIND, either express or implied.
# See the License for the specific language governing permissions and
# limitations under the License.
"""PyTorch BARK model."""

import math
import warnings
from typing import Optional, Union

import numpy as np
import torch
from torch import nn
from torch.nn import functional as F

from ...cache_utils import Cache, DynamicCache
from ...generation import GenerationMixin
from ...generation.logits_process import (
    AlternatingCodebooksLogitsProcessor,
    BarkEosPrioritizerLogitsProcessor,
    SuppressTokensLogitsProcessor,
)
from ...modeling_attn_mask_utils import _prepare_4d_attention_mask
from ...modeling_flash_attention_utils import flash_attn_supports_top_left_mask, is_flash_attn_available
from ...modeling_layers import GradientCheckpointingLayer
from ...modeling_outputs import CausalLMOutputWithPast, MaskedLMOutput
from ...modeling_utils import PreTrainedModel, get_parameter_device
from ...utils import (
    auto_docstring,
    is_accelerate_available,
    is_torch_accelerator_available,
    logging,
)
from ..auto import AutoModel
from .configuration_bark import (
    BarkCoarseConfig,
    BarkConfig,
    BarkFineConfig,
    BarkSemanticConfig,
    BarkSubModelConfig,
)
from .generation_configuration_bark import (
    BarkCoarseGenerationConfig,
    BarkFineGenerationConfig,
    BarkSemanticGenerationConfig,
)


if is_flash_attn_available():
    from ...modeling_flash_attention_utils import _flash_attention_forward


logger = logging.get_logger(__name__)


class BarkSelfAttention(nn.Module):
    # adapted from GPTNeoSelfAttention and Bark code
    # BarkSelfAttention can have two attention type, i.e full attention or causal attention

    def __init__(self, config, is_causal=False, layer_idx=None):
        super().__init__()

        # regularization
        self.dropout = config.dropout
        self.attn_dropout = nn.Dropout(config.dropout)
        self.resid_dropout = nn.Dropout(config.dropout)

        self.embed_dim = config.hidden_size
        self.num_heads = config.num_heads
        self.head_dim = self.embed_dim // self.num_heads

        if config.hidden_size % config.num_heads != 0:
            raise ValueError(
                f"embed_dim must be divisible by num_heads (got `embed_dim`: {self.embed_dim} and `num_heads`:"
                f" {self.num_heads})."
            )

        # key, query, value projections for all heads, but in a batch
        self.att_proj = nn.Linear(config.hidden_size, 3 * config.hidden_size, bias=config.bias)
        # output projection
        self.out_proj = nn.Linear(config.hidden_size, config.hidden_size, bias=config.bias)

        self.is_causal = is_causal
        self.layer_idx = layer_idx
        if is_causal:
            block_size = config.block_size
            bias = torch.tril(torch.ones((block_size, block_size), dtype=bool)).view(1, 1, block_size, block_size)
            self.register_buffer("bias", bias)

    # Copied from transformers.models.gpt_neo.modeling_gpt_neo.GPTNeoSelfAttention._split_heads
    def _split_heads(self, tensor, num_heads, attn_head_size):
        """
        Splits hidden_size dim into attn_head_size and num_heads
        """
        new_shape = tensor.size()[:-1] + (num_heads, attn_head_size)
        tensor = tensor.view(new_shape)
        return tensor.permute(0, 2, 1, 3)  # (batch, head, seq_length, head_features)

    def _merge_heads(self, tensor, num_heads, attn_head_size):
        """
        Merges attn_head_size dim and num_attn_heads dim into hidden_size
        """

        # re-assemble all head outputs side by side
        # (batch, num_heads, seq_len, attn_head_size) -> (batch, seq_len, num_heads*attn_head_size)
        tensor = tensor.transpose(1, 2).contiguous()
        tensor = tensor.view(tensor.size()[:-2] + (num_heads * attn_head_size,))

        return tensor

    def _attn(self, query, key, value, attention_mask=None, head_mask=None):
        # unlike GPTNeo's SelfAttention, divide by the square root of the dimension of the query and the key
        attn_weights = torch.matmul(query, key.transpose(-1, -2)) * (1.0 / math.sqrt(self.head_dim))

        if self.is_causal:
            query_length, key_length = query.size(-2), key.size(-2)

            # fill the upper left part of the attention weights with inf
            attn_weights = attn_weights.masked_fill(
                self.bias[:, :, key_length - query_length : key_length, :key_length] == 0,
                torch.finfo(attn_weights.dtype).min,
            )

        if attention_mask is not None:
            # Apply the attention mask
            attn_weights = attn_weights + attention_mask

        attn_weights = nn.functional.softmax(attn_weights, dim=-1)
        attn_weights = attn_weights.to(value.dtype)
        attn_weights = self.attn_dropout(attn_weights)

        # Mask heads if we want to
        if head_mask is not None:
            attn_weights = attn_weights * head_mask

        # (batch, num_heads, seq_len, seq_len) x (batch, num_heads, seq_len, attn_head_size)
        # -> (batch, num_heads, seq_len, attn_head_size)
        attn_output = torch.matmul(attn_weights, value)

        return attn_output, attn_weights

    def forward(
        self,
        hidden_states,
        attention_mask=None,
        past_key_values=None,
        head_mask=None,
        use_cache=False,
        output_attentions=False,
        cache_position=None,
    ):
        # calculate query, key, values for all heads in batch and move head forward to be the batch dim
        query, key, value = self.att_proj(hidden_states).split(self.embed_dim, dim=2)

        query = self._split_heads(query, self.num_heads, self.head_dim)
        key = self._split_heads(key, self.num_heads, self.head_dim)
        value = self._split_heads(value, self.num_heads, self.head_dim)

        if past_key_values is not None:
            key, value = past_key_values.update(key, value, self.layer_idx, {"cache_position": cache_position})

        attn_output, attn_weights = self._attn(query, key, value, attention_mask, head_mask)

        attn_output = self._merge_heads(attn_output, self.num_heads, self.head_dim)
        attn_output = self.out_proj(attn_output)
        attn_output = self.resid_dropout(attn_output)

        outputs = (attn_output, past_key_values)
        if output_attentions:
            outputs += (attn_weights,)

        return outputs


class BarkSelfFlashAttention2(BarkSelfAttention):
    """
    Bark flash attention module. This module inherits from `BarkSelfAttention` as the weights of the module stays
    untouched. The only required change would be on the forward pass where it needs to correctly call the public API of
    flash attention and deal with padding tokens in case the input contains any of them.
    """

    def __init__(self, *args, **kwargs):
        super().__init__(*args, **kwargs)

        # TODO: Should be removed once Flash Attention for RoCm is bumped to 2.1.
        # flash_attn<2.1 generates top-left aligned causal mask, while what is needed here is bottom-right alignment, that was made default for flash_attn>=2.1. This attribute is used to handle this difference. Reference: https://github.com/Dao-AILab/flash-attention/releases/tag/v2.1.0.
        # Beware that with flash_attn<2.1, using q_seqlen != k_seqlen (except for the case q_seqlen == 1) produces a wrong mask (top-left).
        self._flash_attn_uses_top_left_mask = flash_attn_supports_top_left_mask()

    def _split_heads(self, tensor, num_heads, attn_head_size):
        """
        Splits hidden_size dim into attn_head_size and num_heads
        """
        new_shape = tensor.size()[:-1] + (num_heads, attn_head_size)
        tensor = tensor.view(new_shape)
        # Flash attention requires the input to have the shape
        # batch_size x seq_length x head_dim x hidden_dim - (batch, seq_length, head, head_features)
        return tensor

    def _merge_heads(self, tensor, num_heads, attn_head_size):
        """
        Merges attn_head_size dim and num_attn_heads dim into hidden_size
        """
        # re-assemble all head outputs side by side
        # (batch, seq_len, num_heads, attn_head_size) -> (batch, seq_len, num_heads*attn_head_size)
        tensor = tensor.view(tensor.size()[:-2] + (num_heads * attn_head_size,))
        return tensor

    def forward(
        self,
        hidden_states,
        attention_mask=None,
        past_key_values=None,
        head_mask=None,
        use_cache=False,
        output_attentions=False,
        cache_position=None,
    ):
        batch_size, query_len, _ = hidden_states.size()

        # calculate query, key, values for all heads in batch and move head forward to be the batch dim
        query, key, value = self.att_proj(hidden_states).split(self.embed_dim, dim=2)

        query = self._split_heads(query, self.num_heads, self.head_dim)
        key = self._split_heads(key, self.num_heads, self.head_dim)
        value = self._split_heads(value, self.num_heads, self.head_dim)

        if past_key_values is not None:
            key, value = past_key_values.update(key, value, self.layer_idx, {"cache_position": cache_position})

        attn_output = _flash_attention_forward(
            query,
            key,
            value,
            attention_mask,
            query_len,
            dropout=self.dropout if self.training else 0.0,
            use_top_left_mask=self._flash_attn_uses_top_left_mask,
            is_causal=self.is_causal,
        )

        attn_output = self._merge_heads(attn_output, self.num_heads, self.head_dim)
        attn_output = self.out_proj(attn_output)
        attn_output = self.resid_dropout(attn_output)

        outputs = (attn_output, cache_position)
        if output_attentions:
            attn_weights = None
            outputs += (attn_weights,)

        return outputs


BARK_ATTENTION_CLASSES = {
    "eager": BarkSelfAttention,
    "flash_attention_2": BarkSelfFlashAttention2,
}


class BarkMLP(nn.Module):
    def __init__(self, config):
        super().__init__()
        self.in_proj = nn.Linear(config.hidden_size, 4 * config.hidden_size, bias=config.bias)
        self.out_proj = nn.Linear(4 * config.hidden_size, config.hidden_size, bias=config.bias)
        self.dropout = nn.Dropout(config.dropout)
        self.gelu = nn.GELU()

    def forward(self, hidden_states):
        hidden_states = self.in_proj(hidden_states)
        hidden_states = self.gelu(hidden_states)
        hidden_states = self.out_proj(hidden_states)
        hidden_states = self.dropout(hidden_states)
        return hidden_states


<<<<<<< HEAD
class BarkBlock(nn.Module):
    def __init__(self, config, is_causal=False, layer_idx=None):
=======
class BarkBlock(GradientCheckpointingLayer):
    def __init__(self, config, is_causal=False):
>>>>>>> 12838775
        super().__init__()

        if is_causal:
            # if causal, the layerNorm bias is optional to stick with Bark choice of leaving optional bias
            # in AutoRegressive models (corresponding to the "Text" and the "Coarse" modules)
            self.layernorm_1 = nn.LayerNorm(config.hidden_size, bias=config.bias)
            self.layernorm_2 = nn.LayerNorm(config.hidden_size, bias=config.bias)
        else:
            self.layernorm_1 = nn.LayerNorm(config.hidden_size)
            self.layernorm_2 = nn.LayerNorm(config.hidden_size)

        self.attn = BARK_ATTENTION_CLASSES[config._attn_implementation](
            config, is_causal=is_causal, layer_idx=layer_idx
        )

        self.mlp = BarkMLP(config)

    def forward(
        self,
        hidden_states,
        past_key_values=None,
        attention_mask=None,
        head_mask=None,
        use_cache=False,
        output_attentions=False,
        cache_position=None,
    ):
        intermediary_hidden_states = self.layernorm_1(hidden_states)

        attn_outputs = self.attn(
            intermediary_hidden_states,
            past_key_values=past_key_values,
            attention_mask=attention_mask,
            head_mask=head_mask,
            use_cache=use_cache,
            output_attentions=output_attentions,
            cache_position=cache_position,
        )

        attn_output = attn_outputs[0]  # output_attn: output, present_key_values, (attn_weights)
        outputs = attn_outputs[1:]

        intermediary_hidden_states = hidden_states + attn_output
        intermediary_hidden_states = intermediary_hidden_states + self.mlp(
            self.layernorm_2(intermediary_hidden_states)
        )

        if use_cache:
            outputs = (intermediary_hidden_states,) + outputs
        else:
            outputs = (intermediary_hidden_states,) + outputs[1:]

        return outputs  # hidden_states, ((present), attentions)


@auto_docstring
class BarkPreTrainedModel(PreTrainedModel):
    config_class = BarkConfig
    supports_gradient_checkpointing = False
    _supports_flash_attn_2 = True

    def _init_weights(self, module):
        """Initialize the weights."""
        if isinstance(module, (nn.Linear,)):
            # Slightly different from the TF version which uses truncated_normal for initialization
            # cf https://github.com/pytorch/pytorch/pull/5617
            module.weight.data.normal_(mean=0.0, std=self.config.initializer_range)
            if module.bias is not None:
                module.bias.data.zero_()
        elif isinstance(module, nn.Embedding):
            module.weight.data.normal_(mean=0.0, std=self.config.initializer_range)
            if module.padding_idx is not None:
                module.weight.data[module.padding_idx].zero_()
        elif isinstance(module, nn.LayerNorm):
            module.bias.data.zero_()
            module.weight.data.fill_(1.0)

    def __init__(self, *inputs, **kwargs):
        super().__init__(*inputs, **kwargs)

    @property
    def device(self) -> torch.device:
        """
        `torch.device`: The device on which the module is (assuming that all the module parameters are on the same
        device).
        """

        # if has _hf_hook, has been offloaded so the device has to be found in the hook
        if not hasattr(self, "_hf_hook"):
            return get_parameter_device(self)
        for module in self.modules():
            if (
                hasattr(module, "_hf_hook")
                and hasattr(module._hf_hook, "execution_device")
                and module._hf_hook.execution_device is not None
            ):
                return torch.device(module._hf_hook.execution_device)

        return get_parameter_device(self)


# GPT2-like autoregressive model
class BarkCausalModel(BarkPreTrainedModel, GenerationMixin):
    config_class = BarkSubModelConfig

    def __init__(self, config):
        super().__init__(config)
        self.config = config

        # initialize as an autoregressive GPT-like model
        self.input_embeds_layer = nn.Embedding(config.input_vocab_size, config.hidden_size)
        self.position_embeds_layer = nn.Embedding(config.block_size, config.hidden_size)

        self.drop = nn.Dropout(config.dropout)

        self.layers = nn.ModuleList([BarkBlock(config, is_causal=True, layer_idx=i) for i in range(config.num_layers)])
        self._use_flash_attention_2 = config._attn_implementation == "flash_attention_2"

        self.layernorm_final = nn.LayerNorm(config.hidden_size, bias=config.bias)

        self.lm_head = nn.Linear(config.hidden_size, config.output_vocab_size, bias=False)
        self.gradient_checkpointing = False

        # Initialize weights and apply final processing
        self.post_init()

    def get_input_embeddings(self):
        return self.input_embeds_layer

    def set_input_embeddings(self, new_embeddings):
        self.input_embeds_layer = new_embeddings

    def prepare_inputs_for_generation(self, input_ids, past_key_values=None, **kwargs):
        # Overwritten -- bark has a model-specific hack
        input_embeds = kwargs.get("input_embeds", None)

        attention_mask = kwargs.get("attention_mask", None)
        position_ids = kwargs.get("position_ids", None)

        if past_key_values is not None:
            # Omit tokens covered by past_key_values
            seq_len = input_ids.shape[1]
            past_length = past_key_values.get_seq_length()

            # Some generation methods already pass only the last input ID
            if input_ids.shape[1] > past_length:
                remove_prefix_length = past_length
            else:
                # Default to old behavior: keep only final ID
                remove_prefix_length = input_ids.shape[1] - 1

            input_ids = input_ids[:, remove_prefix_length:]

            # input_embeds have already been used and is not required anymore
            input_embeds = None
        else:
            if input_embeds is not None and kwargs.get("use_cache"):
                seq_len = input_embeds.shape[1]
            else:
                seq_len = input_ids.shape[1]

        # ensure that attention_mask and position_ids shapes are aligned with the weird Bark hack of reducing
        # sequence length on the first forward pass
        if attention_mask is not None:
            attention_mask = attention_mask[:, :seq_len]
        if position_ids is not None:
            position_ids = position_ids[:, :seq_len]

        if attention_mask is not None and position_ids is None:
            # create position_ids on the fly for batch generation
            position_ids = attention_mask.long().cumsum(-1) - 1
            position_ids.masked_fill_(attention_mask == 0, 1)
            if past_key_values:
                position_ids = position_ids[:, -input_ids.shape[1] :]
        else:
            position_ids = None

        if input_embeds is not None and kwargs.get("use_cache"):
            return {
                "input_ids": None,
                "input_embeds": input_embeds,
                "past_key_values": past_key_values,
                "use_cache": kwargs.get("use_cache"),
                "position_ids": position_ids,
                "attention_mask": attention_mask,
            }
        return {
            "input_ids": input_ids,
            "past_key_values": past_key_values,
            "use_cache": kwargs.get("use_cache"),
            "position_ids": position_ids,
            "attention_mask": attention_mask,
        }

    @auto_docstring
    def forward(
        self,
        input_ids: Optional[torch.Tensor] = None,
        past_key_values: Optional[tuple[torch.FloatTensor]] = None,
        attention_mask: Optional[torch.Tensor] = None,
        position_ids: Optional[torch.Tensor] = None,
        head_mask: Optional[torch.Tensor] = None,
        labels: Optional[torch.LongTensor] = None,
        input_embeds: Optional[torch.Tensor] = None,
        use_cache: Optional[bool] = None,
        output_attentions: Optional[bool] = None,
        output_hidden_states: Optional[bool] = None,
        return_dict: Optional[bool] = None,
<<<<<<< HEAD
        cache_position: Optional[torch.Tensor] = None,
    ) -> Union[Tuple[torch.Tensor], CausalLMOutputWithPast]:
=======
    ) -> Union[tuple[torch.Tensor], CausalLMOutputWithPast]:
>>>>>>> 12838775
        r"""
        input_embeds (`torch.FloatTensor` of shape `(batch_size, input_sequence_length, hidden_size)`, *optional*):
            Optionally, instead of passing `input_ids` you can choose to directly pass an embedded representation.
            Here, due to `Bark` particularities, if `past_key_values` is used, `input_embeds` will be ignored and you
            have to use `input_ids`. If `past_key_values` is not used and `use_cache` is set to `True`, `input_embeds`
            is used in priority instead of `input_ids`.
        """
        output_attentions = output_attentions if output_attentions is not None else self.config.output_attentions
        output_hidden_states = (
            output_hidden_states if output_hidden_states is not None else self.config.output_hidden_states
        )
        use_cache = use_cache if use_cache is not None else self.config.use_cache
        return_dict = return_dict if return_dict is not None else self.config.use_return_dict

        loss = None
        if labels is not None:
            raise NotImplementedError(
                "Training is not implemented yet for Bark - ensure you do not pass `labels` to the model."
            )

        # Verify if input_embeds already exists
        # then compute embeddings.
        if input_ids is not None and input_embeds is not None:
            raise ValueError("You cannot specify both input_ids and input_embeds at the same time")
        elif input_embeds is not None and past_key_values is None:
            # we want to return the input_embeds in priority so that it is in line with a weird hack
            # of Bark which concatenate two bits of the input_embeds on the first forward pass of the semantic model
            pass
        elif input_ids is not None:
            input_embeds = self.input_embeds_layer(input_ids)  # token embeddings of shape (b, t, n_embd)
        elif input_embeds is not None:
            pass
        else:
            raise ValueError("You have to specify either input_ids or input_embeds")

        input_shape = input_embeds.size()[:-1]
        batch_size = input_embeds.shape[0]
        seq_length = input_shape[-1]

        device = input_ids.device if input_ids is not None else input_embeds.device

        if self.gradient_checkpointing and self.training:
            if use_cache:
                logger.warning_once(
                    "`use_cache=True` is incompatible with gradient checkpointing. Setting `use_cache=False`..."
                )
                use_cache = False

        return_legacy_cache = False
        if use_cache and not isinstance(past_key_values, Cache):
            logger.warning_once(
                "Passing a tuple of `past_key_values` is deprecated and will be removed in Transformers v4.58.0. "
                "You should pass an instance of `DynamicCache` instead, e.g. "
                "`past_key_values=DynamicCache.from_legacy_cache(past_key_values)`."
            )
            return_legacy_cache = True
            past_key_values = DynamicCache.from_legacy_cache(past_key_values)

        past_length = past_key_values.get_seq_length() if past_key_values is not None else past_key_values

        if position_ids is None:
            position_ids = torch.arange(past_length, seq_length + past_length, dtype=torch.long, device=device)
            position_ids = position_ids.unsqueeze(0)  # shape (1, seq_length)

        position_embeds = self.position_embeds_layer(position_ids)  # position embeddings of shape (1, t, n_embd)

        # Attention mask.
        if attention_mask is not None:
            if batch_size <= 0:
                raise ValueError("batch_size has to be defined and > 0")
            if self._use_flash_attention_2:
                attention_mask = attention_mask if 0 in attention_mask else None
            else:
                attention_mask = attention_mask.view(batch_size, -1)
                # [bsz, to_seq_length] -> [bsz, 1, 1, to_seq_length]
                # from_seq_length is 1 to easily broadcast
                attention_mask = _prepare_4d_attention_mask(attention_mask, input_embeds.dtype, tgt_len=1)

        # Prepare head mask if needed
        # 1.0 in head_mask indicate we keep the head
        # attention_probs has shape bsz x num_heads x N x N
        # head_mask has shape num_layers x batch x num_heads x N x N
        head_mask = self.get_head_mask(head_mask, self.config.num_layers)

        hidden_states = self.drop(input_embeds + position_embeds)
        output_shape = input_shape + (hidden_states.size(-1),)

        next_decoder_cache = None
        all_self_attentions = () if output_attentions else None
        all_hidden_states = () if output_hidden_states else None

        for i, block in enumerate(self.layers):
            if output_hidden_states:
                all_hidden_states = all_hidden_states + (hidden_states,)

<<<<<<< HEAD
            if self.gradient_checkpointing and self.training:
                outputs = self._gradient_checkpointing_func(
                    block.__call__,
                    hidden_states,
                    None,
                    attention_mask,
                    head_mask[i],
                    use_cache,
                    output_attentions,
                    cache_position,
                )
            else:
                outputs = block(
                    hidden_states,
                    past_key_values=past_key_values,
                    attention_mask=attention_mask,
                    head_mask=head_mask[i],
                    use_cache=use_cache,
                    output_attentions=output_attentions,
                    cache_position=cache_position,
                )
=======
            outputs = block(
                hidden_states,
                past_key_values=past_layer_key_values,
                attention_mask=attention_mask,
                head_mask=head_mask[i],
                use_cache=use_cache,
                output_attentions=output_attentions,
            )
>>>>>>> 12838775

            hidden_states = outputs[0]

            if use_cache:
                next_decoder_cache = outputs[1]

            if output_attentions:
                all_self_attentions = all_self_attentions + (outputs[2 if use_cache else 1],)

        hidden_states = self.layernorm_final(hidden_states)

        hidden_states = hidden_states.view(output_shape)

        # Add last hidden state
        if output_hidden_states:
            all_hidden_states = all_hidden_states + (hidden_states,)

        logits = self.lm_head(hidden_states)

        next_cache = next_decoder_cache if use_cache else None
        if return_legacy_cache:
            next_cache = past_key_values.to_legacy_cache()

        if not return_dict:
            return tuple(
                v for v in [None, logits, next_cache, all_hidden_states, all_self_attentions] if v is not None
            )

        return CausalLMOutputWithPast(
            loss=loss,
            logits=logits,
            past_key_values=next_cache,
            hidden_states=all_hidden_states,
            attentions=all_self_attentions,
        )

<<<<<<< HEAD
=======
    @staticmethod
    def _reorder_cache(
        past_key_values: tuple[tuple[torch.Tensor]], beam_idx: torch.Tensor
    ) -> tuple[tuple[torch.Tensor]]:
        """
        This function is used to re-order the `past_key_values` cache if [`~PreTrainedModel.beam_search`] or
        [`~PreTrainedModel.beam_sample`] is called. This is required to match `past_key_values` with the correct
        beam_idx at every generation step.
        """
        # Necessary for beam_search
        return tuple(
            tuple(past_state.index_select(0, beam_idx.to(past_state.device)) for past_state in layer_past)
            for layer_past in past_key_values
        )

>>>>>>> 12838775

@auto_docstring(
    custom_intro="""
    Bark semantic (or text) model. It shares the same architecture as the coarse model.
    It is a GPT-2 like autoregressive model with a language modeling head on top.
    """
)
class BarkSemanticModel(BarkCausalModel):
    base_model_prefix = "semantic"
    config_class = BarkSemanticConfig

    def generate(
        self,
        input_ids: torch.Tensor,
        semantic_generation_config: BarkSemanticGenerationConfig = None,
        history_prompt: Optional[dict[str, torch.Tensor]] = None,
        attention_mask: Optional[torch.Tensor] = None,
        **kwargs,
    ) -> torch.LongTensor:
        """
        Generates text semantic tokens from an input prompt and an additional optional `Bark` speaker prompt.

        Args:
            input_ids (`Optional[torch.Tensor]` of shape (batch_size, seq_len), *optional*):
                Input ids, i.e tokenized input sentences. Will be truncated up to
                semantic_generation_config.max_input_semantic_length tokens. Note that the output audios will be as
                long as the longest generation among the batch.
            semantic_generation_config (`BarkSemanticGenerationConfig`):
                Generation config indicating how to generate the semantic tokens.
            history_prompt (`Optional[dict[str,torch.Tensor]]`, *optional*):
                Optional `Bark` speaker prompt.
            attention_mask (`Optional[torch.Tensor]`, *optional*):
                Mask to avoid performing attention on padding token indices. Mask values selected in `[0, 1]`:

                - 1 for tokens that are **not masked**,
                - 0 for tokens that are **masked**.

                [What are attention masks?](../glossary#attention-mask)
        Returns:
            torch.LongTensor: Output semantic tokens.
        """
        if semantic_generation_config is None:
            raise ValueError("`semantic_generation_config` has to be provided")

        batch_size = input_ids.shape[0]

        max_input_semantic_length = semantic_generation_config.max_input_semantic_length

        input_ids = input_ids + semantic_generation_config.text_encoding_offset

        if attention_mask is not None:
            input_ids = input_ids.masked_fill((1 - attention_mask).bool(), semantic_generation_config.text_pad_token)

        if history_prompt is not None:
            semantic_history = history_prompt["semantic_prompt"][-max_input_semantic_length:]
            semantic_history = nn.functional.pad(
                semantic_history,
                (0, max_input_semantic_length - len(semantic_history)),
                value=semantic_generation_config.semantic_pad_token,
                mode="constant",
            )
        else:
            semantic_history = torch.tensor(
                [semantic_generation_config.semantic_pad_token] * max_input_semantic_length, dtype=torch.int
            ).to(self.device)

        semantic_history = torch.repeat_interleave(semantic_history[None], batch_size, dim=0)

        infer_array = torch.tensor(
            [[semantic_generation_config.semantic_infer_token]] * batch_size, dtype=torch.int
        ).to(self.device)

        input_embeds = torch.cat(
            [
                self.input_embeds_layer(input_ids[:, :max_input_semantic_length])
                + self.input_embeds_layer(semantic_history[:, : max_input_semantic_length + 1]),
                self.input_embeds_layer(infer_array),
            ],
            dim=1,
        )

        tokens_to_suppress = list(
            range(semantic_generation_config.semantic_vocab_size, semantic_generation_config.semantic_pad_token)
        )
        tokens_to_suppress.extend(
            list(range(semantic_generation_config.semantic_pad_token + 1, self.config.output_vocab_size))
        )

        suppress_tokens_logits_processor = SuppressTokensLogitsProcessor(tokens_to_suppress, device=input_ids.device)

        min_eos_p = kwargs.get("min_eos_p", semantic_generation_config.min_eos_p)
        early_stopping_logits_processor = BarkEosPrioritizerLogitsProcessor(
            eos_token_id=semantic_generation_config.eos_token_id, min_eos_p=min_eos_p, device=input_ids.device
        )

        # pass input_ids in order to stay consistent with the transformers generate method even though it is not used
        # (except to get the input seq_len - that's why we keep the first 257 tokens)
        semantic_output = super().generate(
            torch.ones((batch_size, max_input_semantic_length + 1), dtype=torch.int, device=self.device),
            input_embeds=input_embeds,
            logits_processor=[suppress_tokens_logits_processor, early_stopping_logits_processor],
            generation_config=semantic_generation_config,
            **kwargs,
        )  # size: 10048

        # take the generated semantic tokens
        semantic_output = semantic_output[:, max_input_semantic_length + 1 :]

        return semantic_output


@auto_docstring(
    custom_intro="""
    Bark coarse acoustics model.
    It shares the same architecture as the semantic (or text) model. It is a GPT-2 like autoregressive model with a
    language modeling head on top.
    """
)
class BarkCoarseModel(BarkCausalModel):
    base_model_prefix = "coarse_acoustics"
    config_class = BarkCoarseConfig

    def preprocess_histories(
        self,
        max_coarse_history: int,
        semantic_to_coarse_ratio: int,
        batch_size: int,
        semantic_generation_config: int,
        codebook_size: int,
        history_prompt: Optional[dict[str, torch.Tensor]] = None,
    ):
        """
        Preprocess the optional `Bark` speaker prompts before `self.generate`.

        Args:
            max_coarse_history (`int`):
                Maximum size of coarse tokens used.
            semantic_to_coarse_ratio (`int`):
                Ratio of semantic to coarse frequency
            batch_size (`int`):
                Batch size, i.e the number of samples.
            semantic_generation_config (`BarkSemanticGenerationConfig`):
                Generation config indicating how to generate the semantic tokens.
            codebook_size (`int`):
                Codebook channel size, i.e. the size of the output vocabulary per codebook channel.
            history_prompt (`Optional[dict[str,torch.Tensor]]`):
                Optional `Bark` speaker prompt.
        Returns: Returns:
            `tuple(torch.FloatTensor)`:
            - **x_semantic_history** (`torch.FloatTensor` -- Processed semantic speaker prompt.
            - **x_coarse_history** (`torch.FloatTensor`) -- Processed coarse speaker prompt.
        """
        if history_prompt is not None:
            x_semantic_history = torch.repeat_interleave(history_prompt["semantic_prompt"][None], batch_size, dim=0)
            # clone to avoid modifying history_prompt.coarse_prompt
            x_coarse_history = history_prompt["coarse_prompt"].clone()

            # offset x_coarse_history
            if codebook_size is not None:
                for n in range(1, x_coarse_history.shape[0]):
                    # offset
                    x_coarse_history[n, :] += codebook_size * n

            # flatten x_coarse_history
            x_coarse_history = torch.transpose(x_coarse_history, 0, 1).reshape(-1)

            x_coarse_history = x_coarse_history + semantic_generation_config.semantic_vocab_size

            x_coarse_history = torch.repeat_interleave(x_coarse_history[None], batch_size, dim=0)
            # e.g: after SEMANTIC_VOCAB_SIZE (10000), 1024 tokens dedicated to first codebook, 1024 next tokens
            # dedicated to second codebook.

            max_semantic_history = int(np.floor(max_coarse_history / semantic_to_coarse_ratio))
            # trim histories correctly
            n_semantic_hist_provided = min(
                [
                    max_semantic_history,
                    x_semantic_history.shape[1] - x_semantic_history.shape[1] % 2,
                    int(np.floor(x_coarse_history.shape[1] / semantic_to_coarse_ratio)),
                ]
            )

            n_coarse_hist_provided = int(round(n_semantic_hist_provided * semantic_to_coarse_ratio))

            x_semantic_history = x_semantic_history[:, -n_semantic_hist_provided:].int()
            x_coarse_history = x_coarse_history[:, -n_coarse_hist_provided:].int()
            # bit of a hack for time alignment (sounds better) - from Bark original implementation
            x_coarse_history = x_coarse_history[:, :-2]

        else:
            # shape: (batch_size, 0)
            x_semantic_history = torch.tensor([[]] * batch_size, dtype=torch.int, device=self.device)
            x_coarse_history = torch.tensor([[]] * batch_size, dtype=torch.int, device=self.device)

        return x_semantic_history, x_coarse_history

    def generate(
        self,
        semantic_output: torch.Tensor,
        semantic_generation_config: BarkSemanticGenerationConfig = None,
        coarse_generation_config: BarkCoarseGenerationConfig = None,
        codebook_size: int = 1024,
        history_prompt: Optional[dict[str, torch.Tensor]] = None,
        return_output_lengths: Optional[bool] = None,
        **kwargs,
    ) -> Union[torch.LongTensor, tuple[torch.LongTensor, torch.LongTensor]]:
        """
        Generates coarse acoustics tokens from input text semantic tokens and an additional optional `Bark` speaker
        prompt.

        Args:
            semantic_output (`torch.Tensor` of shape (batch_size, seq_len), *optional*):
                Input text semantic ids, i.e the output of `BarkSemanticModel.generate`.
            semantic_generation_config (`BarkSemanticGenerationConfig`):
                Generation config indicating how to generate the semantic tokens.
            coarse_generation_config (`BarkCoarseGenerationConfig`):
                Generation config indicating how to generate the coarse tokens.
            codebook_size (`int`, *optional*, defaults to 1024):
                Codebook channel size, i.e. the size of the output vocabulary per codebook channel.
            history_prompt (`Optional[dict[str,torch.Tensor]]`, *optional*):
                Optional `Bark` speaker prompt.
            return_output_lengths (`bool`, *optional*):
                Whether or not to return the output lengths. Useful when batching.
        Returns:
            By default:
                torch.LongTensor: Output coarse acoustics tokens.
            If `return_output_lengths=True`:
                `Tuple(torch.Tensor, torch.Tensor): The output coarse acoustics tokens, and the length of each sample
                of the batch.
        """

        if semantic_generation_config is None:
            raise ValueError("`semantic_generation_config` has to be provided")

        if coarse_generation_config is None:
            raise ValueError("`coarse_generation_config` has to be provided")

        max_coarse_input_length = coarse_generation_config.max_coarse_input_length
        max_coarse_history = coarse_generation_config.max_coarse_history
        sliding_window_len = coarse_generation_config.sliding_window_len

        # replace semantic_pad_token (eos_tok and pad_tok here) with coarse_semantic_pad_token i.e the pad_token
        # used in the next model
        semantic_output.masked_fill_(
            semantic_output == semantic_generation_config.semantic_pad_token,
            coarse_generation_config.coarse_semantic_pad_token,
        )

        semantic_to_coarse_ratio = (
            coarse_generation_config.coarse_rate_hz
            / semantic_generation_config.semantic_rate_hz
            * coarse_generation_config.n_coarse_codebooks
        )
        max_semantic_history = int(np.floor(max_coarse_history / semantic_to_coarse_ratio))

        output_lengths = (semantic_output != coarse_generation_config.coarse_semantic_pad_token).sum(1)
        output_lengths = torch.floor(
            output_lengths * semantic_to_coarse_ratio / coarse_generation_config.n_coarse_codebooks
        )
        output_lengths = torch.round(output_lengths * coarse_generation_config.n_coarse_codebooks).int()

        max_generated_len = torch.max(output_lengths).item()

        batch_size = semantic_output.shape[0]

        x_semantic_history, x_coarse = self.preprocess_histories(
            history_prompt=history_prompt,
            max_coarse_history=max_coarse_history,
            semantic_to_coarse_ratio=semantic_to_coarse_ratio,
            batch_size=batch_size,
            semantic_generation_config=semantic_generation_config,
            codebook_size=codebook_size,
        )
        base_semantic_idx = x_semantic_history.shape[1]

        semantic_output = torch.hstack([x_semantic_history, semantic_output])

        n_window_steps = int(np.ceil(max_generated_len / sliding_window_len))

        total_generated_len = 0

        len_coarse_history = x_coarse.shape[1]

        for _ in range(n_window_steps):
            semantic_idx = base_semantic_idx + int(round(total_generated_len / semantic_to_coarse_ratio))

            # pad from right side
            input_coarse = semantic_output[:, np.max([0, semantic_idx - max_semantic_history]) :]
            input_coarse = input_coarse[:, :max_coarse_input_length]
            input_coarse = F.pad(
                input_coarse,
                (0, max_coarse_input_length - input_coarse.shape[-1]),
                "constant",
                coarse_generation_config.coarse_semantic_pad_token,
            )

            input_coarse = torch.hstack(
                [
                    input_coarse,
                    torch.tensor([[coarse_generation_config.coarse_infer_token]] * batch_size, device=self.device),
                    x_coarse[:, -max_coarse_history:],
                ]
            )

            alternatingLogitsProcessor = AlternatingCodebooksLogitsProcessor(
                input_coarse.shape[1],
                semantic_generation_config.semantic_vocab_size,
                codebook_size,
            )

            output_coarse = super().generate(
                input_coarse,
                logits_processor=[alternatingLogitsProcessor],
                max_new_tokens=min(sliding_window_len, max_generated_len - total_generated_len),
                generation_config=coarse_generation_config,
                **kwargs,
            )

            input_coarse_len = input_coarse.shape[1]

            x_coarse = torch.hstack([x_coarse, output_coarse[:, input_coarse_len:]])
            total_generated_len = x_coarse.shape[1] - len_coarse_history

            del output_coarse

        coarse_output = x_coarse[:, len_coarse_history:]

        if return_output_lengths:
            return coarse_output, output_lengths

        return coarse_output


@auto_docstring(
    custom_intro="""
    Bark fine acoustics model. It is a non-causal GPT-like model with `config.n_codes_total` embedding layers and
    language modeling heads, one for each codebook.
    """
)
class BarkFineModel(BarkPreTrainedModel):
    base_model_prefix = "fine_acoustics"
    config_class = BarkFineConfig
    main_input_name = "codebook_idx"

    def __init__(self, config):
        # non-causal gpt-like model with one embedding layer and one lm_head for each codebook of Encodec
        super().__init__(config)
        self.config = config

        # initialize a modified non causal GPT-like model
        # note that for there is one embedding layer and one lm_head for each codebook of Encodec
        self.input_embeds_layers = nn.ModuleList(
            [nn.Embedding(config.input_vocab_size, config.hidden_size) for _ in range(config.n_codes_total)]
        )
        self.position_embeds_layer = nn.Embedding(config.block_size, config.hidden_size)

        self.drop = nn.Dropout(config.dropout)

        self.layers = nn.ModuleList(
            [BarkBlock(config, is_causal=False, layer_idx=i) for i in range(config.num_layers)]
        )
        self._use_flash_attention_2 = config._attn_implementation == "flash_attention_2"

        self.layernorm_final = nn.LayerNorm(config.hidden_size)

        self.lm_heads = nn.ModuleList(
            [
                nn.Linear(config.hidden_size, config.output_vocab_size, bias=False)
                for _ in range(config.n_codes_given, config.n_codes_total)
            ]
        )
        self.gradient_checkpointing = False
        self.n_codes_total = config.n_codes_total

        # Initialize weights and apply final processing
        self.post_init()

    def get_input_embeddings(self):
        # one embedding layers for each codebook
        return self.input_embeds_layers

    def set_input_embeddings(self, new_embeddings):
        # one embedding layers for each codebook
        self.input_embeds_layers = new_embeddings

    def get_output_embeddings(self):
        # one lm_head for each codebook
        return self.lm_heads

    def set_output_embeddings(self, new_output_embeddings):
        # one lm_head for each codebook
        self.lm_heads = new_output_embeddings

    def _resize_token_embeddings(self, new_num_tokens, pad_to_multiple_of=None, mean_resizing=True):
        old_embeddings_list = self.get_input_embeddings()
        new_embeddings_list = nn.ModuleList(
            [
                self._get_resized_embeddings(old_embeddings, new_num_tokens, pad_to_multiple_of, mean_resizing)
                for old_embeddings in old_embeddings_list
            ]
        )
        self.set_input_embeddings(new_embeddings_list)
        new_num_tokens = new_embeddings_list[0].weight.shape[0]

        # if word embeddings are not tied, make sure that lm head is resized as well
        if self.get_output_embeddings() is not None and not self.config.tie_word_embeddings:
            old_lm_head_list = self.get_output_embeddings()
            new_lm_head_list = nn.ModuleList(
                [self._get_resized_lm_head(old_lm_head, new_num_tokens) for old_lm_head in old_lm_head_list]
            )
            self.set_output_embeddings(new_lm_head_list)

        return self.get_input_embeddings()

    def resize_token_embeddings(
        self,
        new_num_tokens: Optional[int] = None,
        pad_to_multiple_of: Optional[int] = None,
        mean_resizing: bool = True,
    ) -> nn.Embedding:
        """
        Resizes input token embeddings matrix of the model if `new_num_tokens != config.vocab_size`.

        Takes care of tying weights embeddings afterwards if the model class has a `tie_weights()` method.

        Arguments:
            new_num_tokens (`int`, *optional*):
                The number of new tokens in the embedding matrix. Increasing the size will add newly initialized
                vectors at the end. Reducing the size will remove vectors from the end. If not provided or `None`, just
                returns a pointer to the input tokens `torch.nn.Embedding` module of the model without doing anything.
            pad_to_multiple_of (`int`, *optional*):
                If set will pad the embedding matrix to a multiple of the provided value.

                This is especially useful to enable the use of Tensor Cores on NVIDIA hardware with compute capability
                `>= 7.5` (Volta), or on TPUs which benefit from having sequence lengths be a multiple of 128. For more
                details about this, or help on choosing the correct value for resizing, refer to this guide:
                https://docs.nvidia.com/deeplearning/performance/dl-performance-matrix-multiplication/index.html#requirements-tc
            mean_resizing (`bool`):
                Whether to initialize the added embeddings from a multivariate normal distribution that has old embeddings' mean and
                covariance or to initialize them with a normal distribution that has a mean of zero and std equals `config.initializer_range`.

                Setting `mean_resizing` to `True` is useful when increasing the size of the embeddings of causal language models,
                where the generated tokens' probabilities won't be affected by the added embeddings because initializing the new embeddings with the
                old embeddings' mean will reduce the kl-divergence between the next token probability before and after adding the new embeddings.
                Refer to this article for more information: https://nlp.stanford.edu/~johnhew/vocab-expansion.html

        Return:
            `torch.nn.Embedding`: Pointer to the input tokens Embeddings Module of the model.
        """
        model_embeds = self._resize_token_embeddings(new_num_tokens, pad_to_multiple_of, mean_resizing)
        if new_num_tokens is None and pad_to_multiple_of is None:
            return model_embeds

        # Update base model and current model config
        self.config.output_vocab_size = model_embeds[0].weight.shape[0]
        self.config.vocab_size = model_embeds[0].weight.shape[0]
        self.output_vocab_size = model_embeds[0].weight.shape[0]
        self.vocab_size = model_embeds[0].weight.shape[0]

        # Tie weights again if needed
        self.tie_weights()

        return model_embeds

    def _tie_weights(self):
        if getattr(self.config, "tie_word_embeddings", True):
            self._tied_weights_keys = []
            output_embeddings = self.get_output_embeddings()
            input_embeddings = self.get_input_embeddings()

            for i in range(self.config.n_codes_total - self.config.n_codes_given):
                # self.input_embeds_layers[i + 1].weight = self.lm_heads[i].weight
                self._tie_or_clone_weights(output_embeddings[i], input_embeddings[i + 1])
                self._tied_weights_keys.append(f"lm_heads.{i}.weight")

    def tie_weights(self):
        """
        Tie the weights between the input embeddings list and the output embeddings list.

        If the `torchscript` flag is set in the configuration, can't handle parameter sharing so we are cloning the
        weights instead.
        """
        if getattr(self.config, "tie_word_embeddings", True):
            self._tied_weights_keys = []
            output_embeddings = self.get_output_embeddings()
            input_embeddings = self.get_input_embeddings()

            for i in range(self.config.n_codes_total - self.config.n_codes_given):
                # self.input_embeds_layers[i + 1].weight = self.lm_heads[i].weight
                self._tie_or_clone_weights(output_embeddings[i], input_embeddings[i + 1])
                self._tied_weights_keys.append(f"lm_heads.{i}.weight")

        for module in self.modules():
            if hasattr(module, "_tie_weights"):
                module._tie_weights()

    @auto_docstring
    def forward(
        self,
        codebook_idx: int,  # an additional idx corresponding to the id of the codebook that will be predicted
        input_ids: Optional[torch.Tensor] = None,
        attention_mask: Optional[torch.Tensor] = None,
        position_ids: Optional[torch.Tensor] = None,
        head_mask: Optional[torch.Tensor] = None,
        labels: Optional[torch.LongTensor] = None,
        input_embeds: Optional[torch.Tensor] = None,
        output_attentions: Optional[bool] = None,
        output_hidden_states: Optional[bool] = None,
        return_dict: Optional[bool] = None,
    ) -> Union[tuple[torch.Tensor], MaskedLMOutput]:
        r"""
        codebook_idx (`int`):
            Index of the codebook that will be predicted.
        labels (`torch.LongTensor` of shape `(batch_size, sequence_length)`, *optional*):
            NOT IMPLEMENTED YET.
        input_embeds (`torch.FloatTensor` of shape `(batch_size, input_sequence_length, hidden_size)`, *optional*):
            Optionally, instead of passing `input_ids` you can choose to directly pass an embedded representation. If
            `past_key_values` is used, optionally only the last `input_embeds` have to be input (see
            `past_key_values`). This is useful if you want more control over how to convert `input_ids` indices into
            associated vectors than the model's internal embedding lookup matrix.
        """
        output_attentions = output_attentions if output_attentions is not None else self.config.output_attentions
        output_hidden_states = (
            output_hidden_states if output_hidden_states is not None else self.config.output_hidden_states
        )
        return_dict = return_dict if return_dict is not None else self.config.use_return_dict

        loss = None
        if labels is not None:
            raise NotImplementedError("Training is not implemented yet")

        if codebook_idx == 0:
            raise ValueError("Cannot predict 0th codebook - 0th codebook should be predicted by the coarse model")

        if input_ids is not None and input_embeds is not None:
            raise ValueError("You cannot specify both input_ids and input_embeds at the same time")

        if input_ids is None and input_embeds is None:
            raise ValueError("You have to specify either input_ids or input_embeds")

        if input_ids is not None:
            # the input_embeddings are the sum of the j previous codebooks embeddings before
            # the current codebook_idx codebook

            # forward the GPT model itself
            input_embeds = [
                input_embeds_layer(input_ids[:, :, i]).unsqueeze(-1)
                for i, input_embeds_layer in enumerate(self.input_embeds_layers)
            ]  # token embeddings of shape (b, t, n_embd)
            input_embeds = torch.cat(input_embeds, dim=-1)
            input_embeds = input_embeds[:, :, :, : codebook_idx + 1].sum(dim=-1)

        input_shape = input_embeds.size()[:-1]
        batch_size = input_embeds.shape[0]
        seq_length = input_shape[1]

        device = input_ids.device if input_ids is not None else input_embeds.device

        if position_ids is None:
            position_ids = torch.arange(0, seq_length, dtype=torch.long, device=device)
            position_ids = position_ids.unsqueeze(0)  # shape (1, seq_length)

        position_embeds = self.position_embeds_layer(position_ids)  # position embeddings of shape (1, t, n_embd)

        # Attention mask.
        if attention_mask is not None:
            if batch_size <= 0:
                raise ValueError("batch_size has to be defined and > 0")
            if self._use_flash_attention_2:
                attention_mask = attention_mask if 0 in attention_mask else None
            else:
                # [bsz, to_seq_length] -> [bsz, 1, 1, to_seq_length]
                # from_seq_length is 1 to easily broadcast
                attention_mask = _prepare_4d_attention_mask(attention_mask, input_embeds.dtype, tgt_len=1)

        head_mask = self.get_head_mask(head_mask, self.config.num_layers)

        hidden_states = self.drop(input_embeds + position_embeds)
        output_shape = input_shape + (hidden_states.size(-1),)

        all_self_attentions = () if output_attentions else None
        all_hidden_states = () if output_hidden_states else None

        for i, block in enumerate(self.layers):
            if output_hidden_states:
                all_hidden_states = all_hidden_states + (hidden_states,)

            outputs = block(
                hidden_states,
                attention_mask=attention_mask,
                head_mask=head_mask[i],
                output_attentions=output_attentions,
            )

            hidden_states = outputs[0]

            if output_attentions:
                all_self_attentions = all_self_attentions + (outputs[1],)

        hidden_states = self.layernorm_final(hidden_states)
        hidden_states = hidden_states.view(output_shape)

        # Add last hidden state
        if output_hidden_states:
            all_hidden_states = all_hidden_states + (hidden_states,)

        logits = self.lm_heads[codebook_idx - self.config.n_codes_given](hidden_states)

        if not return_dict:
            return tuple(v for v in [None, logits, all_hidden_states, all_self_attentions] if v is not None)

        return MaskedLMOutput(
            loss=loss,
            logits=logits,
            hidden_states=all_hidden_states,
            attentions=all_self_attentions,
        )

    @torch.no_grad()
    def generate(
        self,
        coarse_output: torch.Tensor,
        semantic_generation_config: BarkSemanticGenerationConfig = None,
        coarse_generation_config: BarkCoarseGenerationConfig = None,
        fine_generation_config: BarkFineGenerationConfig = None,
        codebook_size: int = 1024,
        history_prompt: Optional[dict[str, torch.Tensor]] = None,
        **kwargs,
    ) -> torch.LongTensor:
        """
        Generates fine acoustics tokens from input coarse acoustics tokens and an additional optional `Bark` speaker
        prompt.

        Args:
            coarse_output (`torch.Tensor` of shape (batch_size, seq_len)):
                Input coarse acoustics ids, i.e the output of `BarkCoarseModel.generate`.
            semantic_generation_config (`BarkSemanticGenerationConfig`):
                Generation config indicating how to generate the semantic tokens.
            coarse_generation_config (`BarkCoarseGenerationConfig`):
                Generation config indicating how to generate the coarse tokens.
            fine_generation_config (`BarkFineGenerationConfig`):
                Generation config indicating how to generate the fine tokens.
            codebook_size (`int`, *optional*, defaults to 1024):
                Codebook channel size, i.e. the size of the output vocabulary per codebook channel.
            history_prompt (`Optional[dict[str,torch.Tensor]]`, *optional*):
                Optional `Bark` speaker prompt.
        Returns:
            torch.LongTensor: Output fine acoustics tokens.
        """
        if semantic_generation_config is None:
            raise ValueError("`semantic_generation_config` has to be provided")

        if coarse_generation_config is None:
            raise ValueError("`coarse_generation_config` has to be provided")

        if fine_generation_config is None:
            raise ValueError("`fine_generation_config` has to be provided")

        # since we don't really use GenerationConfig through the fine model (autoencoder)
        # and since only temperature is used from the classic GenerationConfig parameters
        # manually impose the kwargs priority over the generation config
        temperature = kwargs.get("temperature", fine_generation_config.temperature)

        max_fine_history_length = fine_generation_config.max_fine_history_length
        max_fine_input_length = fine_generation_config.max_fine_input_length

        # shape: (batch, n_coarse_codebooks * seq_len)
        # new_shape: (batch, seq_len, n_coarse_codebooks)
        coarse_output = coarse_output.view(coarse_output.shape[0], -1, coarse_generation_config.n_coarse_codebooks)

        # brings ids into the range [0, codebook_size -1]
        coarse_output = torch.remainder(coarse_output - semantic_generation_config.semantic_vocab_size, codebook_size)
        batch_size = coarse_output.shape[0]

        if history_prompt is not None:
            x_fine_history = torch.repeat_interleave(history_prompt["fine_prompt"].T[None], batch_size, dim=0)
            # transpose to get to shape (seq_len, n_fine_codebooks)
        else:
            x_fine_history = None

        n_coarse = coarse_generation_config.n_coarse_codebooks

        # pad the last 6th codebooks
        fine_input = F.pad(
            coarse_output,
            (0, fine_generation_config.n_fine_codebooks - n_coarse),
            "constant",
            codebook_size,
        )

        # prepend history if available (max max_fine_history_length)
        if x_fine_history is not None:
            fine_input = torch.cat([x_fine_history[:, -max_fine_history_length:, :], fine_input], dim=1)

            # len of the fine_history that has been added to fine_input
            n_history = x_fine_history[:, -max_fine_history_length:, :].shape[1]
        else:
            n_history = 0

        n_remove_from_end = 0
        # need to pad if too short (since non-causal model)
        if fine_input.shape[1] < max_fine_input_length:
            n_remove_from_end = max_fine_input_length - fine_input.shape[1]
            fine_input = F.pad(fine_input, (0, 0, 0, n_remove_from_end), mode="constant", value=codebook_size)

        # we can be lazy about fractional loop and just keep overwriting codebooks.
        # seems that coarse_output.shape[1] - (max_fine_input_length - n_history) is equal to minus n_remove_from_end
        # So if we needed to pad because too short, n_loops is always 1 (because n_remove_from_end > 0)
        # If not, we loop over at least twice.

        n_loops = (coarse_output.shape[1] - (max_fine_input_length - n_history)) / max_fine_history_length
        n_loops = int(np.ceil(n_loops))
        n_loops = max(0, n_loops) + 1

        for n_outer in range(n_loops):
            start_idx = min([n_outer * max_fine_history_length, fine_input.shape[1] - max_fine_input_length])

            start_fill_idx = min(
                [n_history + n_outer * max_fine_history_length, fine_input.shape[1] - max_fine_history_length]
            )
            rel_start_fill_idx = start_fill_idx - start_idx
            input_buffer = fine_input[:, start_idx : start_idx + max_fine_input_length, :]
            for n_inner in range(n_coarse, fine_generation_config.n_fine_codebooks):
                logits = self.forward(n_inner, input_buffer).logits
                if temperature is None or temperature == 1.0:
                    relevant_logits = logits[:, rel_start_fill_idx:, :codebook_size]
                    codebook_preds = torch.argmax(relevant_logits, -1)
                else:
                    relevant_logits = logits[:, :, :codebook_size] / temperature
                    # apply softmax
                    probs = F.softmax(relevant_logits, dim=-1)[:, rel_start_fill_idx:max_fine_input_length]
                    # reshape to 2D: (batch_size, seq_len, codebook_size) -> (batch_size*seq_len, codebook_size)
                    probs = probs.reshape((-1, codebook_size))
                    # multinomial then reshape : (batch_size*seq_len)-> (batch_size,seq_len)
                    codebook_preds = torch.multinomial(probs, num_samples=1).view(batch_size, -1)
                codebook_preds = codebook_preds.to(torch.int32)
                input_buffer[:, rel_start_fill_idx:, n_inner] = codebook_preds
                del logits, codebook_preds

            # transfer into fine_input
            for n_inner in range(n_coarse, fine_generation_config.n_fine_codebooks):
                fine_input[
                    :, start_fill_idx : start_fill_idx + (max_fine_input_length - rel_start_fill_idx), n_inner
                ] = input_buffer[:, rel_start_fill_idx:, n_inner]
            del input_buffer

        fine_input = fine_input.transpose(1, 2)[:, :, n_history:]
        if n_remove_from_end > 0:
            fine_input = fine_input[:, :, :-n_remove_from_end]

        if fine_input.shape[-1] != coarse_output.shape[-2]:
            raise ValueError("input and output should have the same seq_len")

        return fine_input


@auto_docstring(
    custom_intro="""
    The full Bark model, a text-to-speech model composed of 4 sub-models:
    - [`BarkSemanticModel`] (also referred to as the 'text' model): a causal auto-regressive transformer model that
      takes
    as input tokenized text, and predicts semantic text tokens that capture the meaning of the text.
    - [`BarkCoarseModel`] (also referred to as the 'coarse acoustics' model), also a causal autoregressive transformer,
    that takes into input the results of the last model. It aims at regressing the first two audio codebooks necessary
    to `encodec`.
    - [`BarkFineModel`] (the 'fine acoustics' model), this time a non-causal autoencoder transformer, which iteratively
    predicts the last codebooks based on the sum of the previous codebooks embeddings.
    - having predicted all the codebook channels from the [`EncodecModel`], Bark uses it to decode the output audio
      array.

    It should be noted that each of the first three modules can support conditional speaker embeddings to condition the
    output sound according to specific predefined voice.
    """
)
class BarkModel(BarkPreTrainedModel):
    config_class = BarkConfig

    def __init__(self, config):
        super().__init__(config)

        self.semantic = BarkSemanticModel(config.semantic_config)
        self.coarse_acoustics = BarkCoarseModel(config.coarse_acoustics_config)
        self.fine_acoustics = BarkFineModel(config.fine_acoustics_config)

        self.codec_model = AutoModel.from_config(config.codec_config)

        self.config = config

    @classmethod
    def can_generate(cls) -> bool:
        # Bark has a unique model structure, where the external class (`BarkModel`) doesn't need to inherit from
        # `GenerationMixin` (it has a non-standard generation method), but one of the internal models do
        # (`BarkSemanticModel`). This means that the base `can_generate()` will return `False`, but we need to
        # override it so as to do `GenerationConfig` handling in multiple parts of the codebase.
        return True

    @property
    def device(self) -> torch.device:
        """
        `torch.device`: The device on which the module is (assuming that all the module parameters are on the same
        device).
        """
        # for bark_model, device must be verified on its sub-models
        # if has _hf_hook, has been offloaded so the device has to be found in the hook
        if not hasattr(self.semantic, "_hf_hook"):
            return get_parameter_device(self)
        for module in self.semantic.modules():
            if (
                hasattr(module, "_hf_hook")
                and hasattr(module._hf_hook, "execution_device")
                and module._hf_hook.execution_device is not None
            ):
                return torch.device(module._hf_hook.execution_device)

    def enable_cpu_offload(
        self,
        accelerator_id: Optional[int] = 0,
        **kwargs,
    ):
        r"""
        Offloads all sub-models to CPU using accelerate, reducing memory usage with a low impact on performance. This
        method moves one whole sub-model at a time to the accelerator when it is used, and the sub-model remains in accelerator until the next sub-model runs.

        Args:
            accelerator_id (`int`, *optional*, defaults to 0):
                accelerator id on which the sub-models will be loaded and offloaded. This argument is deprecated.
            kwargs (`dict`, *optional*):
                additional keyword arguments:
                    `gpu_id`: accelerator id on which the sub-models will be loaded and offloaded.
        """
        if is_accelerate_available():
            from accelerate import cpu_offload_with_hook
        else:
            raise ImportError("`enable_model_cpu_offload` requires `accelerate`.")

        gpu_id = kwargs.get("gpu_id", 0)

        if gpu_id != 0:
            warnings.warn(
                "The argument `gpu_id` is deprecated and will be removed in version 4.54.0 of Transformers. Please use `accelerator_id` instead.",
                FutureWarning,
            )
            accelerator_id = gpu_id

        device_type = "cuda"
        if is_torch_accelerator_available():
            device_type = torch.accelerator.current_accelerator().type
        device = torch.device(f"{device_type}:{accelerator_id}")

        torch_accelerator_module = getattr(torch, device_type)
        if self.device.type != "cpu":
            self.to("cpu")
            torch_accelerator_module.empty_cache()  # otherwise we don't see the memory savings (but they probably exist)

        # this layer is used outside the first forward pass of semantic so need to be loaded before semantic
        self.semantic.input_embeds_layer, _ = cpu_offload_with_hook(self.semantic.input_embeds_layer, device)

        hook = None
        for cpu_offloaded_model in [
            self.semantic,
            self.coarse_acoustics,
            self.fine_acoustics,
        ]:
            _, hook = cpu_offload_with_hook(cpu_offloaded_model, device, prev_module_hook=hook)

        self.fine_acoustics_hook = hook

        _, hook = cpu_offload_with_hook(self.codec_model, device, prev_module_hook=hook)

        # We'll offload the last model manually.
        self.codec_model_hook = hook

    def codec_decode(self, fine_output, output_lengths=None):
        """Turn quantized audio codes into audio array using encodec."""

        fine_output = fine_output.transpose(0, 1)
        emb = self.codec_model.quantizer.decode(fine_output)

        if output_lengths is not None:
            # encodec uses LSTMs which behaves differently with appended padding
            # decoding with encodec takes around 0.1% of the total generation time
            # to keep generation quality, we break batching
            out = [sample[:, :l].unsqueeze(0) for (sample, l) in zip(emb, output_lengths)]
            audio_arr = [self.codec_model.decoder(sample).squeeze() for sample in out]
        else:
            out = self.codec_model.decoder(emb)
            audio_arr = out.squeeze(1)  # squeeze the codebook dimension

        return audio_arr

    @torch.no_grad()
    def generate(
        self,
        input_ids: Optional[torch.Tensor] = None,
        history_prompt: Optional[dict[str, torch.Tensor]] = None,
        return_output_lengths: Optional[bool] = None,
        **kwargs,
    ) -> torch.LongTensor:
        """
        Generates audio from an input prompt and an additional optional `Bark` speaker prompt.

        Args:
            input_ids (`Optional[torch.Tensor]` of shape (batch_size, seq_len), *optional*):
                Input ids. Will be truncated up to 256 tokens. Note that the output audios will be as long as the
                longest generation among the batch.
            history_prompt (`Optional[dict[str,torch.Tensor]]`, *optional*):
                Optional `Bark` speaker prompt. Note that for now, this model takes only one speaker prompt per batch.
            kwargs (*optional*): Remaining dictionary of keyword arguments. Keyword arguments are of two types:

                - Without a prefix, they will be entered as `**kwargs` for the `generate` method of each sub-model.
                - With a *semantic_*, *coarse_*, *fine_* prefix, they will be input for the `generate` method of the
                semantic, coarse and fine respectively. It has the priority over the keywords without a prefix.

                This means you can, for example, specify a generation strategy for all sub-models except one.
            return_output_lengths (`bool`, *optional*):
                Whether or not to return the waveform lengths. Useful when batching.
        Returns:
            By default:
                - **audio_waveform** (`torch.Tensor` of shape (batch_size, seq_len)): Generated audio waveform.
            When `return_output_lengths=True`:
                Returns a tuple made of:
                - **audio_waveform** (`torch.Tensor` of shape (batch_size, seq_len)): Generated audio waveform.
                - **output_lengths** (`torch.Tensor` of shape (batch_size)): The length of each waveform in the batch
        Example:

        ```python
        >>> from transformers import AutoProcessor, BarkModel

        >>> processor = AutoProcessor.from_pretrained("suno/bark-small")
        >>> model = BarkModel.from_pretrained("suno/bark-small")

        >>> # To add a voice preset, you can pass `voice_preset` to `BarkProcessor.__call__(...)`
        >>> voice_preset = "v2/en_speaker_6"

        >>> inputs = processor("Hello, my dog is cute, I need him in my life", voice_preset=voice_preset)

        >>> audio_array = model.generate(**inputs, semantic_max_new_tokens=100)
        >>> audio_array = audio_array.cpu().numpy().squeeze()
        ```
        """
        # TODO (joao):workaround until nested generation config is compatible with PreTrained Model
        # todo: dict
        semantic_generation_config = BarkSemanticGenerationConfig(**self.generation_config.semantic_config)
        coarse_generation_config = BarkCoarseGenerationConfig(**self.generation_config.coarse_acoustics_config)
        fine_generation_config = BarkFineGenerationConfig(**self.generation_config.fine_acoustics_config)

        kwargs_semantic = {
            # if "attention_mask" is set, it should not be passed to CoarseModel and FineModel
            "attention_mask": kwargs.pop("attention_mask", None),
            "min_eos_p": kwargs.pop("min_eos_p", None),
        }
        kwargs_coarse = {}
        kwargs_fine = {}
        for key, value in kwargs.items():
            if key.startswith("semantic_"):
                key = key[len("semantic_") :]
                kwargs_semantic[key] = value
            elif key.startswith("coarse_"):
                key = key[len("coarse_") :]
                kwargs_coarse[key] = value
            elif key.startswith("fine_"):
                key = key[len("fine_") :]
                kwargs_fine[key] = value
            else:
                # If the key is already in a specific config, then it's been set with a
                # submodules specific value and we don't override
                if key not in kwargs_semantic:
                    kwargs_semantic[key] = value
                if key not in kwargs_coarse:
                    kwargs_coarse[key] = value
                if key not in kwargs_fine:
                    kwargs_fine[key] = value

        # 1. Generate from the semantic model
        if "generation_config" in kwargs_semantic:
            kwargs_semantic.pop("generation_config")
        semantic_output = self.semantic.generate(
            input_ids,
            history_prompt=history_prompt,
            semantic_generation_config=semantic_generation_config,
            **kwargs_semantic,
        )

        # 2. Generate from the coarse model
        if "generation_config" in kwargs_coarse:
            kwargs_coarse.pop("generation_config")
        coarse_output = self.coarse_acoustics.generate(
            semantic_output,
            history_prompt=history_prompt,
            semantic_generation_config=semantic_generation_config,
            coarse_generation_config=coarse_generation_config,
            codebook_size=self.generation_config.codebook_size,
            return_output_lengths=return_output_lengths,
            **kwargs_coarse,
        )

        output_lengths = None
        if return_output_lengths:
            coarse_output, output_lengths = coarse_output
            # (batch_size, seq_len*coarse_codebooks) -> (batch_size, seq_len)
            output_lengths = output_lengths // coarse_generation_config.n_coarse_codebooks

        # 3. "generate" from the fine model
        if "generation_config" in kwargs_fine:
            kwargs_fine.pop("generation_config")
        output = self.fine_acoustics.generate(
            coarse_output,
            history_prompt=history_prompt,
            semantic_generation_config=semantic_generation_config,
            coarse_generation_config=coarse_generation_config,
            fine_generation_config=fine_generation_config,
            codebook_size=self.generation_config.codebook_size,
            **kwargs_fine,
        )

        if getattr(self, "fine_acoustics_hook", None) is not None:
            # Manually offload fine_acoustics to CPU
            # and load codec_model to GPU
            # since bark doesn't use codec_model forward pass
            self.fine_acoustics_hook.offload()
            self.codec_model = self.codec_model.to(self.device)

        # 4. Decode the output and generate audio array
        audio = self.codec_decode(output, output_lengths)

        if getattr(self, "codec_model_hook", None) is not None:
            # Offload codec_model to CPU
            self.codec_model_hook.offload()

        if return_output_lengths:
            output_lengths = [len(sample) for sample in audio]
            audio = nn.utils.rnn.pad_sequence(audio, batch_first=True, padding_value=0)
            return audio, output_lengths

        return audio

    @classmethod
    def _check_and_enable_flash_attn_2(
        cls,
        config,
        torch_dtype: Optional[torch.dtype] = None,
        device_map: Optional[Union[str, dict[str, int]]] = None,
        hard_check_only: bool = False,
        check_device_map: bool = False,
    ):
        """
        `_check_and_enable_flash_attn_2` originally don't expand flash attention enabling to the model
        sub-configurations. We override the original method to make sure that Bark sub-models are using Flash Attention
        if necessary.

        If you don't know about Flash Attention, check out the official repository of flash attention:
        https://github.com/Dao-AILab/flash-attention

        For using Flash Attention 1.0 you can do it directly via the `BetterTransformer` API, have a look at this
        specific section of the documentation to learn more about it:
        https://huggingface.co/docs/transformers/main/en/perf_infer_gpu_one#decoder-models

        The method checks if the current setup is compatible with Flash Attention as it requires the model to be in
        half precision and not ran on CPU.

        If all checks pass and `hard_check_only` is False, the method will set the config attribute `_attn_implementation` to "flash_attention_2" so that the model
        can initialize the correct attention module
        """
        config = super()._check_and_enable_flash_attn_2(
            config, torch_dtype, device_map, hard_check_only=hard_check_only, check_device_map=check_device_map
        )

        config.semantic_config._attn_implementation = config._attn_implementation
        config.coarse_acoustics_config._attn_implementation = config._attn_implementation
        config.fine_acoustics_config._attn_implementation = config._attn_implementation
        return config


__all__ = [
    "BarkFineModel",
    "BarkSemanticModel",
    "BarkCoarseModel",
    "BarkModel",
    "BarkPreTrainedModel",
    "BarkCausalModel",
]<|MERGE_RESOLUTION|>--- conflicted
+++ resolved
@@ -283,13 +283,8 @@
         return hidden_states
 
 
-<<<<<<< HEAD
-class BarkBlock(nn.Module):
+class BarkBlock(GradientCheckpointingLayer):
     def __init__(self, config, is_causal=False, layer_idx=None):
-=======
-class BarkBlock(GradientCheckpointingLayer):
-    def __init__(self, config, is_causal=False):
->>>>>>> 12838775
         super().__init__()
 
         if is_causal:
@@ -498,12 +493,8 @@
         output_attentions: Optional[bool] = None,
         output_hidden_states: Optional[bool] = None,
         return_dict: Optional[bool] = None,
-<<<<<<< HEAD
         cache_position: Optional[torch.Tensor] = None,
-    ) -> Union[Tuple[torch.Tensor], CausalLMOutputWithPast]:
-=======
     ) -> Union[tuple[torch.Tensor], CausalLMOutputWithPast]:
->>>>>>> 12838775
         r"""
         input_embeds (`torch.FloatTensor` of shape `(batch_size, input_sequence_length, hidden_size)`, *optional*):
             Optionally, instead of passing `input_ids` you can choose to directly pass an embedded representation.
@@ -599,38 +590,15 @@
             if output_hidden_states:
                 all_hidden_states = all_hidden_states + (hidden_states,)
 
-<<<<<<< HEAD
-            if self.gradient_checkpointing and self.training:
-                outputs = self._gradient_checkpointing_func(
-                    block.__call__,
-                    hidden_states,
-                    None,
-                    attention_mask,
-                    head_mask[i],
-                    use_cache,
-                    output_attentions,
-                    cache_position,
-                )
-            else:
-                outputs = block(
-                    hidden_states,
-                    past_key_values=past_key_values,
-                    attention_mask=attention_mask,
-                    head_mask=head_mask[i],
-                    use_cache=use_cache,
-                    output_attentions=output_attentions,
-                    cache_position=cache_position,
-                )
-=======
             outputs = block(
                 hidden_states,
-                past_key_values=past_layer_key_values,
+                past_key_values=past_key_values,
                 attention_mask=attention_mask,
                 head_mask=head_mask[i],
                 use_cache=use_cache,
                 output_attentions=output_attentions,
+                cache_position=cache_position,
             )
->>>>>>> 12838775
 
             hidden_states = outputs[0]
 
@@ -667,24 +635,6 @@
             attentions=all_self_attentions,
         )
 
-<<<<<<< HEAD
-=======
-    @staticmethod
-    def _reorder_cache(
-        past_key_values: tuple[tuple[torch.Tensor]], beam_idx: torch.Tensor
-    ) -> tuple[tuple[torch.Tensor]]:
-        """
-        This function is used to re-order the `past_key_values` cache if [`~PreTrainedModel.beam_search`] or
-        [`~PreTrainedModel.beam_sample`] is called. This is required to match `past_key_values` with the correct
-        beam_idx at every generation step.
-        """
-        # Necessary for beam_search
-        return tuple(
-            tuple(past_state.index_select(0, beam_idx.to(past_state.device)) for past_state in layer_past)
-            for layer_past in past_key_values
-        )
-
->>>>>>> 12838775
 
 @auto_docstring(
     custom_intro="""
