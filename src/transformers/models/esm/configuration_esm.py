--- conflicted
+++ resolved
@@ -320,163 +320,6 @@
         return output
 
 
-<<<<<<< HEAD
-=======
-@dataclass
-class EsmFoldConfig:
-    esm_type: Optional[str] = None
-    fp16_esm: bool = True
-    use_esm_attn_map: bool = False
-    esm_ablate_pairwise: bool = False
-    esm_ablate_sequence: bool = False
-    esm_input_dropout: float = 0
-
-    embed_aa: bool = True
-    bypass_lm: bool = False
-
-    lddt_head_hid_dim: int = 128
-    trunk: "TrunkConfig" = None
-
-    def __post_init__(self):
-        if self.trunk is None:
-            self.trunk = TrunkConfig()
-        elif isinstance(self.trunk, dict):
-            self.trunk = TrunkConfig(**self.trunk)
-
-    def to_dict(self):
-        """
-        Serializes this instance to a Python dictionary. Override the default [`~PreTrainedConfig.to_dict`].
-
-        Returns:
-            `dict[str, any]`: Dictionary of all the attributes that make up this configuration instance,
-        """
-        output = asdict(self)
-        output["trunk"] = self.trunk.to_dict()
-        return output
-
-
-@dataclass
-class TrunkConfig:
-    num_blocks: int = 48
-    sequence_state_dim: int = 1024
-    pairwise_state_dim: int = 128
-    sequence_head_width: int = 32
-    pairwise_head_width: int = 32
-    position_bins: int = 32
-    dropout: float = 0
-    layer_drop: float = 0
-    cpu_grad_checkpoint: bool = False
-    max_recycles: int = 4
-    chunk_size: Optional[int] = 128
-    structure_module: "StructureModuleConfig" = None
-
-    def __post_init__(self):
-        if self.structure_module is None:
-            self.structure_module = StructureModuleConfig()
-        elif isinstance(self.structure_module, dict):
-            self.structure_module = StructureModuleConfig(**self.structure_module)
-
-        if self.max_recycles <= 0:
-            raise ValueError(f"`max_recycles` should be positive, got {self.max_recycles}.")
-        if self.sequence_state_dim % self.sequence_state_dim != 0:
-            raise ValueError(
-                "`sequence_state_dim` should be a round multiple of `sequence_state_dim`, got"
-                f" {self.sequence_state_dim} and {self.sequence_state_dim}."
-            )
-        if self.pairwise_state_dim % self.pairwise_state_dim != 0:
-            raise ValueError(
-                "`pairwise_state_dim` should be a round multiple of `pairwise_state_dim`, got"
-                f" {self.pairwise_state_dim} and {self.pairwise_state_dim}."
-            )
-
-        sequence_num_heads = self.sequence_state_dim // self.sequence_head_width
-        pairwise_num_heads = self.pairwise_state_dim // self.pairwise_head_width
-
-        if self.sequence_state_dim != sequence_num_heads * self.sequence_head_width:
-            raise ValueError(
-                "`sequence_state_dim` should be equal to `sequence_num_heads * sequence_head_width, got"
-                f" {self.sequence_state_dim} != {sequence_num_heads} * {self.sequence_head_width}."
-            )
-        if self.pairwise_state_dim != pairwise_num_heads * self.pairwise_head_width:
-            raise ValueError(
-                "`pairwise_state_dim` should be equal to `pairwise_num_heads * pairwise_head_width, got"
-                f" {self.pairwise_state_dim} != {pairwise_num_heads} * {self.pairwise_head_width}."
-            )
-        if self.pairwise_state_dim % 2 != 0:
-            raise ValueError(f"`pairwise_state_dim` should be even, got {self.pairwise_state_dim}.")
-
-        if self.dropout >= 0.4:
-            raise ValueError(f"`dropout` should not be greater than 0.4, got {self.dropout}.")
-
-    def to_dict(self):
-        """
-        Serializes this instance to a Python dictionary. Override the default [`~PreTrainedConfig.to_dict`].
-
-        Returns:
-            `dict[str, any]`: Dictionary of all the attributes that make up this configuration instance,
-        """
-        output = asdict(self)
-        output["structure_module"] = self.structure_module.to_dict()
-        return output
-
-
-@dataclass
-class StructureModuleConfig:
-    """
-    Args:
-        sequence_dim:
-            Single representation channel dimension
-        pairwise_dim:
-            Pair representation channel dimension
-        ipa_dim:
-            IPA hidden channel dimension
-        resnet_dim:
-            Angle resnet (Alg. 23 lines 11-14) hidden channel dimension
-        num_heads_ipa:
-            Number of IPA heads
-        num_qk_points:
-            Number of query/key points to generate during IPA
-        num_v_points:
-            Number of value points to generate during IPA
-        dropout_rate:
-            Dropout rate used throughout the layer
-        num_blocks:
-            Number of structure module blocks
-        num_transition_layers:
-            Number of layers in the single representation transition (Alg. 23 lines 8-9)
-        num_resnet_blocks:
-            Number of blocks in the angle resnet
-        num_angles:
-            Number of angles to generate in the angle resnet
-        trans_scale_factor:
-            Scale of single representation transition hidden dimension
-        epsilon:
-            Small number used in angle resnet normalization
-        inf:
-            Large number used for attention masking
-    """
-
-    sequence_dim: int = 384
-    pairwise_dim: int = 128
-    ipa_dim: int = 16
-    resnet_dim: int = 128
-    num_heads_ipa: int = 12
-    num_qk_points: int = 4
-    num_v_points: int = 8
-    dropout_rate: float = 0.1
-    num_blocks: int = 8
-    num_transition_layers: int = 1
-    num_resnet_blocks: int = 2
-    num_angles: int = 7
-    trans_scale_factor: int = 10
-    epsilon: float = 1e-8
-    inf: float = 1e5
-
-    def to_dict(self):
-        return asdict(self)
-
-
->>>>>>> 089d573a
 def get_default_vocab_list():
     return (
         "<cls>",
