# coding=utf-8
# Copyright 2022 Meta and The HuggingFace Inc. team. All rights reserved.
# Copyright (c) 2025, NVIDIA CORPORATION.  All rights reserved.
#
# Licensed under the Apache License, Version 2.0 (the "License");
# you may not use this file except in compliance with the License.
# You may obtain a copy of the License at
#
#     http://www.apache.org/licenses/LICENSE-2.0
#
# Unless required by applicable law or agreed to in writing, software
# distributed under the License is distributed on an "AS IS" BASIS,
# WITHOUT WARRANTIES OR CONDITIONS OF ANY KIND, either express or implied.
# See the License for the specific language governing permissions and
# limitations under the License.
"""PyTorch ESM model."""

import math
from typing import Optional, Union

import torch
import torch.utils.checkpoint
from torch import nn
from torch.nn import BCEWithLogitsLoss, CrossEntropyLoss, MSELoss

from ...modeling_flash_attention_utils import flash_attn_supports_top_left_mask, is_flash_attn_available
from ...modeling_layers import GradientCheckpointingLayer
from ...modeling_outputs import (
    BaseModelOutputWithCrossAttentions,
    BaseModelOutputWithPoolingAndCrossAttentions,
    MaskedLMOutput,
    SequenceClassifierOutput,
    TokenClassifierOutput,
)
from ...modeling_utils import PreTrainedModel, find_pruneable_heads_and_indices, prune_linear_layer
from ...utils import auto_docstring, can_return_tuple, logging
from .configuration_esm import EsmConfig


if is_flash_attn_available():
    from ...modeling_flash_attention_utils import _flash_attention_forward


logger = logging.get_logger(__name__)


def rotate_half(x):
    x1, x2 = x.chunk(2, dim=-1)
    return torch.cat((-x2, x1), dim=-1)


def apply_rotary_pos_emb(x, cos, sin):
    cos = cos[:, :, : x.shape[-2], :]
    sin = sin[:, :, : x.shape[-2], :]

    return (x * cos) + (rotate_half(x) * sin)


def gelu(x):
    """
    This is the gelu implementation from the original ESM repo. Using F.gelu yields subtly wrong results.
    """
    return x * 0.5 * (1.0 + torch.erf(x / math.sqrt(2.0)))


def symmetrize(x):
    "Make layer symmetric in final two dimensions, used for contact prediction."
    return x + x.transpose(-1, -2)


def average_product_correct(x):
    "Perform average product correct, used for contact prediction."
    a1 = x.sum(-1, keepdims=True)
    a2 = x.sum(-2, keepdims=True)
    a12 = x.sum((-1, -2), keepdims=True)

    avg = a1 * a2
    avg.div_(a12)  # in-place to reduce memory
    normalized = x - avg
    return normalized


class RotaryEmbedding(torch.nn.Module):
    """
    Rotary position embeddings based on those in
    [RoFormer](https://huggingface.co/docs/transformers/model_doc/roformer). Query and keys are transformed by rotation
    matrices which depend on their relative positions.
    """

    inv_freq: torch.Tensor  # fix linting for `register_buffer`

    def __init__(self, dim: int):
        super().__init__()
        # Generate and save the inverse frequency buffer (non trainable)
        inv_freq = 1.0 / (10000 ** (torch.arange(0, dim, 2, dtype=torch.int64).float() / dim))
        inv_freq = inv_freq
        self.register_buffer("inv_freq", inv_freq)

        self._seq_len_cached = None
        self._cos_cached = None
        self._sin_cached = None

    def _update_cos_sin_tables(self, x, seq_dimension=2):
        seq_len = x.shape[seq_dimension]

        # Reset the tables if the sequence length has changed,
        # or if we're on a new device (possibly due to tracing for instance)
        if seq_len != self._seq_len_cached or self._cos_cached.device != x.device:
            self._seq_len_cached = seq_len
            t = torch.arange(x.shape[seq_dimension], device=x.device).type_as(self.inv_freq)
            freqs = torch.outer(t, self.inv_freq)
            emb = torch.cat((freqs, freqs), dim=-1).to(x.device)

            self._cos_cached = emb.cos()[None, None, :, :]
            self._sin_cached = emb.sin()[None, None, :, :]

        return self._cos_cached, self._sin_cached

    def forward(self, q: torch.Tensor, k: torch.Tensor) -> tuple[torch.Tensor, torch.Tensor]:
        self._cos_cached, self._sin_cached = self._update_cos_sin_tables(k, seq_dimension=-2)

        return (
            apply_rotary_pos_emb(q, self._cos_cached, self._sin_cached).to(dtype=q.dtype),
            apply_rotary_pos_emb(k, self._cos_cached, self._sin_cached).to(dtype=k.dtype),
        )


class EsmContactPredictionHead(nn.Module):
    """Performs symmetrization, apc, and computes a logistic regression on the output features"""

    def __init__(
        self,
        in_features: int,
        bias=True,
        eos_idx: int = 2,
    ):
        super().__init__()
        self.in_features = in_features
        self.eos_idx = eos_idx
        self.regression = nn.Linear(in_features, 1, bias)
        self.activation = nn.Sigmoid()

    def forward(self, tokens, attentions):
        # remove eos token attentions
        eos_mask = tokens.ne(self.eos_idx).to(attentions)
        eos_mask = eos_mask.unsqueeze(1) * eos_mask.unsqueeze(2)
        attentions = attentions * eos_mask[:, None, None, :, :]
        attentions = attentions[..., :-1, :-1]
        # remove cls token attentions
        attentions = attentions[..., 1:, 1:]
        batch_size, layers, heads, seqlen, _ = attentions.size()
        attentions = attentions.view(batch_size, layers * heads, seqlen, seqlen)

        # features: batch x channels x tokens x tokens (symmetric)
        attentions = attentions.to(
            self.regression.weight.device
        )  # attentions always float32, may need to convert to float16
        attentions = average_product_correct(symmetrize(attentions))
        attentions = attentions.permute(0, 2, 3, 1)
        return self.activation(self.regression(attentions).squeeze(3))


class EsmEmbeddings(nn.Module):
    """
    Same as BertEmbeddings with a tiny tweak for positional embeddings indexing.
    """

    def __init__(self, config):
        super().__init__()
        self.word_embeddings = nn.Embedding(config.vocab_size, config.hidden_size, padding_idx=config.pad_token_id)

        if config.emb_layer_norm_before:
            self.layer_norm = nn.LayerNorm(config.hidden_size, eps=config.layer_norm_eps)
        else:
            self.layer_norm = None
        self.dropout = nn.Dropout(config.hidden_dropout_prob)
        # position_ids (1, len position emb) is contiguous in memory and exported when serialized
        self.position_embedding_type = getattr(config, "position_embedding_type", "absolute")
        self.register_buffer(
            "position_ids", torch.arange(config.max_position_embeddings).expand((1, -1)), persistent=False
        )

        self.padding_idx = config.pad_token_id
        if self.position_embedding_type == "absolute":
            self.position_embeddings = nn.Embedding(
                config.max_position_embeddings, config.hidden_size, padding_idx=self.padding_idx
            )
        self.token_dropout = config.token_dropout
        self.mask_token_id = config.mask_token_id

    def forward(
        self,
        input_ids=None,
        attention_mask=None,
        position_ids=None,
        inputs_embeds=None,
    ):
        if position_ids is None:
            if input_ids is not None:
                # Create the position ids from the input token ids. Any padded tokens remain padded.
                position_ids = create_position_ids_from_input_ids(input_ids, self.padding_idx)
            else:
                position_ids = self.create_position_ids_from_inputs_embeds(inputs_embeds)

        if inputs_embeds is None:
            inputs_embeds = self.word_embeddings(input_ids)

        # Note that if we want to support ESM-1 (not 1b!) in future then we need to support an
        # embedding_scale factor here.
        embeddings = inputs_embeds

        # Matt: ESM has the option to handle masking in MLM in a slightly unusual way. If the token_dropout
        # flag is False then it is handled in the same was as BERT/RoBERTa. If it is set to True, however,
        # masked tokens are treated as if they were selected for input dropout and zeroed out.
        # This "mask-dropout" is compensated for when masked tokens are not present, by scaling embeddings by
        # a factor of (fraction of unmasked tokens during training) / (fraction of unmasked tokens in sample).
        # This is analogous to the way that dropout layers scale down outputs during evaluation when not
        # actually dropping out values (or, equivalently, scale up their un-dropped outputs in training).
        if self.token_dropout and input_ids is not None:
            embeddings = embeddings.masked_fill((input_ids == self.mask_token_id).unsqueeze(-1), 0.0)
            mask_ratio_train = 0.15 * 0.8  # Hardcoded as the ratio used in all ESM model training runs
            src_lengths = attention_mask.sum(-1)
            mask_ratio_observed = (input_ids == self.mask_token_id).sum(-1).float() / src_lengths
            embeddings = (embeddings * (1 - mask_ratio_train) / (1 - mask_ratio_observed)[:, None, None]).to(
                embeddings.dtype
            )

        if self.position_embedding_type == "absolute":
            position_embeddings = self.position_embeddings(position_ids)
            embeddings = embeddings + position_embeddings

        if self.layer_norm is not None:
            embeddings = self.layer_norm(embeddings)
        if attention_mask is not None:
            embeddings = (embeddings * attention_mask.unsqueeze(-1)).to(embeddings.dtype)
        # Matt: I think this line was copied incorrectly from BERT, disabling it for now.
        # embeddings = self.dropout(embeddings)
        return embeddings

    def create_position_ids_from_inputs_embeds(self, inputs_embeds):
        """
        We are provided embeddings directly. We cannot infer which are padded so just generate sequential position ids.

        Args:
            inputs_embeds: torch.Tensor

        Returns: torch.Tensor
        """
        input_shape = inputs_embeds.size()[:-1]
        sequence_length = input_shape[1]

        position_ids = torch.arange(
            self.padding_idx + 1, sequence_length + self.padding_idx + 1, dtype=torch.long, device=inputs_embeds.device
        )
        return position_ids.unsqueeze(0).expand(input_shape)


class EsmSelfAttention(nn.Module):
    def __init__(self, config, position_embedding_type=None, layer_idx=None):
        super().__init__()
        self.config = config

        if config.hidden_size % config.num_attention_heads != 0 and not hasattr(config, "embedding_size"):
            raise ValueError(
                f"The hidden size ({config.hidden_size}) is not a multiple of the number of attention "
                f"heads ({config.num_attention_heads})"
            )

        self.num_attention_heads = config.num_attention_heads
        self.attention_head_size = int(config.hidden_size / config.num_attention_heads)
        self.all_head_size = self.num_attention_heads * self.attention_head_size

        self.query = nn.Linear(config.hidden_size, self.all_head_size)
        self.key = nn.Linear(config.hidden_size, self.all_head_size)
        self.value = nn.Linear(config.hidden_size, self.all_head_size)

        self.dropout = nn.Dropout(config.attention_probs_dropout_prob)
        self.position_embedding_type = position_embedding_type or getattr(
            config, "position_embedding_type", "absolute"
        )
        self.rotary_embeddings = None
        if self.position_embedding_type == "relative_key" or self.position_embedding_type == "relative_key_query":
            self.max_position_embeddings = config.max_position_embeddings
            self.distance_embedding = nn.Embedding(2 * config.max_position_embeddings - 1, self.attention_head_size)
        elif self.position_embedding_type == "rotary":
            self.rotary_embeddings = RotaryEmbedding(dim=self.attention_head_size)

        self.is_decoder = config.is_decoder
        self.layer_idx = layer_idx

    def forward(
        self,
        hidden_states: torch.Tensor,
        attention_mask: Optional[torch.FloatTensor] = None,
        head_mask: Optional[torch.FloatTensor] = None,
        encoder_hidden_states: Optional[torch.FloatTensor] = None,
        encoder_attention_mask: Optional[torch.FloatTensor] = None,
        output_attentions: Optional[bool] = False,
    ) -> tuple[torch.Tensor]:
        hidden_shape = (hidden_states.shape[0], -1, self.num_attention_heads, self.attention_head_size)

        query_layer = self.query(hidden_states).view(hidden_shape).transpose(1, 2)

        # If this is instantiated as a cross-attention module, the keys
        # and values come from an encoder; the attention mask needs to be
        # such that the encoder's padding tokens are not attended to.
        is_cross_attention = encoder_hidden_states is not None

        if is_cross_attention:
            key_layer = self.key(encoder_hidden_states).view(hidden_shape).transpose(1, 2)
            value_layer = self.value(encoder_hidden_states).view(hidden_shape).transpose(1, 2)
            attention_mask = encoder_attention_mask
        else:
            key_layer = self.key(hidden_states).view(hidden_shape).transpose(1, 2)
            value_layer = self.value(hidden_states).view(hidden_shape).transpose(1, 2)

        # Matt: Our BERT model (which this code was derived from) scales attention logits down by sqrt(head_dim).
        # ESM scales the query down by the same factor instead. Modulo numerical stability these are equivalent,
        # but not when rotary embeddings get involved. Therefore, we scale the query here to match the original
        # ESM code and fix rotary embeddings.
        query_layer = query_layer * self.attention_head_size**-0.5

        if self.position_embedding_type == "rotary":
            query_layer, key_layer = self.rotary_embeddings(query_layer, key_layer)

        # Take the dot product between "query" and "key" to get the raw attention scores.
        attention_scores = torch.matmul(query_layer, key_layer.transpose(-1, -2))

        if self.position_embedding_type == "relative_key" or self.position_embedding_type == "relative_key_query":
            seq_length = hidden_states.size()[1]
            position_ids_l = torch.arange(seq_length, dtype=torch.long, device=hidden_states.device).view(-1, 1)
            position_ids_r = torch.arange(seq_length, dtype=torch.long, device=hidden_states.device).view(1, -1)
            distance = position_ids_l - position_ids_r
            positional_embedding = self.distance_embedding(distance + self.max_position_embeddings - 1)
            positional_embedding = positional_embedding.to(dtype=query_layer.dtype)  # fp16 compatibility

            if self.position_embedding_type == "relative_key":
                relative_position_scores = torch.einsum("bhld,lrd->bhlr", query_layer, positional_embedding)
                attention_scores = attention_scores + relative_position_scores
            elif self.position_embedding_type == "relative_key_query":
                relative_position_scores_query = torch.einsum("bhld,lrd->bhlr", query_layer, positional_embedding)
                relative_position_scores_key = torch.einsum("bhrd,lrd->bhlr", key_layer, positional_embedding)
                attention_scores = attention_scores + relative_position_scores_query + relative_position_scores_key

        if attention_mask is not None:
            # Apply the attention mask is (precomputed for all layers in EsmModel forward() function)
            attention_scores = attention_scores + attention_mask

        # Normalize the attention scores to probabilities.
        attention_probs = nn.functional.softmax(attention_scores, dim=-1)

        # This is actually dropping out entire tokens to attend to, which might
        # seem a bit unusual, but is taken from the original Transformer paper.
        attention_probs = self.dropout(attention_probs)

        # Mask heads if we want to
        if head_mask is not None:
            attention_probs = attention_probs * head_mask

        context_layer = torch.matmul(attention_probs.to(value_layer.dtype), value_layer)

        context_layer = context_layer.permute(0, 2, 1, 3).contiguous()
        new_context_layer_shape = context_layer.size()[:-2] + (self.all_head_size,)
        context_layer = context_layer.view(new_context_layer_shape)

        outputs = (context_layer, attention_probs) if output_attentions else (context_layer,)

        if self.is_decoder:
            outputs = outputs + (None,)
        return outputs


class EsmSelfOutput(nn.Module):
    def __init__(self, config):
        super().__init__()
        self.dense = nn.Linear(config.hidden_size, config.hidden_size)
        self.dropout = nn.Dropout(config.hidden_dropout_prob)

    def forward(self, hidden_states, input_tensor):
        hidden_states = self.dense(hidden_states)
        hidden_states = self.dropout(hidden_states)
        hidden_states = hidden_states + input_tensor
        return hidden_states


class EsmFlashAttention2(EsmSelfAttention):
    """
    ESM flash attention module. This module inherits from `EsmSelfAttention` as the weights of the module stays
    untouched. The only required change would be on the forward pass where it needs to correctly call the public API of
    flash attention and deal with padding tokens in case the input contains any of them.
    """

    def __init__(self, config, position_embedding_type=None, layer_idx=None):
        super().__init__(config, position_embedding_type=position_embedding_type, layer_idx=layer_idx)

        # TODO: Should be removed once Flash Attention for RoCm is bumped to 2.1.
        # flash_attn<2.1 generates top-left aligned causal mask, while what is needed here is bottom-right alignement, that was made default for flash_attn>=2.1. This attribute is used to handle this difference. Reference: https://github.com/Dao-AILab/flash-attention/releases/tag/v2.1.0.
        # Beware that with flash_attn<2.1, using q_seqlen != k_seqlen (except for the case q_seqlen == 1) produces a wrong mask (top-left).
        self._flash_attn_uses_top_left_mask = flash_attn_supports_top_left_mask()
        self.dropout_prob = config.attention_probs_dropout_prob

    def forward(
        self,
        hidden_states: torch.Tensor,
        attention_mask: Optional[torch.FloatTensor] = None,
        head_mask: Optional[torch.FloatTensor] = None,
        encoder_hidden_states: Optional[torch.FloatTensor] = None,
        encoder_attention_mask: Optional[torch.FloatTensor] = None,
        output_attentions: Optional[bool] = False,
    ) -> tuple[torch.Tensor]:
        # Flash attention doesn't support output_attentions or cross attention
        if output_attentions or head_mask is not None or encoder_hidden_states is not None:
            logger.warning_once(
                "EsmFlashAttention2 does not support output_attentions, head_mask, or cross_attention. "
                "Falling back to the manual attention implementation. This warning can be removed using "
                'the argument `attn_implementation="eager"` when loading the model.'
            )
            return super().forward(
                hidden_states,
                attention_mask,
                head_mask,
                encoder_hidden_states,
                encoder_attention_mask,
                output_attentions,
            )

        bsz, q_len, _ = hidden_states.size()

        hidden_shape = (hidden_states.shape[0], -1, self.num_attention_heads, self.attention_head_size)
        query_layer = self.query(hidden_states).view(hidden_shape).transpose(1, 2)
        key_layer = self.key(hidden_states).view(hidden_shape).transpose(1, 2)
        value_layer = self.value(hidden_states).view(hidden_shape).transpose(1, 2)

        # In PEFT, usually we cast the layer norms in float32 for training stability reasons
        # therefore the input hidden states gets silently casted in float32. Hence, we need
        # cast them back in the correct dtype just to be sure everything works as expected.
        # This might slowdown training & inference so it is recommended to not cast the LayerNorms
        # in fp32.
        input_dtype = query_layer.dtype
        device_type = query_layer.device.type if query_layer.device.type != "mps" else "cpu"
        if input_dtype == torch.float32:
            if torch.is_autocast_enabled():
                target_dtype = (
                    torch.get_autocast_dtype(device_type)
                    if hasattr(torch, "get_autocast_dtype")
                    else torch.get_autocast_gpu_dtype()
                )
            # Handle the case where the model is quantized
            elif hasattr(self.config, "_pre_quantization_dtype"):
                target_dtype = self.config._pre_quantization_dtype
            else:
                target_dtype = self.query.weight.dtype

            logger.warning_once(
                f"The input hidden states seems to be silently casted in float32, this might be related to"
                f" the fact you have upcasted embedding or layer norm layers in float32. We will cast back the input in"
                f" {target_dtype}."
            )

            query_layer = query_layer.to(target_dtype)
            key_layer = key_layer.to(target_dtype)
            value_layer = value_layer.to(target_dtype)

        # Matt: Our BERT model (which this code was derived from) scales attention logits down by sqrt(head_dim).
        # ESM scales the query down by the same factor instead. Modulo numerical stability these are equivalent,
        # but not when rotary embeddings get involved. Therefore, we scale the query here to match the original
        # ESM code and fix rotary embeddings.
        query_layer = query_layer * self.attention_head_size**-0.5

        if self.position_embedding_type == "rotary":
            query_layer, key_layer = self.rotary_embeddings(query_layer, key_layer)
        elif self.position_embedding_type == "relative_key" or self.position_embedding_type == "relative_key_query":
            raise ValueError(f"ESM flash attention does not support {self.position_embedding_type} embeddings")

        # It would likely be faster to change self.transpose_for_scores to output the correct
        # dimensions for flash_attention_2, but that would also mean changing the rotary embedding
        # functions. Here we just permute the dimensions to match the expected input.
        attn_output = _flash_attention_forward(
            query_layer.permute(0, 2, 1, 3),
            key_layer.permute(0, 2, 1, 3),
            value_layer.permute(0, 2, 1, 3),
            attention_mask,
            query_length=q_len,
            is_causal=self.is_decoder,
            softmax_scale=1.0,
            dropout=self.dropout_prob if self.training else 0.0,
            use_top_left_mask=self._flash_attn_uses_top_left_mask,
        )

        attn_output = attn_output.reshape(bsz, q_len, -1)

        outputs = (attn_output, None)
        if self.is_decoder:
            outputs = outputs + (None,)

        return outputs


ESM_ATTENTION_CLASSES = {
    "eager": EsmSelfAttention,
    "flash_attention_2": EsmFlashAttention2,
}


class EsmAttention(nn.Module):
    def __init__(self, config, layer_idx=None):
        super().__init__()
        self.self = ESM_ATTENTION_CLASSES[config._attn_implementation](config, layer_idx=layer_idx)
        self.output = EsmSelfOutput(config)
        self.pruned_heads = set()
        self.LayerNorm = nn.LayerNorm(config.hidden_size, eps=config.layer_norm_eps)

    def prune_heads(self, heads):
        if len(heads) == 0:
            return
        heads, index = find_pruneable_heads_and_indices(
            heads, self.self.num_attention_heads, self.self.attention_head_size, self.pruned_heads
        )

        # Prune linear layers
        self.self.query = prune_linear_layer(self.self.query, index)
        self.self.key = prune_linear_layer(self.self.key, index)
        self.self.value = prune_linear_layer(self.self.value, index)
        self.output.dense = prune_linear_layer(self.output.dense, index, dim=1)

        # Update hyper params and store pruned heads
        self.self.num_attention_heads = self.self.num_attention_heads - len(heads)
        self.self.all_head_size = self.self.attention_head_size * self.self.num_attention_heads
        self.pruned_heads = self.pruned_heads.union(heads)

    def forward(
        self,
        hidden_states,
        attention_mask=None,
        head_mask=None,
        encoder_hidden_states=None,
        encoder_attention_mask=None,
        output_attentions=False,
        cache_position=None,
    ):
        hidden_states_ln = self.LayerNorm(hidden_states)
        self_outputs = self.self(
            hidden_states_ln,
            attention_mask=attention_mask,
            head_mask=head_mask,
            encoder_hidden_states=encoder_hidden_states,
            encoder_attention_mask=encoder_attention_mask,
            output_attentions=output_attentions,
        )
        attention_output = self.output(self_outputs[0], hidden_states)
        outputs = (attention_output,) + self_outputs[1:]  # add attentions if we output them
        return outputs


class EsmIntermediate(nn.Module):
    def __init__(self, config):
        super().__init__()
        self.dense = nn.Linear(config.hidden_size, config.intermediate_size)

    def forward(self, hidden_states: torch.Tensor) -> torch.Tensor:
        hidden_states = self.dense(hidden_states)
        hidden_states = gelu(hidden_states)
        return hidden_states


class EsmOutput(nn.Module):
    def __init__(self, config):
        super().__init__()
        self.dense = nn.Linear(config.intermediate_size, config.hidden_size)
        self.dropout = nn.Dropout(config.hidden_dropout_prob)

    def forward(self, hidden_states, input_tensor):
        hidden_states = self.dense(hidden_states)
        hidden_states = self.dropout(hidden_states)
        hidden_states = hidden_states + input_tensor
        return hidden_states


class EsmLayer(GradientCheckpointingLayer):
    def __init__(self, config):
        super().__init__()
        self.chunk_size_feed_forward = config.chunk_size_feed_forward
        self.seq_len_dim = 1
        self.attention = EsmAttention(config)
        self.is_decoder = config.is_decoder
        self.add_cross_attention = config.add_cross_attention
        if self.add_cross_attention:
            if not self.is_decoder:
                raise RuntimeError(f"{self} should be used as a decoder model if cross attention is added")
            self.crossattention = EsmAttention(config)
        self.intermediate = EsmIntermediate(config)
        self.output = EsmOutput(config)
        self.LayerNorm = nn.LayerNorm(config.hidden_size, eps=config.layer_norm_eps)

    def forward(
        self,
        hidden_states,
        attention_mask=None,
        head_mask=None,
        encoder_hidden_states=None,
        encoder_attention_mask=None,
        output_attentions=False,
        cache_position=None,
    ):
        self_attention_outputs = self.attention(
            hidden_states,
            attention_mask=attention_mask,
            head_mask=head_mask,
            output_attentions=output_attentions,
        )
        attention_output = self_attention_outputs[0]

        # if decoder, the last output is tuple of self-attn cache
        if self.is_decoder:
            outputs = self_attention_outputs[1:-1]
        else:
            outputs = self_attention_outputs[1:]  # add self attentions if we output attention weights

        if self.is_decoder and encoder_hidden_states is not None:
            if not hasattr(self, "crossattention"):
                raise AttributeError(
                    f"If `encoder_hidden_states` are passed, {self} has to be instantiated"
                    " with cross-attention layers by setting `config.add_cross_attention=True`"
                )

            cross_attention_outputs = self.crossattention(
                attention_output,
                attention_mask=attention_mask,
                head_mask=head_mask,
                encoder_hidden_states=encoder_hidden_states,
                encoder_attention_mask=encoder_attention_mask,
                output_attentions=output_attentions,
            )
            attention_output = cross_attention_outputs[0]
            outputs = outputs + cross_attention_outputs[1:-1]  # add cross attentions if we output attention weights

        layer_output = self.feed_forward_chunk(attention_output)

        outputs = (layer_output,) + outputs

        # if decoder, return the attn key/values as the last output
        if self.is_decoder:
            outputs = outputs + (None,)
        return outputs

    def feed_forward_chunk(self, attention_output):
        attention_output_ln = self.LayerNorm(attention_output)
        intermediate_output = self.intermediate(attention_output_ln)
        layer_output = self.output(intermediate_output, attention_output)
        return layer_output


class EsmEncoder(nn.Module):
    def __init__(self, config):
        super().__init__()
        self.config = config
        self.layer = nn.ModuleList([EsmLayer(config) for _ in range(config.num_hidden_layers)])
        self.emb_layer_norm_after = nn.LayerNorm(config.hidden_size, eps=config.layer_norm_eps)
        self.gradient_checkpointing = False

    @can_return_tuple
    def forward(
        self,
        hidden_states,
        attention_mask=None,
        head_mask=None,
        encoder_hidden_states=None,
        encoder_attention_mask=None,
        output_attentions=False,
        output_hidden_states=False,
        return_dict=True,
        cache_position=None,
    ):
        all_hidden_states = () if output_hidden_states else None
        all_self_attentions = () if output_attentions else None
        all_cross_attentions = () if output_attentions and self.config.add_cross_attention else None

        for i, layer_module in enumerate(self.layer):
            if output_hidden_states:
                all_hidden_states = all_hidden_states + (hidden_states,)

            layer_head_mask = head_mask[i] if head_mask is not None else None

            layer_outputs = layer_module(
                hidden_states=hidden_states,
                attention_mask=attention_mask,
                head_mask=layer_head_mask,
                encoder_hidden_states=encoder_hidden_states,
                encoder_attention_mask=encoder_attention_mask,
                output_attentions=output_attentions,
            )

            hidden_states = layer_outputs[0]
            if output_attentions:
                all_self_attentions = all_self_attentions + (layer_outputs[1],)
                if self.config.add_cross_attention:
                    all_cross_attentions = all_cross_attentions + (layer_outputs[2],)

        if self.emb_layer_norm_after:
            hidden_states = self.emb_layer_norm_after(hidden_states)

        if output_hidden_states:
            all_hidden_states = all_hidden_states + (hidden_states,)

        return BaseModelOutputWithCrossAttentions(
            last_hidden_state=hidden_states,
            hidden_states=all_hidden_states,
            attentions=all_self_attentions,
            cross_attentions=all_cross_attentions,
        )


# Copied from transformers.models.bert.modeling_bert.BertPooler
class EsmPooler(nn.Module):
    def __init__(self, config):
        super().__init__()
        self.dense = nn.Linear(config.hidden_size, config.hidden_size)
        self.activation = nn.Tanh()

    def forward(self, hidden_states: torch.Tensor) -> torch.Tensor:
        # We "pool" the model by simply taking the hidden state corresponding
        # to the first token.
        first_token_tensor = hidden_states[:, 0]
        pooled_output = self.dense(first_token_tensor)
        pooled_output = self.activation(pooled_output)
        return pooled_output


@auto_docstring
class EsmPreTrainedModel(PreTrainedModel):
    config: EsmConfig
    base_model_prefix = "esm"
    supports_gradient_checkpointing = True
    _no_split_modules = ["EsmLayer", "EsmFoldTriangularSelfAttentionBlock", "EsmEmbeddings"]
    _keys_to_ignore_on_load_unexpected = ["position_embeddings.weight"]
    _supports_flash_attn = True

    # Copied from transformers.models.bert.modeling_bert.BertPreTrainedModel._init_weights with BertLMPredictionHead->EsmLMHead
    def _init_weights(self, module):
        """Initialize the weights"""
        if isinstance(module, nn.Linear):
            # Slightly different from the TF version which uses truncated_normal for initialization
            # cf https://github.com/pytorch/pytorch/pull/5617
            module.weight.data.normal_(mean=0.0, std=self.config.initializer_range)
            if module.bias is not None:
                module.bias.data.zero_()
        elif isinstance(module, nn.Embedding):
            module.weight.data.normal_(mean=0.0, std=self.config.initializer_range)
            if module.padding_idx is not None:
                module.weight.data[module.padding_idx].zero_()
        elif isinstance(module, nn.LayerNorm):
            module.bias.data.zero_()
            module.weight.data.fill_(1.0)
        elif isinstance(module, EsmLMHead):
            module.bias.data.zero_()

    def get_output_embeddings(self):
<<<<<<< HEAD
=======
        # NOTE: get_output_embeddings() must return None to prevent accidental weight tying.
        # See e.g. https://github.com/huggingface/transformers/pull/39339#discussion_r2219126400
>>>>>>> 8365f70e
        return None


@auto_docstring
class EsmModel(EsmPreTrainedModel):
    """

    The model can behave as an encoder (with only self-attention) as well as a decoder, in which case a layer of
    cross-attention is added between the self-attention layers, following the architecture described in [Attention is
    all you need](https://huggingface.co/papers/1706.03762) by Ashish Vaswani, Noam Shazeer, Niki Parmar, Jakob Uszkoreit,
    Llion Jones, Aidan N. Gomez, Lukasz Kaiser and Illia Polosukhin.

    To behave as an decoder the model needs to be initialized with the `is_decoder` argument of the configuration set
    to `True`. To be used in a Seq2Seq model, the model needs to initialized with both `is_decoder` argument and
    `add_cross_attention` set to `True`; an `encoder_hidden_states` is then expected as an input to the forward pass.
    """

    def __init__(self, config, add_pooling_layer=True):
        r"""
        add_pooling_layer (bool, *optional*, defaults to `True`):
            Whether to add a pooling layer
        """
        super().__init__(config)
        self.config = config

        self.embeddings = EsmEmbeddings(config)
        self.encoder = EsmEncoder(config)

        self.pooler = EsmPooler(config) if add_pooling_layer else None

        self.contact_head = EsmContactPredictionHead(
            in_features=config.num_hidden_layers * config.num_attention_heads, bias=True
        )

        # Initialize weights and apply final processing
        self.post_init()

    def get_input_embeddings(self):
        return self.embeddings.word_embeddings

    def set_input_embeddings(self, value):
        self.embeddings.word_embeddings = value

    def _prune_heads(self, heads_to_prune):
        """
        Prunes heads of the model. heads_to_prune: dict of {layer_num: list of heads to prune in this layer} See base
        class PreTrainedModel
        """
        for layer, heads in heads_to_prune.items():
            self.encoder.layer[layer].attention.prune_heads(heads)

    @can_return_tuple
    @auto_docstring
    def forward(
        self,
        input_ids: Optional[torch.Tensor] = None,
        attention_mask: Optional[torch.Tensor] = None,
        position_ids: Optional[torch.Tensor] = None,
        head_mask: Optional[torch.Tensor] = None,
        inputs_embeds: Optional[torch.Tensor] = None,
        encoder_hidden_states: Optional[torch.Tensor] = None,
        encoder_attention_mask: Optional[torch.Tensor] = None,
        output_attentions: Optional[bool] = None,
        output_hidden_states: Optional[bool] = None,
        return_dict: Optional[bool] = None,
    ) -> Union[tuple[torch.Tensor], BaseModelOutputWithPoolingAndCrossAttentions]:
        r"""
        input_ids (`torch.LongTensor` of shape `((batch_size, sequence_length))`):
            Indices of input sequence tokens in the vocabulary.

            Indices can be obtained using [`AutoTokenizer`]. See [`PreTrainedTokenizer.encode`] and
            [`PreTrainedTokenizer.__call__`] for details.

            [What are input IDs?](../glossary#input-ids)
        position_ids (`torch.LongTensor` of shape `((batch_size, sequence_length))`, *optional*):
            Indices of positions of each input sequence tokens in the position embeddings. Selected in the range `[0,
            config.max_position_embeddings - 1]`.

            [What are position IDs?](../glossary#position-ids)
        inputs_embeds (`torch.FloatTensor` of shape `((batch_size, sequence_length), hidden_size)`, *optional*):
            Optionally, instead of passing `input_ids` you can choose to directly pass an embedded representation. This
            is useful if you want more control over how to convert `input_ids` indices into associated vectors than the
            model's internal embedding lookup matrix.
        """
        output_attentions = output_attentions if output_attentions is not None else self.config.output_attentions
        output_hidden_states = (
            output_hidden_states if output_hidden_states is not None else self.config.output_hidden_states
        )
        return_dict = return_dict if return_dict is not None else self.config.use_return_dict

        if input_ids is not None and inputs_embeds is not None:
            raise ValueError("You cannot specify both input_ids and inputs_embeds at the same time")
        elif input_ids is not None:
            self.warn_if_padding_and_no_attention_mask(input_ids, attention_mask)
            input_shape = input_ids.size()
        elif inputs_embeds is not None:
            input_shape = inputs_embeds.size()[:-1]
        else:
            raise ValueError("You have to specify either input_ids or inputs_embeds")

        batch_size, seq_length = input_shape
        device = input_ids.device if input_ids is not None else inputs_embeds.device

        if attention_mask is None:
            attention_mask = torch.ones(((batch_size, seq_length)), device=device)

        if self.config._attn_implementation == "flash_attention_2":
            extended_attention_mask = attention_mask

        else:
            # We can provide a self-attention mask of dimensions [batch_size, from_seq_length, to_seq_length]
            # ourselves in which case we just need to make it broadcastable to all heads.
            extended_attention_mask: torch.Tensor = self.get_extended_attention_mask(attention_mask, input_shape)

        # If a 2D or 3D attention mask is provided for the cross-attention
        # we need to make broadcastable to [batch_size, num_heads, seq_length, seq_length]
        if self.config.is_decoder and encoder_hidden_states is not None:
            encoder_batch_size, encoder_sequence_length, _ = encoder_hidden_states.size()
            encoder_hidden_shape = (encoder_batch_size, encoder_sequence_length)
            if encoder_attention_mask is None:
                encoder_attention_mask = torch.ones(encoder_hidden_shape, device=device)
            encoder_extended_attention_mask = self.invert_attention_mask(encoder_attention_mask)
        else:
            encoder_extended_attention_mask = None

        # Prepare head mask if needed
        # 1.0 in head_mask indicate we keep the head
        # attention_probs has shape bsz x n_heads x N x N
        # input head_mask has shape [num_heads] or [num_hidden_layers x num_heads]
        # and head_mask is converted to shape [num_hidden_layers x batch x num_heads x seq_length x seq_length]
        head_mask = self.get_head_mask(head_mask, self.config.num_hidden_layers)

        embedding_output = self.embeddings(
            input_ids=input_ids,
            position_ids=position_ids,
            attention_mask=attention_mask,
            inputs_embeds=inputs_embeds,
        )
        encoder_outputs = self.encoder(
            embedding_output,
            attention_mask=extended_attention_mask,
            head_mask=head_mask,
            encoder_hidden_states=encoder_hidden_states,
            encoder_attention_mask=encoder_extended_attention_mask,
            output_attentions=output_attentions,
            output_hidden_states=output_hidden_states,
            return_dict=True,
        )
        sequence_output = encoder_outputs[0]
        pooled_output = self.pooler(sequence_output) if self.pooler is not None else None

        return BaseModelOutputWithPoolingAndCrossAttentions(
            last_hidden_state=sequence_output,
            pooler_output=pooled_output,
            hidden_states=encoder_outputs.hidden_states,
            attentions=encoder_outputs.attentions,
            cross_attentions=encoder_outputs.cross_attentions,
        )

    def predict_contacts(self, tokens, attention_mask):
        attns = self(tokens, attention_mask=attention_mask, return_dict=True, output_attentions=True).attentions
        attns = torch.stack(attns, dim=1)  # Matches the original model layout
        # In the original model, attentions for padding tokens are completely zeroed out.
        # This makes no difference most of the time because the other tokens won't attend to them,
        # but it does for the contact prediction task, which takes attentions as input,
        # so we have to mimic that here.
        attns *= attention_mask.unsqueeze(1).unsqueeze(2).unsqueeze(3)
        attns *= attention_mask.unsqueeze(1).unsqueeze(2).unsqueeze(4)
        return self.contact_head(tokens, attns)


@auto_docstring
class EsmForMaskedLM(EsmPreTrainedModel):
    _tied_weights_keys = ["lm_head.decoder.weight"]

    def __init__(self, config):
        super().__init__(config)

        if config.is_decoder:
            logger.warning(
                "If you want to use `EsmForMaskedLM` make sure `config.is_decoder=False` for "
                "bi-directional self-attention."
            )

        self.esm = EsmModel(config, add_pooling_layer=False)
        self.lm_head = EsmLMHead(config)

        self.init_weights()

        self.post_init()

    def get_output_embeddings(self):
        return self.lm_head.decoder

    def set_output_embeddings(self, new_embeddings):
        self.lm_head.decoder = new_embeddings

    @can_return_tuple
    @auto_docstring
    def forward(
        self,
        input_ids: Optional[torch.LongTensor] = None,
        attention_mask: Optional[torch.Tensor] = None,
        position_ids: Optional[torch.LongTensor] = None,
        head_mask: Optional[torch.Tensor] = None,
        inputs_embeds: Optional[torch.FloatTensor] = None,
        encoder_hidden_states: Optional[torch.FloatTensor] = None,
        encoder_attention_mask: Optional[torch.Tensor] = None,
        labels: Optional[torch.LongTensor] = None,
        output_attentions: Optional[bool] = None,
        output_hidden_states: Optional[bool] = None,
        return_dict: Optional[bool] = None,
    ) -> Union[tuple, MaskedLMOutput]:
        r"""
        labels (`torch.LongTensor` of shape `(batch_size, sequence_length)`, *optional*):
            Labels for computing the masked language modeling loss. Indices should be in `[-100, 0, ...,
            config.vocab_size]` (see `input_ids` docstring) Tokens with indices set to `-100` are ignored (masked), the
            loss is only computed for the tokens with labels in `[0, ..., config.vocab_size]`
        """
        return_dict = return_dict if return_dict is not None else self.config.use_return_dict

        outputs = self.esm(
            input_ids,
            attention_mask=attention_mask,
            position_ids=position_ids,
            head_mask=head_mask,
            inputs_embeds=inputs_embeds,
            encoder_hidden_states=encoder_hidden_states,
            encoder_attention_mask=encoder_attention_mask,
            output_attentions=output_attentions,
            output_hidden_states=output_hidden_states,
            return_dict=True,
        )
        sequence_output = outputs[0]
        prediction_scores = self.lm_head(sequence_output)

        masked_lm_loss = None
        if labels is not None:
            loss_fct = CrossEntropyLoss()

            labels = labels.to(prediction_scores.device)
            masked_lm_loss = loss_fct(prediction_scores.view(-1, self.config.vocab_size), labels.view(-1))

        return MaskedLMOutput(
            loss=masked_lm_loss,
            logits=prediction_scores,
            hidden_states=outputs.hidden_states,
            attentions=outputs.attentions,
        )

    def predict_contacts(self, tokens, attention_mask):
        return self.esm.predict_contacts(tokens, attention_mask=attention_mask)


class EsmLMHead(nn.Module):
    """ESM Head for masked language modeling."""

    def __init__(self, config):
        super().__init__()
        self.dense = nn.Linear(config.hidden_size, config.hidden_size)
        self.layer_norm = nn.LayerNorm(config.hidden_size, eps=config.layer_norm_eps)

        self.decoder = nn.Linear(config.hidden_size, config.vocab_size, bias=False)
        self.bias = nn.Parameter(torch.zeros(config.vocab_size))

    def forward(self, features, **kwargs):
        x = self.dense(features)
        x = gelu(x)
        x = self.layer_norm(x)

        # project back to size of vocabulary with bias
        x = self.decoder(x) + self.bias
        return x


@auto_docstring(
    custom_intro="""
    ESM Model transformer with a sequence classification/regression head on top (a linear layer on top of the pooled
    output) e.g. for GLUE tasks.
    """
)
class EsmForSequenceClassification(EsmPreTrainedModel):
    def __init__(self, config):
        super().__init__(config)
        self.num_labels = config.num_labels
        self.config = config

        self.esm = EsmModel(config, add_pooling_layer=False)
        self.classifier = EsmClassificationHead(config)

        self.init_weights()

        self.post_init()

    @can_return_tuple
    @auto_docstring
    def forward(
        self,
        input_ids: Optional[torch.LongTensor] = None,
        attention_mask: Optional[torch.Tensor] = None,
        position_ids: Optional[torch.LongTensor] = None,
        head_mask: Optional[torch.Tensor] = None,
        inputs_embeds: Optional[torch.FloatTensor] = None,
        labels: Optional[torch.LongTensor] = None,
        output_attentions: Optional[bool] = None,
        output_hidden_states: Optional[bool] = None,
        return_dict: Optional[bool] = None,
    ) -> Union[tuple, SequenceClassifierOutput]:
        r"""
        labels (`torch.LongTensor` of shape `(batch_size,)`, *optional*):
            Labels for computing the sequence classification/regression loss. Indices should be in `[0, ...,
            config.num_labels - 1]`. If `config.num_labels == 1` a regression loss is computed (Mean-Square loss), If
            `config.num_labels > 1` a classification loss is computed (Cross-Entropy).
        """
        return_dict = return_dict if return_dict is not None else self.config.use_return_dict

        outputs = self.esm(
            input_ids,
            attention_mask=attention_mask,
            position_ids=position_ids,
            head_mask=head_mask,
            inputs_embeds=inputs_embeds,
            output_attentions=output_attentions,
            output_hidden_states=output_hidden_states,
            return_dict=True,
        )
        sequence_output = outputs[0]
        logits = self.classifier(sequence_output)

        loss = None
        if labels is not None:
            labels = labels.to(logits.device)

            if self.config.problem_type is None:
                if self.num_labels == 1:
                    self.config.problem_type = "regression"
                elif self.num_labels > 1 and (labels.dtype == torch.long or labels.dtype == torch.int):
                    self.config.problem_type = "single_label_classification"
                else:
                    self.config.problem_type = "multi_label_classification"

            if self.config.problem_type == "regression":
                loss_fct = MSELoss()
                if self.num_labels == 1:
                    loss = loss_fct(logits.squeeze(), labels.squeeze())
                else:
                    loss = loss_fct(logits, labels)
            elif self.config.problem_type == "single_label_classification":
                loss_fct = CrossEntropyLoss()
                loss = loss_fct(logits.view(-1, self.num_labels), labels.view(-1))
            elif self.config.problem_type == "multi_label_classification":
                loss_fct = BCEWithLogitsLoss()
                loss = loss_fct(logits, labels)

        return SequenceClassifierOutput(
            loss=loss,
            logits=logits,
            hidden_states=outputs.hidden_states,
            attentions=outputs.attentions,
        )


@auto_docstring
class EsmForTokenClassification(EsmPreTrainedModel):
    def __init__(self, config):
        super().__init__(config)
        self.num_labels = config.num_labels

        self.esm = EsmModel(config, add_pooling_layer=False)
        self.dropout = nn.Dropout(config.hidden_dropout_prob)
        self.classifier = nn.Linear(config.hidden_size, config.num_labels)

        self.init_weights()

        self.post_init()

    @can_return_tuple
    @auto_docstring
    def forward(
        self,
        input_ids: Optional[torch.LongTensor] = None,
        attention_mask: Optional[torch.Tensor] = None,
        position_ids: Optional[torch.LongTensor] = None,
        head_mask: Optional[torch.Tensor] = None,
        inputs_embeds: Optional[torch.FloatTensor] = None,
        labels: Optional[torch.LongTensor] = None,
        output_attentions: Optional[bool] = None,
        output_hidden_states: Optional[bool] = None,
        return_dict: Optional[bool] = None,
    ) -> Union[tuple, TokenClassifierOutput]:
        r"""
        labels (`torch.LongTensor` of shape `(batch_size, sequence_length)`, *optional*):
            Labels for computing the token classification loss. Indices should be in `[0, ..., config.num_labels - 1]`.
        """
        return_dict = return_dict if return_dict is not None else self.config.use_return_dict

        outputs = self.esm(
            input_ids,
            attention_mask=attention_mask,
            position_ids=position_ids,
            head_mask=head_mask,
            inputs_embeds=inputs_embeds,
            output_attentions=output_attentions,
            output_hidden_states=output_hidden_states,
            return_dict=True,
        )

        sequence_output = outputs[0]

        sequence_output = self.dropout(sequence_output)
        logits = self.classifier(sequence_output)

        loss = None
        if labels is not None:
            loss_fct = CrossEntropyLoss()

            labels = labels.to(logits.device)
            loss = loss_fct(logits.view(-1, self.num_labels), labels.view(-1))

        return TokenClassifierOutput(
            loss=loss,
            logits=logits,
            hidden_states=outputs.hidden_states,
            attentions=outputs.attentions,
        )


class EsmClassificationHead(nn.Module):
    """Head for sentence-level classification tasks."""

    def __init__(self, config):
        super().__init__()
        self.dense = nn.Linear(config.hidden_size, config.hidden_size)
        self.dropout = nn.Dropout(config.hidden_dropout_prob)
        self.out_proj = nn.Linear(config.hidden_size, config.num_labels)

    def forward(self, features, **kwargs):
        x = features[:, 0, :]  # take <s> token (equiv. to [CLS])
        x = self.dropout(x)
        x = self.dense(x)
        x = torch.tanh(x)
        x = self.dropout(x)
        x = self.out_proj(x)
        return x


def create_position_ids_from_input_ids(input_ids, padding_idx):
    """
    Replace non-padding symbols with their position numbers. Position numbers begin at padding_idx+1. Padding symbols
    are ignored. This is modified from fairseq's `utils.make_positions`.

    Args:
        x: torch.Tensor x:

    Returns: torch.Tensor
    """
    # The series of casts and type-conversions here are carefully balanced to both work with ONNX export and XLA.
    mask = input_ids.ne(padding_idx).int()
    incremental_indices = torch.cumsum(mask, dim=1).type_as(mask) * mask
    return incremental_indices.long() + padding_idx


__all__ = [
    "EsmForMaskedLM",
    "EsmForSequenceClassification",
    "EsmForTokenClassification",
    "EsmModel",
    "EsmPreTrainedModel",
]<|MERGE_RESOLUTION|>--- conflicted
+++ resolved
@@ -755,11 +755,8 @@
             module.bias.data.zero_()
 
     def get_output_embeddings(self):
-<<<<<<< HEAD
-=======
         # NOTE: get_output_embeddings() must return None to prevent accidental weight tying.
         # See e.g. https://github.com/huggingface/transformers/pull/39339#discussion_r2219126400
->>>>>>> 8365f70e
         return None
 
 
