#                🚨🚨🚨🚨🚨🚨🚨🚨🚨🚨🚨🚨🚨🚨🚨🚨🚨🚨🚨🚨🚨🚨🚨🚨🚨🚨🚨🚨🚨🚨🚨🚨🚨🚨🚨🚨🚨🚨🚨🚨🚨🚨🚨🚨🚨🚨🚨🚨
#           This file was automatically generated from src/transformers/models/aria/modular_aria.py.
#               Do NOT edit this file manually as any edits will be overwritten by the generation of
#             the file from the modular. If any change should be done, please apply the change to the
#                          modular_aria.py file directly. One of our CI enforces this.
#                🚨🚨🚨🚨🚨🚨🚨🚨🚨🚨🚨🚨🚨🚨🚨🚨🚨🚨🚨🚨🚨🚨🚨🚨🚨🚨🚨🚨🚨🚨🚨🚨🚨🚨🚨🚨🚨🚨🚨🚨🚨🚨🚨🚨🚨🚨🚨🚨
# coding=utf-8
# Copyright 2024 The Rhymes-AI Teams Authors and The HuggingFace Inc. team. All rights reserved.
#
# Licensed under the Apache License, Version 2.0 (the "License");
# you may not use this file except in compliance with the License.
# You may obtain a copy of the License at
#
#     http://www.apache.org/licenses/LICENSE-2.0
#
# Unless required by applicable law or agreed to in writing, software
# distributed under the License is distributed on an "AS IS" BASIS,
# WITHOUT WARRANTIES OR CONDITIONS OF ANY KIND, either express or implied.
# See the License for the specific language governing permissions and
# limitations under the License.
import math
from typing import Iterable, List, Optional, Tuple, Union

import numpy as np

from ...image_processing_utils import BaseImageProcessor, BatchFeature, select_best_resolution
from ...image_transforms import PaddingMode, convert_to_rgb, pad, resize, to_channel_dimension_format
from ...image_utils import (
    ChannelDimension,
    ImageInput,
    PILImageResampling,
    get_image_size,
    infer_channel_dimension_format,
<<<<<<< HEAD
    make_batched_images,
=======
    make_flat_list_of_images,
>>>>>>> d7188ba6
    to_numpy_array,
    valid_images,
    validate_preprocess_arguments,
)
from ...utils import TensorType


def divide_to_patches(image: np.array, patch_size: int, input_data_format) -> List[np.array]:
    """
    Divides an image into patches of a specified size.

    Args:
        image (`np.array`):
            The input image.
        patch_size (`int`):
            The size of each patch.
        input_data_format (`ChannelDimension` or `str`):
            The channel dimension format of the input image.

    Returns:
        list: A list of np.array representing the patches.
    """
    patches = []
    height, width = get_image_size(image, channel_dim=input_data_format)
    for i in range(0, height, patch_size):
        for j in range(0, width, patch_size):
            if input_data_format == ChannelDimension.LAST:
                patch = image[i : i + patch_size, j : j + patch_size]
            else:
                patch = image[:, i : i + patch_size, j : j + patch_size]
            patches.append(patch)

    return patches


def _get_patch_output_size(image, target_resolution, input_data_format):
    original_height, original_width = get_image_size(image, channel_dim=input_data_format)
    target_height, target_width = target_resolution

    scale_w = target_width / original_width
    scale_h = target_height / original_height

    if scale_w < scale_h:
        new_width = target_width
        new_height = min(math.ceil(original_height * scale_w), target_height)
    else:
        new_height = target_height
        new_width = min(math.ceil(original_width * scale_h), target_width)

    return new_height, new_width


class AriaImageProcessor(BaseImageProcessor):
    """
    A vision processor for the Aria model that handles image preprocessing.
    Initialize the AriaImageProcessor.

    Args:
        image_mean (`list`, *optional*, defaults to [0.5, 0.5, 0.5]):
            Mean values for normalization.
        image_std (`list`, *optional*, defaults to [0.5, 0.5, 0.5]):
            Standard deviation values for normalization.
        max_image_size (`int`, *optional*, defaults to 980):
            Maximum image size.
        min_image_size (`int`, *optional*, defaults to 336):
            Minimum image size.
        split_resolutions (`list`, *optional*, defaults to a list of optimal,resolutions as tuples):
            The optimal resolutions for splitting the image.
        split_image (`bool`, *optional*, defaults to `False`):
            Whether to split the image.
        do_convert_rgb (`bool`, *optional*, defaults to `True`):
            Whether to convert the image to RGB.
        do_normalize (`bool`, *optional*, defaults to `True`):
            Whether to normalize the image.
        resample (PILImageResampling, *optional*, defaults to `BICUBIC`):
            The resampling filter to use if resizing the image.
    """

    def __init__(
        self,
        image_mean: List[float] = None,
        image_std: List[float] = None,
        max_image_size: int = 980,
        min_image_size: int = 336,
        split_resolutions: Optional[List[Tuple[int, int]]] = None,
        split_image: Optional[bool] = False,
        do_convert_rgb: Optional[bool] = True,
        do_normalize: Optional[bool] = True,
        resample: PILImageResampling = PILImageResampling.BICUBIC,
        **kwargs,
    ):
        super().__init__(**kwargs)

        if image_mean is None:
            image_mean = [0.5, 0.5, 0.5]
        if image_std is None:
            image_std = [0.5, 0.5, 0.5]
        self.max_image_size = max_image_size
        self.min_image_size = min_image_size
        self.image_mean = image_mean
        self.image_std = image_std
        self.split_image = split_image
        if split_resolutions is None:
            split_resolutions = [(1, 2), (1, 3), (1, 4), (1, 5), (1, 6), (1, 7), (1, 8), (2, 4), (2, 3), (2, 2), (2, 1), (3, 1), (3, 2), (4, 1), (4, 2), (5, 1), (6, 1), (7, 1), (8, 1)]  # fmt: skip
            split_resolutions = [(el[0] * 490, el[1] * 490) for el in split_resolutions]
        self.split_resolutions = split_resolutions
        self.do_convert_rgb = do_convert_rgb
        self.do_normalize = do_normalize
        self.resample = resample

    def preprocess(
        self,
        images: Union[ImageInput, List[ImageInput]],
        image_mean: Optional[Union[float, List[float]]] = None,
        image_std: Optional[Union[float, List[float]]] = None,
        max_image_size: Optional[int] = None,
        min_image_size: Optional[int] = None,
        split_image: Optional[bool] = None,
        do_convert_rgb: Optional[bool] = None,
        do_normalize: Optional[bool] = None,
        resample: PILImageResampling = None,
        return_tensors: Optional[Union[str, TensorType]] = "pt",
        data_format: Optional[ChannelDimension] = ChannelDimension.FIRST,
        input_data_format: Optional[Union[str, ChannelDimension]] = None,
    ):
        """
        Process a list of images.

        Args:
            images (ImageInput or list of ImageInput):
                The input image or a list of images.
            image_mean (`list`, *optional*, defaults to [0.5, 0.5, 0.5]):
                Mean values for normalization.
            image_std (`list`, *optional*, defaults to [0.5, 0.5, 0.5]):
                Standard deviation values for normalization.
            max_image_size (`int`, *optional*, defaults to `self.max_image_size` (980)):
                Maximum image size.
            min_image_size (`int`, *optional*, defaults to `self.min_image_size` (336)):
                Minimum image size.
            split_image (`bool`, *optional*, defaults to `self.split_image` (False)):
                Whether to split the image.
            do_convert_rgb (`bool`, *optional*, defaults to `self.do_convert_rgb` (True)):
                Whether to convert the image to RGB.
            do_normalize (`bool`, *optional*, defaults to `self.do_normalize` (True)):
                Whether to normalize the image.
            resample (PILImageResampling, *optional*, defaults to `self.resample` (BICUBIC)):
                The resampling filter to use if resizing the image.
            return_tensors (`str` or `TensorType`, *optional*, defaults to "pt"):
                The type of tensor to return.
            data_format (`str` or `ChannelDimension`, *optional*):
                The channel dimension format for the output image. Can be one of:
                    - `"channels_first"` or `ChannelDimension.FIRST`:
                        image in (num_channels, height, width) format.
                    - `"channels_last"` or `ChannelDimension.LAST`:
                        image in (height, width, num_channels) format.
                If unset, will use same as the input image.
            input_data_format (`str` or `ChannelDimension`, *optional*):
                The channel dimension format for the input image. Can be one of:
                    - `"channels_first"` or `ChannelDimension.FIRST`:
                        image in (num_channels, height, width) format.
                    - `"channels_last"` or `ChannelDimension.LAST`:
                        image in (height, width, num_channels) format.
                If unset, will use the inferred format of the input image.

        Returns:
            BatchFeature:
                A BatchFeature object containing:
                - 'pixel_values':
                    Tensor of processed image pixel values.
                - 'pixel_mask':
                    Boolean pixel mask. This mask is a 2D tensor of shape (max_image_size, max_image_size) where:
                    - True (1) values indicate pixels that belong to the original resized image.
                    - False (0) values indicate pixels that are part of the padding.
                  The mask helps distinguish between actual image content and padded areas in subsequent processing steps.
                - 'num_crops':
                    The maximum number of crops across all images.
        """
        image_mean = image_mean if image_mean is not None else self.image_mean
        image_std = image_std if image_std is not None else self.image_std
        max_image_size = max_image_size if max_image_size is not None else self.max_image_size
        min_image_size = min_image_size if min_image_size is not None else self.min_image_size
        split_image = split_image if split_image is not None else self.split_image
        do_convert_rgb = do_convert_rgb if do_convert_rgb is not None else self.do_convert_rgb
        do_normalize = do_normalize if do_normalize is not None else self.do_normalize
        resample = resample if resample is not None else self.resample

        if max_image_size not in [490, 980]:
            raise ValueError("max_image_size must be either 490 or 980")

        images = make_flat_list_of_images(images)

        if not valid_images(images):
            raise ValueError(
                "Invalid image type. Must be of type PIL.Image.Image, numpy.ndarray, "
                "torch.Tensor, tf.Tensor or jax.ndarray."
            )

        validate_preprocess_arguments(
            do_normalize=do_normalize,
            image_mean=image_mean,
            image_std=image_std,
            resample=resample,
        )

        if do_convert_rgb:
            images = [convert_to_rgb(image) for image in images]

        # All transformations expect numpy arrays.
        images = [to_numpy_array(image) for image in images]

        if input_data_format is None:
            # We assume that all images have the same channel dimension format.
            input_data_format = infer_channel_dimension_format(images[0])

        pixel_values = []
        pixel_masks = []
        num_crops = None

        for image in images:
            if split_image:
                crop_images = self.get_image_patches(
                    image,
                    self.split_resolutions,
                    max_image_size,
                    resample,
                    data_format=input_data_format,
                    input_data_format=input_data_format,
                )
            else:
                crop_images = [image]
            if num_crops is None or len(crop_images) > num_crops:
                num_crops = len(crop_images)

            for crop_image in crop_images:
                # At this point the scale is the rescaling factor that would bring the image to max_size in its larger dimension
                h, w = get_image_size(crop_image)
                scale = max_image_size / max(h, w)
                if w >= h:
                    new_size = (max(int(h * scale), min_image_size), max_image_size)  # h, w
                else:
                    new_size = (max_image_size, max(int(w * scale), min_image_size))  # h, w

                crop_image_resized = resize(
                    crop_image,
                    new_size,
                    resample=resample,
                    data_format=input_data_format,
                    input_data_format=input_data_format,
                )

                padding_bottom, padding_right = max_image_size - new_size[0], max_image_size - new_size[1]
                crop_image_padded = pad(
                    crop_image_resized,
                    ((0, padding_bottom), (0, padding_right)),
                    data_format=input_data_format,
                    input_data_format=input_data_format,
                )

                # Create a pixel mask
                pixel_mask = np.zeros((max_image_size, max_image_size), dtype=bool)
                pixel_mask[: new_size[0], : new_size[1]] = 1
                pixel_masks.append(pixel_mask)

                if do_normalize:
                    crop_image_padded = self.normalize(
                        crop_image_padded / 255.0,
                        self.image_mean,
                        self.image_std,
                        data_format=input_data_format,
                        input_data_format=input_data_format,
                    )
                    crop_image_padded = (
                        to_channel_dimension_format(crop_image_padded, data_format, input_data_format)
                        if data_format is not None
                        else crop_image_padded
                    )

                pixel_values.append(crop_image_padded)
        return BatchFeature(
            data={
                "pixel_values": np.stack(pixel_values, axis=0),
                "pixel_mask": np.stack(pixel_masks, axis=0),
                "num_crops": num_crops,
            },
            tensor_type=return_tensors,
        )

    def _resize_for_patching(
        self, image: np.array, target_resolution: tuple, resample, input_data_format: ChannelDimension
    ) -> np.array:
        """
        Resizes an image to a target resolution while maintaining aspect ratio.

        Args:
            image (np.array):
                The input image.
            target_resolution (tuple):
                The target resolution (height, width) of the image.
            resample (`PILImageResampling`):
                Resampling filter to use if resizing the image.
            input_data_format (`ChannelDimension` or `str`):
                The channel dimension format of the input image.

        Returns:
            np.array: The resized and padded image.
        """
        new_height, new_width = _get_patch_output_size(image, target_resolution, input_data_format)

        # Resize the image
        resized_image = resize(image, (new_height, new_width), resample=resample, input_data_format=input_data_format)

        return resized_image

    def _pad_for_patching(
        self, image: np.array, target_resolution: tuple, input_data_format: ChannelDimension
    ) -> np.array:
        """
        Pad an image to a target resolution while maintaining aspect ratio.
        """
        target_height, target_width = target_resolution
        new_height, new_width = _get_patch_output_size(image, target_resolution, input_data_format)

        paste_x = (target_width - new_width) // 2
        paste_y = (target_height - new_height) // 2

        padded_image = self.pad(image, padding=((paste_y, paste_y), (paste_x, paste_x)))

        return padded_image

    def pad(
        self,
        image: np.ndarray,
        padding: Union[int, Tuple[int, int], Iterable[Tuple[int, int]]],
        mode: PaddingMode = PaddingMode.CONSTANT,
        constant_values: Union[float, Iterable[float]] = 0.0,
        data_format: Optional[Union[str, ChannelDimension]] = None,
        input_data_format: Optional[Union[str, ChannelDimension]] = None,
    ) -> np.ndarray:
        """
        Pads the `image` with the specified `padding` and `mode`. Padding can be in the (`height`, `width`)
        dimension of in the (`num_patches`) dimension. In the second case an iterable if tuples is expected
        as input.

        Args:
            image (`np.ndarray`):
                The image to pad.
            padding (`int` or `Tuple[int, int]` or `Iterable[Tuple[int, int]]`):
                Padding to apply to the edges of the height, width axes. Can be one of three formats:
                - `((before_height, after_height), (before_width, after_width))` unique pad widths for each axis.
                - `((before, after),)` yields same before and after pad for height and width.
                - `(pad,)` or int is a shortcut for before = after = pad width for all axes.
            mode (`PaddingMode`):
                The padding mode to use. Can be one of:
                    - `"constant"`: pads with a constant value.
                    - `"reflect"`: pads with the reflection of the vector mirrored on the first and last values of the
                    vector along each axis.
                    - `"replicate"`: pads with the replication of the last value on the edge of the array along each axis.
                    - `"symmetric"`: pads with the reflection of the vector mirrored along the edge of the array.
            constant_values (`float` or `Iterable[float]`, *optional*):
                The value to use for the padding if `mode` is `"constant"`.
            data_format (`str` or `ChannelDimension`, *optional*):
                The channel dimension format for the output image. Can be one of:
                    - `"channels_first"` or `ChannelDimension.FIRST`: image in (num_channels, height, width) format.
                    - `"channels_last"` or `ChannelDimension.LAST`: image in (height, width, num_channels) format.
                If unset, will use same as the input image.
            input_data_format (`str` or `ChannelDimension`, *optional*):
                The channel dimension format for the input image. Can be one of:
                    - `"channels_first"` or `ChannelDimension.FIRST`: image in (num_channels, height, width) format.
                    - `"channels_last"` or `ChannelDimension.LAST`: image in (height, width, num_channels) format.
                If unset, will use the inferred format of the input image.

        Returns:
            `np.ndarray`: The padded image.

        """

        # call the general `pad` if padding on `height/width`, otherwise it's the `num_patched` dim
        if isinstance(padding, int) or len(padding) != 4:
            return pad(image, padding, mode, constant_values, data_format, input_data_format)

        if input_data_format is None:
            input_data_format = infer_channel_dimension_format(image)

        padding_mode_mapping = {
            PaddingMode.CONSTANT: "constant",
            PaddingMode.REFLECT: "reflect",
            PaddingMode.REPLICATE: "edge",
            PaddingMode.SYMMETRIC: "symmetric",
        }
        image = np.pad(image, padding, mode=padding_mode_mapping[mode], constant_values=constant_values)
        image = (
            to_channel_dimension_format(image, data_format, input_data_format) if data_format is not None else image
        )
        return image

    def get_image_patches(
        self,
        image: np.array,
        grid_pinpoints: List[Tuple[int, int]],
        patch_size: int,
        resample: PILImageResampling,
        data_format: ChannelDimension,
        input_data_format: ChannelDimension,
    ) -> List[np.array]:
        """
        Process an image with variable resolutions by dividing it into patches.

        Args:
            image (`np.array`):
                The input image to be processed.
            grid_pinpoints (List[Tuple[int, int]]):
                A list of possible resolutions as tuples.
            patch_size (`int`):
                Size of the patches to divide the image into.
            resample (`PILImageResampling`):
                Resampling filter to use if resizing the image.
            data_format (`ChannelDimension` or `str`):
                The channel dimension format for the output image.
            input_data_format (`ChannelDimension` or `str`):
                The channel dimension format of the input image.

        Returns:
            `List[np.array]`: A list of NumPy arrays containing the processed image patches.
        """
        if not isinstance(grid_pinpoints, list):
            raise TypeError("grid_pinpoints must be a list of possible resolutions.")

        possible_resolutions = grid_pinpoints

        image_size = get_image_size(image, channel_dim=input_data_format)
        best_resolution = select_best_resolution(image_size, possible_resolutions)
        resized_image = self._resize_for_patching(
            image, best_resolution, resample=resample, input_data_format=input_data_format
        )
        padded_image = self._pad_for_patching(resized_image, best_resolution, input_data_format=input_data_format)

        patches = divide_to_patches(padded_image, patch_size=patch_size, input_data_format=input_data_format)

        # make sure that all patches are in the input data format
        patches = [
            to_channel_dimension_format(patch, channel_dim=data_format, input_channel_dim=input_data_format)
            for patch in patches
        ]
        return patches


__all__ = ["AriaImageProcessor"]<|MERGE_RESOLUTION|>--- conflicted
+++ resolved
@@ -31,11 +31,7 @@
     PILImageResampling,
     get_image_size,
     infer_channel_dimension_format,
-<<<<<<< HEAD
-    make_batched_images,
-=======
     make_flat_list_of_images,
->>>>>>> d7188ba6
     to_numpy_array,
     valid_images,
     validate_preprocess_arguments,
