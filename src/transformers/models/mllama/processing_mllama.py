# coding=utf-8
# Copyright 2024 The HuggingFace Inc. team.
#
# Licensed under the Apache License, Version 2.0 (the "License");
# you may not use this file except in compliance with the License.
# You may obtain a copy of the License at
#
#     http://www.apache.org/licenses/LICENSE-2.0
#
# Unless required by applicable law or agreed to in writing, software
# distributed under the License is distributed on an "AS IS" BASIS,
# WITHOUT WARRANTIES OR CONDITIONS OF ANY KIND, either express or implied.
# See the License for the specific language governing permissions and
# limitations under the License.

"""Processor class for Mllama."""

from typing import Optional, Union

import numpy as np

from ...feature_extraction_utils import BatchFeature
from ...image_utils import ImageInput, make_nested_list_of_images
from ...processing_utils import ProcessingKwargs, ProcessorMixin, Unpack
from ...tokenization_utils_base import PreTokenizedInput, TextInput


class MllamaProcessorKwargs(ProcessingKwargs, total=False):
    _defaults = {
        "image_kwargs": {
            "max_image_tiles": 4,
        },
    }


def get_cross_attention_token_mask(input_ids: list[int], image_token_id: int) -> list[list[int]]:
    """
    Generate a cross-attention token mask for image tokens in the input sequence.

    This function identifies the positions of image tokens in the input sequence and creates
    a mask that defines which subsequent tokens each image token should attend to.

    Args:
        input_ids (list[int]): A list of token ids representing the input sequence.
        image_token_id (int): The id of the token used to represent images in the sequence.

    Returns:
        list[list[int]]: A list of [start, end] pairs, where each pair represents the range
        of tokens an image token should attend to.

    Notes:
        - If no image tokens are present, an empty list is returned.
        - For a single image token, it attends to all subsequent tokens until the end of the sequence.
        - For multiple image tokens, each attends to tokens up to the next image token or the end of the sequence.
        - Consecutive image tokens are treated as a group and attend to all subsequent tokens together.
    """

    image_token_locations = [i for i, token in enumerate(input_ids) if token == image_token_id]

    if len(image_token_locations) == 0:
        return []

    # only one image present, unmask until end of sequence
    if len(image_token_locations) == 1:
        return [[image_token_locations[0], -1]]

    vision_masks = [[loc1, loc2] for loc1, loc2 in zip(image_token_locations[:-1], image_token_locations[1:])]

    # last image will attend to all subsequent text
    vision_masks.append([image_token_locations[-1], len(input_ids)])

    # if there are two or more consecutive vision tokens,
    # they should all attend to all subsequent
    # text present
    last_mask_end = vision_masks[-1][1]
    for vision_mask in vision_masks[::-1]:
        if vision_mask[0] == vision_mask[1] - 1:
            vision_mask[1] = last_mask_end
        last_mask_end = vision_mask[1]

    return vision_masks


def convert_sparse_cross_attention_mask_to_dense(
    cross_attention_token_mask: list[list[list[int]]],
    num_tiles: list[list[int]],
    max_num_tiles: int,
    length: int,
) -> np.ndarray:
    """
    Convert the cross attention mask indices to a cross attention mask 4D array.

    This function takes a sparse representation of cross attention masks and converts it to a dense 4D numpy array.
    The sparse representation is a nested list structure that defines attention ranges for each image in each batch item.

    Args:
        cross_attention_token_mask (list[list[list[int]]]): A nested list structure where:
            - The outer list represents the batch dimension.
            - The middle list represents different images within each batch item.
            - The inner list contains pairs of integers [start, end] representing token ranges for each image.
        num_tiles (list[list[int]]): A nested list structure specifying the number of tiles for each image in each batch item.
        max_num_tiles (int): The maximum possible number of tiles.
        length (int): The total sequence length of the input.

    Returns:
        np.ndarray: A 4D numpy array of shape (batch_size, length, max_num_images, max_num_tiles)
            The array contains `1` where attention is allowed and `0` where it is not.

    Note:
        - Special handling is done for cases where the end token is -1, which is interpreted as attending to the end of the sequence.
    """

    batch_size = len(cross_attention_token_mask)
    max_num_images = max(len(masks) for masks in cross_attention_token_mask)

    cross_attention_mask = np.zeros(
        shape=(batch_size, length, max_num_images, max_num_tiles),
        dtype=np.int64,
    )

    for sample_idx, (sample_masks, sample_num_tiles) in enumerate(zip(cross_attention_token_mask, num_tiles)):
        for mask_idx, (locations, mask_num_tiles) in enumerate(zip(sample_masks, sample_num_tiles)):
            if len(locations) == 2:
                start, end = locations
                end = min(end, length)
                if end == -1:
                    end = length
                cross_attention_mask[sample_idx, start:end, mask_idx, :mask_num_tiles] = 1
    return cross_attention_mask


def build_string_from_input(prompt: str, bos_token: str, image_token: str) -> str:
    """
    Builds a string from the input prompt by adding `bos_token` if not already present.

    Args:
        prompt (`str`):
            The input prompt string.
        bos_token (`str`):
            The beginning of sentence token to be added.
        image_token (`str`):
            The image token used to identify the start of an image sequence.

    Returns:
        str: The modified prompt string with the `bos_token` added if necessary.

    Examples:
        >>> build_string_from_input("Hello world", "<begin_of_text>", "<|image|>")
        '<begin_of_text>Hello world'

        >>> build_string_from_input("<|image|>Hello world", "<begin_of_text>", "<|image|>")
        '<|image|><begin_of_text>Hello world'

        >>> build_string_from_input("<begin_of_text>Hello world", "<begin_of_text>", "<|image|>")
        '<begin_of_text>Hello world'
    """

    if bos_token in prompt:
        return prompt

    num_image_tokens_on_start = 0
    while prompt.startswith(image_token):
        prompt = prompt[len(image_token) :]
        num_image_tokens_on_start += 1

    return f"{image_token * num_image_tokens_on_start}{bos_token}{prompt}"


class MllamaProcessor(ProcessorMixin):
    r"""
    Constructs a Mllama processor which wraps [`MllamaImageProcessor`] and
    [`PretrainedTokenizerFast`] into a single processor that inherits both the image processor and
    tokenizer functionalities. See the [`~MllamaProcessor.__call__`] and [`~OwlViTProcessor.decode`] for more
    information.
    The preferred way of passing kwargs is as a dictionary per modality, see usage example below.
        ```python
        from transformers import MllamaProcessor
        from PIL import Image

        processor = MllamaProcessor.from_pretrained("meta-llama/Llama-3.2-11B-Vision")

        processor(
            images=your_pil_image,
            text=["<|image|>If I had to write a haiku for this one"],
            images_kwargs = {"size": {"height": 448, "width": 448}},
            text_kwargs = {"padding": "right"},
            common_kwargs = {"return_tensors": "pt"},
        )
        ```

    Args:
        image_processor ([`MllamaImageProcessor`]):
            The image processor is a required input.
        tokenizer ([`PreTrainedTokenizer`, `PreTrainedTokenizerFast`]):
            The tokenizer is a required input.
        chat_template (`str`, *optional*): A Jinja template which will be used to convert lists of messages
            in a chat into a tokenizable string.

    """

    attributes = ["image_processor", "tokenizer"]
    image_processor_class = "MllamaImageProcessor"
    tokenizer_class = "PreTrainedTokenizerFast"

    def __init__(self, image_processor, tokenizer, chat_template=None):
        if not hasattr(tokenizer, "image_token"):
            self.image_token = "<|image|>"
            self.image_token_id = tokenizer.convert_tokens_to_ids(self.image_token)
        else:
            self.image_token = tokenizer.image_token
            self.image_token_id = tokenizer.image_token_id

        self.python_token = "<|python_tag|>"
        self.python_token_id = tokenizer.convert_tokens_to_ids(self.python_token)
        self.bos_token = tokenizer.bos_token
        super().__init__(image_processor, tokenizer, chat_template=chat_template)

    def __call__(
        self,
        images: Optional[ImageInput] = None,
        text: Optional[Union[TextInput, PreTokenizedInput, list[TextInput], list[PreTokenizedInput]]] = None,
        **kwargs: Unpack[MllamaProcessorKwargs],
    ) -> BatchFeature:
        """
        Main method to prepare text(s) and image(s) to be fed as input to the model. This method forwards the `text`
        arguments to PreTrainedTokenizerFast's [`~PreTrainedTokenizerFast.__call__`] if `text` is not `None` to encode
        the text. To prepare the image(s), this method forwards the `images` arguments to
        MllamaImageProcessor's [`~MllamaImageProcessor.__call__`] if `images` is not `None`. Please refer
        to the docstring of the above two methods for more information.

        Args:
            images (`PIL.Image.Image`, `np.ndarray`, `torch.Tensor`, `list[PIL.Image.Image]`, `list[np.ndarray]`, `list[torch.Tensor]`):
                The image or batch of images to be prepared. Each image can be a PIL image, NumPy array or PyTorch
                tensor. Both channels-first and channels-last formats are supported.
            text (`str`, `list[str]`, `list[list[str]]`):
                The sequence or batch of sequences to be encoded. Each sequence can be a string or a list of strings
                (pretokenized string). If the sequences are provided as list of strings (pretokenized), you must set
                `is_split_into_words=True` (to lift the ambiguity with a batch of sequences).
            return_tensors (`str` or [`~utils.TensorType`], *optional*):
                If set, will return tensors of a particular framework. Acceptable values are:
                    - `'pt'`: Return PyTorch `torch.Tensor` objects.
                    - `'np'`: Return NumPy `np.ndarray` objects.
        Returns:
            [`BatchFeature`]: A [`BatchFeature`] with the following fields:

            - **input_ids** -- List of token ids to be fed to a model. Returned when `text` is not `None`.
            - **attention_mask** -- List of indices specifying which tokens should be attended to by the model (when
              `return_attention_mask=True` or if *"attention_mask"* is in `self.model_input_names` and if `text` is not
              `None`).
            - **pixel_values** -- Pixel values to be fed to a model. Returned when `images` is not `None`.
            TODO: add aspect_ratio_ids and aspect_ratio_mask and cross_attention_mask
        """
        if text is None and images is None:
            raise ValueError("You must specify either text or images.")

        output_kwargs = self._merge_kwargs(
            MllamaProcessorKwargs,
            tokenizer_init_kwargs=self.tokenizer.init_kwargs,
            **kwargs,
        )

<<<<<<< HEAD
        # Pop return_tensors for now because we perform manipulations with token ids below
        return_tensors = output_kwargs["text_kwargs"].pop("return_tensors", None)
=======
        return_tensors = output_kwargs["text_kwargs"].pop("return_tensors", None)
        images_kwargs = output_kwargs["images_kwargs"]
>>>>>>> 217ff1e4

        data = {}
        if text is not None:
            if isinstance(text, str):
                text = [text]
            elif not (isinstance(text, (list, tuple)) and all(isinstance(t, str) for t in text)):
                raise ValueError("Invalid input text. Please provide a string, or a list of strings")
            n_images_in_text = [t.count(self.image_token) for t in text]
            text = [build_string_from_input(text_item, self.bos_token, self.image_token) for text_item in text]
            encoding = self.tokenizer(text, **output_kwargs["text_kwargs"])
            self._check_special_mm_tokens(text, encoding, modalities=["image"])
            n_images_in_ids = [token_ids.count(self.image_token_id) for token_ids in encoding["input_ids"]]
            data.update(encoding)

        n_images_in_images = [0]
        if images is not None:
            images = self.image_processor.fetch_images(images)
            images = make_nested_list_of_images(images)
            n_images_in_images = [len(sample) for sample in images]

        if text is not None:
            if any(batch_img == 0 for batch_img in n_images_in_text) and not all(
                batch_img == 0 for batch_img in n_images_in_text
            ):
                raise ValueError(
                    "If a batch of text is provided, there should be either no images or at least one image per sample"
                )
            if sum(n_images_in_text) > 0 and (
                n_images_in_images != n_images_in_text or n_images_in_ids != n_images_in_images
            ):
                if images is None:
                    raise ValueError("No image were provided, but there are image tokens in the prompt")
                else:
                    add_message = ""
                    if sum(n_images_in_images) == sum(n_images_in_text) and n_images_in_images != n_images_in_text:
                        add_message = "Make sure to pass your images as a nested list, where each sub-list holds images per batch"
                    elif n_images_in_ids != n_images_in_images:
                        add_message = "If you activated truncation with `max_length`, increase the `max_length` so image tokens aren't cropped."

                    raise ValueError(
                        f"The number of image tokens in each text ({n_images_in_text}) should be the same as the "
                        f"number of provided images per batch ({n_images_in_images}). {add_message}"
                    )

        if images is not None:
            image_features = self.image_processor(images, **output_kwargs["images_kwargs"])
            num_tiles = image_features.pop("num_tiles")
            data.update(image_features)

        # Create cross attention mask
        if images is not None and text is not None:
            cross_attention_token_mask = [
                get_cross_attention_token_mask(token_ids, self.image_token_id) for token_ids in encoding["input_ids"]
            ]
            cross_attention_mask = convert_sparse_cross_attention_mask_to_dense(
                cross_attention_token_mask,
                num_tiles=num_tiles,
                max_num_tiles=self.image_processor.max_image_tiles,
                length=max(len(input_ids) for input_ids in encoding["input_ids"]),
            )
            data["cross_attention_mask"] = cross_attention_mask

        return BatchFeature(data=data, tensor_type=return_tensors)

    def post_process_image_text_to_text(
        self, generated_outputs, skip_special_tokens=True, clean_up_tokenization_spaces=False, **kwargs
    ):
        """
        Post-process the output of the model to decode the text.

        Args:
            generated_outputs (`torch.Tensor` or `np.ndarray`):
                The output of the model `generate` function. The output is expected to be a tensor of shape `(batch_size, sequence_length)`
                or `(sequence_length,)`.
            skip_special_tokens (`bool`, *optional*, defaults to `True`):
                Whether or not to remove special tokens in the output. Argument passed to the tokenizer's `batch_decode` method.
            clean_up_tokenization_spaces (`bool`, *optional*, defaults to `False`):
                Whether or not to clean up the tokenization spaces. Argument passed to the tokenizer's `batch_decode` method.
            **kwargs:
                Additional arguments to be passed to the tokenizer's `batch_decode method`.

        Returns:
            `list[str]`: The decoded text.
        """
        return self.tokenizer.batch_decode(
            generated_outputs,
            skip_special_tokens=skip_special_tokens,
            clean_up_tokenization_spaces=clean_up_tokenization_spaces,
            **kwargs,
        )

    @property
    def model_input_names(self):
        tokenizer_input_names = self.tokenizer.model_input_names
        image_processor_input_names = self.image_processor.model_input_names

        # Remove `num_tiles`, it is popped and used only when processing. Make a copy of list when removing
        # otherwise `self.image_processor.model_input_names` is also modified
        image_processor_input_names = [name for name in image_processor_input_names if name != "num_tiles"]
        return list(tokenizer_input_names + image_processor_input_names + ["cross_attention_mask"])


__all__ = ["MllamaProcessor"]<|MERGE_RESOLUTION|>--- conflicted
+++ resolved
@@ -258,14 +258,7 @@
             tokenizer_init_kwargs=self.tokenizer.init_kwargs,
             **kwargs,
         )
-
-<<<<<<< HEAD
-        # Pop return_tensors for now because we perform manipulations with token ids below
         return_tensors = output_kwargs["text_kwargs"].pop("return_tensors", None)
-=======
-        return_tensors = output_kwargs["text_kwargs"].pop("return_tensors", None)
-        images_kwargs = output_kwargs["images_kwargs"]
->>>>>>> 217ff1e4
 
         data = {}
         if text is not None:
