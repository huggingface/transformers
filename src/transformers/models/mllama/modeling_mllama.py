--- conflicted
+++ resolved
@@ -754,12 +754,8 @@
 @auto_docstring
 class MllamaPreTrainedModel(PreTrainedModel):
     config: MllamaConfig
-<<<<<<< HEAD
     base_model_prefix = "model"
-=======
-    base_model_prefix = ""
     input_modalities = ["image", "text"]
->>>>>>> 354567d9
     supports_gradient_checkpointing = True
     _no_split_modules = [
         "MllamaVisionEncoderLayer",
