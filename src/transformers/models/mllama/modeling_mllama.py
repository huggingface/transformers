# coding=utf-8
# Copyright 2024 the HuggingFace Inc. team. All rights reserved.
#
# Licensed under the Apache License, Version 2.0 (the "License");
# you may not use this file except in compliance with the License.
# You may obtain a copy of the License at
#
#     http://www.apache.org/licenses/LICENSE-2.0
#
# Unless required by applicable law or agreed to in writing, software
# distributed under the License is distributed on an "AS IS" BASIS,
# WITHOUT WARRANTIES OR CONDITIONS OF ANY KIND, either express or implied.
# See the License for the specific language governing permissions and
# limitations under the License.
"""PyTorch Mllama model."""

import math
from typing import Callable, List, Optional, Tuple, Union

import torch
import torch.nn.functional as F
import torch.utils.checkpoint
from torch import nn

from ...activations import ACT2FN
from ...cache_utils import Cache, DynamicCache
from ...generation import GenerationMixin
from ...modeling_attn_mask_utils import AttentionMaskConverter
from ...modeling_flash_attention_utils import FlashAttentionKwargs
from ...modeling_outputs import BaseModelOutput, BaseModelOutputWithPast, CausalLMOutputWithPast
from ...modeling_rope_utils import ROPE_INIT_FUNCTIONS, dynamic_rope_update
from ...modeling_utils import ALL_ATTENTION_FUNCTIONS, PreTrainedModel
from ...processing_utils import Unpack
from ...utils import (
    LossKwargs,
    add_start_docstrings,
    add_start_docstrings_to_model_forward,
    can_return_tuple,
    is_torch_flex_attn_available,
    logging,
    replace_return_docstrings,
)
from .configuration_mllama import MllamaConfig, MllamaTextConfig, MllamaVisionConfig


if is_torch_flex_attn_available():
    from torch.nn.attention.flex_attention import BlockMask

    from ...integrations.flex_attention import make_flex_block_causal_mask


logger = logging.get_logger(__name__)


def _prepare_cross_attention_mask(
    cross_attention_mask: torch.Tensor,
    num_vision_tokens: int,
    dtype: str,
) -> Tuple[torch.Tensor, torch.Tensor]:
    # reshape so it can be used by attn module
    batch_size, text_total_length, *_ = cross_attention_mask.shape
    cross_attention_mask = cross_attention_mask.repeat_interleave(num_vision_tokens, dim=3)
    cross_attention_mask = cross_attention_mask.view(batch_size, text_total_length, -1)
    cross_attention_mask = cross_attention_mask.unsqueeze(1)

    # invert the mask
    inverted_cross_attn_mask = (1.0 - cross_attention_mask).to(dtype)
    cross_attention_mask = inverted_cross_attn_mask.masked_fill(
        inverted_cross_attn_mask.to(torch.bool), torch.finfo(dtype).min
    )

    # apply full-row bias, which return 4D tensor of shape [B, H, S1, 1] where value is 0 if the a full row in cross attn mask's
    # last dimension contains negative infinity values, otherwise it's 1
    negative_inf_value = torch.finfo(dtype).min
    full_text_row_masked_out_mask = (
        (cross_attention_mask != negative_inf_value).any(dim=-1).type_as(cross_attention_mask)[..., None]
    )
    cross_attention_mask *= full_text_row_masked_out_mask

    return cross_attention_mask, full_text_row_masked_out_mask


def _prepare_aspect_ratio_attention_mask(
    aspect_ratio_mask: torch.Tensor,
    num_patches: int,
    target_length: int,
    dtype: torch.dtype,
) -> torch.Tensor:
    # Expand aspect ratio mask to target_length
    batch_size, max_num_tiles = aspect_ratio_mask.shape
    attention_mask = aspect_ratio_mask.view(batch_size, max_num_tiles, 1, 1).to(dtype)
    attention_mask = attention_mask.repeat(1, 1, target_length, 1)

    # Mask padding patches
    pad_patches = target_length - num_patches
    attention_mask[:, :, -pad_patches:] = 0

    # Invert the mask (0 -> 1, 1 -> 0)
    attention_mask = 1 - attention_mask

    # Reshape to 2D and create 4D attention mask
    # (batch_size, 1, max_num_tiles * target_length, max_num_tiles * target_length)
    attention_mask = attention_mask.reshape(batch_size, max_num_tiles * target_length, 1)
    attention_mask = attention_mask @ attention_mask.transpose(-1, -2) * torch.finfo(dtype).min
    attention_mask = attention_mask.unsqueeze(1)

    return attention_mask


class MllamaPrecomputedAspectRatioEmbedding(nn.Module):
    def __init__(self, config: MllamaVisionConfig, is_gated: bool = True):
        super().__init__()
        self.max_num_tiles = config.max_num_tiles
        self.hidden_size = config.hidden_size
        self.max_aspect_ratio_id = config.max_aspect_ratio_id
        self.is_gated = is_gated

        self.embedding = nn.Embedding(self.max_aspect_ratio_id + 1, self.max_num_tiles * self.hidden_size)
        if is_gated:
            self.gate = nn.Parameter(torch.zeros(1))

    def forward(self, hidden_state: torch.Tensor, aspect_ratio_ids: torch.Tensor) -> torch.Tensor:
        embeddings = self.embedding(aspect_ratio_ids)
        embeddings = embeddings.reshape(-1, self.max_num_tiles, 1, self.hidden_size)

        if self.is_gated:
            embeddings = embeddings * self.gate.tanh()

        hidden_state = hidden_state + embeddings
        return hidden_state


class MllamaPrecomputedPositionEmbedding(nn.Module):
    def __init__(self, config: MllamaVisionConfig):
        super().__init__()
        self.max_num_tiles = config.max_num_tiles
        self.max_aspect_ratio_id = config.max_aspect_ratio_id
        self.num_patches = (config.image_size // config.patch_size) ** 2 + 1
        self.hidden_size = config.hidden_size
        self.scale = config.hidden_size**-0.5

        self.gate = nn.Parameter(torch.zeros(1))

        # position embedding
        position_embedding = torch.randn(self.num_patches, self.hidden_size)
        self.embedding = nn.Parameter(self.scale * position_embedding)

        # tile position embedding
        self.tile_embedding = nn.Embedding(
            self.max_aspect_ratio_id + 1, self.max_num_tiles * self.num_patches * self.hidden_size
        )

    def forward(self, hidden_state: torch.Tensor, aspect_ratio_ids: torch.Tensor) -> torch.Tensor:
        # position embeddings
        gated_position_embedding = (1 - self.gate.tanh()) * self.embedding
        hidden_state = hidden_state + gated_position_embedding.view(1, 1, self.num_patches, self.hidden_size)

        # precomputed tile position embeddings
        tile_position_embedding = self.tile_embedding(aspect_ratio_ids)
        batch_size = hidden_state.shape[0]
        tile_position_embedding = tile_position_embedding.reshape(
            batch_size, self.max_num_tiles, self.num_patches, self.hidden_size
        )
        gated_tile_position_embedding = self.gate.tanh() * tile_position_embedding
        hidden_state = hidden_state + gated_tile_position_embedding

        return hidden_state


# Copied from transformers.models.clip.modeling_clip.CLIPMLP with CLIP->MllamaVision
class MllamaVisionMLP(nn.Module):
    def __init__(self, config):
        super().__init__()
        self.config = config
        self.activation_fn = ACT2FN[config.hidden_act]
        self.fc1 = nn.Linear(config.hidden_size, config.intermediate_size)
        self.fc2 = nn.Linear(config.intermediate_size, config.hidden_size)

    def forward(self, hidden_states: torch.Tensor) -> torch.Tensor:
        hidden_states = self.fc1(hidden_states)
        hidden_states = self.activation_fn(hidden_states)
        hidden_states = self.fc2(hidden_states)
        return hidden_states


# Copied from transformers.models.llama.modeling_llama.repeat_kv
def repeat_kv(hidden_states: torch.Tensor, n_rep: int) -> torch.Tensor:
    """
    This is the equivalent of torch.repeat_interleave(x, dim=1, repeats=n_rep). The hidden states go from (batch,
    num_key_value_heads, seqlen, head_dim) to (batch, num_attention_heads, seqlen, head_dim)
    """
    batch, num_key_value_heads, slen, head_dim = hidden_states.shape
    if n_rep == 1:
        return hidden_states
    hidden_states = hidden_states[:, :, None, :, :].expand(batch, num_key_value_heads, n_rep, slen, head_dim)
    return hidden_states.reshape(batch, num_key_value_heads * n_rep, slen, head_dim)


# Copied from transformers.models.llama.modeling_llama.eager_attention_forward
def eager_attention_forward(
    module: nn.Module,
    query: torch.Tensor,
    key: torch.Tensor,
    value: torch.Tensor,
    attention_mask: Optional[torch.Tensor],
    scaling: float,
    dropout: float = 0.0,
    **kwargs,
):
    key_states = repeat_kv(key, module.num_key_value_groups)
    value_states = repeat_kv(value, module.num_key_value_groups)

    attn_weights = torch.matmul(query, key_states.transpose(2, 3)) * scaling
    if attention_mask is not None:
        causal_mask = attention_mask[:, :, :, : key_states.shape[-2]]
        attn_weights = attn_weights + causal_mask

    attn_weights = nn.functional.softmax(attn_weights, dim=-1, dtype=torch.float32).to(query.dtype)
    attn_weights = nn.functional.dropout(attn_weights, p=dropout, training=module.training)
    attn_output = torch.matmul(attn_weights, value_states)
    attn_output = attn_output.transpose(1, 2).contiguous()

    return attn_output, attn_weights


class MllamaVisionAttention(nn.Module):
    def __init__(self, config: MllamaVisionConfig):
        super().__init__()

        self.config = config
        self.embed_dim = config.hidden_size
        self.num_heads = config.attention_heads
        self.head_dim = config.hidden_size // config.attention_heads
        self.scaling = self.head_dim**-0.5
        self.num_key_value_groups = 1

        self.q_proj = nn.Linear(self.embed_dim, self.num_heads * self.head_dim, bias=False)
        self.k_proj = nn.Linear(self.embed_dim, self.num_heads * self.head_dim, bias=False)
        self.v_proj = nn.Linear(self.embed_dim, self.num_heads * self.head_dim, bias=False)
        self.o_proj = nn.Linear(self.num_heads * self.head_dim, self.embed_dim, bias=False)

    def forward(
        self,
        hidden_state: torch.Tensor,
        attention_mask: Optional[torch.Tensor] = None,
        output_attentions: Optional[bool] = None,
        **kwargs,
    ) -> Tuple[torch.Tensor, Optional[torch.Tensor]]:
        query = self.q_proj(hidden_state)
        key = self.k_proj(hidden_state)
        value = self.v_proj(hidden_state)

        batch_size, q_seq_len, _ = query.shape
        _, kv_seq_len, _ = key.shape

        query = query.view(batch_size, q_seq_len, self.num_heads, self.head_dim).transpose(1, 2)
        key = key.view(batch_size, kv_seq_len, self.num_heads, self.head_dim).transpose(1, 2)
        value = value.view(batch_size, kv_seq_len, self.num_heads, self.head_dim).transpose(1, 2)

        attention_interface: Callable = eager_attention_forward

        if self.config._attn_implementation != "eager":
            if self.config._attn_implementation == "sdpa" and output_attentions:
                logger.warning_once(
                    "`torch.nn.functional.scaled_dot_product_attention` does not support `output_attentions=True`. Falling back to "
                    'eager attention. This warning can be removed using the argument `attn_implementation="eager"` when loading the model.'
                )
            else:
                attention_interface = ALL_ATTENTION_FUNCTIONS[self.config._attn_implementation]

        attn_output, attn_weights = attention_interface(
            self,
            query,
            key,
            value,
            attention_mask,
            dropout=0.0,
            scaling=self.scaling,
            **kwargs,
        )

        attn_output = attn_output.reshape(batch_size, q_seq_len, -1).contiguous()
        attn_output = self.o_proj(attn_output)

        if not output_attentions:
            attn_weights = None

        return attn_output, attn_weights


class MllamaVisionEncoderLayer(nn.Module):
    def __init__(self, config: MllamaVisionConfig, is_gated: bool = False):
        super().__init__()

        self.hidden_size = config.hidden_size
        self.num_attention_heads = config.attention_heads
        self.is_gated = is_gated
        self.intermediate_size = config.intermediate_size

        self.self_attn = MllamaVisionAttention(config)
        self.mlp = MllamaVisionMLP(config)

        self.input_layernorm = nn.LayerNorm(self.hidden_size, eps=config.norm_eps)
        self.post_attention_layernorm = nn.LayerNorm(self.hidden_size, eps=config.norm_eps)

        if is_gated:
            self.gate_attn = nn.Parameter(torch.ones(1) * math.pi / 4)
            self.gate_ffn = nn.Parameter(torch.ones(1) * math.pi / 4)

    def forward(
        self,
        hidden_state: torch.Tensor,
        attention_mask: Optional[torch.Tensor] = None,
        output_attentions: Optional[bool] = None,
    ):
        # Self Attention
        residual = hidden_state
        hidden_state = self.input_layernorm(hidden_state)
        hidden_state, attn_weights = self.self_attn(hidden_state, attention_mask=attention_mask)
        if self.is_gated:
            hidden_state = self.gate_attn.tanh() * hidden_state
        hidden_state = residual + hidden_state

        # Feed forward
        residual = hidden_state
        hidden_state = self.post_attention_layernorm(hidden_state)
        hidden_state = self.mlp(hidden_state)
        if self.is_gated:
            hidden_state = self.gate_ffn.tanh() * hidden_state
        hidden_state = residual + hidden_state

        outputs = (hidden_state,)

        if output_attentions:
            outputs += (attn_weights,)

        return outputs


class MllamaVisionEncoder(nn.Module):
    """
    Transformer encoder consisting of `config.num_hidden_layers` self attention layers. Each layer is a
    [`MllamaEncoderLayer`].

    Args:
        config: MllamaConfig
    """

    def __init__(self, config: MllamaVisionConfig, num_layers=32, is_gated=False):
        super().__init__()
        self.config = config
        self.layers = nn.ModuleList([MllamaVisionEncoderLayer(config, is_gated) for _ in range(num_layers)])
        self.gradient_checkpointing = False
        self.config = config

    def forward(
        self,
        hidden_states: torch.Tensor,
        attention_mask: Optional[torch.Tensor] = None,
        output_attentions: Optional[bool] = None,
        output_hidden_states: Optional[bool] = None,
        return_dict: Optional[bool] = None,
    ) -> Union[Tuple, BaseModelOutput]:
        r"""
        Args:
            inputs_embeds (`torch.FloatTensor` of shape `(batch_size, sequence_length, hidden_size)`):
                Optionally, instead of passing `input_ids` you can choose to directly pass an embedded representation.
                This is useful if you want more control over how to convert `input_ids` indices into associated vectors
                than the model's internal embedding lookup matrix.
            attention_mask (`torch.Tensor` of shape `(batch_size, sequence_length)`, *optional*):
                Mask to avoid performing attention on padding token indices. Mask values selected in `[0, 1]`:

                - 1 for tokens that are **not masked**,
                - 0 for tokens that are **masked**.

                [What are attention masks?](../glossary#attention-mask)
            output_attentions (`bool`, *optional*):
                Whether or not to return the attentions tensors of all attention layers. See `attentions` under
                returned tensors for more detail.
            output_hidden_states (`bool`, *optional*):
                Whether or not to return the hidden states of all layers. See `hidden_states` under returned tensors
                for more detail.
            return_dict (`bool`, *optional*):
                Whether or not to return a [`~utils.ModelOutput`] instead of a plain tuple.
        """
        output_attentions = output_attentions if output_attentions is not None else self.config.output_attentions
        output_hidden_states = (
            output_hidden_states if output_hidden_states is not None else self.config.output_hidden_states
        )
        return_dict = return_dict if return_dict is not None else self.config.use_return_dict

        encoder_states = () if output_hidden_states else None
        all_attentions = () if output_attentions else None

        for encoder_layer in self.layers:
            if output_hidden_states:
                encoder_states = encoder_states + (hidden_states,)
            if self.gradient_checkpointing and self.training:
                layer_outputs = self._gradient_checkpointing_func(
                    encoder_layer.__call__,
                    hidden_states,
                    attention_mask,
                    output_attentions,
                )
            else:
                layer_outputs = encoder_layer(
                    hidden_state=hidden_states,
                    attention_mask=attention_mask,
                    output_attentions=output_attentions,
                )

            if output_attentions:
                all_attentions = all_attentions + (layer_outputs[1],)

            hidden_states = layer_outputs[0]

        if output_hidden_states:
            encoder_states = encoder_states + (hidden_states,)

        if not return_dict:
            return tuple(v for v in [hidden_states, encoder_states, all_attentions] if v is not None)
        return BaseModelOutput(
            last_hidden_state=hidden_states, hidden_states=encoder_states, attentions=all_attentions
        )


# Copied from transformers.models.llama.modeling_llama.LlamaRMSNorm with Llama->MllamaText
class MllamaTextRMSNorm(nn.Module):
    def __init__(self, hidden_size, eps=1e-6):
        """
        MllamaTextRMSNorm is equivalent to T5LayerNorm
        """
        super().__init__()
        self.weight = nn.Parameter(torch.ones(hidden_size))
        self.variance_epsilon = eps

    def forward(self, hidden_states):
        input_dtype = hidden_states.dtype
        hidden_states = hidden_states.to(torch.float32)
        variance = hidden_states.pow(2).mean(-1, keepdim=True)
        hidden_states = hidden_states * torch.rsqrt(variance + self.variance_epsilon)
        return self.weight * hidden_states.to(input_dtype)

    def extra_repr(self):
        return f"{tuple(self.weight.shape)}, eps={self.variance_epsilon}"


class MllamaTextCrossAttention(nn.Module):
    """Multi-headed attention from 'Attention Is All You Need' paper"""

    def __init__(
        self,
        config: Optional[MllamaTextConfig] = None,
        layer_idx: Optional[int] = None,
    ):
        super().__init__()
        self.config = config
        self.num_heads = self.config.num_attention_heads
        self.num_key_value_heads = self.config.num_key_value_heads
        self.dropout = config.dropout
        self.hidden_size = config.hidden_size
        self.head_dim = config.hidden_size // self.num_heads
        self.layer_idx = layer_idx
        self.num_key_value_groups = self.num_heads // self.num_key_value_heads
        self.scaling = self.head_dim**-0.5

        self.q_proj = nn.Linear(self.hidden_size, self.num_heads * self.head_dim, bias=False)
        self.k_proj = nn.Linear(self.hidden_size, self.num_key_value_heads * self.head_dim, bias=False)
        self.v_proj = nn.Linear(self.hidden_size, self.num_key_value_heads * self.head_dim, bias=False)
        self.o_proj = nn.Linear(self.num_heads * self.head_dim, self.hidden_size, bias=False)

        self.q_norm = MllamaTextRMSNorm(self.head_dim, eps=config.rms_norm_eps)
        self.k_norm = MllamaTextRMSNorm(self.head_dim, eps=config.rms_norm_eps)

    def forward(
        self,
        hidden_states: torch.Tensor,
        cross_attention_states: Optional[torch.Tensor] = None,
        past_key_value: Optional[Cache] = None,
        attention_mask: Optional[torch.Tensor] = None,
        output_attentions: bool = False,
        use_cache: Optional[bool] = None,
        cache_position: Optional[torch.LongTensor] = None,
        **kwargs,
    ) -> Tuple[torch.Tensor, Optional[torch.Tensor], Optional[Tuple[torch.Tensor]]]:
        """Input shape: Batch x Time x Channel"""
        bsz, q_len, _ = hidden_states.size()
        query_states = self.q_proj(hidden_states)
        query_states = query_states.view(bsz, q_len, self.num_heads, self.head_dim).transpose(1, 2)
        query_states = self.q_norm(query_states)

        if cross_attention_states is not None:
            key_states = self.k_proj(cross_attention_states)
            value_states = self.v_proj(cross_attention_states)
            key_states = key_states.view(bsz, -1, self.num_key_value_heads, self.head_dim).transpose(1, 2)
            value_states = value_states.view(bsz, -1, self.num_key_value_heads, self.head_dim).transpose(1, 2)
            key_states = repeat_kv(key_states, self.num_key_value_groups)
            value_states = repeat_kv(value_states, self.num_key_value_groups)

            key_states = self.k_norm(key_states)
            if past_key_value is not None:
                # if we have a new image + new tokens, we only computed key_states on that new image
                # we still update the cross key states, past_image, new_image. And use it!
                key_states, value_states = past_key_value.update(
                    key_states, value_states, self.layer_idx, {"cache_position": cache_position}
                )
        elif cache_position[0] != 0:
            key_states, value_states = (
                past_key_value.key_cache[self.layer_idx],
                past_key_value.value_cache[self.layer_idx],
            )
        else:
            raise ValueError(
                "Cross attention layer can't find neither `cross_attn_states` nor cached values for key/values!"
            )

        attention_interface: Callable = eager_attention_forward

        if self.config._attn_implementation != "eager":
            if self.config._attn_implementation == "sdpa" and output_attentions:
                logger.warning_once(
                    "`torch.nn.functional.scaled_dot_product_attention` does not support `output_attentions=True`. Falling back to "
                    'eager attention. This warning can be removed using the argument `attn_implementation="eager"` when loading the model.'
                )
            else:
                attention_interface = ALL_ATTENTION_FUNCTIONS[self.config._attn_implementation]

        attn_output, attn_weights = attention_interface(
            self,
            query_states,
            key_states,
            value_states,
            attention_mask,
            dropout=0.0 if not self.training else self.dropout,
            scaling=self.scaling,
            **kwargs,
        )

        attn_output = attn_output.reshape(bsz, q_len, -1).contiguous()
        attn_output = self.o_proj(attn_output)

        if not output_attentions:
            attn_weights = None

        return attn_output, attn_weights, past_key_value


# Copied from transformers.models.llama.modeling_llama.rotate_half
def rotate_half(x):
    """Rotates half the hidden dims of the input."""
    x1 = x[..., : x.shape[-1] // 2]
    x2 = x[..., x.shape[-1] // 2 :]
    return torch.cat((-x2, x1), dim=-1)


# Copied from transformers.models.llama.modeling_llama.apply_rotary_pos_emb
def apply_rotary_pos_emb(q, k, cos, sin, position_ids=None, unsqueeze_dim=1):
    """Applies Rotary Position Embedding to the query and key tensors.

    Args:
        q (`torch.Tensor`): The query tensor.
        k (`torch.Tensor`): The key tensor.
        cos (`torch.Tensor`): The cosine part of the rotary embedding.
        sin (`torch.Tensor`): The sine part of the rotary embedding.
        position_ids (`torch.Tensor`, *optional*):
            Deprecated and unused.
        unsqueeze_dim (`int`, *optional*, defaults to 1):
            The 'unsqueeze_dim' argument specifies the dimension along which to unsqueeze cos[position_ids] and
            sin[position_ids] so that they can be properly broadcasted to the dimensions of q and k. For example, note
            that cos[position_ids] and sin[position_ids] have the shape [batch_size, seq_len, head_dim]. Then, if q and
            k have the shape [batch_size, heads, seq_len, head_dim], then setting unsqueeze_dim=1 makes
            cos[position_ids] and sin[position_ids] broadcastable to the shapes of q and k. Similarly, if q and k have
            the shape [batch_size, seq_len, heads, head_dim], then set unsqueeze_dim=2.
    Returns:
        `tuple(torch.Tensor)` comprising of the query and key tensors rotated using the Rotary Position Embedding.
    """
    cos = cos.unsqueeze(unsqueeze_dim)
    sin = sin.unsqueeze(unsqueeze_dim)
    q_embed = (q * cos) + (rotate_half(q) * sin)
    k_embed = (k * cos) + (rotate_half(k) * sin)
    return q_embed, k_embed


class MllamaTextSelfAttention(nn.Module):
    def __init__(self, config: MllamaTextConfig, layer_idx: int):
        super().__init__()
        self.config = config
        self.num_heads = config.num_attention_heads
        self.dropout = config.dropout
        self.hidden_size = config.hidden_size
        self.num_key_value_heads = config.num_key_value_heads
        self.head_dim = config.hidden_size // self.num_heads
        self.num_key_value_groups = self.num_heads // self.num_key_value_heads
        self.scaling = self.head_dim**-0.5
        self.rope_theta = config.rope_theta
        self.layer_idx = layer_idx

        self.q_proj = nn.Linear(self.hidden_size, self.num_heads * self.head_dim, bias=False)
        self.k_proj = nn.Linear(self.hidden_size, self.num_key_value_heads * self.head_dim, bias=False)
        self.v_proj = nn.Linear(self.hidden_size, self.num_key_value_heads * self.head_dim, bias=False)
        self.o_proj = nn.Linear(self.num_heads * self.head_dim, self.hidden_size, bias=False)

    def forward(
        self,
        hidden_states: torch.Tensor,
        attention_mask: torch.Tensor,
        position_embeddings: torch.Tensor,
        output_attentions: bool = False,
        use_cache: bool = False,
        past_key_value=None,
        cache_position=None,
        **kwargs,
    ):
        bsz, q_len, _ = hidden_states.size()

        query_states = self.q_proj(hidden_states)
        key_states = self.k_proj(hidden_states)
        value_states = self.v_proj(hidden_states)

        query_states = query_states.view(bsz, q_len, self.num_heads, self.head_dim).transpose(1, 2)
        key_states = key_states.view(bsz, q_len, self.num_key_value_heads, self.head_dim).transpose(1, 2)
        value_states = value_states.view(bsz, q_len, self.num_key_value_heads, self.head_dim).transpose(1, 2)

        cos, sin = position_embeddings
        query_states, key_states = apply_rotary_pos_emb(query_states, key_states, cos, sin)

        if past_key_value is not None:
            # sin and cos are specific to RoPE models; cache_position needed for the static cache
            cache_kwargs = {"sin": sin, "cos": cos, "cache_position": cache_position}
            key_states, value_states = past_key_value.update(key_states, value_states, self.layer_idx, cache_kwargs)

        attention_interface: Callable = eager_attention_forward

        if self.config._attn_implementation != "eager":
            if self.config._attn_implementation == "sdpa" and output_attentions:
                logger.warning_once(
                    "`torch.nn.functional.scaled_dot_product_attention` does not support `output_attentions=True`. Falling back to "
                    'eager attention. This warning can be removed using the argument `attn_implementation="eager"` when loading the model.'
                )
            else:
                attention_interface = ALL_ATTENTION_FUNCTIONS[self.config._attn_implementation]

        attn_output, attn_weights = attention_interface(
            self,
            query_states,
            key_states,
            value_states,
            attention_mask,
            dropout=0.0 if not self.training else self.dropout,
            scaling=self.scaling,
            **kwargs,
        )

        attn_output = attn_output.reshape(bsz, q_len, -1).contiguous()
        attn_output = self.o_proj(attn_output)

        if not output_attentions:
            attn_weights = None

        return attn_output, attn_weights, past_key_value


# Copied from transformers.models.gemma2.modeling_gemma2.Gemma2MLP with Gemma2->MllamaText
class MllamaTextMLP(nn.Module):
    def __init__(self, config):
        super().__init__()
        self.config = config
        self.hidden_size = config.hidden_size
        self.intermediate_size = config.intermediate_size
        self.gate_proj = nn.Linear(self.hidden_size, self.intermediate_size, bias=False)
        self.up_proj = nn.Linear(self.hidden_size, self.intermediate_size, bias=False)
        self.down_proj = nn.Linear(self.intermediate_size, self.hidden_size, bias=False)
        # Ignore copy
        self.act_fn = ACT2FN[config.hidden_act]

    def forward(self, x):
        down_proj = self.down_proj(self.act_fn(self.gate_proj(x)) * self.up_proj(x))
        return down_proj


# Modified from transformers.models.llama.modeling_llama.LlamaDecoderLayer
class MllamaSelfAttentionDecoderLayer(nn.Module):
    def __init__(self, config: MllamaTextConfig, layer_idx: int):
        super().__init__()
        self.hidden_size = config.hidden_size

        self.self_attn = MllamaTextSelfAttention(config=config, layer_idx=layer_idx)

        self.mlp = MllamaTextMLP(config)
        self.input_layernorm = MllamaTextRMSNorm(config.hidden_size, eps=config.rms_norm_eps)
        self.post_attention_layernorm = MllamaTextRMSNorm(config.hidden_size, eps=config.rms_norm_eps)

        self.layer_idx = layer_idx

    def forward(
        self,
        hidden_states: torch.Tensor,
        cross_attention_states: Optional[torch.Tensor] = None,
        cross_attention_mask: Optional[torch.Tensor] = None,
        attention_mask: Optional[torch.Tensor] = None,
        full_text_row_masked_out_mask: Optional[Tuple[torch.Tensor, torch.Tensor]] = None,
        position_ids: Optional[torch.LongTensor] = None,
        past_key_value: Optional[Cache] = None,
        output_attentions: Optional[bool] = False,
        use_cache: Optional[bool] = False,
        cache_position: Optional[torch.LongTensor] = None,
        position_embeddings: Optional[Tuple[torch.Tensor, torch.Tensor]] = None,  # necessary, but kept here for BC
        **kwargs: Unpack[FlashAttentionKwargs],
    ) -> Tuple[torch.FloatTensor, Optional[Tuple[torch.FloatTensor, torch.FloatTensor]]]:
        """
        Args:
            hidden_states (`torch.FloatTensor`): input to the layer of shape `(batch, seq_len, embed_dim)`
            attention_mask (`torch.FloatTensor`, *optional*):
                attention mask of size `(batch_size, sequence_length)` if flash attention is used or `(batch_size, 1,
                query_sequence_length, key_sequence_length)` if default attention is used.
            output_attentions (`bool`, *optional*):
                Whether or not to return the attentions tensors of all attention layers. See `attentions` under
                returned tensors for more detail.
            use_cache (`bool`, *optional*):
                If set to `True`, `past_key_values` key value states are returned and can be used to speed up decoding
                (see `past_key_values`).
            past_key_value (`Tuple(torch.FloatTensor)`, *optional*): cached past key and value projection states
            cache_position (`torch.LongTensor` of shape `(sequence_length)`, *optional*):
                Indices depicting the position of the input sequence tokens in the sequence
            position_embeddings (`Tuple[torch.FloatTensor, torch.FloatTensor]`, *optional*):
                Tuple containing the cosine and sine positional embeddings of shape `(batch_size, seq_len, head_dim)`,
                with `head_dim` being the embedding dimension of each attention head.
            kwargs (`dict`, *optional*):
                Arbitrary kwargs to be ignored, used for FSDP and other methods that injects code
                into the model
        """
        residual = hidden_states

        hidden_states = self.input_layernorm(hidden_states)

        # Self Attention
        hidden_states, self_attn_weights, present_key_value = self.self_attn(
            hidden_states=hidden_states,
            attention_mask=attention_mask,
            position_ids=position_ids,
            past_key_value=past_key_value,
            output_attentions=output_attentions,
            use_cache=use_cache,
            cache_position=cache_position,
            position_embeddings=position_embeddings,
            **kwargs,
        )
        hidden_states = residual + hidden_states

        # Fully Connected
        residual = hidden_states
        hidden_states = self.post_attention_layernorm(hidden_states)
        hidden_states = self.mlp(hidden_states)
        hidden_states = residual + hidden_states

        outputs = (hidden_states,)

        if output_attentions:
            outputs += (self_attn_weights,)

        if use_cache:
            outputs += (present_key_value,)

        return outputs


class MllamaCrossAttentionDecoderLayer(torch.nn.Module):
    """Cross-attention transformer block with tanh-gated attention and feedforward."""

    def __init__(self, config: MllamaTextConfig, layer_idx: int) -> None:
        super().__init__()
        self.layer_idx = layer_idx
        self.cross_attn = MllamaTextCrossAttention(config, layer_idx=layer_idx)

        self.input_layernorm = MllamaTextRMSNorm(config.hidden_size, eps=config.rms_norm_eps)
        self.cross_attn_attn_gate = torch.nn.Parameter(torch.zeros(1))

        self.mlp = MllamaTextMLP(config)
        self.post_attention_layernorm = MllamaTextRMSNorm(config.hidden_size, eps=config.rms_norm_eps)
        self.cross_attn_mlp_gate = torch.nn.Parameter(torch.zeros(1))

    def forward(
        self,
        hidden_states: torch.Tensor,
        cross_attention_states: torch.Tensor,
        cross_attention_mask: torch.Tensor,
        attention_mask: torch.Tensor,
        full_text_row_masked_out_mask: Tuple[torch.Tensor, torch.Tensor],
        position_ids: Optional[torch.LongTensor] = None,
        past_key_value: Optional[Cache] = None,
        output_attentions: Optional[bool] = False,
        use_cache: Optional[bool] = False,
        cache_position: Optional[torch.LongTensor] = None,
        position_embeddings: Optional[torch.Tensor] = None,
        **kwargs: Unpack[FlashAttentionKwargs],
    ) -> Tuple[torch.Tensor]:
        residual = hidden_states
        hidden_states = self.input_layernorm(hidden_states)

        hidden_states, attn_weights, past_key_value = self.cross_attn(
            hidden_states=hidden_states,
            attention_mask=cross_attention_mask,
            cross_attention_states=cross_attention_states,
            past_key_value=past_key_value,
            output_attentions=output_attentions,
            cache_position=cache_position,
            **kwargs,
        )
        hidden_states = residual + self.cross_attn_attn_gate.tanh() * hidden_states

        residual = hidden_states
        hidden_states = self.post_attention_layernorm(hidden_states)
        hidden_states = self.mlp(hidden_states)
        if full_text_row_masked_out_mask is not None:
            hidden_states = full_text_row_masked_out_mask[:, 0] * hidden_states  # type: ignore
        hidden_states = residual + self.cross_attn_mlp_gate.tanh() * hidden_states

        outputs = (hidden_states,)

        if output_attentions:
            outputs += (attn_weights,)

        if use_cache:
            outputs += (past_key_value,)

        return outputs


class MllamaRotaryEmbedding(nn.Module):
    def __init__(self, config: MllamaTextConfig, device=None):
        super().__init__()
        self.rope_type = config.rope_scaling["rope_type"]
        self.max_seq_len_cached = config.max_position_embeddings
        self.original_max_seq_len = config.max_position_embeddings

        self.config = config
        self.rope_init_fn = ROPE_INIT_FUNCTIONS[self.rope_type]
        inv_freq, self.attention_scaling = self.rope_init_fn(self.config, device)
        self.register_buffer("inv_freq", inv_freq, persistent=False)
        self.original_inv_freq = self.inv_freq

    @torch.no_grad()
    @dynamic_rope_update  # power user: used with advanced RoPE types (e.g. dynamic rope)
    def forward(self, x, position_ids):
        inv_freq_expanded = self.inv_freq[None, :, None].float().expand(position_ids.shape[0], -1, 1)
        position_ids_expanded = position_ids[:, None, :].float()

        device_type = x.device.type if isinstance(x.device.type, str) and x.device.type != "mps" else "cpu"
        with torch.autocast(device_type=device_type, enabled=False):  # Force float32
            freqs = (inv_freq_expanded.float() @ position_ids_expanded.float()).transpose(1, 2)
            emb = torch.cat((freqs, freqs), dim=-1)
            cos = emb.cos() * self.attention_scaling
            sin = emb.sin() * self.attention_scaling

        return cos.to(dtype=x.dtype), sin.to(dtype=x.dtype)


class MllamaPreTrainedModel(PreTrainedModel):
    config_class = MllamaConfig
    base_model_prefix = "model"
    supports_gradient_checkpointing = True
    _no_split_modules = [
        "MllamaVisionEncoderLayer",
        "MllamaCrossAttentionDecoderLayer",
        "MllamaSelfAttentionDecoderLayer",
    ]
    _supports_cache_class = True
    _supports_static_cache = False  # static cache cannot have different shapes for each layer
    _supports_sdpa = True
    _supports_flash_attn_2 = True
    _supports_quantized_cache = True
    _supports_attention_backend = True

    def _init_weights(self, module):
        std = getattr(self.config, "initializer_range", self.config.get_text_config().initializer_range)

        if isinstance(module, (nn.Linear, nn.Conv2d)):
            module.weight.data.normal_(mean=0.0, std=std)
            if module.bias is not None:
                module.bias.data.zero_()
        elif isinstance(module, nn.Embedding):
            module.weight.data.normal_(mean=0.0, std=std)
            if module.padding_idx is not None:
                module.weight.data[module.padding_idx].zero_()
        elif isinstance(module, nn.LayerNorm):
            module.weight.data.fill_(1.0)
            module.bias.data.zero_()
        elif isinstance(module, MllamaTextRMSNorm):
            module.weight.data.fill_(1.0)
        elif isinstance(module, MllamaVisionModel):
            nn.init.normal_(module.class_embedding.data, std=std)
        elif isinstance(module, MllamaPrecomputedPositionEmbedding):
            nn.init.normal_(module.embedding.data, std=std)
            nn.init.zeros_(module.gate.data)
        elif isinstance(module, MllamaVisionEncoderLayer) and module.is_gated:
            nn.init.normal_(module.gate_attn.data, std=std)
            nn.init.normal_(module.gate_ffn.data, std=std)
        elif isinstance(module, MllamaCrossAttentionDecoderLayer):
            module.cross_attn_attn_gate.data.zero_()
            module.cross_attn_mlp_gate.data.zero_()
        elif isinstance(module, MllamaPrecomputedAspectRatioEmbedding):
            if module.is_gated:
                module.gate.data.zero_()

    # Copied from transformers.models.llama.modeling_llama.LlamaModel._update_causal_mask
    def _update_causal_mask(
        self,
        attention_mask: Union[torch.Tensor, "BlockMask"],
        input_tensor: torch.Tensor,
        cache_position: torch.Tensor,
        past_key_values: Cache,
        output_attentions: bool = False,
    ):
        if self.config._attn_implementation == "flash_attention_2":
            if attention_mask is not None and (attention_mask == 0.0).any():
                return attention_mask
            return None
        if self.config._attn_implementation == "flex_attention":
            if isinstance(attention_mask, torch.Tensor):
                attention_mask = make_flex_block_causal_mask(attention_mask)
            return attention_mask

        # For SDPA, when possible, we will rely on its `is_causal` argument instead of its `attn_mask` argument, in
        # order to dispatch on Flash Attention 2. This feature is not compatible with static cache, as SDPA will fail
        # to infer the attention mask.
        past_seen_tokens = past_key_values.get_seq_length() if past_key_values is not None else 0
        using_compilable_cache = past_key_values.is_compileable if past_key_values is not None else False

        # When output attentions is True, sdpa implementation's forward method calls the eager implementation's forward
        if self.config._attn_implementation == "sdpa" and not using_compilable_cache and not output_attentions:
            if AttentionMaskConverter._ignore_causal_mask_sdpa(
                attention_mask,
                inputs_embeds=input_tensor,
                past_key_values_length=past_seen_tokens,
                is_training=self.training,
            ):
                return None

        dtype = input_tensor.dtype
        sequence_length = input_tensor.shape[1]
        if using_compilable_cache:
            target_length = past_key_values.get_max_cache_shape()
        else:
            target_length = (
                attention_mask.shape[-1]
                if isinstance(attention_mask, torch.Tensor)
                else past_seen_tokens + sequence_length + 1
            )

        # In case the provided `attention` mask is 2D, we generate a causal mask here (4D).
        causal_mask = self._prepare_4d_causal_attention_mask_with_cache_position(
            attention_mask,
            sequence_length=sequence_length,
            target_length=target_length,
            dtype=dtype,
            cache_position=cache_position,
            batch_size=input_tensor.shape[0],
        )

        if (
            self.config._attn_implementation == "sdpa"
            and attention_mask is not None
            and attention_mask.device.type in ["cuda", "xpu", "npu"]
            and not output_attentions
        ):
            # Attend to all tokens in fully masked rows in the causal_mask, for example the relevant first rows when
            # using left padding. This is required by F.scaled_dot_product_attention memory-efficient attention path.
            # Details: https://github.com/pytorch/pytorch/issues/110213
            min_dtype = torch.finfo(dtype).min
            causal_mask = AttentionMaskConverter._unmask_unattended(causal_mask, min_dtype)

        return causal_mask

    @staticmethod
    # Copied from transformers.models.llama.modeling_llama.LlamaModel._prepare_4d_causal_attention_mask_with_cache_position
    def _prepare_4d_causal_attention_mask_with_cache_position(
        attention_mask: torch.Tensor,
        sequence_length: int,
        target_length: int,
        dtype: torch.dtype,
        cache_position: torch.Tensor,
        batch_size: int,
        **kwargs,
    ):
        """
        Creates a causal 4D mask of shape `(batch_size, 1, query_length, key_value_length)` from a 2D mask of shape
        `(batch_size, key_value_length)`, or if the input `attention_mask` is already 4D, do nothing.

        Args:
            attention_mask (`torch.Tensor`):
                A 2D attention mask of shape `(batch_size, key_value_length)` or a 4D attention mask of shape
                `(batch_size, 1, query_length, key_value_length)`.
            sequence_length (`int`):
                The sequence length being processed.
            target_length (`int`):
                The target length: when generating with static cache, the mask should be as long as the static cache,
                to account for the 0 padding, the part of the cache that is not filled yet.
            dtype (`torch.dtype`):
                The dtype to use for the 4D attention mask.
            cache_position (`torch.Tensor`):
                Indices depicting the position of the input sequence tokens in the sequence.
            batch_size (`torch.Tensor`):
                Batch size.
        """
        if attention_mask is not None and attention_mask.dim() == 4:
            # In this case we assume that the mask comes already in inverted form and requires no inversion or slicing.
            causal_mask = attention_mask
        else:
            min_dtype = torch.finfo(dtype).min
            causal_mask = torch.full(
                (sequence_length, target_length), fill_value=min_dtype, dtype=dtype, device=cache_position.device
            )
            if sequence_length != 1:
                causal_mask = torch.triu(causal_mask, diagonal=1)
            causal_mask *= torch.arange(target_length, device=cache_position.device) > cache_position.reshape(-1, 1)
            causal_mask = causal_mask[None, None, :, :].expand(batch_size, 1, -1, -1)
            if attention_mask is not None:
                causal_mask = causal_mask.clone()  # copy to contiguous memory for in-place edit
                mask_length = attention_mask.shape[-1]
                padding_mask = causal_mask[:, :, :, :mask_length] + attention_mask[:, None, None, :].to(
                    causal_mask.device
                )
                padding_mask = padding_mask == 0
                causal_mask[:, :, :, :mask_length] = causal_mask[:, :, :, :mask_length].masked_fill(
                    padding_mask, min_dtype
                )

        return causal_mask


MLLAMA_START_DOCSTRING = r"""
    This model inherits from [`PreTrainedModel`]. Check the superclass documentation for the generic methods the
    library implements for all its model (such as downloading or saving, resizing the input embeddings, pruning heads
    etc.)

    This model is also a PyTorch [torch.nn.Module](https://pytorch.org/docs/stable/nn.html#torch.nn.Module) subclass.
    Use it as a regular PyTorch Module and refer to the PyTorch documentation for all matter related to general usage
    and behavior.

    Parameters:
        config ([`MllamaConfig`]):
            Model configuration class with all the parameters of the model. Initializing with a config file does not
            load the weights associated with the model, only the configuration. Check out the
            [`~PreTrainedModel.from_pretrained`] method to load the model weights.
"""


MLLAMA_VISION_INPUTS_DOCSTRING = r"""
    Args:
        pixel_values (`torch.FloatTensor` of shape `(batch_size, max_num_images, max_num_tiles, channels, image_size, image_size)):
            The tensors corresponding to the input images. Pixel values can be obtained using
            [`AutoImageProcessor`]. See [`MllamaImageProcessor.__call__`] for details ([]`MllamaProcessor`] uses
            [`MllamaImageProcessor`] for processing images).
        aspect_ratio_mask (`torch.Tensor` of shape `(batch_size, max_num_images, max_num_tiles)`, *optional*):
            Mask to avoid performing attention on padding tiles. Mask values selected in `[0, 1]`:

            - 1 for tiles that are **not masked**,
            - 0 for tiles that are **masked**.
        aspect_ratio_ids (`torch.Tensor` of shape `(batch_size, max_num_images)`, *optional*):
            Aspect ratio ids used to select the appropriate precomputed tile embeddings based on the aspect ratio of each input image.
            These ids correspond to indices in the model's list of supported aspect ratios, offset by 1.

            For example, if the model supports aspect ratios [[1, 1], [1, 2], [2, 1]]:
            - An image with aspect ratio [1, 1] would have ID 1
            - An image with aspect ratio [1, 2] would have ID 2
            - An image with aspect ratio [2, 1] would have ID 3

            The id 0 is reserved for padding (i.e., no image).

            If an image has aspect ratio [1, 2], that means it was split into 2 tiles horizontally, and its `aspect_ratio_id` would be 2.
        output_attentions (`bool`, *optional*):
            Whether or not to return the attentions tensors of all attention layers. See `attentions` under returned
            tensors for more detail.
        output_hidden_states (`bool`, *optional*):
            Whether or not to return the hidden states of all layers. See `hidden_states` under returned tensors for
            more detail.
        return_dict (`bool`, *optional*):
            Whether or not to return a [`~utils.ModelOutput`] instead of a plain tuple.
"""


MLLAMA_TEXT_INPUTS_DOCSTRING = r"""
    Args:
        input_ids (`torch.LongTensor` of shape `(batch_size, sequence_length)`):
            Indices of input sequence tokens in the vocabulary. Padding will be ignored by default should you provide
            it.

            Indices can be obtained using [`AutoTokenizer`]. See [`PreTrainedTokenizer.encode`] and
            [`PreTrainedTokenizer.__call__`] for details.

            [What are input IDs?](../glossary#input-ids)
        attention_mask (`torch.Tensor` of shape `(batch_size, sequence_length)`, *optional*):
            Mask to avoid performing attention on padding token indices. Mask values selected in `[0, 1]`:

            - 1 for tokens that are **not masked**,
            - 0 for tokens that are **masked**.

            [What are attention masks?](../glossary#attention-mask)

            Indices can be obtained using [`AutoTokenizer`]. See [`PreTrainedTokenizer.encode`] and
            [`PreTrainedTokenizer.__call__`] for details.

            If `past_key_values` is used, optionally only the last `input_ids` have to be input (see
            `past_key_values`).

            If you want to change padding behavior, you should read [`modeling_opt._prepare_decoder_attention_mask`]
            and modify to your needs. See diagram 1 in [the paper](https://arxiv.org/abs/1910.13461) for more
            information on the default strategy.

            - 1 indicates the head is **not masked**,
            - 0 indicates the head is **masked**.
        cross_attention_mask (`torch.Tensor` of shape `(batch_size, seq_length, max_num_images, max_num_tiles)`, *optional*):
            Cross-attention mask to control the interaction between text tokens and image tiles.
            This 4D tensor defines which image tiles each text token should attend to.

            For each text token (in seq_length):
            - 1 indicates the token **should attend** to the corresponding image tile
            - 0 indicates the token **should not attend** to the corresponding image tile
        cross_attention_states (`torch.FloatTensor`, *optional*):
            Output of the vision model, used for cross-attention. This tensor contains the processed image features that
            the language model will attend to.
        position_ids (`torch.LongTensor` of shape `(batch_size, sequence_length)`, *optional*):
            Indices of positions of each input sequence tokens in the position embeddings. Selected in the range `[0,
            config.n_positions - 1]`.

            [What are position IDs?](../glossary#position-ids)
        past_key_values (`Cache` or `tuple(tuple(torch.FloatTensor))`, *optional*):
            Pre-computed hidden-states (key and values in the self-attention blocks and in the cross-attention
            blocks) that can be used to speed up sequential decoding. This typically consists in the `past_key_values`
            returned by the model at a previous stage of decoding, when `use_cache=True` or `config.use_cache=True`.

            Two formats are allowed:
            - a [`~cache_utils.Cache`] instance, see our
            [kv cache guide](https://huggingface.co/docs/transformers/en/kv_cache);
            - Tuple of `tuple(torch.FloatTensor)` of length `config.n_layers`, with each tuple having 2 tensors of
            shape `(batch_size, num_heads, sequence_length, embed_size_per_head)`). This is also known as the legacy
            cache format.

            The model will output the same cache format that is fed as input. If no `past_key_values` are passed, the
            legacy cache format will be returned.

            If `past_key_values` are used, the user can optionally input only the last `input_ids` (those that don't
            have their past key value states given to this model) of shape `(batch_size, 1)` instead of all `input_ids`
            of shape `(batch_size, sequence_length)`.
        inputs_embeds (`torch.FloatTensor` of shape `(batch_size, sequence_length, hidden_size)`, *optional*):
            Optionally, instead of passing `input_ids` you can choose to directly pass an embedded representation. This
            is useful if you want more control over how to convert `input_ids` indices into associated vectors than the
            model's internal embedding lookup matrix.
        use_cache (`bool`, *optional*):
            If set to `True`, `past_key_values` key value states are returned and can be used to speed up decoding (see
            `past_key_values`).
        output_attentions (`bool`, *optional*):
            Whether or not to return the attentions tensors of all attention layers. See `attentions` under returned
            tensors for more detail.
        output_hidden_states (`bool`, *optional*):
            Whether or not to return the hidden states of all layers. See `hidden_states` under returned tensors for
            more detail.
        return_dict (`bool`, *optional*):
            Whether or not to return a [`~utils.ModelOutput`] instead of a plain tuple.
        cache_position (`torch.LongTensor` of shape `(sequence_length)`, *optional*):
            Indices depicting the position of the input sequence tokens in the sequence. Contrarily to `position_ids`,
            this tensor is not affected by padding. It is used to update the cache in the correct position and to infer
            the complete sequence length.
"""


MLLAMA_INPUTS_DOCSTRING = r"""
    Args:
        input_ids (`torch.LongTensor` of shape `(batch_size, sequence_length)`):
            Indices of input sequence tokens in the vocabulary. Padding will be ignored by default should you provide
            it.

            Indices can be obtained using [`AutoTokenizer`]. See [`PreTrainedTokenizer.encode`] and
            [`PreTrainedTokenizer.__call__`] for details.

            [What are input IDs?](../glossary#input-ids)
        pixel_values (`torch.FloatTensor` of shape `(batch_size, max_num_images, max_num_tiles, channels, image_size, image_size)):
            The tensors corresponding to the input images. Pixel values can be obtained using
            [`AutoImageProcessor`]. See [`MllamaImageProcessor.__call__`] for details ([]`MllamaProcessor`] uses
            [`MllamaImageProcessor`] for processing images).
        aspect_ratio_mask (`torch.Tensor` of shape `(batch_size, max_num_images, max_num_tiles)`, *optional*):
            Mask to avoid performing attention on padding tiles. Mask values selected in `[0, 1]`:

            - 1 for tiles that are **not masked**,
            - 0 for tiles that are **masked**.
        aspect_ratio_ids (`torch.Tensor` of shape `(batch_size, max_num_images)`, *optional*):
            Aspect ratio ids used to select the appropriate precomputed tile embeddings based on the aspect ratio of each input image.
            These ids correspond to indices in the model's list of supported aspect ratios, offset by 1.

            For example, if the model supports aspect ratios [[1, 1], [1, 2], [2, 1]]:
            - An image with aspect ratio [1, 1] would have ID 1
            - An image with aspect ratio [1, 2] would have ID 2
            - An image with aspect ratio [2, 1] would have ID 3

            The id 0 is reserved for padding (i.e., no image).

            If an image has aspect ratio [1, 2], that means it was split into 2 tiles horizontally, and its `aspect_ratio_id` would be 2.
        attention_mask (`torch.Tensor` of shape `(batch_size, sequence_length)`, *optional*):
            Mask to avoid performing attention on padding token indices. Mask values selected in `[0, 1]`:

            - 1 for tokens that are **not masked**,
            - 0 for tokens that are **masked**.

            [What are attention masks?](../glossary#attention-mask)

            Indices can be obtained using [`AutoTokenizer`]. See [`PreTrainedTokenizer.encode`] and
            [`PreTrainedTokenizer.__call__`] for details.

            If `past_key_values` is used, optionally only the last `input_ids` have to be input (see
            `past_key_values`).

            If you want to change padding behavior, you should read [`modeling_opt._prepare_decoder_attention_mask`]
            and modify to your needs. See diagram 1 in [the paper](https://arxiv.org/abs/1910.13461) for more
            information on the default strategy.

            - 1 indicates the head is **not masked**,
            - 0 indicates the head is **masked**.
        cross_attention_mask (`torch.Tensor` of shape `(batch_size, seq_length, max_num_images, max_num_tiles)`, *optional*):
            Cross-attention mask to control the interaction between text tokens and image tiles.
            This 4D tensor defines which image tiles each text token should attend to.

            For each text token (in seq_length):
            - 1 indicates the token **should attend** to the corresponding image tile
            - 0 indicates the token **should not attend** to the corresponding image tile
        cross_attention_states (`torch.FloatTensor`, *optional*):
            Output of the vision model, used for cross-attention. This tensor contains the processed image features that
            the language model will attend to.
        position_ids (`torch.LongTensor` of shape `(batch_size, sequence_length)`, *optional*):
            Indices of positions of each input sequence tokens in the position embeddings. Selected in the range `[0,
            config.n_positions - 1]`.

            [What are position IDs?](../glossary#position-ids)
        past_key_values (`Cache` or `tuple(tuple(torch.FloatTensor))`, *optional*):
            Pre-computed hidden-states (key and values in the self-attention blocks and in the cross-attention
            blocks) that can be used to speed up sequential decoding. This typically consists in the `past_key_values`
            returned by the model at a previous stage of decoding, when `use_cache=True` or `config.use_cache=True`.

            Two formats are allowed:
            - a [`~cache_utils.Cache`] instance, see our
            [kv cache guide](https://huggingface.co/docs/transformers/en/kv_cache);
            - Tuple of `tuple(torch.FloatTensor)` of length `config.n_layers`, with each tuple having 2 tensors of
            shape `(batch_size, num_heads, sequence_length, embed_size_per_head)`). This is also known as the legacy
            cache format.

            The model will output the same cache format that is fed as input. If no `past_key_values` are passed, the
            legacy cache format will be returned.

            If `past_key_values` are used, the user can optionally input only the last `input_ids` (those that don't
            have their past key value states given to this model) of shape `(batch_size, 1)` instead of all `input_ids`
            of shape `(batch_size, sequence_length)`.
        inputs_embeds (`torch.FloatTensor` of shape `(batch_size, sequence_length, hidden_size)`, *optional*):
            Optionally, instead of passing `input_ids` you can choose to directly pass an embedded representation. This
            is useful if you want more control over how to convert `input_ids` indices into associated vectors than the
            model's internal embedding lookup matrix.
        use_cache (`bool`, *optional*):
            If set to `True`, `past_key_values` key value states are returned and can be used to speed up decoding (see
            `past_key_values`).
        output_attentions (`bool`, *optional*):
            Whether or not to return the attentions tensors of all attention layers. See `attentions` under returned
            tensors for more detail.
        output_hidden_states (`bool`, *optional*):
            Whether or not to return the hidden states of all layers. See `hidden_states` under returned tensors for
            more detail.
        return_dict (`bool`, *optional*):
            Whether or not to return a [`~utils.ModelOutput`] instead of a plain tuple.
        cache_position (`torch.LongTensor` of shape `(sequence_length)`, *optional*):
            Indices depicting the position of the input sequence tokens in the sequence. Contrarily to `position_ids`,
            this tensor is not affected by padding. It is used to update the cache in the correct position and to infer
            the complete sequence length.
"""


@add_start_docstrings(
    """The Mllama Vision Model which consists of two vision encoders.""",
    MLLAMA_START_DOCSTRING,
)
class MllamaVisionModel(MllamaPreTrainedModel):
    config_class = MllamaVisionConfig
    base_model_prefix = "vision_model"

    def __init__(self, config: MllamaVisionConfig):
        super().__init__(config)
        self.image_size = config.image_size
        self.patch_size = config.patch_size
        self.max_num_tiles = config.max_num_tiles
        self.hidden_size = config.hidden_size
        self.num_channels = config.num_channels
        self.intermediate_layers_indices = config.intermediate_layers_indices

        self.num_patches = (self.image_size // self.patch_size) ** 2 + 1
        self.scale = config.hidden_size**-0.5

        self.patch_embedding = nn.Conv2d(
            in_channels=config.num_channels,
            out_channels=self.hidden_size,
            kernel_size=self.patch_size,
            stride=self.patch_size,
            padding="valid",
            bias=False,
        )

        self.class_embedding = nn.Parameter(self.scale * torch.randn(self.hidden_size))
        self.gated_positional_embedding = MllamaPrecomputedPositionEmbedding(config)

        self.pre_tile_positional_embedding = MllamaPrecomputedAspectRatioEmbedding(config, is_gated=True)
        self.post_tile_positional_embedding = MllamaPrecomputedAspectRatioEmbedding(config, is_gated=True)

        # layer norms
        self.layernorm_pre = nn.LayerNorm(self.hidden_size)
        self.layernorm_post = nn.LayerNorm(self.hidden_size)

        # encoders
        self.transformer = MllamaVisionEncoder(config, config.num_hidden_layers, is_gated=False)
        self.global_transformer = MllamaVisionEncoder(config, config.num_global_layers, is_gated=True)

        self.post_init()

    def get_input_embeddings(self):
        """
        This function is used to fetch the first embedding layer to activate grads on inputs.
        """
        return self.patch_embedding

    def apply_class_embedding(self, hidden_state: torch.Tensor) -> torch.Tensor:
        batch_size, _, hidden_size = hidden_state.shape
        class_embedding = self.class_embedding.expand(batch_size, 1, hidden_size)
        hidden_state = torch.cat([class_embedding, hidden_state], dim=1)
        return hidden_state

    @add_start_docstrings_to_model_forward(MLLAMA_VISION_INPUTS_DOCSTRING)
    @replace_return_docstrings(output_type=BaseModelOutput, config_class="MllamaVisionConfig")
    def forward(
        self,
        pixel_values: torch.Tensor,
        aspect_ratio_ids: torch.Tensor,
        aspect_ratio_mask: torch.Tensor,
        output_attentions: Optional[bool] = None,
        output_hidden_states: Optional[bool] = None,
        return_dict: Optional[bool] = None,
    ) -> Union[BaseModelOutput, Tuple[torch.Tensor, ...]]:
        r"""

        Returns:

        Example:

        ```python
        >>> from PIL import Image
        >>> import requests
        >>> from transformers import AutoProcessor, MllamaVisionModel

        >>> checkpoint = "meta-llama/Llama-3.2-11B-Vision"
        >>> model = MllamaVisionModel.from_pretrained(checkpoint)
        >>> processor = AutoProcessor.from_pretrained(checkpoint)

        >>> url = "https://www.ilankelman.org/stopsigns/australia.jpg"
        >>> image = Image.open(requests.get(url, stream=True).raw)
        >>> inputs = processor(images=image, return_tensors="pt")

        >>> output = model(**inputs)

        >>> print(output.last_hidden_state.shape)
        torch.Size([1, 1, 4, 1025, 7680])
        ```
        """
        output_attentions = output_attentions if output_attentions is not None else self.config.output_attentions
        output_hidden_states = (
            output_hidden_states if output_hidden_states is not None else self.config.output_hidden_states
        )
        return_dict = return_dict if return_dict is not None else self.config.use_return_dict

        batch_size, num_concurrent_media, num_tiles, num_channels, height, width = pixel_values.shape

        pixel_values = pixel_values.reshape(batch_size * num_concurrent_media * num_tiles, num_channels, height, width)
        aspect_ratio_ids = aspect_ratio_ids.reshape(batch_size * num_concurrent_media, -1)

        # Patch embedding
        target_dtype = self.patch_embedding.weight.dtype
        target_device = self.patch_embedding.weight.device
        patch_embeds = self.patch_embedding(pixel_values.to(target_device, target_dtype))
        hidden_state = patch_embeds.flatten(2).transpose(1, 2)

        # Tile embeddings
        _, num_patches, dim = hidden_state.shape
        hidden_state = hidden_state.reshape(batch_size * num_concurrent_media, num_tiles, -1, dim)
        hidden_state = self.pre_tile_positional_embedding(hidden_state, aspect_ratio_ids)

        # Add cls token
        hidden_state = hidden_state.reshape(batch_size * num_concurrent_media * num_tiles, num_patches, dim)
        hidden_state = self.apply_class_embedding(hidden_state)
        num_patches += 1

        # Position embeddings
        hidden_state = hidden_state.reshape(batch_size * num_concurrent_media, num_tiles, num_patches, dim)
        hidden_state = self.gated_positional_embedding(hidden_state, aspect_ratio_ids)

        hidden_state = self.layernorm_pre(hidden_state)

        # Compute the number of tokens to pad
        num_padding_patches = (8 - (hidden_state.shape[-2] % 8)) % 8
        # Compute padding tuple for pad function
        padding = (0, 0, 0, num_padding_patches)  # (pad_left, pad_right, pad_left for dim -2, pad_right for dim -2)
        # Pad the tensor
        hidden_state = F.pad(hidden_state, padding, mode="constant", value=0)
        slice_index = -num_padding_patches if num_padding_patches > 0 else None

        # Prepare attention mask
        attention_mask = aspect_ratio_mask.reshape(batch_size * num_concurrent_media, -1)
        attention_mask = _prepare_aspect_ratio_attention_mask(
            aspect_ratio_mask=attention_mask,
            num_patches=self.num_patches,
            target_length=hidden_state.shape[2],
            dtype=self.dtype,
        )

        # Apply encoder
        hidden_state = hidden_state.view(batch_size * num_concurrent_media, -1, dim)
        output = self.transformer(
            hidden_state,
            attention_mask=attention_mask,
            output_hidden_states=True,
            output_attentions=output_attentions,
        )
        hidden_state = output[0]

        hidden_state = self.layernorm_post(hidden_state)

        # Apply global encoder
        hidden_state = hidden_state.reshape(
            batch_size * num_concurrent_media, num_tiles, num_patches + num_padding_patches, dim
        )
        hidden_state = self.post_tile_positional_embedding(hidden_state, aspect_ratio_ids)
        hidden_state = hidden_state.reshape(
            batch_size * num_concurrent_media, num_tiles * (num_patches + num_padding_patches), dim
        )
        global_output = self.global_transformer(
            hidden_state,
            attention_mask=attention_mask,
            output_hidden_states=output_hidden_states,
            output_attentions=output_attentions,
        )
        hidden_state = global_output[0]

        # Remove padding form hidden state
        hidden_state = hidden_state.reshape(
            batch_size * num_concurrent_media, num_tiles, num_patches + num_padding_patches, dim
        )
        hidden_state = hidden_state[:, :, :slice_index]
        hidden_state = hidden_state.reshape(batch_size, num_concurrent_media, num_tiles, num_patches, dim)

        # Collect intermediate layer outputs from encoder output
        all_intermediate_hidden_states = [output[1][i] for i in self.intermediate_layers_indices]
        intermediate_hidden_states = torch.stack(all_intermediate_hidden_states, dim=-1)

        # Remove padding from intermediate hidden states
        intermediate_hidden_states = intermediate_hidden_states.reshape(
            batch_size * num_concurrent_media, num_tiles, num_patches + num_padding_patches, -1
        )
        intermediate_hidden_states = intermediate_hidden_states[:, :, :slice_index]
        intermediate_hidden_states = intermediate_hidden_states.reshape(
            batch_size, num_concurrent_media, num_tiles, num_patches, -1
        )

        # Concatenate final hidden state and intermediate hidden states
        hidden_state = torch.cat([hidden_state, intermediate_hidden_states], dim=-1)

        if output_hidden_states:
            hidden_states = tuple(all_intermediate_hidden_states) + tuple(global_output[1])
        else:
            hidden_states = None

        if output_attentions:
            # global transformer in contrast to `self.transformer` doesn't always return hidden states so we might go index out-of-range
            global_attn = tuple(global_output[2]) if output_hidden_states else tuple(global_output[1])
            attentions = tuple(output[2]) + global_attn
        else:
            attentions = None

        if not return_dict:
            return tuple(v for v in [hidden_state, hidden_states, attentions] if v is not None)

        return BaseModelOutput(
            last_hidden_state=hidden_state,
            hidden_states=hidden_states,
            attentions=attentions,
        )


@add_start_docstrings(
    """The Mllama Text Model which consists of transformer with self and cross attention layers.""",
    MLLAMA_START_DOCSTRING,
)
class MllamaTextModel(MllamaPreTrainedModel):
    config_class = MllamaTextConfig
    base_model_prefix = "language_model.model"

    def __init__(self, config: MllamaTextConfig):
        super().__init__(config)
        self.padding_idx = config.pad_token_id
        self.vocab_size = config.vocab_size
        self.embed_tokens = nn.Embedding(config.vocab_size + 8, config.hidden_size, self.padding_idx)
        self.cross_attention_layers = config.cross_attention_layers

        layers = []
        for layer_idx in range(config.num_hidden_layers):
            if layer_idx in self.cross_attention_layers:
                layers.append(MllamaCrossAttentionDecoderLayer(config, layer_idx))
            else:
                layers.append(MllamaSelfAttentionDecoderLayer(config, layer_idx))

        self.layers = nn.ModuleList(layers)
        self.norm = MllamaTextRMSNorm(config.hidden_size, eps=config.rms_norm_eps)
        self.rotary_emb = MllamaRotaryEmbedding(config=config)
        self.gradient_checkpointing = False
        self.post_init()

    def get_input_embeddings(self):
        return self.embed_tokens

    def set_input_embeddings(self, value):
        self.embed_tokens = value

    @add_start_docstrings_to_model_forward(MLLAMA_TEXT_INPUTS_DOCSTRING)
    @replace_return_docstrings(output_type=BaseModelOutputWithPast, config_class="MllamaTextConfig")
    def forward(
        self,
        input_ids: Optional[torch.LongTensor] = None,
        attention_mask: Optional[torch.Tensor] = None,
        position_ids: Optional[torch.LongTensor] = None,
        cross_attention_states: Optional[torch.FloatTensor] = None,
        cross_attention_mask: Optional[torch.Tensor] = None,
        full_text_row_masked_out_mask: Optional[Tuple[torch.Tensor, torch.Tensor]] = None,
        past_key_values: Optional[Union[Cache, List[torch.FloatTensor]]] = None,
        inputs_embeds: Optional[torch.FloatTensor] = None,
        use_cache: Optional[bool] = None,
        output_attentions: Optional[bool] = None,
        output_hidden_states: Optional[bool] = None,
        return_dict: Optional[bool] = None,
        cache_position: Optional[torch.LongTensor] = None,
        **kwargs: Unpack[FlashAttentionKwargs],
    ) -> Union[Tuple, BaseModelOutputWithPast]:
        """

        Returns:

        Example:

        ```python
        >>> from transformers import AutoProcessor, MllamaTextModel

        >>> checkpoint = "meta-llama/Llama-3.2-11B-Vision"
        >>> model = MllamaTextModel.from_pretrained(checkpoint)
        >>> processor = AutoProcessor.from_pretrained(checkpoint)

        >>> text = "<|image|>If I had to write a haiku for this one"
        >>> inputs = processor(text=text, return_tensors="pt")

        >>> output = model(**inputs)

        >>> print(output.last_hidden_state.shape)
        torch.Size([1, 13, 4096])
        ```
        """
        output_attentions = output_attentions if output_attentions is not None else self.config.output_attentions
        output_hidden_states = (
            output_hidden_states if output_hidden_states is not None else self.config.output_hidden_states
        )
        use_cache = use_cache if use_cache is not None else self.config.use_cache
        return_dict = return_dict if return_dict is not None else self.config.use_return_dict

        if (input_ids is None) ^ (inputs_embeds is not None):
            raise ValueError("You must specify exactly one of input_ids or inputs_embeds")

        if self.gradient_checkpointing and self.training and use_cache:
            logger.warning_once(
                "`use_cache=True` is incompatible with gradient checkpointing. Setting `use_cache=False`."
            )
            use_cache = False

        if inputs_embeds is None:
            inputs_embeds = self.embed_tokens(input_ids)

        hidden_states = inputs_embeds

        if use_cache and past_key_values is None:
            past_key_values = DynamicCache()

        if cache_position is None:
            past_seen_tokens = past_key_values.get_seq_length() if past_key_values is not None else 0
            cache_position = torch.arange(
                past_seen_tokens, past_seen_tokens + inputs_embeds.shape[1], device=inputs_embeds.device
            )
        if position_ids is None:
            position_ids = cache_position.unsqueeze(0)

        causal_mask = self._update_causal_mask(
            attention_mask, inputs_embeds, cache_position, past_key_values, output_attentions
        )

        # create position embeddings to be shared across the decoder layers
        position_embeddings = self.rotary_emb(hidden_states, position_ids)

        # decoder layers
        all_hidden_states = () if output_hidden_states else None
        all_self_attns = () if output_attentions else None
        next_decoder_cache = None

        for idx, decoder_layer in enumerate(self.layers):
            if output_hidden_states:
                all_hidden_states += (hidden_states,)

            # For text-only path we should skip cross attention layers.
            # Let's check if the layer is cross attention layer and if we have cross attention states
            # or cached cross attention states.
            is_cross_attention_layer = idx in self.cross_attention_layers
            is_cross_attention_cache_empty = past_key_values is None or (
                past_key_values is not None and past_key_values.get_seq_length(idx) == 0
            )

            if is_cross_attention_layer and cross_attention_states is None and is_cross_attention_cache_empty:
                continue

            if self.gradient_checkpointing and self.training:
                layer_outputs = self._gradient_checkpointing_func(
                    decoder_layer.__call__,
                    hidden_states,
                    cross_attention_states,
                    cross_attention_mask,
                    causal_mask,
                    full_text_row_masked_out_mask,
                    position_ids,
                    past_key_values,
                    output_attentions,
                    use_cache,
                    cache_position,
                    position_embeddings,
                )
            else:
                layer_outputs = decoder_layer(
                    hidden_states,
                    cross_attention_states=cross_attention_states,
                    cross_attention_mask=cross_attention_mask,
                    attention_mask=causal_mask,
                    full_text_row_masked_out_mask=full_text_row_masked_out_mask,
                    position_ids=position_ids,
                    past_key_value=past_key_values,
                    output_attentions=output_attentions,
                    use_cache=use_cache,
                    cache_position=cache_position,
                    position_embeddings=position_embeddings,
                    **kwargs,
                )

            hidden_states = layer_outputs[0]

            if use_cache:
                next_decoder_cache = layer_outputs[2 if output_attentions else 1]

            if output_attentions:
                all_self_attns += (layer_outputs[1],)

        hidden_states = self.norm(hidden_states)

        # add hidden states from the last decoder layer
        if output_hidden_states:
            all_hidden_states += (hidden_states,)

        next_cache = next_decoder_cache if use_cache else None

        if not return_dict:
            return tuple(v for v in [hidden_states, next_cache, all_hidden_states, all_self_attns] if v is not None)
        return BaseModelOutputWithPast(
            last_hidden_state=hidden_states,
            past_key_values=next_cache,
            hidden_states=all_hidden_states,
            attentions=all_self_attns,
        )


class KwargsForCausalLM(FlashAttentionKwargs, LossKwargs): ...


@add_start_docstrings(
    """The Mllama Text Model with a language modeling head on top.""",
    MLLAMA_START_DOCSTRING,
)
class MllamaForCausalLM(MllamaPreTrainedModel, GenerationMixin):
    config_class = MllamaTextConfig
    _supports_static_cache = True  # only the LLM without cross attn can do compile
    base_model_prefix = "language_model"
    _tied_weights_keys = ["lm_head.weight"]

    def __init__(self, config):
        super().__init__(config.get_text_config())
        self.text_config = config.get_text_config()
        self.vocab_size = self.text_config.vocab_size
        self.model = MllamaTextModel._from_config(self.text_config)
        self.lm_head = nn.Linear(self.text_config.hidden_size, self.vocab_size, bias=False)

        self.post_init()

    def get_input_embeddings(self):
        return self.model.embed_tokens

    def set_input_embeddings(self, value):
        self.model.embed_tokens = value

    def get_output_embeddings(self):
        return self.lm_head

    def set_output_embeddings(self, new_embeddings):
        self.lm_head = new_embeddings

    def set_decoder(self, decoder):
        self.model = decoder

    def get_decoder(self):
        return self.model

    @add_start_docstrings_to_model_forward(MLLAMA_INPUTS_DOCSTRING)
    @replace_return_docstrings(output_type=CausalLMOutputWithPast, config_class="MllamaTextConfig")
    def forward(
        self,
        input_ids: Optional[torch.LongTensor] = None,
        attention_mask: Optional[torch.Tensor] = None,
        position_ids: Optional[torch.LongTensor] = None,
        cross_attention_states: Optional[torch.LongTensor] = None,
        cross_attention_mask: Optional[torch.LongTensor] = None,
        full_text_row_masked_out_mask: Optional[Tuple[torch.Tensor, torch.Tensor]] = None,
        past_key_values: Optional[Union[Cache, List[torch.FloatTensor]]] = None,
        inputs_embeds: Optional[torch.FloatTensor] = None,
        labels: Optional[torch.LongTensor] = None,
        use_cache: Optional[bool] = None,
        output_attentions: Optional[bool] = None,
        output_hidden_states: Optional[bool] = None,
        return_dict: Optional[bool] = None,
        cache_position: Optional[torch.LongTensor] = None,
        logits_to_keep: Union[int, torch.Tensor] = 0,
        **kwargs: Unpack[KwargsForCausalLM],
    ) -> Union[Tuple, CausalLMOutputWithPast]:
        r"""
            labels (`torch.LongTensor` of shape `(batch_size, sequence_length)`, *optional*):
                Labels for computing the masked language modeling loss. Indices should either be in `[0, ...,
                config.vocab_size]` or -100 (see `input_ids` docstring). Tokens with indices set to `-100` are ignored
                (masked), the loss is only computed for the tokens with labels in `[0, ..., config.vocab_size]`.

            logits_to_keep (`int` or `torch.Tensor`, *optional*):
                If an `int`, compute logits for the last `logits_to_keep` tokens. If `0`, calculate logits for all
                `input_ids` (special case). Only last token logits are needed for generation, and calculating them only for that
                token can save memory, which becomes pretty significant for long sequences or large vocabulary size.
                If a `torch.Tensor`, must be 1D corresponding to the indices to keep in the sequence length dimension.
                This is useful when using packed tensor format (single dimension for batch and sequence length).

        Returns:

        Example:

        ```python
        >>> from transformers import AutoTokenizer, MllamaForCausalLM

        >>> model = MllamaForCausalLM.from_pretrained("Llama-3.2-11B-Vision")
        >>> tokenizer = AutoTokenizer.from_pretrained("Llama-3.2-11B-Vision")

        >>> prompt = "If I had to write a haiku, it would be:"
        >>> inputs = tokenizer(prompt, return_tensors="pt")

        >>> # Generate
        >>> generate_ids = model.generate(inputs.input_ids, max_length=40, do_sample=True, temperature=0.6)
        >>> result = tokenizer.batch_decode(generate_ids, skip_special_tokens=True, clean_up_tokenization_spaces=False)[0]
        >>> print(result)
        If I had to write a haiku, it would be: "Snowflakes gently fall" - simple, yet peaceful.
        I love the idea of snowflakes gently falling, each one
        ```
        """
        output_attentions = output_attentions if output_attentions is not None else self.config.output_attentions
        output_hidden_states = (
            output_hidden_states if output_hidden_states is not None else self.config.output_hidden_states
        )
        return_dict = return_dict if return_dict is not None else self.config.use_return_dict

        # decoder outputs consists of (dec_features, layer_state, dec_hidden, dec_attn)
        outputs = self.model(
            input_ids=input_ids,
            cross_attention_states=cross_attention_states,
            attention_mask=attention_mask,
            position_ids=position_ids,
            cross_attention_mask=cross_attention_mask,
            full_text_row_masked_out_mask=full_text_row_masked_out_mask,
            past_key_values=past_key_values,
            inputs_embeds=inputs_embeds,
            use_cache=use_cache,
            output_attentions=output_attentions,
            output_hidden_states=output_hidden_states,
            return_dict=return_dict,
            cache_position=cache_position,
            **kwargs,
        )

        hidden_states = outputs[0]
        slice_indices = slice(-logits_to_keep, None) if isinstance(logits_to_keep, int) else logits_to_keep
        logits = self.lm_head(hidden_states[:, slice_indices, :]).float()

        loss = None
        if labels is not None:
            loss = self.loss_function(logits, labels, self.vocab_size, **kwargs)

        if not return_dict:
            output = (logits,) + outputs[1:]
            return (loss,) + output if loss is not None else output

        return CausalLMOutputWithPast(
            loss=loss,
            logits=logits,
            past_key_values=outputs.past_key_values,
            hidden_states=outputs.hidden_states,
            attentions=outputs.attentions,
        )


@add_start_docstrings(
    """The Mllama model which consists of a vision encoder and a language model without language modeling head.""",
    MLLAMA_START_DOCSTRING,
)
class MllamaModel(MllamaPreTrainedModel):
    _checkpoint_conversion_mapping = {"language_model.model": "language_model"}
    _supports_quantized_cache = False  # quant cache not supported in encoder-decoder setting

    def __init__(self, config: MllamaConfig):
        super().__init__(config)
        self.vocab_size = config.text_config.vocab_size
        self.hidden_size = config.text_config.hidden_size
        self.max_num_tiles = config.vision_config.max_num_tiles
        self.vision_output_dim = config.vision_config.vision_output_dim
        self.pad_token_id = self.config.pad_token_id if self.config.pad_token_id is not None else -1

        self.vision_model = MllamaVisionModel._from_config(config.vision_config)
        self.language_model = MllamaTextModel._from_config(config.text_config)
        self.multi_modal_projector = nn.Linear(
            config.vision_config.vision_output_dim,
            config.text_config.hidden_size,
            bias=True,
        )
        self.post_init()

    def get_input_embeddings(self):
        return self.language_model.get_input_embeddings()

    def set_input_embeddings(self, value):
        self.language_model.set_input_embeddings(value)

    @add_start_docstrings_to_model_forward(MLLAMA_INPUTS_DOCSTRING)
    def forward(
        self,
        input_ids: Optional[torch.LongTensor] = None,
        pixel_values: Optional[torch.FloatTensor] = None,
        aspect_ratio_mask: Optional[torch.Tensor] = None,
        aspect_ratio_ids: Optional[torch.Tensor] = None,
        attention_mask: Optional[torch.Tensor] = None,
        cross_attention_mask: Optional[torch.Tensor] = None,
        cross_attention_states: Optional[torch.Tensor] = None,
        position_ids: Optional[torch.LongTensor] = None,
        past_key_values: Optional[List[torch.FloatTensor]] = None,
        inputs_embeds: Optional[torch.FloatTensor] = None,
        use_cache: Optional[bool] = None,
        output_attentions: Optional[bool] = None,
        output_hidden_states: Optional[bool] = None,
        return_dict: Optional[bool] = None,
        cache_position: Optional[torch.LongTensor] = None,
    ) -> Union[Tuple, CausalLMOutputWithPast]:
        output_attentions = output_attentions if output_attentions is not None else self.config.output_attentions
        output_hidden_states = (
            output_hidden_states if output_hidden_states is not None else self.config.output_hidden_states
        )
        return_dict = return_dict if return_dict is not None else self.config.use_return_dict

        if (input_ids is None) ^ (inputs_embeds is not None):
            raise ValueError("You must specify exactly one of input_ids or inputs_embeds")

        if pixel_values is not None and inputs_embeds is not None:
            raise ValueError(
                "You cannot specify both pixel_values and inputs_embeds at the same time, and must specify either one"
            )

        if pixel_values is not None and cross_attention_states is not None:
            raise ValueError("`pixel_values` and `cross_attention_states` cannot be provided simultaneously")

        if pixel_values is not None:
            if aspect_ratio_ids is None:
                raise ValueError("`aspect_ratio_ids` must be provided if `pixel_values` is provided")
            # get vision tokens from vision model
            vision_outputs = self.vision_model(
                pixel_values=pixel_values,
                aspect_ratio_ids=aspect_ratio_ids,
                aspect_ratio_mask=aspect_ratio_mask,
                output_hidden_states=output_hidden_states,
                output_attentions=output_attentions,
                return_dict=return_dict,
            )
            cross_attention_states = vision_outputs[0]
            cross_attention_states = self.multi_modal_projector(cross_attention_states).reshape(
                -1, cross_attention_states.shape[-2], self.hidden_size
            )

        if cross_attention_mask is not None:
            cross_attention_mask, full_text_row_masked_out_mask = _prepare_cross_attention_mask(
                cross_attention_mask,
                num_vision_tokens=self.vision_model.num_patches,
                dtype=self.dtype,
            )
        else:
            full_text_row_masked_out_mask = None

        if cross_attention_mask is not None and cache_position is not None:
            cross_attention_mask = cross_attention_mask[:, :, cache_position]
            full_text_row_masked_out_mask = full_text_row_masked_out_mask[:, :, cache_position]

        outputs = self.language_model(
            input_ids=input_ids,
            attention_mask=attention_mask,
            position_ids=position_ids,
            cross_attention_states=cross_attention_states,
            cross_attention_mask=cross_attention_mask,
            full_text_row_masked_out_mask=full_text_row_masked_out_mask,
            past_key_values=past_key_values,
            use_cache=use_cache,
            inputs_embeds=inputs_embeds,
            output_hidden_states=output_hidden_states,
            output_attentions=output_attentions,
            return_dict=True,
            cache_position=cache_position,
        )

        output = BaseModelOutputWithPast(
            last_hidden_state=outputs.last_hidden_state,
            past_key_values=outputs.past_key_values,
            hidden_states=outputs.hidden_states,
            attentions=outputs.attentions,
        )
        return output if return_dict else output.to_tuple()


@add_start_docstrings(
    """The Mllama model which consists of a vision encoder and a language model.""",
    MLLAMA_START_DOCSTRING,
)
class MllamaForConditionalGeneration(MllamaPreTrainedModel, GenerationMixin):
    _checkpoint_conversion_mapping = {
        "^language_model.model": "model.language_model",
        "^vision_model": "model.vision_model",
        "^multi_modal_projector": "model.multi_modal_projector",
        "^language_model.lm_head": "lm_head",
    }
    _supports_quantized_cache = False  # quant cache not supported in encoder-decoder setting
    _tied_weights_keys = ["lm_head.weight"]

    def __init__(self, config: MllamaConfig):
        super().__init__(config)
        self.model = MllamaModel(config)
        self.lm_head = nn.Linear(config.text_config.hidden_size, config.text_config.vocab_size, bias=False)
        self.post_init()

    def get_input_embeddings(self):
        return self.model.get_input_embeddings()

    def set_input_embeddings(self, value):
        self.model.set_input_embeddings(value)

    def get_output_embeddings(self):
        return self.lm_head

    def set_output_embeddings(self, new_embeddings):
        self.lm_head = new_embeddings

    # Make modules available throught conditional class for BC
    @property
    def language_model(self):
        return self.model.language_model

    @property
    def vision_model(self):
        return self.model.vision_model

    @can_return_tuple
    @add_start_docstrings_to_model_forward(MLLAMA_INPUTS_DOCSTRING)
    @replace_return_docstrings(output_type=CausalLMOutputWithPast, config_class="MllamaConfig")
    def forward(
        self,
        input_ids: Optional[torch.LongTensor] = None,
        pixel_values: Optional[torch.FloatTensor] = None,
        aspect_ratio_mask: Optional[torch.Tensor] = None,
        aspect_ratio_ids: Optional[torch.Tensor] = None,
        attention_mask: Optional[torch.Tensor] = None,
        cross_attention_mask: Optional[torch.Tensor] = None,
        cross_attention_states: Optional[torch.Tensor] = None,
        position_ids: Optional[torch.LongTensor] = None,
        past_key_values: Optional[Union[Cache, List[torch.FloatTensor]]] = None,
        inputs_embeds: Optional[torch.FloatTensor] = None,
        labels: Optional[torch.LongTensor] = None,
        use_cache: Optional[bool] = None,
        output_attentions: Optional[bool] = None,
        output_hidden_states: Optional[bool] = None,
        return_dict: Optional[bool] = None,
        cache_position: Optional[torch.LongTensor] = None,
        logits_to_keep: Union[int, torch.Tensor] = 0,
        **kwargs: Unpack[KwargsForCausalLM],
    ) -> Union[Tuple, CausalLMOutputWithPast]:
        r"""
            labels (`torch.LongTensor` of shape `(batch_size, sequence_length)`, *optional*):
                Labels for computing the masked language modeling loss. Indices should either be in `[0, ...,
                config.vocab_size]` or -100 (see `input_ids` docstring). Tokens with indices set to `-100` are ignored
                (masked), the loss is only computed for the tokens with labels in `[0, ..., config.vocab_size]`.

            logits_to_keep (`int` or `torch.Tensor`, *optional*):
                If an `int`, compute logits for the last `logits_to_keep` tokens. If `0`, calculate logits for all
                `input_ids` (special case). Only last token logits are needed for generation, and calculating them only for that
                token can save memory, which becomes pretty significant for long sequences or large vocabulary size.
                If a `torch.Tensor`, must be 1D corresponding to the indices to keep in the sequence length dimension.
                This is useful when using packed tensor format (single dimension for batch and sequence length).


        Returns:

        Example:

        ```python
        >>> from PIL import Image
        >>> import requests
        >>> from transformers import AutoProcessor, MllamaForConditionalGeneration

        >>> checkpoint = "meta-llama/Llama-3.2-11B-Vision"
        >>> model = MllamaForConditionalGeneration.from_pretrained(checkpoint)
        >>> processor = AutoProcessor.from_pretrained(checkpoint)

        >>> prompt = "<|image|>If I had to write a haiku for this one"
        >>> url = "https://www.ilankelman.org/stopsigns/australia.jpg"
        >>> image = Image.open(requests.get(url, stream=True).raw)

        >>> inputs = processor(text=prompt, images=image, return_tensors="pt")

        >>> # Generate
        >>> output = model.generate(**inputs, max_new_tokens=15)

        >>> prompt_len = inputs.input_ids.shape[-1]
        >>> generated_ids = output[:, prompt_len:]
        >>> generated_text = processor.batch_decode(generated_ids, skip_special_tokens=True, clean_up_tokenization_spaces=False)
        >>> print(generated_text)
        [', it would be:.\\nA stop sign in Chinatown.\\n']
        ```
        """
        output_attentions = output_attentions if output_attentions is not None else self.config.output_attentions
        output_hidden_states = (
            output_hidden_states if output_hidden_states is not None else self.config.output_hidden_states
        )
        return_dict = return_dict if return_dict is not None else self.config.use_return_dict

        outputs = self.model(
            input_ids=input_ids,
            pixel_values=pixel_values,
            aspect_ratio_mask=aspect_ratio_mask,
            aspect_ratio_ids=aspect_ratio_ids,
            cross_attention_mask=cross_attention_mask,
            cross_attention_states=cross_attention_states,
            attention_mask=attention_mask,
            position_ids=position_ids,
            past_key_values=past_key_values,
            inputs_embeds=inputs_embeds,
            use_cache=use_cache,
            output_attentions=output_attentions,
            output_hidden_states=output_hidden_states,
            return_dict=True,
            cache_position=cache_position,
<<<<<<< HEAD
            logits_to_keep=logits_to_keep,
            **kwargs,
=======
>>>>>>> 17742bd9
        )

        hidden_states = outputs[0]
        # Only compute necessary logits, and do not upcast them to float if we are not computing the loss
        slice_indices = slice(-logits_to_keep, None) if isinstance(logits_to_keep, int) else logits_to_keep
        logits = self.lm_head(hidden_states[:, slice_indices, :])

        loss = None
        if labels is not None:
<<<<<<< HEAD
            loss = self.loss_function(logits, labels, self.config.get_text_config().vocab_size, **kwargs)

        if not return_dict:
            return (loss,) + outputs if loss is not None else outputs
=======
            loss = self.loss_function(logits, labels, self.config.text_config.vocab_size, **loss_kwargs)
>>>>>>> 17742bd9

        return CausalLMOutputWithPast(
            loss=loss,
            logits=logits,
            past_key_values=outputs.past_key_values,
            hidden_states=outputs.hidden_states,
            attentions=outputs.attentions,
        )

    def prepare_inputs_for_generation(
        self,
        input_ids=None,
        inputs_embeds=None,
        attention_mask=None,
        position_ids=None,
        pixel_values=None,
        aspect_ratio_ids=None,
        aspect_ratio_mask=None,
        cross_attention_mask=None,
        past_key_values=None,
        use_cache=False,
        cache_position=None,
        logits_to_keep=None,
        **kwargs,
    ):
        # Overwritten -- in specific circumstances we don't want to forward image inputs to the model

        model_inputs = super().prepare_inputs_for_generation(
            input_ids,
            past_key_values=past_key_values,
            use_cache=use_cache,
            inputs_embeds=inputs_embeds,
            position_ids=position_ids,
            attention_mask=attention_mask,
            pixel_values=pixel_values,
            aspect_ratio_ids=aspect_ratio_ids,
            aspect_ratio_mask=aspect_ratio_mask,
            cross_attention_mask=cross_attention_mask,
            cache_position=cache_position,
            logits_to_keep=logits_to_keep,
            **kwargs,
        )

        # If we're in pre-fill or cacheless decoding step, then we need pixel_values and aspect ratios
        # to compute image hidden states, otherwise they are cached within each cross attn layer
        if cache_position[0] != 0:
            model_inputs["pixel_values"] = None
            model_inputs["aspect_ratio_ids"] = None
            model_inputs["aspect_ratio_mask"] = None

        return model_inputs

    def _update_model_kwargs_for_generation(self, outputs, model_kwargs, is_encoder_decoder, **kwargs):
        cross_attention_mask_prev = model_kwargs.get("cross_attention_mask", None)
        model_kwargs = super()._update_model_kwargs_for_generation(
            outputs=outputs,
            model_kwargs=model_kwargs,
            is_encoder_decoder=is_encoder_decoder,
            **kwargs,
        )

        # add cross-attn mask for new token
        if cross_attention_mask_prev is not None:
            model_kwargs["cross_attention_mask"] = torch.cat(
                [cross_attention_mask_prev, cross_attention_mask_prev[:, -1:, ...]], dim=1
            )
        return model_kwargs


__all__ = [
    "MllamaForConditionalGeneration",
    "MllamaForCausalLM",
    "MllamaTextModel",
    "MllamaVisionModel",
    "MllamaPreTrainedModel",
    "MllamaModel",
]<|MERGE_RESOLUTION|>--- conflicted
+++ resolved
@@ -2069,11 +2069,7 @@
             output_hidden_states=output_hidden_states,
             return_dict=True,
             cache_position=cache_position,
-<<<<<<< HEAD
-            logits_to_keep=logits_to_keep,
             **kwargs,
-=======
->>>>>>> 17742bd9
         )
 
         hidden_states = outputs[0]
@@ -2083,14 +2079,7 @@
 
         loss = None
         if labels is not None:
-<<<<<<< HEAD
-            loss = self.loss_function(logits, labels, self.config.get_text_config().vocab_size, **kwargs)
-
-        if not return_dict:
-            return (loss,) + outputs if loss is not None else outputs
-=======
             loss = self.loss_function(logits, labels, self.config.text_config.vocab_size, **loss_kwargs)
->>>>>>> 17742bd9
 
         return CausalLMOutputWithPast(
             loss=loss,
