# coding=utf-8
# Copyright 2024 the HuggingFace Inc. team. All rights reserved.
#
# Licensed under the Apache License, Version 2.0 (the "License");
# you may not use this file except in compliance with the License.
# You may obtain a copy of the License at
#
#     http://www.apache.org/licenses/LICENSE-2.0
#
# Unless required by applicable law or agreed to in writing, software
# distributed under the License is distributed on an "AS IS" BASIS,
# WITHOUT WARRANTIES OR CONDITIONS OF ANY KIND, either express or implied.
# See the License for the specific language governing permissions and
# limitations under the License.
"""PyTorch Mllama model."""

import math
from typing import Callable, Optional, Union

import torch
import torch.nn.functional as F
import torch.utils.checkpoint
from torch import nn

from ...activations import ACT2FN
from ...cache_utils import Cache, DynamicCache
from ...generation import GenerationMixin
from ...modeling_attn_mask_utils import AttentionMaskConverter
from ...modeling_flash_attention_utils import FlashAttentionKwargs
from ...modeling_layers import GradientCheckpointingLayer
from ...modeling_outputs import BaseModelOutput, BaseModelOutputWithPast, CausalLMOutputWithPast
from ...modeling_rope_utils import ROPE_INIT_FUNCTIONS, dynamic_rope_update
from ...modeling_utils import ALL_ATTENTION_FUNCTIONS, PreTrainedModel
from ...processing_utils import Unpack
from ...utils import TransformersKwargs, auto_docstring, can_return_tuple, is_torch_flex_attn_available, logging
from ...utils.deprecation import deprecate_kwarg
from ...utils.generic import OutputRecorder, check_model_inputs
from .configuration_mllama import MllamaConfig, MllamaTextConfig, MllamaVisionConfig


if is_torch_flex_attn_available():
    from torch.nn.attention.flex_attention import BlockMask

    from ...integrations.flex_attention import make_flex_block_causal_mask

logger = logging.get_logger(__name__)


def _prepare_cross_attention_mask(
    cross_attention_mask: torch.Tensor,
    num_vision_tokens: int,
    dtype: str,
) -> tuple[torch.Tensor, torch.Tensor]:
    # reshape so it can be used by attn module
    batch_size, text_total_length, *_ = cross_attention_mask.shape
    cross_attention_mask = cross_attention_mask.repeat_interleave(num_vision_tokens, dim=3)
    cross_attention_mask = cross_attention_mask.view(batch_size, text_total_length, -1)
    cross_attention_mask = cross_attention_mask.unsqueeze(1)

    # invert the mask
    inverted_cross_attn_mask = (1.0 - cross_attention_mask).to(dtype)
    cross_attention_mask = inverted_cross_attn_mask.masked_fill(
        inverted_cross_attn_mask.to(torch.bool), torch.finfo(dtype).min
    )

    # apply full-row bias, which return 4D tensor of shape [B, H, S1, 1] where value is 0 if the a full row in cross attn mask's
    # last dimension contains negative infinity values, otherwise it's 1
    negative_inf_value = torch.finfo(dtype).min
    full_text_row_masked_out_mask = (
        (cross_attention_mask != negative_inf_value).any(dim=-1).type_as(cross_attention_mask)[..., None]
    )
    cross_attention_mask *= full_text_row_masked_out_mask

    return cross_attention_mask, full_text_row_masked_out_mask


def _prepare_aspect_ratio_attention_mask(
    aspect_ratio_mask: torch.Tensor,
    num_patches: int,
    target_length: int,
    dtype: torch.dtype,
) -> torch.Tensor:
    # Expand aspect ratio mask to target_length
    batch_size, max_num_tiles = aspect_ratio_mask.shape
    attention_mask = aspect_ratio_mask.view(batch_size, max_num_tiles, 1, 1).to(dtype)
    attention_mask = attention_mask.repeat(1, 1, target_length, 1)

    # Mask padding patches
    pad_patches = target_length - num_patches
    attention_mask[:, :, -pad_patches:] = 0

    # Invert the mask (0 -> 1, 1 -> 0)
    attention_mask = 1 - attention_mask

    # Reshape to 2D and create 4D attention mask
    # (batch_size, 1, max_num_tiles * target_length, max_num_tiles * target_length)
    attention_mask = attention_mask.reshape(batch_size, max_num_tiles * target_length, 1)
    attention_mask = attention_mask @ attention_mask.transpose(-1, -2) * torch.finfo(dtype).min
    attention_mask = attention_mask.unsqueeze(1)

    return attention_mask


class MllamaPrecomputedAspectRatioEmbedding(nn.Module):
    def __init__(self, config: MllamaVisionConfig, is_gated: bool = True):
        super().__init__()
        self.max_num_tiles = config.max_num_tiles
        self.hidden_size = config.hidden_size
        self.max_aspect_ratio_id = config.max_aspect_ratio_id
        self.is_gated = is_gated

        self.embedding = nn.Embedding(self.max_aspect_ratio_id + 1, self.max_num_tiles * self.hidden_size)
        if is_gated:
            self.gate = nn.Parameter(torch.zeros(1))

    def forward(self, hidden_state: torch.Tensor, aspect_ratio_ids: torch.Tensor) -> torch.Tensor:
        embeddings = self.embedding(aspect_ratio_ids)
        embeddings = embeddings.reshape(-1, self.max_num_tiles, 1, self.hidden_size)

        if self.is_gated:
            embeddings = embeddings * self.gate.tanh()

        hidden_state = hidden_state + embeddings
        return hidden_state


class MllamaPrecomputedPositionEmbedding(nn.Module):
    def __init__(self, config: MllamaVisionConfig):
        super().__init__()
        self.max_num_tiles = config.max_num_tiles
        self.max_aspect_ratio_id = config.max_aspect_ratio_id
        self.num_patches = (config.image_size // config.patch_size) ** 2 + 1
        self.hidden_size = config.hidden_size
        self.scale = config.hidden_size**-0.5

        self.gate = nn.Parameter(torch.zeros(1))

        # position embedding
        position_embedding = torch.randn(self.num_patches, self.hidden_size)
        self.embedding = nn.Parameter(self.scale * position_embedding)

        # tile position embedding
        self.tile_embedding = nn.Embedding(
            self.max_aspect_ratio_id + 1, self.max_num_tiles * self.num_patches * self.hidden_size
        )

    def forward(self, hidden_state: torch.Tensor, aspect_ratio_ids: torch.Tensor) -> torch.Tensor:
        # position embeddings
        gated_position_embedding = (1 - self.gate.tanh()) * self.embedding
        hidden_state = hidden_state + gated_position_embedding.view(1, 1, self.num_patches, self.hidden_size)

        # precomputed tile position embeddings
        tile_position_embedding = self.tile_embedding(aspect_ratio_ids)
        batch_size = hidden_state.shape[0]
        tile_position_embedding = tile_position_embedding.reshape(
            batch_size, self.max_num_tiles, self.num_patches, self.hidden_size
        )
        gated_tile_position_embedding = self.gate.tanh() * tile_position_embedding
        hidden_state = hidden_state + gated_tile_position_embedding

        return hidden_state


# Copied from transformers.models.clip.modeling_clip.CLIPMLP with CLIP->MllamaVision
class MllamaVisionMLP(nn.Module):
    def __init__(self, config):
        super().__init__()
        self.config = config
        self.activation_fn = ACT2FN[config.hidden_act]
        self.fc1 = nn.Linear(config.hidden_size, config.intermediate_size)
        self.fc2 = nn.Linear(config.intermediate_size, config.hidden_size)

    def forward(self, hidden_states: torch.Tensor) -> torch.Tensor:
        hidden_states = self.fc1(hidden_states)
        hidden_states = self.activation_fn(hidden_states)
        hidden_states = self.fc2(hidden_states)
        return hidden_states


# Copied from transformers.models.llama.modeling_llama.repeat_kv
def repeat_kv(hidden_states: torch.Tensor, n_rep: int) -> torch.Tensor:
    """
    This is the equivalent of torch.repeat_interleave(x, dim=1, repeats=n_rep). The hidden states go from (batch,
    num_key_value_heads, seqlen, head_dim) to (batch, num_attention_heads, seqlen, head_dim)
    """
    batch, num_key_value_heads, slen, head_dim = hidden_states.shape
    if n_rep == 1:
        return hidden_states
    hidden_states = hidden_states[:, :, None, :, :].expand(batch, num_key_value_heads, n_rep, slen, head_dim)
    return hidden_states.reshape(batch, num_key_value_heads * n_rep, slen, head_dim)


# Copied from transformers.models.llama.modeling_llama.eager_attention_forward
def eager_attention_forward(
    module: nn.Module,
    query: torch.Tensor,
    key: torch.Tensor,
    value: torch.Tensor,
    attention_mask: Optional[torch.Tensor],
    scaling: float,
    dropout: float = 0.0,
    **kwargs: Unpack[TransformersKwargs],
):
    key_states = repeat_kv(key, module.num_key_value_groups)
    value_states = repeat_kv(value, module.num_key_value_groups)

    attn_weights = torch.matmul(query, key_states.transpose(2, 3)) * scaling
    if attention_mask is not None:
        causal_mask = attention_mask[:, :, :, : key_states.shape[-2]]
        attn_weights = attn_weights + causal_mask

    attn_weights = nn.functional.softmax(attn_weights, dim=-1, dtype=torch.float32).to(query.dtype)
    attn_weights = nn.functional.dropout(attn_weights, p=dropout, training=module.training)
    attn_output = torch.matmul(attn_weights, value_states)
    attn_output = attn_output.transpose(1, 2).contiguous()

    return attn_output, attn_weights


class MllamaVisionAttention(nn.Module):
    def __init__(self, config: MllamaVisionConfig):
        super().__init__()

        self.config = config
        self.embed_dim = config.hidden_size
        self.num_heads = config.attention_heads
        self.head_dim = config.hidden_size // config.attention_heads
        self.scaling = self.head_dim**-0.5
        self.num_key_value_groups = 1

        self.q_proj = nn.Linear(self.embed_dim, self.num_heads * self.head_dim, bias=False)
        self.k_proj = nn.Linear(self.embed_dim, self.num_heads * self.head_dim, bias=False)
        self.v_proj = nn.Linear(self.embed_dim, self.num_heads * self.head_dim, bias=False)
        self.o_proj = nn.Linear(self.num_heads * self.head_dim, self.embed_dim, bias=False)

    def forward(
        self,
        hidden_state: torch.Tensor,
        attention_mask: Optional[torch.Tensor] = None,
        **kwargs,
    ) -> tuple[torch.Tensor, Optional[torch.Tensor]]:
        query = self.q_proj(hidden_state)
        key = self.k_proj(hidden_state)
        value = self.v_proj(hidden_state)

        batch_size, q_seq_len, _ = query.shape
        _, kv_seq_len, _ = key.shape

        query = query.view(batch_size, q_seq_len, self.num_heads, self.head_dim).transpose(1, 2)
        key = key.view(batch_size, kv_seq_len, self.num_heads, self.head_dim).transpose(1, 2)
        value = value.view(batch_size, kv_seq_len, self.num_heads, self.head_dim).transpose(1, 2)

        attention_interface: Callable = eager_attention_forward

        if self.config._attn_implementation != "eager":
            attention_interface = ALL_ATTENTION_FUNCTIONS[self.config._attn_implementation]

        attn_output, attn_weights = attention_interface(
            self,
            query,
            key,
            value,
            attention_mask,
            dropout=0.0,
            scaling=self.scaling,
            **kwargs,
        )

        attn_output = attn_output.reshape(batch_size, q_seq_len, -1).contiguous()
        attn_output = self.o_proj(attn_output)

        return attn_output, attn_weights


class MllamaVisionEncoderLayer(nn.Module):
    def __init__(self, config: MllamaVisionConfig, is_gated: bool = False):
        super().__init__()

        self.hidden_size = config.hidden_size
        self.num_attention_heads = config.attention_heads
        self.is_gated = is_gated
        self.intermediate_size = config.intermediate_size

        self.self_attn = MllamaVisionAttention(config)
        self.mlp = MllamaVisionMLP(config)

        self.input_layernorm = nn.LayerNorm(self.hidden_size, eps=config.norm_eps)
        self.post_attention_layernorm = nn.LayerNorm(self.hidden_size, eps=config.norm_eps)

        if is_gated:
            self.gate_attn = nn.Parameter(torch.ones(1) * math.pi / 4)
            self.gate_ffn = nn.Parameter(torch.ones(1) * math.pi / 4)

    def forward(
        self,
        hidden_state: torch.Tensor,
        attention_mask: Optional[torch.Tensor] = None,
    ):
        # Self Attention
        residual = hidden_state
        hidden_state = self.input_layernorm(hidden_state)
        hidden_state, attn_weights = self.self_attn(hidden_state, attention_mask=attention_mask)
        if self.is_gated:
            hidden_state = self.gate_attn.tanh() * hidden_state
        hidden_state = residual + hidden_state

        # Feed forward
        residual = hidden_state
        hidden_state = self.post_attention_layernorm(hidden_state)
        hidden_state = self.mlp(hidden_state)
        if self.is_gated:
            hidden_state = self.gate_ffn.tanh() * hidden_state
        hidden_state = residual + hidden_state

        return hidden_state


class MllamaVisionEncoder(nn.Module):
    """
    Transformer encoder consisting of `config.num_hidden_layers` self attention layers. Each layer is a
    [`MllamaEncoderLayer`].

    Args:
        config: MllamaConfig
    """

    def __init__(self, config: MllamaVisionConfig, num_layers=32, is_gated=False):
        super().__init__()
        self.config = config
        self.layers = nn.ModuleList([MllamaVisionEncoderLayer(config, is_gated) for _ in range(num_layers)])
        self.gradient_checkpointing = False
        self.config = config

    def forward(
        self,
        hidden_states: torch.Tensor,
        attention_mask: Optional[torch.Tensor] = None,
    ) -> BaseModelOutput:
        r"""
        Args:
            inputs_embeds (`torch.FloatTensor` of shape `(batch_size, sequence_length, hidden_size)`):
                Optionally, instead of passing `input_ids` you can choose to directly pass an embedded representation.
                This is useful if you want more control over how to convert `input_ids` indices into associated vectors
                than the model's internal embedding lookup matrix.
            attention_mask (`torch.Tensor` of shape `(batch_size, sequence_length)`, *optional*):
                Mask to avoid performing attention on padding token indices. Mask values selected in `[0, 1]`:

                - 1 for tokens that are **not masked**,
                - 0 for tokens that are **masked**.

                [What are attention masks?](../glossary#attention-mask)

        """
        encoder_states = ()
        for encoder_layer in self.layers:
            hidden_states = encoder_layer(
                hidden_state=hidden_states,
                attention_mask=attention_mask,
            )
            encoder_states = encoder_states + (hidden_states,)

        return BaseModelOutput(last_hidden_state=hidden_states, hidden_states=encoder_states)


# Copied from transformers.models.llama.modeling_llama.LlamaRMSNorm with Llama->MllamaText
class MllamaTextRMSNorm(nn.Module):
    def __init__(self, hidden_size, eps=1e-6):
        """
        MllamaTextRMSNorm is equivalent to T5LayerNorm
        """
        super().__init__()
        self.weight = nn.Parameter(torch.ones(hidden_size))
        self.variance_epsilon = eps

    def forward(self, hidden_states):
        input_dtype = hidden_states.dtype
        hidden_states = hidden_states.to(torch.float32)
        variance = hidden_states.pow(2).mean(-1, keepdim=True)
        hidden_states = hidden_states * torch.rsqrt(variance + self.variance_epsilon)
        return self.weight * hidden_states.to(input_dtype)

    def extra_repr(self):
        return f"{tuple(self.weight.shape)}, eps={self.variance_epsilon}"


class MllamaTextCrossAttention(nn.Module):
    """Multi-headed attention from 'Attention Is All You Need' paper"""

    def __init__(
        self,
        config: Optional[MllamaTextConfig] = None,
        layer_idx: Optional[int] = None,
    ):
        super().__init__()
        self.config = config
        self.num_heads = self.config.num_attention_heads
        self.num_key_value_heads = self.config.num_key_value_heads
        self.dropout = config.dropout
        self.hidden_size = config.hidden_size
        self.head_dim = config.hidden_size // self.num_heads
        self.layer_idx = layer_idx
        self.num_key_value_groups = self.num_heads // self.num_key_value_heads
        self.scaling = self.head_dim**-0.5

        self.q_proj = nn.Linear(self.hidden_size, self.num_heads * self.head_dim, bias=False)
        self.k_proj = nn.Linear(self.hidden_size, self.num_key_value_heads * self.head_dim, bias=False)
        self.v_proj = nn.Linear(self.hidden_size, self.num_key_value_heads * self.head_dim, bias=False)
        self.o_proj = nn.Linear(self.num_heads * self.head_dim, self.hidden_size, bias=False)

        self.q_norm = MllamaTextRMSNorm(self.head_dim, eps=config.rms_norm_eps)
        self.k_norm = MllamaTextRMSNorm(self.head_dim, eps=config.rms_norm_eps)

    @deprecate_kwarg("past_key_value", new_name="past_key_values", version="4.58")
    def forward(
        self,
        hidden_states: torch.Tensor,
        cross_attention_states: Optional[torch.Tensor] = None,
        past_key_values: Optional[Cache] = None,
        attention_mask: Optional[torch.Tensor] = None,
        use_cache: Optional[bool] = None,
        cache_position: Optional[torch.LongTensor] = None,
        **kwargs,
    ) -> tuple[torch.Tensor, Optional[torch.Tensor], Optional[tuple[torch.Tensor]]]:
        """Input shape: Batch x Time x Channel"""
        bsz, q_len, _ = hidden_states.size()
        query_states = self.q_proj(hidden_states)
        query_states = query_states.view(bsz, q_len, self.num_heads, self.head_dim).transpose(1, 2)
        query_states = self.q_norm(query_states)

        if cross_attention_states is not None:
            key_states = self.k_proj(cross_attention_states)
            value_states = self.v_proj(cross_attention_states)
            key_states = key_states.view(bsz, -1, self.num_key_value_heads, self.head_dim).transpose(1, 2)
            value_states = value_states.view(bsz, -1, self.num_key_value_heads, self.head_dim).transpose(1, 2)

            key_states = self.k_norm(key_states)
            if past_key_values is not None:
                # if we have a new image + new tokens, we only computed key_states on that new image
                # we still update the cross key states, past_image, new_image. And use it!
                key_states, value_states = past_key_values.update(
                    key_states, value_states, self.layer_idx, {"cache_position": cache_position}
                )
        elif cache_position[0] != 0:
            key_states, value_states = (
                past_key_values.layers[self.layer_idx].keys,
                past_key_values.layers[self.layer_idx].values,
            )
        else:
            raise ValueError(
                "Cross attention layer can't find neither `cross_attn_states` nor cached values for key/values!"
            )

        attention_interface: Callable = eager_attention_forward

        if self.config._attn_implementation != "eager":
            attention_interface = ALL_ATTENTION_FUNCTIONS[self.config._attn_implementation]

        attn_output, attn_weights = attention_interface(
            self,
            query_states,
            key_states,
            value_states,
            attention_mask,
            dropout=0.0 if not self.training else self.dropout,
            scaling=self.scaling,
            **kwargs,
        )

        attn_output = attn_output.reshape(bsz, q_len, -1).contiguous()
        attn_output = self.o_proj(attn_output)

        return attn_output, attn_weights


# Copied from transformers.models.llama.modeling_llama.rotate_half
def rotate_half(x):
    """Rotates half the hidden dims of the input."""
    x1 = x[..., : x.shape[-1] // 2]
    x2 = x[..., x.shape[-1] // 2 :]
    return torch.cat((-x2, x1), dim=-1)


# Copied from transformers.models.llama.modeling_llama.apply_rotary_pos_emb
def apply_rotary_pos_emb(q, k, cos, sin, position_ids=None, unsqueeze_dim=1):
    """Applies Rotary Position Embedding to the query and key tensors.

    Args:
        q (`torch.Tensor`): The query tensor.
        k (`torch.Tensor`): The key tensor.
        cos (`torch.Tensor`): The cosine part of the rotary embedding.
        sin (`torch.Tensor`): The sine part of the rotary embedding.
        position_ids (`torch.Tensor`, *optional*):
            Deprecated and unused.
        unsqueeze_dim (`int`, *optional*, defaults to 1):
            The 'unsqueeze_dim' argument specifies the dimension along which to unsqueeze cos[position_ids] and
            sin[position_ids] so that they can be properly broadcasted to the dimensions of q and k. For example, note
            that cos[position_ids] and sin[position_ids] have the shape [batch_size, seq_len, head_dim]. Then, if q and
            k have the shape [batch_size, heads, seq_len, head_dim], then setting unsqueeze_dim=1 makes
            cos[position_ids] and sin[position_ids] broadcastable to the shapes of q and k. Similarly, if q and k have
            the shape [batch_size, seq_len, heads, head_dim], then set unsqueeze_dim=2.
    Returns:
        `tuple(torch.Tensor)` comprising of the query and key tensors rotated using the Rotary Position Embedding.
    """
    cos = cos.unsqueeze(unsqueeze_dim)
    sin = sin.unsqueeze(unsqueeze_dim)
    q_embed = (q * cos) + (rotate_half(q) * sin)
    k_embed = (k * cos) + (rotate_half(k) * sin)
    return q_embed, k_embed


class MllamaTextSelfAttention(nn.Module):
    def __init__(self, config: MllamaTextConfig, layer_idx: int):
        super().__init__()
        self.config = config
        self.num_heads = config.num_attention_heads
        self.dropout = config.dropout
        self.hidden_size = config.hidden_size
        self.num_key_value_heads = config.num_key_value_heads
        self.head_dim = config.hidden_size // self.num_heads
        self.num_key_value_groups = self.num_heads // self.num_key_value_heads
        self.scaling = self.head_dim**-0.5
        self.rope_theta = config.rope_theta
        self.layer_idx = layer_idx

        self.q_proj = nn.Linear(self.hidden_size, self.num_heads * self.head_dim, bias=False)
        self.k_proj = nn.Linear(self.hidden_size, self.num_key_value_heads * self.head_dim, bias=False)
        self.v_proj = nn.Linear(self.hidden_size, self.num_key_value_heads * self.head_dim, bias=False)
        self.o_proj = nn.Linear(self.num_heads * self.head_dim, self.hidden_size, bias=False)

    @deprecate_kwarg("past_key_value", new_name="past_key_values", version="4.58")
    def forward(
        self,
        hidden_states: torch.Tensor,
        attention_mask: torch.Tensor,
        position_embeddings: torch.Tensor,
        use_cache: bool = False,
        past_key_values=None,
        cache_position=None,
        **kwargs,
    ):
        bsz, q_len, _ = hidden_states.size()

        query_states = self.q_proj(hidden_states)
        key_states = self.k_proj(hidden_states)
        value_states = self.v_proj(hidden_states)

        query_states = query_states.view(bsz, q_len, self.num_heads, self.head_dim).transpose(1, 2)
        key_states = key_states.view(bsz, q_len, self.num_key_value_heads, self.head_dim).transpose(1, 2)
        value_states = value_states.view(bsz, q_len, self.num_key_value_heads, self.head_dim).transpose(1, 2)

        cos, sin = position_embeddings
        query_states, key_states = apply_rotary_pos_emb(query_states, key_states, cos, sin)

        if past_key_values is not None:
            # sin and cos are specific to RoPE models; cache_position needed for the static cache
            cache_kwargs = {"sin": sin, "cos": cos, "cache_position": cache_position}
            key_states, value_states = past_key_values.update(key_states, value_states, self.layer_idx, cache_kwargs)

        attention_interface: Callable = eager_attention_forward

        if self.config._attn_implementation != "eager":
            attention_interface = ALL_ATTENTION_FUNCTIONS[self.config._attn_implementation]

        attn_output, attn_weights = attention_interface(
            self,
            query_states,
            key_states,
            value_states,
            attention_mask,
            dropout=0.0 if not self.training else self.dropout,
            scaling=self.scaling,
            **kwargs,
        )

        attn_output = attn_output.reshape(bsz, q_len, -1).contiguous()
        attn_output = self.o_proj(attn_output)

        return attn_output, attn_weights


# Copied from transformers.models.gemma2.modeling_gemma2.Gemma2MLP with Gemma2->MllamaText
class MllamaTextMLP(nn.Module):
    def __init__(self, config):
        super().__init__()
        self.config = config
        self.hidden_size = config.hidden_size
        self.intermediate_size = config.intermediate_size
        self.gate_proj = nn.Linear(self.hidden_size, self.intermediate_size, bias=False)
        self.up_proj = nn.Linear(self.hidden_size, self.intermediate_size, bias=False)
        self.down_proj = nn.Linear(self.intermediate_size, self.hidden_size, bias=False)
        # Ignore copy
        self.act_fn = ACT2FN[config.hidden_act]

    def forward(self, x):
        down_proj = self.down_proj(self.act_fn(self.gate_proj(x)) * self.up_proj(x))
        return down_proj


# Modified from transformers.models.llama.modeling_llama.LlamaDecoderLayer
class MllamaSelfAttentionDecoderLayer(GradientCheckpointingLayer):
    def __init__(self, config: MllamaTextConfig, layer_idx: int):
        super().__init__()
        self.hidden_size = config.hidden_size

        self.self_attn = MllamaTextSelfAttention(config=config, layer_idx=layer_idx)

        self.mlp = MllamaTextMLP(config)
        self.input_layernorm = MllamaTextRMSNorm(config.hidden_size, eps=config.rms_norm_eps)
        self.post_attention_layernorm = MllamaTextRMSNorm(config.hidden_size, eps=config.rms_norm_eps)

        self.layer_idx = layer_idx

    @deprecate_kwarg("past_key_value", new_name="past_key_values", version="4.58")
    def forward(
        self,
        hidden_states: torch.Tensor,
        cross_attention_states: Optional[torch.Tensor] = None,
        cross_attention_mask: Optional[torch.Tensor] = None,
        attention_mask: Optional[torch.Tensor] = None,
        full_text_row_masked_out_mask: Optional[tuple[torch.Tensor, torch.Tensor]] = None,
        position_ids: Optional[torch.LongTensor] = None,
        past_key_values: Optional[Cache] = None,
        use_cache: Optional[bool] = False,
        cache_position: Optional[torch.LongTensor] = None,
        position_embeddings: Optional[tuple[torch.Tensor, torch.Tensor]] = None,  # necessary, but kept here for BC
        **kwargs: Unpack[FlashAttentionKwargs],
    ) -> tuple[torch.FloatTensor, Optional[tuple[torch.FloatTensor, torch.FloatTensor]]]:
        """
        Args:
            hidden_states (`torch.FloatTensor`): input to the layer of shape `(batch, seq_len, embed_dim)`
            attention_mask (`torch.FloatTensor`, *optional*):
                attention mask of size `(batch_size, sequence_length)` if flash attention is used or `(batch_size, 1,
                query_sequence_length, key_sequence_length)` if default attention is used.

            use_cache (`bool`, *optional*):
                If set to `True`, `past_key_values` key value states are returned and can be used to speed up decoding
                (see `past_key_values`).
            past_key_values (`Tuple(torch.FloatTensor)`, *optional*): cached past key and value projection states
            cache_position (`torch.LongTensor` of shape `(sequence_length)`, *optional*):
                Indices depicting the position of the input sequence tokens in the sequence
            position_embeddings (`tuple[torch.FloatTensor, torch.FloatTensor]`, *optional*):
                Tuple containing the cosine and sine positional embeddings of shape `(batch_size, seq_len, head_dim)`,
                with `head_dim` being the embedding dimension of each attention head.
            kwargs (`dict`, *optional*):
                Arbitrary kwargs to be ignored, used for FSDP and other methods that injects code
                into the model
        """
        residual = hidden_states

        hidden_states = self.input_layernorm(hidden_states)

        # Self Attention
        hidden_states, self_attn_weights = self.self_attn(
            hidden_states=hidden_states,
            attention_mask=attention_mask,
            position_ids=position_ids,
            past_key_values=past_key_values,
            use_cache=use_cache,
            cache_position=cache_position,
            position_embeddings=position_embeddings,
            **kwargs,
        )
        hidden_states = residual + hidden_states

        # Fully Connected
        residual = hidden_states
        hidden_states = self.post_attention_layernorm(hidden_states)
        hidden_states = self.mlp(hidden_states)
        hidden_states = residual + hidden_states

        return hidden_states


class MllamaCrossAttentionDecoderLayer(GradientCheckpointingLayer):
    """Cross-attention transformer block with tanh-gated attention and feedforward."""

    def __init__(self, config: MllamaTextConfig, layer_idx: int) -> None:
        super().__init__()
        self.layer_idx = layer_idx
        self.cross_attn = MllamaTextCrossAttention(config, layer_idx=layer_idx)

        self.input_layernorm = MllamaTextRMSNorm(config.hidden_size, eps=config.rms_norm_eps)
        self.cross_attn_attn_gate = torch.nn.Parameter(torch.zeros(1))

        self.mlp = MllamaTextMLP(config)
        self.post_attention_layernorm = MllamaTextRMSNorm(config.hidden_size, eps=config.rms_norm_eps)
        self.cross_attn_mlp_gate = torch.nn.Parameter(torch.zeros(1))

    @deprecate_kwarg("past_key_value", new_name="past_key_values", version="4.58")
    def forward(
        self,
        hidden_states: torch.Tensor,
        cross_attention_states: torch.Tensor,
        cross_attention_mask: torch.Tensor,
        attention_mask: torch.Tensor,
        full_text_row_masked_out_mask: tuple[torch.Tensor, torch.Tensor],
        position_ids: Optional[torch.LongTensor] = None,
        past_key_values: Optional[Cache] = None,
        use_cache: Optional[bool] = False,
        cache_position: Optional[torch.LongTensor] = None,
        position_embeddings: Optional[torch.Tensor] = None,
        **kwargs: Unpack[FlashAttentionKwargs],
    ) -> tuple[torch.Tensor]:
        residual = hidden_states
        hidden_states = self.input_layernorm(hidden_states)

        hidden_states, attn_weights = self.cross_attn(
            hidden_states=hidden_states,
            attention_mask=cross_attention_mask,
            cross_attention_states=cross_attention_states,
            past_key_values=past_key_values,
            cache_position=cache_position,
            **kwargs,
        )
        hidden_states = residual + self.cross_attn_attn_gate.tanh() * hidden_states

        residual = hidden_states
        hidden_states = self.post_attention_layernorm(hidden_states)
        hidden_states = self.mlp(hidden_states)
        if full_text_row_masked_out_mask is not None:
            hidden_states = full_text_row_masked_out_mask[:, 0] * hidden_states  # type: ignore
        hidden_states = residual + self.cross_attn_mlp_gate.tanh() * hidden_states

        return hidden_states


class MllamaRotaryEmbedding(nn.Module):
    inv_freq: torch.Tensor  # fix linting for `register_buffer`

    def __init__(self, config: MllamaTextConfig, device=None):
        super().__init__()
        self.rope_type = config.rope_scaling["rope_type"]
        self.max_seq_len_cached = config.max_position_embeddings
        self.original_max_seq_len = config.max_position_embeddings

        self.config = config
        self.rope_init_fn = ROPE_INIT_FUNCTIONS[self.rope_type]
        inv_freq, self.attention_scaling = self.rope_init_fn(self.config, device)
        self.register_buffer("inv_freq", inv_freq, persistent=False)
        self.original_inv_freq = self.inv_freq

    @torch.no_grad()
    @dynamic_rope_update  # power user: used with advanced RoPE types (e.g. dynamic rope)
    def forward(self, x, position_ids):
        inv_freq_expanded = self.inv_freq[None, :, None].float().expand(position_ids.shape[0], -1, 1)
        position_ids_expanded = position_ids[:, None, :].float()

        device_type = x.device.type if isinstance(x.device.type, str) and x.device.type != "mps" else "cpu"
        with torch.autocast(device_type=device_type, enabled=False):  # Force float32
            freqs = (inv_freq_expanded.float() @ position_ids_expanded.float()).transpose(1, 2)
            emb = torch.cat((freqs, freqs), dim=-1)
            cos = emb.cos() * self.attention_scaling
            sin = emb.sin() * self.attention_scaling

        return cos.to(dtype=x.dtype), sin.to(dtype=x.dtype)


@auto_docstring
class MllamaPreTrainedModel(PreTrainedModel):
    config: MllamaConfig
    base_model_prefix = ""
    supports_gradient_checkpointing = True
    _no_split_modules = [
        "MllamaVisionEncoderLayer",
        "MllamaCrossAttentionDecoderLayer",
        "MllamaSelfAttentionDecoderLayer",
    ]
    _can_compile_fullgraph = False  # static cache cannot have different shapes for each layer
    _supports_sdpa = True
    _supports_flash_attn = True
    _supports_flex_attn = True
    _supports_attention_backend = True
    _can_record_outputs = {
        "hidden_states": [MllamaSelfAttentionDecoderLayer, MllamaCrossAttentionDecoderLayer],
        "attentions": [
            OutputRecorder(MllamaTextSelfAttention, index=1, layer_name="self_attn"),
            OutputRecorder(MllamaTextSelfAttention, index=1, layer_name="cross_attn"),
            OutputRecorder(MllamaTextCrossAttention, index=1, layer_name="cross_attn"),
        ],
    }

    def _init_weights(self, module):
        std = getattr(self.config, "initializer_range", self.config.get_text_config().initializer_range)

        if isinstance(module, (nn.Linear, nn.Conv2d)):
            module.weight.data.normal_(mean=0.0, std=std)
            if module.bias is not None:
                module.bias.data.zero_()
        elif isinstance(module, nn.Embedding):
            module.weight.data.normal_(mean=0.0, std=std)
            if module.padding_idx is not None:
                module.weight.data[module.padding_idx].zero_()
        elif isinstance(module, nn.LayerNorm):
            module.weight.data.fill_(1.0)
            module.bias.data.zero_()
        elif isinstance(module, MllamaTextRMSNorm):
            module.weight.data.fill_(1.0)
        elif isinstance(module, MllamaVisionModel):
            nn.init.normal_(module.class_embedding.data, std=std)
        elif isinstance(module, MllamaPrecomputedPositionEmbedding):
            nn.init.normal_(module.embedding.data, std=std)
            nn.init.zeros_(module.gate.data)
        elif isinstance(module, MllamaVisionEncoderLayer) and module.is_gated:
            nn.init.normal_(module.gate_attn.data, std=std)
            nn.init.normal_(module.gate_ffn.data, std=std)
        elif isinstance(module, MllamaCrossAttentionDecoderLayer):
            module.cross_attn_attn_gate.data.zero_()
            module.cross_attn_mlp_gate.data.zero_()
        elif isinstance(module, MllamaPrecomputedAspectRatioEmbedding):
            if module.is_gated:
                module.gate.data.zero_()

    # Copied from transformers.models.gptj.modeling_gptj.GPTJModel._update_causal_mask
    def _update_causal_mask(
        self,
        attention_mask: Union[torch.Tensor, "BlockMask"],
        input_tensor: torch.Tensor,
        cache_position: torch.Tensor,
        past_key_values: Cache,
        output_attentions: bool = False,
    ):
        if self.config._attn_implementation == "flash_attention_2":
            if attention_mask is not None and (attention_mask == 0.0).any():
                return attention_mask
            return None
        if self.config._attn_implementation == "flex_attention":
            if isinstance(attention_mask, torch.Tensor):
                attention_mask = make_flex_block_causal_mask(attention_mask)
            return attention_mask

        # For SDPA, when possible, we will rely on its `is_causal` argument instead of its `attn_mask` argument, in
        # order to dispatch on Flash Attention 2. This feature is not compatible with static cache, as SDPA will fail
        # to infer the attention mask.
        past_seen_tokens = past_key_values.get_seq_length() if past_key_values is not None else 0
        using_compilable_cache = past_key_values.is_compileable if past_key_values is not None else False

        # When output attentions is True, sdpa implementation's forward method calls the eager implementation's forward
        if self.config._attn_implementation == "sdpa" and not using_compilable_cache and not output_attentions:
            if AttentionMaskConverter._ignore_causal_mask_sdpa(
                attention_mask,
                inputs_embeds=input_tensor,
                past_key_values_length=past_seen_tokens,
                is_training=self.training,
            ):
                return None

        dtype = input_tensor.dtype
        sequence_length = input_tensor.shape[1]
        if using_compilable_cache:
            target_length = past_key_values.get_max_cache_shape()
        else:
            target_length = (
                attention_mask.shape[-1]
                if isinstance(attention_mask, torch.Tensor)
                else past_seen_tokens + sequence_length + 1
            )

        # In case the provided `attention` mask is 2D, we generate a causal mask here (4D).
        causal_mask = self._prepare_4d_causal_attention_mask_with_cache_position(
            attention_mask,
            sequence_length=sequence_length,
            target_length=target_length,
            dtype=dtype,
            cache_position=cache_position,
            batch_size=input_tensor.shape[0],
        )

        if (
            self.config._attn_implementation == "sdpa"
            and attention_mask is not None
            and attention_mask.device.type in ["cuda", "xpu", "npu"]
            and not output_attentions
        ):
            # Attend to all tokens in fully masked rows in the causal_mask, for example the relevant first rows when
            # using left padding. This is required by F.scaled_dot_product_attention memory-efficient attention path.
            # Details: https://github.com/pytorch/pytorch/issues/110213
            min_dtype = torch.finfo(dtype).min
            causal_mask = AttentionMaskConverter._unmask_unattended(causal_mask, min_dtype)

        return causal_mask

    @staticmethod
    # Copied from transformers.models.gptj.modeling_gptj.GPTJModel._prepare_4d_causal_attention_mask_with_cache_position
    def _prepare_4d_causal_attention_mask_with_cache_position(
        attention_mask: torch.Tensor,
        sequence_length: int,
        target_length: int,
        dtype: torch.dtype,
        cache_position: torch.Tensor,
        batch_size: int,
        **kwargs,
    ):
        """
        Creates a causal 4D mask of shape `(batch_size, 1, query_length, key_value_length)` from a 2D mask of shape
        `(batch_size, key_value_length)`, or if the input `attention_mask` is already 4D, do nothing.

        Args:
            attention_mask (`torch.Tensor`):
                A 2D attention mask of shape `(batch_size, key_value_length)` or a 4D attention mask of shape
                `(batch_size, 1, query_length, key_value_length)`.
            sequence_length (`int`):
                The sequence length being processed.
            target_length (`int`):
                The target length: when generating with static cache, the mask should be as long as the static cache,
                to account for the 0 padding, the part of the cache that is not filled yet.
            dtype (`torch.dtype`):
                The dtype to use for the 4D attention mask.
            cache_position (`torch.Tensor`):
                Indices depicting the position of the input sequence tokens in the sequence.
            batch_size (`torch.Tensor`):
                Batch size.
        """
        if attention_mask is not None and attention_mask.dim() == 4:
            # In this case we assume that the mask comes already in inverted form and requires no inversion or slicing.
            causal_mask = attention_mask
        else:
            min_dtype = torch.finfo(dtype).min
            causal_mask = torch.full(
                (sequence_length, target_length), fill_value=min_dtype, dtype=dtype, device=cache_position.device
            )
            if sequence_length != 1:
                causal_mask = torch.triu(causal_mask, diagonal=1)
            causal_mask *= torch.arange(target_length, device=cache_position.device) > cache_position.reshape(-1, 1)
            causal_mask = causal_mask[None, None, :, :].expand(batch_size, 1, -1, -1)
            if attention_mask is not None:
                causal_mask = causal_mask.clone()  # copy to contiguous memory for in-place edit
                mask_length = attention_mask.shape[-1]
                padding_mask = causal_mask[:, :, :, :mask_length] + attention_mask[:, None, None, :].to(
                    causal_mask.device
                )
                padding_mask = padding_mask == 0
                causal_mask[:, :, :, :mask_length] = causal_mask[:, :, :, :mask_length].masked_fill(
                    padding_mask, min_dtype
                )

        return causal_mask


@auto_docstring(
    custom_intro="""
    The Mllama Vision Model which consists of two vision encoders.
    """
)
class MllamaVisionModel(MllamaPreTrainedModel):
    config: MllamaVisionConfig
    base_model_prefix = "vision_model"

    def __init__(self, config: MllamaVisionConfig):
        super().__init__(config)
        self.image_size = config.image_size
        self.patch_size = config.patch_size
        self.max_num_tiles = config.max_num_tiles
        self.hidden_size = config.hidden_size
        self.num_channels = config.num_channels
        self.intermediate_layers_indices = config.intermediate_layers_indices

        self.num_patches = (self.image_size // self.patch_size) ** 2 + 1
        self.scale = config.hidden_size**-0.5

        self.patch_embedding = nn.Conv2d(
            in_channels=config.num_channels,
            out_channels=self.hidden_size,
            kernel_size=self.patch_size,
            stride=self.patch_size,
            padding="valid",
            bias=False,
        )

        self.class_embedding = nn.Parameter(self.scale * torch.randn(self.hidden_size))
        self.gated_positional_embedding = MllamaPrecomputedPositionEmbedding(config)

        self.pre_tile_positional_embedding = MllamaPrecomputedAspectRatioEmbedding(config, is_gated=True)
        self.post_tile_positional_embedding = MllamaPrecomputedAspectRatioEmbedding(config, is_gated=True)

        # layer norms
        self.layernorm_pre = nn.LayerNorm(self.hidden_size)
        self.layernorm_post = nn.LayerNorm(self.hidden_size)

        # encoders
        self.transformer = MllamaVisionEncoder(config, config.num_hidden_layers, is_gated=False)
        self.global_transformer = MllamaVisionEncoder(config, config.num_global_layers, is_gated=True)

        self.post_init()

    def get_input_embeddings(self):
        """
        This function is used to fetch the first embedding layer to activate grads on inputs.
        """
        return self.patch_embedding

    def apply_class_embedding(self, hidden_state: torch.Tensor) -> torch.Tensor:
        batch_size, _, hidden_size = hidden_state.shape
        class_embedding = self.class_embedding.expand(batch_size, 1, hidden_size)
        hidden_state = torch.cat([class_embedding, hidden_state], dim=1)
        return hidden_state

    @check_model_inputs
    @auto_docstring
    def forward(
        self, pixel_values: torch.Tensor, aspect_ratio_ids: torch.Tensor, aspect_ratio_mask: torch.Tensor, **kwargs
    ) -> BaseModelOutput:
        r"""
        aspect_ratio_ids (`torch.Tensor` of shape `(batch_size, max_num_images)`, *optional*):
            Aspect ratio ids used to select the appropriate precomputed tile embeddings based on the aspect ratio of each input image.
            These ids correspond to indices in the model's list of supported aspect ratios, offset by 1.

            For example, if the model supports aspect ratios [[1, 1], [1, 2], [2, 1]]:
            - An image with aspect ratio [1, 1] would have ID 1
            - An image with aspect ratio [1, 2] would have ID 2
            - An image with aspect ratio [2, 1] would have ID 3

            The id 0 is reserved for padding (i.e., no image).

            If an image has aspect ratio [1, 2], that means it was split into 2 tiles horizontally, and its `aspect_ratio_id` would be 2.
        aspect_ratio_mask (`torch.Tensor` of shape `(batch_size, max_num_images, max_num_tiles)`, *optional*):
            Mask to avoid performing attention on padding tiles. Mask values selected in `[0, 1]`:

            - 1 for tiles that are **not masked**,
            - 0 for tiles that are **masked**.

        Example:

        ```python
        >>> from PIL import Image
        >>> import requests
        >>> from transformers import AutoProcessor, MllamaVisionModel

        >>> checkpoint = "meta-llama/Llama-3.2-11B-Vision"
        >>> model = MllamaVisionModel.from_pretrained(checkpoint)
        >>> processor = AutoProcessor.from_pretrained(checkpoint)

        >>> url = "https://www.ilankelman.org/stopsigns/australia.jpg"
        >>> image = Image.open(requests.get(url, stream=True).raw)
        >>> inputs = processor(images=image, return_tensors="pt")

        >>> output = model(**inputs)

        >>> print(output.last_hidden_state.shape)
        torch.Size([1, 1, 4, 1025, 7680])
        ```
        """
        batch_size, num_concurrent_media, num_tiles, num_channels, height, width = pixel_values.shape

        pixel_values = pixel_values.reshape(batch_size * num_concurrent_media * num_tiles, num_channels, height, width)
        aspect_ratio_ids = aspect_ratio_ids.reshape(batch_size * num_concurrent_media, -1)

        # Patch embedding
        target_dtype = self.patch_embedding.weight.dtype
        target_device = self.patch_embedding.weight.device
        patch_embeds = self.patch_embedding(pixel_values.to(target_device, target_dtype))
        hidden_state = patch_embeds.flatten(2).transpose(1, 2)

        # Tile embeddings
        _, num_patches, dim = hidden_state.shape
        hidden_state = hidden_state.reshape(batch_size * num_concurrent_media, num_tiles, -1, dim)
        hidden_state = self.pre_tile_positional_embedding(hidden_state, aspect_ratio_ids)

        # Add cls token
        hidden_state = hidden_state.reshape(batch_size * num_concurrent_media * num_tiles, num_patches, dim)
        hidden_state = self.apply_class_embedding(hidden_state)
        num_patches += 1

        # Position embeddings
        hidden_state = hidden_state.reshape(batch_size * num_concurrent_media, num_tiles, num_patches, dim)
        hidden_state = self.gated_positional_embedding(hidden_state, aspect_ratio_ids)

        hidden_state = self.layernorm_pre(hidden_state)

        # Compute the number of tokens to pad
        num_padding_patches = (8 - (hidden_state.shape[-2] % 8)) % 8
        # Compute padding tuple for pad function
        padding = (0, 0, 0, num_padding_patches)  # (pad_left, pad_right, pad_left for dim -2, pad_right for dim -2)
        # Pad the tensor
        hidden_state = F.pad(hidden_state, padding, mode="constant", value=0)
        slice_index = -num_padding_patches if num_padding_patches > 0 else None

        # Prepare attention mask
        attention_mask = aspect_ratio_mask.reshape(batch_size * num_concurrent_media, -1)
        attention_mask = _prepare_aspect_ratio_attention_mask(
            aspect_ratio_mask=attention_mask,
            num_patches=self.num_patches,
            target_length=hidden_state.shape[2],
            dtype=self.dtype,
        )

        # Apply encoder
        hidden_state = hidden_state.view(batch_size * num_concurrent_media, -1, dim)
        output = self.transformer(
            hidden_state,
            attention_mask=attention_mask,
        )
        hidden_state = output.last_hidden_state

        hidden_state = self.layernorm_post(hidden_state)

        # Apply global encoder
        hidden_state = hidden_state.reshape(
            batch_size * num_concurrent_media, num_tiles, num_patches + num_padding_patches, dim
        )
        hidden_state = self.post_tile_positional_embedding(hidden_state, aspect_ratio_ids)
        hidden_state = hidden_state.reshape(
            batch_size * num_concurrent_media, num_tiles * (num_patches + num_padding_patches), dim
        )
        global_output = self.global_transformer(
            hidden_state,
            attention_mask=attention_mask,
        )
        hidden_state = global_output.last_hidden_state

        # Remove padding form hidden state
        hidden_state = hidden_state.reshape(
            batch_size * num_concurrent_media, num_tiles, num_patches + num_padding_patches, dim
        )
        hidden_state = hidden_state[:, :, :slice_index]
        hidden_state = hidden_state.reshape(batch_size, num_concurrent_media, num_tiles, num_patches, dim)

        # Collect intermediate layer outputs from encoder output
        all_intermediate_hidden_states = [output.hidden_states[i] for i in self.intermediate_layers_indices]
        intermediate_hidden_states = torch.stack(all_intermediate_hidden_states, dim=-1)

        # Remove padding from intermediate hidden states
        intermediate_hidden_states = intermediate_hidden_states.reshape(
            batch_size * num_concurrent_media, num_tiles, num_patches + num_padding_patches, -1
        )
        intermediate_hidden_states = intermediate_hidden_states[:, :, :slice_index]
        intermediate_hidden_states = intermediate_hidden_states.reshape(
            batch_size, num_concurrent_media, num_tiles, num_patches, -1
        )

        # Concatenate final hidden state and intermediate hidden states
        hidden_state = torch.cat([hidden_state, intermediate_hidden_states], dim=-1)

        return BaseModelOutput(last_hidden_state=hidden_state)


@auto_docstring(
    custom_intro="""
    The Mllama Text Model which consists of transformer with self and cross attention layers.
    """
)
class MllamaTextModel(MllamaPreTrainedModel):
    config: MllamaTextConfig
    base_model_prefix = "language_model.model"

    def __init__(self, config: MllamaTextConfig):
        super().__init__(config)
        self.padding_idx = config.pad_token_id
        self.vocab_size = config.vocab_size
        self.embed_tokens = nn.Embedding(config.vocab_size + 8, config.hidden_size, self.padding_idx)
        self.cross_attention_layers = config.cross_attention_layers

        layers = []
        for layer_idx in range(config.num_hidden_layers):
            if layer_idx in self.cross_attention_layers:
                layers.append(MllamaCrossAttentionDecoderLayer(config, layer_idx))
            else:
                layers.append(MllamaSelfAttentionDecoderLayer(config, layer_idx))

        self.layers = nn.ModuleList(layers)
        self.norm = MllamaTextRMSNorm(config.hidden_size, eps=config.rms_norm_eps)
        self.rotary_emb = MllamaRotaryEmbedding(config=config)
        self.gradient_checkpointing = False
        self.post_init()

<<<<<<< HEAD
=======
    @check_model_inputs
    @can_return_tuple
>>>>>>> 8365f70e
    @auto_docstring
    def forward(
        self,
        input_ids: Optional[torch.LongTensor] = None,
        attention_mask: Optional[torch.Tensor] = None,
        position_ids: Optional[torch.LongTensor] = None,
        cross_attention_states: Optional[torch.FloatTensor] = None,
        cross_attention_mask: Optional[torch.Tensor] = None,
        full_text_row_masked_out_mask: Optional[tuple[torch.Tensor, torch.Tensor]] = None,
        past_key_values: Optional[Union[Cache, list[torch.FloatTensor]]] = None,
        inputs_embeds: Optional[torch.FloatTensor] = None,
        use_cache: Optional[bool] = None,
        cache_position: Optional[torch.LongTensor] = None,
        **kwargs: Unpack[FlashAttentionKwargs],
    ) -> BaseModelOutputWithPast:
        r"""
        cross_attention_states (`torch.FloatTensor`, *optional*):
            Output of the vision model, used for cross-attention. This tensor contains the processed image features that
            the language model will attend to.
        cross_attention_mask (`torch.Tensor` of shape `(batch_size, seq_length, max_num_images, max_num_tiles)`, *optional*):
            Cross-attention mask to control the interaction between text tokens and image tiles.
            This 4D tensor defines which image tiles each text token should attend to.

            For each text token (in seq_length):
            - 1 indicates the token **should attend** to the corresponding image tile
            - 0 indicates the token **should not attend** to the corresponding image tile
        full_text_row_masked_out_mask (`tuple[torch.Tensor, torch.Tensor]`, *optional*):
            A tuple containing two tensors that mask out rows in the cross-attention mechanism:
            - The first tensor has shape `(batch_size, 1, seq_length, 1)` and contains values of 0 or 1.
              A value of 0 indicates that the corresponding text token's entire row in the cross-attention
              matrix should be masked out (all image tokens ignored).
            - The second tensor has the same shape and is used internally to apply the masking during
              the forward pass of cross-attention layers.
            This mask is derived from the cross_attention_mask and is used to handle cases where a text token
            should not attend to any image token.

        Example:

        ```python
        >>> from transformers import AutoProcessor, MllamaTextModel

        >>> checkpoint = "meta-llama/Llama-3.2-11B-Vision"
        >>> model = MllamaTextModel.from_pretrained(checkpoint)
        >>> processor = AutoProcessor.from_pretrained(checkpoint)

        >>> text = "<|image|>If I had to write a haiku for this one"
        >>> inputs = processor(text=text, return_tensors="pt")

        >>> output = model(**inputs)

        >>> print(output.last_hidden_state.shape)
        torch.Size([1, 13, 4096])
        ```
        """
        use_cache = use_cache if use_cache is not None else self.config.use_cache

        if (input_ids is None) ^ (inputs_embeds is not None):
            raise ValueError("You must specify exactly one of input_ids or inputs_embeds")

        if inputs_embeds is None:
            inputs_embeds = self.embed_tokens(input_ids)

        hidden_states = inputs_embeds

        if use_cache and past_key_values is None:
            past_key_values = DynamicCache()

        if cache_position is None:
            past_seen_tokens = past_key_values.get_seq_length() if past_key_values is not None else 0
            cache_position = torch.arange(
                past_seen_tokens, past_seen_tokens + inputs_embeds.shape[1], device=inputs_embeds.device
            )
        if position_ids is None:
            position_ids = cache_position.unsqueeze(0)

        causal_mask = self._update_causal_mask(attention_mask, inputs_embeds, cache_position, past_key_values)

        # create position embeddings to be shared across the decoder layers
        position_embeddings = self.rotary_emb(hidden_states, position_ids)

        # decoder layers
        for idx, decoder_layer in enumerate(self.layers):
            # For text-only path we should skip cross attention layers.
            # Let's check if the layer is cross attention layer and if we have cross attention states
            # or cached cross attention states.
            is_cross_attention_layer = idx in self.cross_attention_layers
            is_cross_attention_cache_empty = past_key_values is None or (
                past_key_values is not None and past_key_values.get_seq_length(idx) == 0
            )

            if is_cross_attention_layer and cross_attention_states is None and is_cross_attention_cache_empty:
                continue

            hidden_states = decoder_layer(
                hidden_states,
                cross_attention_states=cross_attention_states,
                cross_attention_mask=cross_attention_mask,
                attention_mask=causal_mask,
                full_text_row_masked_out_mask=full_text_row_masked_out_mask,
                position_ids=position_ids,
                past_key_values=past_key_values,
                use_cache=use_cache,
                cache_position=cache_position,
                position_embeddings=position_embeddings,
                **kwargs,
            )

        hidden_states = self.norm(hidden_states)

        return BaseModelOutputWithPast(
            last_hidden_state=hidden_states,
            past_key_values=past_key_values,
        )


@auto_docstring(
    custom_intro="""
    The Mllama Text Model with a language modeling head on top.
    """
)
class MllamaForCausalLM(MllamaPreTrainedModel, GenerationMixin):
    config: MllamaTextConfig
    _can_compile_fullgraph = True  # only the LLM without cross attn can do compile
    base_model_prefix = "language_model"
    _tied_weights_keys = ["lm_head.weight"]

    def __init__(self, config):
        super().__init__(config.get_text_config())
        self.text_config = config.get_text_config()
        self.vocab_size = self.text_config.vocab_size
        self.model = MllamaTextModel._from_config(self.text_config)
        self.lm_head = nn.Linear(self.text_config.hidden_size, self.vocab_size, bias=False)

        self.post_init()

<<<<<<< HEAD

=======
    def set_decoder(self, decoder):
        self.model = decoder

    def get_decoder(self):
        return self.model
>>>>>>> 8365f70e

    @can_return_tuple
    @auto_docstring
    def forward(
        self,
        input_ids: Optional[torch.LongTensor] = None,
        attention_mask: Optional[torch.Tensor] = None,
        position_ids: Optional[torch.LongTensor] = None,
        cross_attention_states: Optional[torch.LongTensor] = None,
        cross_attention_mask: Optional[torch.LongTensor] = None,
        full_text_row_masked_out_mask: Optional[tuple[torch.Tensor, torch.Tensor]] = None,
        past_key_values: Optional[Union[Cache, list[torch.FloatTensor]]] = None,
        inputs_embeds: Optional[torch.FloatTensor] = None,
        labels: Optional[torch.LongTensor] = None,
        use_cache: Optional[bool] = None,
        cache_position: Optional[torch.LongTensor] = None,
        logits_to_keep: Union[int, torch.Tensor] = 0,
        **kwargs: Unpack[TransformersKwargs],
    ) -> Union[tuple, CausalLMOutputWithPast]:
        r"""
        cross_attention_states (`torch.FloatTensor`, *optional*):
            Output of the vision model, used for cross-attention. This tensor contains the processed image features that
            the language model will attend to.
        cross_attention_mask (`torch.Tensor` of shape `(batch_size, seq_length, max_num_images, max_num_tiles)`, *optional*):
            Cross-attention mask to control the interaction between text tokens and image tiles.
            This 4D tensor defines which image tiles each text token should attend to.

            For each text token (in seq_length):
            - 1 indicates the token **should attend** to the corresponding image tile
            - 0 indicates the token **should not attend** to the corresponding image tile
        full_text_row_masked_out_mask (`tuple[torch.Tensor, torch.Tensor]`, *optional*):
            A tuple containing two tensors that mask out rows in the cross-attention mechanism:
            - The first tensor has shape `(batch_size, 1, seq_length, 1)` and contains values of 0 or 1.
              A value of 0 indicates that the corresponding text token's entire row in the cross-attention
              matrix should be masked out (all image tokens ignored).
            - The second tensor has the same shape and is used internally to apply the masking during
              the forward pass of cross-attention layers.
            This mask is derived from the cross_attention_mask and is used to handle cases where a text token
            should not attend to any image token.
        labels (`torch.LongTensor` of shape `(batch_size, sequence_length)`, *optional*):
            Labels for computing the masked language modeling loss. Indices should either be in `[0, ...,
            config.vocab_size]` or -100 (see `input_ids` docstring). Tokens with indices set to `-100` are ignored
            (masked), the loss is only computed for the tokens with labels in `[0, ..., config.vocab_size]`.

        Example:

        ```python
        >>> from transformers import AutoTokenizer, MllamaForCausalLM

        >>> model = MllamaForCausalLM.from_pretrained("Llama-3.2-11B-Vision")
        >>> tokenizer = AutoTokenizer.from_pretrained("Llama-3.2-11B-Vision")

        >>> prompt = "If I had to write a haiku, it would be:"
        >>> inputs = tokenizer(prompt, return_tensors="pt")

        >>> # Generate
        >>> generate_ids = model.generate(inputs.input_ids, max_length=40, do_sample=True, temperature=0.6)
        >>> result = tokenizer.batch_decode(generate_ids, skip_special_tokens=True, clean_up_tokenization_spaces=False)[0]
        >>> print(result)
        If I had to write a haiku, it would be: "Snowflakes gently fall" - simple, yet peaceful.
        I love the idea of snowflakes gently falling, each one
        ```
        """
        # decoder outputs consists of (dec_features, layer_state, dec_hidden, dec_attn)
        outputs = self.model(
            input_ids=input_ids,
            cross_attention_states=cross_attention_states,
            attention_mask=attention_mask,
            position_ids=position_ids,
            cross_attention_mask=cross_attention_mask,
            full_text_row_masked_out_mask=full_text_row_masked_out_mask,
            past_key_values=past_key_values,
            inputs_embeds=inputs_embeds,
            use_cache=use_cache,
            cache_position=cache_position,
            **kwargs,
        )

        hidden_states = outputs.last_hidden_state
        slice_indices = slice(-logits_to_keep, None) if isinstance(logits_to_keep, int) else logits_to_keep
        logits = self.lm_head(hidden_states[:, slice_indices, :]).float()

        loss = None
        if labels is not None:
            loss = self.loss_function(logits, labels, self.vocab_size, **kwargs)

        return CausalLMOutputWithPast(
            loss=loss,
            logits=logits,
            past_key_values=outputs.past_key_values,
            hidden_states=outputs.hidden_states,
            attentions=outputs.attentions,
        )


@auto_docstring(
    custom_intro="""
    The Mllama model which consists of a vision encoder and a language model without language modeling head.
    """
)
class MllamaModel(MllamaPreTrainedModel):
    _checkpoint_conversion_mapping = {"language_model.model": "language_model"}

    def __init__(self, config: MllamaConfig):
        super().__init__(config)
        self.vocab_size = config.text_config.vocab_size
        self.hidden_size = config.text_config.hidden_size
        self.max_num_tiles = config.vision_config.max_num_tiles
        self.vision_output_dim = config.vision_config.vision_output_dim
        self.pad_token_id = self.config.pad_token_id if self.config.pad_token_id is not None else -1

        self.vision_model = MllamaVisionModel._from_config(config.vision_config)
        self.language_model = MllamaTextModel._from_config(config.text_config)
        self.multi_modal_projector = nn.Linear(
            config.vision_config.vision_output_dim,
            config.text_config.hidden_size,
            bias=True,
        )
        self.post_init()

    def get_input_embeddings(self):
        return self.language_model.get_input_embeddings()

    def set_input_embeddings(self, value):
        self.language_model.set_input_embeddings(value)

    def set_decoder(self, decoder):
        self.language_model = decoder

    def get_decoder(self):
        return self.language_model

    @check_model_inputs
    @can_return_tuple
    @auto_docstring
    def forward(
        self,
        input_ids: Optional[torch.LongTensor] = None,
        pixel_values: Optional[torch.FloatTensor] = None,
        aspect_ratio_mask: Optional[torch.Tensor] = None,
        aspect_ratio_ids: Optional[torch.Tensor] = None,
        attention_mask: Optional[torch.Tensor] = None,
        cross_attention_mask: Optional[torch.Tensor] = None,
        cross_attention_states: Optional[torch.Tensor] = None,
        position_ids: Optional[torch.LongTensor] = None,
        past_key_values: Optional[Cache] = None,
        inputs_embeds: Optional[torch.FloatTensor] = None,
        use_cache: Optional[bool] = None,
        cache_position: Optional[torch.LongTensor] = None,
        **kwargs: Unpack[FlashAttentionKwargs],
    ) -> BaseModelOutputWithPast:
        r"""
        aspect_ratio_mask (`torch.Tensor` of shape `(batch_size, max_num_images, max_num_tiles)`, *optional*):
            Mask to avoid performing attention on padding tiles. Mask values selected in `[0, 1]`:

            - 1 for tiles that are **not masked**,
            - 0 for tiles that are **masked**.
        aspect_ratio_ids (`torch.Tensor` of shape `(batch_size, max_num_images)`, *optional*):
            Aspect ratio ids used to select the appropriate precomputed tile embeddings based on the aspect ratio of each input image.
            These ids correspond to indices in the model's list of supported aspect ratios, offset by 1.

            For example, if the model supports aspect ratios [[1, 1], [1, 2], [2, 1]]:
            - An image with aspect ratio [1, 1] would have ID 1
            - An image with aspect ratio [1, 2] would have ID 2
            - An image with aspect ratio [2, 1] would have ID 3

            The id 0 is reserved for padding (i.e., no image).

            If an image has aspect ratio [1, 2], that means it was split into 2 tiles horizontally, and its `aspect_ratio_id` would be 2.
        cross_attention_mask (`torch.Tensor` of shape `(batch_size, seq_length, max_num_images, max_num_tiles)`, *optional*):
            Cross-attention mask to control the interaction between text tokens and image tiles.
            This 4D tensor defines which image tiles each text token should attend to.

            For each text token (in seq_length):
            - 1 indicates the token **should attend** to the corresponding image tile
            - 0 indicates the token **should not attend** to the corresponding image tile
        cross_attention_states (`torch.FloatTensor`, *optional*):
            Output of the vision model, used for cross-attention. This tensor contains the processed image features that
            the language model will attend to.
        """
        if (input_ids is None) ^ (inputs_embeds is not None):
            raise ValueError("You must specify exactly one of input_ids or inputs_embeds")

        if pixel_values is not None and cross_attention_states is not None:
            raise ValueError("`pixel_values` and `cross_attention_states` cannot be provided simultaneously")

        if pixel_values is not None:
            if aspect_ratio_ids is None:
                raise ValueError("`aspect_ratio_ids` must be provided if `pixel_values` is provided")
            # get vision tokens from vision model
            vision_outputs = self.vision_model(
                pixel_values=pixel_values,
                aspect_ratio_ids=aspect_ratio_ids,
                aspect_ratio_mask=aspect_ratio_mask,
            )
            cross_attention_states = vision_outputs.last_hidden_state
            cross_attention_states = self.multi_modal_projector(cross_attention_states).reshape(
                -1, cross_attention_states.shape[-2], self.hidden_size
            )

        if cross_attention_mask is not None:
            cross_attention_mask, full_text_row_masked_out_mask = _prepare_cross_attention_mask(
                cross_attention_mask,
                num_vision_tokens=self.vision_model.num_patches,
                dtype=self.dtype,
            )
        else:
            full_text_row_masked_out_mask = None

        if cross_attention_mask is not None and cache_position is not None:
            cross_attention_mask = cross_attention_mask[:, :, cache_position]
            full_text_row_masked_out_mask = full_text_row_masked_out_mask[:, :, cache_position]

        outputs = self.language_model(
            input_ids=input_ids,
            attention_mask=attention_mask,
            position_ids=position_ids,
            cross_attention_states=cross_attention_states,
            cross_attention_mask=cross_attention_mask,
            full_text_row_masked_out_mask=full_text_row_masked_out_mask,
            past_key_values=past_key_values,
            use_cache=use_cache,
            inputs_embeds=inputs_embeds,
            cache_position=cache_position,
            **kwargs,
        )

        return BaseModelOutputWithPast(
            last_hidden_state=outputs.last_hidden_state,
            past_key_values=outputs.past_key_values,
            hidden_states=outputs.hidden_states,
            attentions=outputs.attentions,
        )


@auto_docstring(
    custom_intro="""
    The Mllama model which consists of a vision encoder and a language model.
    """,
)
class MllamaForConditionalGeneration(MllamaPreTrainedModel, GenerationMixin):
    _checkpoint_conversion_mapping = {
        "^language_model.model": "model.language_model",
        "^vision_model": "model.vision_model",
        "^multi_modal_projector": "model.multi_modal_projector",
        "^language_model.lm_head": "lm_head",
    }
    _tied_weights_keys = ["lm_head.weight"]

    def __init__(self, config: MllamaConfig):
        super().__init__(config)
        self.model = MllamaModel(config)
        self.lm_head = nn.Linear(config.text_config.hidden_size, config.text_config.vocab_size, bias=False)
        self.post_init()

    def get_input_embeddings(self):
        return self.model.get_input_embeddings()

    def set_input_embeddings(self, value):
        self.model.set_input_embeddings(value)

    def set_decoder(self, decoder):
        self.model.set_decoder(decoder)

    def get_decoder(self):
        return self.model.get_decoder()

    # Make modules available through conditional class for BC
    @property
    def language_model(self):
        return self.model.language_model

    @property
    def vision_model(self):
        return self.model.vision_model

    @can_return_tuple
    @auto_docstring
    def forward(
        self,
        input_ids: Optional[torch.LongTensor] = None,
        pixel_values: Optional[torch.FloatTensor] = None,
        aspect_ratio_mask: Optional[torch.Tensor] = None,
        aspect_ratio_ids: Optional[torch.Tensor] = None,
        attention_mask: Optional[torch.Tensor] = None,
        cross_attention_mask: Optional[torch.Tensor] = None,
        cross_attention_states: Optional[torch.Tensor] = None,
        position_ids: Optional[torch.LongTensor] = None,
        past_key_values: Optional[Union[Cache, list[torch.FloatTensor]]] = None,
        inputs_embeds: Optional[torch.FloatTensor] = None,
        labels: Optional[torch.LongTensor] = None,
        use_cache: Optional[bool] = None,
        cache_position: Optional[torch.LongTensor] = None,
        logits_to_keep: Union[int, torch.Tensor] = 0,
        **kwargs: Unpack[TransformersKwargs],
    ) -> Union[tuple, CausalLMOutputWithPast]:
        r"""
        aspect_ratio_mask (`torch.Tensor` of shape `(batch_size, max_num_images, max_num_tiles)`, *optional*):
            Mask to avoid performing attention on padding tiles. Mask values selected in `[0, 1]`:

            - 1 for tiles that are **not masked**,
            - 0 for tiles that are **masked**.
        aspect_ratio_ids (`torch.Tensor` of shape `(batch_size, max_num_images)`, *optional*):
            Aspect ratio ids used to select the appropriate precomputed tile embeddings based on the aspect ratio of each input image.
            These ids correspond to indices in the model's list of supported aspect ratios, offset by 1.

            For example, if the model supports aspect ratios [[1, 1], [1, 2], [2, 1]]:
            - An image with aspect ratio [1, 1] would have ID 1
            - An image with aspect ratio [1, 2] would have ID 2
            - An image with aspect ratio [2, 1] would have ID 3

            The id 0 is reserved for padding (i.e., no image).

            If an image has aspect ratio [1, 2], that means it was split into 2 tiles horizontally, and its `aspect_ratio_id` would be 2.
        cross_attention_mask (`torch.Tensor` of shape `(batch_size, seq_length, max_num_images, max_num_tiles)`, *optional*):
            Cross-attention mask to control the interaction between text tokens and image tiles.
            This 4D tensor defines which image tiles each text token should attend to.

            For each text token (in seq_length):
            - 1 indicates the token **should attend** to the corresponding image tile
            - 0 indicates the token **should not attend** to the corresponding image tile
        cross_attention_states (`torch.FloatTensor`, *optional*):
            Output of the vision model, used for cross-attention. This tensor contains the processed image features that
            the language model will attend to.
        labels (`torch.LongTensor` of shape `(batch_size, sequence_length)`, *optional*):
            Labels for computing the masked language modeling loss. Indices should either be in `[0, ...,
            config.vocab_size]` or -100 (see `input_ids` docstring). Tokens with indices set to `-100` are ignored
            (masked), the loss is only computed for the tokens with labels in `[0, ..., config.vocab_size]`.

        Example:

        ```python
        >>> from PIL import Image
        >>> import requests
        >>> from transformers import AutoProcessor, MllamaForConditionalGeneration

        >>> checkpoint = "meta-llama/Llama-3.2-11B-Vision"
        >>> model = MllamaForConditionalGeneration.from_pretrained(checkpoint)
        >>> processor = AutoProcessor.from_pretrained(checkpoint)

        >>> prompt = "<|image|>If I had to write a haiku for this one"
        >>> url = "https://www.ilankelman.org/stopsigns/australia.jpg"
        >>> image = Image.open(requests.get(url, stream=True).raw)

        >>> inputs = processor(text=prompt, images=image, return_tensors="pt")

        >>> # Generate
        >>> output = model.generate(**inputs, max_new_tokens=15)

        >>> prompt_len = inputs.input_ids.shape[-1]
        >>> generated_ids = output[:, prompt_len:]
        >>> generated_text = processor.batch_decode(generated_ids, skip_special_tokens=True, clean_up_tokenization_spaces=False)
        >>> print(generated_text)
        [', it would be:.\\nA stop sign in Chinatown.\\n']
        ```
        """
        outputs = self.model(
            input_ids=input_ids,
            pixel_values=pixel_values,
            aspect_ratio_mask=aspect_ratio_mask,
            aspect_ratio_ids=aspect_ratio_ids,
            cross_attention_mask=cross_attention_mask,
            cross_attention_states=cross_attention_states,
            attention_mask=attention_mask,
            position_ids=position_ids,
            past_key_values=past_key_values,
            inputs_embeds=inputs_embeds,
            use_cache=use_cache,
            cache_position=cache_position,
            **kwargs,
        )

        hidden_states = outputs.last_hidden_state
        # Only compute necessary logits, and do not upcast them to float if we are not computing the loss
        slice_indices = slice(-logits_to_keep, None) if isinstance(logits_to_keep, int) else logits_to_keep
        logits = self.lm_head(hidden_states[:, slice_indices, :])

        loss = None
        if labels is not None:
            loss = self.loss_function(logits, labels, self.config.text_config.vocab_size, **kwargs)

        return CausalLMOutputWithPast(
            loss=loss,
            logits=logits,
            past_key_values=outputs.past_key_values,
            hidden_states=outputs.hidden_states,
            attentions=outputs.attentions,
        )

    def prepare_inputs_for_generation(
        self,
        input_ids=None,
        inputs_embeds=None,
        attention_mask=None,
        position_ids=None,
        pixel_values=None,
        aspect_ratio_ids=None,
        aspect_ratio_mask=None,
        cross_attention_mask=None,
        past_key_values=None,
        use_cache=False,
        cache_position=None,
        logits_to_keep=None,
        **kwargs,
    ):
        # Overwritten -- in specific circumstances we don't want to forward image inputs to the model

        model_inputs = super().prepare_inputs_for_generation(
            input_ids,
            past_key_values=past_key_values,
            use_cache=use_cache,
            inputs_embeds=inputs_embeds,
            position_ids=position_ids,
            attention_mask=attention_mask,
            pixel_values=pixel_values,
            aspect_ratio_ids=aspect_ratio_ids,
            aspect_ratio_mask=aspect_ratio_mask,
            cross_attention_mask=cross_attention_mask,
            cache_position=cache_position,
            logits_to_keep=logits_to_keep,
            **kwargs,
        )

        # If we're in pre-fill or cacheless decoding step, then we need pixel_values and aspect ratios
        # to compute image hidden states, otherwise they are cached within each cross attn layer
        if cache_position[0] != 0:
            model_inputs["pixel_values"] = None
            model_inputs["aspect_ratio_ids"] = None
            model_inputs["aspect_ratio_mask"] = None

        return model_inputs

    def _update_model_kwargs_for_generation(self, outputs, model_kwargs, is_encoder_decoder, **kwargs):
        cross_attention_mask_prev = model_kwargs.get("cross_attention_mask", None)
        model_kwargs = super()._update_model_kwargs_for_generation(
            outputs=outputs,
            model_kwargs=model_kwargs,
            is_encoder_decoder=is_encoder_decoder,
            **kwargs,
        )

        # add cross-attn mask for new token
        if cross_attention_mask_prev is not None:
            model_kwargs["cross_attention_mask"] = torch.cat(
                [cross_attention_mask_prev, cross_attention_mask_prev[:, -1:, ...]], dim=1
            )
        return model_kwargs


__all__ = [
    "MllamaForConditionalGeneration",
    "MllamaForCausalLM",
    "MllamaTextModel",
    "MllamaVisionModel",
    "MllamaPreTrainedModel",
    "MllamaModel",
]<|MERGE_RESOLUTION|>--- conflicted
+++ resolved
@@ -1162,11 +1162,6 @@
         self.gradient_checkpointing = False
         self.post_init()
 
-<<<<<<< HEAD
-=======
-    @check_model_inputs
-    @can_return_tuple
->>>>>>> 8365f70e
     @auto_docstring
     def forward(
         self,
@@ -1302,15 +1297,6 @@
 
         self.post_init()
 
-<<<<<<< HEAD
-
-=======
-    def set_decoder(self, decoder):
-        self.model = decoder
-
-    def get_decoder(self):
-        return self.model
->>>>>>> 8365f70e
 
     @can_return_tuple
     @auto_docstring
