--- conflicted
+++ resolved
@@ -32,17 +32,14 @@
 from ...modeling_rope_utils import ROPE_INIT_FUNCTIONS, dynamic_rope_update
 from ...modeling_utils import ALL_ATTENTION_FUNCTIONS, PreTrainedModel
 from ...processing_utils import Unpack
-<<<<<<< HEAD
-from ...utils import TransformersKwargs, auto_docstring, can_return_tuple, check_with, logging
-=======
 from ...utils import (
     TransformersKwargs,
     auto_docstring,
     can_return_tuple,
+    check_with,
     logging,
 )
 from ...utils.generic import maybe_autocast
->>>>>>> 7f52a2a4
 from .configuration_chameleon import ChameleonConfig, ChameleonVQVAEConfig
 
 
