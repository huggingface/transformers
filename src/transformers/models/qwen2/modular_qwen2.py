--- conflicted
+++ resolved
@@ -126,19 +126,6 @@
         if (input_ids is None) ^ (inputs_embeds is not None):
             raise ValueError("You must specify exactly one of input_ids or inputs_embeds")
 
-<<<<<<< HEAD
-        if self.gradient_checkpointing and self.training and use_cache:
-            logger.warning_once(
-                "`use_cache=True` is incompatible with gradient checkpointing. Setting `use_cache=False`."
-            )
-            use_cache = False
-
-        # TODO (joao): remove this exception in v4.56 -- it exists for users that try to pass a legacy cache
-        if not isinstance(past_key_values, (type(None), Cache)):
-            raise TypeError("The `past_key_values` should be either a `Cache` object or `None`.")
-
-=======
->>>>>>> 34133d0a
         if inputs_embeds is None:
             inputs_embeds = self.embed_tokens(input_ids)
 
