# coding=utf-8
# Copyright 2019 The Google AI Language Team Authors and The HuggingFace Inc. team.
#
# Licensed under the Apache License, Version 2.0 (the "License");
# you may not use this file except in compliance with the License.
# You may obtain a copy of the License at
#
#     http://www.apache.org/licenses/LICENSE-2.0
#
# Unless required by applicable law or agreed to in writing, software
# distributed under the License is distributed on an "AS IS" BASIS,
# WITHOUT WARRANTIES OR CONDITIONS OF ANY KIND, either express or implied.
# See the License for the specific language governing permissions and
# limitations under the License.
"""PyTorch ELECTRA model."""

<<<<<<< HEAD
import os
=======
import math
>>>>>>> 4df2529d
from dataclasses import dataclass
from typing import Callable, Optional, Union

import torch
from torch import nn
from torch.nn import BCEWithLogitsLoss, CrossEntropyLoss, MSELoss

from ...activations import ACT2FN, get_activation
from ...cache_utils import Cache, EncoderDecoderCache
from ...generation import GenerationMixin
from ...masking_utils import create_causal_mask
from ...modeling_attn_mask_utils import _prepare_4d_attention_mask, _prepare_4d_attention_mask_for_sdpa
from ...modeling_layers import GradientCheckpointingLayer
from ...modeling_outputs import (
    BaseModelOutputWithCrossAttentions,
    BaseModelOutputWithPastAndCrossAttentions,
    CausalLMOutputWithCrossAttentions,
    MaskedLMOutput,
    MultipleChoiceModelOutput,
    QuestionAnsweringModelOutput,
    SequenceClassifierOutput,
    TokenClassifierOutput,
)
from ...modeling_utils import ALL_ATTENTION_FUNCTIONS, PreTrainedModel
from ...processing_utils import Unpack
from ...pytorch_utils import apply_chunking_to_forward, find_pruneable_heads_and_indices, prune_linear_layer
from ...utils import (
    ModelOutput,
    TransformersKwargs,
    auto_docstring,
    is_torch_flex_attn_available,
    logging,
)
from ...utils.generic import can_return_tuple, check_model_inputs
from .configuration_electra import ElectraConfig


if is_torch_flex_attn_available():
    from ...integrations.flex_attention import make_flex_block_causal_mask


logger = logging.get_logger(__name__)


class ElectraEmbeddings(nn.Module):
    """Construct the embeddings from word, position and token_type embeddings."""

    def __init__(self, config):
        super().__init__()
        self.word_embeddings = nn.Embedding(config.vocab_size, config.embedding_size, padding_idx=config.pad_token_id)
        self.position_embeddings = nn.Embedding(config.max_position_embeddings, config.embedding_size)
        self.token_type_embeddings = nn.Embedding(config.type_vocab_size, config.embedding_size)

        self.LayerNorm = nn.LayerNorm(config.embedding_size, eps=config.layer_norm_eps)
        self.dropout = nn.Dropout(config.hidden_dropout_prob)

        # position_ids (1, len position emb) is contiguous in memory and exported when serialized
        self.register_buffer(
            "position_ids", torch.arange(config.max_position_embeddings).expand((1, -1)), persistent=False
        )
        self.position_embedding_type = getattr(config, "position_embedding_type", "absolute")
        self.register_buffer(
            "token_type_ids", torch.zeros(self.position_ids.size(), dtype=torch.long), persistent=False
        )

    # Copied from transformers.models.bert.modeling_bert.BertEmbeddings.forward
    def forward(
        self,
        input_ids: Optional[torch.LongTensor] = None,
        token_type_ids: Optional[torch.LongTensor] = None,
        position_ids: Optional[torch.LongTensor] = None,
        inputs_embeds: Optional[torch.FloatTensor] = None,
        past_key_values_length: int = 0,
    ) -> torch.Tensor:
        if input_ids is not None:
            input_shape = input_ids.size()
        else:
            input_shape = inputs_embeds.size()[:-1]

        batch_size, seq_length = input_shape

        if position_ids is None:
            position_ids = self.position_ids[:, past_key_values_length : seq_length + past_key_values_length]

        # Setting the token_type_ids to the registered buffer in constructor where it is all zeros, which usually occurs
        # when its auto-generated, registered buffer helps users when tracing the model without passing token_type_ids, solves
        # issue #5664
        if token_type_ids is None:
            if hasattr(self, "token_type_ids"):
                # NOTE: We assume either pos ids to have bsz == 1 (broadcastable) or bsz == effective bsz (input_shape[0])
                buffered_token_type_ids = self.token_type_ids.expand(position_ids.shape[0], -1)
                buffered_token_type_ids = torch.gather(buffered_token_type_ids, dim=1, index=position_ids)
                token_type_ids = buffered_token_type_ids.expand(batch_size, seq_length)
            else:
                token_type_ids = torch.zeros(input_shape, dtype=torch.long, device=self.position_ids.device)

        if inputs_embeds is None:
            inputs_embeds = self.word_embeddings(input_ids)
        token_type_embeddings = self.token_type_embeddings(token_type_ids)

        embeddings = inputs_embeds + token_type_embeddings
        if self.position_embedding_type == "absolute":
            position_embeddings = self.position_embeddings(position_ids)
            embeddings += position_embeddings
        embeddings = self.LayerNorm(embeddings)
        embeddings = self.dropout(embeddings)
        return embeddings


# Copied from transformers.models.bert.modeling_bert.eager_attention_forward
def eager_attention_forward(
    module: nn.Module,
    query: torch.Tensor,
    key: torch.Tensor,
    value: torch.Tensor,
    attention_mask: Optional[torch.Tensor],
    scaling: Optional[float] = None,
    dropout: float = 0.0,
    head_mask: Optional[torch.Tensor] = None,
    use_cache: Optional[bool] = None,
    **kwargs: Unpack[TransformersKwargs],
):
    if scaling is None:
        scaling = query.size(-1) ** -0.5

    # Take the dot product between "query" and "key" to get the raw attention scores.
    attn_weights = torch.matmul(query, key.transpose(2, 3))

    # Relative positional embeddings
    if module.position_embedding_type == "relative_key" or module.position_embedding_type == "relative_key_query":
        query_length, key_length = query.shape[2], key.shape[2]
        if use_cache:
            position_ids_l = torch.tensor(key_length - 1, dtype=torch.long, device=query.device).view(-1, 1)
        else:
            position_ids_l = torch.arange(query_length, dtype=torch.long, device=query.device).view(-1, 1)
        position_ids_r = torch.arange(key_length, dtype=torch.long, device=query.device).view(1, -1)
        distance = position_ids_l - position_ids_r

        positional_embedding = module.distance_embedding(distance + module.max_position_embeddings - 1)
        positional_embedding = positional_embedding.to(dtype=query.dtype)  # fp16 compatibility

        if module.position_embedding_type == "relative_key":
            relative_position_scores = torch.einsum("bhld,lrd->bhlr", query, positional_embedding)
            attn_weights = attn_weights + relative_position_scores
        elif module.position_embedding_type == "relative_key_query":
            relative_position_scores_query = torch.einsum("bhld,lrd->bhlr", query, positional_embedding)
            relative_position_scores_key = torch.einsum("bhrd,lrd->bhlr", key, positional_embedding)
            attn_weights = attn_weights + relative_position_scores_query + relative_position_scores_key

    # Scaling is shifted in case of embeddings being relative
    attn_weights = attn_weights * scaling

    if attention_mask is not None and attention_mask.ndim == 4:
        attention_mask = attention_mask[:, :, :, : key.shape[-2]]
        attn_weights = attn_weights + attention_mask

    attn_weights = nn.functional.softmax(attn_weights, dim=-1)
    attn_weights = nn.functional.dropout(attn_weights, p=dropout, training=module.training)

    if head_mask is not None:
        attn_weights = attn_weights * head_mask

    attn_output = torch.matmul(attn_weights, value)
    attn_output = attn_output.transpose(1, 2).contiguous()

    return attn_output, attn_weights


# Copied from transformers.models.bert.modeling_bert.BertSelfAttention with Bert->Electra
class ElectraSelfAttention(nn.Module):
    def __init__(self, config, position_embedding_type=None, is_causal=False, layer_idx=None):
        super().__init__()
        if config.hidden_size % config.num_attention_heads != 0 and not hasattr(config, "embedding_size"):
            raise ValueError(
                f"The hidden size ({config.hidden_size}) is not a multiple of the number of attention "
                f"heads ({config.num_attention_heads})"
            )
        self.config = config

        self.num_attention_heads = config.num_attention_heads
        self.attention_head_size = int(config.hidden_size / config.num_attention_heads)
        self.all_head_size = self.num_attention_heads * self.attention_head_size
        self.scaling = self.attention_head_size**-0.5

        self.query = nn.Linear(config.hidden_size, self.all_head_size)
        self.key = nn.Linear(config.hidden_size, self.all_head_size)
        self.value = nn.Linear(config.hidden_size, self.all_head_size)

        self.dropout = nn.Dropout(config.attention_probs_dropout_prob)
        self.position_embedding_type = position_embedding_type or getattr(
            config, "position_embedding_type", "absolute"
        )
        if self.position_embedding_type == "relative_key" or self.position_embedding_type == "relative_key_query":
            self.max_position_embeddings = config.max_position_embeddings
            self.distance_embedding = nn.Embedding(2 * config.max_position_embeddings - 1, self.attention_head_size)

        self.is_decoder = config.is_decoder
        self.is_causal = is_causal
        self.layer_idx = layer_idx

    def forward(
        self,
        hidden_states: torch.Tensor,
        attention_mask: Optional[torch.FloatTensor] = None,
        head_mask: Optional[torch.FloatTensor] = None,
        past_key_value: Optional[Cache] = None,
        cache_position: Optional[torch.Tensor] = None,
        **kwargs: Unpack[TransformersKwargs],
    ) -> tuple[torch.Tensor]:
        input_shape = hidden_states.shape[:-1]
        hidden_shape = (*input_shape, -1, self.attention_head_size)

        # get all proj
        query_layer = self.query(hidden_states).view(*hidden_shape).transpose(1, 2)
        key_layer = self.key(hidden_states).view(*hidden_shape).transpose(1, 2)
        value_layer = self.value(hidden_states).view(*hidden_shape).transpose(1, 2)

        if past_key_value is not None:
            # decoder-only bert can have a simple dynamic cache for example
            current_past_key_value = past_key_value
            if isinstance(past_key_value, EncoderDecoderCache):
                current_past_key_value = past_key_value.self_attention_cache

            # save all key/value_layer to cache to be re-used for fast auto-regressive generation
            key_layer, value_layer = current_past_key_value.update(
                key_layer,
                value_layer,
                self.layer_idx,
                {"cache_position": cache_position},
            )

        attention_interface: Callable = eager_attention_forward
        if self.config._attn_implementation != "eager":
            if self.position_embedding_type != "absolute":
                raise ValueError(
                    f"You are using {self.config._attn_implementation} as attention type. However, non-absolute "
                    'positional embeddings can not work with them. Please load the model with `attn_implementation="eager"`.'
                )
            attention_interface = ALL_ATTENTION_FUNCTIONS[self.config._attn_implementation]

        attn_output, attn_weights = attention_interface(
            self,
            query_layer,
            key_layer,
            value_layer,
            attention_mask,
            dropout=0.0 if not self.training else self.dropout.p,
            scaling=self.scaling,
            head_mask=head_mask,
            # only for relevant for non-absolute positional embeddings
            use_cache=past_key_value is not None,
            **kwargs,
        )
        attn_output = attn_output.reshape(*input_shape, -1).contiguous()
        return attn_output, attn_weights


# Copied from transformers.models.bert.modeling_bert.BertCrossAttention with Bert->Electra
class ElectraCrossAttention(nn.Module):
    def __init__(self, config, position_embedding_type=None, is_causal=False, layer_idx=None):
        super().__init__()
        if config.hidden_size % config.num_attention_heads != 0 and not hasattr(config, "embedding_size"):
            raise ValueError(
                f"The hidden size ({config.hidden_size}) is not a multiple of the number of attention "
                f"heads ({config.num_attention_heads})"
            )
        self.config = config

        self.num_attention_heads = config.num_attention_heads
        self.attention_head_size = int(config.hidden_size / config.num_attention_heads)
        self.all_head_size = self.num_attention_heads * self.attention_head_size
        self.scaling = self.attention_head_size**-0.5

        self.query = nn.Linear(config.hidden_size, self.all_head_size)
        self.key = nn.Linear(config.hidden_size, self.all_head_size)
        self.value = nn.Linear(config.hidden_size, self.all_head_size)

        self.dropout = nn.Dropout(config.attention_probs_dropout_prob)
        self.position_embedding_type = position_embedding_type or getattr(
            config, "position_embedding_type", "absolute"
        )
        if self.position_embedding_type == "relative_key" or self.position_embedding_type == "relative_key_query":
            self.max_position_embeddings = config.max_position_embeddings
            self.distance_embedding = nn.Embedding(2 * config.max_position_embeddings - 1, self.attention_head_size)

        self.is_causal = is_causal
        self.layer_idx = layer_idx

    def forward(
        self,
        hidden_states: torch.Tensor,
        encoder_hidden_states: Optional[torch.FloatTensor] = None,
        attention_mask: Optional[torch.FloatTensor] = None,
        head_mask: Optional[torch.FloatTensor] = None,
        past_key_value: Optional[EncoderDecoderCache] = None,
        **kwargs: Unpack[TransformersKwargs],
    ) -> tuple[torch.Tensor]:
        # determine input shapes
        bsz, tgt_len = hidden_states.shape[:-1]
        src_len = encoder_hidden_states.shape[1]

        q_input_shape = (bsz, tgt_len, -1, self.attention_head_size)
        kv_input_shape = (bsz, src_len, -1, self.attention_head_size)

        # get query proj
        query_layer = self.query(hidden_states).view(*q_input_shape).transpose(1, 2)

        is_updated = past_key_value.is_updated.get(self.layer_idx) if past_key_value is not None else False
        if past_key_value is not None and is_updated:
            # reuse k,v, cross_attentions
            key_layer = past_key_value.cross_attention_cache.layers[self.layer_idx].keys
            value_layer = past_key_value.cross_attention_cache.layers[self.layer_idx].values
        else:
            key_layer = self.key(encoder_hidden_states).view(*kv_input_shape).transpose(1, 2)
            value_layer = self.value(encoder_hidden_states).view(*kv_input_shape).transpose(1, 2)

            if past_key_value is not None:
                # save all states to the cache
                key_layer, value_layer = past_key_value.cross_attention_cache.update(
                    key_layer, value_layer, self.layer_idx
                )
                # set flag that curr layer for cross-attn is already updated so we can re-use in subsequent calls
                past_key_value.is_updated[self.layer_idx] = True

        attention_interface: Callable = eager_attention_forward
        if self.config._attn_implementation != "eager":
            if self.position_embedding_type != "absolute":
                raise ValueError(
                    f"You are using {self.config._attn_implementation} as attention type. However, non-absolute "
                    'positional embeddings can not work with them. Please load the model with `attn_implementation="eager"`.'
                )
            attention_interface = ALL_ATTENTION_FUNCTIONS[self.config._attn_implementation]

        attn_output, attn_weights = attention_interface(
            self,
            query_layer,
            key_layer,
            value_layer,
            attention_mask,
            dropout=0.0 if not self.training else self.dropout.p,
            scaling=self.scaling,
            head_mask=head_mask,
            # only for relevant for non-absolute positional embeddings
            use_cache=past_key_value is not None,
            **kwargs,
        )
        attn_output = attn_output.reshape(bsz, tgt_len, -1).contiguous()
        return attn_output, attn_weights


# Copied from transformers.models.bert.modeling_bert.BertSelfOutput
class ElectraSelfOutput(nn.Module):
    def __init__(self, config):
        super().__init__()
        self.dense = nn.Linear(config.hidden_size, config.hidden_size)
        self.LayerNorm = nn.LayerNorm(config.hidden_size, eps=config.layer_norm_eps)
        self.dropout = nn.Dropout(config.hidden_dropout_prob)

    def forward(self, hidden_states: torch.Tensor, input_tensor: torch.Tensor) -> torch.Tensor:
        hidden_states = self.dense(hidden_states)
        hidden_states = self.dropout(hidden_states)
        hidden_states = self.LayerNorm(hidden_states + input_tensor)
        return hidden_states


# Copied from transformers.models.bert.modeling_bert.BertAttention with Bert->Electra,BERT->ELECTRA
class ElectraAttention(nn.Module):
    def __init__(
        self, config, position_embedding_type=None, is_causal=False, layer_idx=None, is_cross_attention=False
    ):
        super().__init__()
        self.is_cross_attention = is_cross_attention
        attention_class = ElectraCrossAttention if is_cross_attention else ElectraSelfAttention
        self.self = attention_class(
            config, position_embedding_type=position_embedding_type, is_causal=is_causal, layer_idx=layer_idx
        )
        self.output = ElectraSelfOutput(config)
        self.pruned_heads = set()

    def prune_heads(self, heads):
        if len(heads) == 0:
            return
        heads, index = find_pruneable_heads_and_indices(
            heads, self.self.num_attention_heads, self.self.attention_head_size, self.pruned_heads
        )

        # Prune linear layers
        self.self.query = prune_linear_layer(self.self.query, index)
        self.self.key = prune_linear_layer(self.self.key, index)
        self.self.value = prune_linear_layer(self.self.value, index)
        self.output.dense = prune_linear_layer(self.output.dense, index, dim=1)

        # Update hyper params and store pruned heads
        self.self.num_attention_heads = self.self.num_attention_heads - len(heads)
        self.self.all_head_size = self.self.attention_head_size * self.self.num_attention_heads
        self.pruned_heads = self.pruned_heads.union(heads)

    def forward(
        self,
        hidden_states: torch.Tensor,
        attention_mask: Optional[torch.FloatTensor] = None,
        head_mask: Optional[torch.FloatTensor] = None,
        encoder_hidden_states: Optional[torch.FloatTensor] = None,
        encoder_attention_mask: Optional[torch.FloatTensor] = None,
        past_key_value: Optional[Cache] = None,
        cache_position: Optional[torch.Tensor] = None,
        **kwargs: Unpack[TransformersKwargs],
    ) -> tuple[torch.Tensor]:
        attention_mask = attention_mask if not self.is_cross_attention else encoder_attention_mask
        attention_output, attn_weights = self.self(
            hidden_states,
            encoder_hidden_states=encoder_hidden_states,
            attention_mask=attention_mask,
            head_mask=head_mask,
            past_key_value=past_key_value,
            cache_position=cache_position,
            **kwargs,
        )
        attention_output = self.output(attention_output, hidden_states)
        return attention_output, attn_weights


# Copied from transformers.models.bert.modeling_bert.BertIntermediate
class ElectraIntermediate(nn.Module):
    def __init__(self, config):
        super().__init__()
        self.dense = nn.Linear(config.hidden_size, config.intermediate_size)
        if isinstance(config.hidden_act, str):
            self.intermediate_act_fn = ACT2FN[config.hidden_act]
        else:
            self.intermediate_act_fn = config.hidden_act

    def forward(self, hidden_states: torch.Tensor) -> torch.Tensor:
        hidden_states = self.dense(hidden_states)
        hidden_states = self.intermediate_act_fn(hidden_states)
        return hidden_states


# Copied from transformers.models.bert.modeling_bert.BertOutput
class ElectraOutput(nn.Module):
    def __init__(self, config):
        super().__init__()
        self.dense = nn.Linear(config.intermediate_size, config.hidden_size)
        self.LayerNorm = nn.LayerNorm(config.hidden_size, eps=config.layer_norm_eps)
        self.dropout = nn.Dropout(config.hidden_dropout_prob)

    def forward(self, hidden_states: torch.Tensor, input_tensor: torch.Tensor) -> torch.Tensor:
        hidden_states = self.dense(hidden_states)
        hidden_states = self.dropout(hidden_states)
        hidden_states = self.LayerNorm(hidden_states + input_tensor)
        return hidden_states


# Copied from transformers.models.bert.modeling_bert.BertLayer with Bert->Electra
class ElectraLayer(GradientCheckpointingLayer):
    def __init__(self, config, layer_idx=None):
        super().__init__()
        self.chunk_size_feed_forward = config.chunk_size_feed_forward
        self.seq_len_dim = 1
        self.attention = ElectraAttention(config, is_causal=config.is_decoder, layer_idx=layer_idx)
        self.is_decoder = config.is_decoder
        self.add_cross_attention = config.add_cross_attention
        if self.add_cross_attention:
            if not self.is_decoder:
                raise ValueError(f"{self} should be used as a decoder model if cross attention is added")
            self.crossattention = ElectraAttention(
                config,
                position_embedding_type="absolute",
                is_causal=False,
                layer_idx=layer_idx,
                is_cross_attention=True,
            )
        self.intermediate = ElectraIntermediate(config)
        self.output = ElectraOutput(config)

    def forward(
        self,
        hidden_states: torch.Tensor,
        attention_mask: Optional[torch.FloatTensor] = None,
        head_mask: Optional[torch.FloatTensor] = None,
        encoder_hidden_states: Optional[torch.FloatTensor] = None,
        encoder_attention_mask: Optional[torch.FloatTensor] = None,
        past_key_value: Optional[Cache] = None,
        cache_position: Optional[torch.Tensor] = None,
        **kwargs: Unpack[TransformersKwargs],
    ) -> tuple[torch.Tensor]:
        self_attention_output, _ = self.attention(
            hidden_states,
            attention_mask,
            head_mask,
            past_key_value=past_key_value,
            cache_position=cache_position,
            **kwargs,
        )
        attention_output = self_attention_output

        if self.is_decoder and encoder_hidden_states is not None:
            if not hasattr(self, "crossattention"):
                raise ValueError(
                    f"If `encoder_hidden_states` are passed, {self} has to be instantiated with cross-attention layers"
                    " by setting `config.add_cross_attention=True`"
                )

            cross_attention_output, _ = self.crossattention(
                self_attention_output,
                None,  # attention_mask
                head_mask,
                encoder_hidden_states,
                encoder_attention_mask,
                past_key_value=past_key_value,
                **kwargs,
            )
            attention_output = cross_attention_output

        layer_output = apply_chunking_to_forward(
            self.feed_forward_chunk, self.chunk_size_feed_forward, self.seq_len_dim, attention_output
        )
        return layer_output

    def feed_forward_chunk(self, attention_output):
        intermediate_output = self.intermediate(attention_output)
        layer_output = self.output(intermediate_output, attention_output)
        return layer_output


# Copied from transformers.models.bert.modeling_bert.BertEncoder with Bert->Electra
class ElectraEncoder(nn.Module):
    def __init__(self, config):
        super().__init__()
        self.config = config
        self.layer = nn.ModuleList([ElectraLayer(config, layer_idx=i) for i in range(config.num_hidden_layers)])

    def forward(
        self,
        hidden_states: torch.Tensor,
        attention_mask: Optional[torch.FloatTensor] = None,
        head_mask: Optional[torch.FloatTensor] = None,
        encoder_hidden_states: Optional[torch.FloatTensor] = None,
        encoder_attention_mask: Optional[torch.FloatTensor] = None,
        past_key_values: Optional[Cache] = None,
        use_cache: Optional[bool] = None,
        cache_position: Optional[torch.Tensor] = None,
        **kwargs: Unpack[TransformersKwargs],
    ) -> Union[tuple[torch.Tensor], BaseModelOutputWithPastAndCrossAttentions]:
        for i, layer_module in enumerate(self.layer):
            layer_head_mask = head_mask[i] if head_mask is not None else None

            hidden_states = layer_module(
                hidden_states,
                attention_mask,
                layer_head_mask,
                encoder_hidden_states,  # as a positional argument for gradient checkpointing
                encoder_attention_mask=encoder_attention_mask,
                past_key_value=past_key_values,
                cache_position=cache_position,
                **kwargs,
            )

        return BaseModelOutputWithPastAndCrossAttentions(
            last_hidden_state=hidden_states,
            past_key_values=past_key_values if use_cache else None,
        )


class ElectraDiscriminatorPredictions(nn.Module):
    """Prediction module for the discriminator, made up of two dense layers."""

    def __init__(self, config):
        super().__init__()

        self.dense = nn.Linear(config.hidden_size, config.hidden_size)
        self.activation = get_activation(config.hidden_act)
        self.dense_prediction = nn.Linear(config.hidden_size, 1)
        self.config = config

    def forward(self, discriminator_hidden_states):
        hidden_states = self.dense(discriminator_hidden_states)
        hidden_states = self.activation(hidden_states)
        logits = self.dense_prediction(hidden_states).squeeze(-1)

        return logits


class ElectraGeneratorPredictions(nn.Module):
    """Prediction module for the generator, made up of two dense layers."""

    def __init__(self, config):
        super().__init__()

        self.activation = get_activation("gelu")
        self.LayerNorm = nn.LayerNorm(config.embedding_size, eps=config.layer_norm_eps)
        self.dense = nn.Linear(config.hidden_size, config.embedding_size)

    def forward(self, generator_hidden_states):
        hidden_states = self.dense(generator_hidden_states)
        hidden_states = self.activation(hidden_states)
        hidden_states = self.LayerNorm(hidden_states)

        return hidden_states


@auto_docstring
class ElectraPreTrainedModel(PreTrainedModel):
<<<<<<< HEAD
    config_class = ElectraConfig
    load_tf_weights = load_tf_weights_in_electra
=======
    config: ElectraConfig
>>>>>>> 4df2529d
    base_model_prefix = "electra"
    supports_gradient_checkpointing = True
    _supports_flash_attn = True
    _supports_sdpa = True
    _supports_flex_attn = True
    _supports_attention_backend = True
    _can_record_outputs = {
        "hidden_states": ElectraLayer,
        "attentions": ElectraSelfAttention,
        "cross_attentions": ElectraCrossAttention,
    }

    def _init_weights(self, module):
        """Initialize the weights"""
        if isinstance(module, nn.Linear):
            module.weight.data.normal_(mean=0.0, std=self.config.initializer_range)
            if module.bias is not None:
                module.bias.data.zero_()
        elif isinstance(module, nn.Embedding):
            module.weight.data.normal_(mean=0.0, std=self.config.initializer_range)
            if module.padding_idx is not None:
                module.weight.data[module.padding_idx].zero_()
        elif isinstance(module, nn.LayerNorm):
            module.bias.data.zero_()
            module.weight.data.fill_(1.0)


@dataclass
@auto_docstring(
    custom_intro="""
    Output type of [`ElectraForPreTraining`].
    """
)
class ElectraForPreTrainingOutput(ModelOutput):
    r"""
    loss (*optional*, returned when `labels` is provided, `torch.FloatTensor` of shape `(1,)`):
        Total loss of the ELECTRA objective.
    logits (`torch.FloatTensor` of shape `(batch_size, sequence_length)`):
        Prediction scores of the head (scores for each token before SoftMax).
    """

    loss: Optional[torch.FloatTensor] = None
    logits: Optional[torch.FloatTensor] = None
    hidden_states: Optional[tuple[torch.FloatTensor]] = None
    attentions: Optional[tuple[torch.FloatTensor]] = None


@auto_docstring
class ElectraModel(ElectraPreTrainedModel):
    def __init__(self, config):
        super().__init__(config)
        self.embeddings = ElectraEmbeddings(config)

        if config.embedding_size != config.hidden_size:
            self.embeddings_project = nn.Linear(config.embedding_size, config.hidden_size)

        self.encoder = ElectraEncoder(config)
        self.config = config
        self.gradient_checkpointing = False
        # Initialize weights and apply final processing
        self.post_init()

    def get_input_embeddings(self):
        return self.embeddings.word_embeddings

    def set_input_embeddings(self, value):
        self.embeddings.word_embeddings = value

    def _prune_heads(self, heads_to_prune):
        """
        Prunes heads of the model. heads_to_prune: dict of {layer_num: list of heads to prune in this layer} See base
        class PreTrainedModel
        """
        for layer, heads in heads_to_prune.items():
            self.encoder.layer[layer].attention.prune_heads(heads)

    @check_model_inputs
    @auto_docstring
    def forward(
        self,
        input_ids: Optional[torch.Tensor] = None,
        attention_mask: Optional[torch.Tensor] = None,
        token_type_ids: Optional[torch.Tensor] = None,
        position_ids: Optional[torch.Tensor] = None,
        head_mask: Optional[torch.Tensor] = None,
        inputs_embeds: Optional[torch.Tensor] = None,
        encoder_hidden_states: Optional[torch.Tensor] = None,
        encoder_attention_mask: Optional[torch.Tensor] = None,
        past_key_values: Optional[list[torch.FloatTensor]] = None,
        use_cache: Optional[bool] = None,
        cache_position: Optional[torch.Tensor] = None,
        **kwargs: Unpack[TransformersKwargs],
    ) -> Union[tuple[torch.Tensor], BaseModelOutputWithCrossAttentions]:
        if self.config.is_decoder:
            use_cache = use_cache if use_cache is not None else self.config.use_cache
        else:
            use_cache = False

        return_legacy_cache = False
        if use_cache and not isinstance(past_key_values, Cache):
            logger.warning_once(
                "Passing a tuple of `past_key_values` is deprecated and will be removed in Transformers v4.58.0. "
                "You should pass an instance of `EncoderDecoderCache` instead, e.g. "
                "`past_key_values=EncoderDecoderCache.from_legacy_cache(past_key_values)`."
            )
            return_legacy_cache = True
            past_key_values = EncoderDecoderCache.from_legacy_cache(past_key_values)

        if (input_ids is None) ^ (inputs_embeds is not None):
            raise ValueError("You must specify exactly one of input_ids or inputs_embeds")

        if input_ids is not None:
            device = input_ids.device
            input_shape = input_ids.shape
        else:
            device = inputs_embeds.device
            input_shape = inputs_embeds.shape[:-1]

        seq_length = input_shape[1]
        past_key_values_length = past_key_values.get_seq_length() if past_key_values is not None else 0
        if cache_position is None:
            cache_position = torch.arange(past_key_values_length, past_key_values_length + seq_length, device=device)

        embedding_output = self.embeddings(
            input_ids=input_ids,
            position_ids=position_ids,
            token_type_ids=token_type_ids,
            inputs_embeds=inputs_embeds,
            past_key_values_length=past_key_values_length,
        )
        if hasattr(self, "embeddings_project"):
            embedding_output = self.embeddings_project(embedding_output)

        attention_mask, encoder_attention_mask = self._create_attention_masks(
            input_shape=input_shape,
            attention_mask=attention_mask,
            encoder_attention_mask=encoder_attention_mask,
            embedding_output=embedding_output,
            encoder_hidden_states=encoder_hidden_states,
            cache_position=cache_position,
            past_key_values=past_key_values,
        )

        # Prepare head mask if needed
        # 1.0 in head_mask indicate we keep the head
        # attention_probs has shape bsz x n_heads x N x N
        # input head_mask has shape [num_heads] or [num_hidden_layers x num_heads]
        # and head_mask is converted to shape [num_hidden_layers x batch x num_heads x seq_length x seq_length]
        head_mask = self.get_head_mask(head_mask, self.config.num_hidden_layers)

        encoder_outputs = self.encoder(
            embedding_output,
            attention_mask=attention_mask,
            head_mask=head_mask,
            encoder_hidden_states=encoder_hidden_states,
            encoder_attention_mask=encoder_attention_mask,
            past_key_values=past_key_values,
            use_cache=use_cache,
            position_ids=position_ids,
            **kwargs,
        )

        if return_legacy_cache:
            encoder_outputs.past_key_values = encoder_outputs.past_key_values.to_legacy_cache()

        return BaseModelOutputWithPastAndCrossAttentions(
            last_hidden_state=encoder_outputs.last_hidden_state,
            past_key_values=encoder_outputs.past_key_values,
        )

    # Copied from transformers.models.bert.modeling_bert.BertModel._create_attention_masks
    def _create_attention_masks(
        self,
        input_shape,
        attention_mask,
        encoder_attention_mask,
        embedding_output,
        encoder_hidden_states,
        cache_position,
        past_key_values,
    ):
        if attention_mask is not None and attention_mask.dim() == 2:
            if self.config.is_decoder:
                attention_mask = create_causal_mask(
                    config=self.config,
                    input_embeds=embedding_output,
                    attention_mask=attention_mask,
                    cache_position=cache_position,
                    past_key_values=past_key_values,
                )
            else:
                attention_mask = self._update_full_mask(
                    attention_mask,
                    embedding_output,
                )
        elif attention_mask is not None and attention_mask.dim() == 3:
            if "flash" in self.config._attn_implementation or self.config._attn_implementation == "flex_attention":
                raise ValueError(
                    "Passing attention mask with a 3D/4D shape does not work with type "
                    f"{self.config._attn_implementation} - please use either `sdpa` or `eager` instead."
                )
            attention_mask = self.get_extended_attention_mask(attention_mask, input_shape)

        if encoder_attention_mask is not None:
            if encoder_attention_mask.dim() == 2:
                encoder_attention_mask = self._update_cross_attn_mask(
                    encoder_hidden_states,
                    encoder_attention_mask,
                    embedding_output.shape[:2],
                    embedding_output,
                )
            else:
                if "flash" in self.config._attn_implementation or self.config._attn_implementation == "flex_attention":
                    raise ValueError(
                        "Passing attention mask with a 3D/4D shape does not work with type "
                        f"{self.config._attn_implementation} - please use either `sdpa` or `eager` instead."
                    )
                encoder_attention_mask = self.invert_attention_mask(encoder_attention_mask)

        return attention_mask, encoder_attention_mask

    # Copied from transformers.models.bart.modeling_bart.BartPreTrainedModel._update_full_mask
    def _update_full_mask(
        self,
        attention_mask: Union[torch.Tensor, None],
        inputs_embeds: torch.Tensor,
    ):
        if attention_mask is not None:
            if "flash" in self.config._attn_implementation:
                attention_mask = attention_mask if 0 in attention_mask else None
            elif self.config._attn_implementation == "sdpa":
                # output_attentions=True & head_mask can not be supported when using SDPA, fall back to
                # the manual implementation that requires a 4D causal mask in all cases.
                # [bsz, seq_len] -> [bsz, 1, tgt_seq_len, src_seq_len]
                attention_mask = _prepare_4d_attention_mask_for_sdpa(attention_mask, inputs_embeds.dtype)
            elif self.config._attn_implementation == "flex_attention":
                if isinstance(attention_mask, torch.Tensor):
                    attention_mask = make_flex_block_causal_mask(attention_mask, is_causal=False)
            else:
                # [bsz, seq_len] -> [bsz, 1, tgt_seq_len, src_seq_len]
                attention_mask = _prepare_4d_attention_mask(attention_mask, inputs_embeds.dtype)

        return attention_mask

    # Copied from transformers.models.bart.modeling_bart.BartPreTrainedModel._update_cross_attn_mask
    def _update_cross_attn_mask(
        self,
        encoder_hidden_states: Union[torch.Tensor, None],
        encoder_attention_mask: Union[torch.Tensor, None],
        input_shape: torch.Size,
        inputs_embeds: torch.Tensor,
    ):
        # expand encoder attention mask
        if encoder_hidden_states is not None and encoder_attention_mask is not None:
            if "flash" in self.config._attn_implementation:
                encoder_attention_mask = encoder_attention_mask if 0 in encoder_attention_mask else None
            elif self.config._attn_implementation == "sdpa":
                # output_attentions=True & cross_attn_head_mask can not be supported when using SDPA, and we fall back on
                # the manual implementation that requires a 4D causal mask in all cases.
                # [bsz, seq_len] -> [bsz, 1, tgt_seq_len, src_seq_len]
                encoder_attention_mask = _prepare_4d_attention_mask_for_sdpa(
                    encoder_attention_mask,
                    inputs_embeds.dtype,
                    tgt_len=input_shape[-1],
                )
            elif self.config._attn_implementation == "flex_attention":
                if isinstance(encoder_attention_mask, torch.Tensor):
                    encoder_attention_mask = make_flex_block_causal_mask(
                        encoder_attention_mask,
                        query_length=input_shape[-1],
                        is_causal=False,
                    )
            else:
                # [bsz, seq_len] -> [bsz, 1, tgt_seq_len, src_seq_len]
                encoder_attention_mask = _prepare_4d_attention_mask(
                    encoder_attention_mask, inputs_embeds.dtype, tgt_len=input_shape[-1]
                )

        return encoder_attention_mask


class ElectraClassificationHead(nn.Module):
    """Head for sentence-level classification tasks."""

    def __init__(self, config):
        super().__init__()
        self.dense = nn.Linear(config.hidden_size, config.hidden_size)
        classifier_dropout = (
            config.classifier_dropout if config.classifier_dropout is not None else config.hidden_dropout_prob
        )
        self.activation = get_activation("gelu")
        self.dropout = nn.Dropout(classifier_dropout)
        self.out_proj = nn.Linear(config.hidden_size, config.num_labels)

    def forward(self, features, **kwargs):
        x = features[:, 0, :]  # take <s> token (equiv. to [CLS])
        x = self.dropout(x)
        x = self.dense(x)
        x = self.activation(x)  # although BERT uses tanh here, it seems Electra authors used gelu here
        x = self.dropout(x)
        x = self.out_proj(x)
        return x


# Copied from transformers.models.xlm.modeling_xlm.XLMSequenceSummary with XLM->Electra
class ElectraSequenceSummary(nn.Module):
    r"""
    Compute a single vector summary of a sequence hidden states.

    Args:
        config ([`ElectraConfig`]):
            The config used by the model. Relevant arguments in the config class of the model are (refer to the actual
            config class of your model for the default values it uses):

            - **summary_type** (`str`) -- The method to use to make this summary. Accepted values are:

                - `"last"` -- Take the last token hidden state (like XLNet)
                - `"first"` -- Take the first token hidden state (like Bert)
                - `"mean"` -- Take the mean of all tokens hidden states
                - `"cls_index"` -- Supply a Tensor of classification token position (GPT/GPT-2)
                - `"attn"` -- Not implemented now, use multi-head attention

            - **summary_use_proj** (`bool`) -- Add a projection after the vector extraction.
            - **summary_proj_to_labels** (`bool`) -- If `True`, the projection outputs to `config.num_labels` classes
              (otherwise to `config.hidden_size`).
            - **summary_activation** (`Optional[str]`) -- Set to `"tanh"` to add a tanh activation to the output,
              another string or `None` will add no activation.
            - **summary_first_dropout** (`float`) -- Optional dropout probability before the projection and activation.
            - **summary_last_dropout** (`float`)-- Optional dropout probability after the projection and activation.
    """

    def __init__(self, config: ElectraConfig):
        super().__init__()

        self.summary_type = getattr(config, "summary_type", "last")
        if self.summary_type == "attn":
            # We should use a standard multi-head attention module with absolute positional embedding for that.
            # Cf. https://github.com/zihangdai/xlnet/blob/master/modeling.py#L253-L276
            # We can probably just use the multi-head attention module of PyTorch >=1.1.0
            raise NotImplementedError

        self.summary = nn.Identity()
        if hasattr(config, "summary_use_proj") and config.summary_use_proj:
            if hasattr(config, "summary_proj_to_labels") and config.summary_proj_to_labels and config.num_labels > 0:
                num_classes = config.num_labels
            else:
                num_classes = config.hidden_size
            self.summary = nn.Linear(config.hidden_size, num_classes)

        activation_string = getattr(config, "summary_activation", None)
        self.activation: Callable = get_activation(activation_string) if activation_string else nn.Identity()

        self.first_dropout = nn.Identity()
        if hasattr(config, "summary_first_dropout") and config.summary_first_dropout > 0:
            self.first_dropout = nn.Dropout(config.summary_first_dropout)

        self.last_dropout = nn.Identity()
        if hasattr(config, "summary_last_dropout") and config.summary_last_dropout > 0:
            self.last_dropout = nn.Dropout(config.summary_last_dropout)

    def forward(
        self, hidden_states: torch.FloatTensor, cls_index: Optional[torch.LongTensor] = None
    ) -> torch.FloatTensor:
        """
        Compute a single vector summary of a sequence hidden states.

        Args:
            hidden_states (`torch.FloatTensor` of shape `[batch_size, seq_len, hidden_size]`):
                The hidden states of the last layer.
            cls_index (`torch.LongTensor` of shape `[batch_size]` or `[batch_size, ...]` where ... are optional leading dimensions of `hidden_states`, *optional*):
                Used if `summary_type == "cls_index"` and takes the last token of the sequence as classification token.

        Returns:
            `torch.FloatTensor`: The summary of the sequence hidden states.
        """
        if self.summary_type == "last":
            output = hidden_states[:, -1]
        elif self.summary_type == "first":
            output = hidden_states[:, 0]
        elif self.summary_type == "mean":
            output = hidden_states.mean(dim=1)
        elif self.summary_type == "cls_index":
            if cls_index is None:
                cls_index = torch.full_like(
                    hidden_states[..., :1, :],
                    hidden_states.shape[-2] - 1,
                    dtype=torch.long,
                )
            else:
                cls_index = cls_index.unsqueeze(-1).unsqueeze(-1)
                cls_index = cls_index.expand((-1,) * (cls_index.dim() - 1) + (hidden_states.size(-1),))
            # shape of cls_index: (bsz, XX, 1, hidden_size) where XX are optional leading dim of hidden_states
            output = hidden_states.gather(-2, cls_index).squeeze(-2)  # shape (bsz, XX, hidden_size)
        elif self.summary_type == "attn":
            raise NotImplementedError

        output = self.first_dropout(output)
        output = self.summary(output)
        output = self.activation(output)
        output = self.last_dropout(output)

        return output


@auto_docstring(
    custom_intro="""
    ELECTRA Model transformer with a sequence classification/regression head on top (a linear layer on top of the
    pooled output) e.g. for GLUE tasks.
    """
)
class ElectraForSequenceClassification(ElectraPreTrainedModel):
    def __init__(self, config):
        super().__init__(config)
        self.num_labels = config.num_labels
        self.config = config
        self.electra = ElectraModel(config)
        self.classifier = ElectraClassificationHead(config)

        # Initialize weights and apply final processing
        self.post_init()

    @can_return_tuple
    @auto_docstring
    def forward(
        self,
        input_ids: Optional[torch.Tensor] = None,
        attention_mask: Optional[torch.Tensor] = None,
        token_type_ids: Optional[torch.Tensor] = None,
        position_ids: Optional[torch.Tensor] = None,
        head_mask: Optional[torch.Tensor] = None,
        inputs_embeds: Optional[torch.Tensor] = None,
        labels: Optional[torch.Tensor] = None,
        **kwargs: Unpack[TransformersKwargs],
    ) -> Union[tuple[torch.Tensor], SequenceClassifierOutput]:
        r"""
        labels (`torch.LongTensor` of shape `(batch_size,)`, *optional*):
            Labels for computing the sequence classification/regression loss. Indices should be in `[0, ...,
            config.num_labels - 1]`. If `config.num_labels == 1` a regression loss is computed (Mean-Square loss), If
            `config.num_labels > 1` a classification loss is computed (Cross-Entropy).
        """
        discriminator_hidden_states = self.electra(
            input_ids,
            attention_mask=attention_mask,
            token_type_ids=token_type_ids,
            position_ids=position_ids,
            head_mask=head_mask,
            inputs_embeds=inputs_embeds,
            return_dict=True,
            **kwargs,
        )

        sequence_output = discriminator_hidden_states[0]
        logits = self.classifier(sequence_output)

        loss = None
        if labels is not None:
            if self.config.problem_type is None:
                if self.num_labels == 1:
                    self.config.problem_type = "regression"
                elif self.num_labels > 1 and (labels.dtype == torch.long or labels.dtype == torch.int):
                    self.config.problem_type = "single_label_classification"
                else:
                    self.config.problem_type = "multi_label_classification"

            if self.config.problem_type == "regression":
                loss_fct = MSELoss()
                if self.num_labels == 1:
                    loss = loss_fct(logits.squeeze(), labels.squeeze())
                else:
                    loss = loss_fct(logits, labels)
            elif self.config.problem_type == "single_label_classification":
                loss_fct = CrossEntropyLoss()
                loss = loss_fct(logits.view(-1, self.num_labels), labels.view(-1))
            elif self.config.problem_type == "multi_label_classification":
                loss_fct = BCEWithLogitsLoss()
                loss = loss_fct(logits, labels)

        return SequenceClassifierOutput(
            loss=loss,
            logits=logits,
            hidden_states=discriminator_hidden_states.hidden_states,
            attentions=discriminator_hidden_states.attentions,
        )


@auto_docstring(
    custom_intro="""
    Electra model with a binary classification head on top as used during pretraining for identifying generated tokens.

    It is recommended to load the discriminator checkpoint into that model.
    """
)
class ElectraForPreTraining(ElectraPreTrainedModel):
    def __init__(self, config):
        super().__init__(config)

        self.electra = ElectraModel(config)
        self.discriminator_predictions = ElectraDiscriminatorPredictions(config)
        # Initialize weights and apply final processing
        self.post_init()

    @can_return_tuple
    @auto_docstring
    def forward(
        self,
        input_ids: Optional[torch.Tensor] = None,
        attention_mask: Optional[torch.Tensor] = None,
        token_type_ids: Optional[torch.Tensor] = None,
        position_ids: Optional[torch.Tensor] = None,
        head_mask: Optional[torch.Tensor] = None,
        inputs_embeds: Optional[torch.Tensor] = None,
        labels: Optional[torch.Tensor] = None,
        **kwargs: Unpack[TransformersKwargs],
    ) -> Union[tuple[torch.Tensor], ElectraForPreTrainingOutput]:
        r"""
        labels (`torch.LongTensor` of shape `(batch_size, sequence_length)`, *optional*):
            Labels for computing the ELECTRA loss. Input should be a sequence of tokens (see `input_ids` docstring)
            Indices should be in `[0, 1]`:

            - 0 indicates the token is an original token,
            - 1 indicates the token was replaced.

        Examples:

        ```python
        >>> from transformers import ElectraForPreTraining, AutoTokenizer
        >>> import torch

        >>> discriminator = ElectraForPreTraining.from_pretrained("google/electra-base-discriminator")
        >>> tokenizer = AutoTokenizer.from_pretrained("google/electra-base-discriminator")

        >>> sentence = "The quick brown fox jumps over the lazy dog"
        >>> fake_sentence = "The quick brown fox fake over the lazy dog"

        >>> fake_tokens = tokenizer.tokenize(fake_sentence, add_special_tokens=True)
        >>> fake_inputs = tokenizer.encode(fake_sentence, return_tensors="pt")
        >>> discriminator_outputs = discriminator(fake_inputs)
        >>> predictions = torch.round((torch.sign(discriminator_outputs[0]) + 1) / 2)

        >>> fake_tokens
        ['[CLS]', 'the', 'quick', 'brown', 'fox', 'fake', 'over', 'the', 'lazy', 'dog', '[SEP]']

        >>> predictions.squeeze().tolist()
        [0.0, 0.0, 0.0, 0.0, 0.0, 1.0, 0.0, 0.0, 0.0, 0.0, 0.0]
        ```"""
        discriminator_hidden_states = self.electra(
            input_ids,
            attention_mask=attention_mask,
            token_type_ids=token_type_ids,
            position_ids=position_ids,
            head_mask=head_mask,
            inputs_embeds=inputs_embeds,
            return_dict=True,
            **kwargs,
        )
        discriminator_sequence_output = discriminator_hidden_states[0]

        logits = self.discriminator_predictions(discriminator_sequence_output)

        loss = None
        if labels is not None:
            loss_fct = nn.BCEWithLogitsLoss()
            if attention_mask is not None:
                active_loss = attention_mask.view(-1, discriminator_sequence_output.shape[1]) == 1
                active_logits = logits.view(-1, discriminator_sequence_output.shape[1])[active_loss]
                active_labels = labels[active_loss]
                loss = loss_fct(active_logits, active_labels.float())
            else:
                loss = loss_fct(logits.view(-1, discriminator_sequence_output.shape[1]), labels.float())

        return ElectraForPreTrainingOutput(
            loss=loss,
            logits=logits,
            hidden_states=discriminator_hidden_states.hidden_states,
            attentions=discriminator_hidden_states.attentions,
        )


@auto_docstring(
    custom_intro="""
    Electra model with a language modeling head on top.

    Even though both the discriminator and generator may be loaded into this model, the generator is the only model of
    the two to have been trained for the masked language modeling task.
    """
)
class ElectraForMaskedLM(ElectraPreTrainedModel):
    _tied_weights_keys = ["generator_lm_head.weight"]

    def __init__(self, config):
        super().__init__(config)

        self.electra = ElectraModel(config)
        self.generator_predictions = ElectraGeneratorPredictions(config)

        self.generator_lm_head = nn.Linear(config.embedding_size, config.vocab_size)
        # Initialize weights and apply final processing
        self.post_init()

    def get_output_embeddings(self):
        return self.generator_lm_head

    def set_output_embeddings(self, word_embeddings):
        self.generator_lm_head = word_embeddings

    @can_return_tuple
    @auto_docstring
    def forward(
        self,
        input_ids: Optional[torch.Tensor] = None,
        attention_mask: Optional[torch.Tensor] = None,
        token_type_ids: Optional[torch.Tensor] = None,
        position_ids: Optional[torch.Tensor] = None,
        head_mask: Optional[torch.Tensor] = None,
        inputs_embeds: Optional[torch.Tensor] = None,
        labels: Optional[torch.Tensor] = None,
        **kwargs: Unpack[TransformersKwargs],
    ) -> Union[tuple[torch.Tensor], MaskedLMOutput]:
        r"""
        labels (`torch.LongTensor` of shape `(batch_size, sequence_length)`, *optional*):
            Labels for computing the masked language modeling loss. Indices should be in `[-100, 0, ...,
            config.vocab_size]` (see `input_ids` docstring) Tokens with indices set to `-100` are ignored (masked), the
            loss is only computed for the tokens with labels in `[0, ..., config.vocab_size]`
        """
        generator_hidden_states = self.electra(
            input_ids,
            attention_mask=attention_mask,
            token_type_ids=token_type_ids,
            position_ids=position_ids,
            head_mask=head_mask,
            inputs_embeds=inputs_embeds,
            return_dict=True,
            **kwargs,
        )
        generator_sequence_output = generator_hidden_states[0]

        prediction_scores = self.generator_predictions(generator_sequence_output)
        prediction_scores = self.generator_lm_head(prediction_scores)

        loss = None
        # Masked language modeling softmax layer
        if labels is not None:
            loss_fct = nn.CrossEntropyLoss()  # -100 index = padding token
            loss = loss_fct(prediction_scores.view(-1, self.config.vocab_size), labels.view(-1))

        return MaskedLMOutput(
            loss=loss,
            logits=prediction_scores,
            hidden_states=generator_hidden_states.hidden_states,
            attentions=generator_hidden_states.attentions,
        )


@auto_docstring(
    custom_intro="""
    Electra model with a token classification head on top.

    Both the discriminator and generator may be loaded into this model.
    """
)
class ElectraForTokenClassification(ElectraPreTrainedModel):
    def __init__(self, config):
        super().__init__(config)
        self.num_labels = config.num_labels

        self.electra = ElectraModel(config)
        classifier_dropout = (
            config.classifier_dropout if config.classifier_dropout is not None else config.hidden_dropout_prob
        )
        self.dropout = nn.Dropout(classifier_dropout)
        self.classifier = nn.Linear(config.hidden_size, config.num_labels)
        # Initialize weights and apply final processing
        self.post_init()

    @can_return_tuple
    @auto_docstring
    def forward(
        self,
        input_ids: Optional[torch.Tensor] = None,
        attention_mask: Optional[torch.Tensor] = None,
        token_type_ids: Optional[torch.Tensor] = None,
        position_ids: Optional[torch.Tensor] = None,
        head_mask: Optional[torch.Tensor] = None,
        inputs_embeds: Optional[torch.Tensor] = None,
        labels: Optional[torch.Tensor] = None,
        **kwargs: Unpack[TransformersKwargs],
    ) -> Union[tuple[torch.Tensor], TokenClassifierOutput]:
        r"""
        labels (`torch.LongTensor` of shape `(batch_size, sequence_length)`, *optional*):
            Labels for computing the token classification loss. Indices should be in `[0, ..., config.num_labels - 1]`.
        """
        discriminator_hidden_states = self.electra(
            input_ids,
            attention_mask=attention_mask,
            token_type_ids=token_type_ids,
            position_ids=position_ids,
            head_mask=head_mask,
            inputs_embeds=inputs_embeds,
            return_dict=True,
            **kwargs,
        )
        discriminator_sequence_output = discriminator_hidden_states[0]

        discriminator_sequence_output = self.dropout(discriminator_sequence_output)
        logits = self.classifier(discriminator_sequence_output)

        loss = None
        if labels is not None:
            loss_fct = CrossEntropyLoss()
            loss = loss_fct(logits.view(-1, self.num_labels), labels.view(-1))

        return TokenClassifierOutput(
            loss=loss,
            logits=logits,
            hidden_states=discriminator_hidden_states.hidden_states,
            attentions=discriminator_hidden_states.attentions,
        )


@auto_docstring
class ElectraForQuestionAnswering(ElectraPreTrainedModel):
    config_class = ElectraConfig
    base_model_prefix = "electra"

    def __init__(self, config):
        super().__init__(config)
        self.num_labels = config.num_labels

        self.electra = ElectraModel(config)
        self.qa_outputs = nn.Linear(config.hidden_size, config.num_labels)

        # Initialize weights and apply final processing
        self.post_init()

    @can_return_tuple
    @auto_docstring
    def forward(
        self,
        input_ids: Optional[torch.Tensor] = None,
        attention_mask: Optional[torch.Tensor] = None,
        token_type_ids: Optional[torch.Tensor] = None,
        position_ids: Optional[torch.Tensor] = None,
        head_mask: Optional[torch.Tensor] = None,
        inputs_embeds: Optional[torch.Tensor] = None,
        start_positions: Optional[torch.Tensor] = None,
        end_positions: Optional[torch.Tensor] = None,
        **kwargs: Unpack[TransformersKwargs],
    ) -> Union[tuple[torch.Tensor], QuestionAnsweringModelOutput]:
        discriminator_hidden_states = self.electra(
            input_ids,
            attention_mask=attention_mask,
            token_type_ids=token_type_ids,
            position_ids=position_ids,
            head_mask=head_mask,
            inputs_embeds=inputs_embeds,
            return_dict=True,
            **kwargs,
        )

        sequence_output = discriminator_hidden_states[0]

        logits = self.qa_outputs(sequence_output)
        start_logits, end_logits = logits.split(1, dim=-1)
        start_logits = start_logits.squeeze(-1).contiguous()
        end_logits = end_logits.squeeze(-1).contiguous()

        total_loss = None
        if start_positions is not None and end_positions is not None:
            # If we are on multi-GPU, split add a dimension
            if len(start_positions.size()) > 1:
                start_positions = start_positions.squeeze(-1)
            if len(end_positions.size()) > 1:
                end_positions = end_positions.squeeze(-1)
            # sometimes the start/end positions are outside our model inputs, we ignore these terms
            ignored_index = start_logits.size(1)
            start_positions = start_positions.clamp(0, ignored_index)
            end_positions = end_positions.clamp(0, ignored_index)

            loss_fct = CrossEntropyLoss(ignore_index=ignored_index)
            start_loss = loss_fct(start_logits, start_positions)
            end_loss = loss_fct(end_logits, end_positions)
            total_loss = (start_loss + end_loss) / 2

        return QuestionAnsweringModelOutput(
            loss=total_loss,
            start_logits=start_logits,
            end_logits=end_logits,
            hidden_states=discriminator_hidden_states.hidden_states,
            attentions=discriminator_hidden_states.attentions,
        )


@auto_docstring
class ElectraForMultipleChoice(ElectraPreTrainedModel):
    def __init__(self, config):
        super().__init__(config)

        self.electra = ElectraModel(config)
        self.sequence_summary = ElectraSequenceSummary(config)
        self.classifier = nn.Linear(config.hidden_size, 1)

        # Initialize weights and apply final processing
        self.post_init()

    @can_return_tuple
    @auto_docstring
    def forward(
        self,
        input_ids: Optional[torch.Tensor] = None,
        attention_mask: Optional[torch.Tensor] = None,
        token_type_ids: Optional[torch.Tensor] = None,
        position_ids: Optional[torch.Tensor] = None,
        head_mask: Optional[torch.Tensor] = None,
        inputs_embeds: Optional[torch.Tensor] = None,
        labels: Optional[torch.Tensor] = None,
        **kwargs: Unpack[TransformersKwargs],
    ) -> Union[tuple[torch.Tensor], MultipleChoiceModelOutput]:
        r"""
        input_ids (`torch.LongTensor` of shape `(batch_size, num_choices, sequence_length)`):
            Indices of input sequence tokens in the vocabulary.

            Indices can be obtained using [`AutoTokenizer`]. See [`PreTrainedTokenizer.encode`] and
            [`PreTrainedTokenizer.__call__`] for details.

            [What are input IDs?](../glossary#input-ids)
        token_type_ids (`torch.LongTensor` of shape `(batch_size, num_choices, sequence_length)`, *optional*):
            Segment token indices to indicate first and second portions of the inputs. Indices are selected in `[0,
            1]`:

            - 0 corresponds to a *sentence A* token,
            - 1 corresponds to a *sentence B* token.

            [What are token type IDs?](../glossary#token-type-ids)
        position_ids (`torch.LongTensor` of shape `(batch_size, num_choices, sequence_length)`, *optional*):
            Indices of positions of each input sequence tokens in the position embeddings. Selected in the range `[0,
            config.max_position_embeddings - 1]`.

            [What are position IDs?](../glossary#position-ids)
        inputs_embeds (`torch.FloatTensor` of shape `(batch_size, num_choices, sequence_length, hidden_size)`, *optional*):
            Optionally, instead of passing `input_ids` you can choose to directly pass an embedded representation. This
            is useful if you want more control over how to convert `input_ids` indices into associated vectors than the
            model's internal embedding lookup matrix.
        labels (`torch.LongTensor` of shape `(batch_size,)`, *optional*):
            Labels for computing the multiple choice classification loss. Indices should be in `[0, ...,
            num_choices-1]` where `num_choices` is the size of the second dimension of the input tensors. (See
            `input_ids` above)
        """
        num_choices = input_ids.shape[1] if input_ids is not None else inputs_embeds.shape[1]

        input_ids = input_ids.view(-1, input_ids.size(-1)) if input_ids is not None else None
        attention_mask = attention_mask.view(-1, attention_mask.size(-1)) if attention_mask is not None else None
        token_type_ids = token_type_ids.view(-1, token_type_ids.size(-1)) if token_type_ids is not None else None
        position_ids = position_ids.view(-1, position_ids.size(-1)) if position_ids is not None else None
        inputs_embeds = (
            inputs_embeds.view(-1, inputs_embeds.size(-2), inputs_embeds.size(-1))
            if inputs_embeds is not None
            else None
        )

        discriminator_hidden_states = self.electra(
            input_ids,
            attention_mask=attention_mask,
            token_type_ids=token_type_ids,
            position_ids=position_ids,
            head_mask=head_mask,
            inputs_embeds=inputs_embeds,
            return_dict=True,
            **kwargs,
        )

        sequence_output = discriminator_hidden_states[0]

        pooled_output = self.sequence_summary(sequence_output)
        logits = self.classifier(pooled_output)
        reshaped_logits = logits.view(-1, num_choices)

        loss = None
        if labels is not None:
            loss_fct = CrossEntropyLoss()
            loss = loss_fct(reshaped_logits, labels)

        return MultipleChoiceModelOutput(
            loss=loss,
            logits=reshaped_logits,
            hidden_states=discriminator_hidden_states.hidden_states,
            attentions=discriminator_hidden_states.attentions,
        )


@auto_docstring(
    custom_intro="""
    ELECTRA Model with a `language modeling` head on top for CLM fine-tuning.
    """
)
class ElectraForCausalLM(ElectraPreTrainedModel, GenerationMixin):
    _tied_weights_keys = ["generator_lm_head.weight"]

    def __init__(self, config):
        super().__init__(config)

        if not config.is_decoder:
            logger.warning("If you want to use `ElectraForCausalLM` as a standalone, add `is_decoder=True.`")

        self.electra = ElectraModel(config)
        self.generator_predictions = ElectraGeneratorPredictions(config)
        self.generator_lm_head = nn.Linear(config.embedding_size, config.vocab_size)

        self.init_weights()

    def get_output_embeddings(self):
        return self.generator_lm_head

    def set_output_embeddings(self, new_embeddings):
        self.generator_lm_head = new_embeddings

    @can_return_tuple
    @auto_docstring
    def forward(
        self,
        input_ids: Optional[torch.Tensor] = None,
        attention_mask: Optional[torch.Tensor] = None,
        token_type_ids: Optional[torch.Tensor] = None,
        position_ids: Optional[torch.Tensor] = None,
        head_mask: Optional[torch.Tensor] = None,
        inputs_embeds: Optional[torch.Tensor] = None,
        encoder_hidden_states: Optional[torch.Tensor] = None,
        encoder_attention_mask: Optional[torch.Tensor] = None,
        labels: Optional[torch.Tensor] = None,
        past_key_values: Optional[Cache] = None,
        use_cache: Optional[bool] = None,
        cache_position: Optional[torch.Tensor] = None,
        **kwargs: Unpack[TransformersKwargs],
    ) -> Union[tuple[torch.Tensor], CausalLMOutputWithCrossAttentions]:
        r"""
        labels (`torch.LongTensor` of shape `(batch_size, sequence_length)`, *optional*):
            Labels for computing the left-to-right language modeling loss (next word prediction). Indices should be in
            `[-100, 0, ..., config.vocab_size]` (see `input_ids` docstring) Tokens with indices set to `-100` are
            ignored (masked), the loss is only computed for the tokens with labels in `[0, ..., config.vocab_size]`

        Example:

        ```python
        >>> from transformers import AutoTokenizer, ElectraForCausalLM, ElectraConfig
        >>> import torch

        >>> tokenizer = AutoTokenizer.from_pretrained("google/electra-base-generator")
        >>> config = ElectraConfig.from_pretrained("google/electra-base-generator")
        >>> config.is_decoder = True
        >>> model = ElectraForCausalLM.from_pretrained("google/electra-base-generator", config=config)

        >>> inputs = tokenizer("Hello, my dog is cute", return_tensors="pt")
        >>> outputs = model(**inputs)

        >>> prediction_logits = outputs.logits
        ```"""
        if labels is not None:
            use_cache = False

        outputs = self.electra(
            input_ids,
            attention_mask=attention_mask,
            token_type_ids=token_type_ids,
            position_ids=position_ids,
            head_mask=head_mask,
            inputs_embeds=inputs_embeds,
            encoder_hidden_states=encoder_hidden_states,
            encoder_attention_mask=encoder_attention_mask,
            past_key_values=past_key_values,
            use_cache=use_cache,
            cache_position=cache_position,
            return_dict=True,
            **kwargs,
        )

        sequence_output = outputs[0]
        prediction_scores = self.generator_lm_head(self.generator_predictions(sequence_output))

        lm_loss = None
        if labels is not None:
            lm_loss = self.loss_function(
                prediction_scores,
                labels,
                vocab_size=self.config.vocab_size,
                **kwargs,
            )

        return CausalLMOutputWithCrossAttentions(
            loss=lm_loss,
            logits=prediction_scores,
            past_key_values=outputs.past_key_values,
            hidden_states=outputs.hidden_states,
            attentions=outputs.attentions,
            cross_attentions=outputs.cross_attentions,
        )


__all__ = [
    "ElectraForCausalLM",
    "ElectraForMaskedLM",
    "ElectraForMultipleChoice",
    "ElectraForPreTraining",
    "ElectraForQuestionAnswering",
    "ElectraForSequenceClassification",
    "ElectraForTokenClassification",
    "ElectraModel",
    "ElectraPreTrainedModel",
]<|MERGE_RESOLUTION|>--- conflicted
+++ resolved
@@ -14,11 +14,6 @@
 # limitations under the License.
 """PyTorch ELECTRA model."""
 
-<<<<<<< HEAD
-import os
-=======
-import math
->>>>>>> 4df2529d
 from dataclasses import dataclass
 from typing import Callable, Optional, Union
 
@@ -622,12 +617,7 @@
 
 @auto_docstring
 class ElectraPreTrainedModel(PreTrainedModel):
-<<<<<<< HEAD
     config_class = ElectraConfig
-    load_tf_weights = load_tf_weights_in_electra
-=======
-    config: ElectraConfig
->>>>>>> 4df2529d
     base_model_prefix = "electra"
     supports_gradient_checkpointing = True
     _supports_flash_attn = True
