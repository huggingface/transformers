# coding=utf-8
# Copyright 2019 The Google AI Language Team Authors and The HuggingFace Inc. team.
#
# Licensed under the Apache License, Version 2.0 (the "License");
# you may not use this file except in compliance with the License.
# You may obtain a copy of the License at
#
#     http://www.apache.org/licenses/LICENSE-2.0
#
# Unless required by applicable law or agreed to in writing, software
# distributed under the License is distributed on an "AS IS" BASIS,
# WITHOUT WARRANTIES OR CONDITIONS OF ANY KIND, either express or implied.
# See the License for the specific language governing permissions and
# limitations under the License.
"""PyTorch ELECTRA model."""

import math
import os
from dataclasses import dataclass
from typing import Callable, Optional, Union

import torch
import torch.utils.checkpoint
from torch import nn
from torch.nn import BCEWithLogitsLoss, CrossEntropyLoss, MSELoss

from ...activations import ACT2FN, get_activation
from ...cache_utils import Cache, EncoderDecoderCache
from ...generation import GenerationMixin
from ...modeling_layers import GradientCheckpointingLayer
from ...modeling_outputs import (
    BaseModelOutputWithCrossAttentions,
    BaseModelOutputWithPastAndCrossAttentions,
    CausalLMOutputWithCrossAttentions,
    MaskedLMOutput,
    MultipleChoiceModelOutput,
    QuestionAnsweringModelOutput,
    SequenceClassifierOutput,
    TokenClassifierOutput,
)
from ...modeling_utils import PreTrainedModel
from ...pytorch_utils import apply_chunking_to_forward, find_pruneable_heads_and_indices, prune_linear_layer
from ...utils import (
    ModelOutput,
    auto_docstring,
    logging,
)
from .configuration_electra import ElectraConfig


logger = logging.get_logger(__name__)


def load_tf_weights_in_electra(model, config, tf_checkpoint_path, discriminator_or_generator="discriminator"):
    """Load tf checkpoints in a pytorch model."""
    try:
        import re

        import numpy as np
        import tensorflow as tf
    except ImportError:
        logger.error(
            "Loading a TensorFlow model in PyTorch, requires TensorFlow to be installed. Please see "
            "https://www.tensorflow.org/install/ for installation instructions."
        )
        raise
    tf_path = os.path.abspath(tf_checkpoint_path)
    logger.info(f"Converting TensorFlow checkpoint from {tf_path}")
    # Load weights from TF model
    init_vars = tf.train.list_variables(tf_path)
    names = []
    arrays = []
    for name, shape in init_vars:
        logger.info(f"Loading TF weight {name} with shape {shape}")
        array = tf.train.load_variable(tf_path, name)
        names.append(name)
        arrays.append(array)
    for name, array in zip(names, arrays):
        original_name: str = name

        try:
            if isinstance(model, ElectraForMaskedLM):
                name = name.replace("electra/embeddings/", "generator/embeddings/")

            if discriminator_or_generator == "generator":
                name = name.replace("electra/", "discriminator/")
                name = name.replace("generator/", "electra/")

            name = name.replace("dense_1", "dense_prediction")
            name = name.replace("generator_predictions/output_bias", "generator_lm_head/bias")

            name = name.split("/")
            # print(original_name, name)
            # adam_v and adam_m are variables used in AdamWeightDecayOptimizer to calculated m and v
            # which are not required for using pretrained model
            if any(n in ["global_step", "temperature"] for n in name):
                logger.info(f"Skipping {original_name}")
                continue
            pointer = model
            for m_name in name:
                if re.fullmatch(r"[A-Za-z]+_\d+", m_name):
                    scope_names = re.split(r"_(\d+)", m_name)
                else:
                    scope_names = [m_name]
                if scope_names[0] == "kernel" or scope_names[0] == "gamma":
                    pointer = getattr(pointer, "weight")
                elif scope_names[0] == "output_bias" or scope_names[0] == "beta":
                    pointer = getattr(pointer, "bias")
                elif scope_names[0] == "output_weights":
                    pointer = getattr(pointer, "weight")
                elif scope_names[0] == "squad":
                    pointer = getattr(pointer, "classifier")
                else:
                    pointer = getattr(pointer, scope_names[0])
                if len(scope_names) >= 2:
                    num = int(scope_names[1])
                    pointer = pointer[num]
            if m_name.endswith("_embeddings"):
                pointer = getattr(pointer, "weight")
            elif m_name == "kernel":
                array = np.transpose(array)
            try:
                if pointer.shape != array.shape:
                    raise ValueError(f"Pointer shape {pointer.shape} and array shape {array.shape} mismatched")
            except ValueError as e:
                e.args += (pointer.shape, array.shape)
                raise
            print(f"Initialize PyTorch weight {name}", original_name)
            pointer.data = torch.from_numpy(array)
        except AttributeError as e:
            print(f"Skipping {original_name}", name, e)
            continue
    return model


class ElectraEmbeddings(nn.Module):
    """Construct the embeddings from word, position and token_type embeddings."""

    def __init__(self, config):
        super().__init__()
        self.word_embeddings = nn.Embedding(config.vocab_size, config.embedding_size, padding_idx=config.pad_token_id)
        self.position_embeddings = nn.Embedding(config.max_position_embeddings, config.embedding_size)
        self.token_type_embeddings = nn.Embedding(config.type_vocab_size, config.embedding_size)

        # self.LayerNorm is not snake-cased to stick with TensorFlow model variable name and be able to load
        # any TensorFlow checkpoint file
        self.LayerNorm = nn.LayerNorm(config.embedding_size, eps=config.layer_norm_eps)
        self.dropout = nn.Dropout(config.hidden_dropout_prob)

        # position_ids (1, len position emb) is contiguous in memory and exported when serialized
        self.register_buffer(
            "position_ids", torch.arange(config.max_position_embeddings).expand((1, -1)), persistent=False
        )
        self.position_embedding_type = getattr(config, "position_embedding_type", "absolute")
        self.register_buffer(
            "token_type_ids", torch.zeros(self.position_ids.size(), dtype=torch.long), persistent=False
        )

    # Copied from transformers.models.bert.modeling_bert.BertEmbeddings.forward
    def forward(
        self,
        input_ids: Optional[torch.LongTensor] = None,
        token_type_ids: Optional[torch.LongTensor] = None,
        position_ids: Optional[torch.LongTensor] = None,
        inputs_embeds: Optional[torch.FloatTensor] = None,
        past_key_values_length: int = 0,
    ) -> torch.Tensor:
        if input_ids is not None:
            input_shape = input_ids.size()
        else:
            input_shape = inputs_embeds.size()[:-1]

        seq_length = input_shape[1]

        if position_ids is None:
            position_ids = self.position_ids[:, past_key_values_length : seq_length + past_key_values_length]

        # Setting the token_type_ids to the registered buffer in constructor where it is all zeros, which usually occurs
        # when its auto-generated, registered buffer helps users when tracing the model without passing token_type_ids, solves
        # issue #5664
        if token_type_ids is None:
            if hasattr(self, "token_type_ids"):
                buffered_token_type_ids = self.token_type_ids[:, :seq_length]
                buffered_token_type_ids_expanded = buffered_token_type_ids.expand(input_shape[0], seq_length)
                token_type_ids = buffered_token_type_ids_expanded
            else:
                token_type_ids = torch.zeros(input_shape, dtype=torch.long, device=self.position_ids.device)

        if inputs_embeds is None:
            inputs_embeds = self.word_embeddings(input_ids)
        token_type_embeddings = self.token_type_embeddings(token_type_ids)

        embeddings = inputs_embeds + token_type_embeddings
        if self.position_embedding_type == "absolute":
            position_embeddings = self.position_embeddings(position_ids)
            embeddings += position_embeddings
        embeddings = self.LayerNorm(embeddings)
        embeddings = self.dropout(embeddings)
        return embeddings


# Copied from transformers.models.bert.modeling_bert.BertSelfAttention with Bert->Electra
class ElectraSelfAttention(nn.Module):
    def __init__(self, config, position_embedding_type=None, layer_idx=None):
        super().__init__()
        if config.hidden_size % config.num_attention_heads != 0 and not hasattr(config, "embedding_size"):
            raise ValueError(
                f"The hidden size ({config.hidden_size}) is not a multiple of the number of attention "
                f"heads ({config.num_attention_heads})"
            )

        self.num_attention_heads = config.num_attention_heads
        self.attention_head_size = int(config.hidden_size / config.num_attention_heads)
        self.all_head_size = self.num_attention_heads * self.attention_head_size

        self.query = nn.Linear(config.hidden_size, self.all_head_size)
        self.key = nn.Linear(config.hidden_size, self.all_head_size)
        self.value = nn.Linear(config.hidden_size, self.all_head_size)

        self.dropout = nn.Dropout(config.attention_probs_dropout_prob)
        self.position_embedding_type = position_embedding_type or getattr(
            config, "position_embedding_type", "absolute"
        )
        if self.position_embedding_type == "relative_key" or self.position_embedding_type == "relative_key_query":
            self.max_position_embeddings = config.max_position_embeddings
            self.distance_embedding = nn.Embedding(2 * config.max_position_embeddings - 1, self.attention_head_size)

        self.is_decoder = config.is_decoder
        self.layer_idx = layer_idx

    def transpose_for_scores(self, x: torch.Tensor) -> torch.Tensor:
        new_x_shape = x.size()[:-1] + (self.num_attention_heads, self.attention_head_size)
        x = x.view(new_x_shape)
        return x.permute(0, 2, 1, 3)

    def forward(
        self,
        hidden_states: torch.Tensor,
        attention_mask: Optional[torch.FloatTensor] = None,
        head_mask: Optional[torch.FloatTensor] = None,
        encoder_hidden_states: Optional[torch.FloatTensor] = None,
<<<<<<< HEAD
        past_key_value: Optional[Cache] = None,
        output_attentions: Optional[bool] = False,
        cache_position: Optional[torch.Tensor] = None,
    ) -> Tuple[torch.Tensor]:
=======
        encoder_attention_mask: Optional[torch.FloatTensor] = None,
        past_key_value: Optional[tuple[tuple[torch.FloatTensor]]] = None,
        output_attentions: Optional[bool] = False,
    ) -> tuple[torch.Tensor]:
>>>>>>> 12838775
        mixed_query_layer = self.query(hidden_states)

        # If this is instantiated as a cross-attention module, the keys
        # and values come from an encoder; the attention mask needs to be
        # such that the encoder's padding tokens are not attended to.
        is_cross_attention = encoder_hidden_states is not None

        if past_key_value is not None:
            if isinstance(past_key_value, EncoderDecoderCache):
                is_updated = past_key_value.is_updated.get(self.layer_idx)
                if is_cross_attention:
                    # after the first generated id, we can subsequently re-use all key/value_layer from cache
                    curr_past_key_value = past_key_value.cross_attention_cache
                else:
                    curr_past_key_value = past_key_value.self_attention_cache
            else:
                curr_past_key_value = past_key_value

        current_states = encoder_hidden_states if is_cross_attention else hidden_states
        if is_cross_attention and past_key_value is not None and is_updated:
            # reuse k,v, cross_attentions
            key_layer = curr_past_key_value.key_cache[self.layer_idx]
            value_layer = curr_past_key_value.value_cache[self.layer_idx]
        else:
            key_layer = self.transpose_for_scores(self.key(current_states))
            value_layer = self.transpose_for_scores(self.value(current_states))

            if past_key_value is not None:
                # save all key/value_layer to cache to be re-used for fast auto-regressive generation
                cache_position = cache_position if not is_cross_attention else None
                key_layer, value_layer = curr_past_key_value.update(
                    key_layer, value_layer, self.layer_idx, {"cache_position": cache_position}
                )
                # set flag that curr layer for cross-attn is already updated so we can re-use in subsequent calls
                if is_cross_attention:
                    past_key_value.is_updated[self.layer_idx] = True

        query_layer = self.transpose_for_scores(mixed_query_layer)

        # Take the dot product between "query" and "key" to get the raw attention scores.
        attention_scores = torch.matmul(query_layer, key_layer.transpose(-1, -2))

        if self.position_embedding_type == "relative_key" or self.position_embedding_type == "relative_key_query":
            query_length, key_length = query_layer.shape[2], key_layer.shape[2]
            if past_key_value is not None:
                position_ids_l = torch.tensor(key_length - 1, dtype=torch.long, device=hidden_states.device).view(
                    -1, 1
                )
            else:
                position_ids_l = torch.arange(query_length, dtype=torch.long, device=hidden_states.device).view(-1, 1)
            position_ids_r = torch.arange(key_length, dtype=torch.long, device=hidden_states.device).view(1, -1)
            distance = position_ids_l - position_ids_r

            positional_embedding = self.distance_embedding(distance + self.max_position_embeddings - 1)
            positional_embedding = positional_embedding.to(dtype=query_layer.dtype)  # fp16 compatibility

            if self.position_embedding_type == "relative_key":
                relative_position_scores = torch.einsum("bhld,lrd->bhlr", query_layer, positional_embedding)
                attention_scores = attention_scores + relative_position_scores
            elif self.position_embedding_type == "relative_key_query":
                relative_position_scores_query = torch.einsum("bhld,lrd->bhlr", query_layer, positional_embedding)
                relative_position_scores_key = torch.einsum("bhrd,lrd->bhlr", key_layer, positional_embedding)
                attention_scores = attention_scores + relative_position_scores_query + relative_position_scores_key

        attention_scores = attention_scores / math.sqrt(self.attention_head_size)
        if attention_mask is not None:
            # Apply the attention mask is (precomputed for all layers in ElectraModel forward() function)
            attention_scores = attention_scores + attention_mask

        # Normalize the attention scores to probabilities.
        attention_probs = nn.functional.softmax(attention_scores, dim=-1)

        # This is actually dropping out entire tokens to attend to, which might
        # seem a bit unusual, but is taken from the original Transformer paper.
        attention_probs = self.dropout(attention_probs)

        # Mask heads if we want to
        if head_mask is not None:
            attention_probs = attention_probs * head_mask

        context_layer = torch.matmul(attention_probs, value_layer)

        context_layer = context_layer.permute(0, 2, 1, 3).contiguous()
        new_context_layer_shape = context_layer.size()[:-2] + (self.all_head_size,)
        context_layer = context_layer.view(new_context_layer_shape)

        outputs = (context_layer, attention_probs) if output_attentions else (context_layer,)

        if self.is_decoder:
            outputs = outputs + (past_key_value,)
        return outputs


# Copied from transformers.models.bert.modeling_bert.BertSelfOutput
class ElectraSelfOutput(nn.Module):
    def __init__(self, config):
        super().__init__()
        self.dense = nn.Linear(config.hidden_size, config.hidden_size)
        self.LayerNorm = nn.LayerNorm(config.hidden_size, eps=config.layer_norm_eps)
        self.dropout = nn.Dropout(config.hidden_dropout_prob)

    def forward(self, hidden_states: torch.Tensor, input_tensor: torch.Tensor) -> torch.Tensor:
        hidden_states = self.dense(hidden_states)
        hidden_states = self.dropout(hidden_states)
        hidden_states = self.LayerNorm(hidden_states + input_tensor)
        return hidden_states


ELECTRA_SELF_ATTENTION_CLASSES = {
    "eager": ElectraSelfAttention,
}


# Copied from transformers.models.bert.modeling_bert.BertAttention with Bert->Electra,BERT->ELECTRA
class ElectraAttention(nn.Module):
    def __init__(self, config, position_embedding_type=None, layer_idx=None):
        super().__init__()
        self.self = ELECTRA_SELF_ATTENTION_CLASSES[config._attn_implementation](
            config,
            position_embedding_type=position_embedding_type,
            layer_idx=layer_idx,
        )
        self.output = ElectraSelfOutput(config)
        self.pruned_heads = set()

    def prune_heads(self, heads):
        if len(heads) == 0:
            return
        heads, index = find_pruneable_heads_and_indices(
            heads, self.self.num_attention_heads, self.self.attention_head_size, self.pruned_heads
        )

        # Prune linear layers
        self.self.query = prune_linear_layer(self.self.query, index)
        self.self.key = prune_linear_layer(self.self.key, index)
        self.self.value = prune_linear_layer(self.self.value, index)
        self.output.dense = prune_linear_layer(self.output.dense, index, dim=1)

        # Update hyper params and store pruned heads
        self.self.num_attention_heads = self.self.num_attention_heads - len(heads)
        self.self.all_head_size = self.self.attention_head_size * self.self.num_attention_heads
        self.pruned_heads = self.pruned_heads.union(heads)

    def forward(
        self,
        hidden_states: torch.Tensor,
        attention_mask: Optional[torch.FloatTensor] = None,
        head_mask: Optional[torch.FloatTensor] = None,
        encoder_hidden_states: Optional[torch.FloatTensor] = None,
<<<<<<< HEAD
        past_key_value: Optional[Cache] = None,
        output_attentions: Optional[bool] = False,
        cache_position: Optional[torch.Tensor] = None,
    ) -> Tuple[torch.Tensor]:
=======
        encoder_attention_mask: Optional[torch.FloatTensor] = None,
        past_key_value: Optional[tuple[tuple[torch.FloatTensor]]] = None,
        output_attentions: Optional[bool] = False,
    ) -> tuple[torch.Tensor]:
>>>>>>> 12838775
        self_outputs = self.self(
            hidden_states,
            attention_mask=attention_mask,
            head_mask=head_mask,
            encoder_hidden_states=encoder_hidden_states,
            past_key_value=past_key_value,
            output_attentions=output_attentions,
            cache_position=cache_position,
        )
        attention_output = self.output(self_outputs[0], hidden_states)
        outputs = (attention_output,) + self_outputs[1:]  # add attentions if we output them
        return outputs


# Copied from transformers.models.bert.modeling_bert.BertIntermediate
class ElectraIntermediate(nn.Module):
    def __init__(self, config):
        super().__init__()
        self.dense = nn.Linear(config.hidden_size, config.intermediate_size)
        if isinstance(config.hidden_act, str):
            self.intermediate_act_fn = ACT2FN[config.hidden_act]
        else:
            self.intermediate_act_fn = config.hidden_act

    def forward(self, hidden_states: torch.Tensor) -> torch.Tensor:
        hidden_states = self.dense(hidden_states)
        hidden_states = self.intermediate_act_fn(hidden_states)
        return hidden_states


# Copied from transformers.models.bert.modeling_bert.BertOutput
class ElectraOutput(nn.Module):
    def __init__(self, config):
        super().__init__()
        self.dense = nn.Linear(config.intermediate_size, config.hidden_size)
        self.LayerNorm = nn.LayerNorm(config.hidden_size, eps=config.layer_norm_eps)
        self.dropout = nn.Dropout(config.hidden_dropout_prob)

    def forward(self, hidden_states: torch.Tensor, input_tensor: torch.Tensor) -> torch.Tensor:
        hidden_states = self.dense(hidden_states)
        hidden_states = self.dropout(hidden_states)
        hidden_states = self.LayerNorm(hidden_states + input_tensor)
        return hidden_states


# Copied from transformers.models.bert.modeling_bert.BertLayer with Bert->Electra
<<<<<<< HEAD
class ElectraLayer(nn.Module):
    def __init__(self, config, layer_idx=None):
=======
class ElectraLayer(GradientCheckpointingLayer):
    def __init__(self, config):
>>>>>>> 12838775
        super().__init__()
        self.chunk_size_feed_forward = config.chunk_size_feed_forward
        self.seq_len_dim = 1
        self.attention = ElectraAttention(config, layer_idx=layer_idx)
        self.is_decoder = config.is_decoder
        self.add_cross_attention = config.add_cross_attention
        if self.add_cross_attention:
            if not self.is_decoder:
                raise ValueError(f"{self} should be used as a decoder model if cross attention is added")
            self.crossattention = ElectraAttention(config, position_embedding_type="absolute", layer_idx=layer_idx)
        self.intermediate = ElectraIntermediate(config)
        self.output = ElectraOutput(config)

    def forward(
        self,
        hidden_states: torch.Tensor,
        attention_mask: Optional[torch.FloatTensor] = None,
        head_mask: Optional[torch.FloatTensor] = None,
        encoder_hidden_states: Optional[torch.FloatTensor] = None,
        encoder_attention_mask: Optional[torch.FloatTensor] = None,
<<<<<<< HEAD
        past_key_value: Optional[Cache] = None,
        output_attentions: Optional[bool] = False,
        cache_position: Optional[torch.Tensor] = None,
    ) -> Tuple[torch.Tensor]:
=======
        past_key_value: Optional[tuple[tuple[torch.FloatTensor]]] = None,
        output_attentions: Optional[bool] = False,
    ) -> tuple[torch.Tensor]:
        # decoder uni-directional self-attention cached key/values tuple is at positions 1,2
        self_attn_past_key_value = past_key_value[:2] if past_key_value is not None else None
>>>>>>> 12838775
        self_attention_outputs = self.attention(
            hidden_states,
            attention_mask=attention_mask,
            head_mask=head_mask,
            output_attentions=output_attentions,
            past_key_value=past_key_value,
            cache_position=cache_position,
        )
        attention_output = self_attention_outputs[0]

        # if decoder, the last output is tuple of self-attn cache
        if self.is_decoder:
            outputs = self_attention_outputs[1:-1]
        else:
            outputs = self_attention_outputs[1:]  # add self attentions if we output attention weights

        if self.is_decoder and encoder_hidden_states is not None:
            if not hasattr(self, "crossattention"):
                raise ValueError(
                    f"If `encoder_hidden_states` are passed, {self} has to be instantiated with cross-attention layers"
                    " by setting `config.add_cross_attention=True`"
                )

            cross_attention_outputs = self.crossattention(
                attention_output,
                attention_mask=encoder_attention_mask,
                head_mask=head_mask,
                encoder_hidden_states=encoder_hidden_states,
                past_key_value=past_key_value,
                output_attentions=output_attentions,
                cache_position=cache_position,
            )
            attention_output = cross_attention_outputs[0]
            outputs = outputs + cross_attention_outputs[1:-1]  # add cross attentions if we output attention weights

        layer_output = apply_chunking_to_forward(
            self.feed_forward_chunk, self.chunk_size_feed_forward, self.seq_len_dim, attention_output
        )
        outputs = (layer_output,) + outputs

        # if decoder, return the attn key/values as the last output
        if self.is_decoder:
            outputs = outputs + (past_key_value,)

        return outputs

    def feed_forward_chunk(self, attention_output):
        intermediate_output = self.intermediate(attention_output)
        layer_output = self.output(intermediate_output, attention_output)
        return layer_output


# Copied from transformers.models.bert.modeling_bert.BertEncoder with Bert->Electra
class ElectraEncoder(nn.Module):
    def __init__(self, config, layer_idx=None):
        super().__init__()
        self.config = config
        self.layer = nn.ModuleList([ElectraLayer(config, layer_idx=i) for i in range(config.num_hidden_layers)])
        self.gradient_checkpointing = False

    def forward(
        self,
        hidden_states: torch.Tensor,
        attention_mask: Optional[torch.FloatTensor] = None,
        head_mask: Optional[torch.FloatTensor] = None,
        encoder_hidden_states: Optional[torch.FloatTensor] = None,
        encoder_attention_mask: Optional[torch.FloatTensor] = None,
        past_key_values: Optional[tuple[tuple[torch.FloatTensor]]] = None,
        use_cache: Optional[bool] = None,
        output_attentions: Optional[bool] = False,
        output_hidden_states: Optional[bool] = False,
        return_dict: Optional[bool] = True,
<<<<<<< HEAD
        cache_position: Optional[torch.Tensor] = None,
    ) -> Union[Tuple[torch.Tensor], BaseModelOutputWithPastAndCrossAttentions]:
=======
    ) -> Union[tuple[torch.Tensor], BaseModelOutputWithPastAndCrossAttentions]:
>>>>>>> 12838775
        all_hidden_states = () if output_hidden_states else None
        all_self_attentions = () if output_attentions else None
        all_cross_attentions = () if output_attentions and self.config.add_cross_attention else None

        if self.gradient_checkpointing and self.training:
            if use_cache:
                logger.warning_once(
                    "`use_cache=True` is incompatible with gradient checkpointing. Setting `use_cache=False`..."
                )
                use_cache = False

        return_legacy_cache = False
        if use_cache and not isinstance(past_key_values, Cache):
            logger.warning_once(
                "Passing a tuple of `past_key_values` is deprecated and will be removed in Transformers v4.58.0. "
                "You should pass an instance of `EncoderDecoderCache` instead, e.g. "
                "`past_key_values=EncoderDecoderCache.from_legacy_cache(past_key_values)`."
            )
            return_legacy_cache = True
            past_key_values = EncoderDecoderCache.from_legacy_cache(past_key_values)

        next_decoder_cache = None
        for i, layer_module in enumerate(self.layer):
            if output_hidden_states:
                all_hidden_states = all_hidden_states + (hidden_states,)

            layer_head_mask = head_mask[i] if head_mask is not None else None

<<<<<<< HEAD
            if self.gradient_checkpointing and self.training:
                layer_outputs = self._gradient_checkpointing_func(
                    layer_module.__call__,
                    hidden_states,
                    attention_mask,
                    layer_head_mask,
                    encoder_hidden_states,
                    encoder_attention_mask,
                    past_key_values,
                    output_attentions,
                    cache_position,
                )
            else:
                layer_outputs = layer_module(
                    hidden_states,
                    attention_mask,
                    layer_head_mask,
                    encoder_hidden_states,
                    encoder_attention_mask,
                    past_key_values,
                    output_attentions,
                    cache_position,
                )
=======
            layer_outputs = layer_module(
                hidden_states,
                attention_mask,
                layer_head_mask,
                encoder_hidden_states,  # as a positional argument for gradient checkpointing
                encoder_attention_mask=encoder_attention_mask,
                past_key_value=past_key_value,
                output_attentions=output_attentions,
            )
>>>>>>> 12838775

            hidden_states = layer_outputs[0]
            if use_cache:
                next_decoder_cache = layer_outputs[-1]
            if output_attentions:
                all_self_attentions = all_self_attentions + (layer_outputs[1],)
                if self.config.add_cross_attention:
                    all_cross_attentions = all_cross_attentions + (layer_outputs[2],)

        if output_hidden_states:
            all_hidden_states = all_hidden_states + (hidden_states,)

        next_cache = next_decoder_cache if use_cache else None
        if return_legacy_cache:
            next_cache = past_key_values.to_legacy_cache()

        if not return_dict:
            return tuple(
                v
                for v in [
                    hidden_states,
                    next_cache,
                    all_hidden_states,
                    all_self_attentions,
                    all_cross_attentions,
                ]
                if v is not None
            )
        return BaseModelOutputWithPastAndCrossAttentions(
            last_hidden_state=hidden_states,
            past_key_values=next_cache,
            hidden_states=all_hidden_states,
            attentions=all_self_attentions,
            cross_attentions=all_cross_attentions,
        )


class ElectraDiscriminatorPredictions(nn.Module):
    """Prediction module for the discriminator, made up of two dense layers."""

    def __init__(self, config):
        super().__init__()

        self.dense = nn.Linear(config.hidden_size, config.hidden_size)
        self.activation = get_activation(config.hidden_act)
        self.dense_prediction = nn.Linear(config.hidden_size, 1)
        self.config = config

    def forward(self, discriminator_hidden_states):
        hidden_states = self.dense(discriminator_hidden_states)
        hidden_states = self.activation(hidden_states)
        logits = self.dense_prediction(hidden_states).squeeze(-1)

        return logits


class ElectraGeneratorPredictions(nn.Module):
    """Prediction module for the generator, made up of two dense layers."""

    def __init__(self, config):
        super().__init__()

        self.activation = get_activation("gelu")
        self.LayerNorm = nn.LayerNorm(config.embedding_size, eps=config.layer_norm_eps)
        self.dense = nn.Linear(config.hidden_size, config.embedding_size)

    def forward(self, generator_hidden_states):
        hidden_states = self.dense(generator_hidden_states)
        hidden_states = self.activation(hidden_states)
        hidden_states = self.LayerNorm(hidden_states)

        return hidden_states


@auto_docstring
class ElectraPreTrainedModel(PreTrainedModel):
    config_class = ElectraConfig
    load_tf_weights = load_tf_weights_in_electra
    base_model_prefix = "electra"
    supports_gradient_checkpointing = True

    def _init_weights(self, module):
        """Initialize the weights"""
        if isinstance(module, nn.Linear):
            # Slightly different from the TF version which uses truncated_normal for initialization
            # cf https://github.com/pytorch/pytorch/pull/5617
            module.weight.data.normal_(mean=0.0, std=self.config.initializer_range)
            if module.bias is not None:
                module.bias.data.zero_()
        elif isinstance(module, nn.Embedding):
            module.weight.data.normal_(mean=0.0, std=self.config.initializer_range)
            if module.padding_idx is not None:
                module.weight.data[module.padding_idx].zero_()
        elif isinstance(module, nn.LayerNorm):
            module.bias.data.zero_()
            module.weight.data.fill_(1.0)


@dataclass
@auto_docstring(
    custom_intro="""
    Output type of [`ElectraForPreTraining`].
    """
)
class ElectraForPreTrainingOutput(ModelOutput):
    r"""
    loss (*optional*, returned when `labels` is provided, `torch.FloatTensor` of shape `(1,)`):
        Total loss of the ELECTRA objective.
    logits (`torch.FloatTensor` of shape `(batch_size, sequence_length)`):
        Prediction scores of the head (scores for each token before SoftMax).
    """

    loss: Optional[torch.FloatTensor] = None
    logits: Optional[torch.FloatTensor] = None
    hidden_states: Optional[tuple[torch.FloatTensor]] = None
    attentions: Optional[tuple[torch.FloatTensor]] = None


@auto_docstring
class ElectraModel(ElectraPreTrainedModel):
    def __init__(self, config):
        super().__init__(config)
        self.embeddings = ElectraEmbeddings(config)

        if config.embedding_size != config.hidden_size:
            self.embeddings_project = nn.Linear(config.embedding_size, config.hidden_size)

        self.encoder = ElectraEncoder(config)
        self.config = config
        # Initialize weights and apply final processing
        self.post_init()

    def get_input_embeddings(self):
        return self.embeddings.word_embeddings

    def set_input_embeddings(self, value):
        self.embeddings.word_embeddings = value

    def _prune_heads(self, heads_to_prune):
        """
        Prunes heads of the model. heads_to_prune: dict of {layer_num: list of heads to prune in this layer} See base
        class PreTrainedModel
        """
        for layer, heads in heads_to_prune.items():
            self.encoder.layer[layer].attention.prune_heads(heads)

    @auto_docstring
    def forward(
        self,
        input_ids: Optional[torch.Tensor] = None,
        attention_mask: Optional[torch.Tensor] = None,
        token_type_ids: Optional[torch.Tensor] = None,
        position_ids: Optional[torch.Tensor] = None,
        head_mask: Optional[torch.Tensor] = None,
        inputs_embeds: Optional[torch.Tensor] = None,
        encoder_hidden_states: Optional[torch.Tensor] = None,
        encoder_attention_mask: Optional[torch.Tensor] = None,
        past_key_values: Optional[list[torch.FloatTensor]] = None,
        use_cache: Optional[bool] = None,
        output_attentions: Optional[bool] = None,
        output_hidden_states: Optional[bool] = None,
        return_dict: Optional[bool] = None,
    ) -> Union[tuple[torch.Tensor], BaseModelOutputWithCrossAttentions]:
        output_attentions = output_attentions if output_attentions is not None else self.config.output_attentions
        output_hidden_states = (
            output_hidden_states if output_hidden_states is not None else self.config.output_hidden_states
        )
        return_dict = return_dict if return_dict is not None else self.config.use_return_dict

        if input_ids is not None and inputs_embeds is not None:
            raise ValueError("You cannot specify both input_ids and inputs_embeds at the same time")
        elif input_ids is not None:
            self.warn_if_padding_and_no_attention_mask(input_ids, attention_mask)
            input_shape = input_ids.size()
        elif inputs_embeds is not None:
            input_shape = inputs_embeds.size()[:-1]
        else:
            raise ValueError("You have to specify either input_ids or inputs_embeds")

        batch_size, seq_length = input_shape
        device = input_ids.device if input_ids is not None else inputs_embeds.device

        past_key_values_length = 0
        if past_key_values is not None:
            past_key_values_length = (
                past_key_values[0][0].shape[-2]
                if not isinstance(past_key_values, Cache)
                else past_key_values.get_seq_length()
            )

        if attention_mask is None:
            attention_mask = torch.ones(input_shape, device=device)
        if token_type_ids is None:
            if hasattr(self.embeddings, "token_type_ids"):
                buffered_token_type_ids = self.embeddings.token_type_ids[:, :seq_length]
                buffered_token_type_ids_expanded = buffered_token_type_ids.expand(batch_size, seq_length)
                token_type_ids = buffered_token_type_ids_expanded
            else:
                token_type_ids = torch.zeros(input_shape, dtype=torch.long, device=device)

        extended_attention_mask = self.get_extended_attention_mask(attention_mask, input_shape)

        # If a 2D or 3D attention mask is provided for the cross-attention
        # we need to make broadcastable to [batch_size, num_heads, seq_length, seq_length]
        if self.config.is_decoder and encoder_hidden_states is not None:
            encoder_batch_size, encoder_sequence_length, _ = encoder_hidden_states.size()
            encoder_hidden_shape = (encoder_batch_size, encoder_sequence_length)
            if encoder_attention_mask is None:
                encoder_attention_mask = torch.ones(encoder_hidden_shape, device=device)
            encoder_extended_attention_mask = self.invert_attention_mask(encoder_attention_mask)
        else:
            encoder_extended_attention_mask = None

        head_mask = self.get_head_mask(head_mask, self.config.num_hidden_layers)

        hidden_states = self.embeddings(
            input_ids=input_ids,
            position_ids=position_ids,
            token_type_ids=token_type_ids,
            inputs_embeds=inputs_embeds,
            past_key_values_length=past_key_values_length,
        )

        if hasattr(self, "embeddings_project"):
            hidden_states = self.embeddings_project(hidden_states)

        hidden_states = self.encoder(
            hidden_states,
            attention_mask=extended_attention_mask,
            head_mask=head_mask,
            encoder_hidden_states=encoder_hidden_states,
            encoder_attention_mask=encoder_extended_attention_mask,
            past_key_values=past_key_values,
            use_cache=use_cache,
            output_attentions=output_attentions,
            output_hidden_states=output_hidden_states,
            return_dict=return_dict,
        )

        return hidden_states


class ElectraClassificationHead(nn.Module):
    """Head for sentence-level classification tasks."""

    def __init__(self, config):
        super().__init__()
        self.dense = nn.Linear(config.hidden_size, config.hidden_size)
        classifier_dropout = (
            config.classifier_dropout if config.classifier_dropout is not None else config.hidden_dropout_prob
        )
        self.activation = get_activation("gelu")
        self.dropout = nn.Dropout(classifier_dropout)
        self.out_proj = nn.Linear(config.hidden_size, config.num_labels)

    def forward(self, features, **kwargs):
        x = features[:, 0, :]  # take <s> token (equiv. to [CLS])
        x = self.dropout(x)
        x = self.dense(x)
        x = self.activation(x)  # although BERT uses tanh here, it seems Electra authors used gelu here
        x = self.dropout(x)
        x = self.out_proj(x)
        return x


# Copied from transformers.models.xlm.modeling_xlm.XLMSequenceSummary with XLM->Electra
class ElectraSequenceSummary(nn.Module):
    r"""
    Compute a single vector summary of a sequence hidden states.

    Args:
        config ([`ElectraConfig`]):
            The config used by the model. Relevant arguments in the config class of the model are (refer to the actual
            config class of your model for the default values it uses):

            - **summary_type** (`str`) -- The method to use to make this summary. Accepted values are:

                - `"last"` -- Take the last token hidden state (like XLNet)
                - `"first"` -- Take the first token hidden state (like Bert)
                - `"mean"` -- Take the mean of all tokens hidden states
                - `"cls_index"` -- Supply a Tensor of classification token position (GPT/GPT-2)
                - `"attn"` -- Not implemented now, use multi-head attention

            - **summary_use_proj** (`bool`) -- Add a projection after the vector extraction.
            - **summary_proj_to_labels** (`bool`) -- If `True`, the projection outputs to `config.num_labels` classes
              (otherwise to `config.hidden_size`).
            - **summary_activation** (`Optional[str]`) -- Set to `"tanh"` to add a tanh activation to the output,
              another string or `None` will add no activation.
            - **summary_first_dropout** (`float`) -- Optional dropout probability before the projection and activation.
            - **summary_last_dropout** (`float`)-- Optional dropout probability after the projection and activation.
    """

    def __init__(self, config: ElectraConfig):
        super().__init__()

        self.summary_type = getattr(config, "summary_type", "last")
        if self.summary_type == "attn":
            # We should use a standard multi-head attention module with absolute positional embedding for that.
            # Cf. https://github.com/zihangdai/xlnet/blob/master/modeling.py#L253-L276
            # We can probably just use the multi-head attention module of PyTorch >=1.1.0
            raise NotImplementedError

        self.summary = nn.Identity()
        if hasattr(config, "summary_use_proj") and config.summary_use_proj:
            if hasattr(config, "summary_proj_to_labels") and config.summary_proj_to_labels and config.num_labels > 0:
                num_classes = config.num_labels
            else:
                num_classes = config.hidden_size
            self.summary = nn.Linear(config.hidden_size, num_classes)

        activation_string = getattr(config, "summary_activation", None)
        self.activation: Callable = get_activation(activation_string) if activation_string else nn.Identity()

        self.first_dropout = nn.Identity()
        if hasattr(config, "summary_first_dropout") and config.summary_first_dropout > 0:
            self.first_dropout = nn.Dropout(config.summary_first_dropout)

        self.last_dropout = nn.Identity()
        if hasattr(config, "summary_last_dropout") and config.summary_last_dropout > 0:
            self.last_dropout = nn.Dropout(config.summary_last_dropout)

    def forward(
        self, hidden_states: torch.FloatTensor, cls_index: Optional[torch.LongTensor] = None
    ) -> torch.FloatTensor:
        """
        Compute a single vector summary of a sequence hidden states.

        Args:
            hidden_states (`torch.FloatTensor` of shape `[batch_size, seq_len, hidden_size]`):
                The hidden states of the last layer.
            cls_index (`torch.LongTensor` of shape `[batch_size]` or `[batch_size, ...]` where ... are optional leading dimensions of `hidden_states`, *optional*):
                Used if `summary_type == "cls_index"` and takes the last token of the sequence as classification token.

        Returns:
            `torch.FloatTensor`: The summary of the sequence hidden states.
        """
        if self.summary_type == "last":
            output = hidden_states[:, -1]
        elif self.summary_type == "first":
            output = hidden_states[:, 0]
        elif self.summary_type == "mean":
            output = hidden_states.mean(dim=1)
        elif self.summary_type == "cls_index":
            if cls_index is None:
                cls_index = torch.full_like(
                    hidden_states[..., :1, :],
                    hidden_states.shape[-2] - 1,
                    dtype=torch.long,
                )
            else:
                cls_index = cls_index.unsqueeze(-1).unsqueeze(-1)
                cls_index = cls_index.expand((-1,) * (cls_index.dim() - 1) + (hidden_states.size(-1),))
            # shape of cls_index: (bsz, XX, 1, hidden_size) where XX are optional leading dim of hidden_states
            output = hidden_states.gather(-2, cls_index).squeeze(-2)  # shape (bsz, XX, hidden_size)
        elif self.summary_type == "attn":
            raise NotImplementedError

        output = self.first_dropout(output)
        output = self.summary(output)
        output = self.activation(output)
        output = self.last_dropout(output)

        return output


@auto_docstring(
    custom_intro="""
    ELECTRA Model transformer with a sequence classification/regression head on top (a linear layer on top of the
    pooled output) e.g. for GLUE tasks.
    """
)
class ElectraForSequenceClassification(ElectraPreTrainedModel):
    def __init__(self, config):
        super().__init__(config)
        self.num_labels = config.num_labels
        self.config = config
        self.electra = ElectraModel(config)
        self.classifier = ElectraClassificationHead(config)

        # Initialize weights and apply final processing
        self.post_init()

    @auto_docstring
    def forward(
        self,
        input_ids: Optional[torch.Tensor] = None,
        attention_mask: Optional[torch.Tensor] = None,
        token_type_ids: Optional[torch.Tensor] = None,
        position_ids: Optional[torch.Tensor] = None,
        head_mask: Optional[torch.Tensor] = None,
        inputs_embeds: Optional[torch.Tensor] = None,
        labels: Optional[torch.Tensor] = None,
        output_attentions: Optional[bool] = None,
        output_hidden_states: Optional[bool] = None,
        return_dict: Optional[bool] = None,
    ) -> Union[tuple[torch.Tensor], SequenceClassifierOutput]:
        r"""
        labels (`torch.LongTensor` of shape `(batch_size,)`, *optional*):
            Labels for computing the sequence classification/regression loss. Indices should be in `[0, ...,
            config.num_labels - 1]`. If `config.num_labels == 1` a regression loss is computed (Mean-Square loss), If
            `config.num_labels > 1` a classification loss is computed (Cross-Entropy).
        """
        return_dict = return_dict if return_dict is not None else self.config.use_return_dict

        discriminator_hidden_states = self.electra(
            input_ids,
            attention_mask=attention_mask,
            token_type_ids=token_type_ids,
            position_ids=position_ids,
            head_mask=head_mask,
            inputs_embeds=inputs_embeds,
            output_attentions=output_attentions,
            output_hidden_states=output_hidden_states,
            return_dict=return_dict,
        )

        sequence_output = discriminator_hidden_states[0]
        logits = self.classifier(sequence_output)

        loss = None
        if labels is not None:
            if self.config.problem_type is None:
                if self.num_labels == 1:
                    self.config.problem_type = "regression"
                elif self.num_labels > 1 and (labels.dtype == torch.long or labels.dtype == torch.int):
                    self.config.problem_type = "single_label_classification"
                else:
                    self.config.problem_type = "multi_label_classification"

            if self.config.problem_type == "regression":
                loss_fct = MSELoss()
                if self.num_labels == 1:
                    loss = loss_fct(logits.squeeze(), labels.squeeze())
                else:
                    loss = loss_fct(logits, labels)
            elif self.config.problem_type == "single_label_classification":
                loss_fct = CrossEntropyLoss()
                loss = loss_fct(logits.view(-1, self.num_labels), labels.view(-1))
            elif self.config.problem_type == "multi_label_classification":
                loss_fct = BCEWithLogitsLoss()
                loss = loss_fct(logits, labels)

        if not return_dict:
            output = (logits,) + discriminator_hidden_states[1:]
            return ((loss,) + output) if loss is not None else output

        return SequenceClassifierOutput(
            loss=loss,
            logits=logits,
            hidden_states=discriminator_hidden_states.hidden_states,
            attentions=discriminator_hidden_states.attentions,
        )


@auto_docstring(
    custom_intro="""
    Electra model with a binary classification head on top as used during pretraining for identifying generated tokens.

    It is recommended to load the discriminator checkpoint into that model.
    """
)
class ElectraForPreTraining(ElectraPreTrainedModel):
    def __init__(self, config):
        super().__init__(config)

        self.electra = ElectraModel(config)
        self.discriminator_predictions = ElectraDiscriminatorPredictions(config)
        # Initialize weights and apply final processing
        self.post_init()

    @auto_docstring
    def forward(
        self,
        input_ids: Optional[torch.Tensor] = None,
        attention_mask: Optional[torch.Tensor] = None,
        token_type_ids: Optional[torch.Tensor] = None,
        position_ids: Optional[torch.Tensor] = None,
        head_mask: Optional[torch.Tensor] = None,
        inputs_embeds: Optional[torch.Tensor] = None,
        labels: Optional[torch.Tensor] = None,
        output_attentions: Optional[bool] = None,
        output_hidden_states: Optional[bool] = None,
        return_dict: Optional[bool] = None,
    ) -> Union[tuple[torch.Tensor], ElectraForPreTrainingOutput]:
        r"""
        labels (`torch.LongTensor` of shape `(batch_size, sequence_length)`, *optional*):
            Labels for computing the ELECTRA loss. Input should be a sequence of tokens (see `input_ids` docstring)
            Indices should be in `[0, 1]`:

            - 0 indicates the token is an original token,
            - 1 indicates the token was replaced.

        Examples:

        ```python
        >>> from transformers import ElectraForPreTraining, AutoTokenizer
        >>> import torch

        >>> discriminator = ElectraForPreTraining.from_pretrained("google/electra-base-discriminator")
        >>> tokenizer = AutoTokenizer.from_pretrained("google/electra-base-discriminator")

        >>> sentence = "The quick brown fox jumps over the lazy dog"
        >>> fake_sentence = "The quick brown fox fake over the lazy dog"

        >>> fake_tokens = tokenizer.tokenize(fake_sentence, add_special_tokens=True)
        >>> fake_inputs = tokenizer.encode(fake_sentence, return_tensors="pt")
        >>> discriminator_outputs = discriminator(fake_inputs)
        >>> predictions = torch.round((torch.sign(discriminator_outputs[0]) + 1) / 2)

        >>> fake_tokens
        ['[CLS]', 'the', 'quick', 'brown', 'fox', 'fake', 'over', 'the', 'lazy', 'dog', '[SEP]']

        >>> predictions.squeeze().tolist()
        [0.0, 0.0, 0.0, 0.0, 0.0, 1.0, 0.0, 0.0, 0.0, 0.0, 0.0]
        ```"""
        return_dict = return_dict if return_dict is not None else self.config.use_return_dict

        discriminator_hidden_states = self.electra(
            input_ids,
            attention_mask=attention_mask,
            token_type_ids=token_type_ids,
            position_ids=position_ids,
            head_mask=head_mask,
            inputs_embeds=inputs_embeds,
            output_attentions=output_attentions,
            output_hidden_states=output_hidden_states,
            return_dict=return_dict,
        )
        discriminator_sequence_output = discriminator_hidden_states[0]

        logits = self.discriminator_predictions(discriminator_sequence_output)

        loss = None
        if labels is not None:
            loss_fct = nn.BCEWithLogitsLoss()
            if attention_mask is not None:
                active_loss = attention_mask.view(-1, discriminator_sequence_output.shape[1]) == 1
                active_logits = logits.view(-1, discriminator_sequence_output.shape[1])[active_loss]
                active_labels = labels[active_loss]
                loss = loss_fct(active_logits, active_labels.float())
            else:
                loss = loss_fct(logits.view(-1, discriminator_sequence_output.shape[1]), labels.float())

        if not return_dict:
            output = (logits,) + discriminator_hidden_states[1:]
            return ((loss,) + output) if loss is not None else output

        return ElectraForPreTrainingOutput(
            loss=loss,
            logits=logits,
            hidden_states=discriminator_hidden_states.hidden_states,
            attentions=discriminator_hidden_states.attentions,
        )


@auto_docstring(
    custom_intro="""
    Electra model with a language modeling head on top.

    Even though both the discriminator and generator may be loaded into this model, the generator is the only model of
    the two to have been trained for the masked language modeling task.
    """
)
class ElectraForMaskedLM(ElectraPreTrainedModel):
    _tied_weights_keys = ["generator_lm_head.weight"]

    def __init__(self, config):
        super().__init__(config)

        self.electra = ElectraModel(config)
        self.generator_predictions = ElectraGeneratorPredictions(config)

        self.generator_lm_head = nn.Linear(config.embedding_size, config.vocab_size)
        # Initialize weights and apply final processing
        self.post_init()

    def get_output_embeddings(self):
        return self.generator_lm_head

    def set_output_embeddings(self, word_embeddings):
        self.generator_lm_head = word_embeddings

    @auto_docstring
    def forward(
        self,
        input_ids: Optional[torch.Tensor] = None,
        attention_mask: Optional[torch.Tensor] = None,
        token_type_ids: Optional[torch.Tensor] = None,
        position_ids: Optional[torch.Tensor] = None,
        head_mask: Optional[torch.Tensor] = None,
        inputs_embeds: Optional[torch.Tensor] = None,
        labels: Optional[torch.Tensor] = None,
        output_attentions: Optional[bool] = None,
        output_hidden_states: Optional[bool] = None,
        return_dict: Optional[bool] = None,
    ) -> Union[tuple[torch.Tensor], MaskedLMOutput]:
        r"""
        labels (`torch.LongTensor` of shape `(batch_size, sequence_length)`, *optional*):
            Labels for computing the masked language modeling loss. Indices should be in `[-100, 0, ...,
            config.vocab_size]` (see `input_ids` docstring) Tokens with indices set to `-100` are ignored (masked), the
            loss is only computed for the tokens with labels in `[0, ..., config.vocab_size]`
        """
        return_dict = return_dict if return_dict is not None else self.config.use_return_dict

        generator_hidden_states = self.electra(
            input_ids,
            attention_mask=attention_mask,
            token_type_ids=token_type_ids,
            position_ids=position_ids,
            head_mask=head_mask,
            inputs_embeds=inputs_embeds,
            output_attentions=output_attentions,
            output_hidden_states=output_hidden_states,
            return_dict=return_dict,
        )
        generator_sequence_output = generator_hidden_states[0]

        prediction_scores = self.generator_predictions(generator_sequence_output)
        prediction_scores = self.generator_lm_head(prediction_scores)

        loss = None
        # Masked language modeling softmax layer
        if labels is not None:
            loss_fct = nn.CrossEntropyLoss()  # -100 index = padding token
            loss = loss_fct(prediction_scores.view(-1, self.config.vocab_size), labels.view(-1))

        if not return_dict:
            output = (prediction_scores,) + generator_hidden_states[1:]
            return ((loss,) + output) if loss is not None else output

        return MaskedLMOutput(
            loss=loss,
            logits=prediction_scores,
            hidden_states=generator_hidden_states.hidden_states,
            attentions=generator_hidden_states.attentions,
        )


@auto_docstring(
    custom_intro="""
    Electra model with a token classification head on top.

    Both the discriminator and generator may be loaded into this model.
    """
)
class ElectraForTokenClassification(ElectraPreTrainedModel):
    def __init__(self, config):
        super().__init__(config)
        self.num_labels = config.num_labels

        self.electra = ElectraModel(config)
        classifier_dropout = (
            config.classifier_dropout if config.classifier_dropout is not None else config.hidden_dropout_prob
        )
        self.dropout = nn.Dropout(classifier_dropout)
        self.classifier = nn.Linear(config.hidden_size, config.num_labels)
        # Initialize weights and apply final processing
        self.post_init()

    @auto_docstring
    def forward(
        self,
        input_ids: Optional[torch.Tensor] = None,
        attention_mask: Optional[torch.Tensor] = None,
        token_type_ids: Optional[torch.Tensor] = None,
        position_ids: Optional[torch.Tensor] = None,
        head_mask: Optional[torch.Tensor] = None,
        inputs_embeds: Optional[torch.Tensor] = None,
        labels: Optional[torch.Tensor] = None,
        output_attentions: Optional[bool] = None,
        output_hidden_states: Optional[bool] = None,
        return_dict: Optional[bool] = None,
    ) -> Union[tuple[torch.Tensor], TokenClassifierOutput]:
        r"""
        labels (`torch.LongTensor` of shape `(batch_size, sequence_length)`, *optional*):
            Labels for computing the token classification loss. Indices should be in `[0, ..., config.num_labels - 1]`.
        """
        return_dict = return_dict if return_dict is not None else self.config.use_return_dict

        discriminator_hidden_states = self.electra(
            input_ids,
            attention_mask=attention_mask,
            token_type_ids=token_type_ids,
            position_ids=position_ids,
            head_mask=head_mask,
            inputs_embeds=inputs_embeds,
            output_attentions=output_attentions,
            output_hidden_states=output_hidden_states,
            return_dict=return_dict,
        )
        discriminator_sequence_output = discriminator_hidden_states[0]

        discriminator_sequence_output = self.dropout(discriminator_sequence_output)
        logits = self.classifier(discriminator_sequence_output)

        loss = None
        if labels is not None:
            loss_fct = CrossEntropyLoss()
            loss = loss_fct(logits.view(-1, self.num_labels), labels.view(-1))

        if not return_dict:
            output = (logits,) + discriminator_hidden_states[1:]
            return ((loss,) + output) if loss is not None else output

        return TokenClassifierOutput(
            loss=loss,
            logits=logits,
            hidden_states=discriminator_hidden_states.hidden_states,
            attentions=discriminator_hidden_states.attentions,
        )


@auto_docstring
class ElectraForQuestionAnswering(ElectraPreTrainedModel):
    config_class = ElectraConfig
    base_model_prefix = "electra"

    def __init__(self, config):
        super().__init__(config)
        self.num_labels = config.num_labels

        self.electra = ElectraModel(config)
        self.qa_outputs = nn.Linear(config.hidden_size, config.num_labels)

        # Initialize weights and apply final processing
        self.post_init()

    @auto_docstring
    def forward(
        self,
        input_ids: Optional[torch.Tensor] = None,
        attention_mask: Optional[torch.Tensor] = None,
        token_type_ids: Optional[torch.Tensor] = None,
        position_ids: Optional[torch.Tensor] = None,
        head_mask: Optional[torch.Tensor] = None,
        inputs_embeds: Optional[torch.Tensor] = None,
        start_positions: Optional[torch.Tensor] = None,
        end_positions: Optional[torch.Tensor] = None,
        output_attentions: Optional[bool] = None,
        output_hidden_states: Optional[bool] = None,
        return_dict: Optional[bool] = None,
    ) -> Union[tuple[torch.Tensor], QuestionAnsweringModelOutput]:
        return_dict = return_dict if return_dict is not None else self.config.use_return_dict

        discriminator_hidden_states = self.electra(
            input_ids,
            attention_mask=attention_mask,
            token_type_ids=token_type_ids,
            position_ids=position_ids,
            head_mask=head_mask,
            inputs_embeds=inputs_embeds,
            output_attentions=output_attentions,
            output_hidden_states=output_hidden_states,
        )

        sequence_output = discriminator_hidden_states[0]

        logits = self.qa_outputs(sequence_output)
        start_logits, end_logits = logits.split(1, dim=-1)
        start_logits = start_logits.squeeze(-1).contiguous()
        end_logits = end_logits.squeeze(-1).contiguous()

        total_loss = None
        if start_positions is not None and end_positions is not None:
            # If we are on multi-GPU, split add a dimension
            if len(start_positions.size()) > 1:
                start_positions = start_positions.squeeze(-1)
            if len(end_positions.size()) > 1:
                end_positions = end_positions.squeeze(-1)
            # sometimes the start/end positions are outside our model inputs, we ignore these terms
            ignored_index = start_logits.size(1)
            start_positions = start_positions.clamp(0, ignored_index)
            end_positions = end_positions.clamp(0, ignored_index)

            loss_fct = CrossEntropyLoss(ignore_index=ignored_index)
            start_loss = loss_fct(start_logits, start_positions)
            end_loss = loss_fct(end_logits, end_positions)
            total_loss = (start_loss + end_loss) / 2

        if not return_dict:
            output = (
                start_logits,
                end_logits,
            ) + discriminator_hidden_states[1:]
            return ((total_loss,) + output) if total_loss is not None else output

        return QuestionAnsweringModelOutput(
            loss=total_loss,
            start_logits=start_logits,
            end_logits=end_logits,
            hidden_states=discriminator_hidden_states.hidden_states,
            attentions=discriminator_hidden_states.attentions,
        )


@auto_docstring
class ElectraForMultipleChoice(ElectraPreTrainedModel):
    def __init__(self, config):
        super().__init__(config)

        self.electra = ElectraModel(config)
        self.sequence_summary = ElectraSequenceSummary(config)
        self.classifier = nn.Linear(config.hidden_size, 1)

        # Initialize weights and apply final processing
        self.post_init()

    @auto_docstring
    def forward(
        self,
        input_ids: Optional[torch.Tensor] = None,
        attention_mask: Optional[torch.Tensor] = None,
        token_type_ids: Optional[torch.Tensor] = None,
        position_ids: Optional[torch.Tensor] = None,
        head_mask: Optional[torch.Tensor] = None,
        inputs_embeds: Optional[torch.Tensor] = None,
        labels: Optional[torch.Tensor] = None,
        output_attentions: Optional[bool] = None,
        output_hidden_states: Optional[bool] = None,
        return_dict: Optional[bool] = None,
    ) -> Union[tuple[torch.Tensor], MultipleChoiceModelOutput]:
        r"""
        input_ids (`torch.LongTensor` of shape `(batch_size, num_choices, sequence_length)`):
            Indices of input sequence tokens in the vocabulary.

            Indices can be obtained using [`AutoTokenizer`]. See [`PreTrainedTokenizer.encode`] and
            [`PreTrainedTokenizer.__call__`] for details.

            [What are input IDs?](../glossary#input-ids)
        token_type_ids (`torch.LongTensor` of shape `(batch_size, num_choices, sequence_length)`, *optional*):
            Segment token indices to indicate first and second portions of the inputs. Indices are selected in `[0,
            1]`:

            - 0 corresponds to a *sentence A* token,
            - 1 corresponds to a *sentence B* token.

            [What are token type IDs?](../glossary#token-type-ids)
        position_ids (`torch.LongTensor` of shape `(batch_size, num_choices, sequence_length)`, *optional*):
            Indices of positions of each input sequence tokens in the position embeddings. Selected in the range `[0,
            config.max_position_embeddings - 1]`.

            [What are position IDs?](../glossary#position-ids)
        inputs_embeds (`torch.FloatTensor` of shape `(batch_size, num_choices, sequence_length, hidden_size)`, *optional*):
            Optionally, instead of passing `input_ids` you can choose to directly pass an embedded representation. This
            is useful if you want more control over how to convert `input_ids` indices into associated vectors than the
            model's internal embedding lookup matrix.
        labels (`torch.LongTensor` of shape `(batch_size,)`, *optional*):
            Labels for computing the multiple choice classification loss. Indices should be in `[0, ...,
            num_choices-1]` where `num_choices` is the size of the second dimension of the input tensors. (See
            `input_ids` above)
        """
        return_dict = return_dict if return_dict is not None else self.config.use_return_dict
        num_choices = input_ids.shape[1] if input_ids is not None else inputs_embeds.shape[1]

        input_ids = input_ids.view(-1, input_ids.size(-1)) if input_ids is not None else None
        attention_mask = attention_mask.view(-1, attention_mask.size(-1)) if attention_mask is not None else None
        token_type_ids = token_type_ids.view(-1, token_type_ids.size(-1)) if token_type_ids is not None else None
        position_ids = position_ids.view(-1, position_ids.size(-1)) if position_ids is not None else None
        inputs_embeds = (
            inputs_embeds.view(-1, inputs_embeds.size(-2), inputs_embeds.size(-1))
            if inputs_embeds is not None
            else None
        )

        discriminator_hidden_states = self.electra(
            input_ids,
            attention_mask=attention_mask,
            token_type_ids=token_type_ids,
            position_ids=position_ids,
            head_mask=head_mask,
            inputs_embeds=inputs_embeds,
            output_attentions=output_attentions,
            output_hidden_states=output_hidden_states,
            return_dict=return_dict,
        )

        sequence_output = discriminator_hidden_states[0]

        pooled_output = self.sequence_summary(sequence_output)
        logits = self.classifier(pooled_output)
        reshaped_logits = logits.view(-1, num_choices)

        loss = None
        if labels is not None:
            loss_fct = CrossEntropyLoss()
            loss = loss_fct(reshaped_logits, labels)

        if not return_dict:
            output = (reshaped_logits,) + discriminator_hidden_states[1:]
            return ((loss,) + output) if loss is not None else output

        return MultipleChoiceModelOutput(
            loss=loss,
            logits=reshaped_logits,
            hidden_states=discriminator_hidden_states.hidden_states,
            attentions=discriminator_hidden_states.attentions,
        )


@auto_docstring(
    custom_intro="""
    ELECTRA Model with a `language modeling` head on top for CLM fine-tuning.
    """
)
class ElectraForCausalLM(ElectraPreTrainedModel, GenerationMixin):
    _tied_weights_keys = ["generator_lm_head.weight"]

    def __init__(self, config):
        super().__init__(config)

        if not config.is_decoder:
            logger.warning("If you want to use `ElectraForCausalLM` as a standalone, add `is_decoder=True.`")

        self.electra = ElectraModel(config)
        self.generator_predictions = ElectraGeneratorPredictions(config)
        self.generator_lm_head = nn.Linear(config.embedding_size, config.vocab_size)

        self.init_weights()

    def get_output_embeddings(self):
        return self.generator_lm_head

    def set_output_embeddings(self, new_embeddings):
        self.generator_lm_head = new_embeddings

    @auto_docstring
    def forward(
        self,
        input_ids: Optional[torch.Tensor] = None,
        attention_mask: Optional[torch.Tensor] = None,
        token_type_ids: Optional[torch.Tensor] = None,
        position_ids: Optional[torch.Tensor] = None,
        head_mask: Optional[torch.Tensor] = None,
        inputs_embeds: Optional[torch.Tensor] = None,
        encoder_hidden_states: Optional[torch.Tensor] = None,
        encoder_attention_mask: Optional[torch.Tensor] = None,
        labels: Optional[torch.Tensor] = None,
        past_key_values: Optional[list[torch.Tensor]] = None,
        use_cache: Optional[bool] = None,
        output_attentions: Optional[bool] = None,
        output_hidden_states: Optional[bool] = None,
        return_dict: Optional[bool] = None,
        **kwargs,
    ) -> Union[tuple[torch.Tensor], CausalLMOutputWithCrossAttentions]:
        r"""
        labels (`torch.LongTensor` of shape `(batch_size, sequence_length)`, *optional*):
            Labels for computing the left-to-right language modeling loss (next word prediction). Indices should be in
            `[-100, 0, ..., config.vocab_size]` (see `input_ids` docstring) Tokens with indices set to `-100` are
            ignored (masked), the loss is only computed for the tokens with labels in `[0, ..., config.vocab_size]`

        Example:

        ```python
        >>> from transformers import AutoTokenizer, ElectraForCausalLM, ElectraConfig
        >>> import torch

        >>> tokenizer = AutoTokenizer.from_pretrained("google/electra-base-generator")
        >>> config = ElectraConfig.from_pretrained("google/electra-base-generator")
        >>> config.is_decoder = True
        >>> model = ElectraForCausalLM.from_pretrained("google/electra-base-generator", config=config)

        >>> inputs = tokenizer("Hello, my dog is cute", return_tensors="pt")
        >>> outputs = model(**inputs)

        >>> prediction_logits = outputs.logits
        ```"""
        return_dict = return_dict if return_dict is not None else self.config.use_return_dict
        if labels is not None:
            use_cache = False

        outputs = self.electra(
            input_ids,
            attention_mask=attention_mask,
            token_type_ids=token_type_ids,
            position_ids=position_ids,
            head_mask=head_mask,
            inputs_embeds=inputs_embeds,
            encoder_hidden_states=encoder_hidden_states,
            encoder_attention_mask=encoder_attention_mask,
            past_key_values=past_key_values,
            use_cache=use_cache,
            output_attentions=output_attentions,
            output_hidden_states=output_hidden_states,
            return_dict=return_dict,
        )

        sequence_output = outputs[0]
        prediction_scores = self.generator_lm_head(self.generator_predictions(sequence_output))

        lm_loss = None
        if labels is not None:
            lm_loss = self.loss_function(
                prediction_scores,
                labels,
                vocab_size=self.config.vocab_size,
                **kwargs,
            )

        if not return_dict:
            output = (prediction_scores,) + outputs[1:]
            return ((lm_loss,) + output) if lm_loss is not None else output

        return CausalLMOutputWithCrossAttentions(
            loss=lm_loss,
            logits=prediction_scores,
            past_key_values=outputs.past_key_values,
            hidden_states=outputs.hidden_states,
            attentions=outputs.attentions,
            cross_attentions=outputs.cross_attentions,
        )


__all__ = [
    "ElectraForCausalLM",
    "ElectraForMaskedLM",
    "ElectraForMultipleChoice",
    "ElectraForPreTraining",
    "ElectraForQuestionAnswering",
    "ElectraForSequenceClassification",
    "ElectraForTokenClassification",
    "ElectraModel",
    "ElectraPreTrainedModel",
    "load_tf_weights_in_electra",
]<|MERGE_RESOLUTION|>--- conflicted
+++ resolved
@@ -239,17 +239,10 @@
         attention_mask: Optional[torch.FloatTensor] = None,
         head_mask: Optional[torch.FloatTensor] = None,
         encoder_hidden_states: Optional[torch.FloatTensor] = None,
-<<<<<<< HEAD
         past_key_value: Optional[Cache] = None,
         output_attentions: Optional[bool] = False,
         cache_position: Optional[torch.Tensor] = None,
-    ) -> Tuple[torch.Tensor]:
-=======
-        encoder_attention_mask: Optional[torch.FloatTensor] = None,
-        past_key_value: Optional[tuple[tuple[torch.FloatTensor]]] = None,
-        output_attentions: Optional[bool] = False,
     ) -> tuple[torch.Tensor]:
->>>>>>> 12838775
         mixed_query_layer = self.query(hidden_states)
 
         # If this is instantiated as a cross-attention module, the keys
@@ -399,17 +392,10 @@
         attention_mask: Optional[torch.FloatTensor] = None,
         head_mask: Optional[torch.FloatTensor] = None,
         encoder_hidden_states: Optional[torch.FloatTensor] = None,
-<<<<<<< HEAD
         past_key_value: Optional[Cache] = None,
         output_attentions: Optional[bool] = False,
         cache_position: Optional[torch.Tensor] = None,
-    ) -> Tuple[torch.Tensor]:
-=======
-        encoder_attention_mask: Optional[torch.FloatTensor] = None,
-        past_key_value: Optional[tuple[tuple[torch.FloatTensor]]] = None,
-        output_attentions: Optional[bool] = False,
     ) -> tuple[torch.Tensor]:
->>>>>>> 12838775
         self_outputs = self.self(
             hidden_states,
             attention_mask=attention_mask,
@@ -456,13 +442,8 @@
 
 
 # Copied from transformers.models.bert.modeling_bert.BertLayer with Bert->Electra
-<<<<<<< HEAD
-class ElectraLayer(nn.Module):
+class ElectraLayer(GradientCheckpointingLayer):
     def __init__(self, config, layer_idx=None):
-=======
-class ElectraLayer(GradientCheckpointingLayer):
-    def __init__(self, config):
->>>>>>> 12838775
         super().__init__()
         self.chunk_size_feed_forward = config.chunk_size_feed_forward
         self.seq_len_dim = 1
@@ -483,18 +464,10 @@
         head_mask: Optional[torch.FloatTensor] = None,
         encoder_hidden_states: Optional[torch.FloatTensor] = None,
         encoder_attention_mask: Optional[torch.FloatTensor] = None,
-<<<<<<< HEAD
         past_key_value: Optional[Cache] = None,
         output_attentions: Optional[bool] = False,
         cache_position: Optional[torch.Tensor] = None,
-    ) -> Tuple[torch.Tensor]:
-=======
-        past_key_value: Optional[tuple[tuple[torch.FloatTensor]]] = None,
-        output_attentions: Optional[bool] = False,
     ) -> tuple[torch.Tensor]:
-        # decoder uni-directional self-attention cached key/values tuple is at positions 1,2
-        self_attn_past_key_value = past_key_value[:2] if past_key_value is not None else None
->>>>>>> 12838775
         self_attention_outputs = self.attention(
             hidden_states,
             attention_mask=attention_mask,
@@ -567,12 +540,8 @@
         output_attentions: Optional[bool] = False,
         output_hidden_states: Optional[bool] = False,
         return_dict: Optional[bool] = True,
-<<<<<<< HEAD
         cache_position: Optional[torch.Tensor] = None,
-    ) -> Union[Tuple[torch.Tensor], BaseModelOutputWithPastAndCrossAttentions]:
-=======
     ) -> Union[tuple[torch.Tensor], BaseModelOutputWithPastAndCrossAttentions]:
->>>>>>> 12838775
         all_hidden_states = () if output_hidden_states else None
         all_self_attentions = () if output_attentions else None
         all_cross_attentions = () if output_attentions and self.config.add_cross_attention else None
@@ -601,41 +570,16 @@
 
             layer_head_mask = head_mask[i] if head_mask is not None else None
 
-<<<<<<< HEAD
-            if self.gradient_checkpointing and self.training:
-                layer_outputs = self._gradient_checkpointing_func(
-                    layer_module.__call__,
-                    hidden_states,
-                    attention_mask,
-                    layer_head_mask,
-                    encoder_hidden_states,
-                    encoder_attention_mask,
-                    past_key_values,
-                    output_attentions,
-                    cache_position,
-                )
-            else:
-                layer_outputs = layer_module(
-                    hidden_states,
-                    attention_mask,
-                    layer_head_mask,
-                    encoder_hidden_states,
-                    encoder_attention_mask,
-                    past_key_values,
-                    output_attentions,
-                    cache_position,
-                )
-=======
             layer_outputs = layer_module(
                 hidden_states,
                 attention_mask,
                 layer_head_mask,
                 encoder_hidden_states,  # as a positional argument for gradient checkpointing
                 encoder_attention_mask=encoder_attention_mask,
-                past_key_value=past_key_value,
+                past_key_value=past_key_values,
                 output_attentions=output_attentions,
+                cache_position=cache_position,
             )
->>>>>>> 12838775
 
             hidden_states = layer_outputs[0]
             if use_cache:
