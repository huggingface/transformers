# coding=utf-8
# Copyright 2022 SenseTime and The HuggingFace Inc. team. All rights reserved.
#
# Licensed under the Apache License, Version 2.0 (the "License");
# you may not use this file except in compliance with the License.
# You may obtain a copy of the License at
#
#     http://www.apache.org/licenses/LICENSE-2.0
#
# Unless required by applicable law or agreed to in writing, software
# distributed under the License is distributed on an "AS IS" BASIS,
# WITHOUT WARRANTIES OR CONDITIONS OF ANY KIND, either express or implied.
# See the License for the specific language governing permissions and
# limitations under the License.
"""PyTorch Deformable DETR model."""

import copy
import math
import warnings
from dataclasses import dataclass
from typing import Any, Optional, Union

import torch
import torch.nn.functional as F
from torch import Tensor, nn

from ...activations import ACT2FN
from ...integrations import use_kernel_forward_from_hub
from ...modeling_attn_mask_utils import _prepare_4d_attention_mask
from ...modeling_layers import GradientCheckpointingLayer
from ...modeling_outputs import BaseModelOutput
from ...modeling_utils import PreTrainedModel
from ...pytorch_utils import meshgrid
from ...utils import (
    ModelOutput,
    auto_docstring,
    is_timm_available,
    logging,
    requires_backends,
)
from ...utils.backbone_utils import load_backbone
from .configuration_deformable_detr import DeformableDetrConfig


logger = logging.get_logger(__name__)


if is_timm_available():
    from timm import create_model


logger = logging.get_logger(__name__)


@use_kernel_forward_from_hub("MultiScaleDeformableAttention")
class MultiScaleDeformableAttention(nn.Module):
    def forward(
        self,
        value: Tensor,
        value_spatial_shapes: Tensor,
        value_spatial_shapes_list: list[tuple],
        level_start_index: Tensor,
        sampling_locations: Tensor,
        attention_weights: Tensor,
        im2col_step: int,
    ):
        batch_size, _, num_heads, hidden_dim = value.shape
        _, num_queries, num_heads, num_levels, num_points, _ = sampling_locations.shape
        value_list = value.split([height * width for height, width in value_spatial_shapes_list], dim=1)
        sampling_grids = 2 * sampling_locations - 1
        sampling_value_list = []
        for level_id, (height, width) in enumerate(value_spatial_shapes_list):
            # batch_size, height*width, num_heads, hidden_dim
            # -> batch_size, height*width, num_heads*hidden_dim
            # -> batch_size, num_heads*hidden_dim, height*width
            # -> batch_size*num_heads, hidden_dim, height, width
            value_l_ = (
                value_list[level_id]
                .flatten(2)
                .transpose(1, 2)
                .reshape(batch_size * num_heads, hidden_dim, height, width)
            )
            # batch_size, num_queries, num_heads, num_points, 2
            # -> batch_size, num_heads, num_queries, num_points, 2
            # -> batch_size*num_heads, num_queries, num_points, 2
            sampling_grid_l_ = sampling_grids[:, :, :, level_id].transpose(1, 2).flatten(0, 1)
            # batch_size*num_heads, hidden_dim, num_queries, num_points
            sampling_value_l_ = nn.functional.grid_sample(
                value_l_,
                sampling_grid_l_,
                mode="bilinear",
                padding_mode="zeros",
                align_corners=False,
            )
            sampling_value_list.append(sampling_value_l_)
        # (batch_size, num_queries, num_heads, num_levels, num_points)
        # -> (batch_size, num_heads, num_queries, num_levels, num_points)
        # -> (batch_size, num_heads, 1, num_queries, num_levels*num_points)
        attention_weights = attention_weights.transpose(1, 2).reshape(
            batch_size * num_heads, 1, num_queries, num_levels * num_points
        )
        output = (
            (torch.stack(sampling_value_list, dim=-2).flatten(-2) * attention_weights)
            .sum(-1)
            .view(batch_size, num_heads * hidden_dim, num_queries)
        )
        return output.transpose(1, 2).contiguous()


@dataclass
@auto_docstring(
    custom_intro="""
    Base class for outputs of the DeformableDetrDecoder. This class adds two attributes to
    BaseModelOutputWithCrossAttentions, namely:
    - a stacked tensor of intermediate decoder hidden states (i.e. the output of each decoder layer)
    - a stacked tensor of intermediate reference points.
    """
)
class DeformableDetrDecoderOutput(ModelOutput):
    r"""
    intermediate_hidden_states (`torch.FloatTensor` of shape `(batch_size, config.decoder_layers, num_queries, hidden_size)`):
        Stacked intermediate hidden states (output of each layer of the decoder).
    intermediate_reference_points (`torch.FloatTensor` of shape `(batch_size, config.decoder_layers, sequence_length, hidden_size)`):
        Stacked intermediate reference points (reference points of each layer of the decoder).
    cross_attentions (`tuple(torch.FloatTensor)`, *optional*, returned when `output_attentions=True` and `config.add_cross_attention=True` is passed or when `config.output_attentions=True`):
        Tuple of `torch.FloatTensor` (one for each layer) of shape `(batch_size, num_heads, sequence_length,
        sequence_length)`. Attentions weights of the decoder's cross-attention layer, after the attention softmax,
        used to compute the weighted average in the cross-attention heads.
    """

    last_hidden_state: Optional[torch.FloatTensor] = None
    intermediate_hidden_states: Optional[torch.FloatTensor] = None
    intermediate_reference_points: Optional[torch.FloatTensor] = None
    hidden_states: Optional[tuple[torch.FloatTensor]] = None
    attentions: Optional[tuple[torch.FloatTensor]] = None
    cross_attentions: Optional[tuple[torch.FloatTensor]] = None


@dataclass
@auto_docstring(
    custom_intro="""
    Base class for outputs of the Deformable DETR encoder-decoder model.
    """
)
class DeformableDetrModelOutput(ModelOutput):
    r"""
    init_reference_points (`torch.FloatTensor` of shape  `(batch_size, num_queries, 4)`):
        Initial reference points sent through the Transformer decoder.
    last_hidden_state (`torch.FloatTensor` of shape `(batch_size, num_queries, hidden_size)`):
        Sequence of hidden-states at the output of the last layer of the decoder of the model.
    intermediate_hidden_states (`torch.FloatTensor` of shape `(batch_size, config.decoder_layers, num_queries, hidden_size)`):
        Stacked intermediate hidden states (output of each layer of the decoder).
    intermediate_reference_points (`torch.FloatTensor` of shape `(batch_size, config.decoder_layers, num_queries, 4)`):
        Stacked intermediate reference points (reference points of each layer of the decoder).
    enc_outputs_class (`torch.FloatTensor` of shape `(batch_size, sequence_length, config.num_labels)`, *optional*, returned when `config.with_box_refine=True` and `config.two_stage=True`):
        Predicted bounding boxes scores where the top `config.two_stage_num_proposals` scoring bounding boxes are
        picked as region proposals in the first stage. Output of bounding box binary classification (i.e.
        foreground and background).
    enc_outputs_coord_logits (`torch.FloatTensor` of shape `(batch_size, sequence_length, 4)`, *optional*, returned when `config.with_box_refine=True` and `config.two_stage=True`):
        Logits of predicted bounding boxes coordinates in the first stage.
    """

    init_reference_points: Optional[torch.FloatTensor] = None
    last_hidden_state: Optional[torch.FloatTensor] = None
    intermediate_hidden_states: Optional[torch.FloatTensor] = None
    intermediate_reference_points: Optional[torch.FloatTensor] = None
    decoder_hidden_states: Optional[tuple[torch.FloatTensor]] = None
    decoder_attentions: Optional[tuple[torch.FloatTensor]] = None
    cross_attentions: Optional[tuple[torch.FloatTensor]] = None
    encoder_last_hidden_state: Optional[torch.FloatTensor] = None
    encoder_hidden_states: Optional[tuple[torch.FloatTensor]] = None
    encoder_attentions: Optional[tuple[torch.FloatTensor]] = None
    enc_outputs_class: Optional[torch.FloatTensor] = None
    enc_outputs_coord_logits: Optional[torch.FloatTensor] = None


@dataclass
@auto_docstring(
    custom_intro="""
    Output type of [`DeformableDetrForObjectDetection`].
    """
)
class DeformableDetrObjectDetectionOutput(ModelOutput):
    r"""
    loss (`torch.FloatTensor` of shape `(1,)`, *optional*, returned when `labels` are provided)):
        Total loss as a linear combination of a negative log-likehood (cross-entropy) for class prediction and a
        bounding box loss. The latter is defined as a linear combination of the L1 loss and the generalized
        scale-invariant IoU loss.
    loss_dict (`Dict`, *optional*):
        A dictionary containing the individual losses. Useful for logging.
    logits (`torch.FloatTensor` of shape `(batch_size, num_queries, num_classes + 1)`):
        Classification logits (including no-object) for all queries.
    pred_boxes (`torch.FloatTensor` of shape `(batch_size, num_queries, 4)`):
        Normalized boxes coordinates for all queries, represented as (center_x, center_y, width, height). These
        values are normalized in [0, 1], relative to the size of each individual image in the batch (disregarding
        possible padding). You can use [`~DeformableDetrProcessor.post_process_object_detection`] to retrieve the
        unnormalized bounding boxes.
    auxiliary_outputs (`list[Dict]`, *optional*):
        Optional, only returned when auxiliary losses are activated (i.e. `config.auxiliary_loss` is set to `True`)
        and labels are provided. It is a list of dictionaries containing the two above keys (`logits` and
        `pred_boxes`) for each decoder layer.
    init_reference_points (`torch.FloatTensor` of shape  `(batch_size, num_queries, 4)`):
        Initial reference points sent through the Transformer decoder.
    last_hidden_state (`torch.FloatTensor` of shape `(batch_size, num_queries, hidden_size)`, *optional*):
        Sequence of hidden-states at the output of the last layer of the decoder of the model.
    intermediate_hidden_states (`torch.FloatTensor` of shape `(batch_size, config.decoder_layers, num_queries, hidden_size)`):
        Stacked intermediate hidden states (output of each layer of the decoder).
    intermediate_reference_points (`torch.FloatTensor` of shape `(batch_size, config.decoder_layers, num_queries, 4)`):
        Stacked intermediate reference points (reference points of each layer of the decoder).
    enc_outputs_class (`torch.FloatTensor` of shape `(batch_size, sequence_length, config.num_labels)`, *optional*, returned when `config.with_box_refine=True` and `config.two_stage=True`):
        Predicted bounding boxes scores where the top `config.two_stage_num_proposals` scoring bounding boxes are
        picked as region proposals in the first stage. Output of bounding box binary classification (i.e.
        foreground and background).
    enc_outputs_coord_logits (`torch.FloatTensor` of shape `(batch_size, sequence_length, 4)`, *optional*, returned when `config.with_box_refine=True` and `config.two_stage=True`):
        Logits of predicted bounding boxes coordinates in the first stage.
    """

    loss: Optional[torch.FloatTensor] = None
    loss_dict: Optional[dict] = None
    logits: Optional[torch.FloatTensor] = None
    pred_boxes: Optional[torch.FloatTensor] = None
    auxiliary_outputs: Optional[list[dict]] = None
    init_reference_points: Optional[torch.FloatTensor] = None
    last_hidden_state: Optional[torch.FloatTensor] = None
    intermediate_hidden_states: Optional[torch.FloatTensor] = None
    intermediate_reference_points: Optional[torch.FloatTensor] = None
    decoder_hidden_states: Optional[tuple[torch.FloatTensor]] = None
    decoder_attentions: Optional[tuple[torch.FloatTensor]] = None
    cross_attentions: Optional[tuple[torch.FloatTensor]] = None
    encoder_last_hidden_state: Optional[torch.FloatTensor] = None
    encoder_hidden_states: Optional[tuple[torch.FloatTensor]] = None
    encoder_attentions: Optional[tuple[torch.FloatTensor]] = None
    enc_outputs_class: Any = None
    enc_outputs_coord_logits: Optional[torch.FloatTensor] = None


def _get_clones(module, N):
    return nn.ModuleList([copy.deepcopy(module) for i in range(N)])


def inverse_sigmoid(x, eps=1e-5):
    x = x.clamp(min=0, max=1)
    x1 = x.clamp(min=eps)
    x2 = (1 - x).clamp(min=eps)
    return torch.log(x1 / x2)


# Copied from transformers.models.detr.modeling_detr.DetrFrozenBatchNorm2d with Detr->DeformableDetr
class DeformableDetrFrozenBatchNorm2d(nn.Module):
    """
    BatchNorm2d where the batch statistics and the affine parameters are fixed.

    Copy-paste from torchvision.misc.ops with added eps before rqsrt, without which any other models than
    torchvision.models.resnet[18,34,50,101] produce nans.
    """

    def __init__(self, n):
        super().__init__()
        self.register_buffer("weight", torch.ones(n))
        self.register_buffer("bias", torch.zeros(n))
        self.register_buffer("running_mean", torch.zeros(n))
        self.register_buffer("running_var", torch.ones(n))

    def _load_from_state_dict(
        self, state_dict, prefix, local_metadata, strict, missing_keys, unexpected_keys, error_msgs
    ):
        num_batches_tracked_key = prefix + "num_batches_tracked"
        if num_batches_tracked_key in state_dict:
            del state_dict[num_batches_tracked_key]

        super()._load_from_state_dict(
            state_dict, prefix, local_metadata, strict, missing_keys, unexpected_keys, error_msgs
        )

    def forward(self, x):
        # move reshapes to the beginning
        # to make it user-friendly
        weight = self.weight.reshape(1, -1, 1, 1)
        bias = self.bias.reshape(1, -1, 1, 1)
        running_var = self.running_var.reshape(1, -1, 1, 1)
        running_mean = self.running_mean.reshape(1, -1, 1, 1)
        epsilon = 1e-5
        scale = weight * (running_var + epsilon).rsqrt()
        bias = bias - running_mean * scale
        return x * scale + bias


# Copied from transformers.models.detr.modeling_detr.replace_batch_norm with Detr->DeformableDetr
def replace_batch_norm(model):
    r"""
    Recursively replace all `torch.nn.BatchNorm2d` with `DeformableDetrFrozenBatchNorm2d`.

    Args:
        model (torch.nn.Module):
            input model
    """
    for name, module in model.named_children():
        if isinstance(module, nn.BatchNorm2d):
            new_module = DeformableDetrFrozenBatchNorm2d(module.num_features)

            if module.weight.device != torch.device("meta"):
                new_module.weight.data.copy_(module.weight)
                new_module.bias.data.copy_(module.bias)
                new_module.running_mean.data.copy_(module.running_mean)
                new_module.running_var.data.copy_(module.running_var)

            model._modules[name] = new_module

        if len(list(module.children())) > 0:
            replace_batch_norm(module)


class DeformableDetrConvEncoder(nn.Module):
    """
    Convolutional backbone, using either the AutoBackbone API or one from the timm library.

    nn.BatchNorm2d layers are replaced by DeformableDetrFrozenBatchNorm2d as defined above.

    """

    def __init__(self, config):
        super().__init__()

        self.config = config

        # For backwards compatibility we have to use the timm library directly instead of the AutoBackbone API
        if config.use_timm_backbone:
            # We default to values which were previously hard-coded. This enables configurability from the config
            # using backbone arguments, while keeping the default behavior the same.
            requires_backends(self, ["timm"])
            kwargs = getattr(config, "backbone_kwargs", {})
            kwargs = {} if kwargs is None else kwargs.copy()
            out_indices = kwargs.pop("out_indices", (2, 3, 4) if config.num_feature_levels > 1 else (4,))
            num_channels = kwargs.pop("in_chans", config.num_channels)
            if config.dilation:
                kwargs["output_stride"] = kwargs.get("output_stride", 16)
            backbone = create_model(
                config.backbone,
                pretrained=config.use_pretrained_backbone,
                features_only=True,
                out_indices=out_indices,
                in_chans=num_channels,
                **kwargs,
            )
        else:
            backbone = load_backbone(config)

        # replace batch norm by frozen batch norm
        with torch.no_grad():
            replace_batch_norm(backbone)
        self.model = backbone
        self.intermediate_channel_sizes = (
            self.model.feature_info.channels() if config.use_timm_backbone else self.model.channels
        )

        backbone_model_type = None
        if config.backbone is not None:
            backbone_model_type = config.backbone
        elif config.backbone_config is not None:
            backbone_model_type = config.backbone_config.model_type
        else:
            raise ValueError("Either `backbone` or `backbone_config` should be provided in the config")

        if "resnet" in backbone_model_type:
            for name, parameter in self.model.named_parameters():
                if config.use_timm_backbone:
                    if "layer2" not in name and "layer3" not in name and "layer4" not in name:
                        parameter.requires_grad_(False)
                else:
                    if "stage.1" not in name and "stage.2" not in name and "stage.3" not in name:
                        parameter.requires_grad_(False)

    # Copied from transformers.models.detr.modeling_detr.DetrConvEncoder.forward with Detr->DeformableDetr
    def forward(self, pixel_values: torch.Tensor, pixel_mask: torch.Tensor):
        # send pixel_values through the model to get list of feature maps
        features = self.model(pixel_values) if self.config.use_timm_backbone else self.model(pixel_values).feature_maps

        out = []
        for feature_map in features:
            # downsample pixel_mask to match shape of corresponding feature_map
            mask = nn.functional.interpolate(pixel_mask[None].float(), size=feature_map.shape[-2:]).to(torch.bool)[0]
            out.append((feature_map, mask))
        return out


# Copied from transformers.models.detr.modeling_detr.DetrConvModel with Detr->DeformableDetr
class DeformableDetrConvModel(nn.Module):
    """
    This module adds 2D position embeddings to all intermediate feature maps of the convolutional encoder.
    """

    def __init__(self, conv_encoder, position_embedding):
        super().__init__()
        self.conv_encoder = conv_encoder
        self.position_embedding = position_embedding

    def forward(self, pixel_values, pixel_mask):
        # send pixel_values and pixel_mask through backbone to get list of (feature_map, pixel_mask) tuples
        out = self.conv_encoder(pixel_values, pixel_mask)
        pos = []
        for feature_map, mask in out:
            # position encoding
            pos.append(self.position_embedding(feature_map, mask).to(feature_map.dtype))

        return out, pos


class DeformableDetrSinePositionEmbedding(nn.Module):
    """
    This is a more standard version of the position embedding, very similar to the one used by the Attention is all you
    need paper, generalized to work on images.
    """

    def __init__(self, embedding_dim=64, temperature=10000, normalize=False, scale=None):
        super().__init__()
        self.embedding_dim = embedding_dim
        self.temperature = temperature
        self.normalize = normalize
        if scale is not None and normalize is False:
            raise ValueError("normalize should be True if scale is passed")
        if scale is None:
            scale = 2 * math.pi
        self.scale = scale

    def forward(self, pixel_values, pixel_mask):
        if pixel_mask is None:
            raise ValueError("No pixel mask provided")
        y_embed = pixel_mask.cumsum(1, dtype=pixel_values.dtype)
        x_embed = pixel_mask.cumsum(2, dtype=pixel_values.dtype)
        if self.normalize:
            eps = 1e-6
            y_embed = (y_embed - 0.5) / (y_embed[:, -1:, :] + eps) * self.scale
            x_embed = (x_embed - 0.5) / (x_embed[:, :, -1:] + eps) * self.scale

        dim_t = torch.arange(self.embedding_dim, dtype=pixel_values.dtype, device=pixel_values.device)
        dim_t = self.temperature ** (2 * torch.div(dim_t, 2, rounding_mode="floor") / self.embedding_dim)

        pos_x = x_embed[:, :, :, None] / dim_t
        pos_y = y_embed[:, :, :, None] / dim_t
        pos_x = torch.stack((pos_x[:, :, :, 0::2].sin(), pos_x[:, :, :, 1::2].cos()), dim=4).flatten(3)
        pos_y = torch.stack((pos_y[:, :, :, 0::2].sin(), pos_y[:, :, :, 1::2].cos()), dim=4).flatten(3)
        pos = torch.cat((pos_y, pos_x), dim=3).permute(0, 3, 1, 2)
        return pos


# Copied from transformers.models.detr.modeling_detr.DetrLearnedPositionEmbedding
class DeformableDetrLearnedPositionEmbedding(nn.Module):
    """
    This module learns positional embeddings up to a fixed maximum size.
    """

    def __init__(self, embedding_dim=256):
        super().__init__()
        self.row_embeddings = nn.Embedding(50, embedding_dim)
        self.column_embeddings = nn.Embedding(50, embedding_dim)

    def forward(self, pixel_values, pixel_mask=None):
        height, width = pixel_values.shape[-2:]
        width_values = torch.arange(width, device=pixel_values.device)
        height_values = torch.arange(height, device=pixel_values.device)
        x_emb = self.column_embeddings(width_values)
        y_emb = self.row_embeddings(height_values)
        pos = torch.cat([x_emb.unsqueeze(0).repeat(height, 1, 1), y_emb.unsqueeze(1).repeat(1, width, 1)], dim=-1)
        pos = pos.permute(2, 0, 1)
        pos = pos.unsqueeze(0)
        pos = pos.repeat(pixel_values.shape[0], 1, 1, 1)
        return pos


# Copied from transformers.models.detr.modeling_detr.build_position_encoding with Detr->DeformableDetr
def build_position_encoding(config):
    n_steps = config.d_model // 2
    if config.position_embedding_type == "sine":
        # TODO find a better way of exposing other arguments
        position_embedding = DeformableDetrSinePositionEmbedding(n_steps, normalize=True)
    elif config.position_embedding_type == "learned":
        position_embedding = DeformableDetrLearnedPositionEmbedding(n_steps)
    else:
        raise ValueError(f"Not supported {config.position_embedding_type}")

    return position_embedding


class DeformableDetrMultiscaleDeformableAttention(nn.Module):
    """
    Multiscale deformable attention as proposed in Deformable DETR.
    """

    def __init__(self, config: DeformableDetrConfig, num_heads: int, n_points: int):
        super().__init__()

        self.attn = MultiScaleDeformableAttention()

        if config.d_model % num_heads != 0:
            raise ValueError(
                f"embed_dim (d_model) must be divisible by num_heads, but got {config.d_model} and {num_heads}"
            )
        dim_per_head = config.d_model // num_heads
        # check if dim_per_head is power of 2
        if not ((dim_per_head & (dim_per_head - 1) == 0) and dim_per_head != 0):
            warnings.warn(
                "You'd better set embed_dim (d_model) in DeformableDetrMultiscaleDeformableAttention to make the"
                " dimension of each attention head a power of 2 which is more efficient in the authors' CUDA"
                " implementation."
            )

        self.im2col_step = 64

        self.d_model = config.d_model
        self.n_levels = config.num_feature_levels
        self.n_heads = num_heads
        self.n_points = n_points

        self.sampling_offsets = nn.Linear(config.d_model, num_heads * self.n_levels * n_points * 2)
        self.attention_weights = nn.Linear(config.d_model, num_heads * self.n_levels * n_points)
        self.value_proj = nn.Linear(config.d_model, config.d_model)
        self.output_proj = nn.Linear(config.d_model, config.d_model)

        self.disable_custom_kernels = config.disable_custom_kernels

    def with_pos_embed(self, tensor: torch.Tensor, position_embeddings: Optional[Tensor]):
        return tensor if position_embeddings is None else tensor + position_embeddings

    def forward(
        self,
        hidden_states: torch.Tensor,
        attention_mask: Optional[torch.Tensor] = None,
        encoder_hidden_states=None,
        encoder_attention_mask=None,
        position_embeddings: Optional[torch.Tensor] = None,
        reference_points=None,
        spatial_shapes=None,
        spatial_shapes_list=None,
        level_start_index=None,
        output_attentions: bool = False,
    ):
        # add position embeddings to the hidden states before projecting to queries and keys
        if position_embeddings is not None:
            hidden_states = self.with_pos_embed(hidden_states, position_embeddings)

        batch_size, num_queries, _ = hidden_states.shape
        batch_size, sequence_length, _ = encoder_hidden_states.shape
        total_elements = sum(height * width for height, width in spatial_shapes_list)
        if total_elements != sequence_length:
            raise ValueError(
                "Make sure to align the spatial shapes with the sequence length of the encoder hidden states"
            )

        value = self.value_proj(encoder_hidden_states)
        if attention_mask is not None:
            # we invert the attention_mask
            value = value.masked_fill(~attention_mask[..., None], float(0))
        value = value.view(batch_size, sequence_length, self.n_heads, self.d_model // self.n_heads)
        sampling_offsets = self.sampling_offsets(hidden_states).view(
            batch_size, num_queries, self.n_heads, self.n_levels, self.n_points, 2
        )
        attention_weights = self.attention_weights(hidden_states).view(
            batch_size, num_queries, self.n_heads, self.n_levels * self.n_points
        )
        attention_weights = F.softmax(attention_weights, -1).view(
            batch_size, num_queries, self.n_heads, self.n_levels, self.n_points
        )
        # batch_size, num_queries, n_heads, n_levels, n_points, 2
        num_coordinates = reference_points.shape[-1]
        if num_coordinates == 2:
            offset_normalizer = torch.stack([spatial_shapes[..., 1], spatial_shapes[..., 0]], -1)
            sampling_locations = (
                reference_points[:, :, None, :, None, :]
                + sampling_offsets / offset_normalizer[None, None, None, :, None, :]
            )
        elif num_coordinates == 4:
            sampling_locations = (
                reference_points[:, :, None, :, None, :2]
                + sampling_offsets / self.n_points * reference_points[:, :, None, :, None, 2:] * 0.5
            )
        else:
            raise ValueError(f"Last dim of reference_points must be 2 or 4, but got {reference_points.shape[-1]}")

        output = self.attn(
            value,
            spatial_shapes,
            spatial_shapes_list,
            level_start_index,
            sampling_locations,
            attention_weights,
            self.im2col_step,
        )

        output = self.output_proj(output)

        return output, attention_weights


class DeformableDetrMultiheadAttention(nn.Module):
    """
    Multi-headed attention from 'Attention Is All You Need' paper.

    Here, we add position embeddings to the queries and keys (as explained in the Deformable DETR paper).
    """

    def __init__(
        self,
        embed_dim: int,
        num_heads: int,
        dropout: float = 0.0,
        bias: bool = True,
    ):
        super().__init__()
        self.embed_dim = embed_dim
        self.num_heads = num_heads
        self.dropout = dropout
        self.head_dim = embed_dim // num_heads
        if self.head_dim * num_heads != self.embed_dim:
            raise ValueError(
                f"embed_dim must be divisible by num_heads (got `embed_dim`: {self.embed_dim} and `num_heads`:"
                f" {num_heads})."
            )
        self.scaling = self.head_dim**-0.5

        self.k_proj = nn.Linear(embed_dim, embed_dim, bias=bias)
        self.v_proj = nn.Linear(embed_dim, embed_dim, bias=bias)
        self.q_proj = nn.Linear(embed_dim, embed_dim, bias=bias)
        self.out_proj = nn.Linear(embed_dim, embed_dim, bias=bias)

    def _shape(self, tensor: torch.Tensor, seq_len: int, batch_size: int):
        return tensor.view(batch_size, seq_len, self.num_heads, self.head_dim).transpose(1, 2).contiguous()

    def with_pos_embed(self, tensor: torch.Tensor, position_embeddings: Optional[Tensor]):
        return tensor if position_embeddings is None else tensor + position_embeddings

    def forward(
        self,
        hidden_states: torch.Tensor,
        attention_mask: Optional[torch.Tensor] = None,
        position_embeddings: Optional[torch.Tensor] = None,
        output_attentions: bool = False,
    ) -> tuple[torch.Tensor, Optional[torch.Tensor], Optional[tuple[torch.Tensor]]]:
        """Input shape: Batch x Time x Channel"""

        batch_size, target_len, embed_dim = hidden_states.size()
        # add position embeddings to the hidden states before projecting to queries and keys
        if position_embeddings is not None:
            hidden_states_original = hidden_states
            hidden_states = self.with_pos_embed(hidden_states, position_embeddings)

        # get queries, keys and values
        query_states = self.q_proj(hidden_states) * self.scaling
        key_states = self._shape(self.k_proj(hidden_states), -1, batch_size)
        value_states = self._shape(self.v_proj(hidden_states_original), -1, batch_size)

        proj_shape = (batch_size * self.num_heads, -1, self.head_dim)
        query_states = self._shape(query_states, target_len, batch_size).view(*proj_shape)
        key_states = key_states.view(*proj_shape)
        value_states = value_states.view(*proj_shape)

        source_len = key_states.size(1)

        attn_weights = torch.bmm(query_states, key_states.transpose(1, 2))

        if attn_weights.size() != (batch_size * self.num_heads, target_len, source_len):
            raise ValueError(
                f"Attention weights should be of size {(batch_size * self.num_heads, target_len, source_len)}, but is"
                f" {attn_weights.size()}"
            )

        # expand attention_mask
        if attention_mask is not None:
            # [batch_size, seq_len] -> [batch_size, 1, target_seq_len, source_seq_len]
            attention_mask = _prepare_4d_attention_mask(attention_mask, hidden_states.dtype)

        if attention_mask is not None:
            if attention_mask.size() != (batch_size, 1, target_len, source_len):
                raise ValueError(
                    f"Attention mask should be of size {(batch_size, 1, target_len, source_len)}, but is"
                    f" {attention_mask.size()}"
                )
            if attention_mask.dtype == torch.bool:
                attention_mask = torch.zeros_like(attention_mask, dtype=attn_weights.dtype).masked_fill_(
                    attention_mask, -torch.inf
                )
            attn_weights = attn_weights.view(batch_size, self.num_heads, target_len, source_len) + attention_mask
            attn_weights = attn_weights.view(batch_size * self.num_heads, target_len, source_len)

        attn_weights = nn.functional.softmax(attn_weights, dim=-1)

        if output_attentions:
            # this operation is a bit awkward, but it's required to
            # make sure that attn_weights keeps its gradient.
            # In order to do so, attn_weights have to reshaped
            # twice and have to be reused in the following
            attn_weights_reshaped = attn_weights.view(batch_size, self.num_heads, target_len, source_len)
            attn_weights = attn_weights_reshaped.view(batch_size * self.num_heads, target_len, source_len)
        else:
            attn_weights_reshaped = None

        attn_probs = nn.functional.dropout(attn_weights, p=self.dropout, training=self.training)

        attn_output = torch.bmm(attn_probs, value_states)

        if attn_output.size() != (
            batch_size * self.num_heads,
            target_len,
            self.head_dim,
        ):
            raise ValueError(
                f"`attn_output` should be of size {(batch_size, self.num_heads, target_len, self.head_dim)}, but is"
                f" {attn_output.size()}"
            )

        attn_output = attn_output.view(batch_size, self.num_heads, target_len, self.head_dim)
        attn_output = attn_output.transpose(1, 2)
        attn_output = attn_output.reshape(batch_size, target_len, embed_dim)

        attn_output = self.out_proj(attn_output)

        return attn_output, attn_weights_reshaped


class DeformableDetrEncoderLayer(GradientCheckpointingLayer):
    def __init__(self, config: DeformableDetrConfig):
        super().__init__()
        self.embed_dim = config.d_model
        self.self_attn = DeformableDetrMultiscaleDeformableAttention(
            config,
            num_heads=config.encoder_attention_heads,
            n_points=config.encoder_n_points,
        )
        self.self_attn_layer_norm = nn.LayerNorm(self.embed_dim)
        self.dropout = config.dropout
        self.activation_fn = ACT2FN[config.activation_function]
        self.activation_dropout = config.activation_dropout
        self.fc1 = nn.Linear(self.embed_dim, config.encoder_ffn_dim)
        self.fc2 = nn.Linear(config.encoder_ffn_dim, self.embed_dim)
        self.final_layer_norm = nn.LayerNorm(self.embed_dim)

    def forward(
        self,
        hidden_states: torch.Tensor,
        attention_mask: torch.Tensor,
        position_embeddings: Optional[torch.Tensor] = None,
        reference_points=None,
        spatial_shapes=None,
        spatial_shapes_list=None,
        level_start_index=None,
        output_attentions: bool = False,
    ):
        """
        Args:
            hidden_states (`torch.FloatTensor` of shape `(batch_size, sequence_length, hidden_size)`):
                Input to the layer.
            attention_mask (`torch.FloatTensor` of shape `(batch_size, sequence_length)`):
                Attention mask.
            position_embeddings (`torch.FloatTensor`, *optional*):
                Position embeddings, to be added to `hidden_states`.
            reference_points (`torch.FloatTensor`, *optional*):
                Reference points.
            spatial_shapes (`torch.LongTensor`, *optional*):
                Spatial shapes of the backbone feature maps.
            level_start_index (`torch.LongTensor`, *optional*):
                Level start index.
            output_attentions (`bool`, *optional*):
                Whether or not to return the attentions tensors of all attention layers. See `attentions` under
                returned tensors for more detail.
        """
        residual = hidden_states

        # Apply Multi-scale Deformable Attention Module on the multi-scale feature maps.
        hidden_states, attn_weights = self.self_attn(
            hidden_states=hidden_states,
            attention_mask=attention_mask,
            encoder_hidden_states=hidden_states,
            encoder_attention_mask=attention_mask,
            position_embeddings=position_embeddings,
            reference_points=reference_points,
            spatial_shapes=spatial_shapes,
            spatial_shapes_list=spatial_shapes_list,
            level_start_index=level_start_index,
            output_attentions=output_attentions,
        )

        hidden_states = nn.functional.dropout(hidden_states, p=self.dropout, training=self.training)
        hidden_states = residual + hidden_states
        hidden_states = self.self_attn_layer_norm(hidden_states)

        residual = hidden_states
        hidden_states = self.activation_fn(self.fc1(hidden_states))
        hidden_states = nn.functional.dropout(hidden_states, p=self.activation_dropout, training=self.training)

        hidden_states = self.fc2(hidden_states)
        hidden_states = nn.functional.dropout(hidden_states, p=self.dropout, training=self.training)

        hidden_states = residual + hidden_states
        hidden_states = self.final_layer_norm(hidden_states)

        if self.training:
            if torch.isinf(hidden_states).any() or torch.isnan(hidden_states).any():
                clamp_value = torch.finfo(hidden_states.dtype).max - 1000
                hidden_states = torch.clamp(hidden_states, min=-clamp_value, max=clamp_value)

        outputs = (hidden_states,)

        if output_attentions:
            outputs += (attn_weights,)

        return outputs


class DeformableDetrDecoderLayer(GradientCheckpointingLayer):
    def __init__(self, config: DeformableDetrConfig):
        super().__init__()
        self.embed_dim = config.d_model

        # self-attention
        self.self_attn = DeformableDetrMultiheadAttention(
            embed_dim=self.embed_dim,
            num_heads=config.decoder_attention_heads,
            dropout=config.attention_dropout,
        )
        self.dropout = config.dropout
        self.activation_fn = ACT2FN[config.activation_function]
        self.activation_dropout = config.activation_dropout

        self.self_attn_layer_norm = nn.LayerNorm(self.embed_dim)
        # cross-attention
        self.encoder_attn = DeformableDetrMultiscaleDeformableAttention(
            config,
            num_heads=config.decoder_attention_heads,
            n_points=config.decoder_n_points,
        )
        self.encoder_attn_layer_norm = nn.LayerNorm(self.embed_dim)
        # feedforward neural networks
        self.fc1 = nn.Linear(self.embed_dim, config.decoder_ffn_dim)
        self.fc2 = nn.Linear(config.decoder_ffn_dim, self.embed_dim)
        self.final_layer_norm = nn.LayerNorm(self.embed_dim)

    def forward(
        self,
        hidden_states: torch.Tensor,
        position_embeddings: Optional[torch.Tensor] = None,
        reference_points=None,
        spatial_shapes=None,
        spatial_shapes_list=None,
        level_start_index=None,
        encoder_hidden_states: Optional[torch.Tensor] = None,
        encoder_attention_mask: Optional[torch.Tensor] = None,
        output_attentions: Optional[bool] = False,
    ):
        """
        Args:
            hidden_states (`torch.FloatTensor`):
                Input to the layer of shape `(seq_len, batch, embed_dim)`.
            position_embeddings (`torch.FloatTensor`, *optional*):
                Position embeddings that are added to the queries and keys in the self-attention layer.
            reference_points (`torch.FloatTensor`, *optional*):
                Reference points.
            spatial_shapes (`torch.LongTensor`, *optional*):
                Spatial shapes.
            level_start_index (`torch.LongTensor`, *optional*):
                Level start index.
            encoder_hidden_states (`torch.FloatTensor`):
                cross attention input to the layer of shape `(seq_len, batch, embed_dim)`
            encoder_attention_mask (`torch.FloatTensor`): encoder attention mask of size
                `(batch, 1, target_len, source_len)` where padding elements are indicated by very large negative
                values.
            output_attentions (`bool`, *optional*):
                Whether or not to return the attentions tensors of all attention layers. See `attentions` under
                returned tensors for more detail.
        """
        residual = hidden_states

        # Self Attention
        hidden_states, self_attn_weights = self.self_attn(
            hidden_states=hidden_states,
            position_embeddings=position_embeddings,
            output_attentions=output_attentions,
        )

        hidden_states = nn.functional.dropout(hidden_states, p=self.dropout, training=self.training)
        hidden_states = residual + hidden_states
        hidden_states = self.self_attn_layer_norm(hidden_states)

        second_residual = hidden_states

        # Cross-Attention
        cross_attn_weights = None
        hidden_states, cross_attn_weights = self.encoder_attn(
            hidden_states=hidden_states,
            attention_mask=encoder_attention_mask,
            encoder_hidden_states=encoder_hidden_states,
            encoder_attention_mask=encoder_attention_mask,
            position_embeddings=position_embeddings,
            reference_points=reference_points,
            spatial_shapes=spatial_shapes,
            spatial_shapes_list=spatial_shapes_list,
            level_start_index=level_start_index,
            output_attentions=output_attentions,
        )

        hidden_states = nn.functional.dropout(hidden_states, p=self.dropout, training=self.training)
        hidden_states = second_residual + hidden_states

        hidden_states = self.encoder_attn_layer_norm(hidden_states)

        # Fully Connected
        residual = hidden_states
        hidden_states = self.activation_fn(self.fc1(hidden_states))
        hidden_states = nn.functional.dropout(hidden_states, p=self.activation_dropout, training=self.training)
        hidden_states = self.fc2(hidden_states)
        hidden_states = nn.functional.dropout(hidden_states, p=self.dropout, training=self.training)
        hidden_states = residual + hidden_states
        hidden_states = self.final_layer_norm(hidden_states)

        outputs = (hidden_states,)

        if output_attentions:
            outputs += (self_attn_weights, cross_attn_weights)

        return outputs


@auto_docstring
class DeformableDetrPreTrainedModel(PreTrainedModel):
    config: DeformableDetrConfig
    base_model_prefix = "model"
    main_input_name = "pixel_values"
    input_modalities = "image"
    supports_gradient_checkpointing = True
    _no_split_modules = [
        r"DeformableDetrConvEncoder",
        r"DeformableDetrEncoderLayer",
        r"DeformableDetrDecoderLayer",
    ]

    @torch.no_grad()
    def _init_weights(self, module):
        std = self.config.init_std

        if isinstance(module, DeformableDetrLearnedPositionEmbedding):
            nn.init.uniform_(module.row_embeddings.weight)
            nn.init.uniform_(module.column_embeddings.weight)
        elif isinstance(module, DeformableDetrMultiscaleDeformableAttention):
            nn.init.constant_(module.sampling_offsets.weight, 0.0)
            default_dtype = torch.get_default_dtype()
            thetas = torch.arange(module.n_heads, dtype=torch.int64).to(default_dtype) * (
                2.0 * math.pi / module.n_heads
            )
            grid_init = torch.stack([thetas.cos(), thetas.sin()], -1)
            grid_init = (
                (grid_init / grid_init.abs().max(-1, keepdim=True)[0])
                .view(module.n_heads, 1, 1, 2)
                .repeat(1, module.n_levels, module.n_points, 1)
            )
            for i in range(module.n_points):
                grid_init[:, :, i, :] *= i + 1
            with torch.no_grad():
                module.sampling_offsets.bias = nn.Parameter(grid_init.view(-1))
            nn.init.constant_(module.attention_weights.weight, 0.0)
            nn.init.constant_(module.attention_weights.bias, 0.0)
            nn.init.xavier_uniform_(module.value_proj.weight)
            nn.init.constant_(module.value_proj.bias, 0.0)
            nn.init.xavier_uniform_(module.output_proj.weight)
            nn.init.constant_(module.output_proj.bias, 0.0)
        elif isinstance(module, (nn.Linear, nn.Conv2d, nn.BatchNorm2d)):
            module.weight.normal_(mean=0.0, std=std)
            if module.bias is not None:
                module.bias.zero_()
        elif isinstance(module, nn.Embedding):
            module.weight.normal_(mean=0.0, std=std)
            if module.padding_idx is not None:
                module.weight[module.padding_idx].zero_()
        if hasattr(module, "reference_points") and not self.config.two_stage:
            nn.init.xavier_uniform_(module.reference_points.weight, gain=1.0)
            nn.init.constant_(module.reference_points.bias, 0.0)
        if hasattr(module, "level_embed"):
            nn.init.normal_(module.level_embed)


class DeformableDetrEncoder(DeformableDetrPreTrainedModel):
    """
    Transformer encoder consisting of *config.encoder_layers* deformable attention layers. Each layer is a
    [`DeformableDetrEncoderLayer`].

    The encoder updates the flattened multi-scale feature maps through multiple deformable attention layers.

    Args:
        config: DeformableDetrConfig
    """

    def __init__(self, config: DeformableDetrConfig):
        super().__init__(config)
        self.gradient_checkpointing = False

        self.dropout = config.dropout
        self.layers = nn.ModuleList([DeformableDetrEncoderLayer(config) for _ in range(config.encoder_layers)])

        # Initialize weights and apply final processing
        self.post_init()

    @staticmethod
    def get_reference_points(spatial_shapes, valid_ratios, device):
        """
        Get reference points for each feature map. Used in decoder.

        Args:
            spatial_shapes (`torch.LongTensor` of shape `(num_feature_levels, 2)`):
                Spatial shapes of each feature map.
            valid_ratios (`torch.FloatTensor` of shape `(batch_size, num_feature_levels, 2)`):
                Valid ratios of each feature map.
            device (`torch.device`):
                Device on which to create the tensors.
        Returns:
            `torch.FloatTensor` of shape `(batch_size, num_queries, num_feature_levels, 2)`
        """
        reference_points_list = []
        for level, (height, width) in enumerate(spatial_shapes):
            ref_y, ref_x = meshgrid(
                torch.linspace(0.5, height - 0.5, height, dtype=valid_ratios.dtype, device=device),
                torch.linspace(0.5, width - 0.5, width, dtype=valid_ratios.dtype, device=device),
                indexing="ij",
            )
            # TODO: valid_ratios could be useless here. check https://github.com/fundamentalvision/Deformable-DETR/issues/36
            ref_y = ref_y.reshape(-1)[None] / (valid_ratios[:, None, level, 1] * height)
            ref_x = ref_x.reshape(-1)[None] / (valid_ratios[:, None, level, 0] * width)
            ref = torch.stack((ref_x, ref_y), -1)
            reference_points_list.append(ref)
        reference_points = torch.cat(reference_points_list, 1)
        reference_points = reference_points[:, :, None] * valid_ratios[:, None]
        return reference_points

    def forward(
        self,
        inputs_embeds=None,
        attention_mask=None,
        position_embeddings=None,
        spatial_shapes=None,
        spatial_shapes_list=None,
        level_start_index=None,
        valid_ratios=None,
        output_attentions=None,
        output_hidden_states=None,
        return_dict=None,
    ):
        r"""
        Args:
            inputs_embeds (`torch.FloatTensor` of shape `(batch_size, sequence_length, hidden_size)`):
                Flattened feature map (output of the backbone + projection layer) that is passed to the encoder.
            attention_mask (`torch.Tensor` of shape `(batch_size, sequence_length)`, *optional*):
                Mask to avoid performing attention on padding pixel features. Mask values selected in `[0, 1]`:
                - 1 for pixel features that are real (i.e. **not masked**),
                - 0 for pixel features that are padding (i.e. **masked**).
                [What are attention masks?](../glossary#attention-mask)
            position_embeddings (`torch.FloatTensor` of shape `(batch_size, sequence_length, hidden_size)`):
                Position embeddings that are added to the queries and keys in each self-attention layer.
            spatial_shapes (`torch.LongTensor` of shape `(num_feature_levels, 2)`):
                Spatial shapes of each feature map.
            level_start_index (`torch.LongTensor` of shape `(num_feature_levels)`):
                Starting index of each feature map.
            valid_ratios (`torch.FloatTensor` of shape `(batch_size, num_feature_levels, 2)`):
                Ratio of valid area in each feature level.
            output_attentions (`bool`, *optional*):
                Whether or not to return the attentions tensors of all attention layers. See `attentions` under
                returned tensors for more detail.
            output_hidden_states (`bool`, *optional*):
                Whether or not to return the hidden states of all layers. See `hidden_states` under returned tensors
                for more detail.
            return_dict (`bool`, *optional*):
                Whether or not to return a [`~file_utils.ModelOutput`] instead of a plain tuple.
        """
        output_attentions = output_attentions if output_attentions is not None else self.config.output_attentions
        output_hidden_states = (
            output_hidden_states if output_hidden_states is not None else self.config.output_hidden_states
        )
        return_dict = return_dict if return_dict is not None else self.config.use_return_dict

        hidden_states = inputs_embeds
        hidden_states = nn.functional.dropout(hidden_states, p=self.dropout, training=self.training)

        spatial_shapes_tuple = tuple(spatial_shapes_list)
        reference_points = self.get_reference_points(spatial_shapes_tuple, valid_ratios, device=inputs_embeds.device)

        encoder_states = () if output_hidden_states else None
        all_attentions = () if output_attentions else None
        for i, encoder_layer in enumerate(self.layers):
            if output_hidden_states:
                encoder_states = encoder_states + (hidden_states,)
            layer_outputs = encoder_layer(
                hidden_states,
                attention_mask,
                position_embeddings=position_embeddings,
                reference_points=reference_points,
                spatial_shapes=spatial_shapes,
                spatial_shapes_list=spatial_shapes_list,
                level_start_index=level_start_index,
                output_attentions=output_attentions,
            )

            hidden_states = layer_outputs[0]

            if output_attentions:
                all_attentions = all_attentions + (layer_outputs[1],)

        if output_hidden_states:
            encoder_states = encoder_states + (hidden_states,)

        if not return_dict:
            return tuple(v for v in [hidden_states, encoder_states, all_attentions] if v is not None)
        return BaseModelOutput(
            last_hidden_state=hidden_states,
            hidden_states=encoder_states,
            attentions=all_attentions,
        )


class DeformableDetrDecoder(DeformableDetrPreTrainedModel):
    """
    Transformer decoder consisting of *config.decoder_layers* layers. Each layer is a [`DeformableDetrDecoderLayer`].

    The decoder updates the query embeddings through multiple self-attention and cross-attention layers.

    Some tweaks for Deformable DETR:

    - `position_embeddings`, `reference_points`, `spatial_shapes` and `valid_ratios` are added to the forward pass.
    - it also returns a stack of intermediate outputs and reference points from all decoding layers.

    Args:
        config: DeformableDetrConfig
    """

    def __init__(self, config: DeformableDetrConfig):
        super().__init__(config)

        self.dropout = config.dropout
        self.layers = nn.ModuleList([DeformableDetrDecoderLayer(config) for _ in range(config.decoder_layers)])
        self.gradient_checkpointing = False

        # hack implementation for iterative bounding box refinement and two-stage Deformable DETR
        self.bbox_embed = None
        self.class_embed = None

        # Initialize weights and apply final processing
        self.post_init()

    def forward(
        self,
        inputs_embeds=None,
        encoder_hidden_states=None,
        encoder_attention_mask=None,
        position_embeddings=None,
        reference_points=None,
        spatial_shapes=None,
        spatial_shapes_list=None,
        level_start_index=None,
        valid_ratios=None,
        output_attentions=None,
        output_hidden_states=None,
        return_dict=None,
    ):
        r"""
        Args:
            inputs_embeds (`torch.FloatTensor` of shape `(batch_size, num_queries, hidden_size)`):
                The query embeddings that are passed into the decoder.
            encoder_hidden_states (`torch.FloatTensor` of shape `(batch_size, sequence_length, hidden_size)`, *optional*):
                Sequence of hidden-states at the output of the last layer of the encoder. Used in the cross-attention
                of the decoder.
            encoder_attention_mask (`torch.LongTensor` of shape `(batch_size, sequence_length)`, *optional*):
                Mask to avoid performing cross-attention on padding pixel_values of the encoder. Mask values selected
                in `[0, 1]`:
                - 1 for pixels that are real (i.e. **not masked**),
                - 0 for pixels that are padding (i.e. **masked**).
            position_embeddings (`torch.FloatTensor` of shape `(batch_size, num_queries, hidden_size)`, *optional*):
                Position embeddings that are added to the queries and keys in each self-attention layer.
            reference_points (`torch.FloatTensor` of shape `(batch_size, num_queries, 4)` is `as_two_stage` else `(batch_size, num_queries, 2)` or , *optional*):
                Reference point in range `[0, 1]`, top-left (0,0), bottom-right (1, 1), including padding area.
            spatial_shapes (`torch.FloatTensor` of shape `(num_feature_levels, 2)`):
                Spatial shapes of the feature maps.
            level_start_index (`torch.LongTensor` of shape `(num_feature_levels)`, *optional*):
                Indexes for the start of each feature level. In range `[0, sequence_length]`.
            valid_ratios (`torch.FloatTensor` of shape `(batch_size, num_feature_levels, 2)`, *optional*):
                Ratio of valid area in each feature level.

            output_attentions (`bool`, *optional*):
                Whether or not to return the attentions tensors of all attention layers. See `attentions` under
                returned tensors for more detail.
            output_hidden_states (`bool`, *optional*):
                Whether or not to return the hidden states of all layers. See `hidden_states` under returned tensors
                for more detail.
            return_dict (`bool`, *optional*):
                Whether or not to return a [`~file_utils.ModelOutput`] instead of a plain tuple.
        """
        output_attentions = output_attentions if output_attentions is not None else self.config.output_attentions
        output_hidden_states = (
            output_hidden_states if output_hidden_states is not None else self.config.output_hidden_states
        )
        return_dict = return_dict if return_dict is not None else self.config.use_return_dict

        if inputs_embeds is not None:
            hidden_states = inputs_embeds

        # decoder layers
        all_hidden_states = () if output_hidden_states else None
        all_self_attns = () if output_attentions else None
        all_cross_attentions = () if (output_attentions and encoder_hidden_states is not None) else None
        intermediate = ()
        intermediate_reference_points = ()

        for idx, decoder_layer in enumerate(self.layers):
            num_coordinates = reference_points.shape[-1]
            if num_coordinates == 4:
                reference_points_input = (
                    reference_points[:, :, None] * torch.cat([valid_ratios, valid_ratios], -1)[:, None]
                )
            elif reference_points.shape[-1] == 2:
                reference_points_input = reference_points[:, :, None] * valid_ratios[:, None]
            else:
                raise ValueError("Reference points' last dimension must be of size 2")

            if output_hidden_states:
                all_hidden_states += (hidden_states,)

            layer_outputs = decoder_layer(
                hidden_states,
                position_embeddings,
                reference_points_input,
                spatial_shapes,
                spatial_shapes_list,
                level_start_index,
                encoder_hidden_states,  # as a positional argument for gradient checkpointing
                encoder_attention_mask,
                output_attentions,
            )

            hidden_states = layer_outputs[0]

            # hack implementation for iterative bounding box refinement
            if self.bbox_embed is not None:
                tmp = self.bbox_embed[idx](hidden_states)
                num_coordinates = reference_points.shape[-1]
                if num_coordinates == 4:
                    new_reference_points = tmp + inverse_sigmoid(reference_points)
                    new_reference_points = new_reference_points.sigmoid()
                elif num_coordinates == 2:
                    new_reference_points = tmp
                    new_reference_points[..., :2] = tmp[..., :2] + inverse_sigmoid(reference_points)
                    new_reference_points = new_reference_points.sigmoid()
                else:
                    raise ValueError(
                        f"Last dim of reference_points must be 2 or 4, but got {reference_points.shape[-1]}"
                    )
                reference_points = new_reference_points.detach()

            intermediate += (hidden_states,)
            intermediate_reference_points += (reference_points,)

            if output_attentions:
                all_self_attns += (layer_outputs[1],)

                if encoder_hidden_states is not None:
                    all_cross_attentions += (layer_outputs[2],)

        # Keep batch_size as first dimension
        intermediate = torch.stack(intermediate, dim=1)
        intermediate_reference_points = torch.stack(intermediate_reference_points, dim=1)

        # add hidden states from the last decoder layer
        if output_hidden_states:
            all_hidden_states += (hidden_states,)

        if not return_dict:
            return tuple(
                v
                for v in [
                    hidden_states,
                    intermediate,
                    intermediate_reference_points,
                    all_hidden_states,
                    all_self_attns,
                    all_cross_attentions,
                ]
                if v is not None
            )
        return DeformableDetrDecoderOutput(
            last_hidden_state=hidden_states,
            intermediate_hidden_states=intermediate,
            intermediate_reference_points=intermediate_reference_points,
            hidden_states=all_hidden_states,
            attentions=all_self_attns,
            cross_attentions=all_cross_attentions,
        )


@auto_docstring(
    custom_intro="""
    The bare Deformable DETR Model (consisting of a backbone and encoder-decoder Transformer) outputting raw
    hidden-states without any specific head on top.
    """
)
class DeformableDetrModel(DeformableDetrPreTrainedModel):
    def __init__(self, config: DeformableDetrConfig):
        super().__init__(config)

        # Create backbone + positional encoding
        backbone = DeformableDetrConvEncoder(config)
        position_embeddings = build_position_encoding(config)
        self.backbone = DeformableDetrConvModel(backbone, position_embeddings)

        # Create input projection layers
        if config.num_feature_levels > 1:
            num_backbone_outs = len(backbone.intermediate_channel_sizes)
            input_proj_list = []
            for _ in range(num_backbone_outs):
                in_channels = backbone.intermediate_channel_sizes[_]
                input_proj_list.append(
                    nn.Sequential(
                        nn.Conv2d(in_channels, config.d_model, kernel_size=1),
                        nn.GroupNorm(32, config.d_model),
                    )
                )
            for _ in range(config.num_feature_levels - num_backbone_outs):
                input_proj_list.append(
                    nn.Sequential(
                        nn.Conv2d(
                            in_channels,
                            config.d_model,
                            kernel_size=3,
                            stride=2,
                            padding=1,
                        ),
                        nn.GroupNorm(32, config.d_model),
                    )
                )
                in_channels = config.d_model
            self.input_proj = nn.ModuleList(input_proj_list)
        else:
            self.input_proj = nn.ModuleList(
                [
                    nn.Sequential(
                        nn.Conv2d(
                            backbone.intermediate_channel_sizes[-1],
                            config.d_model,
                            kernel_size=1,
                        ),
                        nn.GroupNorm(32, config.d_model),
                    )
                ]
            )

        if not config.two_stage:
            self.query_position_embeddings = nn.Embedding(config.num_queries, config.d_model * 2)

        self.encoder = DeformableDetrEncoder(config)
        self.decoder = DeformableDetrDecoder(config)

        self.level_embed = nn.Parameter(torch.Tensor(config.num_feature_levels, config.d_model))

        if config.two_stage:
            self.enc_output = nn.Linear(config.d_model, config.d_model)
            self.enc_output_norm = nn.LayerNorm(config.d_model)
            self.pos_trans = nn.Linear(config.d_model * 2, config.d_model * 2)
            self.pos_trans_norm = nn.LayerNorm(config.d_model * 2)
        else:
            self.reference_points = nn.Linear(config.d_model, 2)

        self.post_init()

    def get_encoder(self):
        return self.encoder

    def freeze_backbone(self):
        for name, param in self.backbone.conv_encoder.model.named_parameters():
            param.requires_grad_(False)

    def unfreeze_backbone(self):
        for name, param in self.backbone.conv_encoder.model.named_parameters():
            param.requires_grad_(True)

    def get_valid_ratio(self, mask, dtype=torch.float32):
        """Get the valid ratio of all feature maps."""

        _, height, width = mask.shape
        valid_height = torch.sum(mask[:, :, 0], 1)
        valid_width = torch.sum(mask[:, 0, :], 1)
        valid_ratio_height = valid_height.to(dtype) / height
        valid_ratio_width = valid_width.to(dtype) / width
        valid_ratio = torch.stack([valid_ratio_width, valid_ratio_height], -1)
        return valid_ratio

    def get_proposal_pos_embed(self, proposals):
        """Get the position embedding of the proposals."""

        num_pos_feats = self.config.d_model // 2
        temperature = 10000
        scale = 2 * math.pi

        dim_t = torch.arange(num_pos_feats, dtype=proposals.dtype, device=proposals.device)
        dim_t = temperature ** (2 * torch.div(dim_t, 2, rounding_mode="floor") / num_pos_feats)
        # batch_size, num_queries, 4
        proposals = proposals.sigmoid() * scale
        # batch_size, num_queries, 4, 128
        pos = proposals[:, :, :, None] / dim_t
        # batch_size, num_queries, 4, 64, 2 -> batch_size, num_queries, 512
        pos = torch.stack((pos[:, :, :, 0::2].sin(), pos[:, :, :, 1::2].cos()), dim=4).flatten(2)
        return pos

    def gen_encoder_output_proposals(self, enc_output, padding_mask, spatial_shapes):
        """Generate the encoder output proposals from encoded enc_output.

        Args:
            enc_output (Tensor[batch_size, sequence_length, hidden_size]): Output of the encoder.
            padding_mask (Tensor[batch_size, sequence_length]): Padding mask for `enc_output`.
            spatial_shapes (list[tuple[int, int]]): Spatial shapes of the feature maps.

        Returns:
            `tuple(torch.FloatTensor)`: A tuple of feature map and bbox prediction.
                - object_query (Tensor[batch_size, sequence_length, hidden_size]): Object query features. Later used to
                  directly predict a bounding box. (without the need of a decoder)
                - output_proposals (Tensor[batch_size, sequence_length, 4]): Normalized proposals, after an inverse
                  sigmoid.
        """
        batch_size = enc_output.shape[0]
        proposals = []
        _cur = 0
        for level, (height, width) in enumerate(spatial_shapes):
            mask_flatten_ = padding_mask[:, _cur : (_cur + height * width)].view(batch_size, height, width, 1)
            valid_height = torch.sum(~mask_flatten_[:, :, 0, 0], 1)
            valid_width = torch.sum(~mask_flatten_[:, 0, :, 0], 1)

            grid_y, grid_x = meshgrid(
                torch.linspace(
                    0,
                    height - 1,
                    height,
                    dtype=enc_output.dtype,
                    device=enc_output.device,
                ),
                torch.linspace(
                    0,
                    width - 1,
                    width,
                    dtype=enc_output.dtype,
                    device=enc_output.device,
                ),
                indexing="ij",
            )
            grid = torch.cat([grid_x.unsqueeze(-1), grid_y.unsqueeze(-1)], -1)

            scale = torch.cat([valid_width.unsqueeze(-1), valid_height.unsqueeze(-1)], 1).view(batch_size, 1, 1, 2)
            grid = (grid.unsqueeze(0).expand(batch_size, -1, -1, -1) + 0.5) / scale
            width_height = torch.ones_like(grid) * 0.05 * (2.0**level)
            proposal = torch.cat((grid, width_height), -1).view(batch_size, -1, 4)
            proposals.append(proposal)
            _cur += height * width
        output_proposals = torch.cat(proposals, 1)
        output_proposals_valid = ((output_proposals > 0.01) & (output_proposals < 0.99)).all(-1, keepdim=True)
        output_proposals = torch.log(output_proposals / (1 - output_proposals))  # inverse sigmoid
        output_proposals = output_proposals.masked_fill(padding_mask.unsqueeze(-1), float("inf"))
        output_proposals = output_proposals.masked_fill(~output_proposals_valid, float("inf"))

        # assign each pixel as an object query
        object_query = enc_output
        object_query = object_query.masked_fill(padding_mask.unsqueeze(-1), float(0))
        object_query = object_query.masked_fill(~output_proposals_valid, float(0))
        object_query = self.enc_output_norm(self.enc_output(object_query))
        return object_query, output_proposals

    @auto_docstring
    def forward(
        self,
        pixel_values: torch.FloatTensor,
        pixel_mask: Optional[torch.LongTensor] = None,
        decoder_attention_mask: Optional[torch.FloatTensor] = None,
        encoder_outputs: Optional[torch.FloatTensor] = None,
        inputs_embeds: Optional[torch.FloatTensor] = None,
        decoder_inputs_embeds: Optional[torch.FloatTensor] = None,
        output_attentions: Optional[bool] = None,
        output_hidden_states: Optional[bool] = None,
        return_dict: Optional[bool] = None,
    ) -> Union[tuple[torch.FloatTensor], DeformableDetrModelOutput]:
        r"""
        decoder_attention_mask (`torch.FloatTensor` of shape `(batch_size, num_queries)`, *optional*):
            Not used by default. Can be used to mask object queries.
        inputs_embeds (`torch.FloatTensor` of shape `(batch_size, sequence_length, hidden_size)`, *optional*):
            Optionally, instead of passing the flattened feature map (output of the backbone + projection layer), you
            can choose to directly pass a flattened representation of an image.
        decoder_inputs_embeds (`torch.FloatTensor` of shape `(batch_size, num_queries, hidden_size)`, *optional*):
            Optionally, instead of initializing the queries with a tensor of zeros, you can choose to directly pass an
            embedded representation.

        Examples:

        ```python
        >>> from transformers import AutoImageProcessor, DeformableDetrModel
        >>> from PIL import Image
        >>> import requests

        >>> url = "http://images.cocodataset.org/val2017/000000039769.jpg"
        >>> image = Image.open(requests.get(url, stream=True).raw)

        >>> image_processor = AutoImageProcessor.from_pretrained("SenseTime/deformable-detr")
        >>> model = DeformableDetrModel.from_pretrained("SenseTime/deformable-detr")

        >>> inputs = image_processor(images=image, return_tensors="pt")

        >>> outputs = model(**inputs)

        >>> last_hidden_states = outputs.last_hidden_state
        >>> list(last_hidden_states.shape)
        [1, 300, 256]
        ```"""
        output_attentions = output_attentions if output_attentions is not None else self.config.output_attentions
        output_hidden_states = (
            output_hidden_states if output_hidden_states is not None else self.config.output_hidden_states
        )
        return_dict = return_dict if return_dict is not None else self.config.use_return_dict

        batch_size, num_channels, height, width = pixel_values.shape
        device = pixel_values.device

        if pixel_mask is None:
            pixel_mask = torch.ones(((batch_size, height, width)), dtype=torch.long, device=device)

        # Extract multi-scale feature maps of same resolution `config.d_model` (cf Figure 4 in paper)
        # First, sent pixel_values + pixel_mask through Backbone to obtain the features
        # which is a list of tuples
        features, position_embeddings_list = self.backbone(pixel_values, pixel_mask)

        # Then, apply 1x1 convolution to reduce the channel dimension to d_model (256 by default)
        sources = []
        masks = []
        for level, (source, mask) in enumerate(features):
            sources.append(self.input_proj[level](source))
            masks.append(mask)
            if mask is None:
                raise ValueError("No attention mask was provided")

        # Lowest resolution feature maps are obtained via 3x3 stride 2 convolutions on the final stage
        if self.config.num_feature_levels > len(sources):
            _len_sources = len(sources)
            for level in range(_len_sources, self.config.num_feature_levels):
                if level == _len_sources:
                    source = self.input_proj[level](features[-1][0])
                else:
                    source = self.input_proj[level](sources[-1])
                mask = nn.functional.interpolate(pixel_mask[None].to(pixel_values.dtype), size=source.shape[-2:]).to(
                    torch.bool
                )[0]
                pos_l = self.backbone.position_embedding(source, mask).to(source.dtype)
                sources.append(source)
                masks.append(mask)
                position_embeddings_list.append(pos_l)

        # Create queries
        query_embeds = None
        if not self.config.two_stage:
            query_embeds = self.query_position_embeddings.weight

        # Prepare encoder inputs (by flattening)
        source_flatten = []
        mask_flatten = []
        lvl_pos_embed_flatten = []
        spatial_shapes_list = []
        for level, (source, mask, pos_embed) in enumerate(zip(sources, masks, position_embeddings_list)):
            batch_size, num_channels, height, width = source.shape
            spatial_shape = (height, width)
            spatial_shapes_list.append(spatial_shape)
            source = source.flatten(2).transpose(1, 2)
            mask = mask.flatten(1)
            pos_embed = pos_embed.flatten(2).transpose(1, 2)
            lvl_pos_embed = pos_embed + self.level_embed[level].view(1, 1, -1)
            lvl_pos_embed_flatten.append(lvl_pos_embed)
            source_flatten.append(source)
            mask_flatten.append(mask)
        source_flatten = torch.cat(source_flatten, 1)
        mask_flatten = torch.cat(mask_flatten, 1)
        lvl_pos_embed_flatten = torch.cat(lvl_pos_embed_flatten, 1)
        spatial_shapes = torch.as_tensor(spatial_shapes_list, dtype=torch.long, device=source_flatten.device)
        level_start_index = torch.cat((spatial_shapes.new_zeros((1,)), spatial_shapes.prod(1).cumsum(0)[:-1]))
        valid_ratios = torch.stack([self.get_valid_ratio(m, dtype=source_flatten.dtype) for m in masks], 1)

        # Fourth, sent source_flatten + mask_flatten + lvl_pos_embed_flatten (backbone + proj layer output) through encoder
        # Also provide spatial_shapes, level_start_index and valid_ratios
        if encoder_outputs is None:
            encoder_outputs = self.encoder(
                inputs_embeds=source_flatten,
                attention_mask=mask_flatten,
                position_embeddings=lvl_pos_embed_flatten,
                spatial_shapes=spatial_shapes,
                spatial_shapes_list=spatial_shapes_list,
                level_start_index=level_start_index,
                valid_ratios=valid_ratios,
                output_attentions=output_attentions,
                output_hidden_states=output_hidden_states,
                return_dict=return_dict,
            )
        # If the user passed a tuple for encoder_outputs, we wrap it in a BaseModelOutput when return_dict=True
        elif return_dict and not isinstance(encoder_outputs, BaseModelOutput):
            encoder_outputs = BaseModelOutput(
                last_hidden_state=encoder_outputs[0],
                hidden_states=encoder_outputs[1] if len(encoder_outputs) > 1 else None,
                attentions=encoder_outputs[2] if len(encoder_outputs) > 2 else None,
            )

        # Fifth, prepare decoder inputs
        batch_size, _, num_channels = encoder_outputs[0].shape
        enc_outputs_class = None
        enc_outputs_coord_logits = None
        if self.config.two_stage:
            object_query_embedding, output_proposals = self.gen_encoder_output_proposals(
                encoder_outputs[0], ~mask_flatten, spatial_shapes_list
            )

            # hack implementation for two-stage Deformable DETR
            # apply a detection head to each pixel (A.4 in paper)
            # linear projection for bounding box binary classification (i.e. foreground and background)
            enc_outputs_class = self.decoder.class_embed[-1](object_query_embedding)
            # 3-layer FFN to predict bounding boxes coordinates (bbox regression branch)
            delta_bbox = self.decoder.bbox_embed[-1](object_query_embedding)
            enc_outputs_coord_logits = delta_bbox + output_proposals

            # only keep top scoring `config.two_stage_num_proposals` proposals
            topk = self.config.two_stage_num_proposals
            topk_proposals = torch.topk(enc_outputs_class[..., 0], topk, dim=1)[1]
            topk_coords_logits = torch.gather(
                enc_outputs_coord_logits,
                1,
                topk_proposals.unsqueeze(-1).repeat(1, 1, 4),
            )

            topk_coords_logits = topk_coords_logits.detach()
            reference_points = topk_coords_logits.sigmoid()
            init_reference_points = reference_points
            pos_trans_out = self.pos_trans_norm(self.pos_trans(self.get_proposal_pos_embed(topk_coords_logits)))
            query_embed, target = torch.split(pos_trans_out, num_channels, dim=2)
        else:
            query_embed, target = torch.split(query_embeds, num_channels, dim=1)
            query_embed = query_embed.unsqueeze(0).expand(batch_size, -1, -1)
            target = target.unsqueeze(0).expand(batch_size, -1, -1)
            reference_points = self.reference_points(query_embed).sigmoid()
            init_reference_points = reference_points

        decoder_outputs = self.decoder(
            inputs_embeds=target,
            position_embeddings=query_embed,
            encoder_hidden_states=encoder_outputs[0],
            encoder_attention_mask=mask_flatten,
            reference_points=reference_points,
            spatial_shapes=spatial_shapes,
            spatial_shapes_list=spatial_shapes_list,
            level_start_index=level_start_index,
            valid_ratios=valid_ratios,
            output_attentions=output_attentions,
            output_hidden_states=output_hidden_states,
            return_dict=return_dict,
        )

        if not return_dict:
            enc_outputs = tuple(value for value in [enc_outputs_class, enc_outputs_coord_logits] if value is not None)
            tuple_outputs = (init_reference_points,) + decoder_outputs + encoder_outputs + enc_outputs

            return tuple_outputs

        return DeformableDetrModelOutput(
            init_reference_points=init_reference_points,
            last_hidden_state=decoder_outputs.last_hidden_state,
            intermediate_hidden_states=decoder_outputs.intermediate_hidden_states,
            intermediate_reference_points=decoder_outputs.intermediate_reference_points,
            decoder_hidden_states=decoder_outputs.hidden_states,
            decoder_attentions=decoder_outputs.attentions,
            cross_attentions=decoder_outputs.cross_attentions,
            encoder_last_hidden_state=encoder_outputs.last_hidden_state,
            encoder_hidden_states=encoder_outputs.hidden_states,
            encoder_attentions=encoder_outputs.attentions,
            enc_outputs_class=enc_outputs_class,
            enc_outputs_coord_logits=enc_outputs_coord_logits,
        )


# Copied from transformers.models.detr.modeling_detr.DetrMLPPredictionHead
class DeformableDetrMLPPredictionHead(nn.Module):
    """
    Very simple multi-layer perceptron (MLP, also called FFN), used to predict the normalized center coordinates,
    height and width of a bounding box w.r.t. an image.

    Copied from https://github.com/facebookresearch/detr/blob/master/models/detr.py

    """

    def __init__(self, input_dim, hidden_dim, output_dim, num_layers):
        super().__init__()
        self.num_layers = num_layers
        h = [hidden_dim] * (num_layers - 1)
        self.layers = nn.ModuleList(nn.Linear(n, k) for n, k in zip([input_dim] + h, h + [output_dim]))

    def forward(self, x):
        for i, layer in enumerate(self.layers):
            x = nn.functional.relu(layer(x)) if i < self.num_layers - 1 else layer(x)
        return x


@auto_docstring(
    custom_intro="""
    Deformable DETR Model (consisting of a backbone and encoder-decoder Transformer) with object detection heads on
    top, for tasks such as COCO detection.
    """
)
class DeformableDetrForObjectDetection(DeformableDetrPreTrainedModel):
    # When using clones, all layers > 0 will be clones, but layer 0 *is* required
    # We can't initialize the model on meta device as some weights are modified during the initialization
    _no_split_modules = None
    _tied_weights_keys = {
<<<<<<< HEAD
        r"bbox_embed.(\d+).layers.1.weight":"bbox_embed.0.layers.1.weight",
        r"bbox_embed.(\d+).layers.0.weight":"bbox_embed.0.layers.0.weight",
        r"class_embed.1.weight":"class_embed.0.weight",
        r"class_embed.1.bias":"class_embed.0.bias",
=======
        r"bbox_embed.(\d+).layers.1.weight": "bbox_embed.0.layers.1.weight",
        r"bbox_embed.(\d+).layers.0.weight": "bbox_embed.0.layers.0.weight",
        r"class_embed.1.weight": "class_embed.0.weight",
        r"class_embed.1.bias": "class_embed.0.bias",
>>>>>>> 18b02eea
    }

    def __init__(self, config: DeformableDetrConfig):
        super().__init__(config)
        # Deformable DETR encoder-decoder model
        self.model = DeformableDetrModel(config)
        # Detection heads on top
        self.class_embed = nn.Linear(config.d_model, config.num_labels)
        self.bbox_embed = DeformableDetrMLPPredictionHead(
            input_dim=config.d_model,
            hidden_dim=config.d_model,
            output_dim=4,
            num_layers=3,
        )
        _tied_weights_keys = {}
        # if two-stage, the last class_embed and bbox_embed is for region proposal generation
        num_pred = (config.decoder_layers + 1) if config.two_stage else config.decoder_layers
        if config.with_box_refine:
            self.class_embed = _get_clones(self.class_embed, num_pred)
            self.bbox_embed = _get_clones(self.bbox_embed, num_pred)
            # hack implementation for iterative bounding box refinement
            self.model.decoder.bbox_embed = self.bbox_embed
<<<<<<< HEAD
            _tied_weights_keys.update({
                "model.decoder.bbox_embed":"bbox_embed"
            })
=======
            _tied_weights_keys.update({"model.decoder.bbox_embed": "bbox_embed"})
>>>>>>> 18b02eea
        else:
            self.class_embed = nn.ModuleList([self.class_embed for _ in range(num_pred)])
            self.bbox_embed = nn.ModuleList([self.bbox_embed for _ in range(num_pred)])
        if config.two_stage:
            # hack implementation for two-stage
            self.model.decoder.class_embed = self.class_embed
<<<<<<< HEAD
            _tied_weights_keys.update({"model.decoder.class_embed":"class_embed"})
=======
            _tied_weights_keys.update({"model.decoder.class_embed": "class_embed"})
>>>>>>> 18b02eea
        # self._tied_weights_keys = _tied_weights_keys
        # Initialize weights and apply final processing
        self.post_init()

    @auto_docstring
    def forward(
        self,
        pixel_values: torch.FloatTensor,
        pixel_mask: Optional[torch.LongTensor] = None,
        decoder_attention_mask: Optional[torch.FloatTensor] = None,
        encoder_outputs: Optional[torch.FloatTensor] = None,
        inputs_embeds: Optional[torch.FloatTensor] = None,
        decoder_inputs_embeds: Optional[torch.FloatTensor] = None,
        labels: Optional[list[dict]] = None,
        output_attentions: Optional[bool] = None,
        output_hidden_states: Optional[bool] = None,
        return_dict: Optional[bool] = None,
    ) -> Union[tuple[torch.FloatTensor], DeformableDetrObjectDetectionOutput]:
        r"""
        decoder_attention_mask (`torch.FloatTensor` of shape `(batch_size, num_queries)`, *optional*):
            Not used by default. Can be used to mask object queries.
        inputs_embeds (`torch.FloatTensor` of shape `(batch_size, sequence_length, hidden_size)`, *optional*):
            Optionally, instead of passing the flattened feature map (output of the backbone + projection layer), you
            can choose to directly pass a flattened representation of an image.
        decoder_inputs_embeds (`torch.FloatTensor` of shape `(batch_size, num_queries, hidden_size)`, *optional*):
            Optionally, instead of initializing the queries with a tensor of zeros, you can choose to directly pass an
            embedded representation.
        labels (`list[Dict]` of len `(batch_size,)`, *optional*):
            Labels for computing the bipartite matching loss. List of dicts, each dictionary containing at least the
            following 2 keys: 'class_labels' and 'boxes' (the class labels and bounding boxes of an image in the batch
            respectively). The class labels themselves should be a `torch.LongTensor` of len `(number of bounding boxes
            in the image,)` and the boxes a `torch.FloatTensor` of shape `(number of bounding boxes in the image, 4)`.

        Examples:

        ```python
        >>> from transformers import AutoImageProcessor, DeformableDetrForObjectDetection
        >>> from PIL import Image
        >>> import requests

        >>> url = "http://images.cocodataset.org/val2017/000000039769.jpg"
        >>> image = Image.open(requests.get(url, stream=True).raw)

        >>> image_processor = AutoImageProcessor.from_pretrained("SenseTime/deformable-detr")
        >>> model = DeformableDetrForObjectDetection.from_pretrained("SenseTime/deformable-detr")

        >>> inputs = image_processor(images=image, return_tensors="pt")
        >>> outputs = model(**inputs)

        >>> # convert outputs (bounding boxes and class logits) to Pascal VOC format (xmin, ymin, xmax, ymax)
        >>> target_sizes = torch.tensor([image.size[::-1]])
        >>> results = image_processor.post_process_object_detection(outputs, threshold=0.5, target_sizes=target_sizes)[
        ...     0
        ... ]
        >>> for score, label, box in zip(results["scores"], results["labels"], results["boxes"]):
        ...     box = [round(i, 2) for i in box.tolist()]
        ...     print(
        ...         f"Detected {model.config.id2label[label.item()]} with confidence "
        ...         f"{round(score.item(), 3)} at location {box}"
        ...     )
        Detected cat with confidence 0.8 at location [16.5, 52.84, 318.25, 470.78]
        Detected cat with confidence 0.789 at location [342.19, 24.3, 640.02, 372.25]
        Detected remote with confidence 0.633 at location [40.79, 72.78, 176.76, 117.25]
        ```"""
        return_dict = return_dict if return_dict is not None else self.config.use_return_dict

        # First, sent images through DETR base model to obtain encoder + decoder outputs
        outputs = self.model(
            pixel_values,
            pixel_mask=pixel_mask,
            decoder_attention_mask=decoder_attention_mask,
            encoder_outputs=encoder_outputs,
            inputs_embeds=inputs_embeds,
            decoder_inputs_embeds=decoder_inputs_embeds,
            output_attentions=output_attentions,
            output_hidden_states=output_hidden_states,
            return_dict=return_dict,
        )

        hidden_states = outputs.intermediate_hidden_states if return_dict else outputs[2]
        init_reference = outputs.init_reference_points if return_dict else outputs[0]
        inter_references = outputs.intermediate_reference_points if return_dict else outputs[3]

        # class logits + predicted bounding boxes
        outputs_classes = []
        outputs_coords = []

        for level in range(hidden_states.shape[1]):
            if level == 0:
                reference = init_reference
            else:
                reference = inter_references[:, level - 1]
            reference = inverse_sigmoid(reference)
            outputs_class = self.class_embed[level](hidden_states[:, level])
            delta_bbox = self.bbox_embed[level](hidden_states[:, level])
            if reference.shape[-1] == 4:
                outputs_coord_logits = delta_bbox + reference
            elif reference.shape[-1] == 2:
                delta_bbox[..., :2] += reference
                outputs_coord_logits = delta_bbox
            else:
                raise ValueError(f"reference.shape[-1] should be 4 or 2, but got {reference.shape[-1]}")
            outputs_coord = outputs_coord_logits.sigmoid()
            outputs_classes.append(outputs_class)
            outputs_coords.append(outputs_coord)
        outputs_class = torch.stack(outputs_classes)
        outputs_coord = torch.stack(outputs_coords)

        logits = outputs_class[-1]
        pred_boxes = outputs_coord[-1]

        loss, loss_dict, auxiliary_outputs = None, None, None
        if labels is not None:
            loss, loss_dict, auxiliary_outputs = self.loss_function(
                logits,
                labels,
                self.device,
                pred_boxes,
                self.config,
                outputs_class,
                outputs_coord,
            )
        if not return_dict:
            if auxiliary_outputs is not None:
                output = (logits, pred_boxes) + auxiliary_outputs + outputs
            else:
                output = (logits, pred_boxes) + outputs
            tuple_outputs = ((loss, loss_dict) + output) if loss is not None else output

            return tuple_outputs

        dict_outputs = DeformableDetrObjectDetectionOutput(
            loss=loss,
            loss_dict=loss_dict,
            logits=logits,
            pred_boxes=pred_boxes,
            auxiliary_outputs=auxiliary_outputs,
            last_hidden_state=outputs.last_hidden_state,
            decoder_hidden_states=outputs.decoder_hidden_states,
            decoder_attentions=outputs.decoder_attentions,
            cross_attentions=outputs.cross_attentions,
            encoder_last_hidden_state=outputs.encoder_last_hidden_state,
            encoder_hidden_states=outputs.encoder_hidden_states,
            encoder_attentions=outputs.encoder_attentions,
            intermediate_hidden_states=outputs.intermediate_hidden_states,
            intermediate_reference_points=outputs.intermediate_reference_points,
            init_reference_points=outputs.init_reference_points,
            enc_outputs_class=outputs.enc_outputs_class,
            enc_outputs_coord_logits=outputs.enc_outputs_coord_logits,
        )

        return dict_outputs


__all__ = [
    "DeformableDetrForObjectDetection",
    "DeformableDetrModel",
    "DeformableDetrPreTrainedModel",
]<|MERGE_RESOLUTION|>--- conflicted
+++ resolved
@@ -1707,17 +1707,10 @@
     # We can't initialize the model on meta device as some weights are modified during the initialization
     _no_split_modules = None
     _tied_weights_keys = {
-<<<<<<< HEAD
-        r"bbox_embed.(\d+).layers.1.weight":"bbox_embed.0.layers.1.weight",
-        r"bbox_embed.(\d+).layers.0.weight":"bbox_embed.0.layers.0.weight",
-        r"class_embed.1.weight":"class_embed.0.weight",
-        r"class_embed.1.bias":"class_embed.0.bias",
-=======
         r"bbox_embed.(\d+).layers.1.weight": "bbox_embed.0.layers.1.weight",
         r"bbox_embed.(\d+).layers.0.weight": "bbox_embed.0.layers.0.weight",
         r"class_embed.1.weight": "class_embed.0.weight",
         r"class_embed.1.bias": "class_embed.0.bias",
->>>>>>> 18b02eea
     }
 
     def __init__(self, config: DeformableDetrConfig):
@@ -1740,24 +1733,14 @@
             self.bbox_embed = _get_clones(self.bbox_embed, num_pred)
             # hack implementation for iterative bounding box refinement
             self.model.decoder.bbox_embed = self.bbox_embed
-<<<<<<< HEAD
-            _tied_weights_keys.update({
-                "model.decoder.bbox_embed":"bbox_embed"
-            })
-=======
             _tied_weights_keys.update({"model.decoder.bbox_embed": "bbox_embed"})
->>>>>>> 18b02eea
         else:
             self.class_embed = nn.ModuleList([self.class_embed for _ in range(num_pred)])
             self.bbox_embed = nn.ModuleList([self.bbox_embed for _ in range(num_pred)])
         if config.two_stage:
             # hack implementation for two-stage
             self.model.decoder.class_embed = self.class_embed
-<<<<<<< HEAD
-            _tied_weights_keys.update({"model.decoder.class_embed":"class_embed"})
-=======
             _tied_weights_keys.update({"model.decoder.class_embed": "class_embed"})
->>>>>>> 18b02eea
         # self._tied_weights_keys = _tied_weights_keys
         # Initialize weights and apply final processing
         self.post_init()
