--- conflicted
+++ resolved
@@ -3,6 +3,7 @@
 URL: https://github.com/facebookresearch/dinov3/tree/main
 """
 
+import os
 import argparse
 import torch
 
@@ -234,7 +235,7 @@
 
 
 @torch.no_grad()
-def convert_and_test_dinov3_checkpoint(model_name):
+def convert_and_test_dinov3_checkpoint(args):
     expected_outputs = {
         "vits_cls": [
             0.4635618329048157,
@@ -321,6 +322,7 @@
             -0.026546532288193703,
         ],
     }
+    model_name = args.model_name
     config = get_dinov3_config(model_name)
     print(config)
 
@@ -334,7 +336,6 @@
     model.load_state_dict(hf_state_dict, strict=True)
     model = model.eval()
 
-<<<<<<< HEAD
     transform = get_transform()
     image_processor = get_image_processor()
     image = prepare_img()
@@ -346,17 +347,8 @@
     torch.testing.assert_close(original_pixel_values, inputs["pixel_values"], atol=1e-6, rtol=1e-6)
     print("Preprocessing looks ok!")
     
-    with torch.inference_mode(), torch.autocast("cuda", dtype=torch.bfloat16):
+    with torch.inference_mode(), torch.autocast("cuda", dtype=torch.float):
         model_output = model(**inputs)
-=======
-    image_preprocessor = make_transform()
-    # load image
-    images = [image_preprocessor(prepare_img())]
-    image_tensor = torch.stack(images, dim=0)
-    with torch.inference_mode():
-        with torch.autocast("cuda", dtype=torch.float):
-            model_output = model(image_tensor)
->>>>>>> 38481b47
 
     last_layer_class_token = model_output.pooler_output
     last_layer_patch_tokens = model_output.last_hidden_state[:, config.num_register_tokens + 1:]
@@ -364,7 +356,6 @@
     actual_outputs = {}
     actual_outputs[f"{model_name}_cls"] = last_layer_class_token[0, :5].tolist()
     actual_outputs[f"{model_name}_patch"] = last_layer_patch_tokens[0, 0, :5].tolist()
-<<<<<<< HEAD
 
     print("Actual:  ", actual_outputs[f"{model_name}_cls"])
     print("Expected:", expected_outputs[f"{model_name}_cls"])
@@ -372,27 +363,21 @@
     torch.testing.assert_close(
         torch.Tensor(actual_outputs[f"{model_name}_cls"]),
         torch.Tensor(expected_outputs[f"{model_name}_cls"]),
-        atol=1e-3, rtol=1e-3,
-=======
-    print(actual_outputs[f"{model_name}_cls"], expected_outputs[f"{model_name}_cls"])
-    torch.testing.assert_close(
-        torch.Tensor(actual_outputs[f"{model_name}_cls"]),
-        torch.Tensor(expected_outputs[f"{model_name}_cls"]),
-        atol=1e-3,
-        rtol=1e-3,
->>>>>>> 38481b47
+        atol=1e-4, rtol=1e-4,
     )
     torch.testing.assert_close(
         torch.Tensor(actual_outputs[f"{model_name}_patch"]),
         torch.Tensor(expected_outputs[f"{model_name}_patch"]),
-<<<<<<< HEAD
-        atol=1e-3, rtol=1e-3,
-=======
-        atol=1e-3,
-        rtol=1e-3,
->>>>>>> 38481b47
+        atol=1e-4, rtol=1e-4,
     )
     print("Forward pass looks ok!")
+
+    save_dir = os.path.join(args.save_dir, model_name)
+    os.makedirs(save_dir, exist_ok=True)
+    model.save_pretrained(save_dir)
+    image_processor.save_pretrained(save_dir)
+    print(f"Model saved to {save_dir}")
+
 
 if __name__ == "__main__":
     parser = argparse.ArgumentParser()
@@ -404,5 +389,11 @@
         choices=["vits", "vitsplus", "vitb", "vitl", "vithplus", "vit7b"],
         help="Name of the model you'd like to convert.",
     )
+    parser.add_argument(
+        "--save-dir",
+        default="converted_models",
+        type=str,
+        help="Directory to save the converted model.",
+    )
     args = parser.parse_args()
-    convert_and_test_dinov3_checkpoint(args.model_name)+    convert_and_test_dinov3_checkpoint(args)