# coding=utf-8
# Copyright 2025 The HuggingFace Inc. team. All rights reserved.
#
# Licensed under the Apache License, Version 2.0 (the "License");
# you may not use this file except in compliance with the License.
# You may obtain a copy of the License at
#
#     http://www.apache.org/licenses/LICENSE-2.0
#
# Unless required by applicable law or agreed to in writing, software
# distributed under the License is distributed on an "AS IS" BASIS,
# WITHOUT WARRANTIES OR CONDITIONS OF ANY KIND, either express or implied.
# See the License for the specific language governing permissions and
# limitations under the License.
"""DINOv3 model configuration"""

from typing import Optional

from ...configuration_utils import PreTrainedConfig
from ...utils import logging
from ...utils.backbone_utils import BackboneConfigMixin, get_aligned_output_features_output_indices


logger = logging.get_logger(__name__)


<<<<<<< HEAD
class DINOv3ViTConfig(BackboneConfigMixin, PretrainedConfig):
=======
class DINOv3ViTConfig(PreTrainedConfig):
>>>>>>> 264cce9e
    r"""
    This is the configuration class to store the configuration of a [`DINOv3Model`]. It is used to instantiate an
    DINOv3 model according to the specified arguments, defining the model architecture. Instantiating a configuration
    with the defaults will yield a similar configuration to that of the DINOv3
    [facebook/dinov3-vits16-pretrain-lvd1689m](https://huggingface.co/facebook/dinov3-vits16-pretrain-lvd1689m) architecture.

    Configuration objects inherit from [`PreTrainedConfig`] and can be used to control the model outputs. Read the
    documentation from [`PreTrainedConfig`] for more information.

    Args:
        patch_size (`int`, *optional*, defaults to 16):
            The size (resolution) of each patch.
        hidden_size (`int`, *optional*, defaults to 384):
            Dimensionality of the encoder layers and the pooler layer.
        intermediate_size (`int`, *optional*, defaults to 1536):
            Dimensionality of the "intermediate" (i.e., feed-forward) layer.
        num_hidden_layers (`int`, *optional*, defaults to 12):
            Number of hidden layers in the Transformer encoder.
        num_attention_heads (`int`, *optional*, defaults to 6):
            Number of attention heads for each attention layer in the Transformer encoder.
        hidden_act (`str` or `function`, *optional*, defaults to `"gelu"`):
            The non-linear activation function (function or string) in the encoder and pooler. If string, `"gelu"`,
            `"relu"`, `"selu"` and `"gelu_new"` are supported.
        attention_dropout (`float`, *optional*, defaults to 0.0):
            The dropout ratio for the attention probabilities.
        initializer_range (`float`, *optional*, defaults to 0.02):
            The standard deviation of the truncated_normal_initializer for initializing all weight matrices.
        layer_norm_eps (`float`, *optional*, defaults to 1e-05):
            The epsilon used by the layer normalization layers.
        rope_theta (`float`, *optional*, defaults to 100.0):
            The base period of the RoPE embeddings.
        image_size (`int`, *optional*, defaults to 224):
            The size (resolution) of each image.
        num_channels (`int`, *optional*, defaults to 3):
            The number of input channels.
        query_bias (`bool`, *optional*, defaults to `True`):
            Whether to add a bias to the query projection.
        key_bias (`bool`, *optional*, defaults to `False`):
            Whether to add a bias to the key projection.
        value_bias (`bool`, *optional*, defaults to `True`):
            Whether to add a bias to the value projection.
        proj_bias (`bool`, *optional*, defaults to `True`):
            Whether to add a bias to the output projection.
        mlp_bias (`bool`, *optional*, defaults to `True`):
            Whether to add a bias to the MLP layers.
        layerscale_value (`float`, *optional*, defaults to 1.0):
            Initial value to use for layer scale.
        drop_path_rate (`float`, *optional*, defaults to 0.0):
            Stochastic depth rate per sample (when applied in the main path of residual layers).
        use_gated_mlp (`bool`, *optional*, defaults to `False`):
            Whether to use the SwiGLU feedforward neural network.
        num_register_tokens (`int`, *optional*, defaults to 0):
            The number of register tokens.
        pos_embed_shift (`float`, *optional*):
            Amount to randomly shift position embedding coordinates in [-shift, shift],
            applied only in training mode if not `None`.
        pos_embed_jitter (`float`, *optional*):
            Amount to randomly jitter position embedding coordinates in log-uniform value in [1/jitter, jitter],
            applied only in training mode if not `None`.
        pos_embed_rescale (`float`, *optional*, defaults to 2.0):
            Amount to randomly rescale position embedding coordinates in log-uniform value in [1/rescale, rescale],
            applied only in training mode if not `None`.
        out_features (`list[str]`, *optional*):
            If used as backbone, list of features to output. Can be any of `"stem"`, `"stage1"`, `"stage2"`, etc.
            (depending on how many stages the model has). Will default to the last stage if unset.
        out_indices (`list[int]`, *optional*):
            If used as backbone, list of indices of features to output. Can be any of 0, 1, 2, etc.
            (depending on how many stages the model has). Will default to the last stage if unset.
        apply_layernorm (`bool`, *optional*, defaults to `True`):
            Whether to apply layer normalization to the feature maps when used as backbone.
        reshape_hidden_states (`bool`, *optional*, defaults to `True`):
            Whether to reshape the hidden states to spatial dimensions when used as backbone.

    Example:

    ```python
    >>> from transformers import DINOv3ViTConfig, DINOv3ViTModel

    >>> # Initializing a DINOv3 ViT-small style configuration
    >>> config = DINOv3ViTConfig()

    >>> # Initializing a model (with random weights) from the config
    >>> model = DINOv3ViTModel(config)

    >>> # Accessing the model config
    >>> config = model.config
    ```"""

    model_type = "dinov3_vit"

    def __init__(
        self,
        patch_size: int = 16,
        hidden_size: int = 384,
        intermediate_size: int = 1536,
        num_hidden_layers: int = 12,
        num_attention_heads: int = 6,
        hidden_act: str = "gelu",
        attention_dropout: float = 0.0,
        initializer_range: float = 0.02,
        layer_norm_eps: float = 1e-5,
        rope_theta: float = 100.0,
        image_size: int = 224,
        num_channels: int = 3,
        query_bias: bool = True,
        key_bias: bool = False,
        value_bias: bool = True,
        proj_bias: bool = True,
        mlp_bias: bool = True,
        layerscale_value: float = 1.0,
        drop_path_rate: float = 0.0,
        use_gated_mlp: bool = False,
        num_register_tokens: int = 0,
        # train augs
        pos_embed_shift: Optional[float] = None,
        pos_embed_jitter: Optional[float] = None,
        pos_embed_rescale: Optional[float] = 2.0,
        out_features: Optional[list[str]] = None,
        out_indices: Optional[list[int]] = None,
        apply_layernorm: bool = True,
        reshape_hidden_states: bool = True,
        **kwargs,
    ):
        super().__init__(**kwargs)

        self.image_size = image_size
        self.patch_size = patch_size
        self.num_channels = num_channels
        self.hidden_size = hidden_size
        self.intermediate_size = intermediate_size
        self.num_hidden_layers = num_hidden_layers
        self.num_attention_heads = num_attention_heads
        self.hidden_act = hidden_act
        self.attention_dropout = attention_dropout
        self.initializer_range = initializer_range
        self.layer_norm_eps = layer_norm_eps
        self.layerscale_value = layerscale_value
        self.drop_path_rate = drop_path_rate
        self.use_gated_mlp = use_gated_mlp
        self.rope_theta = rope_theta
        self.query_bias = query_bias
        self.key_bias = key_bias
        self.value_bias = value_bias
        self.proj_bias = proj_bias
        self.mlp_bias = mlp_bias
        self.num_register_tokens = num_register_tokens

        # train augs
        self.pos_embed_shift = pos_embed_shift
        self.pos_embed_jitter = pos_embed_jitter
        self.pos_embed_rescale = pos_embed_rescale
        # Initialize backbone-specific configuration
        self.apply_layernorm = apply_layernorm
        self.reshape_hidden_states = reshape_hidden_states

        # Initialize backbone stage names
        stage_names = ["stem"] + [f"stage{i}" for i in range(1, num_hidden_layers + 1)]
        self.stage_names = stage_names

        # Initialize backbone features/indices
        self._out_features, self._out_indices = get_aligned_output_features_output_indices(
            out_features=out_features, out_indices=out_indices, stage_names=stage_names
        )


__all__ = ["DINOv3ViTConfig"]<|MERGE_RESOLUTION|>--- conflicted
+++ resolved
@@ -24,11 +24,7 @@
 logger = logging.get_logger(__name__)
 
 
-<<<<<<< HEAD
 class DINOv3ViTConfig(BackboneConfigMixin, PretrainedConfig):
-=======
-class DINOv3ViTConfig(PreTrainedConfig):
->>>>>>> 264cce9e
     r"""
     This is the configuration class to store the configuration of a [`DINOv3Model`]. It is used to instantiate an
     DINOv3 model according to the specified arguments, defining the model architecture. Instantiating a configuration
