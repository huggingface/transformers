# coding=utf-8
# Copyright 2025 HuggingFace Inc. team. All rights reserved.
#
# Licensed under the Apache License, Version 2.0 (the "License");
# you may not use this file except in compliance with the License.
# You may obtain a copy of the License at
#
#     http://www.apache.org/licenses/LICENSE-2.0
#
# Unless required by applicable law or agreed to in writing, software
# distributed under the License is distributed on an "AS IS" BASIS,
# WITHOUT WARRANTIES OR CONDITIONS OF ANY KIND, either express or implied.
# See the License for the specific language governing permissions and
# limitations under the License.

from typing import Optional, Union

import numpy as np

from ...image_processing_utils import BatchFeature
from ...image_utils import ImageInput, concatenate_list, make_flat_list_of_images
from ...processing_utils import MultiModalData, ProcessingKwargs, ProcessorMixin, Unpack
from ...tokenization_utils_base import PreTokenizedInput, TextInput
from ...video_utils import VideoInput


class InternVLProcessorKwargs(ProcessingKwargs, total=False):
    _defaults = {
        "text_kwargs": {
            "padding_side": "left",
            "return_mm_token_type_ids": False,
        },
        "images_kwargs": {
            "crop_to_patches": True,
        },
<<<<<<< HEAD
=======
        "videos_kwargs": {
            "return_tensors": "pt",
        },
>>>>>>> 59eba492
    }


class InternVLProcessor(ProcessorMixin):
    r"""
    Constructs a InternVL processor which wraps a [`AutoImageProcessor`] and
    [`PretrainedTokenizerFast`] tokenizer into a single processor that inherits both the image processor and
    tokenizer functionalities. See the [`~InternVLProcessor.__call__`] and [`~InternVLProcessor.decode`] for more information.
    Args:
        image_processor ([`AutoImageProcessor`], *optional*):
            The image processor is a required input.
        tokenizer ([`PreTrainedTokenizer`, `PreTrainedTokenizerFast`], *optional*):
            The tokenizer is a required input.
        video_processor ([`AutoVideoProcessor`], *optional*):
            The video processor is a required input.
        image_seq_length (`int`, *optional*, defaults to 256):
            The number of image token to use per image patch. it should be set so that:
            image_seq_length = (config.image_size // config.patch_size) ** 2 * (config.scale_factor**2)
        chat_template (`str`, *optional*): A Jinja template which will be used to convert lists of messages
            in a chat into a tokenizable string.
    """

    attributes = ["image_processor", "tokenizer", "video_processor"]
    image_processor_class = "AutoImageProcessor"
    video_processor_class = "AutoVideoProcessor"
    tokenizer_class = "AutoTokenizer"

    def __init__(
        self,
        image_processor=None,
        tokenizer=None,
        video_processor=None,
        image_seq_length: int = 256,
        chat_template=None,
        **kwargs,
    ):
        self.image_seq_length = image_seq_length
        self.start_image_token = tokenizer.start_image_token
        self.end_image_token = tokenizer.end_image_token
        self.start_image_token_id = tokenizer.start_image_token_id
        self.end_image_token_id = tokenizer.end_image_token_id
        self.image_token = tokenizer.context_image_token
        self.video_token = tokenizer.video_token
        self.image_token_id = tokenizer.context_image_token_id
        self.image_ids = [self.image_token_id, self.start_image_token_id, self.end_image_token_id]

        super().__init__(image_processor, tokenizer, video_processor, chat_template=chat_template, **kwargs)

    def _insert_media_placeholders(
        self,
        text: list[str],
        image_pixel_values,
        video_pixel_values,
        image_num_patches: list[int],
        video_num_patches: list[int],
        image_num_patches_indices: np.ndarray,
        video_num_patches_indices: np.ndarray,
        video_patch_indices: np.ndarray,
    ):
        """
        Processes interleaved text with <image> and <video> placeholders, replacing them with appropriate
        image and video tokens while keeping track of the patches used.
        """
        image_index = 0
        video_index = 0
        processed_text = []
        image_video_patches = []
        replace_strings = []
        # Support interleaved image and video in prompts:
        # Processed patches of images and videos are inserted in `image_video_patches` in the order they appear in the prompts
        for prompt in text:
            new_prompt = prompt
            while self.image_token in new_prompt or self.video_token in new_prompt:
                if self.image_token in new_prompt and (
                    self.video_token not in new_prompt
                    or new_prompt.index(self.image_token) < new_prompt.index(self.video_token)
                ):
                    # Get the slice of patches corresponding to the current image
                    start_index = image_num_patches_indices[image_index - 1] if image_index > 0 else 0
                    end_index = image_num_patches_indices[image_index]
                    image_video_patches.append(image_pixel_values[start_index:end_index])
                    # Replace the corresponding image placeholder with the correct number of image tokens
                    new_prompt = new_prompt.replace(self.image_token, "<placeholder>", 1)
                    replace_strings.append(
                        f"{self.start_image_token}{self.image_token * self.image_seq_length * image_num_patches[image_index]}{self.end_image_token}"
                    )
                    image_index += 1
                else:
                    # Get the slice of patches corresponding to the current video
                    # Here we need to account for both the multiple video frames and the potential multiple patches per frame
                    # As of now, InternVL only supports one patch per frame, but we keep the code flexible for future updates
                    current_patch_index = video_patch_indices[video_index]
                    end_patch_index = video_patch_indices[video_index + 1]
                    start_index = video_num_patches_indices[current_patch_index]
                    end_index = video_num_patches_indices[end_patch_index]
                    image_video_patches.append(video_pixel_values[start_index:end_index])
                    # Get the number of patches per frame and replace the video placeholder with the correct number of image tokens
                    num_patches = list(video_num_patches[current_patch_index:end_patch_index])
                    video_prompt = "\n".join(
                        f"Frame{i + 1}: {self.start_image_token}{self.image_token * self.image_seq_length * num_patches[i]}{self.end_image_token}"
                        for i in range(len(num_patches))
                    )
                    replace_strings.append(video_prompt)
                    new_prompt = new_prompt.replace(self.video_token, "<placeholder>", 1)
                    video_index += 1
            while "<placeholder>" in new_prompt:
                replace_str = replace_strings.pop(0)
                new_prompt = new_prompt.replace("<placeholder>", replace_str, 1)
            processed_text.append(new_prompt)

        return processed_text, image_video_patches, image_index, video_index

    def __call__(
        self,
        images: Optional[ImageInput] = None,
        text: Optional[Union[TextInput, PreTokenizedInput, list[TextInput], list[PreTokenizedInput]]] = None,
        videos: Optional[VideoInput] = None,
        **kwargs: Unpack[InternVLProcessorKwargs],
    ) -> BatchFeature:
        """
        Main method to prepare for the model one or several sequences(s) and image(s). This method forwards the `text`
        and `kwargs` arguments to PreTrainedTokenizerFast's [`~PreTrainedTokenizerFast.__call__`] to encode the text if `text`
        is not `None`, otherwise encode default OCR queries which depends on the `format`, `box`, `color`, `multi_page` and
        `crop_to_patches` arguments. To prepare the vision inputs, this method forwards the `images` and `kwargs` arguments to
        GotOcr2ImageProcessor's [`~GotOcr2ImageProcessor.__call__`] if `images` is not `None`.

        Args:
            images (`PIL.Image.Image`, `np.ndarray`, `torch.Tensor`, `list[PIL.Image.Image]`, `list[np.ndarray]`, `list[torch.Tensor]`):
                The image or batch of images to be prepared. Each image can be a PIL image, NumPy array or PyTorch
                tensor. Both channels-first and channels-last formats are supported.
            text (`str`, `list[str]`, `list[list[str]]`):
                The sequence or batch of sequences to be encoded. Each sequence can be a string or a list of strings
                (pretokenized string). If the sequences are provided as list of strings (pretokenized), you must set
                `is_split_into_words=True` (to lift the ambiguity with a batch of sequences).
            videos (`np.ndarray`, `torch.Tensor`, `list[np.ndarray]`, `list[torch.Tensor]`):
                The image or batch of videos to be prepared. Each video can be a 4D NumPy array or PyTorch
            return_tensors (`str` or [`~utils.TensorType`], *optional*):
                If set, will return tensors of a particular framework. Acceptable values are:
                - `'pt'`: Return PyTorch `torch.Tensor` objects.
                - `'np'`: Return NumPy `np.ndarray` objects.

        Returns:
            [`BatchFeature`]: A [`BatchFeature`] with the following fields:

            - **input_ids** -- List of token ids to be fed to a model. Returned when `text` is not `None`.
            - **attention_mask** -- List of indices specifying which tokens should be attended to by the model (when
              `return_attention_mask=True` or if *"attention_mask"* is in `self.model_input_names` and if `text` is not
              `None`).
            - **pixel_values** -- Pixel values to be fed to a model. Returned when `images` is not `None`.
        """
        if text is None:
            raise ValueError("You have to specify text.")

        output_kwargs = self._merge_kwargs(
            InternVLProcessorKwargs,
            tokenizer_init_kwargs=self.tokenizer.init_kwargs,
            **kwargs,
        )

        if not isinstance(text, (list, tuple)):
            text = [text]

        # Process images and videos separately, as videos don't support crop_to_patches
        image_num_patches = []
        image_pixel_values = None
        image_num_patches_indices = np.array([0])
        if images is not None:
            images = self.image_processor.fetch_images(images)
            images = make_flat_list_of_images(images)
            image_inputs = self.image_processor(images=images, **output_kwargs["images_kwargs"])
            image_num_patches = image_inputs.pop("num_patches")
            image_pixel_values = image_inputs.pop("pixel_values")
            image_num_patches_indices = np.cumsum(image_num_patches)

        video_num_patches = []  # per frame
        video_pixel_values = None
        video_patch_indices = np.array([0])
        video_num_patches_indices = np.array([0])
        if videos is not None:
            video_kwargs = output_kwargs["videos_kwargs"]
            video_inputs = self.video_processor(videos=videos, **video_kwargs)
            video_pixel_values = video_inputs.pop("pixel_values_videos")

            batch_size, num_frames, *_ = video_pixel_values.shape
            num_frames_per_video = np.full(batch_size, num_frames)
            num_frames = sum(num_frames_per_video)  # total
            video_patch_indices = np.empty(batch_size + 1, int)
            video_patch_indices[0] = 0
            video_patch_indices[1:] = np.cumsum(num_frames_per_video)
            video_num_patches = [1] * num_frames
            video_num_patches_indices = np.empty(num_frames + 1, int)
            video_num_patches_indices[0] = 0
            video_num_patches_indices[1:] = np.cumsum(video_num_patches)
            video_pixel_values = video_pixel_values.flatten(0, 1)

        image_videos_inputs = {}
        if images is not None or videos is not None:
            text, image_video_patches, image_index, video_index = self._insert_media_placeholders(
                text,
                image_pixel_values,
                video_pixel_values,
                image_num_patches,
                video_num_patches,
                image_num_patches_indices,
                video_num_patches_indices,
                video_patch_indices,
            )
            if images is not None and image_index != len(images):
                raise ValueError("Number of image placeholders in the prompt does not match the number of images.")
            if videos is not None and video_index != len(num_frames_per_video):
                raise ValueError("Number of video placeholders in the prompt does not match the number of videos.")

            # Concatenate the interleaved image and video patches (function agnostic to the patches type (list, numpy array, torch tensor))
            image_videos_inputs = {"pixel_values": concatenate_list(image_video_patches)}

        return_tensors = output_kwargs["text_kwargs"].pop("return_tensors", None)
        return_mm_token_type_ids = output_kwargs["text_kwargs"].pop("return_mm_token_type_ids", None)
        text_inputs = self.tokenizer(text, **output_kwargs["text_kwargs"])
        self._check_special_mm_tokens(text, text_inputs, modalities=["image"])

        if return_mm_token_type_ids:
            array_ids = np.array(text_inputs["input_ids"])
            mm_token_type_ids = np.zeros_like(text_inputs["input_ids"])
            mm_token_type_ids[np.isin(array_ids, self.image_ids)] = 1
            text_inputs["mm_token_type_ids"] = mm_token_type_ids.tolist()

        return BatchFeature(data={**text_inputs, **image_videos_inputs}, tensor_type=return_tensors)

    def _get_num_multimodal_tokens(self, image_sizes=None, **kwargs):
        """
        Computes the number of placeholder tokens needed for multimodal inputs with the given sizes.

        Args:
            image_sizes (`list[list[int]]`, *optional*):
                The input sizes formatted as (height, width) per each image.

        Returns:
            `MultiModalData`: A `MultiModalData` object holding number of tokens per each of the provided
            input modalities, along with other useful data.
        """

        vision_data = {}
        if image_sizes is not None:
            images_kwargs = InternVLProcessorKwargs._defaults.get("images_kwargs", {})
            images_kwargs.update(kwargs)

            num_image_patches = [
                self.image_processor.get_number_of_image_patches(*image_size, images_kwargs)
                for image_size in image_sizes
            ]
            # Add 2 for BOI and EOI tokens
            num_image_tokens = [2 + (self.image_seq_length * num_patches) for num_patches in num_image_patches]
            vision_data.update({"num_image_tokens": num_image_tokens, "num_image_patches": num_image_patches})

        return MultiModalData(**vision_data)

    @property
    def model_input_names(self):
        # Overwritten because InternVL renames video inputs to `pixel_values` before returning
        tokenizer_input_names = self.tokenizer.model_input_names
        image_processor_input_names = self.image_processor.model_input_names
        return tokenizer_input_names + image_processor_input_names


__all__ = ["InternVLProcessor"]<|MERGE_RESOLUTION|>--- conflicted
+++ resolved
@@ -33,12 +33,9 @@
         "images_kwargs": {
             "crop_to_patches": True,
         },
-<<<<<<< HEAD
-=======
         "videos_kwargs": {
             "return_tensors": "pt",
         },
->>>>>>> 59eba492
     }
 
 
