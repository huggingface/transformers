# coding=utf-8
# Copyright 2023 Microsoft Research and The HuggingFace Inc. team. All rights reserved.
#
# Licensed under the Apache License, Version 2.0 (the "License");
# you may not use this file except in compliance with the License.
# You may obtain a copy of the License at
#
#     http://www.apache.org/licenses/LICENSE-2.0
#
# Unless required by applicable law or agreed to in writing, software
# distributed under the License is distributed on an "AS IS" BASIS,
# WITHOUT WARRANTIES OR CONDITIONS OF ANY KIND, either express or implied.
# See the License for the specific language governing permissions and
# limitations under the License.
"""PyTorch KOSMOS-2 model."""

import math
from dataclasses import dataclass
from typing import Any, Callable, Optional, Union

import torch
import torch.utils.checkpoint
from torch import nn

from ...activations import ACT2FN
from ...generation import GenerationMixin
from ...modeling_flash_attention_utils import FlashAttentionKwargs
from ...modeling_layers import GradientCheckpointingLayer
from ...modeling_outputs import (
    BaseModelOutput,
    BaseModelOutputWithPastAndCrossAttentions,
    BaseModelOutputWithPooling,
    CausalLMOutputWithCrossAttentions,
)
from ...modeling_utils import ALL_ATTENTION_FUNCTIONS, PreTrainedModel
from ...processing_utils import Unpack
from ...utils import LossKwargs, ModelOutput, auto_docstring, can_return_tuple, logging, torch_int
from .configuration_kosmos2 import Kosmos2Config, Kosmos2TextConfig, Kosmos2VisionConfig


logger = logging.get_logger(__name__)


def _expand_mask(mask: torch.Tensor, dtype: torch.dtype, tgt_len: Optional[int] = None):
    """
    Expands attention_mask from `[bsz, seq_len]` to `[bsz, 1, tgt_seq_len, src_seq_len]`.
    """
    bsz, src_len = mask.size()
    tgt_len = tgt_len if tgt_len is not None else src_len

    expanded_mask = mask[:, None, None, :].expand(bsz, 1, tgt_len, src_len).to(dtype)

    inverted_mask = 1.0 - expanded_mask

    return inverted_mask.masked_fill(inverted_mask.to(torch.bool), torch.finfo(dtype).min)


def _make_causal_mask(
    input_ids_shape: torch.Size, dtype: torch.dtype, device: torch.device, past_key_values_length: int = 0
):
    """
    Make causal mask used for bi-directional self-attention.
    """
    bsz, tgt_len = input_ids_shape
    mask = torch.full((tgt_len, tgt_len), torch.finfo(dtype).min, device=device)
    mask_cond = torch.arange(mask.size(-1), device=device)
    mask.masked_fill_(mask_cond < (mask_cond + 1).view(mask.size(-1), 1), 0)
    mask = mask.to(dtype)

    if past_key_values_length > 0:
        mask = torch.cat([torch.zeros(tgt_len, past_key_values_length, dtype=dtype, device=device), mask], dim=-1)
    return mask[None, None, :, :].expand(bsz, 1, tgt_len, tgt_len + past_key_values_length)


@dataclass
@auto_docstring(
    custom_intro="""
    Base class for text model's outputs that also contains a pooling of the last hidden states.
    """
)
class Kosmos2ModelOutput(ModelOutput):
    r"""
    past_key_values (`tuple(tuple(torch.FloatTensor))`, *optional*, returned when `use_cache=True` is passed or when `config.use_cache=True`):
        Tuple of `tuple(torch.FloatTensor)` of length `config.n_layers`, with each tuple having 2 tensors of shape
        `(batch_size, num_heads, sequence_length, embed_size_per_head)`) and optionally if
        `config.is_encoder_decoder=True` 2 additional tensors of shape `(batch_size, num_heads,
        encoder_sequence_length, embed_size_per_head)`.

        Contains pre-computed hidden-states (key and values in the self-attention blocks and optionally if
        `config.is_encoder_decoder=True` in the cross-attention blocks) that can be used (see `past_key_values`
        input) to speed up sequential decoding.
    image_embeds (`torch.FloatTensor` of shape `(batch_size, latent_query_num, hidden_size)`, *optional*):
        Sequence of hidden-states at the output of `Kosmos2ImageToTextProjection`.
    projection_attentions (`tuple(torch.FloatTensor)`, *optional*):
        Tuple of `torch.FloatTensor` (one for each layer) of shape `(batch_size, num_heads, sequence_length,
        sequence_length)`.

        Attentions weights given by `Kosmos2ImageToTextProjection`, after the attention softmax, used to compute
        the weighted average in the self-attention heads.
    vision_model_output (`BaseModelOutputWithPooling`, *optional*):
        The output of the [`Kosmos2VisionModel`].
    """

    last_hidden_state: Optional[torch.FloatTensor] = None
    past_key_values: Optional[tuple[tuple[torch.FloatTensor]]] = None
    hidden_states: Optional[tuple[torch.FloatTensor]] = None
    attentions: Optional[tuple[torch.FloatTensor]] = None
    image_embeds: Optional[torch.FloatTensor] = None
    projection_attentions: Optional[tuple[torch.FloatTensor]] = None
    vision_model_output: BaseModelOutputWithPooling = None

    def to_tuple(self) -> tuple[Any]:
        return tuple(
            self[k] if k not in ["text_model_output", "vision_model_output"] else getattr(self, k).to_tuple()
            for k in self.keys()
        )


@dataclass
@auto_docstring(
    custom_intro="""
    Model output class for `Kosmos2ForConditionalGeneration`.
    """
)
class Kosmos2ForConditionalGenerationModelOutput(ModelOutput):
    r"""
    loss (`torch.FloatTensor` of shape `(1,)`, *optional*, returned when `labels` is provided):
        Language modeling loss (for next-token prediction).
    logits (`torch.FloatTensor` of shape `(batch_size, sequence_length, config.vocab_size)`):
        Prediction scores of the language modeling head (scores for each vocabulary token before SoftMax).
    past_key_values (`tuple(tuple(torch.FloatTensor))`, *optional*, returned when `use_cache=True` is passed or when `config.use_cache=True`):
        Tuple of `tuple(torch.FloatTensor)` of length `config.n_layers`, with each tuple having 2 tensors of shape
        `(batch_size, num_heads, sequence_length, embed_size_per_head)`) and optionally if
        `config.is_encoder_decoder=True` 2 additional tensors of shape `(batch_size, num_heads,
        encoder_sequence_length, embed_size_per_head)`.

        Contains pre-computed hidden-states (key and values in the self-attention blocks and optionally if
        `config.is_encoder_decoder=True` in the cross-attention blocks) that can be used (see `past_key_values`
        input) to speed up sequential decoding.
    image_embeds (`torch.FloatTensor` of shape `(batch_size, latent_query_num, hidden_size)`, *optional*):
        Sequence of hidden-states at the output of `Kosmos2ImageToTextProjection`.
    projection_attentions (`tuple(torch.FloatTensor)`, *optional*):
        Tuple of `torch.FloatTensor` (one for each layer) of shape `(batch_size, num_heads, sequence_length,
        sequence_length)`.

        Attentions weights given by `Kosmos2ImageToTextProjection`, after the attention softmax, used to compute
        the weighted average in the self-attention heads.
    vision_model_output (`BaseModelOutputWithPooling`, *optional*):
        The output of the [`Kosmos2VisionModel`].
    """

    loss: Optional[torch.FloatTensor] = None
    logits: Optional[torch.FloatTensor] = None
    past_key_values: Optional[tuple[tuple[torch.FloatTensor]]] = None
    hidden_states: Optional[tuple[torch.FloatTensor]] = None
    attentions: Optional[tuple[torch.FloatTensor]] = None
    image_embeds: Optional[torch.FloatTensor] = None
    projection_attentions: Optional[tuple[torch.FloatTensor]] = None
    vision_model_output: BaseModelOutputWithPooling = None

    def to_tuple(self) -> tuple[Any]:
        return tuple(
            self[k] if k not in ["text_model_output", "vision_model_output"] else getattr(self, k).to_tuple()
            for k in self.keys()
        )


# Copied from transformers.models.clip.modeling_clip.CLIPVisionEmbeddings with CLIP->Kosmos2
class Kosmos2VisionEmbeddings(nn.Module):
    def __init__(self, config: Kosmos2VisionConfig):
        super().__init__()
        self.config = config
        self.embed_dim = config.hidden_size
        self.image_size = config.image_size
        self.patch_size = config.patch_size

        self.class_embedding = nn.Parameter(torch.randn(self.embed_dim))

        self.patch_embedding = nn.Conv2d(
            in_channels=config.num_channels,
            out_channels=self.embed_dim,
            kernel_size=self.patch_size,
            stride=self.patch_size,
            bias=False,
        )

        self.num_patches = (self.image_size // self.patch_size) ** 2
        self.num_positions = self.num_patches + 1
        self.position_embedding = nn.Embedding(self.num_positions, self.embed_dim)
        self.register_buffer("position_ids", torch.arange(self.num_positions).expand((1, -1)), persistent=False)

    def interpolate_pos_encoding(self, embeddings: torch.Tensor, height: int, width: int) -> torch.Tensor:
        """
        This method allows to interpolate the pre-trained position encodings, to be able to use the model on higher resolution
        images. This method is also adapted to support torch.jit tracing.

        Adapted from:
        - https://github.com/facebookresearch/dino/blob/de9ee3df6cf39fac952ab558447af1fa1365362a/vision_transformer.py#L174-L194, and
        - https://github.com/facebookresearch/dinov2/blob/e1277af2ba9496fbadf7aec6eba56e8d882d1e35/dinov2/models/vision_transformer.py#L179-L211
        """

        num_patches = embeddings.shape[1] - 1
        position_embedding = self.position_embedding.weight.unsqueeze(0)
        num_positions = position_embedding.shape[1] - 1

        # always interpolate when tracing to ensure the exported model works for dynamic input shapes
        if not torch.jit.is_tracing() and num_patches == num_positions and height == width:
            return self.position_embedding(self.position_ids)

        class_pos_embed = position_embedding[:, :1]
        patch_pos_embed = position_embedding[:, 1:]

        dim = embeddings.shape[-1]

        new_height = height // self.patch_size
        new_width = width // self.patch_size

        sqrt_num_positions = torch_int(num_positions**0.5)
        patch_pos_embed = patch_pos_embed.reshape(1, sqrt_num_positions, sqrt_num_positions, dim)
        patch_pos_embed = patch_pos_embed.permute(0, 3, 1, 2)

        patch_pos_embed = nn.functional.interpolate(
            patch_pos_embed,
            size=(new_height, new_width),
            mode="bicubic",
            align_corners=False,
        )

        patch_pos_embed = patch_pos_embed.permute(0, 2, 3, 1).view(1, -1, dim)

        return torch.cat((class_pos_embed, patch_pos_embed), dim=1)

    def forward(self, pixel_values: torch.FloatTensor, interpolate_pos_encoding=False) -> torch.Tensor:
        batch_size, _, height, width = pixel_values.shape
        if not interpolate_pos_encoding and (height != self.image_size or width != self.image_size):
            raise ValueError(
                f"Input image size ({height}*{width}) doesn't match model ({self.image_size}*{self.image_size})."
            )
        target_dtype = self.patch_embedding.weight.dtype
        patch_embeds = self.patch_embedding(pixel_values.to(dtype=target_dtype))  # shape = [*, width, grid, grid]
        patch_embeds = patch_embeds.flatten(2).transpose(1, 2)

        class_embeds = self.class_embedding.expand(batch_size, 1, -1)
        embeddings = torch.cat([class_embeds, patch_embeds], dim=1)
        if interpolate_pos_encoding:
            embeddings = embeddings + self.interpolate_pos_encoding(embeddings, height, width)
        else:
            embeddings = embeddings + self.position_embedding(self.position_ids)
        return embeddings


# Adapted from transformers.models.siglip.modeling_siglip.eager_attention_forward -> Kosmos2 doesn't cast attn weights to fp32
def eager_attention_forward(
    module: nn.Module,
    query: torch.Tensor,
    key: torch.Tensor,
    value: torch.Tensor,
    attention_mask: Optional[torch.Tensor],
    scaling: float,
    dropout: float = 0.0,
    **kwargs,
):
    attn_weights = torch.matmul(query, key.transpose(-1, -2)) * scaling
    if attention_mask is not None:
        attn_weights = attn_weights + attention_mask

    attn_weights = nn.functional.softmax(attn_weights, dim=-1)
    attn_weights = nn.functional.dropout(attn_weights, p=dropout, training=module.training)

    attn_output = torch.matmul(attn_weights, value)
    attn_output = attn_output.transpose(1, 2).contiguous()
    return attn_output, attn_weights


class Kosmos2VisionAttention(nn.Module):
    """Multi-headed attention from 'Attention Is All You Need' paper"""

    def __init__(self, config):
        super().__init__()
        self.config = config
        self.embed_dim = config.hidden_size
        self.num_heads = config.num_attention_heads
        self.head_dim = self.embed_dim // self.num_heads
        if self.head_dim * self.num_heads != self.embed_dim:
            raise ValueError(
                f"embed_dim must be divisible by num_heads (got `embed_dim`: {self.embed_dim} and `num_heads`:"
                f" {self.num_heads})."
            )
        self.scale = self.head_dim**-0.5
        self.dropout = config.attention_dropout
        self.is_causal = False

        self.k_proj = nn.Linear(self.embed_dim, self.embed_dim)
        self.v_proj = nn.Linear(self.embed_dim, self.embed_dim)
        self.q_proj = nn.Linear(self.embed_dim, self.embed_dim)
        self.out_proj = nn.Linear(self.embed_dim, self.embed_dim)

    def forward(
        self,
        hidden_states: torch.Tensor,
        attention_mask: Optional[torch.Tensor] = None,
        causal_attention_mask: Optional[torch.Tensor] = None,
        output_attentions: Optional[bool] = False,
    ) -> tuple[torch.Tensor, Optional[torch.Tensor]]:
        """Input shape: Batch x Time x Channel"""

        batch_size, seq_length, embed_dim = hidden_states.shape

        queries = self.q_proj(hidden_states)
        keys = self.k_proj(hidden_states)
        values = self.v_proj(hidden_states)

        queries = queries.view(batch_size, seq_length, self.num_heads, self.head_dim).transpose(1, 2)
        keys = keys.view(batch_size, seq_length, self.num_heads, self.head_dim).transpose(1, 2)
        values = values.view(batch_size, seq_length, self.num_heads, self.head_dim).transpose(1, 2)
        # CLIP text model uses both `causal_attention_mask` and `attention_mask`
        # in case FA2 kernel is called, `is_causal` should be inferred from `causal_attention_mask`
        if self.config._attn_implementation != "flash_attention_2":
            if attention_mask is not None and causal_attention_mask is not None:
                attention_mask = attention_mask + causal_attention_mask
            elif causal_attention_mask is not None:
                attention_mask = causal_attention_mask
        else:
            self.is_causal = causal_attention_mask is not None

        attention_interface: Callable = eager_attention_forward
        if self.config._attn_implementation != "eager":
            if self.config._attn_implementation == "sdpa" and output_attentions:
                logger.warning_once(
                    "`torch.nn.functional.scaled_dot_product_attention` does not support `output_attentions=True`. Falling back to "
                    'eager attention. This warning can be removed using the argument `attn_implementation="eager"` when loading the model.'
                )
            else:
                attention_interface = ALL_ATTENTION_FUNCTIONS[self.config._attn_implementation]

        attn_output, attn_weights = attention_interface(
            self,
            queries,
            keys,
            values,
            attention_mask,
            is_causal=self.is_causal,
            scaling=self.scale,
            dropout=0.0 if not self.training else self.dropout,
        )

        attn_output = attn_output.reshape(batch_size, seq_length, embed_dim).contiguous()
        attn_output = self.out_proj(attn_output)
        if not output_attentions:
            attn_weights = None
        return attn_output, attn_weights


# Copied from transformers.models.clip.modeling_clip.CLIPMLP with CLIP->Kosmos2Vision
class Kosmos2VisionMLP(nn.Module):
    def __init__(self, config):
        super().__init__()
        self.config = config
        self.activation_fn = ACT2FN[config.hidden_act]
        self.fc1 = nn.Linear(config.hidden_size, config.intermediate_size)
        self.fc2 = nn.Linear(config.intermediate_size, config.hidden_size)

    def forward(self, hidden_states: torch.Tensor) -> torch.Tensor:
        hidden_states = self.fc1(hidden_states)
        hidden_states = self.activation_fn(hidden_states)
        hidden_states = self.fc2(hidden_states)
        return hidden_states


# Copied from transformers.models.altclip.modeling_altclip.AltCLIPEncoderLayer with AltCLIP->Kosmos2Vision
class Kosmos2VisionEncoderLayer(GradientCheckpointingLayer):
    def __init__(self, config: Kosmos2VisionConfig):
        super().__init__()
        self.embed_dim = config.hidden_size
        self.self_attn = Kosmos2VisionAttention(config)
        self.layer_norm1 = nn.LayerNorm(self.embed_dim, eps=config.layer_norm_eps)
        self.mlp = Kosmos2VisionMLP(config)
        self.layer_norm2 = nn.LayerNorm(self.embed_dim, eps=config.layer_norm_eps)

    def forward(
        self,
        hidden_states: torch.Tensor,
        attention_mask: torch.Tensor,
        causal_attention_mask: torch.Tensor,
        output_attentions: Optional[bool] = False,
    ) -> tuple[torch.FloatTensor]:
        """
        Args:
            hidden_states (`torch.FloatTensor`): input to the layer of shape `(batch, seq_len, embed_dim)`
            attention_mask (`torch.FloatTensor`): attention mask of size
                `(batch, 1, tgt_len, src_len)` where padding elements are indicated by very large negative values.
                `(config.encoder_attention_heads,)`.
            output_attentions (`bool`, *optional*):
                Whether or not to return the attentions tensors of all attention layers. See `attentions` under
                returned tensors for more detail.
        """
        residual = hidden_states

        hidden_states = self.layer_norm1(hidden_states)
        hidden_states, attn_weights = self.self_attn(
            hidden_states=hidden_states,
            attention_mask=attention_mask,
            causal_attention_mask=causal_attention_mask,
            output_attentions=output_attentions,
        )
        hidden_states = residual + hidden_states

        residual = hidden_states
        hidden_states = self.layer_norm2(hidden_states)
        hidden_states = self.mlp(hidden_states)
        hidden_states = residual + hidden_states

        outputs = (hidden_states,)

        if output_attentions:
            outputs += (attn_weights,)

        return outputs


# Copied from transformers.models.altclip.modeling_altclip.AltCLIPEncoder with AltCLIP->Kosmos2Vision
class Kosmos2VisionEncoder(nn.Module):
    """
    Transformer encoder consisting of `config.num_hidden_layers` self attention layers. Each layer is a
    [`Kosmos2VisionEncoderLayer`].

    Args:
        config: Kosmos2VisionConfig
    """

    def __init__(self, config: Kosmos2VisionConfig):
        super().__init__()
        self.config = config
        self.layers = nn.ModuleList([Kosmos2VisionEncoderLayer(config) for _ in range(config.num_hidden_layers)])
        self.gradient_checkpointing = False

    @can_return_tuple
    def forward(
        self,
        inputs_embeds,
        attention_mask: Optional[torch.Tensor] = None,
        causal_attention_mask: Optional[torch.Tensor] = None,
        output_attentions: Optional[bool] = None,
        output_hidden_states: Optional[bool] = None,
        return_dict: Optional[bool] = None,
    ) -> Union[tuple, BaseModelOutput]:
        r"""
        Args:
            inputs_embeds (`torch.FloatTensor` of shape `(batch_size, sequence_length, hidden_size)`):
                Optionally, instead of passing `input_ids` you can choose to directly pass an embedded representation.
                This is useful if you want more control over how to convert `input_ids` indices into associated vectors
                than the model's internal embedding lookup matrix.
            attention_mask (`torch.Tensor` of shape `(batch_size, sequence_length)`, *optional*):
                Mask to avoid performing attention on padding token indices. Mask values selected in `[0, 1]`:

                - 1 for tokens that are **not masked**,
                - 0 for tokens that are **masked**.

                [What are attention masks?](../glossary#attention-mask)
            causal_attention_mask (`torch.Tensor` of shape `(batch_size, sequence_length)`, *optional*):
                Causal mask for the text model. Mask values selected in `[0, 1]`:

                - 1 for tokens that are **not masked**,
                - 0 for tokens that are **masked**.

                [What are attention masks?](../glossary#attention-mask)
            output_attentions (`bool`, *optional*):
                Whether or not to return the attentions tensors of all attention layers. See `attentions` under
                returned tensors for more detail.
            output_hidden_states (`bool`, *optional*):
                Whether or not to return the hidden states of all layers. See `hidden_states` under returned tensors
                for more detail.
            return_dict (`bool`, *optional*):
                Whether or not to return a [`~utils.ModelOutput`] instead of a plain tuple.
        """
        output_attentions = output_attentions if output_attentions is not None else self.config.output_attentions
        output_hidden_states = (
            output_hidden_states if output_hidden_states is not None else self.config.output_hidden_states
        )
        return_dict = return_dict if return_dict is not None else self.config.use_return_dict

        encoder_states = () if output_hidden_states else None
        all_attentions = () if output_attentions else None

        hidden_states = inputs_embeds
        for idx, encoder_layer in enumerate(self.layers):
            if output_hidden_states:
                encoder_states = encoder_states + (hidden_states,)
            layer_outputs = encoder_layer(
                hidden_states,
                attention_mask,
                causal_attention_mask,
                output_attentions=output_attentions,
            )

            hidden_states = layer_outputs[0]

            if output_attentions:
                all_attentions = all_attentions + (layer_outputs[1],)

        if output_hidden_states:
            encoder_states = encoder_states + (hidden_states,)

        return BaseModelOutput(
            last_hidden_state=hidden_states, hidden_states=encoder_states, attentions=all_attentions
        )


# Similar to `transformers.models.clip.modeling_clip.CLIPVisionTransformer` but without docstring for `forward`
class Kosmos2VisionTransformer(nn.Module):
    # Copied from transformers.models.altclip.modeling_altclip.AltCLIPVisionTransformer.__init__ with AltCLIPVision->Kosmos2Vision,ALTCLIP_VISION->KOSMOS2_VISION,AltCLIP->Kosmos2Vision
    def __init__(self, config: Kosmos2VisionConfig):
        super().__init__()
        self.config = config
        embed_dim = config.hidden_size

        self.embeddings = Kosmos2VisionEmbeddings(config)
        self.pre_layrnorm = nn.LayerNorm(embed_dim, eps=config.layer_norm_eps)
        self.encoder = Kosmos2VisionEncoder(config)
        self.post_layernorm = nn.LayerNorm(embed_dim, eps=config.layer_norm_eps)

    def forward(
        self,
        pixel_values: Optional[torch.FloatTensor] = None,
        output_attentions: Optional[bool] = None,
        output_hidden_states: Optional[bool] = None,
        interpolate_pos_encoding: bool = False,
        return_dict: Optional[bool] = None,
    ) -> Union[tuple, BaseModelOutputWithPooling]:
        output_attentions = output_attentions if output_attentions is not None else self.config.output_attentions
        output_hidden_states = (
            output_hidden_states if output_hidden_states is not None else self.config.output_hidden_states
        )
        return_dict = return_dict if return_dict is not None else self.config.use_return_dict

        if pixel_values is None:
            raise ValueError("You have to specify pixel_values")

        hidden_states = self.embeddings(pixel_values, interpolate_pos_encoding=interpolate_pos_encoding)
        hidden_states = self.pre_layrnorm(hidden_states)

        encoder_outputs = self.encoder(
            inputs_embeds=hidden_states,
            output_attentions=output_attentions,
            output_hidden_states=output_hidden_states,
            return_dict=return_dict,
        )

        last_hidden_state = encoder_outputs[0]
        pooled_output = last_hidden_state[:, 0, :]
        pooled_output = self.post_layernorm(pooled_output)

        if not return_dict:
            return (last_hidden_state, pooled_output) + encoder_outputs[1:]

        return BaseModelOutputWithPooling(
            last_hidden_state=last_hidden_state,
            pooler_output=pooled_output,
            hidden_states=encoder_outputs.hidden_states,
            attentions=encoder_outputs.attentions,
        )


# Similar to `transformers.models.m2m_100.modeling_m2m_100.M2M100SinusoidalPositionalEmbedding` but allowing to pass `position_ids`
class Kosmos2TextSinusoidalPositionalEmbedding(nn.Module):
    """This module produces sinusoidal positional embeddings of any length."""

    # Copied from transformers.models.m2m_100.modeling_m2m_100.M2M100SinusoidalPositionalEmbedding.__init__
    def __init__(self, num_positions: int, embedding_dim: int, padding_idx: Optional[int] = None):
        super().__init__()
        self.offset = 2
        self.embedding_dim = embedding_dim
        self.padding_idx = padding_idx
        self.make_weights(num_positions + self.offset, embedding_dim, padding_idx)

    # Copied from transformers.models.m2m_100.modeling_m2m_100.M2M100SinusoidalPositionalEmbedding.make_weights
    def make_weights(self, num_embeddings: int, embedding_dim: int, padding_idx: Optional[int] = None):
        emb_weights = self.get_embedding(num_embeddings, embedding_dim, padding_idx)
        if hasattr(self, "weights"):
            # in forward put the weights on the correct dtype and device of the param
            emb_weights = emb_weights.to(dtype=self.weights.dtype, device=self.weights.device)

        self.register_buffer("weights", emb_weights, persistent=False)

    @staticmethod
    # Copied from transformers.models.m2m_100.modeling_m2m_100.M2M100SinusoidalPositionalEmbedding.get_embedding
    def get_embedding(num_embeddings: int, embedding_dim: int, padding_idx: Optional[int] = None):
        """
        Build sinusoidal embeddings.

        This matches the implementation in tensor2tensor, but differs slightly from the description in Section 3.5 of
        "Attention Is All You Need".
        """
        half_dim = embedding_dim // 2
        emb = math.log(10000) / (half_dim - 1)
        emb = torch.exp(torch.arange(half_dim, dtype=torch.int64).float() * -emb)
        emb = torch.arange(num_embeddings, dtype=torch.int64).float().unsqueeze(1) * emb.unsqueeze(0)
        emb = torch.cat([torch.sin(emb), torch.cos(emb)], dim=1).view(num_embeddings, -1)
        if embedding_dim % 2 == 1:
            # zero pad
            emb = torch.cat([emb, torch.zeros(num_embeddings, 1)], dim=1)
        if padding_idx is not None:
            emb[padding_idx, :] = 0

        return emb.to(torch.get_default_dtype())

    @torch.no_grad()
    def forward(
        self,
        input_ids: Optional[torch.Tensor] = None,
        inputs_embeds: Optional[torch.Tensor] = None,
        past_key_values_length: int = 0,
        position_ids: Optional[torch.Tensor] = None,
    ):
        if input_ids is not None:
            bsz, seq_len = input_ids.size()
            if position_ids is None:
                # Create the position ids from the input token ids. Any padded tokens remain padded.
                position_ids = self.create_position_ids_from_input_ids(
                    input_ids, self.padding_idx, past_key_values_length
                ).to(input_ids.device)
        else:
            bsz, seq_len = inputs_embeds.size()[:-1]
            if position_ids is None:
                position_ids = self.create_position_ids_from_inputs_embeds(
                    inputs_embeds, past_key_values_length, self.padding_idx
                )

        # expand embeddings if needed
        max_pos = self.padding_idx + 1 + seq_len + past_key_values_length
        if max_pos > self.weights.size(0):
            self.make_weights(max_pos + self.offset, self.embedding_dim, self.padding_idx)

        return self.weights.index_select(0, position_ids.view(-1)).view(bsz, seq_len, self.weights.shape[-1]).detach()

    @staticmethod
    # Copied from transformers.models.m2m_100.modeling_m2m_100.M2M100SinusoidalPositionalEmbedding.create_position_ids_from_inputs_embeds
    def create_position_ids_from_inputs_embeds(inputs_embeds, past_key_values_length, padding_idx):
        """
        We are provided embeddings directly. We cannot infer which are padded so just generate sequential position ids.

        Args:
            inputs_embeds: torch.Tensor

        Returns: torch.Tensor
        """
        input_shape = inputs_embeds.size()[:-1]
        sequence_length = input_shape[1]

        position_ids = torch.arange(
            padding_idx + 1, sequence_length + padding_idx + 1, dtype=torch.long, device=inputs_embeds.device
        )
        return position_ids.unsqueeze(0).expand(input_shape).contiguous() + past_key_values_length

    @staticmethod
    # Copied from transformers.models.roberta.modeling_roberta.RobertaEmbeddings.create_position_ids_from_input_ids
    def create_position_ids_from_input_ids(input_ids, padding_idx, past_key_values_length=0):
        """
        Replace non-padding symbols with their position numbers. Position numbers begin at padding_idx+1. Padding symbols
        are ignored. This is modified from fairseq's `utils.make_positions`.

        Args:
            x: torch.Tensor x:

        Returns: torch.Tensor
        """
        # The series of casts and type-conversions here are carefully balanced to both work with ONNX export and XLA.
        mask = input_ids.ne(padding_idx).int()
        incremental_indices = (torch.cumsum(mask, dim=1).type_as(mask) + past_key_values_length) * mask
        return incremental_indices.long() + padding_idx


class KosmosTextAttention(nn.Module):
    """Multi-headed attention from 'Attention Is All You Need' paper"""

    # Similar to transformers.models.bart.modeling_bart.BartAttention.__init__ except an additional `inner_attn_ln`.
    def __init__(
        self,
        config,
        embed_dim: int,
        num_heads: int,
        dropout: float = 0.0,
        is_decoder: bool = False,
        add_inner_attn_layernorm: bool = False,
        bias: bool = True,
    ):
        super().__init__()
        self.config = config
        self.embed_dim = embed_dim
        self.num_heads = num_heads
        self.dropout = dropout
        self.head_dim = embed_dim // num_heads

        if (self.head_dim * num_heads) != self.embed_dim:
            raise ValueError(
                f"embed_dim must be divisible by num_heads (got `embed_dim`: {self.embed_dim}"
                f" and `num_heads`: {num_heads})."
            )
        self.scaling = self.head_dim**-0.5
        self.is_decoder = is_decoder

        self.k_proj = nn.Linear(embed_dim, embed_dim, bias=bias)
        self.v_proj = nn.Linear(embed_dim, embed_dim, bias=bias)
        self.q_proj = nn.Linear(embed_dim, embed_dim, bias=bias)
        self.out_proj = nn.Linear(embed_dim, embed_dim, bias=bias)

        # End opy
        self.inner_attn_ln = None
        if add_inner_attn_layernorm:
            self.inner_attn_ln = nn.LayerNorm(embed_dim, eps=config.layer_norm_eps)

    def _shape(self, projection: torch.Tensor) -> torch.Tensor:
        new_projection_shape = projection.size()[:-1] + (self.num_heads, self.head_dim)
        # move heads to 2nd position (B, T, H * D) -> (B, T, H, D) -> (B, H, T, D)
        new_projection = projection.view(new_projection_shape).permute(0, 2, 1, 3)
        return new_projection

    def forward(
        self,
        hidden_states: torch.Tensor,
        encoder_hidden_states: Optional[torch.Tensor] = None,
        past_key_value: Optional[tuple[torch.Tensor]] = None,
        attention_mask: Optional[torch.Tensor] = None,
        layer_head_mask: Optional[torch.Tensor] = None,
        output_attentions: bool = False,
        **kwargs,
    ) -> tuple[torch.Tensor, Optional[torch.Tensor], Optional[tuple[torch.Tensor]]]:
        """Input shape: Batch x Time x Channel"""

        # if key_value_states are provided this layer is used as a cross-attention layer
        # for the decoder
        is_cross_attention = encoder_hidden_states is not None
        batch_size, seq_length = hidden_states.shape[:2]

        # use encoder_hidden_states if cross attention
        current_states = encoder_hidden_states if encoder_hidden_states is not None else hidden_states
        # checking that the `sequence_length` of the `past_key_value` is the same as the he provided
        # `encoder_hidden_states` to support prefix tuning
        if is_cross_attention and past_key_value and past_key_value[0].shape[2] == current_states.shape[1]:
            # reuse k,v, cross_attentions
            key_states = past_key_value[0]
            value_states = past_key_value[1]
        else:
            key_states = self._shape(self.k_proj(current_states))
            value_states = self._shape(self.v_proj(current_states))
            if past_key_value is not None and not is_cross_attention:
                # reuse k, v, self_attention
                key_states = torch.cat([past_key_value[0], key_states], dim=2)
                value_states = torch.cat([past_key_value[1], value_states], dim=2)

        query_states = self._shape(self.q_proj(hidden_states))

        if self.is_decoder:
            # if cross_attention save Tuple(torch.Tensor, torch.Tensor) of all cross attention key/value_states.
            # Further calls to cross_attention layer can then reuse all cross-attention
            # key/value_states (first "if" case)
            # if uni-directional self-attention (decoder) save Tuple(torch.Tensor, torch.Tensor) of
            # all previous decoder key/value_states. Further calls to uni-directional self-attention
            # can concat previous decoder key/value_states to current projected key/value_states (third "elif" case)
            # if encoder bi-directional self-attention `past_key_value` is always `None`
            past_key_value = (key_states, value_states)

        attention_interface: Callable = eager_attention_forward

        if self.config._attn_implementation != "eager":
            if self.config._attn_implementation == "sdpa" and output_attentions:
                logger.warning_once(
                    "`torch.nn.functional.scaled_dot_product_attention` does not support `output_attentions=True`. Falling back to "
                    'eager attention. This warning can be removed using the argument `attn_implementation="eager"` when loading the model.'
                )
            else:
                attention_interface = ALL_ATTENTION_FUNCTIONS[self.config._attn_implementation]

        attn_output, attn_weights = attention_interface(
            self,
            query_states,
            key_states,
            value_states,
            attention_mask,
            dropout=0.0 if not self.training else self.dropout,
            scaling=self.scaling,
            **kwargs,
        )

        attn_output = attn_output.reshape(batch_size, seq_length, -1).contiguous()
        if self.inner_attn_ln is not None:
            attn_output = self.inner_attn_ln(attn_output)

        attn_output = self.out_proj(attn_output)

        return attn_output, attn_weights, past_key_value


class Kosmos2TextFFN(nn.Module):
    def __init__(self, config: Kosmos2TextConfig):
        super().__init__()

        self.dropout = config.dropout
        self.activation_fn = ACT2FN[config.activation_function]
        self.activation_dropout = config.activation_dropout

        self.fc1 = nn.Linear(config.embed_dim, config.ffn_dim)
        self.fc2 = nn.Linear(config.ffn_dim, config.embed_dim)

        self.ffn_layernorm = nn.LayerNorm(config.ffn_dim, eps=config.layer_norm_eps)

    def forward(self, hidden_states):
        hidden_states = self.activation_fn(self.fc1(hidden_states))
        hidden_states = nn.functional.dropout(hidden_states, p=self.activation_dropout, training=self.training)
        hidden_states = self.ffn_layernorm(hidden_states)
        hidden_states = self.fc2(hidden_states)
        hidden_states = nn.functional.dropout(hidden_states, p=self.dropout, training=self.training)

        return hidden_states


class Kosmos2TextBlock(GradientCheckpointingLayer):
    def __init__(self, config: Kosmos2TextConfig):
        super().__init__()
        self.embed_dim = config.embed_dim

        self.self_attn = KosmosTextAttention(
            config,
            embed_dim=self.embed_dim,
            num_heads=config.attention_heads,
            dropout=config.attention_dropout,
            is_decoder=True,
            add_inner_attn_layernorm=True,
        )
        self.dropout = config.dropout
        self.self_attn_layer_norm = nn.LayerNorm(self.embed_dim, eps=config.layer_norm_eps)

        if config.add_cross_attention:
            self.encoder_attn = KosmosTextAttention(
                config,
                embed_dim=self.embed_dim,
                num_heads=config.attention_heads,
                dropout=config.attention_dropout,
                is_decoder=True,
                add_inner_attn_layernorm=False,
            )
            self.encoder_attn_layer_norm = nn.LayerNorm(self.embed_dim, eps=config.layer_norm_eps)

        self.ffn = Kosmos2TextFFN(config)
        self.final_layer_norm = nn.LayerNorm(self.embed_dim, eps=config.layer_norm_eps)

    def forward(
        self,
        hidden_states: torch.Tensor,
        attention_mask: Optional[torch.Tensor] = None,
        encoder_hidden_states: Optional[torch.Tensor] = None,
        encoder_attention_mask: Optional[torch.Tensor] = None,
        layer_head_mask: Optional[torch.Tensor] = None,
        cross_attn_layer_head_mask: Optional[torch.Tensor] = None,
        past_key_value: Optional[tuple[torch.Tensor]] = None,
        output_attentions: Optional[bool] = False,
        use_cache: Optional[bool] = True,
        **kwargs,
    ) -> tuple[torch.FloatTensor, Optional[tuple[torch.FloatTensor, torch.FloatTensor]]]:
        residual = hidden_states

        # Self Attention
        # decoder uni-directional self-attention cached key/values tuple is at positions 1,2
        self_attn_past_key_value = past_key_value[:2] if past_key_value is not None else None

        hidden_states = self.self_attn_layer_norm(hidden_states)

        # add present self-attn cache to positions 1,2 of present_key_value tuple
        hidden_states, self_attn_weights, present_key_value = self.self_attn(
            hidden_states=hidden_states,
            past_key_value=self_attn_past_key_value,
            attention_mask=attention_mask,
            layer_head_mask=layer_head_mask,
            output_attentions=output_attentions,
            **kwargs,
        )
        hidden_states = nn.functional.dropout(hidden_states, p=self.dropout, training=self.training)
        hidden_states = residual + hidden_states

        # Cross-Attention Block
        cross_attn_present_key_value = None
        cross_attn_weights = None
        if encoder_hidden_states is not None:
            if not hasattr(self, "encoder_attn"):
                raise ValueError(
                    f"If `encoder_hidden_states` are passed, {self} has to be instantiated with cross-attention layers"
                    " by setting `config.add_cross_attention=True`"
                )

            residual = hidden_states

            hidden_states = self.encoder_attn_layer_norm(hidden_states)

            # cross_attn cached key/values tuple is at positions 3,4 of present_key_value tuple
            cross_attn_past_key_value = past_key_value[-2:] if past_key_value is not None else None
            hidden_states, cross_attn_weights, cross_attn_present_key_value = self.encoder_attn(
                hidden_states=hidden_states,
                encoder_hidden_states=encoder_hidden_states,
                attention_mask=encoder_attention_mask,
                layer_head_mask=cross_attn_layer_head_mask,
                past_key_value=cross_attn_past_key_value,
                output_attentions=output_attentions,
                **kwargs,
            )
            hidden_states = nn.functional.dropout(hidden_states, p=self.dropout, training=self.training)
            hidden_states = residual + hidden_states

            # add cross-attn to positions 3,4 of present_key_value tuple
            present_key_value = present_key_value + cross_attn_present_key_value

        # Fully Connected
        residual = hidden_states

        hidden_states = self.final_layer_norm(hidden_states)

        # FFN
        hidden_states = self.ffn(hidden_states)
        hidden_states = residual + hidden_states

        outputs = (hidden_states,)

        if output_attentions:
            outputs += (self_attn_weights, cross_attn_weights)

        if use_cache:
            outputs += (present_key_value,)

        return outputs


class Kosmos2TextTransformer(nn.Module):
    """
    Transformer decoder consisting of `config.layers` layers. Each layer is a [`Kosmos2TextBlock`].

    Args:
        config: Kosmos2TextConfig
    """

    def __init__(self, config: Kosmos2TextConfig):
        super().__init__()
        self.config = config
        self.dropout = config.dropout
        self.layerdrop = config.layerdrop

        self.embed_scale = math.sqrt(config.embed_dim) if config.scale_embedding else 1.0
        self.embed_tokens = nn.Embedding(config.vocab_size, config.embed_dim, padding_idx=config.pad_token_id)

        self.embed_positions = Kosmos2TextSinusoidalPositionalEmbedding(
            num_positions=config.max_position_embeddings,
            embedding_dim=config.embed_dim,
            padding_idx=config.pad_token_id,
        )

        self.layers = nn.ModuleList([Kosmos2TextBlock(config) for _ in range(config.layers)])
        self.layer_norm = nn.LayerNorm(config.embed_dim, config.layer_norm_eps)

        self.gradient_checkpointing = False

    def _prepare_decoder_attention_mask(self, attention_mask, input_shape, inputs_embeds, past_key_values_length):
        # create causal mask
        # [bsz, seq_len] -> [bsz, 1, tgt_seq_len, src_seq_len]
        combined_attention_mask = None
        if input_shape[-1] > 1:
            combined_attention_mask = _make_causal_mask(
                input_shape,
                inputs_embeds.dtype,
                device=inputs_embeds.device,
                past_key_values_length=past_key_values_length,
            )

        if attention_mask is not None:
            # [bsz, seq_len] -> [bsz, 1, tgt_seq_len, src_seq_len]
            expanded_attn_mask = _expand_mask(attention_mask, inputs_embeds.dtype, tgt_len=input_shape[-1]).to(
                inputs_embeds.device
            )
            combined_attention_mask = (
                expanded_attn_mask if combined_attention_mask is None else expanded_attn_mask + combined_attention_mask
            )

        return combined_attention_mask

    def forward_embedding(
        self,
        input_ids,
        inputs_embeds: Optional[torch.Tensor] = None,
        image_embeds: Optional[torch.Tensor] = None,
        img_input_mask: Optional[torch.Tensor] = None,
        past_key_values_length: int = 0,
        position_ids: Optional[torch.Tensor] = None,
    ):
        # The argument `inputs_embeds` should be the one without being multiplied by `self.embed_scale`.
        if inputs_embeds is None:
            inputs_embeds = self.embed_tokens(input_ids)

        if image_embeds is not None:
            inputs_embeds[img_input_mask.to(dtype=torch.bool)] = image_embeds.to(inputs_embeds.device).view(
                -1, image_embeds.size(-1)
            )

        inputs_embeds = inputs_embeds * self.embed_scale

        # embed positions
        positions = self.embed_positions(
            input_ids=input_ids,
            inputs_embeds=inputs_embeds,
            past_key_values_length=past_key_values_length,
            position_ids=position_ids,
        )
        positions = positions.to(inputs_embeds.device)

        hidden_states = inputs_embeds + positions

        hidden_states = nn.functional.dropout(hidden_states, p=self.dropout, training=self.training)

        return hidden_states

    @can_return_tuple
    def forward(
        self,
        input_ids: Optional[torch.Tensor] = None,
        attention_mask: Optional[torch.Tensor] = None,
        image_embeds: Optional[torch.Tensor] = None,
        image_embeds_position_mask: Optional[torch.Tensor] = None,
        encoder_hidden_states: Optional[torch.Tensor] = None,
        encoder_attention_mask: Optional[torch.Tensor] = None,
        head_mask: Optional[torch.Tensor] = None,
        cross_attn_head_mask: Optional[torch.Tensor] = None,
        past_key_values: Optional[list[torch.FloatTensor]] = None,
        inputs_embeds: Optional[torch.Tensor] = None,
        position_ids: Optional[torch.Tensor] = None,
        use_cache: Optional[bool] = None,
        output_attentions: Optional[bool] = None,
        output_hidden_states: Optional[bool] = None,
        return_dict: Optional[bool] = None,
        **kwargs: Unpack[FlashAttentionKwargs],
    ) -> Union[tuple, BaseModelOutputWithPastAndCrossAttentions]:
        output_attentions = output_attentions if output_attentions is not None else self.config.output_attentions
        output_hidden_states = (
            output_hidden_states if output_hidden_states is not None else self.config.output_hidden_states
        )
        use_cache = use_cache if use_cache is not None else self.config.use_cache
        return_dict = return_dict if return_dict is not None else self.config.use_return_dict

        if input_ids is not None and inputs_embeds is not None:
            raise ValueError("You cannot specify both input_ids and inputs_embeds at the same time")
        elif input_ids is not None:
            input_shape = input_ids.shape
            input_ids = input_ids.view(-1, input_shape[-1])
        elif inputs_embeds is not None:
            input_shape = inputs_embeds.size()[:-1]
        else:
            raise ValueError("You have to specify either input_ids or inputs_embeds")

        # past_key_values_length
        past_key_values_length = past_key_values[0][0].shape[2] if past_key_values is not None else 0

        # We don't need img info. when `past_key_values_length` > 0
        if past_key_values_length > 0:
            image_embeds = None
            image_embeds_position_mask = None

        hidden_states = self.forward_embedding(
            input_ids=input_ids,
            inputs_embeds=inputs_embeds,
            image_embeds=image_embeds,
            img_input_mask=image_embeds_position_mask,
            past_key_values_length=past_key_values_length,
            position_ids=position_ids,
        )

        attention_mask = self._prepare_decoder_attention_mask(
            attention_mask, input_shape, hidden_states, past_key_values_length
        )

        # expand encoder attention mask
        if encoder_hidden_states is not None and encoder_attention_mask is not None:
            # [bsz, seq_len] -> [bsz, 1, tgt_seq_len, src_seq_len]
            encoder_attention_mask = _expand_mask(encoder_attention_mask, inputs_embeds.dtype, tgt_len=input_shape[-1])

        hidden_states = nn.functional.dropout(hidden_states, p=self.dropout, training=self.training)

        if self.gradient_checkpointing and self.training:
            if use_cache:
                logger.warning_once(
                    "`use_cache=True` is incompatible with gradient checkpointing. Setting `use_cache=False`..."
                )
                use_cache = False

        # decoder layers
        all_hidden_states = () if output_hidden_states else None
        all_self_attns = () if output_attentions else None
        all_cross_attentions = () if (output_attentions and encoder_hidden_states is not None) else None
        present_key_value_states = () if use_cache else None

        # check if head_mask/cross_attn_head_mask has a correct number of layers specified if desired
        for attn_mask, mask_name in zip([head_mask, cross_attn_head_mask], ["head_mask", "cross_attn_head_mask"]):
            if attn_mask is not None:
                if attn_mask.size()[0] != (len(self.layers)):
                    raise ValueError(
                        f"The `{mask_name}` should be specified for {len(self.layers)} layers, but it is for"
                        f" {head_mask.size()[0]}."
                    )

        for idx, decoder_layer in enumerate(self.layers):
            # add LayerDrop (see https://huggingface.co/papers/1909.11556 for description)
            if output_hidden_states:
                all_hidden_states += (hidden_states,)
            if self.training:
                dropout_probability = torch.rand([])
                if dropout_probability < self.layerdrop:
                    continue

            past_key_value = past_key_values[idx] if past_key_values is not None else None

            layer_outputs = decoder_layer(
                hidden_states,
                attention_mask,
                encoder_hidden_states,
                encoder_attention_mask=encoder_attention_mask,
                layer_head_mask=(head_mask[idx] if head_mask is not None else None),
                cross_attn_layer_head_mask=(cross_attn_head_mask[idx] if cross_attn_head_mask is not None else None),
                past_key_value=past_key_value,
                output_attentions=output_attentions,
                use_cache=use_cache,
                **kwargs,
            )
            hidden_states = layer_outputs[0]

            if use_cache:
                present_key_value_states += (layer_outputs[3 if output_attentions else 1],)

            if output_attentions:
                all_self_attns += (layer_outputs[1],)

                if encoder_hidden_states is not None:
                    all_cross_attentions += (layer_outputs[2],)

        # add final layer norm
        hidden_states = self.layer_norm(hidden_states)

        # add hidden states from the last decoder layer
        if output_hidden_states:
            all_hidden_states += (hidden_states,)

        return BaseModelOutputWithPastAndCrossAttentions(
            last_hidden_state=hidden_states,
            past_key_values=present_key_value_states,
            hidden_states=all_hidden_states,
            attentions=all_self_attns,
            cross_attentions=all_cross_attentions,
        )


@auto_docstring
class Kosmos2PreTrainedModel(PreTrainedModel):
    config_class = Kosmos2Config
    supports_gradient_checkpointing = True
    _no_split_modules = ["Kosmos2VisionEncoderLayer", "Kosmos2TextBlock"]
    _supports_attention_backend = True
    _supports_flash_attn_2 = True
    _supports_sdpa = True

    def _init_weights(self, module):
        """Initialize the weights"""
        if isinstance(self, Kosmos2VisionModel):
            factor = self.config.initializer_factor
        elif isinstance(self, (Kosmos2Model, Kosmos2ForConditionalGeneration)):
            factor = self.config.vision_config.initializer_factor

        if isinstance(self, (Kosmos2TextModel, Kosmos2TextForCausalLM)):
            std = self.config.init_std
        elif isinstance(self, (Kosmos2Model, Kosmos2ForConditionalGeneration)):
            std = self.config.text_config.init_std

        if isinstance(module, Kosmos2VisionEmbeddings):
            nn.init.normal_(module.class_embedding, mean=0.0, std=module.embed_dim**-0.5 * factor)
            nn.init.normal_(module.patch_embedding.weight, std=module.config.initializer_range * factor)
            nn.init.normal_(module.position_embedding.weight, std=module.config.initializer_range * factor)
        elif isinstance(module, Kosmos2VisionAttention):
            in_proj_std = (module.embed_dim**-0.5) * ((2 * module.config.num_hidden_layers) ** -0.5) * factor
            out_proj_std = (module.embed_dim**-0.5) * factor
            nn.init.normal_(module.q_proj.weight, std=in_proj_std)
            nn.init.normal_(module.k_proj.weight, std=in_proj_std)
            nn.init.normal_(module.v_proj.weight, std=in_proj_std)
            nn.init.normal_(module.out_proj.weight, std=out_proj_std)
            if module.q_proj.bias is not None:
                module.q_proj.bias.data.zero_()
            if module.k_proj.bias is not None:
                module.k_proj.bias.data.zero_()
            if module.v_proj.bias is not None:
                module.v_proj.bias.data.zero_()
            if module.out_proj.bias is not None:
                module.out_proj.bias.data.zero_()
        elif isinstance(module, Kosmos2VisionMLP):
            in_proj_std = (module.config.hidden_size**-0.5) * ((2 * module.config.num_hidden_layers) ** -0.5) * factor
            fc_std = (2 * module.config.hidden_size) ** -0.5 * factor
            nn.init.normal_(module.fc1.weight, std=fc_std)
            nn.init.normal_(module.fc2.weight, std=in_proj_std)
            if module.fc1.bias is not None:
                module.fc1.bias.data.zero_()
            if module.fc2.bias is not None:
                module.fc2.bias.data.zero_()
        elif isinstance(module, Kosmos2VisionEncoderLayer):
            module.layer_norm1.bias.data.zero_()
            module.layer_norm1.weight.data.fill_(1.0)
            module.layer_norm2.bias.data.zero_()
            module.layer_norm2.weight.data.fill_(1.0)
        elif isinstance(module, Kosmos2VisionTransformer):
            module.pre_layrnorm.bias.data.zero_()
            module.pre_layrnorm.weight.data.fill_(1.0)
            module.post_layernorm.bias.data.zero_()
            module.post_layernorm.weight.data.fill_(1.0)
        elif isinstance(module, KosmosTextAttention):
            nn.init.normal_(module.q_proj.weight, std=std)
            nn.init.normal_(module.k_proj.weight, std=std)
            nn.init.normal_(module.v_proj.weight, std=std)
            nn.init.normal_(module.out_proj.weight, std=std)
            if module.q_proj.bias is not None:
                module.q_proj.bias.data.zero_()
            if module.k_proj.bias is not None:
                module.k_proj.bias.data.zero_()
            if module.v_proj.bias is not None:
                module.v_proj.bias.data.zero_()
            if module.out_proj.bias is not None:
                module.out_proj.bias.data.zero_()
        elif isinstance(module, Kosmos2TextFFN):
            nn.init.normal_(module.fc1.weight, std=std)
            nn.init.normal_(module.fc2.weight, std=std)
            if module.fc1.bias is not None:
                module.fc1.bias.data.zero_()
            if module.fc2.bias is not None:
                module.fc2.bias.data.zero_()
        elif isinstance(module, Kosmos2TextForCausalLM):
            nn.init.normal_(module.lm_head.weight, std=std)
            if module.lm_head.bias is not None:
                module.lm_head.bias.data.zero_()
        elif isinstance(module, Kosmos2ImageToTextProjection):
            nn.init.normal_(module.dense.weight, std=std)
            if module.dense.bias is not None:
                module.dense.bias.data.zero_()
        elif isinstance(module, Kosmos2TextTransformer):
            module.embed_tokens.weight.data.normal_(mean=0.0, std=std)
            if module.embed_tokens.padding_idx is not None:
                module.embed_tokens.weight.data[module.embed_tokens.padding_idx].zero_()


class Kosmos2VisionModel(Kosmos2PreTrainedModel):
    config_class = Kosmos2VisionConfig
    main_input_name = "pixel_values"

    # Copied from transformers.models.clip.modeling_clip.CLIPVisionModel.__init__ with CLIP_VISION->KOSMOS2_VISION,CLIP->Kosmos2,self.vision_model->self.model
    def __init__(self, config: Kosmos2VisionConfig):
        super().__init__(config)
        self.model = Kosmos2VisionTransformer(config)
        # Initialize weights and apply final processing
        self.post_init()

    # Copied from transformers.models.clip.modeling_clip.CLIPVisionModel.get_input_embeddings with CLIP_VISION->KOSMOS2_VISION,CLIP->Kosmos2,self.vision_model->self.model
    def get_input_embeddings(self) -> nn.Module:
        return self.model.embeddings.patch_embedding

    @auto_docstring
    def forward(
        self,
        pixel_values: Optional[torch.FloatTensor] = None,
        output_attentions: Optional[bool] = None,
        output_hidden_states: Optional[bool] = None,
        interpolate_pos_encoding: bool = False,
        return_dict: Optional[bool] = None,
    ) -> Union[tuple, BaseModelOutputWithPooling]:
        return self.model(
            pixel_values=pixel_values,
            output_attentions=output_attentions,
            output_hidden_states=output_hidden_states,
            interpolate_pos_encoding=interpolate_pos_encoding,
            return_dict=return_dict,
        )


class Kosmos2TextModel(Kosmos2PreTrainedModel):
    config_class = Kosmos2TextConfig

    def __init__(self, config: Kosmos2TextConfig):
        super().__init__(config)
        self.model = Kosmos2TextTransformer(config)
        # Initialize weights and apply final processing
        self.post_init()

    def get_input_embeddings(self) -> nn.Module:
        return self.model.embed_tokens

    def set_input_embeddings(self, value):
        self.model.embed_tokens = value

    @can_return_tuple
    @auto_docstring
    def forward(
        self,
        input_ids: Optional[torch.Tensor] = None,
        attention_mask: Optional[torch.Tensor] = None,
        image_embeds: Optional[torch.Tensor] = None,
        image_embeds_position_mask: Optional[torch.Tensor] = None,
        encoder_hidden_states: Optional[torch.Tensor] = None,
        encoder_attention_mask: Optional[torch.Tensor] = None,
        head_mask: Optional[torch.Tensor] = None,
        cross_attn_head_mask: Optional[torch.Tensor] = None,
        past_key_values: Optional[list[torch.FloatTensor]] = None,
        inputs_embeds: Optional[torch.Tensor] = None,
        position_ids: Optional[torch.Tensor] = None,
        use_cache: Optional[bool] = None,
        output_attentions: Optional[bool] = None,
        output_hidden_states: Optional[bool] = None,
        return_dict: Optional[bool] = None,
        **kwargs: Unpack[FlashAttentionKwargs],
    ) -> Union[tuple, BaseModelOutputWithPastAndCrossAttentions]:
        r"""
        image_embeds (`torch.FloatTensor` of shape `(batch_size, latent_query_num, hidden_size)`, *optional*):
            Sequence of hidden-states at the output of `Kosmos2ImageToTextProjection`.
        image_embeds_position_mask (`torch.Tensor` of shape `(batch_size, sequence_length)`, *optional*):
            Mask to indicate the location in a sequence to insert the image features . Mask values selected in `[0,
            1]`:

            - 1 for places where to put the image features,
            - 0 for places that are not for image features (i.e. for text tokens).
        cross_attn_head_mask (`torch.Tensor` of shape `(decoder_layers, decoder_attention_heads)`, *optional*):
            Mask to nullify selected heads of the cross-attention modules. Mask values selected in `[0, 1]`:

            - 1 indicates the head is **not masked**,
            - 0 indicates the head is **masked**.
        """
        return self.model(
            input_ids=input_ids,
            attention_mask=attention_mask,
            image_embeds=image_embeds,
            image_embeds_position_mask=image_embeds_position_mask,
            encoder_hidden_states=encoder_hidden_states,
            encoder_attention_mask=encoder_attention_mask,
            head_mask=head_mask,
            cross_attn_head_mask=cross_attn_head_mask,
            past_key_values=past_key_values,
            inputs_embeds=inputs_embeds,
            position_ids=position_ids,
            use_cache=use_cache,
            output_attentions=output_attentions,
            output_hidden_states=output_hidden_states,
            return_dict=return_dict,
            **kwargs,
        )


class KwargsForCausalLM(FlashAttentionKwargs, LossKwargs): ...


@auto_docstring(
    custom_intro="""
    The text model from KOSMOS-2 with a language modeling head on top (linear layer with weights tied to the input
    embeddings).
    """
)
class Kosmos2TextForCausalLM(Kosmos2PreTrainedModel, GenerationMixin):
    config_class = Kosmos2TextConfig
    _tied_weights_keys = ["lm_head.weight"]

    def __init__(self, config: Kosmos2TextConfig):
        super().__init__(config)

        self.model = Kosmos2TextTransformer(config)
        self.lm_head = nn.Linear(in_features=config.embed_dim, out_features=config.vocab_size, bias=False)

        # Initialize weights and apply final processing
        self.post_init()

    def get_input_embeddings(self) -> nn.Module:
        return self.model.embed_tokens

    def set_input_embeddings(self, value):
        self.model.embed_tokens = value

    def get_output_embeddings(self) -> nn.Module:
        return self.lm_head

    def set_output_embeddings(self, new_embeddings):
        self.lm_head = new_embeddings

    @can_return_tuple
    @auto_docstring
    def forward(
        self,
        input_ids: Optional[torch.Tensor] = None,
        attention_mask: Optional[torch.Tensor] = None,
        image_embeds: Optional[torch.Tensor] = None,
        image_embeds_position_mask: Optional[torch.Tensor] = None,
        encoder_hidden_states: Optional[torch.Tensor] = None,
        encoder_attention_mask: Optional[torch.Tensor] = None,
        head_mask: Optional[torch.Tensor] = None,
        cross_attn_head_mask: Optional[torch.Tensor] = None,
        past_key_values: Optional[list[torch.FloatTensor]] = None,
        inputs_embeds: Optional[torch.Tensor] = None,
        position_ids: Optional[torch.Tensor] = None,
        labels: Optional[torch.LongTensor] = None,
        use_cache: Optional[bool] = None,
        output_attentions: Optional[bool] = None,
        output_hidden_states: Optional[bool] = None,
        return_dict: Optional[bool] = None,
        **kwargs: Unpack[KwargsForCausalLM],
    ) -> Union[tuple, CausalLMOutputWithCrossAttentions]:
        r"""
        image_embeds (`torch.FloatTensor` of shape `(batch_size, latent_query_num, hidden_size)`, *optional*):
            Sequence of hidden-states at the output of `Kosmos2ImageToTextProjection`.
        image_embeds_position_mask (`torch.Tensor` of shape `(batch_size, sequence_length)`, *optional*):
            Mask to indicate the location in a sequence to insert the image features . Mask values selected in `[0,
            1]`:

            - 1 for places where to put the image features,
            - 0 for places that are not for image features (i.e. for text tokens).
        cross_attn_head_mask (`torch.Tensor` of shape `(decoder_layers, decoder_attention_heads)`, *optional*):
            Mask to nullify selected heads of the cross-attention modules. Mask values selected in `[0, 1]`:

            - 1 indicates the head is **not masked**,
            - 0 indicates the head is **masked**.
        labels (`torch.LongTensor` of shape `(batch_size, sequence_length)`, *optional*):
            Labels for computing the left-to-right language modeling loss (next word prediction). Indices should be in
            `[-100, 0, ..., config.vocab_size]` (see `input_ids` docstring) Tokens with indices set to `-100` are
            ignored (masked), the loss is only computed for the tokens with labels in `[0, ..., config.vocab_size]`
        """
        return_dict = return_dict if return_dict is not None else self.config.use_return_dict

        if labels is not None:
            if use_cache:
                logger.warning("The `use_cache` argument is changed to `False` since `labels` is provided.")
            use_cache = False

        outputs = self.model(
            input_ids=input_ids,
            attention_mask=attention_mask,
            image_embeds=image_embeds,
            image_embeds_position_mask=image_embeds_position_mask,
            encoder_hidden_states=encoder_hidden_states,
            encoder_attention_mask=encoder_attention_mask,
            head_mask=head_mask,
            cross_attn_head_mask=cross_attn_head_mask,
            past_key_values=past_key_values,
            inputs_embeds=inputs_embeds,
            position_ids=position_ids,
            use_cache=use_cache,
            output_attentions=output_attentions,
            output_hidden_states=output_hidden_states,
            return_dict=True,
            **kwargs,
        )
        lm_logits = self.lm_head(outputs[0])

        loss = None
        if labels is not None:
            loss = self.loss_function(logits=lm_logits, labels=labels, vocab_size=self.config.vocab_size, **kwargs)

        return CausalLMOutputWithCrossAttentions(
            loss=loss,
            logits=lm_logits,
            past_key_values=outputs.past_key_values,
            hidden_states=outputs.hidden_states,
            attentions=outputs.attentions,
            cross_attentions=outputs.cross_attentions,
        )

    def prepare_inputs_for_generation(
        self,
        input_ids,
        image_embeds=None,
        image_embeds_position_mask=None,
        past_key_values=None,
        attention_mask=None,
        inputs_embeds=None,
        use_cache=None,
        cache_position=None,
        **model_kwargs,
    ):
        # Overwritten -- in specific circumstances we don't want to forward image inputs to the model

<<<<<<< HEAD
        # Kosmos2 has offset for position ids, so we need to create them correctly
        position_ids = Kosmos2TextSinusoidalPositionalEmbedding.create_position_ids_from_input_ids(
            input_ids,
            padding_idx=self.config.pad_token_id,
            past_key_values_length=0,
        )

=======
>>>>>>> df12d87d
        if past_key_values is not None:
            image_embeds = None
            image_embeds_position_mask = None
        # appending `False` to `image_embeds_position_mask` (because `input_ids` grows during generation)
        elif image_embeds_position_mask is not None:
            batch_size, seq_len = inputs_embeds.size()[:-1] if inputs_embeds is not None else input_ids.size()
            mask_len = image_embeds_position_mask.size()[-1]
            image_embeds_position_mask = torch.cat(
                (
                    image_embeds_position_mask,
                    torch.zeros(size=(batch_size, seq_len - mask_len), dtype=torch.bool, device=input_ids.device),
                ),
                dim=1,
            )

        model_inputs = super().prepare_inputs_for_generation(
            input_ids,
            past_key_values=past_key_values,
            attention_mask=attention_mask,
            image_embeds=image_embeds,
            image_embeds_position_mask=image_embeds_position_mask,
            inputs_embeds=inputs_embeds,
            use_cache=use_cache,
            cache_position=cache_position,
            **model_kwargs,
        )
        # Kosmos2 has offset for position ids, so we need to create them correctly in PositionEmbedding layer
        model_inputs.pop("position_ids", None)

        return model_inputs

    @staticmethod
    # Copied from transformers.models.umt5.modeling_umt5.UMT5ForConditionalGeneration._reorder_cache
    def _reorder_cache(past_key_values, beam_idx):
        reordered_past = ()
        for layer_past in past_key_values:
            reordered_past += (
                tuple(past_state.index_select(0, beam_idx.to(past_state.device)) for past_state in layer_past),
            )
        return reordered_past


class Kosmos2ImageToTextProjection(nn.Module):
    """The layer that transforms the image model's output to part of the text model's input (namely, image features)"""

    def __init__(self, config: Kosmos2Config):
        super().__init__()
        self.dense = nn.Linear(config.vision_config.hidden_size, config.text_config.embed_dim)
        self.latent_query = nn.Parameter(torch.randn(config.latent_query_num, config.text_config.embed_dim))

        self.x_attn = KosmosTextAttention(
            config.text_config,
            config.text_config.embed_dim,
            config.text_config.attention_heads,
            dropout=config.text_config.attention_dropout,
            is_decoder=False,
            add_inner_attn_layernorm=False,
        )

    def forward(self, features):
        hidden_states = self.dense(features)

        # shape = [batch, latent_query_num, h_dim]
        latent_query = self.latent_query.unsqueeze(0).expand(hidden_states.size(0), -1, -1)
        key_value_states = torch.cat([hidden_states, latent_query], dim=1)

        hidden_states, attn_weights, _ = self.x_attn(
            hidden_states=latent_query,
            encoder_hidden_states=key_value_states,
            past_key_value=None,
            attention_mask=None,
            output_attentions=None,
        )

        return hidden_states, attn_weights


@auto_docstring(
    custom_intro="""
    KOSMOS-2 Model for generating text and image features. The model consists of a vision encoder and a language model.
    """
)
class Kosmos2Model(Kosmos2PreTrainedModel):
    config_class = Kosmos2Config
    main_input_name = "pixel_values"

    def __init__(self, config: Kosmos2Config):
        super().__init__(config)

        self.text_model = Kosmos2TextModel(config.text_config)
        self.vision_model = Kosmos2VisionModel(config.vision_config)
        self.image_to_text_projection = Kosmos2ImageToTextProjection(config)

        # Initialize weights and apply final processing
        self.post_init()

    def get_input_embeddings(self) -> nn.Module:
        return self.text_model.model.embed_tokens

    def set_input_embeddings(self, value):
        self.text_model.model.embed_tokens = value

    def get_image_features(
        self,
        pixel_values: torch.FloatTensor,
        return_attentions: Optional[bool] = False,
        interpolate_pos_encoding: Optional[bool] = False,
    ):
        """
        Encodes images into continuous embeddings that can be forwarded to the language model.

        Args:
            pixel_values (`torch.FloatTensor` of shape `(batch_size, num_channels, image_size, image_size)`):
                The tensors corresponding to the input images.
            return_attentions (`bool`, *optional*, defaults to `False`):
                Whether to return `projection_attentions` or not.
            interpolate_pos_encoding (`bool`, *optional*, defaults to `False`):
                Whether to interpolate positional embeddings or not.
        """
        vision_model_output = self.vision_model(
            pixel_values=pixel_values,
            interpolate_pos_encoding=interpolate_pos_encoding,
        )
        # The whole `last_hidden_state` through `post_layernorm` instead of just `pooled_output`.
        image_embeds = self.vision_model.model.post_layernorm(vision_model_output[0])
        # normalized features
        image_embeds = nn.functional.normalize(image_embeds, dim=-1)
        image_embeds, projection_attentions = self.image_to_text_projection(image_embeds)

        if return_attentions:
            return image_embeds, projection_attentions
        return image_embeds

    @can_return_tuple
    @auto_docstring
    def forward(
        self,
        pixel_values: Optional[torch.Tensor] = None,
        input_ids: Optional[torch.Tensor] = None,
        image_embeds_position_mask: Optional[torch.Tensor] = None,
        attention_mask: Optional[torch.Tensor] = None,
        head_mask: Optional[torch.Tensor] = None,
        past_key_values: Optional[list[torch.FloatTensor]] = None,
        image_embeds: Optional[torch.Tensor] = None,
        inputs_embeds: Optional[torch.Tensor] = None,
        position_ids: Optional[torch.Tensor] = None,
        use_cache: Optional[bool] = None,
        output_attentions: Optional[bool] = None,
        output_hidden_states: Optional[bool] = None,
        interpolate_pos_encoding: bool = False,
        return_dict: Optional[bool] = None,
        **kwargs: Unpack[FlashAttentionKwargs],
    ) -> Union[tuple, Kosmos2ModelOutput]:
        r"""
        image_embeds_position_mask (`torch.Tensor` of shape `(batch_size, sequence_length)`, *optional*):
            Mask to indicate the location in a sequence to insert the image features . Mask values selected in `[0,
            1]`:

            - 1 for places where to put the image features,
            - 0 for places that are not for image features (i.e. for text tokens).
        image_embeds (`torch.FloatTensor` of shape `(batch_size, latent_query_num, hidden_size)`, *optional*):
            Sequence of hidden-states at the output of `Kosmos2ImageToTextProjection`.

        Examples:

        ```python
        >>> from PIL import Image
        >>> import requests
        >>> from transformers import AutoProcessor, Kosmos2Model

        >>> model = Kosmos2Model.from_pretrained("microsoft/kosmos-2-patch14-224")
        >>> processor = AutoProcessor.from_pretrained("microsoft/kosmos-2-patch14-224")

        >>> url = "https://huggingface.co/microsoft/kosmos-2-patch14-224/resolve/main/snowman.jpg"
        >>> image = Image.open(requests.get(url, stream=True).raw)

        >>> text = (
        ...     "<grounding> An image of<phrase> a snowman</phrase><object><patch_index_0044><patch_index_0863>"
        ...     "</object> warming himself by<phrase> a fire</phrase><object><patch_index_0005><patch_index_0911>"
        ...     "</object>"
        ... )

        >>> inputs = processor(text=text, images=image, return_tensors="pt", add_eos_token=True)

        >>> last_hidden_state = model(
        ...     pixel_values=inputs["pixel_values"],
        ...     input_ids=inputs["input_ids"],
        ...     attention_mask=inputs["attention_mask"],
        ...     image_embeds_position_mask=inputs["image_embeds_position_mask"],
        ... ).last_hidden_state
        >>> list(last_hidden_state.shape)
        [1, 91, 2048]
        ```"""
        output_attentions = output_attentions if output_attentions is not None else self.config.output_attentions
        output_hidden_states = (
            output_hidden_states if output_hidden_states is not None else self.config.output_hidden_states
        )
        return_dict = return_dict if return_dict is not None else self.config.use_return_dict

        vision_model_output = None
        projection_attentions = None
        if image_embeds is None:
            if pixel_values is None:
                raise ValueError("You have to specify either `pixel_values` or `image_embeds`.")
            image_embeds, projection_attentions = self.get_image_features(
                pixel_values, return_attentions=True, interpolate_pos_encoding=interpolate_pos_encoding
            )

        outputs = self.text_model(
            input_ids=input_ids,
            attention_mask=attention_mask,
            image_embeds=image_embeds,
            image_embeds_position_mask=image_embeds_position_mask,
            head_mask=head_mask,
            past_key_values=past_key_values,
            inputs_embeds=inputs_embeds,
            position_ids=position_ids,
            use_cache=use_cache,
            output_attentions=output_attentions,
            output_hidden_states=output_hidden_states,
            return_dict=True,
            **kwargs,
        )

        return Kosmos2ModelOutput(
            last_hidden_state=outputs.last_hidden_state,
            past_key_values=outputs.past_key_values,
            hidden_states=outputs.hidden_states,
            attentions=outputs.attentions,
            image_embeds=image_embeds,
            projection_attentions=projection_attentions,
            vision_model_output=vision_model_output,
        )


@auto_docstring(
    custom_intro="""
    KOSMOS-2 Model for generating text and bounding boxes given an image. The model consists of a vision encoder and a
    language model.
    """
)
class Kosmos2ForConditionalGeneration(Kosmos2PreTrainedModel, GenerationMixin):
    config_class = Kosmos2Config
    main_input_name = "pixel_values"
    _tied_weights_keys = ["text_model.lm_head.weight"]

    def __init__(self, config: Kosmos2Config):
        super().__init__(config)

        self.text_model = Kosmos2TextForCausalLM(config.text_config)
        self.vision_model = Kosmos2VisionModel(config.vision_config)

        self.image_to_text_projection = Kosmos2ImageToTextProjection(config)

        # Initialize weights and apply final processing
        self.post_init()

    def get_input_embeddings(self) -> nn.Module:
        return self.text_model.model.embed_tokens

    def set_input_embeddings(self, value):
        self.text_model.model.embed_tokens = value

    def get_output_embeddings(self) -> nn.Module:
        return self.text_model.get_output_embeddings()

    def set_output_embeddings(self, new_embeddings):
        self.text_model.set_output_embeddings(new_embeddings)

    @can_return_tuple
    @auto_docstring
    def forward(
        self,
        pixel_values: Optional[torch.Tensor] = None,
        input_ids: Optional[torch.Tensor] = None,
        image_embeds_position_mask: Optional[torch.Tensor] = None,
        attention_mask: Optional[torch.Tensor] = None,
        head_mask: Optional[torch.Tensor] = None,
        past_key_values: Optional[list[torch.FloatTensor]] = None,
        image_embeds: Optional[torch.Tensor] = None,
        inputs_embeds: Optional[torch.Tensor] = None,
        position_ids: Optional[torch.Tensor] = None,
        labels: Optional[torch.LongTensor] = None,
        use_cache: Optional[bool] = None,
        output_attentions: Optional[bool] = None,
        output_hidden_states: Optional[bool] = None,
        **kwargs: Unpack[KwargsForCausalLM],
    ) -> Union[tuple, Kosmos2ForConditionalGenerationModelOutput]:
        r"""
        image_embeds_position_mask (`torch.Tensor` of shape `(batch_size, sequence_length)`, *optional*):
            Mask to indicate the location in a sequence to insert the image features . Mask values selected in `[0,
            1]`:

            - 1 for places where to put the image features,
            - 0 for places that are not for image features (i.e. for text tokens).
        image_embeds (`torch.FloatTensor` of shape `(batch_size, latent_query_num, hidden_size)`, *optional*):
            Sequence of hidden-states at the output of `Kosmos2ImageToTextProjection`.
        labels (`torch.LongTensor` of shape `(batch_size, sequence_length)`, *optional*):
            Labels for computing the left-to-right language modeling loss (next word prediction). Indices should be in
            `[-100, 0, ..., config.vocab_size]` (see `input_ids` docstring) Tokens with indices set to `-100` are
            ignored (masked), the loss is only computed for the tokens with labels in `[0, ..., config.vocab_size]`

        Examples:

        ```python
        >>> from PIL import Image
        >>> import requests
        >>> from transformers import AutoProcessor, Kosmos2ForConditionalGeneration

        >>> model = Kosmos2ForConditionalGeneration.from_pretrained("microsoft/kosmos-2-patch14-224")
        >>> processor = AutoProcessor.from_pretrained("microsoft/kosmos-2-patch14-224")

        >>> url = "https://huggingface.co/microsoft/kosmos-2-patch14-224/resolve/main/snowman.jpg"
        >>> image = Image.open(requests.get(url, stream=True).raw)

        >>> prompt = "<grounding> An image of"

        >>> inputs = processor(text=prompt, images=image, return_tensors="pt")

        >>> generated_ids = model.generate(
        ...     pixel_values=inputs["pixel_values"],
        ...     input_ids=inputs["input_ids"],
        ...     attention_mask=inputs["attention_mask"],
        ...     image_embeds=None,
        ...     image_embeds_position_mask=inputs["image_embeds_position_mask"],
        ...     use_cache=True,
        ...     max_new_tokens=64,
        ... )
        >>> generated_text = processor.batch_decode(generated_ids, skip_special_tokens=True)[0]
        >>> processed_text = processor.post_process_generation(generated_text, cleanup_and_extract=False)
        >>> processed_text
        '<grounding> An image of<phrase> a snowman</phrase><object><patch_index_0044><patch_index_0863></object> warming himself by<phrase> a fire</phrase><object><patch_index_0005><patch_index_0911></object>.'

        >>> caption, entities = processor.post_process_generation(generated_text)
        >>> caption
        'An image of a snowman warming himself by a fire.'

        >>> entities
        [('a snowman', (12, 21), [(0.390625, 0.046875, 0.984375, 0.828125)]), ('a fire', (41, 47), [(0.171875, 0.015625, 0.484375, 0.890625)])]
        ```"""
        output_attentions = output_attentions if output_attentions is not None else self.config.output_attentions
        output_hidden_states = (
            output_hidden_states if output_hidden_states is not None else self.config.output_hidden_states
        )

        vision_model_output = None
        projection_attentions = None
        if image_embeds is None:
            if pixel_values is None:
                raise ValueError("You have to specify either `pixel_values` or `image_embeds`.")

            vision_model_output = self.vision_model(
                pixel_values=pixel_values,
                output_attentions=output_attentions,
                output_hidden_states=output_hidden_states,
            )
            # The whole `last_hidden_state` through `post_layernorm` instead of just `pooled_output`.
            image_embeds = self.vision_model.model.post_layernorm(vision_model_output[0])
            # normalized features
            image_embeds = nn.functional.normalize(image_embeds, dim=-1)
            image_embeds, projection_attentions = self.image_to_text_projection(image_embeds)

        lm_outputs = self.text_model(
            input_ids=input_ids,
            attention_mask=attention_mask,
            image_embeds=image_embeds,
            image_embeds_position_mask=image_embeds_position_mask,
            head_mask=head_mask,
            past_key_values=past_key_values,
            inputs_embeds=inputs_embeds,
            position_ids=position_ids,
            labels=labels,
            use_cache=use_cache,
            output_attentions=output_attentions,
            output_hidden_states=output_hidden_states,
            return_dict=True,
            **kwargs,
        )

        return Kosmos2ForConditionalGenerationModelOutput(
            loss=lm_outputs.loss,
            logits=lm_outputs.logits,
            past_key_values=lm_outputs.past_key_values,
            hidden_states=lm_outputs.hidden_states,
            attentions=lm_outputs.attentions,
            image_embeds=image_embeds,
            projection_attentions=projection_attentions,
            vision_model_output=vision_model_output,
        )

    def generate(
        self,
        pixel_values: Optional[torch.Tensor] = None,
        image_embeds_position_mask: Optional[torch.Tensor] = None,
        input_ids: Optional[torch.Tensor] = None,
        attention_mask: Optional[torch.Tensor] = None,
        image_embeds: Optional[torch.Tensor] = None,
        inputs_embeds: Optional[torch.Tensor] = None,
        **kwargs,
    ):
        # in order to allow `inputs` argument (as in `GenerationMixin`)
        inputs = kwargs.pop("inputs", None)
        if pixel_values is not None and inputs is not None:
            raise ValueError(
                f"`inputs`: {inputs} were passed alongside `pixel_values` which is not allowed."
                f"Make sure to either pass `inputs` or pixel_values=..."
            )
        if pixel_values is None and inputs is not None:
            pixel_values = inputs

        if image_embeds is None:
            vision_model_output = self.vision_model(pixel_values)
            # The whole `last_hidden_state` through `post_layernorm` instead of just `pooled_output`.
            image_embeds = self.vision_model.model.post_layernorm(vision_model_output[0])
            # normalized features
            image_embeds = nn.functional.normalize(image_embeds, dim=-1)
            image_embeds, projection_attentions = self.image_to_text_projection(image_embeds)

        output = self.text_model.generate(
            input_ids=input_ids,
            attention_mask=attention_mask,
            image_embeds=image_embeds,
            image_embeds_position_mask=image_embeds_position_mask,
            inputs_embeds=inputs_embeds,
            **kwargs,
        )

        return output


__all__ = ["Kosmos2ForConditionalGeneration", "Kosmos2Model", "Kosmos2PreTrainedModel"]<|MERGE_RESOLUTION|>--- conflicted
+++ resolved
@@ -1477,16 +1477,6 @@
     ):
         # Overwritten -- in specific circumstances we don't want to forward image inputs to the model
 
-<<<<<<< HEAD
-        # Kosmos2 has offset for position ids, so we need to create them correctly
-        position_ids = Kosmos2TextSinusoidalPositionalEmbedding.create_position_ids_from_input_ids(
-            input_ids,
-            padding_idx=self.config.pad_token_id,
-            past_key_values_length=0,
-        )
-
-=======
->>>>>>> df12d87d
         if past_key_values is not None:
             image_embeds = None
             image_embeds_position_mask = None
