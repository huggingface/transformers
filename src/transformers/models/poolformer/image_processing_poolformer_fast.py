--- conflicted
+++ resolved
@@ -41,23 +41,6 @@
     auto_docstring,
 )
 from .image_processing_poolformer import PoolFormerImageProcessorKwargs
-
-
-<<<<<<< HEAD
-if is_torchvision_v2_available():
-    from torchvision.transforms.v2 import functional as F
-else:
-    from torchvision.transforms import functional as F
-=======
-class PoolFormerFastImageProcessorKwargs(DefaultFastImageProcessorKwargs):
-    """
-    Args:
-        crop_pct (`float`, *optional*, defaults to `self.crop_pct`):
-            Percentage of the image to crop. Only has an effect if `do_resize` is set to `True`.
-    """
-
-    crop_pct: Optional[float]
->>>>>>> 59eba492
 
 
 @auto_docstring
