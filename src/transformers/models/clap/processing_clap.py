# coding=utf-8
# Copyright 2023 The HuggingFace Inc. team.
#
# Licensed under the Apache License, Version 2.0 (the "License");
# you may not use this file except in compliance with the License.
# You may obtain a copy of the License at
#
#     http://www.apache.org/licenses/LICENSE-2.0
#
# Unless required by applicable law or agreed to in writing, software
# distributed under the License is distributed on an "AS IS" BASIS,
# WITHOUT WARRANTIES OR CONDITIONS OF ANY KIND, either express or implied.
# See the License for the specific language governing permissions and
# limitations under the License.
"""
Audio/Text processor class for CLAP
"""

from ...processing_utils import ProcessorMixin
from ...utils import logging
<<<<<<< HEAD
from ...utils.auto_docstring import auto_docstring
from ...utils.deprecation import deprecate_kwarg
=======
>>>>>>> 3e4baf8e


logger = logging.get_logger(__name__)


@auto_docstring
class ClapProcessor(ProcessorMixin):
    def __init__(self, feature_extractor, tokenizer):
        super().__init__(feature_extractor, tokenizer)

<<<<<<< HEAD
    @deprecate_kwarg("audios", version="v4.59.0", new_name="audio")
    @auto_docstring
    def __call__(
        self,
        text: Optional[Union[TextInput, PreTokenizedInput, list[TextInput], list[PreTokenizedInput]]] = None,
        audios: Optional[AudioInput] = None,
        audio: Optional[AudioInput] = None,
        **kwargs: Unpack[ProcessingKwargs],
    ):
        # The `deprecate_kwarg` will not work if the inputs are passed as arguments, so we check
        # again that the correct naming is used
        if audios is not None and audio is None:
            logger.warning(
                "Using `audios` keyword argument is deprecated when calling ClapProcessor, instead use `audio`."
            )
            audio = audios

        return super().__call__(text=text, audio=audio, **kwargs)

=======
>>>>>>> 3e4baf8e

__all__ = ["ClapProcessor"]<|MERGE_RESOLUTION|>--- conflicted
+++ resolved
@@ -18,11 +18,7 @@
 
 from ...processing_utils import ProcessorMixin
 from ...utils import logging
-<<<<<<< HEAD
 from ...utils.auto_docstring import auto_docstring
-from ...utils.deprecation import deprecate_kwarg
-=======
->>>>>>> 3e4baf8e
 
 
 logger = logging.get_logger(__name__)
@@ -33,27 +29,5 @@
     def __init__(self, feature_extractor, tokenizer):
         super().__init__(feature_extractor, tokenizer)
 
-<<<<<<< HEAD
-    @deprecate_kwarg("audios", version="v4.59.0", new_name="audio")
-    @auto_docstring
-    def __call__(
-        self,
-        text: Optional[Union[TextInput, PreTokenizedInput, list[TextInput], list[PreTokenizedInput]]] = None,
-        audios: Optional[AudioInput] = None,
-        audio: Optional[AudioInput] = None,
-        **kwargs: Unpack[ProcessingKwargs],
-    ):
-        # The `deprecate_kwarg` will not work if the inputs are passed as arguments, so we check
-        # again that the correct naming is used
-        if audios is not None and audio is None:
-            logger.warning(
-                "Using `audios` keyword argument is deprecated when calling ClapProcessor, instead use `audio`."
-            )
-            audio = audios
-
-        return super().__call__(text=text, audio=audio, **kwargs)
-
-=======
->>>>>>> 3e4baf8e
 
 __all__ = ["ClapProcessor"]