--- conflicted
+++ resolved
@@ -1013,112 +1013,6 @@
         )
 
 
-<<<<<<< HEAD
-=======
-CLAP_START_DOCSTRING = r"""
-    This model inherits from [`PreTrainedModel`]. Check the superclass documentation for the generic methods the
-    library implements for all its model (such as downloading or saving, resizing the input embeddings, pruning heads
-    etc.)
-
-    This model is also a PyTorch [torch.nn.Module](https://pytorch.org/docs/stable/nn.html#torch.nn.Module) subclass.
-    Use it as a regular PyTorch Module and refer to the PyTorch documentation for all matter related to general usage
-    and behavior.
-
-    Parameters:
-        config ([`ClapConfig`]): Model configuration class with all the parameters of the model.
-            Initializing with a config file does not load the weights associated with the model, only the
-            configuration. Check out the [`~PreTrainedModel.from_pretrained`] method to load the model weights.
-"""
-
-CLAP_TEXT_INPUTS_DOCSTRING = r"""
-    Args:
-        input_ids (`torch.LongTensor` of shape `(batch_size, sequence_length)`):
-            Indices of input sequence tokens in the vocabulary. Padding will be ignored by default should you provide
-            it.
-
-            Indices can be obtained using [`AutoTokenizer`]. See [`PreTrainedTokenizer.encode`] and
-            [`PreTrainedTokenizer.__call__`] for details.
-
-            [What are input IDs?](../glossary#input-ids)
-        attention_mask (`torch.Tensor` of shape `(batch_size, sequence_length)`, *optional*):
-            Mask to avoid performing attention on padding token indices. Mask values selected in `[0, 1]`:
-
-            - 1 for tokens that are **not masked**,
-            - 0 for tokens that are **masked**.
-
-            [What are attention masks?](../glossary#attention-mask)
-        position_ids (`torch.LongTensor` of shape `(batch_size, sequence_length)`, *optional*):
-            Indices of positions of each input sequence tokens in the position embeddings. Selected in the range `[0,
-            config.max_position_embeddings - 1]`.
-
-            [What are position IDs?](../glossary#position-ids)
-        output_attentions (`bool`, *optional*):
-            Whether or not to return the attentions tensors of all attention layers. See `attentions` under returned
-            tensors for more detail.
-        output_hidden_states (`bool`, *optional*):
-            Whether or not to return the hidden states of all layers. See `hidden_states` under returned tensors for
-            more detail.
-        return_dict (`bool`, *optional*):
-            Whether or not to return a [`~utils.ModelOutput`] instead of a plain tuple.
-"""
-
-CLAP_AUDIO_INPUTS_DOCSTRING = r"""
-    Args:
-        input_features (`torch.FloatTensor` of shape `(batch_size, num_channels, height, width)`):
-            Input audio features. This should be returned by the [`ClapFeatureExtractor`] class that you can also
-            retrieve from [`AutoFeatureExtractor`]. See [`ClapFeatureExtractor.__call__`] for details.
-        is_longer (`torch.FloatTensor`, of shape `(batch_size, 1)`, *optional*):
-            Whether the audio clip is longer than `max_length`. If `True`, a feature fusion will be enabled to enhance
-            the features.
-        output_attentions (`bool`, *optional*):
-            Whether or not to return the attentions tensors of all attention layers. See `attentions` under returned
-            tensors for more detail.
-        output_hidden_states (`bool`, *optional*):
-            Whether or not to return the hidden states of all layers. See `hidden_states` under returned tensors for
-            more detail.
-        return_dict (`bool`, *optional*):
-            Whether or not to return a [`~utils.ModelOutput`] instead of a plain tuple.
-"""
-
-CLAP_INPUTS_DOCSTRING = r"""
-    Args:
-        input_ids (`torch.LongTensor` of shape `(batch_size, sequence_length)`):
-            Indices of input sequence tokens in the vocabulary. Padding will be ignored by default should you provide
-            it.
-
-            Indices can be obtained using [`AutoTokenizer`]. See [`PreTrainedTokenizer.encode`] and
-            [`PreTrainedTokenizer.__call__`] for details.
-
-            [What are input IDs?](../glossary#input-ids)
-        attention_mask (`torch.Tensor` of shape `(batch_size, sequence_length)`, *optional*):
-            Mask to avoid performing attention on padding token indices. Mask values selected in `[0, 1]`:
-
-            - 1 for tokens that are **not masked**,
-            - 0 for tokens that are **masked**.
-
-            [What are attention masks?](../glossary#attention-mask)
-        position_ids (`torch.LongTensor` of shape `(batch_size, sequence_length)`, *optional*):
-            Indices of positions of each input sequence tokens in the position embeddings. Selected in the range `[0,
-            config.max_position_embeddings - 1]`.
-
-            [What are position IDs?](../glossary#position-ids)
-        input_features (`torch.FloatTensor` of shape `(batch_size, num_channels, height, width)`):
-            Input audio features. This should be returned by the [`ClapFeatureExtractor`] class that you can also
-            retrieve from [`AutoFeatureExtractor`]. See [`ClapFeatureExtractor.__call__`] for details.
-        return_loss (`bool`, *optional*):
-            Whether or not to return the contrastive loss.
-        output_attentions (`bool`, *optional*):
-            Whether or not to return the attentions tensors of all attention layers. See `attentions` under returned
-            tensors for more detail.
-        output_hidden_states (`bool`, *optional*):
-            Whether or not to return the hidden states of all layers. See `hidden_states` under returned tensors for
-            more detail.
-        return_dict (`bool`, *optional*):
-            Whether or not to return a [`~utils.ModelOutput`] instead of a plain tuple.
-"""
-
-
->>>>>>> a847d4aa
 class ClapProjectionLayer(nn.Module):
     def __init__(self, config: Union[ClapAudioConfig, ClapTextConfig]):
         super().__init__()
@@ -2008,8 +1902,8 @@
             Input audio features. This should be returned by the [`ClapFeatureExtractor`] class that you can also
             retrieve from [`AutoFeatureExtractor`]. See [`ClapFeatureExtractor.__call__`] for details.
         is_longer (`torch.FloatTensor`, of shape `(batch_size, 1)`, *optional*):
-            Whether the audio clip is longer than `max_length`. If `True`, a feature fusion will be enabled to
-            enhance the features.
+            Whether the audio clip is longer than `max_length`. If `True`, a feature fusion will be enabled to enhance
+            the features.
 
         Returns:
             audio_features (`torch.FloatTensor` of shape `(batch_size, output_dim`): The audio embeddings obtained by
@@ -2064,8 +1958,8 @@
             Input audio features. This should be returned by the [`ClapFeatureExtractor`] class that you can also
             retrieve from [`AutoFeatureExtractor`]. See [`ClapFeatureExtractor.__call__`] for details.
         is_longer (`torch.FloatTensor`, of shape `(batch_size, 1)`, *optional*):
-            Whether the audio clip is longer than `max_length`. If `True`, a feature fusion will be enabled to
-            enhance the features.
+            Whether the audio clip is longer than `max_length`. If `True`, a feature fusion will be enabled to enhance
+            the features.
         return_loss (`bool`, *optional*):
             Whether or not to return the contrastive loss.
 
