#                🚨🚨🚨🚨🚨🚨🚨🚨🚨🚨🚨🚨🚨🚨🚨🚨🚨🚨🚨🚨🚨🚨🚨🚨🚨🚨🚨🚨🚨🚨🚨🚨🚨🚨🚨🚨🚨🚨🚨🚨🚨🚨🚨🚨🚨🚨🚨🚨
#           This file was automatically generated from src/transformers/models/deepseek_vl/modular_deepseek_vl.py.
#               Do NOT edit this file manually as any edits will be overwritten by the generation of
#             the file from the modular. If any change should be done, please apply the change to the
#                          modular_deepseek_vl.py file directly. One of our CI enforces this.
#                🚨🚨🚨🚨🚨🚨🚨🚨🚨🚨🚨🚨🚨🚨🚨🚨🚨🚨🚨🚨🚨🚨🚨🚨🚨🚨🚨🚨🚨🚨🚨🚨🚨🚨🚨🚨🚨🚨🚨🚨🚨🚨🚨🚨🚨🚨🚨🚨
# Copyright 2025 Deepseek AI and The HuggingFace Team. All rights reserved.
#
# Licensed under the Apache License, Version 2.0 (the "License");
# you may not use this file except in compliance with the License.
# You may obtain a copy of the License at
#
#     http://www.apache.org/licenses/LICENSE-2.0
#
# Unless required by applicable law or agreed to in writing, software
# distributed under the License is distributed on an "AS IS" BASIS,
# WITHOUT WARRANTIES OR CONDITIONS OF ANY KIND, either express or implied.
# See the License for the specific language governing permissions and
# limitations under the License.

from typing import Optional, Union

import torch
import torch.nn.functional as F

from ...image_processing_utils import BatchFeature
from ...image_processing_utils_fast import BaseImageProcessorFast, group_images_by_shape, reorder_images
from ...image_utils import OPENAI_CLIP_MEAN, OPENAI_CLIP_STD, PILImageResampling, SizeDict
from ...processing_utils import Unpack
from ...utils import TensorType, auto_docstring
<<<<<<< HEAD


class DeepseekVLFastImageProcessorKwargs(DefaultFastImageProcessorKwargs):
    r"""
    min_size (`int`, *optional*, defaults to 14):
        The minimum allowed size for the resized image. Ensures that neither the height nor width
        falls below this value after resizing.
    """

    min_size: Optional[int]
=======
from .image_processing_deepseek_vl import DeepseekVLImageProcessorKwargs
>>>>>>> 217ff1e4


@auto_docstring
class DeepseekVLImageProcessorFast(BaseImageProcessorFast):
    resample = PILImageResampling.BICUBIC
    image_mean = OPENAI_CLIP_MEAN
    image_std = OPENAI_CLIP_STD
    size = {"height": 384, "width": 384}
    min_size = 14
    do_resize = True
    do_rescale = True
    do_normalize = True
    do_pad = True
    valid_kwargs = DeepseekVLImageProcessorKwargs

    def __init__(self, **kwargs: Unpack[DeepseekVLImageProcessorKwargs]):
        super().__init__(**kwargs)
        if kwargs.get("image_mean") is None:
            background_color = (127, 127, 127)
        else:
            background_color = tuple(int(x * 255) for x in kwargs.get("image_mean"))
        self.background_color = tuple(background_color)

    def resize(
        self,
        image: "torch.Tensor",
        size: SizeDict,
        min_size: int,
        interpolation: Optional["F.InterpolationMode"] = None,
        antialias: bool = True,
        **kwargs,
    ) -> "torch.Tensor":
        if size.height is None or size.width is None or size.height != size.width:
            raise ValueError(
                f"Output height and width must be the same. Got height={size['height']} and width={size['width']}"
            )
        size = size.height

        height, width = image.shape[-2:]
        max_size = max(height, width)

        delta = size / max_size
        # Largest side becomes `size` and the other side is scaled according to the aspect ratio.
        output_size_nonpadded = SizeDict(
            height=max(int(height * delta), min_size),
            width=max(int(width * delta), min_size),
        )

        return super().resize(image, size=output_size_nonpadded, interpolation=interpolation, antialias=antialias)

    def pad_to_square(
        self,
        images: "torch.Tensor",
        background_color: Union[int, tuple[int, int, int]] = 0,
    ) -> "torch.Tensor":
        """
        Pads an image to a square based on the longest edge.

        Args:
            images (`torch.Tensor`):
                The images to pad.
            background_color (`int` or `tuple[int, int, int]`, *optional*, defaults to 0):
                The color to use for the padding. Can be an integer for single channel or a
                tuple of integers representing for multi-channel images. If passed as integer
                in multi-channel mode, it will default to `0` in subsequent channels.

        Returns:
            `torch.Tensor`: The padded images.
        """
        height, width = images.shape[-2:]
        num_channels = images.shape[1]
        batch_size = images.shape[0]

        if height == width:
            return images

        max_dim = max(height, width)

        # Ensure background_color is the correct shape
        if isinstance(background_color, int):
            background_color = [background_color]
        elif len(background_color) != num_channels:
            raise ValueError(
                f"background_color must have no more than {num_channels} elements to match the number of channels"
            )

        padded_images = torch.zeros(
            (batch_size, num_channels, max_dim, max_dim), dtype=images.dtype, device=images.device
        )
        for i, color in enumerate(background_color):
            padded_images[:, i, :, :] = color
        if width > height:
            start = (max_dim - height) // 2
            padded_images[:, :, start : start + height, :] = images
        else:
            start = (max_dim - width) // 2
            padded_images[:, :, :, start : start + width] = images

        return padded_images

    def _preprocess(
        self,
        images: list["torch.Tensor"],
        do_resize: bool,
        size: SizeDict,
        min_size: int,
        interpolation: Optional["F.InterpolationMode"],
        do_rescale: bool,
        rescale_factor: float,
        do_normalize: bool,
        image_mean: Optional[Union[float, list[float]]],
        image_std: Optional[Union[float, list[float]]],
        disable_grouping: Optional[bool],
        return_tensors: Optional[Union[str, TensorType]],
        do_pad: bool = True,
        **kwargs,
    ) -> BatchFeature:
        # Group images by size for batched resizing
        grouped_images, grouped_images_index = group_images_by_shape(images, disable_grouping=disable_grouping)
        resized_images_grouped = {}
        for shape, stacked_images in grouped_images.items():
            if do_resize:
                stacked_images = self.resize(
                    image=stacked_images, size=size, min_size=min_size, interpolation=interpolation
                )
            resized_images_grouped[shape] = stacked_images
        resized_images = reorder_images(resized_images_grouped, grouped_images_index)

        # Group images by size for further processing
        # Needed in case do_resize is False, or resize returns images with different sizes
        grouped_images, grouped_images_index = group_images_by_shape(resized_images, disable_grouping=disable_grouping)
        processed_images_grouped = {}
        for shape, stacked_images in grouped_images.items():
            if do_pad:
                stacked_images = self.pad_to_square(stacked_images, background_color=self.background_color)
            # Fused rescale and normalize
            stacked_images = self.rescale_and_normalize(
                stacked_images, do_rescale, rescale_factor, do_normalize, image_mean, image_std
            )
            processed_images_grouped[shape] = stacked_images

        processed_images = reorder_images(processed_images_grouped, grouped_images_index)
        processed_images = torch.stack(processed_images, dim=0) if return_tensors else processed_images

        return BatchFeature(data={"pixel_values": processed_images}, tensor_type=return_tensors)


__all__ = ["DeepseekVLImageProcessorFast"]<|MERGE_RESOLUTION|>--- conflicted
+++ resolved
@@ -28,20 +28,7 @@
 from ...image_utils import OPENAI_CLIP_MEAN, OPENAI_CLIP_STD, PILImageResampling, SizeDict
 from ...processing_utils import Unpack
 from ...utils import TensorType, auto_docstring
-<<<<<<< HEAD
-
-
-class DeepseekVLFastImageProcessorKwargs(DefaultFastImageProcessorKwargs):
-    r"""
-    min_size (`int`, *optional*, defaults to 14):
-        The minimum allowed size for the resized image. Ensures that neither the height nor width
-        falls below this value after resizing.
-    """
-
-    min_size: Optional[int]
-=======
 from .image_processing_deepseek_vl import DeepseekVLImageProcessorKwargs
->>>>>>> 217ff1e4
 
 
 @auto_docstring
