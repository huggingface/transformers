# coding=utf-8
# Copyright 2021, Google and The HuggingFace Inc. team. All rights reserved.
#
# Licensed under the Apache License, Version 2.0 (the "License");
# you may not use this file except in compliance with the License.
# You may obtain a copy of the License at
#
#     http://www.apache.org/licenses/LICENSE-2.0
#
# Unless required by applicable law or agreed to in writing, software
# distributed under the License is distributed on an "AS IS" BASIS,
# WITHOUT WARRANTIES OR CONDITIONS OF ANY KIND, either express or implied.
# See the License for the specific language governing permissions and
# limitations under the License.
"""PyTorch PEGASUS model."""

import copy
import math
from typing import Callable, List, Optional, Tuple, Union

import numpy as np
import torch
import torch.utils.checkpoint
from torch import nn
from torch.nn import CrossEntropyLoss

from ...activations import ACT2FN
from ...cache_utils import Cache, EncoderDecoderCache
from ...generation import GenerationMixin
from ...modeling_attn_mask_utils import (
    AttentionMaskConverter,
    _prepare_4d_attention_mask,
    _prepare_4d_attention_mask_for_sdpa,
)
from ...modeling_flash_attention_utils import FlashAttentionKwargs
from ...modeling_outputs import (
    BaseModelOutput,
    BaseModelOutputWithPastAndCrossAttentions,
    CausalLMOutputWithCrossAttentions,
    Seq2SeqLMOutput,
    Seq2SeqModelOutput,
)
from ...modeling_utils import ALL_ATTENTION_FUNCTIONS, PreTrainedModel
from ...processing_utils import Unpack
from ...utils import (
    auto_docstring,
    is_torch_flex_attn_available,
    is_torchdynamo_compiling,
    logging,
)
from .configuration_pegasus import PegasusConfig


if is_torch_flex_attn_available():
    from ...integrations.flex_attention import BlockMask, make_flex_block_causal_mask


logger = logging.get_logger(__name__)


# Copied from transformers.models.bart.modeling_bart.shift_tokens_right
def shift_tokens_right(input_ids: torch.Tensor, pad_token_id: int, decoder_start_token_id: int):
    """
    Shift input ids one token to the right.
    """
    shifted_input_ids = input_ids.new_zeros(input_ids.shape)
    shifted_input_ids[:, 1:] = input_ids[:, :-1].clone()
    shifted_input_ids[:, 0] = decoder_start_token_id

    if pad_token_id is None:
        raise ValueError("self.model.config.pad_token_id has to be defined.")
    # replace possible -100 values in labels by `pad_token_id`
    shifted_input_ids.masked_fill_(shifted_input_ids == -100, pad_token_id)

    return shifted_input_ids


# Copied from transformers.models.marian.modeling_marian.MarianSinusoidalPositionalEmbedding with Marian->Pegasus
class PegasusSinusoidalPositionalEmbedding(nn.Embedding):
    """This module produces sinusoidal positional embeddings of any length."""

    def __init__(self, num_positions: int, embedding_dim: int, padding_idx: Optional[int] = None) -> None:
        super().__init__(num_positions, embedding_dim)

    def _init_weight(self):
        """
        Identical to the XLM create_sinusoidal_embeddings except features are not interleaved. The cos features are in
        the 2nd half of the vector. [dim // 2:]
        """
        n_pos, dim = self.weight.shape
        position_enc = np.array(
            [[pos / np.power(10000, 2 * (j // 2) / dim) for j in range(dim)] for pos in range(n_pos)]
        )
        out = torch.empty(n_pos, dim, dtype=self.weight.dtype, requires_grad=False)
        sentinel = dim // 2 if dim % 2 == 0 else (dim // 2) + 1
        out[:, 0:sentinel] = torch.FloatTensor(np.sin(position_enc[:, 0::2]))
        out[:, sentinel:] = torch.FloatTensor(np.cos(position_enc[:, 1::2]))
        self.weight = nn.Parameter(out, requires_grad=False)

    @torch.no_grad()
    def forward(
        self, input_ids_shape: torch.Size, past_key_values_length: int = 0, position_ids: Optional[torch.Tensor] = None
    ) -> torch.Tensor:
        """`input_ids_shape` is expected to be [bsz x seqlen]."""
        if position_ids is None:
            bsz, seq_len = input_ids_shape[:2]
            position_ids = torch.arange(
                past_key_values_length, past_key_values_length + seq_len, dtype=torch.long, device=self.weight.device
            )
        return super().forward(position_ids)


# Copied from transformers.models.bart.modeling_bart.eager_attention_forward
def eager_attention_forward(
    module: nn.Module,
    query: torch.Tensor,
    key: torch.Tensor,
    value: torch.Tensor,
    attention_mask: Optional[torch.Tensor],
    scaling: Optional[float] = None,
    dropout: float = 0.0,
    head_mask: Optional[torch.Tensor] = None,
    **kwargs,
):
    if scaling is None:
        scaling = query.size(-1) ** -0.5

    attn_weights = torch.matmul(query, key.transpose(2, 3)) * scaling
    if attention_mask is not None:
        attn_weights = attn_weights + attention_mask

    attn_weights = nn.functional.softmax(attn_weights, dim=-1)

    if head_mask is not None:
        attn_weights = attn_weights * head_mask.view(1, -1, 1, 1)

    attn_weights = nn.functional.dropout(attn_weights, p=dropout, training=module.training)
    attn_output = torch.matmul(attn_weights, value)
    attn_output = attn_output.transpose(1, 2).contiguous()

    return attn_output, attn_weights


# Copied from transformers.models.bart.modeling_bart.BartAttention with Bart->Pegasus
class PegasusAttention(nn.Module):
    """Multi-headed attention from 'Attention Is All You Need' paper"""

    def __init__(
        self,
        embed_dim: int,
        num_heads: int,
        dropout: float = 0.0,
        is_decoder: bool = False,
        bias: bool = True,
        is_causal: bool = False,
        config: Optional[PegasusConfig] = None,
        layer_idx: Optional[int] = None,
    ):
        super().__init__()
        self.embed_dim = embed_dim
        self.num_heads = num_heads
        self.dropout = dropout
        self.head_dim = embed_dim // num_heads
        self.config = config

        if (self.head_dim * num_heads) != self.embed_dim:
            raise ValueError(
                f"embed_dim must be divisible by num_heads (got `embed_dim`: {self.embed_dim}"
                f" and `num_heads`: {num_heads})."
            )
        self.scaling = self.head_dim**-0.5
        self.is_decoder = is_decoder
        self.is_causal = is_causal
        self.layer_idx = layer_idx
        if layer_idx is None and self.is_decoder:
            logger.warning_once(
                f"Instantiating a decoder {self.__class__.__name__} without passing `layer_idx` is not recommended and "
                "will lead to errors during the forward call, if caching is used. Please make sure to provide a `layer_idx` "
                "when creating this class."
            )

        self.k_proj = nn.Linear(embed_dim, embed_dim, bias=bias)
        self.v_proj = nn.Linear(embed_dim, embed_dim, bias=bias)
        self.q_proj = nn.Linear(embed_dim, embed_dim, bias=bias)
        self.out_proj = nn.Linear(embed_dim, embed_dim, bias=bias)

    def forward(
        self,
        hidden_states: torch.Tensor,
        key_value_states: Optional[torch.Tensor] = None,
        past_key_value: Optional[Cache] = None,
        attention_mask: Optional[torch.Tensor] = None,
        layer_head_mask: Optional[torch.Tensor] = None,
        output_attentions: bool = False,
        cache_position: Optional[torch.Tensor] = None,
        # TODO: we need a refactor so that the different attention modules can get their specific kwargs
        # ATM, we have mixed things encoder, decoder, and encoder-decoder attn
        **kwargs: Unpack[FlashAttentionKwargs],
    ) -> Tuple[torch.Tensor, Optional[torch.Tensor], Optional[Tuple[torch.Tensor]]]:
        """Input shape: Batch x Time x Channel"""

        # if key_value_states are provided this layer is used as a cross-attention layer
        # for the decoder
        is_cross_attention = key_value_states is not None

        # determine input shapes
        bsz, tgt_len = hidden_states.shape[:-1]
        src_len = key_value_states.shape[1] if is_cross_attention else tgt_len

        q_input_shape = (bsz, tgt_len, -1, self.head_dim)
        kv_input_shape = (bsz, src_len, -1, self.head_dim)

        # get query proj
        query_states = self.q_proj(hidden_states).view(*q_input_shape).transpose(1, 2)

        if past_key_value is not None:
            if isinstance(past_key_value, EncoderDecoderCache):
                is_updated = past_key_value.is_updated.get(self.layer_idx)
                if is_cross_attention:
                    # after the first generated id, we can subsequently re-use all key/value_states from cache
                    curr_past_key_value = past_key_value.cross_attention_cache
                else:
                    curr_past_key_value = past_key_value.self_attention_cache
            else:
                curr_past_key_value = past_key_value

        current_states = key_value_states if is_cross_attention else hidden_states
        if is_cross_attention and past_key_value is not None and is_updated:
            # reuse k,v, cross_attentions
            key_states = curr_past_key_value.key_cache[self.layer_idx]
            value_states = curr_past_key_value.value_cache[self.layer_idx]
        else:
            key_states = self.k_proj(current_states)
            value_states = self.v_proj(current_states)
            key_states = key_states.view(*kv_input_shape).transpose(1, 2)
            value_states = value_states.view(*kv_input_shape).transpose(1, 2)

            if past_key_value is not None:
                # save all key/value_states to cache to be re-used for fast auto-regressive generation
                cache_position = cache_position if not is_cross_attention else None
                key_states, value_states = curr_past_key_value.update(
                    key_states, value_states, self.layer_idx, {"cache_position": cache_position}
                )
                # set flag that curr layer for cross-attn is already updated so we can re-use in subsequent calls
                if is_cross_attention:
                    past_key_value.is_updated[self.layer_idx] = True

        attention_interface: Callable = eager_attention_forward
        if self.config._attn_implementation != "eager":
            attention_interface = ALL_ATTENTION_FUNCTIONS[self.config._attn_implementation]

        attn_output, attn_weights = attention_interface(
            self,
            query_states,
            key_states,
            value_states,
            attention_mask,
            dropout=0.0 if not self.training else self.dropout,
            scaling=self.scaling,
            output_attentions=output_attentions,
            head_mask=layer_head_mask,
            **kwargs,
        )

        attn_output = attn_output.reshape(bsz, tgt_len, -1).contiguous()
        attn_output = self.out_proj(attn_output)

        return attn_output, attn_weights, past_key_value


# Copied from transformers.models.mbart.modeling_mbart.MBartEncoderLayer with MBart->Pegasus, MBART->PEGASUS
class PegasusEncoderLayer(nn.Module):
    def __init__(self, config: PegasusConfig):
        super().__init__()
        self.embed_dim = config.d_model

        self.self_attn = PegasusAttention(
            embed_dim=self.embed_dim,
            num_heads=config.encoder_attention_heads,
            dropout=config.attention_dropout,
            config=config,
        )
        self.self_attn_layer_norm = nn.LayerNorm(self.embed_dim)
        self.dropout = config.dropout
        self.activation_fn = ACT2FN[config.activation_function]
        self.activation_dropout = config.activation_dropout
        self.fc1 = nn.Linear(self.embed_dim, config.encoder_ffn_dim)
        self.fc2 = nn.Linear(config.encoder_ffn_dim, self.embed_dim)
        self.final_layer_norm = nn.LayerNorm(self.embed_dim)

    def forward(
        self,
        hidden_states: torch.Tensor,
        attention_mask: torch.Tensor,
        layer_head_mask: torch.Tensor,
        output_attentions: bool = False,
    ) -> torch.Tensor:
        """
        Args:
            hidden_states (`torch.FloatTensor`): input to the layer of shape `(batch, seq_len, embed_dim)`
            attention_mask (`torch.FloatTensor`): attention mask of size
                `(batch, 1, tgt_len, src_len)` where padding elements are indicated by very large negative values.
            layer_head_mask (`torch.FloatTensor`): mask for attention heads in a given layer of size
                `(encoder_attention_heads,)`.
            output_attentions (`bool`, *optional*):
                Whether or not to return the attentions tensors of all attention layers. See `attentions` under
                returned tensors for more detail.
        """
        residual = hidden_states
        hidden_states = self.self_attn_layer_norm(hidden_states)
        hidden_states, attn_weights, _ = self.self_attn(
            hidden_states=hidden_states,
            attention_mask=attention_mask,
            layer_head_mask=layer_head_mask,
            output_attentions=output_attentions,
        )
        hidden_states = nn.functional.dropout(hidden_states, p=self.dropout, training=self.training)
        hidden_states = residual + hidden_states

        residual = hidden_states
        hidden_states = self.final_layer_norm(hidden_states)
        hidden_states = self.activation_fn(self.fc1(hidden_states))
        hidden_states = nn.functional.dropout(hidden_states, p=self.activation_dropout, training=self.training)
        hidden_states = self.fc2(hidden_states)
        hidden_states = nn.functional.dropout(hidden_states, p=self.dropout, training=self.training)
        hidden_states = residual + hidden_states

        if hidden_states.dtype == torch.float16:
            clamp_value = torch.finfo(hidden_states.dtype).max - 1000
            hidden_states = torch.clamp(hidden_states, min=-clamp_value, max=clamp_value)

        outputs = (hidden_states,)

        if output_attentions:
            outputs += (attn_weights,)

        return outputs


# Copied from transformers.models.mbart.modeling_mbart.MBartDecoderLayer with MBart->Pegasus, MBART->PEGASUS
class PegasusDecoderLayer(nn.Module):
    def __init__(self, config: PegasusConfig, layer_idx: Optional[int] = None):
        super().__init__()
        self.embed_dim = config.d_model

        self.self_attn = PegasusAttention(
            embed_dim=self.embed_dim,
            num_heads=config.decoder_attention_heads,
            dropout=config.attention_dropout,
            is_decoder=True,
            is_causal=True,
            config=config,
            layer_idx=layer_idx,
        )
        self.dropout = config.dropout
        self.activation_fn = ACT2FN[config.activation_function]
        self.activation_dropout = config.activation_dropout

        self.self_attn_layer_norm = nn.LayerNorm(self.embed_dim)
        self.encoder_attn = PegasusAttention(
            self.embed_dim,
            config.decoder_attention_heads,
            dropout=config.attention_dropout,
            is_decoder=True,
            config=config,
            layer_idx=layer_idx,
        )
        self.encoder_attn_layer_norm = nn.LayerNorm(self.embed_dim)
        self.fc1 = nn.Linear(self.embed_dim, config.decoder_ffn_dim)
        self.fc2 = nn.Linear(config.decoder_ffn_dim, self.embed_dim)
        self.final_layer_norm = nn.LayerNorm(self.embed_dim)

    def forward(
        self,
        hidden_states: torch.Tensor,
        attention_mask: Optional[torch.Tensor] = None,
        encoder_hidden_states: Optional[torch.Tensor] = None,
        encoder_attention_mask: Optional[torch.Tensor] = None,
        layer_head_mask: Optional[torch.Tensor] = None,
        cross_attn_layer_head_mask: Optional[torch.Tensor] = None,
        past_key_value: Optional[Cache] = None,
        output_attentions: Optional[bool] = False,
        use_cache: Optional[bool] = True,
        cache_position: Optional[torch.Tensor] = None,
    ) -> torch.Tensor:
        """
        Args:
            hidden_states (`torch.FloatTensor`): input to the layer of shape `(batch, seq_len, embed_dim)`
            attention_mask (`torch.FloatTensor`): attention mask of size
                `(batch, 1, tgt_len, src_len)` where padding elements are indicated by very large negative values.
            encoder_hidden_states (`torch.FloatTensor`):
                cross attention input to the layer of shape `(batch, seq_len, embed_dim)`
            encoder_attention_mask (`torch.FloatTensor`): encoder attention mask of size
                `(batch, 1, tgt_len, src_len)` where padding elements are indicated by very large negative values.
            layer_head_mask (`torch.FloatTensor`): mask for attention heads in a given layer of size
                `(encoder_attention_heads,)`.
            cross_attn_layer_head_mask (`torch.FloatTensor`): mask for cross-attention heads in a given layer of
                size `(decoder_attention_heads,)`.
            past_key_value (`Tuple(torch.FloatTensor)`): cached past key and value projection states
            output_attentions (`bool`, *optional*):
                Whether or not to return the attentions tensors of all attention layers. See `attentions` under
                returned tensors for more detail.
            cache_position (`torch.LongTensor` of shape `(sequence_length)`, *optional*):
                Indices depicting the position of the input sequence tokens in the sequence. It is used to update the
                cache in the correct position and to infer the complete sequence length.
        """
        residual = hidden_states
        hidden_states = self.self_attn_layer_norm(hidden_states)

        # Self Attention
        hidden_states, self_attn_weights, past_key_value = self.self_attn(
            hidden_states=hidden_states,
            past_key_value=past_key_value,
            attention_mask=attention_mask,
            layer_head_mask=layer_head_mask,
            output_attentions=output_attentions,
            cache_position=cache_position,
        )
        hidden_states = nn.functional.dropout(hidden_states, p=self.dropout, training=self.training)
        hidden_states = residual + hidden_states

        # Cross-Attention Block
        cross_attn_weights = None
        if encoder_hidden_states is not None:
            residual = hidden_states
            hidden_states = self.encoder_attn_layer_norm(hidden_states)

            hidden_states, cross_attn_weights, past_key_value = self.encoder_attn(
                hidden_states=hidden_states,
                key_value_states=encoder_hidden_states,
                attention_mask=encoder_attention_mask,
                layer_head_mask=cross_attn_layer_head_mask,
                past_key_value=past_key_value,
                output_attentions=output_attentions,
            )
            hidden_states = nn.functional.dropout(hidden_states, p=self.dropout, training=self.training)
            hidden_states = residual + hidden_states

        # Fully Connected
        residual = hidden_states
        hidden_states = self.final_layer_norm(hidden_states)
        hidden_states = self.activation_fn(self.fc1(hidden_states))
        hidden_states = nn.functional.dropout(hidden_states, p=self.activation_dropout, training=self.training)
        hidden_states = self.fc2(hidden_states)
        hidden_states = nn.functional.dropout(hidden_states, p=self.dropout, training=self.training)
        hidden_states = residual + hidden_states

        outputs = (hidden_states,)

        if output_attentions:
            outputs += (self_attn_weights, cross_attn_weights)

        if use_cache:
            outputs += (past_key_value,)

        return outputs


@auto_docstring
class PegasusPreTrainedModel(PreTrainedModel):
    config_class = PegasusConfig
    base_model_prefix = "model"
    supports_gradient_checkpointing = True
    _supports_flash_attn_2 = True
    _supports_sdpa = True
    # Compile issues
    _supports_flex_attn = False
    _supports_cache_class = True
    _supports_static_cache = True

    def _init_weights(self, module):
        std = self.config.init_std
        if isinstance(module, nn.Linear):
            module.weight.data.normal_(mean=0.0, std=std)
            if module.bias is not None:
                module.bias.data.zero_()
        elif isinstance(module, PegasusSinusoidalPositionalEmbedding):
            module._init_weight()
        elif isinstance(module, nn.Embedding):
            module.weight.data.normal_(mean=0.0, std=std)
            if module.padding_idx is not None:
                module.weight.data[module.padding_idx].zero_()
        elif isinstance(module, nn.LayerNorm):
            module.weight.data.fill_(1.0)
            module.bias.data.zero_()

<<<<<<< HEAD
    # Copied from transformers.models.bart.modeling_bart.BartPreTrainedModel._update_full_mask
    def _update_full_mask(
        self,
        attention_mask: Union[torch.Tensor, None],
        inputs_embeds: torch.Tensor,
    ):
        if attention_mask is not None:
            if self.config._attn_implementation == "flash_attention_2":
                attention_mask = attention_mask if 0 in attention_mask else None
            elif self.config._attn_implementation == "sdpa":
                # output_attentions=True & head_mask can not be supported when using SDPA, fall back to
                # the manual implementation that requires a 4D causal mask in all cases.
                # [bsz, seq_len] -> [bsz, 1, tgt_seq_len, src_seq_len]
                attention_mask = _prepare_4d_attention_mask_for_sdpa(attention_mask, inputs_embeds.dtype)
            elif self.config._attn_implementation == "flex_attention":
                if isinstance(attention_mask, torch.Tensor):
                    attention_mask = make_flex_block_causal_mask(attention_mask, is_causal=False)
            else:
                # [bsz, seq_len] -> [bsz, 1, tgt_seq_len, src_seq_len]
                attention_mask = _prepare_4d_attention_mask(attention_mask, inputs_embeds.dtype)

        return attention_mask

    # Copied from transformers.models.bart.modeling_bart.BartPreTrainedModel._update_causal_mask
=======
    # Copied from transformers.models.gptj.modeling_gptj.GPTJModel._update_causal_mask
>>>>>>> 12346833
    def _update_causal_mask(
        self,
        attention_mask: Optional[Union[torch.Tensor, "BlockMask"]],
        input_tensor: torch.Tensor,
        cache_position: torch.Tensor,
        past_key_values: Cache,
    ):
        if self.config._attn_implementation == "flex_attention":
            if isinstance(attention_mask, torch.Tensor):
                attention_mask = make_flex_block_causal_mask(attention_mask)
            # Other attention flavors support in-built causal (when `mask is None`)
            # while we need to create our specific block mask regardless
            elif attention_mask is None:
                attention_mask = make_flex_block_causal_mask(
                    torch.ones(
                        size=(input_tensor.shape[0], input_tensor.shape[1]),
                        device=attention_mask.device,
                    )
                )
            return attention_mask

        if self.config._attn_implementation == "flash_attention_2":
            if attention_mask is not None and (attention_mask == 0.0).any():
                return attention_mask
            return None

        # For SDPA, when possible, we will rely on its `is_causal` argument instead of its `attn_mask` argument, in
        # order to dispatch on Flash Attention 2. This feature is not compatible with static cache, as SDPA will fail
        # to infer the attention mask.
        past_seen_tokens = past_key_values.get_seq_length() if past_key_values is not None else 0
        using_compilable_cache = past_key_values.is_compileable if past_key_values is not None else False

        # When output attentions is True, sdpa implementation's forward method calls the eager implementation's forward
        if self.config._attn_implementation == "sdpa" and not using_compilable_cache:
            if AttentionMaskConverter._ignore_causal_mask_sdpa(
                attention_mask,
                inputs_embeds=input_tensor,
                past_key_values_length=past_seen_tokens,
                is_training=self.training,
            ):
                return None

        dtype = input_tensor.dtype
        sequence_length = input_tensor.shape[1]
        if using_compilable_cache:
            target_length = past_key_values.get_max_cache_shape()
        else:
            target_length = (
                attention_mask.shape[-1]
                if isinstance(attention_mask, torch.Tensor)
                else past_seen_tokens + sequence_length + 1
            )

        # In case the provided `attention` mask is 2D, we generate a causal mask here (4D).
        causal_mask = self._prepare_4d_causal_attention_mask_with_cache_position(
            attention_mask,
            sequence_length=sequence_length,
            target_length=target_length,
            dtype=dtype,
            cache_position=cache_position,
            batch_size=input_tensor.shape[0],
        )

        if (
            self.config._attn_implementation == "sdpa"
            and attention_mask is not None
            and attention_mask.device.type in ["cuda", "xpu", "npu"]
        ):
            # Attend to all tokens in fully masked rows in the causal_mask, for example the relevant first rows when
            # using left padding. This is required by F.scaled_dot_product_attention memory-efficient attention path.
            # Details: https://github.com/pytorch/pytorch/issues/110213
            min_dtype = torch.finfo(dtype).min
            causal_mask = AttentionMaskConverter._unmask_unattended(causal_mask, min_dtype)

        return causal_mask

    @staticmethod
    # Copied from transformers.models.gptj.modeling_gptj.GPTJModel._prepare_4d_causal_attention_mask_with_cache_position
    def _prepare_4d_causal_attention_mask_with_cache_position(
        attention_mask: torch.Tensor,
        sequence_length: int,
        target_length: int,
        dtype: torch.dtype,
        cache_position: torch.Tensor,
        batch_size: int,
        **kwargs,
    ):
        """
        Creates a causal 4D mask of shape `(batch_size, 1, query_length, key_value_length)` from a 2D mask of shape
        `(batch_size, key_value_length)`, or if the input `attention_mask` is already 4D, do nothing.

        Args:
            attention_mask (`torch.Tensor`):
                A 2D attention mask of shape `(batch_size, key_value_length)` or a 4D attention mask of shape
                `(batch_size, 1, query_length, key_value_length)`.
            sequence_length (`int`):
                The sequence length being processed.
            target_length (`int`):
                The target length: when generating with static cache, the mask should be as long as the static cache,
                to account for the 0 padding, the part of the cache that is not filled yet.
            dtype (`torch.dtype`):
                The dtype to use for the 4D attention mask.
            cache_position (`torch.Tensor`):
                Indices depicting the position of the input sequence tokens in the sequence.
            batch_size (`torch.Tensor`):
                Batch size.
        """
        if attention_mask is not None and attention_mask.dim() == 4:
            # In this case we assume that the mask comes already in inverted form and requires no inversion or slicing.
            causal_mask = attention_mask
        else:
            min_dtype = torch.finfo(dtype).min
            causal_mask = torch.full(
                (sequence_length, target_length), fill_value=min_dtype, dtype=dtype, device=cache_position.device
            )
            if sequence_length != 1:
                causal_mask = torch.triu(causal_mask, diagonal=1)
            causal_mask *= torch.arange(target_length, device=cache_position.device) > cache_position.reshape(-1, 1)
            causal_mask = causal_mask[None, None, :, :].expand(batch_size, 1, -1, -1)
            if attention_mask is not None:
                causal_mask = causal_mask.clone()  # copy to contiguous memory for in-place edit
                mask_length = attention_mask.shape[-1]
                padding_mask = causal_mask[:, :, :, :mask_length] + attention_mask[:, None, None, :].to(
                    causal_mask.device
                )
                padding_mask = padding_mask == 0
                causal_mask[:, :, :, :mask_length] = causal_mask[:, :, :, :mask_length].masked_fill(
                    padding_mask, min_dtype
                )

        return causal_mask

    # Copied from transformers.models.bart.modeling_bart.BartPreTrainedModel._update_cross_attn_mask
    def _update_cross_attn_mask(
        self,
        encoder_hidden_states: Union[torch.Tensor, None],
        encoder_attention_mask: Union[torch.Tensor, None],
        input_shape: torch.Size,
        inputs_embeds: torch.Tensor,
    ):
        # expand encoder attention mask
        if encoder_hidden_states is not None and encoder_attention_mask is not None:
            if self.config._attn_implementation == "flash_attention_2":
                encoder_attention_mask = encoder_attention_mask if 0 in encoder_attention_mask else None
            elif self.config._attn_implementation == "sdpa":
                # output_attentions=True & cross_attn_head_mask can not be supported when using SDPA, and we fall back on
                # the manual implementation that requires a 4D causal mask in all cases.
                # [bsz, seq_len] -> [bsz, 1, tgt_seq_len, src_seq_len]
                encoder_attention_mask = _prepare_4d_attention_mask_for_sdpa(
                    encoder_attention_mask,
                    inputs_embeds.dtype,
                    tgt_len=input_shape[-1],
                )
            elif self.config._attn_implementation == "flex_attention":
                if isinstance(encoder_attention_mask, torch.Tensor):
                    encoder_attention_mask = make_flex_block_causal_mask(
                        encoder_attention_mask,
                        query_length=input_shape[-1],
                        is_causal=False,
                    )
            else:
                # [bsz, seq_len] -> [bsz, 1, tgt_seq_len, src_seq_len]
                encoder_attention_mask = _prepare_4d_attention_mask(
                    encoder_attention_mask, inputs_embeds.dtype, tgt_len=input_shape[-1]
                )

        return encoder_attention_mask


class PegasusEncoder(PegasusPreTrainedModel):
    """
    Transformer encoder consisting of *config.encoder_layers* self attention layers. Each layer is a
    [`PegasusEncoderLayer`].

    Args:
        config: PegasusConfig
        embed_tokens (nn.Embedding): output embedding
    """

    def __init__(self, config: PegasusConfig, embed_tokens: Optional[nn.Embedding] = None):
        super().__init__(config)

        self.dropout = config.dropout
        self.layerdrop = config.encoder_layerdrop

        embed_dim = config.d_model
        self.padding_idx = config.pad_token_id
        self.max_source_positions = config.max_position_embeddings
        self.embed_scale = math.sqrt(embed_dim) if config.scale_embedding else 1.0

        if embed_tokens is not None:
            self.embed_tokens = embed_tokens
        else:
            self.embed_tokens = nn.Embedding(config.vocab_size, embed_dim, self.padding_idx)

        self.embed_positions = PegasusSinusoidalPositionalEmbedding(
            config.max_position_embeddings,
            embed_dim,
            self.padding_idx,
        )
        self.layers = nn.ModuleList([PegasusEncoderLayer(config) for _ in range(config.encoder_layers)])
        self.layer_norm = nn.LayerNorm(config.d_model)

        self.gradient_checkpointing = False
        # Initialize weights and apply final processing
        self.post_init()

    def resize_position_embeddings(self, new_num_position_embeddings: int):
        """
        Resizes position embeddings matrix of the model if `new_num_position_embeddings !=
        config.max_position_embeddings`.

        Arguments:
            new_num_position_embeddings (`int`):
                The number of new position embeddings. If position embeddings are learned, increasing the size will add
                newly initialized vectors at the end, whereas reducing the size will remove vectors from the end. If
                position embeddings are not learned (*e.g.* sinusoidal position embeddings), increasing the size will
                add correct vectors at the end following the position encoding algorithm, whereas reducing the size
                will remove vectors from the end.
        """
        logger.info(f"Setting `config.max_position_embeddings={new_num_position_embeddings}`...")
        self.config.max_position_embeddings = new_num_position_embeddings

        self.embed_positions = PegasusSinusoidalPositionalEmbedding(
            self.config.max_position_embeddings,
            self.config.d_model,
            self.padding_idx,
        )
        self.embed_positions._init_weight()
        self.embed_positions.to(self.device)

    def get_position_embeddings(self) -> nn.Embedding:
        """
        Returns the position embeddings matrix
        """
        return self.embed_positions

    def forward(
        self,
        input_ids=None,
        attention_mask=None,
        head_mask=None,
        inputs_embeds=None,
        output_attentions=None,
        output_hidden_states=None,
        return_dict=None,
    ):
        r"""
        Args:
            input_ids (`torch.LongTensor` of shape `(batch_size, sequence_length)`):
                Indices of input sequence tokens in the vocabulary. Padding will be ignored by default should you
                provide it.

                Indices can be obtained using [`AutoTokenizer`]. See [`PreTrainedTokenizer.encode`] and
                [`PreTrainedTokenizer.__call__`] for details.

                [What are input IDs?](../glossary#input-ids)
            attention_mask (`torch.Tensor` of shape `(batch_size, sequence_length)`, *optional*):
                Mask to avoid performing attention on padding token indices. Mask values selected in `[0, 1]`:

                - 1 for tokens that are **not masked**,
                - 0 for tokens that are **masked**.

                [What are attention masks?](../glossary#attention-mask)
            head_mask (`torch.Tensor` of shape `(encoder_layers, encoder_attention_heads)`, *optional*):
                Mask to nullify selected heads of the attention modules. Mask values selected in `[0, 1]`:

                - 1 indicates the head is **not masked**,
                - 0 indicates the head is **masked**.

            inputs_embeds (`torch.FloatTensor` of shape `(batch_size, sequence_length, hidden_size)`, *optional*):
                Optionally, instead of passing `input_ids` you can choose to directly pass an embedded representation.
                This is useful if you want more control over how to convert `input_ids` indices into associated vectors
                than the model's internal embedding lookup matrix.
            output_attentions (`bool`, *optional*):
                Whether or not to return the attentions tensors of all attention layers. See `attentions` under
                returned tensors for more detail.
            output_hidden_states (`bool`, *optional*):
                Whether or not to return the hidden states of all layers. See `hidden_states` under returned tensors
                for more detail.
            return_dict (`bool`, *optional*):
                Whether or not to return a [`~utils.ModelOutput`] instead of a plain tuple.
        """
        output_attentions = output_attentions if output_attentions is not None else self.config.output_attentions
        output_hidden_states = (
            output_hidden_states if output_hidden_states is not None else self.config.output_hidden_states
        )
        return_dict = return_dict if return_dict is not None else self.config.use_return_dict

        # retrieve input_ids and inputs_embeds
        if input_ids is not None and inputs_embeds is not None:
            raise ValueError("You cannot specify both input_ids and inputs_embeds at the same time")
        elif input_ids is not None:
            self.warn_if_padding_and_no_attention_mask(input_ids, attention_mask)
            input_shape = input_ids.size()
            input_ids = input_ids.view(-1, input_shape[-1])
        elif inputs_embeds is not None:
            input_shape = inputs_embeds.size()[:-1]
        else:
            raise ValueError("You have to specify either input_ids or inputs_embeds")

        if inputs_embeds is None:
            inputs_embeds = self.embed_tokens(input_ids) * self.embed_scale

        embed_pos = self.embed_positions(input_shape)

        hidden_states = inputs_embeds + embed_pos

        hidden_states = nn.functional.dropout(hidden_states, p=self.dropout, training=self.training)

        attention_mask = self._update_full_mask(
            attention_mask,
            inputs_embeds,
        )

        encoder_states = () if output_hidden_states else None
        all_attentions = () if output_attentions else None

        # check if head_mask has a correct number of layers specified if desired
        if head_mask is not None:
            if head_mask.size()[0] != len(self.layers):
                raise ValueError(
                    f"The head_mask should be specified for {len(self.layers)} layers, but it is for"
                    f" {head_mask.size()[0]}."
                )
        for idx, encoder_layer in enumerate(self.layers):
            if output_hidden_states:
                encoder_states = encoder_states + (hidden_states,)
            # add LayerDrop (see https://arxiv.org/abs/1909.11556 for description)
            to_drop = False
            if self.training:
                dropout_probability = torch.rand([])
                if dropout_probability < self.layerdrop:  # skip the layer
                    to_drop = True

            if to_drop:
                layer_outputs = (None, None)
            else:
                if self.gradient_checkpointing and self.training:
                    layer_outputs = self._gradient_checkpointing_func(
                        encoder_layer.__call__,
                        hidden_states,
                        attention_mask,
                        (head_mask[idx] if head_mask is not None else None),
                        output_attentions,
                    )
                else:
                    layer_outputs = encoder_layer(
                        hidden_states,
                        attention_mask,
                        layer_head_mask=(head_mask[idx] if head_mask is not None else None),
                        output_attentions=output_attentions,
                    )

                hidden_states = layer_outputs[0]

            if output_attentions:
                all_attentions = all_attentions + (layer_outputs[1],)

        hidden_states = self.layer_norm(hidden_states)

        if output_hidden_states:
            encoder_states = encoder_states + (hidden_states,)

        if not return_dict:
            return tuple(v for v in [hidden_states, encoder_states, all_attentions] if v is not None)
        return BaseModelOutput(
            last_hidden_state=hidden_states, hidden_states=encoder_states, attentions=all_attentions
        )


class PegasusDecoder(PegasusPreTrainedModel):
    """
    Transformer decoder consisting of *config.decoder_layers* layers. Each layer is a [`PegasusDecoderLayer`]

    Args:
        config: PegasusConfig
        embed_tokens (nn.Embedding): output embedding
    """

    def __init__(self, config: PegasusConfig, embed_tokens: Optional[nn.Embedding] = None):
        super().__init__(config)
        self.dropout = config.dropout
        self.layerdrop = config.decoder_layerdrop
        self.padding_idx = config.pad_token_id
        self.max_target_positions = config.max_position_embeddings
        self.embed_scale = math.sqrt(config.d_model) if config.scale_embedding else 1.0

        if embed_tokens is not None:
            self.embed_tokens = embed_tokens
        else:
            self.embed_tokens = nn.Embedding(config.vocab_size, config.d_model, self.padding_idx)

        self.embed_positions = PegasusSinusoidalPositionalEmbedding(
            config.max_position_embeddings,
            config.d_model,
            self.padding_idx,
        )
        self.layers = nn.ModuleList([PegasusDecoderLayer(config, layer_idx=i) for i in range(config.decoder_layers)])
        self.layer_norm = nn.LayerNorm(config.d_model)

        self.gradient_checkpointing = False
        # Initialize weights and apply final processing
        self.post_init()

    def get_input_embeddings(self):
        return self.embed_tokens

    def set_input_embeddings(self, value):
        self.embed_tokens = value

    def resize_position_embeddings(self, new_num_position_embeddings: int):
        """
        Resizes position embeddings matrix of the model if `new_num_position_embeddings !=
        config.max_position_embeddings`.

        Arguments:
            new_num_position_embeddings (`int`):
                The number of new position embeddings. If position embeddings are learned, increasing the size will add
                newly initialized vectors at the end, whereas reducing the size will remove vectors from the end. If
                position embeddings are not learned (*e.g.* sinusoidal position embeddings), increasing the size will
                add correct vectors at the end following the position encoding algorithm, whereas reducing the size
                will remove vectors from the end.
        """
        logger.info(f"Setting `config.max_position_embeddings={new_num_position_embeddings}`...")
        self.config.max_position_embeddings = new_num_position_embeddings

        self.embed_positions = PegasusSinusoidalPositionalEmbedding(
            self.config.max_position_embeddings,
            self.config.d_model,
            self.padding_idx,
        )
        self.embed_positions._init_weight()
        self.embed_positions.to(self.device)

    def get_position_embeddings(self) -> nn.Embedding:
        """
        Returns the position embeddings matrix
        """
        return self.embed_positions

    def forward(
        self,
        input_ids=None,
        attention_mask=None,
        encoder_hidden_states=None,
        encoder_attention_mask=None,
        head_mask=None,
        cross_attn_head_mask=None,
        past_key_values=None,
        inputs_embeds=None,
        use_cache=None,
        output_attentions=None,
        output_hidden_states=None,
        return_dict=None,
        cache_position=None,
    ):
        r"""
        Args:
            input_ids (`torch.LongTensor` of shape `(batch_size, sequence_length)`):
                Indices of input sequence tokens in the vocabulary. Padding will be ignored by default should you
                provide it.

                Indices can be obtained using [`AutoTokenizer`]. See [`PreTrainedTokenizer.encode`] and
                [`PreTrainedTokenizer.__call__`] for details.

                [What are input IDs?](../glossary#input-ids)
            attention_mask (`torch.Tensor` of shape `(batch_size, sequence_length)`, *optional*):
                Mask to avoid performing attention on padding token indices. Mask values selected in `[0, 1]`:

                - 1 for tokens that are **not masked**,
                - 0 for tokens that are **masked**.

                [What are attention masks?](../glossary#attention-mask)
            encoder_hidden_states (`torch.FloatTensor` of shape `(batch_size, encoder_sequence_length, hidden_size)`, *optional*):
                Sequence of hidden-states at the output of the last layer of the encoder. Used in the cross-attention
                of the decoder.
            encoder_attention_mask (`torch.LongTensor` of shape `(batch_size, encoder_sequence_length)`, *optional*):
                Mask to avoid performing cross-attention on padding tokens indices of encoder input_ids. Mask values
                selected in `[0, 1]`:

                - 1 for tokens that are **not masked**,
                - 0 for tokens that are **masked**.

                [What are attention masks?](../glossary#attention-mask)
            head_mask (`torch.Tensor` of shape `(decoder_layers, decoder_attention_heads)`, *optional*):
                Mask to nullify selected heads of the attention modules. Mask values selected in `[0, 1]`:

                - 1 indicates the head is **not masked**,
                - 0 indicates the head is **masked**.

            cross_attn_head_mask (`torch.Tensor` of shape `(decoder_layers, decoder_attention_heads)`, *optional*):
                Mask to nullify selected heads of the cross-attention modules in decoder to avoid performing
                cross-attention on hidden heads. Mask values selected in `[0, 1]`:

                - 1 indicates the head is **not masked**,
                - 0 indicates the head is **masked**.

            past_key_values (`tuple(tuple(torch.FloatTensor))`, *optional*, returned when `use_cache=True` is passed or when `config.use_cache=True`):
                Tuple of `tuple(torch.FloatTensor)` of length `config.n_layers`, with each tuple having 2 tensors of
                shape `(batch_size, num_heads, sequence_length, embed_size_per_head)`) and 2 additional tensors of
                shape `(batch_size, num_heads, encoder_sequence_length, embed_size_per_head)`.

                Contains pre-computed hidden-states (key and values in the self-attention blocks and in the
                cross-attention blocks) that can be used (see `past_key_values` input) to speed up sequential decoding.

                If `past_key_values` are used, the user can optionally input only the last `decoder_input_ids` (those
                that don't have their past key value states given to this model) of shape `(batch_size, 1)` instead of
                all `decoder_input_ids` of shape `(batch_size, sequence_length)`.
            inputs_embeds (`torch.FloatTensor` of shape `(batch_size, sequence_length, hidden_size)`, *optional*):
                Optionally, instead of passing `input_ids` you can choose to directly pass an embedded representation.
                This is useful if you want more control over how to convert `input_ids` indices into associated vectors
                than the model's internal embedding lookup matrix.
            output_attentions (`bool`, *optional*):
                Whether or not to return the attentions tensors of all attention layers. See `attentions` under
                returned tensors for more detail.
            output_hidden_states (`bool`, *optional*):
                Whether or not to return the hidden states of all layers. See `hidden_states` under returned tensors
                for more detail.
            return_dict (`bool`, *optional*):
                Whether or not to return a [`~utils.ModelOutput`] instead of a plain tuple.
            cache_position (`torch.LongTensor` of shape `(sequence_length)`, *optional*):
                Indices depicting the position of the input sequence tokens in the sequence. It is used to update the
                cache in the correct position and to infer the complete sequence length.
        """
        output_attentions = output_attentions if output_attentions is not None else self.config.output_attentions
        output_hidden_states = (
            output_hidden_states if output_hidden_states is not None else self.config.output_hidden_states
        )
        use_cache = use_cache if use_cache is not None else self.config.use_cache
        return_dict = return_dict if return_dict is not None else self.config.use_return_dict

        # retrieve input_ids and inputs_embeds
        if (input_ids is None) ^ (inputs_embeds is not None):
            raise ValueError("You cannot specify both decoder_input_ids and decoder_inputs_embeds at the same time")
        elif input_ids is not None:
            input = input_ids
            input_shape = input.shape
            input_ids = input_ids.view(-1, input_shape[-1])
        elif inputs_embeds is not None:
            input_shape = inputs_embeds.size()[:-1]
            input = inputs_embeds[:, :, -1]
        else:
            raise ValueError("You have to specify either decoder_input_ids or decoder_inputs_embeds")

        if inputs_embeds is None:
            inputs_embeds = self.embed_tokens(input)

        # important to apply scale outside of `if` in case users pass `embeds`
        inputs_embeds = inputs_embeds * self.embed_scale

        if self.gradient_checkpointing and self.training:
            if use_cache:
                logger.warning_once(
                    "`use_cache=True` is incompatible with gradient checkpointing`. Setting `use_cache=False`..."
                )
                use_cache = False

        # initialize `past_key_values`
        return_legacy_cache = False
        if use_cache and not isinstance(past_key_values, Cache):
            return_legacy_cache = True
            logger.warning_once(
                "Passing a tuple of `past_key_values` is deprecated and will be removed in Transformers v4.58.0. "
                "You should pass an instance of `EncoderDecoderCache` instead, e.g. "
                "`past_key_values=EncoderDecoderCache.from_legacy_cache(past_key_values)`."
            )
            past_key_values = EncoderDecoderCache.from_legacy_cache(past_key_values)

        batch_size, seq_length = inputs_embeds.size()[:-1]
        past_key_values_length = past_key_values.get_seq_length() if past_key_values is not None else 0
        if cache_position is None:
            cache_position = torch.arange(
                past_key_values_length, past_key_values_length + seq_length, device=inputs_embeds.device
            )

        if attention_mask is None and not is_torchdynamo_compiling():
            # required mask seq length can be calculated via length of past cache
            mask_seq_length = past_key_values_length + seq_length
            attention_mask = torch.ones(batch_size, mask_seq_length, device=inputs_embeds.device)

        self_attn_cache = (
            past_key_values.self_attention_cache
            if isinstance(past_key_values, EncoderDecoderCache)
            else past_key_values
        )

        causal_mask = self._update_causal_mask(
            attention_mask,
            inputs_embeds,
            cache_position,
            self_attn_cache,
        )
        encoder_attention_mask = self._update_cross_attn_mask(
            encoder_hidden_states,
            encoder_attention_mask,
            input_shape,
            inputs_embeds,
        )

        # embed positions
        positions = self.embed_positions((batch_size, seq_length), past_key_values_length, position_ids=cache_position)
        hidden_states = inputs_embeds + positions
        hidden_states = nn.functional.dropout(hidden_states, p=self.dropout, training=self.training)

        # decoder layers
        all_hidden_states = () if output_hidden_states else None
        all_self_attns = () if output_attentions else None
        all_cross_attentions = () if (output_attentions and encoder_hidden_states is not None) else None
        next_decoder_cache = None

        # check if head_mask/cross_attn_head_mask has a correct number of layers specified if desired
        for attn_mask, mask_name in zip([head_mask, cross_attn_head_mask], ["head_mask", "cross_attn_head_mask"]):
            if attn_mask is not None:
                if attn_mask.size()[0] != len(self.layers):
                    raise ValueError(
                        f"The `{mask_name}` should be specified for {len(self.layers)} layers, but it is for"
                        f" {head_mask.size()[0]}."
                    )
        for idx, decoder_layer in enumerate(self.layers):
            # add LayerDrop (see https://arxiv.org/abs/1909.11556 for description)
            if output_hidden_states:
                all_hidden_states += (hidden_states,)
            if self.training:
                dropout_probability = torch.rand([])
                if dropout_probability < self.layerdrop:
                    continue

            if self.gradient_checkpointing and self.training:
                layer_outputs = self._gradient_checkpointing_func(
                    decoder_layer.__call__,
                    hidden_states,
                    causal_mask,
                    encoder_hidden_states,
                    encoder_attention_mask,
                    head_mask[idx] if head_mask is not None else None,
                    cross_attn_head_mask[idx] if cross_attn_head_mask is not None else None,
                    None,
                    output_attentions,
                    use_cache,
                    cache_position,
                )
            else:
                layer_outputs = decoder_layer(
                    hidden_states,
                    attention_mask=causal_mask,
                    encoder_hidden_states=encoder_hidden_states,
                    encoder_attention_mask=encoder_attention_mask,
                    layer_head_mask=(head_mask[idx] if head_mask is not None else None),
                    cross_attn_layer_head_mask=(
                        cross_attn_head_mask[idx] if cross_attn_head_mask is not None else None
                    ),
                    past_key_value=past_key_values,
                    output_attentions=output_attentions,
                    use_cache=use_cache,
                    cache_position=cache_position,
                )
            hidden_states = layer_outputs[0]

            if use_cache:
                next_decoder_cache = layer_outputs[3 if output_attentions else 1]

            if output_attentions:
                all_self_attns += (layer_outputs[1],)

                if encoder_hidden_states is not None:
                    all_cross_attentions += (layer_outputs[2],)

        hidden_states = self.layer_norm(hidden_states)

        # add hidden states from the last decoder layer
        if output_hidden_states:
            all_hidden_states += (hidden_states,)

        next_cache = next_decoder_cache if use_cache else None
        if return_legacy_cache:
            next_cache = past_key_values.to_legacy_cache()

        if not return_dict:
            return tuple(
                v
                for v in [hidden_states, next_cache, all_hidden_states, all_self_attns, all_cross_attentions]
                if v is not None
            )
        return BaseModelOutputWithPastAndCrossAttentions(
            last_hidden_state=hidden_states,
            past_key_values=next_cache,
            hidden_states=all_hidden_states,
            attentions=all_self_attns,
            cross_attentions=all_cross_attentions,
        )


@auto_docstring
class PegasusModel(PegasusPreTrainedModel):
    _tied_weights_keys = ["encoder.embed_tokens.weight", "decoder.embed_tokens.weight"]

    def __init__(self, config: PegasusConfig):
        super().__init__(config)

        padding_idx, vocab_size = config.pad_token_id, config.vocab_size
        self.shared = nn.Embedding(vocab_size, config.d_model, padding_idx)

        self.encoder = PegasusEncoder(config, self.shared)
        self.decoder = PegasusDecoder(config, self.shared)

        # Initialize weights and apply final processing
        self.post_init()

    def get_input_embeddings(self):
        return self.shared

    def set_input_embeddings(self, value):
        self.shared = value
        self.encoder.embed_tokens = self.shared
        self.decoder.embed_tokens = self.shared

    def get_encoder(self):
        return self.encoder

    def get_decoder(self):
        return self.decoder

    def resize_position_embeddings(self, new_num_position_embeddings: int):
        """
        Resizes position embeddings matrix of the model if `new_num_position_embeddings !=
        config.max_position_embeddings`.

        Arguments:
            new_num_position_embeddings (`int`):
                The number of new position embeddings. If position embeddings are learned, increasing the size will add
                newly initialized vectors at the end, whereas reducing the size will remove vectors from the end. If
                position embeddings are not learned (*e.g.* sinusoidal position embeddings), increasing the size will
                add correct vectors at the end following the position encoding algorithm, whereas reducing the size
                will remove vectors from the end.
        """
        self.config.max_position_embeddings = new_num_position_embeddings
        self.encoder.resize_position_embeddings(new_num_position_embeddings)
        self.decoder.resize_position_embeddings(new_num_position_embeddings)

    def get_position_embeddings(self) -> Tuple[nn.Embedding]:
        """
        Returns the position embeddings matrix
        """
        return (self.encoder.get_position_embeddings(), self.decoder.get_position_embeddings())

    @auto_docstring
    def forward(
        self,
        input_ids: Optional[torch.Tensor] = None,
        attention_mask: Optional[torch.Tensor] = None,
        decoder_input_ids: Optional[torch.Tensor] = None,
        decoder_attention_mask: Optional[torch.Tensor] = None,
        head_mask: Optional[torch.Tensor] = None,
        decoder_head_mask: Optional[torch.Tensor] = None,
        cross_attn_head_mask: Optional[torch.Tensor] = None,
        encoder_outputs: Optional[Tuple[torch.FloatTensor]] = None,
        past_key_values: Optional[Tuple[torch.FloatTensor]] = None,
        inputs_embeds: Optional[torch.Tensor] = None,
        decoder_inputs_embeds: Optional[torch.Tensor] = None,
        use_cache: Optional[bool] = None,
        output_attentions: Optional[bool] = None,
        output_hidden_states: Optional[bool] = None,
        return_dict: Optional[bool] = None,
        cache_position: Optional[torch.Tensor] = None,
    ) -> Union[Tuple, Seq2SeqModelOutput]:
        r"""
        decoder_input_ids (`torch.LongTensor` of shape `(batch_size, target_sequence_length)`, *optional*):
            Indices of decoder input sequence tokens in the vocabulary.

            Indices can be obtained using [`AutoTokenizer`]. See [`PreTrainedTokenizer.encode`] and
            [`PreTrainedTokenizer.__call__`] for details.

            [What are decoder input IDs?](../glossary#decoder-input-ids)

            Pegasus uses the `pad_token_id` as the starting token for `decoder_input_ids` generation. If
            `past_key_values` is used, optionally only the last `decoder_input_ids` have to be input (see
            `past_key_values`).
        decoder_attention_mask (`torch.LongTensor` of shape `(batch_size, target_sequence_length)`, *optional*):
            Default behavior: generate a tensor that ignores pad tokens in `decoder_input_ids`. Causal mask will also
            be used by default.
        cross_attn_head_mask (`torch.Tensor` of shape `(decoder_layers, decoder_attention_heads)`, *optional*):
            Mask to nullify selected heads of the cross-attention modules in the decoder. Mask values selected in `[0,
            1]`:

            - 1 indicates the head is **not masked**,
            - 0 indicates the head is **masked**.

        Example:

        ```python
        >>> from transformers import AutoTokenizer, PegasusModel

        >>> tokenizer = AutoTokenizer.from_pretrained("google/pegasus-large")
        >>> model = PegasusModel.from_pretrained("google/pegasus-large")

        >>> inputs = tokenizer("Studies have been shown that owning a dog is good for you", return_tensors="pt")
        >>> decoder_inputs = tokenizer("Studies show that", return_tensors="pt")
        >>> outputs = model(input_ids=inputs.input_ids, decoder_input_ids=decoder_inputs.input_ids)

        >>> last_hidden_states = outputs.last_hidden_state
        >>> list(last_hidden_states.shape)
        [1, 4, 1024]
        ```"""

        output_attentions = output_attentions if output_attentions is not None else self.config.output_attentions
        output_hidden_states = (
            output_hidden_states if output_hidden_states is not None else self.config.output_hidden_states
        )
        use_cache = use_cache if use_cache is not None else self.config.use_cache
        return_dict = return_dict if return_dict is not None else self.config.use_return_dict

        if encoder_outputs is None:
            encoder_outputs = self.encoder(
                input_ids=input_ids,
                attention_mask=attention_mask,
                head_mask=head_mask,
                inputs_embeds=inputs_embeds,
                output_attentions=output_attentions,
                output_hidden_states=output_hidden_states,
                return_dict=return_dict,
            )
        # If the user passed a tuple for encoder_outputs, we wrap it in a BaseModelOutput when return_dict=True
        elif return_dict and not isinstance(encoder_outputs, BaseModelOutput):
            encoder_outputs = BaseModelOutput(
                last_hidden_state=encoder_outputs[0],
                hidden_states=encoder_outputs[1] if len(encoder_outputs) > 1 else None,
                attentions=encoder_outputs[2] if len(encoder_outputs) > 2 else None,
            )

        # decoder outputs consists of (dec_features, past_key_value, dec_hidden, dec_attn)
        decoder_outputs = self.decoder(
            input_ids=decoder_input_ids,
            attention_mask=decoder_attention_mask,
            encoder_hidden_states=encoder_outputs[0],
            encoder_attention_mask=attention_mask,
            head_mask=decoder_head_mask,
            cross_attn_head_mask=cross_attn_head_mask,
            past_key_values=past_key_values,
            inputs_embeds=decoder_inputs_embeds,
            use_cache=use_cache,
            output_attentions=output_attentions,
            output_hidden_states=output_hidden_states,
            return_dict=return_dict,
            cache_position=cache_position,
        )

        if not return_dict:
            return decoder_outputs + encoder_outputs

        return Seq2SeqModelOutput(
            last_hidden_state=decoder_outputs.last_hidden_state,
            past_key_values=decoder_outputs.past_key_values,
            decoder_hidden_states=decoder_outputs.hidden_states,
            decoder_attentions=decoder_outputs.attentions,
            cross_attentions=decoder_outputs.cross_attentions,
            encoder_last_hidden_state=encoder_outputs.last_hidden_state,
            encoder_hidden_states=encoder_outputs.hidden_states,
            encoder_attentions=encoder_outputs.attentions,
        )


@auto_docstring(
    custom_intro="""
    The PEGASUS Model with a language modeling head. Can be used for summarization.
    """
)
class PegasusForConditionalGeneration(PegasusPreTrainedModel, GenerationMixin):
    base_model_prefix = "model"
    _keys_to_ignore_on_load_missing = ["final_logits_bias"]
    _tied_weights_keys = ["encoder.embed_tokens.weight", "decoder.embed_tokens.weight", "lm_head.weight"]

    def __init__(self, config: PegasusConfig):
        super().__init__(config)
        self.model = PegasusModel(config)
        self.register_buffer("final_logits_bias", torch.zeros((1, self.model.shared.num_embeddings)))
        self.lm_head = nn.Linear(config.d_model, self.model.shared.num_embeddings, bias=False)

        # Initialize weights and apply final processing
        self.post_init()

    def get_encoder(self):
        return self.model.get_encoder()

    def get_decoder(self):
        return self.model.get_decoder()

    def resize_token_embeddings(
        self, new_num_tokens: int, pad_to_multiple_of: Optional[int] = None, mean_resizing: bool = True
    ) -> nn.Embedding:
        new_embeddings = super().resize_token_embeddings(new_num_tokens, pad_to_multiple_of, mean_resizing)
        self._resize_final_logits_bias(new_embeddings.weight.shape[0])
        return new_embeddings

    def _resize_final_logits_bias(self, new_num_tokens: int) -> None:
        old_num_tokens = self.final_logits_bias.shape[-1]
        if new_num_tokens <= old_num_tokens:
            new_bias = self.final_logits_bias[:, :new_num_tokens]
        else:
            extra_bias = torch.zeros((1, new_num_tokens - old_num_tokens), device=self.final_logits_bias.device)
            new_bias = torch.cat([self.final_logits_bias, extra_bias], dim=1)
        self.register_buffer("final_logits_bias", new_bias)

    def get_output_embeddings(self):
        return self.lm_head

    def set_output_embeddings(self, new_embeddings):
        self.lm_head = new_embeddings

    def resize_position_embeddings(self, new_num_position_embeddings: int):
        """
        Resizes position embeddings matrix of the model if `new_num_position_embeddings !=
        config.max_position_embeddings`.

        Arguments:
            new_num_position_embeddings (`int`):
                The number of new position embeddings. If position embeddings are learned, increasing the size will add
                newly initialized vectors at the end, whereas reducing the size will remove vectors from the end. If
                position embeddings are not learned (*e.g.* sinusoidal position embeddings), increasing the size will
                add correct vectors at the end following the position encoding algorithm, whereas reducing the size
                will remove vectors from the end.
        """
        self.config.max_position_embeddings = new_num_position_embeddings
        self.model.encoder.resize_position_embeddings(new_num_position_embeddings)
        self.model.decoder.resize_position_embeddings(new_num_position_embeddings)

    def get_position_embeddings(self) -> Tuple[nn.Embedding]:
        """
        Returns the position embeddings matrix
        """
        return (self.model.encoder.get_position_embeddings(), self.model.decoder.get_position_embeddings())

    @auto_docstring
    def forward(
        self,
        input_ids: Optional[torch.Tensor] = None,
        attention_mask: Optional[torch.Tensor] = None,
        decoder_input_ids: Optional[torch.Tensor] = None,
        decoder_attention_mask: Optional[torch.Tensor] = None,
        head_mask: Optional[torch.Tensor] = None,
        decoder_head_mask: Optional[torch.Tensor] = None,
        cross_attn_head_mask: Optional[torch.Tensor] = None,
        encoder_outputs: Optional[Tuple[torch.FloatTensor]] = None,
        past_key_values: Optional[Tuple[torch.FloatTensor]] = None,
        inputs_embeds: Optional[torch.Tensor] = None,
        decoder_inputs_embeds: Optional[torch.Tensor] = None,
        labels: Optional[torch.Tensor] = None,
        use_cache: Optional[bool] = None,
        output_attentions: Optional[bool] = None,
        output_hidden_states: Optional[bool] = None,
        return_dict: Optional[bool] = None,
        cache_position: Optional[torch.Tensor] = None,
    ) -> Union[Tuple, Seq2SeqLMOutput]:
        r"""
        decoder_input_ids (`torch.LongTensor` of shape `(batch_size, target_sequence_length)`, *optional*):
            Indices of decoder input sequence tokens in the vocabulary.

            Indices can be obtained using [`AutoTokenizer`]. See [`PreTrainedTokenizer.encode`] and
            [`PreTrainedTokenizer.__call__`] for details.

            [What are decoder input IDs?](../glossary#decoder-input-ids)

            Pegasus uses the `pad_token_id` as the starting token for `decoder_input_ids` generation. If
            `past_key_values` is used, optionally only the last `decoder_input_ids` have to be input (see
            `past_key_values`).
        decoder_attention_mask (`torch.LongTensor` of shape `(batch_size, target_sequence_length)`, *optional*):
            Default behavior: generate a tensor that ignores pad tokens in `decoder_input_ids`. Causal mask will also
            be used by default.
        cross_attn_head_mask (`torch.Tensor` of shape `(decoder_layers, decoder_attention_heads)`, *optional*):
            Mask to nullify selected heads of the cross-attention modules in the decoder. Mask values selected in `[0,
            1]`:

            - 1 indicates the head is **not masked**,
            - 0 indicates the head is **masked**.
        labels (`torch.LongTensor` of shape `(batch_size, sequence_length)`, *optional*):
            Labels for computing the masked language modeling loss. Indices should either be in `[0, ...,
            config.vocab_size]` or -100 (see `input_ids` docstring). Tokens with indices set to `-100` are ignored
            (masked), the loss is only computed for the tokens with labels in `[0, ..., config.vocab_size]`.

        Example Summarization:

        ```python
        >>> from transformers import AutoTokenizer, PegasusForConditionalGeneration

        >>> model = PegasusForConditionalGeneration.from_pretrained("google/pegasus-xsum")
        >>> tokenizer = AutoTokenizer.from_pretrained("google/pegasus-xsum")

        >>> ARTICLE_TO_SUMMARIZE = (
        ...     "PG&E stated it scheduled the blackouts in response to forecasts for high winds "
        ...     "amid dry conditions. The aim is to reduce the risk of wildfires. Nearly 800 thousand customers were "
        ...     "scheduled to be affected by the shutoffs which were expected to last through at least midday tomorrow."
        ... )
        >>> inputs = tokenizer(ARTICLE_TO_SUMMARIZE, max_length=1024, return_tensors="pt")

        >>> # Generate Summary
        >>> summary_ids = model.generate(inputs["input_ids"])
        >>> tokenizer.batch_decode(summary_ids, skip_special_tokens=True, clean_up_tokenization_spaces=False)[0]
        "California's largest electricity provider has turned off power to hundreds of thousands of customers."
        ```
        """
        return_dict = return_dict if return_dict is not None else self.config.use_return_dict

        if labels is not None:
            if use_cache:
                logger.warning("The `use_cache` argument is changed to `False` since `labels` is provided.")
            use_cache = False
            if decoder_input_ids is None and decoder_inputs_embeds is None:
                decoder_input_ids = shift_tokens_right(
                    labels, self.config.pad_token_id, self.config.decoder_start_token_id
                )

        outputs = self.model(
            input_ids,
            attention_mask=attention_mask,
            decoder_input_ids=decoder_input_ids,
            encoder_outputs=encoder_outputs,
            decoder_attention_mask=decoder_attention_mask,
            head_mask=head_mask,
            decoder_head_mask=decoder_head_mask,
            cross_attn_head_mask=cross_attn_head_mask,
            past_key_values=past_key_values,
            inputs_embeds=inputs_embeds,
            decoder_inputs_embeds=decoder_inputs_embeds,
            use_cache=use_cache,
            output_attentions=output_attentions,
            output_hidden_states=output_hidden_states,
            return_dict=return_dict,
            cache_position=cache_position,
        )
        lm_logits = self.lm_head(outputs[0]) + self.final_logits_bias

        masked_lm_loss = None
        if labels is not None:
            loss_fct = CrossEntropyLoss()
            masked_lm_loss = loss_fct(lm_logits.view(-1, self.config.vocab_size), labels.view(-1))

        if not return_dict:
            output = (lm_logits,) + outputs[1:]
            return ((masked_lm_loss,) + output) if masked_lm_loss is not None else output

        return Seq2SeqLMOutput(
            loss=masked_lm_loss,
            logits=lm_logits,
            past_key_values=outputs.past_key_values,
            decoder_hidden_states=outputs.decoder_hidden_states,
            decoder_attentions=outputs.decoder_attentions,
            cross_attentions=outputs.cross_attentions,
            encoder_last_hidden_state=outputs.encoder_last_hidden_state,
            encoder_hidden_states=outputs.encoder_hidden_states,
            encoder_attentions=outputs.encoder_attentions,
        )

    def prepare_decoder_input_ids_from_labels(self, labels: torch.Tensor):
        return shift_tokens_right(labels, self.config.pad_token_id, self.config.decoder_start_token_id)

    @staticmethod
    def _reorder_cache(past_key_values, beam_idx):
        reordered_past = ()
        for layer_past in past_key_values:
            # cached cross_attention states don't have to be reordered -> they are always the same
            reordered_past += (
                tuple(past_state.index_select(0, beam_idx.to(past_state.device)) for past_state in layer_past[:2])
                + layer_past[2:],
            )
        return reordered_past


# Copied from transformers.models.bart.modeling_bart.BartDecoderWrapper with Bart->Pegasus
class PegasusDecoderWrapper(PegasusPreTrainedModel):
    """
    This wrapper class is a helper class to correctly load pretrained checkpoints when the causal language model is
    used in combination with the [`EncoderDecoderModel`] framework.
    """

    def __init__(self, config):
        super().__init__(config)
        self.decoder = PegasusDecoder(config)

    def forward(self, *args, **kwargs):
        return self.decoder(*args, **kwargs)


class PegasusForCausalLM(PegasusPreTrainedModel, GenerationMixin):
    _tied_weights_keys = ["lm_head.weight"]

    def __init__(self, config):
        config = copy.deepcopy(config)
        config.is_decoder = True
        config.is_encoder_decoder = False
        super().__init__(config)
        self.model = PegasusDecoderWrapper(config)

        self.lm_head = nn.Linear(config.hidden_size, config.vocab_size, bias=False)

        # Initialize weights and apply final processing
        self.post_init()

    def get_input_embeddings(self):
        return self.model.decoder.embed_tokens

    def set_input_embeddings(self, value):
        self.model.decoder.embed_tokens = value

    def get_output_embeddings(self):
        return self.lm_head

    def set_output_embeddings(self, new_embeddings):
        self.lm_head = new_embeddings

    def set_decoder(self, decoder):
        self.model.decoder = decoder

    def get_decoder(self):
        return self.model.decoder

    def get_position_embeddings(self) -> nn.Embedding:
        """
        Returns the position embeddings matrix
        """
        return self.model.decoder.get_position_embeddings()

    def resize_position_embeddings(self, new_num_position_embeddings: int):
        """
        Resizes position embeddings matrix of the model if `new_num_position_embeddings !=
        config.max_position_embeddings`.

        Arguments:
            new_num_position_embeddings (`int`):
                The number of new position embeddings. If position embeddings are learned, increasing the size will add
                newly initialized vectors at the end, whereas reducing the size will remove vectors from the end. If
                position embeddings are not learned (*e.g.* sinusoidal position embeddings), increasing the size will
                add correct vectors at the end following the position encoding algorithm, whereas reducing the size
                will remove vectors from the end.
        """
        self.config.max_position_embeddings = new_num_position_embeddings
        self.model.decoder.resize_position_embeddings(new_num_position_embeddings)

    @auto_docstring
    # Copied from transformers.models.bart.modeling_bart.BartForCausalLM.forward with Bart->Pegasus, facebook/bart-base->google/pegasus-large
    def forward(
        self,
        input_ids: Optional[torch.LongTensor] = None,
        attention_mask: Optional[torch.Tensor] = None,
        encoder_hidden_states: Optional[torch.FloatTensor] = None,
        encoder_attention_mask: Optional[torch.FloatTensor] = None,
        head_mask: Optional[torch.Tensor] = None,
        cross_attn_head_mask: Optional[torch.Tensor] = None,
        past_key_values: Optional[List[torch.FloatTensor]] = None,
        inputs_embeds: Optional[torch.FloatTensor] = None,
        labels: Optional[torch.LongTensor] = None,
        use_cache: Optional[bool] = None,
        output_attentions: Optional[bool] = None,
        output_hidden_states: Optional[bool] = None,
        return_dict: Optional[bool] = None,
        cache_position: Optional[torch.LongTensor] = None,
    ) -> Union[Tuple, CausalLMOutputWithCrossAttentions]:
        r"""
        cross_attn_head_mask (`torch.Tensor` of shape `(decoder_layers, decoder_attention_heads)`, *optional*):
            Mask to nullify selected heads of the cross-attention modules. Mask values selected in `[0, 1]`:

            - 1 indicates the head is **not masked**,
            - 0 indicates the head is **masked**.
        labels (`torch.LongTensor` of shape `(batch_size, sequence_length)`, *optional*):
            Labels for computing the masked language modeling loss. Indices should either be in `[0, ...,
            config.vocab_size]` or -100 (see `input_ids` docstring). Tokens with indices set to `-100` are ignored
            (masked), the loss is only computed for the tokens with labels in `[0, ..., config.vocab_size]`.

        Example:

        ```python
        >>> from transformers import AutoTokenizer, PegasusForCausalLM

        >>> tokenizer = AutoTokenizer.from_pretrained("google/pegasus-large")
        >>> model = PegasusForCausalLM.from_pretrained("google/pegasus-large", add_cross_attention=False)
        >>> assert model.config.is_decoder, f"{model.__class__} has to be configured as a decoder."
        >>> inputs = tokenizer("Hello, my dog is cute", return_tensors="pt")
        >>> outputs = model(**inputs)

        >>> logits = outputs.logits
        >>> expected_shape = [1, inputs.input_ids.shape[-1], model.config.vocab_size]
        >>> list(logits.shape) == expected_shape
        True
        ```"""

        output_attentions = output_attentions if output_attentions is not None else self.config.output_attentions
        output_hidden_states = (
            output_hidden_states if output_hidden_states is not None else self.config.output_hidden_states
        )
        return_dict = return_dict if return_dict is not None else self.config.use_return_dict

        # decoder outputs consists of (dec_features, layer_state, dec_hidden, dec_attn)
        outputs = self.model.decoder(
            input_ids=input_ids,
            attention_mask=attention_mask,
            encoder_hidden_states=encoder_hidden_states,
            encoder_attention_mask=encoder_attention_mask,
            head_mask=head_mask,
            cross_attn_head_mask=cross_attn_head_mask,
            past_key_values=past_key_values,
            inputs_embeds=inputs_embeds,
            use_cache=use_cache,
            output_attentions=output_attentions,
            output_hidden_states=output_hidden_states,
            return_dict=return_dict,
            cache_position=cache_position,
        )

        logits = self.lm_head(outputs[0])

        loss = None
        if labels is not None:
            labels = labels.to(logits.device)
            loss_fct = CrossEntropyLoss()
            loss = loss_fct(logits.view(-1, self.config.vocab_size), labels.view(-1))

        if not return_dict:
            output = (logits,) + outputs[1:]
            return (loss,) + output if loss is not None else output

        return CausalLMOutputWithCrossAttentions(
            loss=loss,
            logits=logits,
            past_key_values=outputs.past_key_values,
            hidden_states=outputs.hidden_states,
            attentions=outputs.attentions,
            cross_attentions=outputs.cross_attentions,
        )

    @staticmethod
    def _reorder_cache(past_key_values, beam_idx):
        reordered_past = ()
        for layer_past in past_key_values:
            reordered_past += (
                tuple(past_state.index_select(0, beam_idx.to(past_state.device)) for past_state in layer_past),
            )
        return reordered_past


__all__ = ["PegasusForCausalLM", "PegasusForConditionalGeneration", "PegasusModel", "PegasusPreTrainedModel"]<|MERGE_RESOLUTION|>--- conflicted
+++ resolved
@@ -484,7 +484,6 @@
             module.weight.data.fill_(1.0)
             module.bias.data.zero_()
 
-<<<<<<< HEAD
     # Copied from transformers.models.bart.modeling_bart.BartPreTrainedModel._update_full_mask
     def _update_full_mask(
         self,
@@ -509,9 +508,6 @@
         return attention_mask
 
     # Copied from transformers.models.bart.modeling_bart.BartPreTrainedModel._update_causal_mask
-=======
-    # Copied from transformers.models.gptj.modeling_gptj.GPTJModel._update_causal_mask
->>>>>>> 12346833
     def _update_causal_mask(
         self,
         attention_mask: Optional[Union[torch.Tensor, "BlockMask"]],
