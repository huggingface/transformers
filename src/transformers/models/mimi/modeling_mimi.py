# coding=utf-8
# Copyright 2024 Kyutai, and the HuggingFace Inc. team. All rights reserved.
#
# Licensed under the Apache License, Version 2.0 (the "License");
# you may not use this file except in compliance with the License.
# You may obtain a copy of the License at
#
#     http://www.apache.org/licenses/LICENSE-2.0
#
# Unless required by applicable law or agreed to in writing, software
# distributed under the License is distributed on an "AS IS" BASIS,
# WITHOUT WARRANTIES OR CONDITIONS OF ANY KIND, either express or implied.
# See the License for the specific language governing permissions and
# limitations under the License.
"""PyTorch Mimi model."""

import math
from dataclasses import dataclass
from typing import Callable, Optional, Union

import torch
import torch.utils.checkpoint
from torch import nn

from ...activations import ACT2FN
from ...cache_utils import Cache, DynamicCache, StaticCache
from ...masking_utils import create_causal_mask
from ...modeling_flash_attention_utils import flash_attn_supports_top_left_mask, is_flash_attn_available
from ...modeling_layers import GradientCheckpointingLayer
from ...modeling_outputs import BaseModelOutputWithPast
from ...modeling_rope_utils import ROPE_INIT_FUNCTIONS, dynamic_rope_update, extract_rope_scaling_dict_from_config
from ...modeling_utils import PreTrainedModel
from ...utils import ModelOutput, auto_docstring, logging
from ...utils.deprecation import deprecate_kwarg
from .configuration_mimi import MimiConfig


if is_flash_attn_available():
    from ...modeling_flash_attention_utils import _flash_attention_forward


logger = logging.get_logger(__name__)


@dataclass
@auto_docstring
class MimiOutput(ModelOutput):
    r"""
    audio_codes (`torch.LongTensor`  of shape `(batch_size, num_quantizers, codes_length)`, *optional*):
        Discret code embeddings computed using `model.encode`.
    audio_values (`torch.FloatTensor` of shape `(batch_size, sequence_length)`, *optional*):
        Decoded audio values, obtained using the decoder part of Mimi.
    encoder_past_key_values (`Cache`, *optional*):
        Pre-computed hidden-states (key and values in the self-attention blocks) that can be used to speed up sequential decoding of the encoder transformer.
        This typically consists in the `past_key_values` returned by the model at a previous stage of decoding, when `use_cache=True` or `config.use_cache=True`.

        The model will output the same cache format that is fed as input.

        If `past_key_values` are used, the user can optionally input only the last `audio_values` or `audio_codes (those that don't
        have their past key value states given to this model).
    decoder_past_key_values (`Cache`, *optional*):
        Pre-computed hidden-states (key and values in the self-attention blocks) that can be used to speed up sequential decoding of the decoder transformer.
        This typically consists in the `past_key_values` returned by the model at a previous stage of decoding, when `use_cache=True` or `config.use_cache=True`.

        The model will output the same cache format that is fed as input.

        If `past_key_values` are used, the user can optionally input only the last `audio_values` or `audio_codes (those that don't
        have their past key value states given to this model).
    """

    audio_codes: Optional[torch.LongTensor] = None
    audio_values: Optional[torch.FloatTensor] = None
    encoder_past_key_values: Optional[Union[Cache, list[torch.FloatTensor]]] = None
    decoder_past_key_values: Optional[Union[Cache, list[torch.FloatTensor]]] = None


class MimiConv1dPaddingCache:
    """
    Padding cache for MimiConv1d causal convolutions in order to support streaming via cache padding.
    See: https://arxiv.org/pdf/2005.06720 & https://arxiv.org/pdf/2204.07064

    A padding cache is a list of cached partial hidden states for each convolution layer.
    Hidden states are cached from the previous call to the MimiConv1d forward pass, given the padding size.
    """

    def __init__(
        self,
        num_layers: int,
        per_layer_padding: list[int],
        per_layer_padding_mode: list[str],
        per_layer_in_channels: list[int],
    ):
        # ensure correct number of layers for each arg
        from_args_num_layers = {len(per_layer_padding), len(per_layer_padding_mode), len(per_layer_in_channels)}

        if len(from_args_num_layers) != 1 or from_args_num_layers.pop() != num_layers:
            raise ValueError(
                f"Expected `num_layers` ({num_layers}) values in `per_layer_padding`, `per_layer_padding_mode` and `per_layer_in_channels`"
            )
        elif not all(mode in ["constant", "replicate"] for mode in per_layer_padding_mode):
            raise NotImplementedError(
                "`padding_cache` is not supported for convolutions using other than `constant` or `replicate` padding mode"
            )

        self.per_layer_padding = per_layer_padding
        self.per_layer_padding_mode = per_layer_padding_mode
        self.per_layer_in_channels = per_layer_in_channels
        self.per_layer_is_init = [True] * num_layers

        self.padding_cache = [None] * num_layers

    def update(self, hidden_states: torch.Tensor, layer_idx: int):
        """
        Updates the padding cache with the new padding states for the layer `layer_idx` and returns the current cache.

        Parameters:
            hidden_states (`torch.Tensor`):
                The hidden states to be partially cached.
            layer_idx (`int`):
                The index of the layer to cache the states for.
        Returns:
            `torch.Tensor` or `None`, the current padding cache.
        """
        batch_size, dtype, device = hidden_states.shape[0], hidden_states.dtype, hidden_states.device
        padding = self.per_layer_padding[layer_idx]
        padding_mode = self.per_layer_padding_mode[layer_idx]
        in_channels = self.per_layer_in_channels[layer_idx]

        if self.padding_cache[layer_idx] is None:
            if padding_mode == "constant":
                current_cache = torch.zeros(
                    batch_size,
                    in_channels,
                    padding,
                    device=device,
                    dtype=dtype,
                )
            elif padding_mode == "replicate":
                current_cache = (
                    torch.ones(
                        batch_size,
                        in_channels,
                        padding,
                        device=device,
                        dtype=dtype,
                    )
                    * hidden_states[..., :1]
                )
        else:
            current_cache = self.padding_cache[layer_idx]

        # update the cache
        if padding > 0:
            padding_states = hidden_states[:, :, -padding:]
        else:
            padding_states = torch.empty(batch_size, in_channels, padding, dtype=dtype, device=device)
        self.padding_cache[layer_idx] = padding_states

        return current_cache


@dataclass
@auto_docstring
class MimiEncoderOutput(ModelOutput):
    r"""
    audio_codes (`torch.LongTensor`  of shape `(batch_size, num_quantizers, codes_length)`, *optional*):
        Discret code embeddings computed using `model.encode`.
    encoder_past_key_values (`Cache`, *optional*):
        Pre-computed hidden-states (key and values in the self-attention blocks) that can be used to speed up sequential decoding of the encoder transformer.
        This typically consists in the `past_key_values` returned by the model at a previous stage of decoding, when `use_cache=True` or `config.use_cache=True`.

        The model will output the same cache format that is fed as input.

        If `past_key_values` are used, the user can optionally input only the last `audio_values` or `audio_codes (those that don't
        have their past key value states given to this model).
    padding_cache (`MimiConv1dPaddingCache`, *optional*):
        Padding cache for MimiConv1d causal convolutions in order to support streaming via cache padding.
    """

    audio_codes: Optional[torch.LongTensor] = None
    encoder_past_key_values: Optional[Union[Cache, list[torch.FloatTensor]]] = None
    padding_cache: Optional[MimiConv1dPaddingCache] = None


@dataclass
@auto_docstring
class MimiDecoderOutput(ModelOutput):
    r"""
    audio_values (`torch.FloatTensor`  of shape `(batch_size, segment_length)`, *optional*):
        Decoded audio values, obtained using the decoder part of Mimi.
    decoder_past_key_values (`Cache`, *optional*):
        Pre-computed hidden-states (key and values in the self-attention blocks) that can be used to speed up sequential decoding of the decoder transformer.
        This typically consists in the `past_key_values` returned by the model at a previous stage of decoding, when `use_cache=True` or `config.use_cache=True`.

        The model will output the same cache format that is fed as input.

        If `past_key_values` are used, the user can optionally input only the last `audio_values` or `audio_codes (those that don't
        have their past key value states given to this model).
    """

    audio_values: Optional[torch.FloatTensor] = None
    decoder_past_key_values: Optional[Union[Cache, list[torch.FloatTensor]]] = None


class MimiConv1d(nn.Module):
    """Conv1d with asymmetric or causal padding and normalization."""

    def __init__(
        self,
        config,
        in_channels: int,
        out_channels: int,
        kernel_size: int,
        stride: int = 1,
        dilation: int = 1,
        groups: int = 1,
        pad_mode: Optional[str] = None,
        bias: bool = True,
        layer_idx: Optional[int] = None,
    ):
        super().__init__()
        self.causal = config.use_causal_conv
        self.pad_mode = config.pad_mode if pad_mode is None else pad_mode
        self.layer_idx = layer_idx
        self.in_channels = in_channels

        # warn user on unusual setup between dilation and stride
        if stride > 1 and dilation > 1:
            logger.warning(
                "MimiConv1d has been initialized with stride > 1 and dilation > 1"
                f" (kernel_size={kernel_size} stride={stride}, dilation={dilation})."
            )

        self.conv = nn.Conv1d(
            in_channels, out_channels, kernel_size, stride, dilation=dilation, groups=groups, bias=bias
        )

        kernel_size = self.conv.kernel_size[0]
        stride = torch.tensor(self.conv.stride[0], dtype=torch.int64)
        dilation = self.conv.dilation[0]

        # Effective kernel size with dilations.
        kernel_size = torch.tensor((kernel_size - 1) * dilation + 1, dtype=torch.int64)

        self.register_buffer("stride", stride, persistent=False)
        self.register_buffer("kernel_size", kernel_size, persistent=False)
        self.register_buffer("padding_total", kernel_size - stride, persistent=False)

        # Asymmetric padding required for odd strides
        self.padding_right = self.padding_total // 2
        self.padding_left = self.padding_total - self.padding_right

    def apply_weight_norm(self):
        weight_norm = nn.utils.weight_norm
        if hasattr(nn.utils.parametrizations, "weight_norm"):
            weight_norm = nn.utils.parametrizations.weight_norm

        weight_norm(self.conv)

    def remove_weight_norm(self):
        nn.utils.remove_weight_norm(self.conv)

    # Copied from transformers.models.encodec.modeling_encodec.EncodecConv1d._get_extra_padding_for_conv1d
    def _get_extra_padding_for_conv1d(
        self,
        hidden_states: torch.Tensor,
    ) -> torch.Tensor:
        """See `pad_for_conv1d`."""
        length = hidden_states.shape[-1]
        n_frames = (length - self.kernel_size + self.padding_total) / self.stride + 1
        n_frames = torch.ceil(n_frames).to(torch.int64) - 1
        ideal_length = n_frames * self.stride + self.kernel_size - self.padding_total

        return ideal_length - length

    @staticmethod
    # Copied from transformers.models.encodec.modeling_encodec.EncodecConv1d._pad1d
    def _pad1d(hidden_states: torch.Tensor, paddings: tuple[int, int], mode: str = "zero", value: float = 0.0):
        """Tiny wrapper around torch.nn.functional.pad, just to allow for reflect padding on small input.
        If this is the case, we insert extra 0 padding to the right before the reflection happens.
        """
        length = hidden_states.shape[-1]
        padding_left, padding_right = paddings
        if mode != "reflect":
            return nn.functional.pad(hidden_states, paddings, mode, value)

        max_pad = max(padding_left, padding_right)
        extra_pad = 0
        if length <= max_pad:
            extra_pad = max_pad - length + 1
            hidden_states = nn.functional.pad(hidden_states, (0, extra_pad))
        padded = nn.functional.pad(hidden_states, paddings, mode, value)
        end = padded.shape[-1] - extra_pad
        return padded[..., :end]

    def _get_output_length(self, input_length: torch.LongTensor) -> torch.LongTensor:
        """
        Return the length of the output of the MimiConv1d.
        """
        # padding size
        n_frames = (input_length - self.kernel_size + self.padding_total) / self.stride + 1
        n_frames = torch.ceil(n_frames).to(torch.int64) - 1
        ideal_length = n_frames * self.stride + self.kernel_size - self.padding_total
        extra_padding = ideal_length - input_length

        if self.causal:
            padding_left = self.padding_total
            padding_right = extra_padding
        else:
            padding_left = self.padding_left
            padding_right = self.padding_right + extra_padding

        # padding
        input_length = input_length + padding_left + padding_right

        # conv
        output_lenght = (
            input_length + 2 * self.conv.padding[0] - self.conv.dilation[0] * (self.conv.kernel_size[0] - 1) - 1
        ) // self.conv.stride[0] + 1
        return output_lenght

    def forward(self, hidden_states, padding_cache=None):
        extra_padding = self._get_extra_padding_for_conv1d(hidden_states)

        if not self.causal and padding_cache is not None:
            raise ValueError("`padding_cache` is not supported for non-causal convolutions.")

        if self.causal and padding_cache is not None:
            layer_padding_cache = padding_cache.update(hidden_states, self.layer_idx)
            hidden_states = torch.cat([layer_padding_cache, hidden_states], dim=2)

        elif self.causal:
            # Left padding for causal
            hidden_states = self._pad1d(hidden_states, (self.padding_total, extra_padding), mode=self.pad_mode)

        else:
            hidden_states = self._pad1d(
                hidden_states, (self.padding_left, self.padding_right + extra_padding), mode=self.pad_mode
            )

        hidden_states = self.conv(hidden_states)
        return hidden_states


class MimiConvTranspose1d(nn.Module):
    """ConvTranspose1d with asymmetric or causal padding and normalization."""

    def __init__(
        self,
        config,
        in_channels: int,
        out_channels: int,
        kernel_size: int,
        stride: int = 1,
        groups: int = 1,
        bias=True,
    ):
        super().__init__()
        self.causal = config.use_causal_conv
        self.trim_right_ratio = config.trim_right_ratio
        self.conv = nn.ConvTranspose1d(in_channels, out_channels, kernel_size, stride, groups=groups, bias=bias)

        if not (self.causal or self.trim_right_ratio == 1.0):
            raise ValueError("`trim_right_ratio` != 1.0 only makes sense for causal convolutions")

        kernel_size = self.conv.kernel_size[0]
        stride = self.conv.stride[0]
        padding_total = kernel_size - stride

        # We will only trim fixed padding. Extra padding from `pad_for_conv1d` would be
        # removed at the very end, when keeping only the right length for the output,
        # as removing it here would require also passing the length at the matching layer
        # in the encoder.
        if self.causal:
            # Trim the padding on the right according to the specified ratio
            # if trim_right_ratio = 1.0, trim everything from right
            self.padding_right = math.ceil(padding_total * self.trim_right_ratio)
        else:
            # Asymmetric padding required for odd strides
            self.padding_right = padding_total // 2

        self.padding_left = padding_total - self.padding_right

    def apply_weight_norm(self):
        weight_norm = nn.utils.weight_norm
        if hasattr(nn.utils.parametrizations, "weight_norm"):
            weight_norm = nn.utils.parametrizations.weight_norm

        weight_norm(self.conv)

    def remove_weight_norm(self):
        nn.utils.remove_weight_norm(self.conv)

    def forward(self, hidden_states):
        hidden_states = self.conv(hidden_states)

        # unpad
        end = hidden_states.shape[-1] - self.padding_right
        hidden_states = hidden_states[..., self.padding_left : end]
        return hidden_states


class MimiResnetBlock(nn.Module):
    """
    Residual block from SEANet model as used by Mimi.
    """

    def __init__(self, config: MimiConfig, dim: int, dilations: list[int]):
        super().__init__()
        kernel_sizes = (config.residual_kernel_size, 1)
        if len(kernel_sizes) != len(dilations):
            raise ValueError("Number of kernel sizes should match number of dilations")

        hidden = dim // config.compress
        block = []
        for i, (kernel_size, dilation) in enumerate(zip(kernel_sizes, dilations)):
            in_chs = dim if i == 0 else hidden
            out_chs = dim if i == len(kernel_sizes) - 1 else hidden
            block += [nn.ELU()]
            block += [MimiConv1d(config, in_chs, out_chs, kernel_size, dilation=dilation)]
        self.block = nn.ModuleList(block)

        if config.use_conv_shortcut:
            self.shortcut = MimiConv1d(config, dim, dim, kernel_size=1)
        else:
            self.shortcut = nn.Identity()

    def forward(self, hidden_states, padding_cache=None):
        residual = hidden_states

        for layer in self.block:
            if isinstance(layer, MimiConv1d):
                hidden_states = layer(hidden_states, padding_cache=padding_cache)
            else:
                hidden_states = layer(hidden_states)

        if isinstance(self.shortcut, MimiConv1d):
            residual = self.shortcut(residual, padding_cache=padding_cache)
        else:
            residual = self.shortcut(residual)

        return residual + hidden_states


class MimiEncoder(nn.Module):
    """SEANet encoder as used by Mimi."""

    def __init__(self, config: MimiConfig):
        super().__init__()
        model = [MimiConv1d(config, config.audio_channels, config.num_filters, config.kernel_size)]
        scaling = 1

        # keep track of MimiConv1d submodule layer names for easy encoded length computation
        mimiconv1d_layer_names = ["layers.0"]

        # Downsample to raw audio scale
        for ratio in reversed(config.upsampling_ratios):
            current_scale = scaling * config.num_filters
            # Add residual layers
            for j in range(config.num_residual_layers):
                mimiconv1d_layer_names.extend([f"layers.{len(model)}.block.1", f"layers.{len(model)}.block.3"])
                model += [MimiResnetBlock(config, current_scale, [config.dilation_growth_rate**j, 1])]
            # Add downsampling layers
            model += [nn.ELU()]
            mimiconv1d_layer_names.append(f"layers.{len(model)}")
            model += [MimiConv1d(config, current_scale, current_scale * 2, kernel_size=ratio * 2, stride=ratio)]
            scaling *= 2

        model += [nn.ELU()]
        mimiconv1d_layer_names.append(f"layers.{len(model)}")
        model += [MimiConv1d(config, scaling * config.num_filters, config.hidden_size, config.last_kernel_size)]

        self.layers = nn.ModuleList(model)
        self._mimiconv1d_layer_names = mimiconv1d_layer_names

        # initialize layer_idx for MimiConv1d submodules, necessary for padding_cache
        for layer_idx, layername in enumerate(self._mimiconv1d_layer_names):
            conv_layer = self.get_submodule(layername)
            setattr(conv_layer, "layer_idx", layer_idx)

    def forward(self, hidden_states, padding_cache=None):
        for layer in self.layers:
            if isinstance(layer, (MimiConv1d, MimiResnetBlock)):
                hidden_states = layer(hidden_states, padding_cache=padding_cache)
            else:
                hidden_states = layer(hidden_states)
        return hidden_states


class MimiLayerScale(nn.Module):
    """Layer scale from [Touvron et al 2021] (https://huggingface.co/papers/2103.17239).
    This rescales diagonally the residual outputs close to 0, with a learnt scale.
    """

    def __init__(self, config):
        super().__init__()
        channels = config.hidden_size
        initial_scale = config.layer_scale_initial_scale
        self.scale = nn.Parameter(torch.full((channels,), initial_scale, requires_grad=True))

    def forward(self, x: torch.Tensor):
        return self.scale * x


# Copied from transformers.models.mistral.modeling_mistral.MistralRotaryEmbedding with Mistral->Mimi
class MimiRotaryEmbedding(nn.Module):
<<<<<<< HEAD
    def __init__(self, config: MimiConfig, device=None, layer_type=None):
=======
    inv_freq: torch.Tensor  # fix linting for `register_buffer`

    def __init__(self, config: MimiConfig, device=None):
>>>>>>> 7dd82f30
        super().__init__()
        self.max_seq_len_cached = config.max_position_embeddings
        self.original_max_seq_len = config.max_position_embeddings

        self.rope_scaling_dict = extract_rope_scaling_dict_from_config(config, layer_type=layer_type)
        self.rope_type = self.rope_scaling_dict["rope_type"]
        self.rope_init_fn: Callable = self.compute_default_rope_parameters
        if self.rope_type != "default":
            self.rope_init_fn = ROPE_INIT_FUNCTIONS[self.rope_type]

        inv_freq, self.attention_scaling = self.rope_init_fn(config, device, layer_type=layer_type)
        self.register_buffer("inv_freq", inv_freq, persistent=False)
        self.original_inv_freq = self.inv_freq
        self.config = config

    def compute_default_rope_parameters(
        self,
        config: Optional[MimiConfig] = None,
        device: Optional["torch.device"] = None,
        seq_len: Optional[int] = None,
        layer_type: Optional[str] = None,
    ) -> tuple["torch.Tensor", float]:
        """
        Computes the inverse frequencies according to the original RoPE implementation
        Args:
            config ([`~transformers.PretrainedConfig`]):
                The model configuration.
            device (`torch.device`):
                The device to use for initialization of the inverse frequencies.
            seq_len (`int`, *optional*):
                The current sequence length. Unused for this type of RoPE.
        Returns:
            Tuple of (`torch.Tensor`, `float`), containing the inverse frequencies for the RoPE embeddings and the
            post-processing scaling factor applied to the computed cos/sin (unused in this type of RoPE).
        """
        # For backward compatibility standardize the `rope_scaling_dict` if it uses old format
        if getattr(config, "rope_scaling_dict", None) is None or "rope_theta" not in config.rope_scaling_dict:
            rope_scaling_dict = extract_rope_scaling_dict_from_config(config, layer_type=layer_type)
        else:
            rope_scaling_dict = config.rope_scaling_dict

        base = rope_scaling_dict["rope_theta"]
        partial_rotary_factor = getattr(config, "partial_rotary_factor", 1.0)
        head_dim = getattr(config, "head_dim", None) or config.hidden_size // config.num_attention_heads
        dim = int(head_dim * partial_rotary_factor)

        attention_factor = 1.0  # Unused in this type of RoPE

        # Compute the inverse frequencies
        inv_freq = 1.0 / (
            base ** (torch.arange(0, dim, 2, dtype=torch.int64).to(device=device, dtype=torch.float) / dim)
        )
        return inv_freq, attention_factor

    @torch.no_grad()
    @dynamic_rope_update  # power user: used with advanced RoPE types (e.g. dynamic rope)
    def forward(self, x, position_ids):
        inv_freq_expanded = self.inv_freq[None, :, None].float().expand(position_ids.shape[0], -1, 1).to(x.device)
        position_ids_expanded = position_ids[:, None, :].float()

        device_type = x.device.type if isinstance(x.device.type, str) and x.device.type != "mps" else "cpu"
        with torch.autocast(device_type=device_type, enabled=False):  # Force float32
            freqs = (inv_freq_expanded.float() @ position_ids_expanded.float()).transpose(1, 2)
            emb = torch.cat((freqs, freqs), dim=-1)
            cos = emb.cos() * self.attention_scaling
            sin = emb.sin() * self.attention_scaling

        return cos.to(dtype=x.dtype), sin.to(dtype=x.dtype)


# Copied from transformers.models.llama.modeling_llama.rotate_half
def rotate_half(x):
    """Rotates half the hidden dims of the input."""
    x1 = x[..., : x.shape[-1] // 2]
    x2 = x[..., x.shape[-1] // 2 :]
    return torch.cat((-x2, x1), dim=-1)


# Copied from transformers.models.llama.modeling_llama.apply_rotary_pos_emb
def apply_rotary_pos_emb(q, k, cos, sin, position_ids=None, unsqueeze_dim=1):
    """Applies Rotary Position Embedding to the query and key tensors.

    Args:
        q (`torch.Tensor`): The query tensor.
        k (`torch.Tensor`): The key tensor.
        cos (`torch.Tensor`): The cosine part of the rotary embedding.
        sin (`torch.Tensor`): The sine part of the rotary embedding.
        position_ids (`torch.Tensor`, *optional*):
            Deprecated and unused.
        unsqueeze_dim (`int`, *optional*, defaults to 1):
            The 'unsqueeze_dim' argument specifies the dimension along which to unsqueeze cos[position_ids] and
            sin[position_ids] so that they can be properly broadcasted to the dimensions of q and k. For example, note
            that cos[position_ids] and sin[position_ids] have the shape [batch_size, seq_len, head_dim]. Then, if q and
            k have the shape [batch_size, heads, seq_len, head_dim], then setting unsqueeze_dim=1 makes
            cos[position_ids] and sin[position_ids] broadcastable to the shapes of q and k. Similarly, if q and k have
            the shape [batch_size, seq_len, heads, head_dim], then set unsqueeze_dim=2.
    Returns:
        `tuple(torch.Tensor)` comprising of the query and key tensors rotated using the Rotary Position Embedding.
    """
    cos = cos.unsqueeze(unsqueeze_dim)
    sin = sin.unsqueeze(unsqueeze_dim)
    q_embed = (q * cos) + (rotate_half(q) * sin)
    k_embed = (k * cos) + (rotate_half(k) * sin)
    return q_embed, k_embed


class MimiMLP(nn.Module):
    def __init__(self, config):
        super().__init__()
        self.config = config
        self.activation_fn = ACT2FN[config.hidden_act]
        self.fc1 = nn.Linear(config.hidden_size, config.intermediate_size, bias=False)
        self.fc2 = nn.Linear(config.intermediate_size, config.hidden_size, bias=False)

    # Copied from transformers.models.clip.modeling_clip.CLIPMLP.forward
    def forward(self, hidden_states: torch.Tensor) -> torch.Tensor:
        hidden_states = self.fc1(hidden_states)
        hidden_states = self.activation_fn(hidden_states)
        hidden_states = self.fc2(hidden_states)
        return hidden_states


# Copied from transformers.models.llama.modeling_llama.repeat_kv
def repeat_kv(hidden_states: torch.Tensor, n_rep: int) -> torch.Tensor:
    """
    This is the equivalent of torch.repeat_interleave(x, dim=1, repeats=n_rep). The hidden states go from (batch,
    num_key_value_heads, seqlen, head_dim) to (batch, num_attention_heads, seqlen, head_dim)
    """
    batch, num_key_value_heads, slen, head_dim = hidden_states.shape
    if n_rep == 1:
        return hidden_states
    hidden_states = hidden_states[:, :, None, :, :].expand(batch, num_key_value_heads, n_rep, slen, head_dim)
    return hidden_states.reshape(batch, num_key_value_heads * n_rep, slen, head_dim)


# copied from transformers.models.gemma.modeling_gemma.GemmaAttention with Gemma->Mimi
# no longer copied after attention refactors
class MimiAttention(nn.Module):
    """Multi-headed attention from 'Attention Is All You Need' paper"""

    def __init__(self, config: MimiConfig, layer_idx: Optional[int] = None):
        super().__init__()
        self.config = config
        self.layer_idx = layer_idx
        if layer_idx is None:
            logger.warning_once(
                f"Instantiating {self.__class__.__name__} without passing a `layer_idx` is not recommended and will "
                "lead to errors during the forward call if caching is used. Please make sure to provide a `layer_idx` "
                "when creating this class."
            )

        self.attention_dropout = config.attention_dropout
        self.hidden_size = config.hidden_size
        self.num_heads = config.num_attention_heads
        self.head_dim = config.head_dim
        self.num_key_value_heads = config.num_key_value_heads
        self.num_key_value_groups = self.num_heads // self.num_key_value_heads
        self.max_position_embeddings = config.max_position_embeddings

        self.is_causal = True
        self.scaling = 1 / math.sqrt(config.head_dim)

        if self.hidden_size % self.num_heads != 0:
            raise ValueError(
                f"hidden_size must be divisible by num_heads (got `hidden_size`: {self.hidden_size}"
                f" and `num_heads`: {self.num_heads})."
            )

        self.q_proj = nn.Linear(self.hidden_size, self.num_heads * self.head_dim, bias=config.attention_bias)
        self.k_proj = nn.Linear(self.hidden_size, self.num_key_value_heads * self.head_dim, bias=config.attention_bias)
        self.v_proj = nn.Linear(self.hidden_size, self.num_key_value_heads * self.head_dim, bias=config.attention_bias)
        self.o_proj = nn.Linear(self.num_heads * self.head_dim, self.hidden_size, bias=config.attention_bias)
        self.rotary_emb = MimiRotaryEmbedding(config)
        self.sliding_window = config.sliding_window  # Ignore copy

    @deprecate_kwarg("past_key_value", new_name="past_key_values", version="4.58")
    def forward(
        self,
        hidden_states: torch.Tensor,
        attention_mask: Optional[torch.Tensor] = None,
        position_ids: Optional[torch.LongTensor] = None,
        past_key_values: Optional[Cache] = None,
        output_attentions: bool = False,
        use_cache: bool = False,
        cache_position: Optional[torch.LongTensor] = None,
    ) -> tuple[torch.Tensor, Optional[torch.Tensor], Optional[tuple[torch.Tensor]]]:
        bsz, q_len, _ = hidden_states.size()

        query_states = self.q_proj(hidden_states)
        key_states = self.k_proj(hidden_states)
        value_states = self.v_proj(hidden_states)

        query_states = query_states.view(bsz, q_len, self.num_heads, self.head_dim).transpose(1, 2)
        key_states = key_states.view(bsz, q_len, self.num_key_value_heads, self.head_dim).transpose(1, 2)
        value_states = value_states.view(bsz, q_len, self.num_key_value_heads, self.head_dim).transpose(1, 2)

        cos, sin = self.rotary_emb(value_states, position_ids)
        query_states, key_states = apply_rotary_pos_emb(query_states, key_states, cos, sin)

        if past_key_values is not None:
            # sin and cos are specific to RoPE models; cache_position needed for the static cache
            cache_kwargs = {"sin": sin, "cos": cos, "cache_position": cache_position}
            key_states, value_states = past_key_values.update(key_states, value_states, self.layer_idx, cache_kwargs)

        key_states = repeat_kv(key_states, self.num_key_value_groups)
        value_states = repeat_kv(value_states, self.num_key_value_groups)

        attn_weights = torch.matmul(query_states, key_states.transpose(2, 3)) * self.scaling

        if attention_mask is not None:  # no matter the length, we just slice it
            causal_mask = attention_mask[:, :, :, : key_states.shape[-2]]
            attn_weights = attn_weights + causal_mask

        # upcast attention to fp32
        attn_weights = nn.functional.softmax(attn_weights, dim=-1, dtype=torch.float32).to(query_states.dtype)
        attn_weights = nn.functional.dropout(attn_weights, p=self.attention_dropout, training=self.training)
        attn_output = torch.matmul(attn_weights, value_states)

        if attn_output.size() != (bsz, self.num_heads, q_len, self.head_dim):
            raise ValueError(
                f"`attn_output` should be of size {(bsz, self.num_heads, q_len, self.head_dim)}, but is"
                f" {attn_output.size()}"
            )

        attn_output = attn_output.transpose(1, 2).contiguous()

        attn_output = attn_output.view(bsz, q_len, -1)
        attn_output = self.o_proj(attn_output)

        if not output_attentions:
            attn_weights = None

        return attn_output, attn_weights


# NO LONGER EXIST Copied from transformers.models.gemma.modeling_gemma.GemmaFlashAttention2 with Gemma->Mimi
# TODO cyril: modular
class MimiFlashAttention2(MimiAttention):
    """
    Mimi flash attention module. This module inherits from `MimiAttention` as the weights of the module stays
    untouched. The only required change would be on the forward pass where it needs to correctly call the public API of
    flash attention and deal with padding tokens in case the input contains any of them.
    """

    def __init__(self, *args, **kwargs):
        super().__init__(*args, **kwargs)

        # TODO: Should be removed once Flash Attention for RoCm is bumped to 2.1.
        # flash_attn<2.1 generates top-left aligned causal mask, while what is needed here is bottom-right alignment, that was made default for flash_attn>=2.1. This attribute is used to handle this difference. Reference: https://github.com/Dao-AILab/flash-attention/releases/tag/v2.1.0.
        # Beware that with flash_attn<2.1, using q_seqlen != k_seqlen (except for the case q_seqlen == 1) produces a wrong mask (top-left).
        self._flash_attn_uses_top_left_mask = flash_attn_supports_top_left_mask()

    @deprecate_kwarg("past_key_value", new_name="past_key_values", version="4.58")
    def forward(
        self,
        hidden_states: torch.Tensor,
        attention_mask: Optional[torch.LongTensor] = None,
        position_ids: Optional[torch.LongTensor] = None,
        past_key_values: Optional[Cache] = None,
        output_attentions: bool = False,
        use_cache: bool = False,
        cache_position: Optional[torch.LongTensor] = None,
    ) -> tuple[torch.Tensor, Optional[torch.Tensor], Optional[tuple[torch.Tensor]]]:
        if isinstance(past_key_values, StaticCache):
            raise ValueError(
                "`static` cache implementation is not compatible with `attn_implementation==flash_attention_2` "
                "make sure to use `sdpa` in the mean time, and open an issue at https://github.com/huggingface/transformers"
            )

        output_attentions = False

        bsz, q_len, _ = hidden_states.size()

        query_states = self.q_proj(hidden_states)
        key_states = self.k_proj(hidden_states)
        value_states = self.v_proj(hidden_states)

        # Flash attention requires the input to have the shape
        # batch_size x seq_length x head_dim x hidden_dim
        # therefore we just need to keep the original shape
        query_states = query_states.view(bsz, q_len, self.num_heads, self.head_dim).transpose(1, 2)
        key_states = key_states.view(bsz, q_len, self.num_key_value_heads, self.head_dim).transpose(1, 2)
        value_states = value_states.view(bsz, q_len, self.num_key_value_heads, self.head_dim).transpose(1, 2)

        cos, sin = self.rotary_emb(value_states, position_ids)
        query_states, key_states = apply_rotary_pos_emb(query_states, key_states, cos, sin)

        if past_key_values is not None:
            # sin and cos are specific to RoPE models; cache_position needed for the static cache
            cache_kwargs = {"sin": sin, "cos": cos, "cache_position": cache_position}
            key_states, value_states = past_key_values.update(key_states, value_states, self.layer_idx, cache_kwargs)

        # TODO: These transpose are quite inefficient but Flash Attention requires the layout [batch_size, sequence_length, num_heads, head_dim]. We would need to refactor the KV cache
        # to be able to avoid many of these transpose/reshape/view.
        query_states = query_states.transpose(1, 2)
        key_states = key_states.transpose(1, 2)
        value_states = value_states.transpose(1, 2)

        dropout_rate = self.attention_dropout if self.training else 0.0

        # In PEFT, usually we cast the layer norms in float32 for training stability reasons
        # therefore the input hidden states gets silently casted in float32. Hence, we need
        # cast them back in the correct dtype just to be sure everything works as expected.
        # This might slowdown training & inference so it is recommended to not cast the LayerNorms
        # in fp32. (MimiRMSNorm handles it correctly)

        input_dtype = query_states.dtype
        device_type = query_states.device.type if query_states.device.type != "mps" else "cpu"
        if input_dtype == torch.float32:
            if torch.is_autocast_enabled():
                target_dtype = (
                    torch.get_autocast_dtype(device_type)
                    if hasattr(torch, "get_autocast_dtype")
                    else torch.get_autocast_gpu_dtype()
                )
            # Handle the case where the model is quantized
            elif hasattr(self.config, "_pre_quantization_dtype"):
                target_dtype = self.config._pre_quantization_dtype
            else:
                target_dtype = self.q_proj.weight.dtype

            logger.warning_once(
                f"The input hidden states seems to be silently casted in float32, this might be related to"
                f" the fact you have upcasted embedding or layer norm layers in float32. We will cast back the input in"
                f" {target_dtype}."
            )

            query_states = query_states.to(target_dtype)
            key_states = key_states.to(target_dtype)
            value_states = value_states.to(target_dtype)

        attn_output = _flash_attention_forward(
            query_states,
            key_states,
            value_states,
            attention_mask,
            q_len,
            position_ids=position_ids,
            dropout=dropout_rate,
            sliding_window=getattr(self, "sliding_window", None),
            is_causal=self.is_causal,
            use_top_left_mask=self._flash_attn_uses_top_left_mask,
        )

        attn_output = attn_output.reshape(bsz, q_len, -1).contiguous()
        attn_output = self.o_proj(attn_output)

        if not output_attentions:
            attn_weights = None

        return attn_output, attn_weights


# NO LONGER EXIST Copied from transformers.models.gemma.modeling_gemma.GemmaSdpaAttention with Gemma->Mimi
# TODO cyril: modular
class MimiSdpaAttention(MimiAttention):
    """
    Mimi attention module using torch.nn.functional.scaled_dot_product_attention. This module inherits from
    `MimiAttention` as the weights of the module stays untouched. The only changes are on the forward pass to adapt to
    SDPA API.
    """

    # Adapted from MimiAttention.forward
    @deprecate_kwarg("past_key_value", new_name="past_key_values", version="4.58")
    def forward(
        self,
        hidden_states: torch.Tensor,
        attention_mask: Optional[torch.Tensor] = None,
        position_ids: Optional[torch.LongTensor] = None,
        past_key_values: Optional[Cache] = None,
        output_attentions: bool = False,
        use_cache: bool = False,
        cache_position: Optional[torch.LongTensor] = None,
        **kwargs,
    ) -> tuple[torch.Tensor, Optional[torch.Tensor], Optional[tuple[torch.Tensor]]]:
        if output_attentions:
            # TODO: Improve this warning with e.g. `model.config.attn_implementation = "manual"` once this is implemented.
            logger.warning_once(
                "MimiModel is using MimiSdpaAttention, but `torch.nn.functional.scaled_dot_product_attention` does not support `output_attentions=True`. Falling back to the manual attention implementation, "
                'but specifying the manual implementation will be required from Transformers version v5.0.0 onwards. This warning can be removed using the argument `attn_implementation="eager"` when loading the model.'
            )
            return super().forward(
                hidden_states=hidden_states,
                attention_mask=attention_mask,
                position_ids=position_ids,
                past_key_values=past_key_values,
                output_attentions=output_attentions,
                use_cache=use_cache,
                cache_position=cache_position,
            )

        bsz, q_len, _ = hidden_states.size()

        query_states = self.q_proj(hidden_states)
        key_states = self.k_proj(hidden_states)
        value_states = self.v_proj(hidden_states)

        query_states = query_states.view(bsz, q_len, self.num_heads, self.head_dim).transpose(1, 2)
        key_states = key_states.view(bsz, q_len, self.num_key_value_heads, self.head_dim).transpose(1, 2)
        value_states = value_states.view(bsz, q_len, self.num_key_value_heads, self.head_dim).transpose(1, 2)

        cos, sin = self.rotary_emb(value_states, position_ids)
        query_states, key_states = apply_rotary_pos_emb(query_states, key_states, cos, sin)

        if past_key_values is not None:
            # sin and cos are specific to RoPE models; cache_position needed for the static cache
            cache_kwargs = {"sin": sin, "cos": cos, "cache_position": cache_position}
            key_states, value_states = past_key_values.update(key_states, value_states, self.layer_idx, cache_kwargs)

        key_states = repeat_kv(key_states, self.num_key_value_groups)
        value_states = repeat_kv(value_states, self.num_key_value_groups)

        causal_mask = attention_mask
        if attention_mask is not None:
            causal_mask = causal_mask[:, :, :, : key_states.shape[-2]]

        # SDPA with memory-efficient backend is currently (torch==2.1.2) bugged with non-contiguous inputs with custom attn_mask,
        # Reference: https://github.com/pytorch/pytorch/issues/112577.
        if query_states.device.type == "cuda" and causal_mask is not None:
            query_states = query_states.contiguous()
            key_states = key_states.contiguous()
            value_states = value_states.contiguous()

        # We dispatch to SDPA's Flash Attention or Efficient kernels via this `is_causal` if statement instead of an inline conditional assignment
        # in SDPA to support both torch.compile's dynamic shapes and full graph options. An inline conditional prevents dynamic shapes from compiling.
        is_causal = causal_mask is None and q_len > 1

        attn_output = torch.nn.functional.scaled_dot_product_attention(
            query_states,
            key_states,
            value_states,
            attn_mask=causal_mask,
            dropout_p=self.attention_dropout if self.training else 0.0,
            is_causal=is_causal,
        )

        attn_output = attn_output.transpose(1, 2).contiguous()
        attn_output = attn_output.view(bsz, q_len, -1)

        attn_output = self.o_proj(attn_output)

        return attn_output, None


MIMI_ATTENTION_CLASSES = {
    "eager": MimiAttention,
    "flash_attention_2": MimiFlashAttention2,
    "sdpa": MimiSdpaAttention,
}


class MimiTransformerLayer(GradientCheckpointingLayer):
    def __init__(self, config: MimiConfig, layer_idx: int):
        super().__init__()
        self.hidden_size = config.hidden_size

        self.self_attn = MIMI_ATTENTION_CLASSES[config._attn_implementation](config=config, layer_idx=layer_idx)

        self.mlp = MimiMLP(config)
        self.input_layernorm = nn.LayerNorm(config.hidden_size, eps=config.norm_eps)
        self.post_attention_layernorm = nn.LayerNorm(config.hidden_size, eps=config.norm_eps)
        self.self_attn_layer_scale = MimiLayerScale(config)
        self.mlp_layer_scale = MimiLayerScale(config)

    @deprecate_kwarg("past_key_value", new_name="past_key_values", version="4.58")
    def forward(
        self,
        hidden_states: torch.Tensor,
        attention_mask: Optional[torch.Tensor] = None,
        position_ids: Optional[torch.LongTensor] = None,
        past_key_values: Optional[Cache] = None,
        output_attentions: Optional[bool] = False,
        use_cache: Optional[bool] = False,
        cache_position: Optional[torch.LongTensor] = None,
        **kwargs,
    ) -> tuple[torch.FloatTensor, Optional[tuple[torch.FloatTensor, torch.FloatTensor]]]:
        """
        Args:
            hidden_states (`torch.FloatTensor`): input to the layer of shape `(batch, seq_len, embed_dim)`
            attention_mask (`torch.FloatTensor`, *optional*):
                attention mask of size `(batch_size, sequence_length)` if flash attention is used or `(batch_size, 1,
                query_sequence_length, key_sequence_length)` if default attention is used.
            output_attentions (`bool`, *optional*):
                Whether or not to return the attentions tensors of all attention layers. See `attentions` under
                returned tensors for more detail.
            use_cache (`bool`, *optional*):
                If set to `True`, `past_key_values` key value states are returned and can be used to speed up decoding
                (see `past_key_values`).
            past_key_values (`Tuple(torch.FloatTensor)`, *optional*): cached past key and value projection states
            cache_position (`torch.LongTensor` of shape `(sequence_length)`, *optional*):
                Indices depicting the position of the input sequence tokens in the sequence
            kwargs (`dict`, *optional*):
                Arbitrary kwargs to be ignored, used for FSDP and other methods that injects code
                into the model
        """
        residual = hidden_states

        hidden_states = self.input_layernorm(hidden_states)

        # Self Attention
        hidden_states, self_attn_weights = self.self_attn(
            hidden_states=hidden_states,
            attention_mask=attention_mask,
            position_ids=position_ids,
            past_key_values=past_key_values,
            output_attentions=output_attentions,
            use_cache=use_cache,
            cache_position=cache_position,
            **kwargs,
        )
        hidden_states = residual + self.self_attn_layer_scale(hidden_states)

        # Fully Connected
        residual = hidden_states
        hidden_states = self.post_attention_layernorm(hidden_states)
        hidden_states = self.mlp(hidden_states)
        hidden_states = residual + self.mlp_layer_scale(hidden_states)

        outputs = (hidden_states,)

        if output_attentions:
            outputs += (self_attn_weights,)

        return outputs


class MimiTransformerModel(nn.Module):
    """
    Transformer decoder consisting of *config.num_hidden_layers* layers. Each layer is a [`MimiTransformerLayer`]

    Args:
        config: MimiConfig
    """

    def __init__(self, config: MimiConfig):
        super().__init__()

        self.layers = nn.ModuleList(
            [MimiTransformerLayer(config, layer_idx) for layer_idx in range(config.num_hidden_layers)]
        )
        self._attn_implementation = config._attn_implementation

        self.gradient_checkpointing = False
        self.config = config

    def forward(
        self,
        hidden_states: Optional[torch.LongTensor] = None,
        attention_mask: Optional[torch.Tensor] = None,
        position_ids: Optional[torch.LongTensor] = None,
        past_key_values: Optional[Union[Cache, list[torch.FloatTensor]]] = None,
        use_cache: Optional[bool] = None,
        output_attentions: Optional[bool] = None,
        output_hidden_states: Optional[bool] = None,
        return_dict: Optional[bool] = None,
        cache_position: Optional[torch.LongTensor] = None,
    ) -> Union[tuple, BaseModelOutputWithPast]:
        """
        Args:
            hidden_states (`torch.FloatTensor` of shape `(batch_size, sequence_length, hidden_size)`, *optional*):
                Embedded representation that will be contextualized by the model
            attention_mask (`torch.Tensor` of shape `(batch_size, sequence_length)`, *optional*):
                Mask to avoid performing attention on padding token indices. Mask values selected in `[0, 1]`:

                - 1 for tokens that are **not masked**,
                - 0 for tokens that are **masked**.

                [What are attention masks?](../glossary#attention-mask)

                Indices can be obtained using [`AutoTokenizer`]. See [`PreTrainedTokenizer.encode`] and
                [`PreTrainedTokenizer.__call__`] for details.

                If `past_key_values` is used, optionally only the last `decoder_input_ids` have to be input (see
                `past_key_values`).

                If you want to change padding behavior, you should read [`modeling_opt._prepare_decoder_attention_mask`]
                and modify to your needs. See diagram 1 in [the paper](https://huggingface.co/papers/1910.13461) for more
                information on the default strategy.

                - 1 indicates the head is **not masked**,
                - 0 indicates the head is **masked**.
            position_ids (`torch.LongTensor` of shape `(batch_size, sequence_length)`, *optional*):
                Indices of positions of each input sequence tokens in the position embeddings. Selected in the range `[0,
                config.n_positions - 1]`.

                [What are position IDs?](../glossary#position-ids)
            past_key_values (`Cache` or `tuple(tuple(torch.FloatTensor))`, *optional*):
                Pre-computed hidden-states (key and values in the self-attention blocks and in the cross-attention
                blocks) that can be used to speed up sequential decoding. This typically consists in the `past_key_values`
                returned by the model at a previous stage of decoding, when `use_cache=True` or `config.use_cache=True`.

                Two formats are allowed:
                - a [`~cache_utils.Cache`] instance;
                - Tuple of `tuple(torch.FloatTensor)` of length `config.n_layers`, with each tuple having 2 tensors of
                shape `(batch_size, num_heads, sequence_length, embed_size_per_head)`). This is also known as the legacy
                cache format.

                The model will output the same cache format that is fed as input. If no `past_key_values` are passed, the
                legacy cache format will be returned.

                If `past_key_values` are used, the user can optionally input only the last `input_ids` (those that don't
                have their past key value states given to this model) of shape `(batch_size, 1)` instead of all `input_ids`
                of shape `(batch_size, sequence_length)`.
            use_cache (`bool`, *optional*):
                If set to `True`, `past_key_values` key value states are returned and can be used to speed up decoding (see
                `past_key_values`).
            output_attentions (`bool`, *optional*):
                Whether or not to return the attentions tensors of all attention layers. See `attentions` under returned
                tensors for more detail.
            output_hidden_states (`bool`, *optional*):
                Whether or not to return the hidden states of all layers. See `hidden_states` under returned tensors for
                more detail.
            return_dict (`bool`, *optional*):
                Whether or not to return a [`~utils.ModelOutput`] instead of a plain tuple.
        """
        output_attentions = output_attentions if output_attentions is not None else self.config.output_attentions
        output_hidden_states = (
            output_hidden_states if output_hidden_states is not None else self.config.output_hidden_states
        )
        use_cache = use_cache if use_cache is not None else self.config.use_cache

        return_dict = return_dict if return_dict is not None else self.config.use_return_dict

        if self.gradient_checkpointing and self.training and use_cache:
            logger.warning_once(
                "`use_cache=True` is incompatible with gradient checkpointing. Setting `use_cache=False`."
            )
            use_cache = False

        # TODO (joao): remove this exception in v4.56 -- it exists for users that try to pass a legacy cache
        if not isinstance(past_key_values, (type(None), Cache)):
            raise ValueError("The `past_key_values` should be either a `Cache` object or `None`.")

        if use_cache and past_key_values is None:
            past_key_values = DynamicCache()

        if cache_position is None:
            past_seen_tokens = past_key_values.get_seq_length() if past_key_values is not None else 0
            cache_position = torch.arange(
                past_seen_tokens, past_seen_tokens + hidden_states.shape[1], device=hidden_states.device
            )

        if position_ids is None:
            position_ids = cache_position.unsqueeze(0)

        causal_mask = create_causal_mask(
            config=self.config,
            input_embeds=hidden_states,
            attention_mask=attention_mask,
            cache_position=cache_position,
            past_key_values=past_key_values,
            position_ids=position_ids,
        )

        # decoder layers
        all_hidden_states = () if output_hidden_states else None
        all_self_attns = () if output_attentions else None

        for decoder_layer in self.layers:
            if output_hidden_states:
                all_hidden_states += (hidden_states,)

            layer_outputs = decoder_layer(
                hidden_states,
                attention_mask=causal_mask,
                position_ids=position_ids,
                past_key_values=past_key_values,
                output_attentions=output_attentions,
                use_cache=use_cache,
                cache_position=cache_position,
            )

            hidden_states = layer_outputs[0]

            if output_attentions:
                all_self_attns += (layer_outputs[1],)

        # add hidden states from the last decoder layer
        if output_hidden_states:
            all_hidden_states += (hidden_states,)

        if not return_dict:
            return tuple(
                v for v in [hidden_states, past_key_values, all_hidden_states, all_self_attns] if v is not None
            )

        return BaseModelOutputWithPast(
            last_hidden_state=hidden_states,
            past_key_values=past_key_values,
            hidden_states=all_hidden_states,
            attentions=all_self_attns,
        )


class MimiDecoder(nn.Module):
    """SEANet decoder as used by Mimi."""

    def __init__(self, config: MimiConfig):
        super().__init__()
        scaling = int(2 ** len(config.upsampling_ratios))
        model = [MimiConv1d(config, config.hidden_size, scaling * config.num_filters, config.kernel_size)]

        # Upsample to raw audio scale
        for ratio in config.upsampling_ratios:
            current_scale = scaling * config.num_filters
            # Add upsampling layers
            model += [nn.ELU()]
            model += [
                MimiConvTranspose1d(config, current_scale, current_scale // 2, kernel_size=ratio * 2, stride=ratio)
            ]
            # Add residual layers
            for j in range(config.num_residual_layers):
                model += [MimiResnetBlock(config, current_scale // 2, (config.dilation_growth_rate**j, 1))]
            scaling //= 2

        # Add final layers
        model += [nn.ELU()]
        model += [MimiConv1d(config, config.num_filters, config.audio_channels, config.last_kernel_size)]
        self.layers = nn.ModuleList(model)

    # Copied from transformers.models.encodec.modeling_encodec.EncodecDecoder.forward
    def forward(self, hidden_states):
        for layer in self.layers:
            hidden_states = layer(hidden_states)
        return hidden_states


class MimiEuclideanCodebook(nn.Module):
    """Codebook with Euclidean distance."""

    def __init__(self, config: MimiConfig, epsilon: float = 1e-5):
        super().__init__()
        embed = torch.zeros(config.codebook_size, config.codebook_dim)

        self.codebook_size = config.codebook_size

        self.register_buffer("initialized", torch.tensor([True], dtype=torch.float32))
        self.register_buffer("cluster_usage", torch.ones(config.codebook_size))
        self.register_buffer("embed_sum", embed)
        self._embed = None
        self.epsilon = epsilon

    @property
    def embed(self) -> torch.Tensor:
        if self._embed is None:
            self._embed = self.embed_sum / self.cluster_usage.clamp(min=self.epsilon)[:, None]
        return self._embed

    def quantize(self, hidden_states):
        # Projects each vector in `hidden_states` over the nearest centroid and return its index.
        # `hidden_states` should be `[N, D]` with `N` the number of input vectors and `D` the dimension.
        dists = torch.cdist(hidden_states[None].float(), self.embed[None].float(), p=2)[0]
        embed_ind = dists.argmin(dim=-1)
        return embed_ind

    # Copied from transformers.models.encodec.modeling_encodec.EncodecEuclideanCodebook.encode
    def encode(self, hidden_states):
        shape = hidden_states.shape
        # pre-process
        hidden_states = hidden_states.reshape((-1, shape[-1]))
        # quantize
        embed_ind = self.quantize(hidden_states)
        # post-process
        embed_ind = embed_ind.view(*shape[:-1])
        return embed_ind

    # Copied from transformers.models.encodec.modeling_encodec.EncodecEuclideanCodebook.decode
    def decode(self, embed_ind):
        quantize = nn.functional.embedding(embed_ind, self.embed)
        return quantize


# Copied from transformers.models.encodec.modeling_encodec.EncodecVectorQuantization with Encodec->Mimi
class MimiVectorQuantization(nn.Module):
    """
    Vector quantization implementation. Currently supports only euclidean distance.
    """

    def __init__(self, config: MimiConfig):
        super().__init__()
        self.codebook = MimiEuclideanCodebook(config)

    def encode(self, hidden_states):
        hidden_states = hidden_states.permute(0, 2, 1)
        embed_in = self.codebook.encode(hidden_states)
        return embed_in

    def decode(self, embed_ind):
        quantize = self.codebook.decode(embed_ind)
        quantize = quantize.permute(0, 2, 1)
        return quantize


class MimiResidualVectorQuantizer(nn.Module):
    """Residual Vector Quantizer."""

    def __init__(self, config: MimiConfig, num_quantizers: Optional[int] = None):
        super().__init__()
        self.codebook_size = config.codebook_size
        self.frame_rate = config.frame_rate
        self.num_quantizers = num_quantizers if num_quantizers is not None else config.num_quantizers
        self.layers = nn.ModuleList([MimiVectorQuantization(config) for _ in range(self.num_quantizers)])

        self.input_proj = None
        self.output_proj = None
        if config.vector_quantization_hidden_dimension != config.hidden_size:
            self.input_proj = torch.nn.Conv1d(
                config.hidden_size, config.vector_quantization_hidden_dimension, 1, bias=False
            )
            self.output_proj = torch.nn.Conv1d(
                config.vector_quantization_hidden_dimension, config.hidden_size, 1, bias=False
            )

    def encode(self, embeddings: torch.Tensor, num_quantizers: Optional[int] = None) -> torch.Tensor:
        """
        Encode a given input tensor with the specified frame rate at the given number of quantizers / codebooks. The RVQ encode method sets
        the appropriate number of quantizers to use and returns indices for each quantizer.
        """
        if self.input_proj is not None:
            embeddings = self.input_proj(embeddings)

        num_quantizers = num_quantizers if num_quantizers is not None else self.num_quantizers

        residual = embeddings
        all_indices = []
        for layer in self.layers[:num_quantizers]:
            indices = layer.encode(residual)
            quantized = layer.decode(indices)
            residual = residual - quantized
            all_indices.append(indices)
        out_indices = torch.stack(all_indices)
        return out_indices

    def decode(self, codes: torch.Tensor) -> torch.Tensor:
        """Decode the given codes of shape [B, K, T] to the quantized representation."""
        quantized_out = torch.tensor(0.0, device=codes.device)
        codes = codes.transpose(0, 1)
        for i, indices in enumerate(codes):
            layer = self.layers[i]
            quantized = layer.decode(indices)
            quantized_out = quantized_out + quantized

        if self.output_proj is not None:
            quantized_out = self.output_proj(quantized_out)
        return quantized_out


class MimiSplitResidualVectorQuantizer(nn.Module):
    """Split Residual Vector Quantizer."""

    def __init__(self, config: MimiConfig):
        super().__init__()
        self.codebook_size = config.codebook_size
        self.frame_rate = config.frame_rate
        self.max_num_quantizers = config.num_quantizers

        self.num_semantic_quantizers = config.num_semantic_quantizers
        self.num_acoustic_quantizers = config.num_quantizers - config.num_semantic_quantizers

        self.semantic_residual_vector_quantizer = MimiResidualVectorQuantizer(config, self.num_semantic_quantizers)
        self.acoustic_residual_vector_quantizer = MimiResidualVectorQuantizer(config, self.num_acoustic_quantizers)

    def encode(self, embeddings: torch.Tensor, num_quantizers: Optional[float] = None) -> torch.Tensor:
        """
        Encode a given input tensor with the specified frame rate at the given number of quantizers / codebooks. The RVQ encode method sets
        the appropriate number of quantizers to use and returns indices for each quantizer.
        """

        num_quantizers = self.max_num_quantizers if num_quantizers is None else num_quantizers

        if num_quantizers > self.max_num_quantizers:
            raise ValueError(
                f"The number of quantizers (i.e codebooks) asked should be lower than the total number of quantizers {self.max_num_quantizers}, but is currently {num_quantizers}."
            )

        if num_quantizers < self.num_semantic_quantizers:
            raise ValueError(
                f"The number of quantizers (i.e codebooks) asked should be higher than the number of semantic quantizers {self.num_semantic_quantizers}, but is currently {num_quantizers}."
            )

        # codes is [K, B, T], with T frames, K nb of codebooks.
        codes = self.semantic_residual_vector_quantizer.encode(embeddings)

        if num_quantizers > self.num_semantic_quantizers:
            acoustic_codes = self.acoustic_residual_vector_quantizer.encode(
                embeddings, num_quantizers=num_quantizers - self.num_semantic_quantizers
            )
            codes = torch.cat([codes, acoustic_codes], dim=0)

        return codes

    def decode(self, codes: torch.Tensor) -> torch.Tensor:
        """Decode the given codes to the quantized representation."""

        # The first num_semantic_quantizers codebooks are decoded using the semantic RVQ
        quantized_out = self.semantic_residual_vector_quantizer.decode(codes[:, : self.num_semantic_quantizers])

        # The rest of the codebooks are decoded using the acoustic RVQ
        if codes.shape[1] > self.num_semantic_quantizers:
            quantized_out += self.acoustic_residual_vector_quantizer.decode(codes[:, self.num_semantic_quantizers :])
        return quantized_out


@auto_docstring
class MimiPreTrainedModel(PreTrainedModel):
    config: MimiConfig
    base_model_prefix = "mimi"
    main_input_name = "input_values"
    supports_gradient_checkpointing = True
    _no_split_modules = ["MimiDecoderLayer"]
    _skip_keys_device_placement = "past_key_values"
    _supports_flash_attn = True
    _supports_sdpa = True

    _can_compile_fullgraph = True

    def _init_weights(self, module):
        """Initialize the weights"""
        if isinstance(module, nn.Linear):
            module.weight.data.normal_(mean=0.0, std=self.config.initializer_range)
            if module.bias is not None:
                module.bias.data.zero_()
        elif isinstance(module, nn.LayerNorm):
            module.bias.data.zero_()
            module.weight.data.fill_(1.0)
        elif isinstance(module, (nn.Conv1d, nn.ConvTranspose1d)):
            nn.init.kaiming_normal_(module.weight)
            if module.bias is not None:
                k = math.sqrt(module.groups / (module.in_channels * module.kernel_size[0]))
                nn.init.uniform_(module.bias, a=-k, b=k)
        elif isinstance(module, MimiLayerScale):
            module.scale.data.fill_(self.config.layer_scale_initial_scale)


@auto_docstring(
    custom_intro="""
    The Mimi neural audio codec model.
    """
)
class MimiModel(MimiPreTrainedModel):
    def __init__(self, config: MimiConfig):
        super().__init__(config)
        self.config = config

        self.encoder = MimiEncoder(config)
        self.encoder_transformer = MimiTransformerModel(config)

        self.downsample = None
        self.upsample = None
        if config.frame_rate != config.encodec_frame_rate:
            self.downsample = MimiConv1d(
                config,
                config.hidden_size,
                config.hidden_size,
                kernel_size=2 * int(config.encodec_frame_rate / config.frame_rate),
                stride=2,
                bias=False,
                pad_mode="replicate",
                layer_idx=len(self.encoder._mimiconv1d_layer_names),
            )

            self.upsample = MimiConvTranspose1d(
                config,
                config.hidden_size,
                config.hidden_size,
                kernel_size=2 * int(config.encodec_frame_rate / config.frame_rate),
                stride=2,
                bias=False,
                groups=config.upsample_groups,
            )

        self.decoder_transformer = MimiTransformerModel(config)
        self.decoder = MimiDecoder(config)

        self.quantizer = MimiSplitResidualVectorQuantizer(config)

        self.bits_per_codebook = int(math.log2(self.config.codebook_size))
        if 2**self.bits_per_codebook != self.config.codebook_size:
            raise ValueError("The codebook_size must be a power of 2.")

        # Initialize weights and apply final processing
        self.post_init()

    def get_encoder(self):
        return self.encoder

    def get_decoder(self):
        return self.decoder

    def _encode_frame(
        self,
        input_values: torch.Tensor,
        num_quantizers: int,
        padding_mask: int,
        past_key_values: Optional[Union[Cache, list[torch.FloatTensor]]] = None,
        padding_cache: Optional[MimiConv1dPaddingCache] = None,
        return_dict: Optional[bool] = None,
    ) -> tuple[torch.Tensor, Optional[torch.Tensor]]:
        """
        Encodes the given input using the underlying VQVAE. The padding mask is required to compute the correct scale.
        """

        # TODO: @eustlb, let's make the encoder support padding_mask so that batched inputs are supported.
        embeddings = self.encoder(input_values, padding_cache=padding_cache)

        # TODO: @eustlb, convert the padding mask to attention mask.
        encoder_outputs = self.encoder_transformer(
            embeddings.transpose(1, 2), past_key_values=past_key_values, return_dict=return_dict
        )
        if return_dict:
            past_key_values = encoder_outputs.get("past_key_values")
        elif len(encoder_outputs) > 1:
            past_key_values = encoder_outputs[1]
        embeddings = encoder_outputs[0].transpose(1, 2)
        embeddings = self.downsample(embeddings, padding_cache=padding_cache)

        codes = self.quantizer.encode(embeddings, num_quantizers)
        codes = codes.transpose(0, 1)
        return codes, past_key_values, padding_cache

    def get_encoded_length(self, input_length: torch.LongTensor) -> torch.LongTensor:
        """
        Return the number of frames of the encoded audio waveform.
        """
        output_length = input_length

        # encoder
        for layer_name in self.encoder._mimiconv1d_layer_names:
            output_length = self.encoder.get_submodule(layer_name)._get_output_length(output_length)

        # downsample
        output_length = self.downsample._get_output_length(output_length)

        return output_length

    def get_audio_codes_mask(self, padding_mask: torch.Tensor, padding_side: str = "right"):
        """
        Get the mask for the audio codes from the original padding mask.
        """
        encoded_lengths = self.get_encoded_length(padding_mask.sum(dim=-1))

        audio_codes_mask = torch.arange(encoded_lengths.max(), device=encoded_lengths.device).expand(
            len(encoded_lengths), -1
        )
        audio_codes_mask = audio_codes_mask < encoded_lengths.unsqueeze(1)
        audio_codes_mask = audio_codes_mask.to(padding_mask.device)

        if padding_side == "right":
            return audio_codes_mask
        else:
            return audio_codes_mask.flip(dims=[-1])

    def encode(
        self,
        input_values: torch.Tensor,
        padding_mask: Optional[torch.Tensor] = None,
        num_quantizers: Optional[float] = None,
        encoder_past_key_values: Optional[Union[Cache, list[torch.FloatTensor]]] = None,
        padding_cache: Optional[MimiConv1dPaddingCache] = None,
        use_streaming: Optional[bool] = None,
        return_dict: Optional[bool] = None,
    ) -> Union[tuple[torch.Tensor, Optional[torch.Tensor]], MimiEncoderOutput]:
        """
        Encodes the input audio waveform into discrete codes.

        Args:
            input_values (`torch.Tensor` of shape `(batch_size, channels, sequence_length)`):
                Float values of the input audio waveform.
            padding_mask (`torch.Tensor` of shape `(batch_size, channels, sequence_length)`):
                Indicates which inputs are to be ignored due to padding, where elements are either 1 for *not masked* or 0
                for *masked*.
            num_quantizers (`int`, *optional*):
                Number of quantizers (i.e codebooks) to use. By default, all quantizers are used.
            encoder_past_key_values (`Cache`, *optional*):
                Pre-computed hidden-states (key and values in the self-attention blocks) that can be used to speed up sequential decoding of the encoder transformer.
                This typically consists in the `past_key_values` returned by the model at a previous stage of decoding, when `use_cache=True` or `config.use_cache=True`.

                The model will output the same cache format that is fed as input.

                If `past_key_values` are used, the user can optionally input only the last `audio_values` or `audio_codes (those that don't
                have their past key value states given to this model).
            return_dict (`bool`, *optional*):
                Whether or not to return a [`~utils.ModelOutput`] instead of a plain tuple.

        Returns:
            `codebook` of shape `[batch_size, num_codebooks, frames]`, the discrete encoded codes for the input audio waveform.
        """
        return_dict = return_dict if return_dict is not None else self.config.return_dict
        use_streaming = use_streaming if use_streaming is not None else self.config.use_streaming

        num_quantizers = self.config.num_quantizers if num_quantizers is None else num_quantizers

        if num_quantizers > self.config.num_quantizers:
            raise ValueError(
                f"The number of quantizers (i.e codebooks) asked should be lower than the total number of quantizers {self.config.num_quantizers}, but is currently {num_quantizers}."
            )

        _, channels, input_length = input_values.shape

        if channels < 1 or channels > 2:
            raise ValueError(f"Number of audio channels must be 1 or 2, but got {channels}")

        if padding_mask is None:
            padding_mask = torch.ones_like(input_values).bool()

        if use_streaming and padding_cache is None:
            per_layer_padding, per_layer_padding_mode, per_layer_in_channels = [], [], []
            for layer_name in self.encoder._mimiconv1d_layer_names:
                per_layer_padding.append(self.encoder.get_submodule(layer_name).padding_total)
                per_layer_padding_mode.append(self.encoder.get_submodule(layer_name).pad_mode)
                per_layer_in_channels.append(self.encoder.get_submodule(layer_name).in_channels)

            # downsample layer
            per_layer_padding.append(self.downsample.padding_total)
            per_layer_padding_mode.append(self.downsample.pad_mode)
            per_layer_in_channels.append(self.downsample.in_channels)

            padding_cache = MimiConv1dPaddingCache(
                num_layers=len(self.encoder._mimiconv1d_layer_names) + 1,
                per_layer_padding=per_layer_padding,
                per_layer_padding_mode=per_layer_padding_mode,
                per_layer_in_channels=per_layer_in_channels,
            )

        encoded_frames, encoder_past_key_values, padding_cache = self._encode_frame(
            input_values,
            num_quantizers,
            padding_mask.bool(),
            past_key_values=encoder_past_key_values,
            padding_cache=padding_cache,
            return_dict=return_dict,
        )

        if not return_dict:
            return (
                encoded_frames,
                encoder_past_key_values,
                padding_cache,
            )

        return MimiEncoderOutput(encoded_frames, encoder_past_key_values, padding_cache)

    def _decode_frame(
        self,
        codes: torch.Tensor,
        past_key_values: Optional[Union[Cache, list[torch.FloatTensor]]] = None,
        return_dict: Optional[bool] = None,
    ) -> torch.Tensor:
        embeddings = self.quantizer.decode(codes)

        embeddings = self.upsample(embeddings)
        decoder_outputs = self.decoder_transformer(
            embeddings.transpose(1, 2), past_key_values=past_key_values, return_dict=return_dict
        )
        if return_dict:
            past_key_values = decoder_outputs.get("past_key_values")
        elif len(decoder_outputs) > 1:
            past_key_values = decoder_outputs[1]
        embeddings = decoder_outputs[0].transpose(1, 2)
        outputs = self.decoder(embeddings)
        return outputs, past_key_values

    def decode(
        self,
        audio_codes: torch.Tensor,
        padding_mask: Optional[torch.Tensor] = None,
        decoder_past_key_values: Optional[Union[Cache, list[torch.FloatTensor]]] = None,
        return_dict: Optional[bool] = None,
    ) -> Union[tuple[torch.Tensor, torch.Tensor], MimiDecoderOutput]:
        """
        Decodes the given frames into an output audio waveform.

        Note that the output might be a bit bigger than the input. In that case, any extra steps at the end can be
        trimmed.

        Args:
            audio_codes (`torch.LongTensor`  of shape `(batch_size, num_quantizers, codes_length)`, *optional*):
                Discret code embeddings computed using `model.encode`.
            padding_mask (`torch.Tensor` of shape `(batch_size, channels, sequence_length)`):
                Indicates which inputs are to be ignored due to padding, where elements are either 1 for *not masked* or 0
                for *masked*.
            decoder_past_key_values (`Cache`, *optional*):
                Pre-computed hidden-states (key and values in the self-attention blocks) that can be used to speed up sequential decoding of the decoder transformer.
                This typically consists in the `past_key_values` returned by the model at a previous stage of decoding, when `use_cache=True` or `config.use_cache=True`.

                The model will output the same cache format that is fed as input.

                If `past_key_values` are used, the user can optionally input only the last `audio_values` or `audio_codes (those that don't
                have their past key value states given to this model).
            return_dict (`bool`, *optional*):
                Whether or not to return a [`~utils.ModelOutput`] instead of a plain tuple.

        """
        return_dict = return_dict if return_dict is not None else self.config.return_dict

        audio_values, decoder_past_key_values = self._decode_frame(
            audio_codes, past_key_values=decoder_past_key_values, return_dict=return_dict
        )

        # truncate based on padding mask
        if padding_mask is not None and padding_mask.shape[-1] < audio_values.shape[-1]:
            audio_values = audio_values[..., : padding_mask.shape[-1]]

        if not return_dict:
            return (
                audio_values,
                decoder_past_key_values,
            )
        return MimiDecoderOutput(audio_values, decoder_past_key_values)

    @auto_docstring
    def forward(
        self,
        input_values: torch.Tensor,
        padding_mask: Optional[torch.Tensor] = None,
        num_quantizers: Optional[int] = None,
        audio_codes: Optional[torch.Tensor] = None,
        encoder_past_key_values: Optional[Union[Cache, list[torch.FloatTensor]]] = None,
        decoder_past_key_values: Optional[Union[Cache, list[torch.FloatTensor]]] = None,
        return_dict: Optional[bool] = None,
    ) -> Union[tuple[torch.Tensor, torch.Tensor], MimiOutput]:
        r"""
        input_values (`torch.FloatTensor` of shape `(batch_size, channels, sequence_length)`, *optional*):
            Raw audio input converted to Float.
        padding_mask (`torch.Tensor` of shape `(batch_size, sequence_length)`, *optional*):
            Indicates which inputs are to be ignored due to padding, where elements are either 1 for *not masked* or 0
            for *masked*.
        num_quantizers (`int`, *optional*):
            Number of quantizers (i.e codebooks) to use. By default, all quantizers are used.
        audio_codes (`torch.LongTensor`  of shape `(batch_size, num_quantizers, codes_length)`, *optional*):
            Discret code embeddings computed using `model.encode`.
        encoder_past_key_values (`Cache`, *optional*):
            Pre-computed hidden-states (key and values in the self-attention blocks) that can be used to speed up sequential decoding of the encoder transformer.
            This typically consists in the `past_key_values` returned by the model at a previous stage of decoding, when `use_cache=True` or `config.use_cache=True`.

            The model will output the same cache format that is fed as input.

            If `past_key_values` are used, the user can optionally input only the last `audio_values` or `audio_codes (those that don't
            have their past key value states given to this model).
        decoder_past_key_values (`Cache`, *optional*):
            Pre-computed hidden-states (key and values in the self-attention blocks) that can be used to speed up sequential decoding of the decoder transformer.
            This typically consists in the `past_key_values` returned by the model at a previous stage of decoding, when `use_cache=True` or `config.use_cache=True`.

            The model will output the same cache format that is fed as input.

            If `past_key_values` are used, the user can optionally input only the last `audio_values` or `audio_codes (those that don't
            have their past key value states given to this model).

        Examples:

        ```python
        >>> from datasets import load_dataset
        >>> from transformers import AutoFeatureExtractor, MimiModel

        >>> dataset = load_dataset("hf-internal-testing/ashraq-esc50-1-dog-example")
        >>> audio_sample = dataset["train"]["audio"][0]["array"]

        >>> model_id = "kyutai/mimi"
        >>> model = MimiModel.from_pretrained(model_id)
        >>> feature_extractor = AutoFeatureExtractor.from_pretrained(model_id)

        >>> inputs = feature_extractor(raw_audio=audio_sample, return_tensors="pt")

        >>> outputs = model(**inputs)
        >>> audio_codes = outputs.audio_codes
        >>> audio_values = outputs.audio_values
        ```"""
        return_dict = return_dict if return_dict is not None else self.config.return_dict

        if padding_mask is None:
            padding_mask = torch.ones_like(input_values).bool()

        if audio_codes is None:
            encoder_outputs = self.encode(
                input_values, padding_mask, num_quantizers, encoder_past_key_values, return_dict=return_dict
            )
            audio_codes = encoder_outputs[0]
            if return_dict:
                encoder_past_key_values = encoder_outputs.get("past_key_values")
            elif len(encoder_outputs) > 1:
                encoder_past_key_values = encoder_outputs[1]

        decoder_outputs = self.decode(audio_codes, padding_mask, decoder_past_key_values, return_dict=return_dict)
        audio_values = decoder_outputs[0]
        if return_dict:
            decoder_past_key_values = decoder_outputs.get("past_key_values")
        elif len(decoder_outputs) > 1:
            decoder_past_key_values = decoder_outputs[1]

        if not return_dict:
            return (audio_codes, audio_values, encoder_past_key_values, decoder_past_key_values)

        return MimiOutput(
            audio_codes=audio_codes,
            audio_values=audio_values,
            encoder_past_key_values=encoder_past_key_values,
            decoder_past_key_values=decoder_past_key_values,
        )


__all__ = ["MimiModel", "MimiPreTrainedModel"]<|MERGE_RESOLUTION|>--- conflicted
+++ resolved
@@ -504,13 +504,9 @@
 
 # Copied from transformers.models.mistral.modeling_mistral.MistralRotaryEmbedding with Mistral->Mimi
 class MimiRotaryEmbedding(nn.Module):
-<<<<<<< HEAD
+    inv_freq: torch.Tensor  # fix linting for `register_buffer`
+
     def __init__(self, config: MimiConfig, device=None, layer_type=None):
-=======
-    inv_freq: torch.Tensor  # fix linting for `register_buffer`
-
-    def __init__(self, config: MimiConfig, device=None):
->>>>>>> 7dd82f30
         super().__init__()
         self.max_seq_len_cached = config.max_position_embeddings
         self.original_max_seq_len = config.max_position_embeddings
