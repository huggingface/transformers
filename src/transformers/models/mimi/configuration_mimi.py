# coding=utf-8
# Copyright 2024 Meta Platforms, Inc. and affiliates, and the HuggingFace Inc. team. All rights reserved.
#
# Licensed under the Apache License, Version 2.0 (the "License");
# you may not use this file except in compliance with the License.
# You may obtain a copy of the License at
#
#     http://www.apache.org/licenses/LICENSE-2.0
#
# Unless required by applicable law or agreed to in writing, software
# distributed under the License is distributed on an "AS IS" BASIS,
# WITHOUT WARRANTIES OR CONDITIONS OF ANY KIND, either express or implied.
# See the License for the specific language governing permissions and
# limitations under the License.
"""Mimi model configuration"""

import math

import numpy as np

from ...configuration_utils import PretrainedConfig
from ...utils import logging


logger = logging.get_logger(__name__)


class MimiConfig(PretrainedConfig):
    r"""
    This is the configuration class to store the configuration of an [`MimiModel`]. It is used to instantiate a
    Mimi model according to the specified arguments, defining the model architecture. Instantiating a configuration
    with the defaults will yield a similar configuration to that of the
    [kyutai/mimi](https://huggingface.co/kyutai/mimi) architecture.

    Configuration objects inherit from [`PretrainedConfig`] and can be used to control the model outputs. Read the
    documentation from [`PretrainedConfig`] for more information.

    Args:
        sampling_rate (`int`, *optional*, defaults to 24000):
            The sampling rate at which the audio waveform should be digitalized expressed in hertz (Hz).
        frame_rate (`float`, *optional*, defaults to 12.5):
            Framerate of the model.
        audio_channels (`int`, *optional*, defaults to 1):
            Number of channels in the audio data. Either 1 for mono or 2 for stereo.
        hidden_size (`int`, *optional*, defaults to 512):
            Intermediate representation dimension.
        num_filters (`int`, *optional*, defaults to 64):
            Number of convolution kernels of first `MimiConv1d` down sampling layer.
        num_residual_layers (`int`,  *optional*, defaults to 1):
            Number of residual layers.
        upsampling_ratios (`Sequence[int]`, *optional*):
            Kernel size and stride ratios. The encoder uses downsampling ratios instead of upsampling ratios, hence it
            will use the ratios in the reverse order to the ones specified here that must match the decoder order.
            If not specified, will defaults to `[8, 6, 5, 4]`
        kernel_size (`int`, *optional*, defaults to 7):
            Kernel size for the initial convolution.
        last_kernel_size (`int`, *optional*, defaults to 3):
            Kernel size for the last convolution layer.
        residual_kernel_size (`int`, *optional*, defaults to 3):
            Kernel size for the residual layers.
        dilation_growth_rate (`int`, *optional*, defaults to 2):
            How much to increase the dilation with each layer.
        use_causal_conv (`bool`, *optional*, defaults to `True`):
            Whether to use fully causal convolution.
        pad_mode (`str`, *optional*, defaults to `"constant"`):
            Padding mode for the convolutions.
        compress (`int`, *optional*, defaults to 2):
            Reduced dimensionality in residual branches.
        trim_right_ratio (`float`, *optional*, defaults to 1.0):
            Ratio for trimming at the right of the transposed convolution under the `use_causal_conv = True` setup. If
            equal to 1.0, it means that all the trimming is done at the right.
        codebook_size (`int`, *optional*, defaults to 2048):
            Number of discret codes in each codebooks.
        codebook_dim (`int`, *optional*, defaults to 256):
            Dimension of the unquantized codebook vectors. If not defined, uses `hidden_size`.
        num_quantizers (`int`, *optional*, defaults to 32):
            Number of quantizer channels, or codebooks, in the quantizer.
        use_conv_shortcut (`bool`, *optional*, defaults to `False`):
            Whether to use a convolutional layer as the 'skip' connection in the `MimiResnetBlock` block. If False,
            an identity function will be used, giving a generic residual connection.
        vector_quantization_hidden_dimension (`int`, *optional*, defaults to 256):
            Intermediate representation dimension in the residual vector quantization space.
        num_semantic_quantizers (`int`, *optional*, defaults to 1):
            Number of semantic quantizer channels, or codebooks, in the semantic quantizer. Must be lower than `num_quantizers`.
        upsample_groups (`int`, *optional*, defaults to 512):
            If `frame_rate!=encodec_frame_rate`, indicates the number of groups used in the upsampling operation to go from one rate to another.
        num_hidden_layers (`int`, *optional*, defaults to 8):
            Number of hidden layers in the Transformer models.
        intermediate_size (`int`, *optional*, defaults to 2048):
            Dimension of the MLP representations.
        num_attention_heads (`int`, *optional*, defaults to 8):
            Number of attention heads for each attention layer in the Transformer encoder.
        num_key_value_heads (`int`, *optional*, defaults to 8):
            This is the number of key_value heads that should be used to implement Grouped Query Attention. If
            `num_key_value_heads=num_attention_heads`, the model will use Multi Head Attention (MHA), if
            `num_key_value_heads=1` the model will use Multi Query Attention (MQA) otherwise GQA is used. When
            converting a multi-head checkpoint to a GQA checkpoint, each group key and value head should be constructed
<<<<<<< HEAD
            by meanpooling all the original heads within that group. For more details checkout [this
            paper](https://huggingface.co/papers/2305.13245). If it is not specified, will default to `8`.
=======
            by meanpooling all the original heads within that group. For more details, check out [this
            paper](https://arxiv.org/pdf/2305.13245.pdf). If it is not specified, will default to `8`.
>>>>>>> 7f00b325
        head_dim (`int`, *optional*, defaults to `hidden_size // num_attention_heads`):
            The attention head dimension.
        hidden_act (`str` or `function`, *optional*, defaults to `"gelu"`):
            The non-linear activation function (function or string) in the decoder.
        max_position_embeddings (`int`, *optional*, defaults to 8000):
            The maximum sequence length that this model might ever be used with. Mimi's sliding window attention
            allows sequence of up to 8000 tokens.
        initializer_range (`float`, *optional*, defaults to 0.02):
            The standard deviation of the truncated_normal_initializer for initializing all weight matrices.
        norm_eps (`float`, *optional*, defaults to 1e-05):
            The epsilon used by the LayerNorm normalization layers.
        use_cache (`bool`, *optional*, defaults to `False`):
            Whether or not the model should return the last key/values attentions (not used by all models). Only
            relevant if `config.is_decoder=True`.
        rope_theta (`float`, *optional*, defaults to 10000.0):
            The base period of the RoPE embeddings.
        sliding_window (`int`, *optional*, defaults to 250):
            Sliding window attention window size. If not specified, will default to `250`.
        attention_dropout (`float`, *optional*, defaults to 0.0):
            The dropout ratio for the attention probabilities.
        layer_scale_initial_scale (`float`, *optional*, defaults to 0.01):
            Initiale scale of the residual rescaling operation done in the Transformer models.
        attention_bias (`bool`, defaults to `False`, *optional*, defaults to `False`):
            Whether to use a bias in the query, key, value and output projection layers during self-attention.
    Example:

    ```python
    >>> from transformers import MimiModel, MimiConfig

    >>> # Initializing a "kyutai/mimi" style configuration
    >>> configuration = MimiConfig()

    >>> # Initializing a model (with random weights) from the "kyutai/mimi" style configuration
    >>> model = MimiModel(configuration)

    >>> # Accessing the model configuration
    >>> configuration = model.config
    ```"""

    model_type = "mimi"

    def __init__(
        self,
        sampling_rate=24_000,
        frame_rate=12.5,
        audio_channels=1,
        hidden_size=512,
        num_filters=64,
        num_residual_layers=1,
        upsampling_ratios=None,
        kernel_size=7,
        last_kernel_size=3,
        residual_kernel_size=3,
        dilation_growth_rate=2,
        use_causal_conv=True,
        pad_mode="constant",
        compress=2,
        trim_right_ratio=1.0,
        codebook_size=2048,
        codebook_dim=256,
        num_quantizers=32,
        use_conv_shortcut=False,
        vector_quantization_hidden_dimension=256,
        num_semantic_quantizers=1,
        upsample_groups=512,
        num_hidden_layers=8,
        intermediate_size=2048,
        num_attention_heads=8,
        num_key_value_heads=8,
        head_dim=None,
        hidden_act="gelu",
        max_position_embeddings=8000,
        initializer_range=0.02,
        norm_eps=1e-5,
        use_cache=False,
        rope_theta=10000.0,
        sliding_window=250,
        attention_dropout=0.0,
        layer_scale_initial_scale=0.01,
        attention_bias=False,
        **kwargs,
    ):
        self.sampling_rate = sampling_rate
        self.frame_rate = frame_rate
        self.audio_channels = audio_channels
        self.hidden_size = hidden_size
        self.num_filters = num_filters
        self.num_residual_layers = num_residual_layers
        self.upsampling_ratios = upsampling_ratios if upsampling_ratios else [8, 6, 5, 4]
        self.kernel_size = kernel_size
        self.last_kernel_size = last_kernel_size
        self.residual_kernel_size = residual_kernel_size
        self.dilation_growth_rate = dilation_growth_rate
        self.use_causal_conv = use_causal_conv
        self.pad_mode = pad_mode
        self.compress = compress
        self.trim_right_ratio = trim_right_ratio
        self.codebook_size = codebook_size
        self.codebook_dim = codebook_dim if codebook_dim is not None else hidden_size
        self.num_quantizers = num_quantizers
        self.use_conv_shortcut = use_conv_shortcut
        self.vector_quantization_hidden_dimension = vector_quantization_hidden_dimension
        self.upsample_groups = upsample_groups
        self.num_hidden_layers = num_hidden_layers
        self.intermediate_size = intermediate_size
        self.num_attention_heads = num_attention_heads
        self.num_key_value_heads = num_key_value_heads
        self.hidden_act = hidden_act
        self.max_position_embeddings = max_position_embeddings
        self.initializer_range = initializer_range
        self.norm_eps = norm_eps
        self.use_cache = use_cache
        self.rope_theta = rope_theta
        self.sliding_window = sliding_window
        self.attention_dropout = attention_dropout
        self.head_dim = head_dim or hidden_size // num_attention_heads
        self.layer_scale_initial_scale = layer_scale_initial_scale
        self.attention_bias = attention_bias

        if num_semantic_quantizers >= self.num_quantizers:
            raise ValueError(
                f"The number of semantic quantizers should be lower than the total number of quantizers {self.num_quantizers}, but is currently {num_semantic_quantizers}."
            )
        self.num_semantic_quantizers = num_semantic_quantizers
        super().__init__(**kwargs)

    @property
    def encodec_frame_rate(self) -> int:
        hop_length = np.prod(self.upsampling_ratios)
        return math.ceil(self.sampling_rate / hop_length)

    @property
    def num_codebooks(self) -> int:
        # alias to num_quantizers
        return self.num_quantizers


__all__ = ["MimiConfig"]<|MERGE_RESOLUTION|>--- conflicted
+++ resolved
@@ -95,13 +95,8 @@
             `num_key_value_heads=num_attention_heads`, the model will use Multi Head Attention (MHA), if
             `num_key_value_heads=1` the model will use Multi Query Attention (MQA) otherwise GQA is used. When
             converting a multi-head checkpoint to a GQA checkpoint, each group key and value head should be constructed
-<<<<<<< HEAD
-            by meanpooling all the original heads within that group. For more details checkout [this
+            by meanpooling all the original heads within that group. For more details, check out [this
             paper](https://huggingface.co/papers/2305.13245). If it is not specified, will default to `8`.
-=======
-            by meanpooling all the original heads within that group. For more details, check out [this
-            paper](https://arxiv.org/pdf/2305.13245.pdf). If it is not specified, will default to `8`.
->>>>>>> 7f00b325
         head_dim (`int`, *optional*, defaults to `hidden_size // num_attention_heads`):
             The attention head dimension.
         hidden_act (`str` or `function`, *optional*, defaults to `"gelu"`):
