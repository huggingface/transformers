--- conflicted
+++ resolved
@@ -38,19 +38,8 @@
 from ...modeling_utils import ALL_ATTENTION_FUNCTIONS, PreTrainedModel
 from ...processing_utils import Unpack
 from ...pytorch_utils import apply_chunking_to_forward, find_pruneable_heads_and_indices, prune_linear_layer
-<<<<<<< HEAD
-from ...utils import ModelOutput, TransformersKwargs, auto_docstring, can_return_tuple, logging, torch_int
+from ...utils import ModelOutput, TransformersKwargs, auto_docstring, can_return_tuple, logging, torch_int, filter_out_non_signature_kwargs
 from ...utils.generic import OutputRecorder, check_model_inputs
-=======
-from ...utils import (
-    ModelOutput,
-    TransformersKwargs,
-    auto_docstring,
-    filter_out_non_signature_kwargs,
-    logging,
-    torch_int,
-)
->>>>>>> 2b71c5b7
 from ..auto import AutoModelForCausalLM, AutoModelForSeq2SeqLM
 from .configuration_blip_2 import Blip2Config, Blip2QFormerConfig, Blip2VisionConfig
 
@@ -1166,13 +1155,8 @@
         decoder_input_ids: Optional[torch.Tensor] = None,
         decoder_attention_mask: Optional[torch.Tensor] = None,
         labels: Optional[torch.Tensor] = None,
-<<<<<<< HEAD
-        **kwargs: Unpack[TransformersKwargs],
-    ):
-=======
         legacy_output: bool = True,
     ) -> Union[torch.FloatTensor, CausalLMOutputWithPast]:
->>>>>>> 2b71c5b7
         r"""
         decoder_input_ids (`torch.LongTensor` of shape `(batch_size, target_sequence_length)`, *optional*):
             Indices of decoder input sequence tokens in the vocabulary.
@@ -1209,8 +1193,6 @@
         >>> with torch.inference_mode():
         ...     text_features = model.get_text_features(**inputs)
         ```"""
-<<<<<<< HEAD
-=======
 
         if legacy_output:
             warnings.warn(
@@ -1219,16 +1201,11 @@
                 "To opt in to the new behavior now, set `legacy_output=False`."
             )
 
->>>>>>> 2b71c5b7
         if self.config.use_decoder_only_language_model:
             text_outputs: CausalLMOutputWithPast = self.language_model(
                 input_ids=input_ids,
                 attention_mask=attention_mask,
-<<<<<<< HEAD
-                **kwargs,
-=======
                 return_dict=True,
->>>>>>> 2b71c5b7
             )
         else:
             inputs_embeds = self.language_model.get_input_embeddings()(input_ids)
@@ -1247,17 +1224,10 @@
     @auto_docstring
     def get_image_features(
         self,
-<<<<<<< HEAD
-        pixel_values: Optional[torch.FloatTensor] = None,
-        interpolate_pos_encoding: bool = False,
-        **kwargs: Unpack[TransformersKwargs],
-    ):
-=======
         pixel_values: torch.FloatTensor,
         interpolate_pos_encoding: bool = False,
         legacy_output: bool = True,
     ) -> Union[torch.FloatTensor, CausalLMOutputWithPast]:
->>>>>>> 2b71c5b7
         r"""
         legacy_output (`bool`, *optional*, defaults to `True`):
             Whether to return a model output object or a tensor of features.
@@ -1282,12 +1252,6 @@
         >>> with torch.inference_mode():
         ...     image_outputs = model.get_image_features(**inputs)
         ```"""
-<<<<<<< HEAD
-        vision_outputs = self.vision_model(
-            pixel_values=pixel_values,
-            interpolate_pos_encoding=interpolate_pos_encoding,
-            **kwargs,
-=======
         if legacy_output:
             warnings.warn(
                 "Deprecation notice: In Transformers v4.59, the default return value of `get_text_features` will change. "
@@ -1299,7 +1263,6 @@
             pixel_values=pixel_values,
             interpolate_pos_encoding=interpolate_pos_encoding,
             return_dict=True,
->>>>>>> 2b71c5b7
         )
 
         return vision_outputs if legacy_output else vision_outputs.pooler_output
@@ -1308,17 +1271,10 @@
     @auto_docstring
     def get_qformer_features(
         self,
-<<<<<<< HEAD
-        pixel_values: Optional[torch.FloatTensor] = None,
-        interpolate_pos_encoding: bool = False,
-        **kwargs: Unpack[TransformersKwargs],
-    ):
-=======
         pixel_values: torch.FloatTensor,
         interpolate_pos_encoding: bool = False,
         legacy_output: bool = True,
     ) -> Union[torch.FloatTensor, BaseModelOutputWithPooling]:
->>>>>>> 2b71c5b7
         r"""
         legacy_output (`bool`, *optional*, defaults to `True`):
             Whether to return a model output object or a tensor of features.
@@ -1344,12 +1300,6 @@
         >>> with torch.inference_mode():
         ...     qformer_outputs = model.get_qformer_features(**inputs)
         ```"""
-<<<<<<< HEAD
-        vision_outputs = self.vision_model(
-            pixel_values=pixel_values,
-            interpolate_pos_encoding=interpolate_pos_encoding,
-            **kwargs,
-=======
 
         if legacy_output:
             warnings.warn(
@@ -1362,7 +1312,6 @@
             pixel_values=pixel_values,
             interpolate_pos_encoding=interpolate_pos_encoding,
             return_dict=True,
->>>>>>> 2b71c5b7
         )
 
         image_embeds = vision_outputs.last_hidden_state
@@ -1375,11 +1324,7 @@
             query_embeds=query_tokens,
             encoder_hidden_states=image_embeds,
             encoder_attention_mask=image_attention_mask,
-<<<<<<< HEAD
-            **kwargs,
-=======
             return_dict=True,
->>>>>>> 2b71c5b7
         )
 
         return query_outputs if legacy_output else query_outputs.last_hidden_state
