--- conflicted
+++ resolved
@@ -1061,16 +1061,6 @@
     def get_encoder(self):
         return self.language_model.get_encoder()
 
-<<<<<<< HEAD
-    def _tie_weights(self):
-        if not self.config.use_decoder_only_language_model:
-            self.language_model.encoder.embed_tokens = self.language_model.shared
-            self.language_model.decoder.embed_tokens = self.language_model.shared
-=======
-    def get_decoder(self):
-        return self.language_model.get_decoder()
->>>>>>> c40b370b
-
     @filter_out_non_signature_kwargs()
     @auto_docstring
     def get_text_features(
@@ -1588,16 +1578,6 @@
 
     def get_encoder(self):
         return self.language_model.get_encoder()
-
-<<<<<<< HEAD
-    def _tie_weights(self):
-        if not self.config.use_decoder_only_language_model:
-            self.language_model.encoder.embed_tokens = self.language_model.shared
-            self.language_model.decoder.embed_tokens = self.language_model.shared
-=======
-    def get_decoder(self):
-        return self.language_model.get_decoder()
->>>>>>> c40b370b
 
     def _preprocess_accelerate(self):
         r"""
