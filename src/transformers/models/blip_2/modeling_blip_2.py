# coding=utf-8
# Copyright 2023 The Salesforce Authors and The HuggingFace Team. All rights reserved.
#
# Licensed under the Apache License, Version 2.0 (the "License");
# you may not use this file except in compliance with the License.
# You may obtain a copy of the License at
#
#     http://www.apache.org/licenses/LICENSE-2.0
#
# Unless required by applicable law or agreed to in writing, software
# distributed under the License is distributed on an "AS IS" BASIS,
# WITHOUT WARRANTIES OR CONDITIONS OF ANY KIND, either express or implied.
# See the License for the specific language governing permissions and
# limitations under the License.
"""PyTorch BLIP-2 model."""

import math
import warnings
from collections.abc import Callable
from dataclasses import dataclass
from typing import Any, Optional, Union

import torch
from torch import nn
from torch.nn import CrossEntropyLoss

from ...activations import ACT2FN
from ...generation import GenerationMixin
from ...modeling_layers import GradientCheckpointingLayer
from ...modeling_outputs import (
    BaseModelOutput,
    BaseModelOutputWithPastAndCrossAttentions,
    BaseModelOutputWithPooling,
    BaseModelOutputWithPoolingAndCrossAttentions,
    CausalLMOutputWithPast,
    Seq2SeqLMOutput,
)
from ...modeling_utils import ALL_ATTENTION_FUNCTIONS, PreTrainedModel
from ...processing_utils import Unpack
from ...pytorch_utils import apply_chunking_to_forward
from ...utils import (
    ModelOutput,
    TransformersKwargs,
    auto_docstring,
    can_return_tuple,
    filter_out_non_signature_kwargs,
    logging,
    torch_int,
)
from ...utils.generic import OutputRecorder, check_model_inputs
from ..auto import AutoModelForCausalLM, AutoModelForSeq2SeqLM
from .configuration_blip_2 import Blip2Config, Blip2QFormerConfig, Blip2VisionConfig


logger = logging.get_logger(__name__)


@dataclass
@auto_docstring(
    custom_intro="""
    Class defining the outputs of [`Blip2ForConditionalGeneration`].
    """
)
class Blip2ForConditionalGenerationModelOutput(ModelOutput):
    r"""
    loss (`torch.FloatTensor`, *optional*, returned when `labels` is provided, `torch.FloatTensor` of shape `(1,)`):
        Language modeling loss from the language model.
    logits (`torch.FloatTensor` of shape `(batch_size, sequence_length, config.vocab_size)`):
        Prediction scores of the language modeling head of the language model.
    vision_outputs (`BaseModelOutputWithPooling`):
        Outputs of the vision encoder.
    qformer_outputs (`BaseModelOutputWithPoolingAndCrossAttentions`):
        Outputs of the Q-Former (Querying Transformer).
    language_model_outputs (`CausalLMOutputWithPast` or `Seq2SeqLMOutput`):
        Outputs of the language model.
    """

    loss: Optional[tuple[torch.FloatTensor]] = None
    logits: Optional[tuple[torch.FloatTensor]] = None
    vision_outputs: Optional[torch.FloatTensor] = None
    qformer_outputs: Optional[tuple[torch.FloatTensor]] = None
    language_model_outputs: Optional[tuple[torch.FloatTensor]] = None

    def to_tuple(self) -> tuple[Any]:
        return tuple(
            self[k]
            if k not in ["vision_outputs", "qformer_outputs", "language_model_outputs"]
            else getattr(self, k).to_tuple()
            for k in self.keys()
        )


@dataclass
@auto_docstring
class Blip2ImageTextMatchingModelOutput(ModelOutput):
    r"""
    loss (`torch.FloatTensor` of shape `(1,)`, *optional*, returned when `return_loss` is `True`):
        Contrastive loss for image-text similarity.
    logits_per_image (`torch.FloatTensor` of shape `(image_batch_size, text_batch_size)`):
        The scaled dot product scores between `image_embeds` and `text_embeds`. This represents the image-text
        similarity scores.
    logits_per_text (`torch.FloatTensor` of shape `(text_batch_size, image_batch_size)`):
        The scaled dot product scores between `text_embeds` and `image_embeds`. This represents the text-image
        similarity scores.
    text_embeds (`torch.FloatTensor` of shape `(batch_size, output_dim`):
        The text embeddings obtained by applying the projection layer to the pooled output.
    image_embeds (`torch.FloatTensor` of shape `(batch_size, output_dim`):
        The image embeddings obtained by applying the projection layer to the pooled output.
    text_model_output (`BaseModelOutputWithPooling`):
        The output of the [`Blip2QFormerModel`].
    vision_model_output (`BaseModelOutputWithPooling`):
        The output of the [`Blip2VisionModel`].
    """

    loss: Optional[torch.FloatTensor] = None
    logits_per_image: Optional[torch.FloatTensor] = None
    logits_per_text: Optional[torch.FloatTensor] = None
    text_embeds: Optional[torch.FloatTensor] = None
    image_embeds: Optional[torch.FloatTensor] = None
    text_model_output: BaseModelOutputWithPooling = None
    vision_model_output: BaseModelOutputWithPooling = None

    def to_tuple(self) -> tuple[Any]:
        return tuple(
            self[k] if k not in ["text_model_output", "vision_model_output"] else getattr(self, k).to_tuple()
            for k in self.keys()
        )


@dataclass
@auto_docstring(
    custom_intro="""
    Base class for text model's outputs that also contains a pooling of the last hidden states.
    """
)
# Copied from transformers.models.clip.modeling_clip.CLIPTextModelOutput with CLIP->Blip2
class Blip2TextModelOutput(ModelOutput):
    r"""
    text_embeds (`torch.FloatTensor` of shape `(batch_size, output_dim)` *optional* returned when model is initialized with `with_projection=True`):
        The text embeddings obtained by applying the projection layer to the pooler_output.
    """

    text_embeds: Optional[torch.FloatTensor] = None
    last_hidden_state: Optional[torch.FloatTensor] = None
    hidden_states: Optional[tuple[torch.FloatTensor, ...]] = None
    attentions: Optional[tuple[torch.FloatTensor, ...]] = None


@dataclass
@auto_docstring(
    custom_intro="""
    Base class for vision model's outputs that also contains image embeddings of the pooling of the last hidden states.
    """
)
# Copied from transformers.models.clip.modeling_clip.CLIPVisionModelOutput with CLIP->Blip2
class Blip2VisionModelOutput(ModelOutput):
    r"""
    image_embeds (`torch.FloatTensor` of shape `(batch_size, output_dim)` *optional* returned when model is initialized with `with_projection=True`):
        The image embeddings obtained by applying the projection layer to the pooler_output.
    """

    image_embeds: Optional[torch.FloatTensor] = None
    last_hidden_state: Optional[torch.FloatTensor] = None
    hidden_states: Optional[tuple[torch.FloatTensor, ...]] = None
    attentions: Optional[tuple[torch.FloatTensor, ...]] = None


# Copied from transformers.models.blip.modeling_blip.BlipVisionEmbeddings with Blip->Blip2
class Blip2VisionEmbeddings(nn.Module):
    def __init__(self, config: Blip2VisionConfig):
        super().__init__()
        self.config = config
        self.embed_dim = config.hidden_size
        self.image_size = config.image_size
        self.patch_size = config.patch_size

        self.class_embedding = nn.Parameter(torch.randn(1, 1, self.embed_dim))

        self.patch_embedding = nn.Conv2d(
            in_channels=3, out_channels=self.embed_dim, kernel_size=self.patch_size, stride=self.patch_size
        )

        self.num_patches = (self.image_size // self.patch_size) ** 2
        self.num_positions = self.num_patches + 1

        self.position_embedding = nn.Parameter(torch.randn(1, self.num_positions, self.embed_dim))

    def interpolate_pos_encoding(self, embeddings: torch.Tensor, height: int, width: int) -> torch.Tensor:
        """
        This method allows to interpolate the pre-trained position encodings, to be able to use the model on higher resolution
        images. This method is also adapted to support torch.jit tracing.

        Adapted from:
        - https://github.com/facebookresearch/dino/blob/de9ee3df6cf39fac952ab558447af1fa1365362a/vision_transformer.py#L174-L194, and
        - https://github.com/facebookresearch/dinov2/blob/e1277af2ba9496fbadf7aec6eba56e8d882d1e35/dinov2/models/vision_transformer.py#L179-L211
        """

        num_patches = embeddings.shape[1] - 1
        num_positions = self.position_embedding.shape[1] - 1

        # always interpolate when tracing to ensure the exported model works for dynamic input shapes
        if not torch.jit.is_tracing() and num_patches == num_positions and height == width:
            return self.position_embedding

        class_pos_embed = self.position_embedding[:, :1]
        patch_pos_embed = self.position_embedding[:, 1:]

        dim = embeddings.shape[-1]

        new_height = height // self.patch_size
        new_width = width // self.patch_size

        sqrt_num_positions = torch_int(num_positions**0.5)
        patch_pos_embed = patch_pos_embed.reshape(1, sqrt_num_positions, sqrt_num_positions, dim)
        patch_pos_embed = patch_pos_embed.permute(0, 3, 1, 2)

        patch_pos_embed = nn.functional.interpolate(
            patch_pos_embed,
            size=(new_height, new_width),
            mode="bicubic",
            align_corners=False,
        )

        patch_pos_embed = patch_pos_embed.permute(0, 2, 3, 1).view(1, -1, dim)

        return torch.cat((class_pos_embed, patch_pos_embed), dim=1)

    def forward(self, pixel_values: torch.FloatTensor, interpolate_pos_encoding: bool = False) -> torch.Tensor:
        batch_size, _, height, width = pixel_values.shape
        target_dtype = self.patch_embedding.weight.dtype
        patch_embeds = self.patch_embedding(pixel_values.to(dtype=target_dtype))  # shape = [*, width, grid, grid]
        patch_embeds = patch_embeds.flatten(2).transpose(1, 2)
        class_embeds = self.class_embedding.expand(batch_size, 1, -1).to(target_dtype)
        embeddings = torch.cat([class_embeds, patch_embeds], dim=1)
        if interpolate_pos_encoding:
            position_embedding = self.interpolate_pos_encoding(embeddings, height, width)
        else:
            position_embedding = self.position_embedding
        embeddings = embeddings + position_embedding[:, : embeddings.size(1), :].to(target_dtype)
        return embeddings


# Adapted from transformers.models.siglip.modeling_siglip.eager_attention_forward -> BLIP doesn't cast attn weights to fp32
def eager_attention_forward(
    module: nn.Module,
    query: torch.Tensor,
    key: torch.Tensor,
    value: torch.Tensor,
    attention_mask: Optional[torch.Tensor],
    scaling: float,
    dropout: float = 0.0,
    **kwargs,
):
    attn_weights = torch.matmul(query, key.transpose(-1, -2)) * scaling
    if attention_mask is not None:
        attn_weights = attn_weights + attention_mask

    attn_weights = nn.functional.softmax(attn_weights, dim=-1)
    attn_weights = nn.functional.dropout(attn_weights, p=dropout, training=module.training)

    attn_output = torch.matmul(attn_weights, value)
    attn_output = attn_output.transpose(1, 2).contiguous()

    return attn_output, attn_weights


class Blip2Attention(nn.Module):
    """Multi-headed attention from 'Attention Is All You Need' paper"""

    def __init__(self, config):
        super().__init__()
        self.config = config
        self.embed_dim = config.hidden_size
        self.num_heads = config.num_attention_heads
        self.head_dim = self.embed_dim // self.num_heads
        if self.head_dim * self.num_heads != self.embed_dim:
            raise ValueError(
                f"embed_dim must be divisible by num_heads (got `embed_dim`: {self.embed_dim} and `num_heads`:"
                f" {self.num_heads})."
            )
        self.scale = self.head_dim**-0.5
        self.is_causal = False
        self.attention_dropout = config.attention_dropout

        # small tweak here compared to CLIP, no bias here
        self.qkv = nn.Linear(self.embed_dim, 3 * self.embed_dim, bias=False)

        if config.qkv_bias:
            q_bias = nn.Parameter(torch.zeros(self.embed_dim))
            v_bias = nn.Parameter(torch.zeros(self.embed_dim))
        else:
            q_bias = None
            v_bias = None

        if q_bias is not None:
            qkv_bias = torch.cat((q_bias, torch.zeros_like(v_bias, requires_grad=False), v_bias))
            self.qkv.bias = nn.Parameter(qkv_bias)

        self.projection = nn.Linear(self.embed_dim, self.embed_dim)

    def _shape(self, tensor: torch.Tensor, seq_len: int, bsz: int):
        return tensor.view(bsz, seq_len, self.num_heads, self.head_dim).transpose(1, 2).contiguous()

    def forward(
        self,
        hidden_states: torch.Tensor,
        **kwargs,
    ) -> tuple[torch.Tensor, Optional[torch.Tensor], Optional[tuple[torch.Tensor]]]:
        """Input shape: Batch x Time x Channel"""

        bsz, tgt_len, embed_dim = hidden_states.size()

        mixed_qkv = self.qkv(hidden_states)

        mixed_qkv = mixed_qkv.reshape(bsz, tgt_len, 3, self.num_heads, embed_dim // self.num_heads).permute(
            2, 0, 3, 1, 4
        )
        query_states, key_states, value_states = mixed_qkv[0], mixed_qkv[1], mixed_qkv[2]

        attention_interface: Callable = eager_attention_forward

        if self.config._attn_implementation != "eager":
            attention_interface = ALL_ATTENTION_FUNCTIONS[self.config._attn_implementation]

        attn_output, attn_weights = attention_interface(
            self,
            query_states,
            key_states,
            value_states,
            attention_mask=None,
            dropout=0.0 if not self.training else self.attention_dropout,
            scaling=self.scale,
            **kwargs,
        )

        attn_output = attn_output.reshape(bsz, tgt_len, -1).contiguous()
        attn_output = self.projection(attn_output)

        return attn_output, attn_weights


# Copied from transformers.models.blip.modeling_blip.BlipMLP
class Blip2MLP(nn.Module):
    def __init__(self, config):
        super().__init__()
        self.config = config
        self.activation_fn = ACT2FN[config.hidden_act]
        self.fc1 = nn.Linear(config.hidden_size, config.intermediate_size)
        self.fc2 = nn.Linear(config.intermediate_size, config.hidden_size)

    def forward(self, hidden_states: torch.Tensor) -> torch.Tensor:
        hidden_states = self.fc1(hidden_states)
        hidden_states = self.activation_fn(hidden_states)
        hidden_states = self.fc2(hidden_states)
        return hidden_states


# Copied from transformers.models.blip.modeling_blip.BlipEncoderLayer with Blip->Blip2
class Blip2EncoderLayer(GradientCheckpointingLayer):
    def __init__(self, config: Blip2Config):
        super().__init__()
        self.embed_dim = config.hidden_size
        self.self_attn = Blip2Attention(config)
        self.layer_norm1 = nn.LayerNorm(self.embed_dim, eps=config.layer_norm_eps)
        self.mlp = Blip2MLP(config)
        self.layer_norm2 = nn.LayerNorm(self.embed_dim, eps=config.layer_norm_eps)

    @auto_docstring
    def forward(
        self,
        hidden_states: torch.Tensor,
        **kwargs: Unpack[TransformersKwargs],
    ) -> torch.FloatTensor:
        residual = hidden_states

        hidden_states = self.layer_norm1(hidden_states)
        hidden_states, _ = self.self_attn(
            hidden_states=hidden_states,
            **kwargs,
        )
        hidden_states = hidden_states + residual
        residual = hidden_states
        hidden_states = self.layer_norm2(hidden_states)
        hidden_states = self.mlp(hidden_states)

        hidden_states = hidden_states + residual

        return hidden_states


@auto_docstring
class Blip2PreTrainedModel(PreTrainedModel):
    config: Blip2Config
    base_model_prefix = "blip"
    input_modalities = ["image", "text"]
    supports_gradient_checkpointing = True
    _supports_attention_backend = True
    _supports_flash_attn = True
    _supports_sdpa = True
    _supports_flex_attn = True

    _no_split_modules = [
        "Blip2Attention",
        "Blip2QFormerMultiHeadAttention",
        "Blip2EncoderLayer",
        "Blip2TextEmbeddings",
        "T5Block",
        "OPTDecoderLayer",
    ]
    _skip_keys_device_placement = "past_key_values"

    @torch.no_grad()
    def _init_weights(self, module):
        """Initialize the weights"""
        factor = self.config.initializer_range

        if isinstance(module, (nn.Linear, nn.Conv2d)):
            module.weight.normal_(mean=0.0, std=factor)
            if module.bias is not None:
                module.bias.zero_()
        elif isinstance(module, nn.Embedding):
            module.weight.normal_(mean=0.0, std=factor)
        elif isinstance(module, nn.LayerNorm):
            module.bias.zero_()
            module.weight.fill_(1.0)
        elif isinstance(module, Blip2VisionEmbeddings):
            nn.init.trunc_normal_(module.position_embedding, mean=0.0, std=factor)
            nn.init.trunc_normal_(module.class_embedding, mean=0.0, std=factor)
        elif isinstance(
            module,
            (
                Blip2Model,
                Blip2TextModelWithProjection,
                Blip2VisionModelWithProjection,
                Blip2ForConditionalGeneration,
                Blip2ForImageTextRetrieval,
            ),
        ):
            module.query_tokens.zero_()


# Copied from transformers.models.blip.modeling_blip.BlipEncoder with Blip->Blip2
class Blip2Encoder(nn.Module):
    """
    Transformer encoder consisting of `config.num_hidden_layers` self attention layers. Each layer is a
    [`Blip2EncoderLayer`].

    Args:
        config (`Blip2Config`):
            The corresponding vision configuration for the `Blip2Encoder`.
    """

    def __init__(self, config: Blip2Config):
        super().__init__()
        self.config = config
        self.layers = nn.ModuleList([Blip2EncoderLayer(config) for _ in range(config.num_hidden_layers)])
        self.gradient_checkpointing = False

    @auto_docstring
    def forward(
        self,
        inputs_embeds,
        **kwargs: Unpack[TransformersKwargs],
    ) -> Union[tuple, BaseModelOutput]:
        hidden_states = inputs_embeds
        for encoder_layer in self.layers:
            hidden_states = encoder_layer(
                hidden_states,
                **kwargs,
            )

        return BaseModelOutput(last_hidden_state=hidden_states)


@auto_docstring
# Copied from transformers.models.blip.modeling_blip.BlipVisionModel with Blip->Blip2, BLIP->BLIP_2
class Blip2VisionModel(Blip2PreTrainedModel):
    main_input_name = "pixel_values"
    input_modalities = "image"
    config: Blip2VisionConfig
    _can_record_outputs = {
        "hidden_states": Blip2EncoderLayer,
        "attentions": Blip2Attention,
    }

    def __init__(self, config: Blip2VisionConfig):
        super().__init__(config)
        self.config = config
        embed_dim = config.hidden_size

        self.embeddings = Blip2VisionEmbeddings(config)
        self.encoder = Blip2Encoder(config)
        self.post_layernorm = nn.LayerNorm(embed_dim, eps=config.layer_norm_eps)

        self.post_init()

    @check_model_inputs(tie_last_hidden_states=False)
    @auto_docstring
    def forward(
        self,
        pixel_values: Optional[torch.FloatTensor] = None,
        interpolate_pos_encoding: bool = False,
        **kwargs: Unpack[TransformersKwargs],
    ) -> Union[tuple, BaseModelOutputWithPooling]:
        if pixel_values is None:
            raise ValueError("You have to specify pixel_values")

        hidden_states = self.embeddings(pixel_values, interpolate_pos_encoding=interpolate_pos_encoding)

        encoder_outputs: BaseModelOutput = self.encoder(
            inputs_embeds=hidden_states,
            **kwargs,
        )

        last_hidden_state = encoder_outputs.last_hidden_state
        last_hidden_state = self.post_layernorm(last_hidden_state)

        pooled_output = last_hidden_state[:, 0, :]
        pooled_output = self.post_layernorm(pooled_output)

        return BaseModelOutputWithPooling(
            last_hidden_state=last_hidden_state,
            pooler_output=pooled_output,
        )

    def get_input_embeddings(self):
        return self.embeddings


class Blip2QFormerMultiHeadAttention(nn.Module):
    def __init__(self, config, is_cross_attention=False):
        super().__init__()
        self.config = config
        if config.hidden_size % config.num_attention_heads != 0 and not hasattr(config, "embedding_size"):
            raise ValueError(
                "The hidden size (%d) is not a multiple of the number of attention heads (%d)"
                % (config.hidden_size, config.num_attention_heads)
            )

        self.num_attention_heads = config.num_attention_heads
        self.attention_head_size = int(config.hidden_size / config.num_attention_heads)
        self.all_head_size = self.num_attention_heads * self.attention_head_size

        self.query = nn.Linear(config.hidden_size, self.all_head_size)
        if is_cross_attention:
            self.key = nn.Linear(config.encoder_hidden_size, self.all_head_size)
            self.value = nn.Linear(config.encoder_hidden_size, self.all_head_size)
        else:
            self.key = nn.Linear(config.hidden_size, self.all_head_size)
            self.value = nn.Linear(config.hidden_size, self.all_head_size)

        self.dropout = nn.Dropout(config.attention_probs_dropout_prob)
        self.save_attention = False

    def save_attn_gradients(self, attn_gradients):
        self.attn_gradients = attn_gradients

    def get_attn_gradients(self):
        return self.attn_gradients

    def save_attention_map(self, attention_map):
        self.attention_map = attention_map

    def get_attention_map(self):
        return self.attention_map

    def transpose_for_scores(self, x):
        new_x_shape = x.size()[:-1] + (self.num_attention_heads, self.attention_head_size)
        x = x.view(*new_x_shape)
        return x.permute(0, 2, 1, 3)

    def forward(
        self,
        hidden_states,
        attention_mask=None,
        encoder_hidden_states=None,
        encoder_attention_mask=None,
        **kwargs: Unpack[TransformersKwargs],
    ):
        # If this is instantiated as a cross-attention module, the keys
        # and values come from an encoder; the attention mask needs to be
        # such that the encoder's padding tokens are not attended to.
        is_cross_attention = encoder_hidden_states is not None

        if is_cross_attention:
            key_layer = self.transpose_for_scores(self.key(encoder_hidden_states))
            value_layer = self.transpose_for_scores(self.value(encoder_hidden_states))
            attention_mask = encoder_attention_mask
        else:
            key_layer = self.transpose_for_scores(self.key(hidden_states))
            value_layer = self.transpose_for_scores(self.value(hidden_states))

        mixed_query_layer = self.query(hidden_states)

        query_layer = self.transpose_for_scores(mixed_query_layer)

        # Take the dot product between "query" and "key" to get the raw attention scores.
        attention_scores = torch.matmul(query_layer, key_layer.transpose(-1, -2))

        attention_scores = attention_scores / math.sqrt(self.attention_head_size)

        if attention_mask is not None:
            # Apply the attention mask is (precomputed for all layers in BertModel forward() function)
            attention_scores = attention_scores + attention_mask

        # Normalize the attention scores to probabilities.
        attention_probs = nn.Softmax(dim=-1)(attention_scores)

        if is_cross_attention and self.save_attention:
            self.save_attention_map(attention_probs)
            attention_probs.register_hook(self.save_attn_gradients)

        # This is actually dropping out entire tokens to attend to, which might
        # seem a bit unusual, but is taken from the original Transformer paper.
        attention_probs_dropped = self.dropout(attention_probs)

        context_layer = torch.matmul(attention_probs_dropped, value_layer)

        context_layer = context_layer.permute(0, 2, 1, 3).contiguous()
        new_context_layer_shape = context_layer.size()[:-2] + (self.all_head_size,)
        context_layer = context_layer.view(*new_context_layer_shape)

        return (
            context_layer,
            attention_probs,
        )


# Copied from transformers.models.bert.modeling_bert.BertSelfOutput with Bert->Blip2QFormer
class Blip2QFormerSelfOutput(nn.Module):
    def __init__(self, config):
        super().__init__()
        self.dense = nn.Linear(config.hidden_size, config.hidden_size)
        self.LayerNorm = nn.LayerNorm(config.hidden_size, eps=config.layer_norm_eps)
        self.dropout = nn.Dropout(config.hidden_dropout_prob)

    def forward(self, hidden_states: torch.Tensor, input_tensor: torch.Tensor) -> torch.Tensor:
        hidden_states = self.dense(hidden_states)
        hidden_states = self.dropout(hidden_states)
        hidden_states = self.LayerNorm(hidden_states + input_tensor)
        return hidden_states


class Blip2QFormerAttention(nn.Module):
    def __init__(self, config, is_cross_attention=False):
        super().__init__()
        self.attention = Blip2QFormerMultiHeadAttention(config, is_cross_attention)
        self.output = Blip2QFormerSelfOutput(config)

    def forward(
        self,
        hidden_states: torch.Tensor,
        attention_mask: Optional[torch.FloatTensor] = None,
        encoder_hidden_states: Optional[torch.FloatTensor] = None,
        encoder_attention_mask: Optional[torch.FloatTensor] = None,
        **kwargs: Unpack[TransformersKwargs],
    ) -> torch.Tensor:
        attn_output, _ = self.attention(
            hidden_states=hidden_states,
            attention_mask=attention_mask,
            encoder_hidden_states=encoder_hidden_states,
            encoder_attention_mask=encoder_attention_mask,
            **kwargs,
        )
        attention_output = self.output(attn_output, hidden_states)
        return attention_output


# Copied from transformers.models.bert.modeling_bert.BertIntermediate with Bert->Blip2QFormer
class Blip2QFormerIntermediate(nn.Module):
    def __init__(self, config):
        super().__init__()
        self.dense = nn.Linear(config.hidden_size, config.intermediate_size)
        if isinstance(config.hidden_act, str):
            self.intermediate_act_fn = ACT2FN[config.hidden_act]
        else:
            self.intermediate_act_fn = config.hidden_act

    def forward(self, hidden_states: torch.Tensor) -> torch.Tensor:
        hidden_states = self.dense(hidden_states)
        hidden_states = self.intermediate_act_fn(hidden_states)
        return hidden_states


# Copied from transformers.models.bert.modeling_bert.BertOutput with Bert->Blip2QFormer
class Blip2QFormerOutput(nn.Module):
    def __init__(self, config):
        super().__init__()
        self.dense = nn.Linear(config.intermediate_size, config.hidden_size)
        self.LayerNorm = nn.LayerNorm(config.hidden_size, eps=config.layer_norm_eps)
        self.dropout = nn.Dropout(config.hidden_dropout_prob)

    def forward(self, hidden_states: torch.Tensor, input_tensor: torch.Tensor) -> torch.Tensor:
        hidden_states = self.dense(hidden_states)
        hidden_states = self.dropout(hidden_states)
        hidden_states = self.LayerNorm(hidden_states + input_tensor)
        return hidden_states


class Blip2QFormerLayer(GradientCheckpointingLayer):
    def __init__(self, config, layer_idx):
        super().__init__()
        self.chunk_size_feed_forward = config.chunk_size_feed_forward
        self.seq_len_dim = 1
        self.attention = Blip2QFormerAttention(config)

        self.layer_idx = layer_idx

        if layer_idx % config.cross_attention_frequency == 0:
            self.crossattention = Blip2QFormerAttention(config, is_cross_attention=True)
            self.has_cross_attention = True
        else:
            self.has_cross_attention = False

        if config.use_qformer_text_input:
            self.intermediate = Blip2QFormerIntermediate(config)
            self.output = Blip2QFormerOutput(config)

        self.intermediate_query = Blip2QFormerIntermediate(config)
        self.output_query = Blip2QFormerOutput(config)

    def forward(
        self,
        hidden_states,
        attention_mask=None,
        encoder_hidden_states=None,
        encoder_attention_mask=None,
        query_length=0,
        **kwargs: Unpack[TransformersKwargs],
    ):
        attention_output = self.attention(
            hidden_states=hidden_states,
            attention_mask=attention_mask,
            **kwargs,
        )

        if query_length > 0:
            query_attention_output = attention_output[:, :query_length, :]

            if self.has_cross_attention:
                if encoder_hidden_states is None:
                    raise ValueError("encoder_hidden_states must be given for cross-attention layers")
                query_attention_output = self.crossattention(
                    hidden_states=query_attention_output,
                    attention_mask=attention_mask,
                    encoder_hidden_states=encoder_hidden_states,
                    encoder_attention_mask=encoder_attention_mask,
                    **kwargs,
                )

            layer_output = apply_chunking_to_forward(
                self.feed_forward_chunk_query,
                self.chunk_size_feed_forward,
                self.seq_len_dim,
                query_attention_output,
            )

            if attention_output.shape[1] > query_length:
                layer_output_text = apply_chunking_to_forward(
                    self.feed_forward_chunk,
                    self.chunk_size_feed_forward,
                    self.seq_len_dim,
                    attention_output[:, query_length:, :],
                )
                layer_output = torch.cat([layer_output, layer_output_text], dim=1)
        else:
            layer_output = apply_chunking_to_forward(
                self.feed_forward_chunk,
                self.chunk_size_feed_forward,
                self.seq_len_dim,
                attention_output,
            )
        return layer_output

    def feed_forward_chunk(self, attention_output):
        intermediate_output = self.intermediate(attention_output)
        layer_output = self.output(intermediate_output, attention_output)
        return layer_output

    def feed_forward_chunk_query(self, attention_output):
        intermediate_output = self.intermediate_query(attention_output)
        layer_output = self.output_query(intermediate_output, attention_output)
        return layer_output


class Blip2QFormerEncoder(nn.Module):
    def __init__(self, config):
        super().__init__()
        self.config = config
        self.layer = nn.ModuleList(
            [Blip2QFormerLayer(config, layer_idx) for layer_idx in range(config.num_hidden_layers)]
        )
        self.gradient_checkpointing = False

    @can_return_tuple
    def forward(
        self,
        hidden_states,
        attention_mask=None,
        encoder_hidden_states=None,
        encoder_attention_mask=None,
        query_length=0,
        **kwargs: Unpack[TransformersKwargs],
    ):
        for i in range(self.config.num_hidden_layers):
            layer_module = self.layer[i]

            hidden_states = layer_module(
                hidden_states,
                attention_mask,
                encoder_hidden_states,  # as a positional argument for gradient checkpointing
                encoder_attention_mask=encoder_attention_mask,
                query_length=query_length,
                **kwargs,
            )

        return BaseModelOutputWithPastAndCrossAttentions(
            last_hidden_state=hidden_states,
        )


class Blip2TextEmbeddings(nn.Module):
    """Construct the embeddings from word and position embeddings."""

    def __init__(self, config):
        super().__init__()
        self.word_embeddings = nn.Embedding(config.vocab_size, config.hidden_size, padding_idx=config.pad_token_id)
        self.position_embeddings = nn.Embedding(config.max_position_embeddings, config.hidden_size)

        # position_ids (1, len position emb) is contiguous in memory and exported when serialized
        self.register_buffer(
            "position_ids", torch.arange(config.max_position_embeddings).expand((1, -1)), persistent=False
        )

    def forward(
        self,
        input_ids: Optional[torch.FloatTensor] = None,
        position_ids: Optional[torch.LongTensor] = None,
        query_embeds: Optional[torch.FloatTensor] = None,
    ) -> torch.Tensor:
        if input_ids is not None:
            seq_length = input_ids.size()[1]
        else:
            seq_length = 0

        if position_ids is None:
            position_ids = self.position_ids[:, :seq_length]

        if input_ids is not None:
            input_ids = input_ids.to(self.word_embeddings.weight.device)
            embeddings = self.word_embeddings(input_ids)

            position_embeddings = self.position_embeddings(position_ids)
            embeddings += position_embeddings

            if query_embeds is not None:
                # `query_embeds` are kept in fp32 when we use it with Qformer
                if query_embeds.dtype != embeddings.dtype:
                    query_embeds = query_embeds.to(embeddings.dtype)
                embeddings = torch.cat((query_embeds, embeddings), dim=1)
        else:
            embeddings = query_embeds

        return embeddings


@auto_docstring(
    custom_intro="""
    BLIP-2 Querying Transformer (Q-Former).
    """
)
class Blip2QFormerModel(Blip2PreTrainedModel):
    _supports_attention_backend = False  # adds position on attn weights before last matmul
    _supports_flash_attn = False
    _supports_sdpa = False
    _supports_flex_attn = False

    _can_record_outputs = {
        "hidden_states": Blip2QFormerLayer,
        "attentions": [
            OutputRecorder(Blip2QFormerMultiHeadAttention, index=1, layer_name=".attention"),
        ],
        "cross_attentions": [
            OutputRecorder(Blip2QFormerMultiHeadAttention, index=1, layer_name=".crossattention"),
        ],
    }

    def __init__(self, config: Blip2QFormerConfig):
        super().__init__(config)
        self.config = config

        self.layernorm = nn.LayerNorm(config.hidden_size, eps=config.layer_norm_eps)
        self.dropout = nn.Dropout(config.hidden_dropout_prob)

        self.encoder = Blip2QFormerEncoder(config)

        self.post_init()

    def get_input_embeddings(self):
        return self.embeddings.word_embeddings

    def set_input_embeddings(self, value):
        self.embeddings.word_embeddings = value

    def get_extended_attention_mask(
        self,
        attention_mask: torch.Tensor,
        input_shape: tuple[int],
        device: torch.device,
        has_query: bool = False,
    ) -> torch.Tensor:
        """
        Makes broadcastable attention and causal masks so that future and masked tokens are ignored.

        Arguments:
            attention_mask (`torch.Tensor`):
                Mask with ones indicating tokens to attend to, zeros for tokens to ignore.
            input_shape (`tuple[int]`):
                The shape of the input to the model.
            device (`torch.device`):
                The device of the input to the model.

        Returns:
            `torch.Tensor` The extended attention mask, with a the same dtype as `attention_mask.dtype`.
        """
        # We can provide a self-attention mask of dimensions [batch_size, from_seq_length, to_seq_length]
        # ourselves in which case we just need to make it broadcastable to all heads.
        if attention_mask.dim() == 3:
            extended_attention_mask = attention_mask[:, None, :, :]
        elif attention_mask.dim() == 2:
            # Provided a padding mask of dimensions [batch_size, seq_length]
            # - the model is an encoder, so make the mask broadcastable to [batch_size, num_heads, seq_length, seq_length]
            extended_attention_mask = attention_mask[:, None, None, :]
        else:
            raise ValueError(
                f"Wrong shape for input_ids (shape {input_shape}) or attention_mask (shape {attention_mask.shape})"
            )

        # Since attention_mask is 1.0 for positions we want to attend and 0.0 for
        # masked positions, this operation will create a tensor which is 0.0 for
        # positions we want to attend and -10000.0 for masked positions.
        # Since we are adding it to the raw scores before the softmax, this is
        # effectively the same as removing these entirely.
        extended_attention_mask = extended_attention_mask.to(dtype=self.dtype)  # fp16 compatibility
        extended_attention_mask = (1.0 - extended_attention_mask) * -10000.0
        return extended_attention_mask

    @check_model_inputs()
    @auto_docstring
    def forward(
        self,
        query_embeds: torch.FloatTensor,
        query_length: Optional[int] = None,
        attention_mask: Optional[torch.FloatTensor] = None,
        encoder_hidden_states: Optional[torch.FloatTensor] = None,
        encoder_attention_mask: Optional[torch.FloatTensor] = None,
        **kwargs: Unpack[TransformersKwargs],
    ) -> Union[tuple[torch.Tensor], BaseModelOutputWithPoolingAndCrossAttentions]:
        r"""
        query_embeds (`torch.FloatTensor`  of shape `(batch_size, sequence_length, hidden_size)`):
            Hidden states to be used in the attention computation. If cross-attention,
            will be used for the query (i.e., key and value will use the encoder_hidden_states).
        query_length (`int`, *optional*):
            Length of the query, usually based on the number of query tokens.
            If no value is provided, query_length will be inferred by the query_embeds.
        """
        query_length = (
            query_length if query_length is not None else query_embeds.shape[1] if query_embeds is not None else 0
        )

        # `Blip2QFormerModel` is kept as fp32
        query_embeds = query_embeds.to(self.layernorm.weight.dtype)
        embedding_output = self.layernorm(query_embeds)
        embedding_output = self.dropout(embedding_output)

        input_shape = embedding_output.size()[:-1]
        batch_size, seq_length = input_shape
        device = embedding_output.device

        if attention_mask is None:
            attention_mask = torch.ones(((batch_size, seq_length)), device=device)

        # We can provide a self-attention mask of dimensions [batch_size, from_seq_length, to_seq_length]
        # ourselves in which case we just need to make it broadcastable to all heads.
        extended_attention_mask = self.get_extended_attention_mask(attention_mask, input_shape, device)

        # If a 2D or 3D attention mask is provided for the cross-attention
        # we need to make broadcastable to [batch_size, num_heads, seq_length, seq_length]
        if encoder_hidden_states is not None:
            # Qformer and latent query tokens are kept in fp32. We cast `encoder_hidden_states` if not fp32 already
            if encoder_hidden_states.dtype != query_embeds.dtype:
                encoder_hidden_states = encoder_hidden_states.to(query_embeds.dtype)

            if isinstance(encoder_hidden_states, list):
                encoder_batch_size, encoder_sequence_length, _ = encoder_hidden_states[0].size()
            else:
                encoder_batch_size, encoder_sequence_length, _ = encoder_hidden_states.size()
            encoder_hidden_shape = (encoder_batch_size, encoder_sequence_length)

            if isinstance(encoder_attention_mask, list):
                encoder_extended_attention_mask = [self.invert_attention_mask(mask) for mask in encoder_attention_mask]
            elif encoder_attention_mask is None:
                encoder_attention_mask = torch.ones(encoder_hidden_shape, device=device)
                encoder_extended_attention_mask = self.invert_attention_mask(encoder_attention_mask)
            else:
                encoder_extended_attention_mask = self.invert_attention_mask(encoder_attention_mask)
        else:
            encoder_extended_attention_mask = None

        encoder_outputs: BaseModelOutput = self.encoder(
            embedding_output,
            attention_mask=extended_attention_mask,
            encoder_hidden_states=encoder_hidden_states,
            encoder_attention_mask=encoder_extended_attention_mask,
            query_length=query_length,
            **kwargs,
        )
        sequence_output = encoder_outputs.last_hidden_state
        pooled_output = sequence_output[:, 0, :]

        return BaseModelOutputWithPoolingAndCrossAttentions(
            last_hidden_state=sequence_output,
            pooler_output=pooled_output,
        )


@auto_docstring(
    custom_intro="""
    BLIP-2 Model for generating text and image features. The model consists of a vision encoder, Querying Transformer
    (Q-Former) and a language model.
    """
)
class Blip2Model(Blip2PreTrainedModel):
    config: Blip2Config
    main_input_name = "pixel_values"
    _keep_in_fp32_modules = ["query_tokens", "qformer"]
    _supports_flash_attn = False  # because self.qformer does not support FA2

    def __init__(self, config: Blip2Config):
        super().__init__(config)

        self.vision_model = Blip2VisionModel._from_config(config.vision_config)

        self.query_tokens = nn.Parameter(torch.zeros(1, config.num_query_tokens, config.qformer_config.hidden_size))
        self.qformer = Blip2QFormerModel._from_config(config.qformer_config)

        self.language_projection = nn.Linear(config.qformer_config.hidden_size, config.text_config.hidden_size)
        if config.use_decoder_only_language_model:
            language_model = AutoModelForCausalLM.from_config(config.text_config)
        else:
            language_model = AutoModelForSeq2SeqLM.from_config(config.text_config)

        self.language_model = language_model

        # Initialize weights and apply final processing
        self.post_init()

    def get_input_embeddings(self):
        return self.language_model.get_input_embeddings()

    def set_input_embeddings(self, value):
        self.language_model.set_input_embeddings(value)

    def set_output_embeddings(self, new_embeddings):
        self.language_model.set_output_embeddings(new_embeddings)

    def get_output_embeddings(self) -> nn.Module:
        return self.language_model.get_output_embeddings()

    def get_encoder(self):
        return self.language_model.get_encoder()

    def get_decoder(self):
        return self.language_model.get_decoder()

    @filter_out_non_signature_kwargs()
    @auto_docstring
    def get_text_features(
        self,
        input_ids: torch.Tensor,
        attention_mask: Optional[torch.Tensor] = None,
        decoder_input_ids: Optional[torch.Tensor] = None,
        decoder_attention_mask: Optional[torch.Tensor] = None,
        labels: Optional[torch.Tensor] = None,
        legacy_output: bool = True,
    ) -> Union[torch.FloatTensor, CausalLMOutputWithPast]:
        r"""
        decoder_input_ids (`torch.LongTensor` of shape `(batch_size, target_sequence_length)`, *optional*):
            Indices of decoder input sequence tokens in the vocabulary.

            Indices can be obtained using [`AutoTokenizer`]. See [`PreTrainedTokenizer.encode`] and
            [`PreTrainedTokenizer.__call__`] for details.

            [What are decoder input IDs?](../glossary#decoder-input-ids)

            T5 uses the `pad_token_id` as the starting token for `decoder_input_ids` generation. If `past_key_values`
            is used, optionally only the last `decoder_input_ids` have to be input (see `past_key_values`).

            To know more on how to prepare `decoder_input_ids` for pretraining take a look at [T5
            Training](./t5#training).
        decoder_attention_mask (`torch.BoolTensor` of shape `(batch_size, target_sequence_length)`, *optional*):
            Default behavior: generate a tensor that ignores pad tokens in `decoder_input_ids`. Causal mask will also
            be used by default.
        legacy_output (`bool`, *optional*, defaults to `True`):
            Whether to return a model output object or a tensor of features.

        Returns:
            text_outputs (`CausalLMOutputWithPast` or `torch.FloatTensor`):
                The language model outputs. If `legacy_output=False`, the output is a `torch.FloatTensor`.

        Examples:
        ```python
        >>> import torch
        >>> from transformers import AutoTokenizer, Blip2Model

        >>> model = Blip2Model.from_pretrained("Salesforce/blip2-opt-2.7b")
        >>> tokenizer = AutoTokenizer.from_pretrained("Salesforce/blip2-opt-2.7b")

        >>> inputs = tokenizer(["a photo of a cat"], padding=True, return_tensors="pt")
        >>> with torch.inference_mode():
        ...     text_features = model.get_text_features(**inputs)
        ```"""

        if legacy_output:
            warnings.warn(
                "Deprecation notice: In Transformers v4.59, the default return value of `get_text_features` will change. "
                "Currently, this method returns a model output object, but starting in v4.59, it will return a tensor instead. "
                "To opt in to the new behavior now, set `legacy_output=False`."
            )

        if self.config.use_decoder_only_language_model:
            text_outputs: CausalLMOutputWithPast = self.language_model(
                input_ids=input_ids,
                attention_mask=attention_mask,
                return_dict=True,
            )
        else:
            inputs_embeds = self.language_model.get_input_embeddings()(input_ids)
            text_outputs: Seq2SeqLMOutput = self.language_model(
                inputs_embeds=inputs_embeds,
                attention_mask=attention_mask,
                decoder_input_ids=decoder_input_ids,
                decoder_attention_mask=decoder_attention_mask,
                labels=labels,
                return_dict=True,
            )

        return text_outputs if legacy_output else text_outputs.logits

    @filter_out_non_signature_kwargs()
    @auto_docstring
    def get_image_features(
        self,
        pixel_values: torch.FloatTensor,
        interpolate_pos_encoding: bool = False,
        legacy_output: bool = True,
    ) -> Union[torch.FloatTensor, CausalLMOutputWithPast]:
        r"""
        legacy_output (`bool`, *optional*, defaults to `True`):
            Whether to return a model output object or a tensor of features.

        Returns:
            vision_outputs (`BaseModelOutputWithPooling` or `torch.FloatTensor`):
                The vision model outputs. If `legacy_output=False`, the output is a `torch.FloatTensor`.

        Examples:
        ```python
        >>> import torch
        >>> from transformers import AutoProcessor, Blip2Model
        >>> from transformers.image_utils import load_image

        >>> model = Blip2Model.from_pretrained("Salesforce/blip2-opt-2.7b")

        >>> processor = AutoProcessor.from_pretrained("Salesforce/blip2-opt-2.7b")
        >>> url = "http://images.cocodataset.org/val2017/000000039769.jpg"
        >>> image = load_image(url)

        >>> inputs = processor(images=image, return_tensors="pt")
        >>> with torch.inference_mode():
        ...     image_outputs = model.get_image_features(**inputs)
        ```"""
        if legacy_output:
            warnings.warn(
                "Deprecation notice: In Transformers v4.59, the default return value of `get_text_features` will change. "
                "Currently, this method returns a model output object, but starting in v4.59, it will return a tensor instead. "
                "To opt in to the new behavior now, set `legacy_output=False`."
            )

        vision_outputs = self.vision_model(
            pixel_values=pixel_values,
            interpolate_pos_encoding=interpolate_pos_encoding,
            return_dict=True,
        )

        return vision_outputs if legacy_output else vision_outputs.pooler_output

    @filter_out_non_signature_kwargs()
    @auto_docstring
    def get_qformer_features(
        self,
        pixel_values: torch.FloatTensor,
        interpolate_pos_encoding: bool = False,
        legacy_output: bool = True,
    ) -> Union[torch.FloatTensor, BaseModelOutputWithPooling]:
        r"""
        legacy_output (`bool`, *optional*, defaults to `True`):
            Whether to return a model output object or a tensor of features.

        Returns:
            qformer_outputs (`BaseModelOutputWithPooling` or `torch.FloatTensor`):
                The Q-Former outputs. If `legacy_output=False`, the output is a `torch.FloatTensor`.

        Examples:

        ```python
        >>> import torch
        >>> from transformers import AutoProcessor, Blip2Model
        >>> from transformers.image_utils import load_image

        >>> processor = Blip2Processor.from_pretrained("Salesforce/blip2-opt-2.7b")
        >>> model = Blip2Model.from_pretrained("Salesforce/blip2-opt-2.7b")

        >>> url = "http://images.cocodataset.org/val2017/000000039769.jpg"
        >>> image = load_image(url)

        >>> inputs = processor(images=image, return_tensors="pt")
        >>> with torch.inference_mode():
        ...     qformer_outputs = model.get_qformer_features(**inputs)
        ```"""

        if legacy_output:
            warnings.warn(
                "Deprecation notice: In Transformers v4.59, the default return value of `get_qformer_features` will change. "
                "Currently, this method returns a model output object, but starting in v4.59, it will return a tensor instead. "
                "To opt in to the new behavior now, set `legacy_output=False`."
            )

        vision_outputs: BaseModelOutputWithPooling = self.vision_model(
            pixel_values=pixel_values,
            interpolate_pos_encoding=interpolate_pos_encoding,
            return_dict=True,
        )

        image_embeds = vision_outputs.last_hidden_state

        # step 2: forward the query tokens through the QFormer, using the image embeddings for cross-attention
        image_attention_mask = torch.ones(image_embeds.size()[:-1], dtype=torch.long, device=image_embeds.device)

        query_tokens = self.query_tokens.expand(image_embeds.shape[0], -1, -1)
        query_outputs: BaseModelOutputWithPoolingAndCrossAttentions = self.qformer(
            query_embeds=query_tokens,
            encoder_hidden_states=image_embeds,
            encoder_attention_mask=image_attention_mask,
            return_dict=True,
        )

        return query_outputs if legacy_output else query_outputs.last_hidden_state

    def get_placeholder_mask(self, input_ids: torch.LongTensor, inputs_embeds: torch.FloatTensor):
        """
        Obtains multimodal placeholder mask from `input_ids` or `inputs_embeds`.
        """
        if input_ids is None:
            special_image_mask = inputs_embeds == self.get_input_embeddings()(
                torch.tensor(self.config.image_token_id, dtype=torch.long, device=inputs_embeds.device)
            )
            special_image_mask = special_image_mask.all(-1)
        else:
            special_image_mask = input_ids == self.config.image_token_id

        special_image_mask = special_image_mask.unsqueeze(-1).expand_as(inputs_embeds).to(inputs_embeds.device)
        return special_image_mask

    @can_return_tuple
    @auto_docstring
    def forward(
        self,
        pixel_values: torch.FloatTensor,
        input_ids: torch.FloatTensor,
        attention_mask: Optional[torch.LongTensor] = None,
        decoder_input_ids: Optional[torch.LongTensor] = None,
        decoder_attention_mask: Optional[torch.LongTensor] = None,
        labels: Optional[torch.LongTensor] = None,
        interpolate_pos_encoding: bool = False,
        **kwargs: Unpack[TransformersKwargs],
    ) -> Union[tuple, Blip2ForConditionalGenerationModelOutput]:
        r"""
        decoder_attention_mask (`torch.BoolTensor` of shape `(batch_size, target_sequence_length)`, *optional*):
            Default behavior: generate a tensor that ignores pad tokens in `decoder_input_ids`. Causal mask will also
            be used by default.

            Only relevant in case an encoder-decoder language model (like T5) is used.

        Examples:

        ```python
        >>> from PIL import Image
        >>> import requests
        >>> from transformers import Blip2Processor, Blip2Model
        >>> import torch

        >>> device = "cuda" if torch.cuda.is_available() else "cpu"

        >>> processor = Blip2Processor.from_pretrained("Salesforce/blip2-opt-2.7b")
        >>> model = Blip2Model.from_pretrained("Salesforce/blip2-opt-2.7b", dtype=torch.float16)
        >>> model.to(device)  # doctest: +IGNORE_RESULT

        >>> url = "http://images.cocodataset.org/val2017/000000039769.jpg"
        >>> image = Image.open(requests.get(url, stream=True).raw)

        >>> prompt = "Question: how many cats are there? Answer:"
        >>> inputs = processor(images=image, text=prompt, return_tensors="pt").to(device, torch.float16)

        >>> outputs = model(**inputs)
        ```"""

        # step 1: forward the images through the vision encoder,
        # to get image embeddings of shape (batch_size, seq_len, hidden_size)
        vision_outputs = self.vision_model(
            pixel_values=pixel_values,
            interpolate_pos_encoding=interpolate_pos_encoding,
            **kwargs,
        )
        image_embeds = vision_outputs[0]

        # step 2: forward the query tokens through the QFormer, using the image embeddings for cross-attention
        image_attention_mask = torch.ones(image_embeds.size()[:-1], dtype=torch.long, device=image_embeds.device)

        query_tokens = self.query_tokens.expand(image_embeds.shape[0], -1, -1)
        query_outputs = self.qformer(
            query_embeds=query_tokens,
            encoder_hidden_states=image_embeds,
            encoder_attention_mask=image_attention_mask,
            **kwargs,
        )
        query_output = query_outputs[0]

        # Qformer is kept in fp32, we downcast the output back if needed
        if query_output.dtype != image_embeds.dtype:
            query_output = query_output.to(image_embeds.dtype)

        # step 3: use the language model, conditioned on the query outputs and the prompt
        language_model_inputs = self.language_projection(query_output)

        inputs_embeds = self.language_model.get_input_embeddings()(input_ids)

        if attention_mask is None:
            attention_mask = torch.ones_like(input_ids)

        language_model_inputs = language_model_inputs.to(inputs_embeds.device, inputs_embeds.dtype)
        special_image_mask = self.get_placeholder_mask(input_ids, inputs_embeds=inputs_embeds)
        inputs_embeds = inputs_embeds.to(language_model_inputs.device).masked_scatter(
            special_image_mask, language_model_inputs
        )

        if self.config.use_decoder_only_language_model:
            outputs = self.language_model(
                inputs_embeds=inputs_embeds,
                attention_mask=attention_mask,
                **kwargs,
            )
            logits = outputs[0]
            loss = None
            # we compute the loss here since we need to take into account the sequence length of the query embeds
            if labels is not None:
                labels = labels.to(logits.device)
                logits = logits[:, -labels.size(1) :, :]
                # Shift so that tokens < n predict n
                shift_logits = logits[..., :-1, :].contiguous()
                shift_labels = labels[..., 1:].contiguous().to(logits.device)

                # Flatten the tokens
                loss_fct = CrossEntropyLoss(reduction="mean")

                loss = loss_fct(shift_logits.view(-1, self.config.text_config.vocab_size), shift_labels.view(-1))
        else:
            outputs = self.language_model(
                inputs_embeds=inputs_embeds,
                attention_mask=attention_mask,
                decoder_input_ids=decoder_input_ids,
                decoder_attention_mask=decoder_attention_mask,
                labels=labels,
                return_dict=True,
                **kwargs,
            )
            loss = outputs.loss
            logits = outputs.logits

        return Blip2ForConditionalGenerationModelOutput(
            loss=loss,
            logits=logits,
            vision_outputs=vision_outputs,
            qformer_outputs=query_outputs,
            language_model_outputs=outputs,
        )


@auto_docstring
class Blip2TextModelWithProjection(Blip2PreTrainedModel):
    supports_gradient_checkpointing = False
    _keep_in_fp32_modules = ["query_tokens", "qformer"]
    _supports_flash_attn = False  # because self.qformer does not support FA2

    def __init__(self, config: Blip2Config):
        super().__init__(config)

        self.query_tokens = nn.Parameter(torch.zeros(1, config.num_query_tokens, config.qformer_config.hidden_size))
        self.embeddings = Blip2TextEmbeddings(config.qformer_config)
        self.qformer = Blip2QFormerModel(config.qformer_config)

        # text projection layer
        self.text_projection = nn.Linear(config.qformer_config.hidden_size, config.image_text_hidden_size)

        # Initialize weights and apply final processing
        self.post_init()

    def get_input_embeddings(self):
        return self.embeddings.word_embeddings

    def set_input_embeddings(self, value):
        self.embeddings.word_embeddings = value

    @can_return_tuple
    @auto_docstring
    def forward(
        self,
        input_ids: Optional[torch.Tensor] = None,
        attention_mask: Optional[torch.Tensor] = None,
        position_ids: Optional[torch.Tensor] = None,
        **kwargs: Unpack[TransformersKwargs],
    ) -> Union[tuple, Blip2TextModelOutput]:
        r"""
        Examples:

        ```python
        >>> import torch
        >>> from transformers import AutoProcessor, Blip2TextModelWithProjection

        >>> device = "cuda" if torch.cuda.is_available() else "cpu"

        >>> model = Blip2TextModelWithProjection.from_pretrained(
        ...     "Salesforce/blip2-itm-vit-g", dtype=torch.float16
        ... )

        >>> model.to(device)  # doctest: +IGNORE_RESULT

        >>> processor = AutoProcessor.from_pretrained("Salesforce/blip2-itm-vit-g")

        >>> inputs = processor(text=["a photo of a cat", "a photo of a dog"], return_tensors="pt").to(device)

        >>> outputs = model(**inputs)
        >>> text_embeds = outputs.text_embeds
        >>> print(text_embeds.shape)
        torch.Size([2, 7, 256])
        ```"""

        query_embeds = self.embeddings(
            input_ids=input_ids,
            position_ids=position_ids,
        )

        text_outputs = self.qformer(
            query_embeds=query_embeds,
            query_length=0,
            attention_mask=attention_mask,
            **kwargs,
        )

        pooled_output = text_outputs[0]
        pooled_output = pooled_output.to(dtype=self.text_projection.weight.dtype)

        text_embeds = self.text_projection(pooled_output)
        text_embeds = nn.functional.normalize(text_embeds, dim=-1)

        return Blip2TextModelOutput(
            text_embeds=text_embeds,
            last_hidden_state=text_outputs.last_hidden_state,
            hidden_states=text_outputs.hidden_states,
            attentions=text_outputs.attentions,
        )


@auto_docstring
class Blip2VisionModelWithProjection(Blip2PreTrainedModel):
    main_input_name = "pixel_values"
    input_modalities = "image"
    _keep_in_fp32_modules = ["query_tokens", "qformer"]
    _supports_flash_attn = False  # because self.qformer does not support FA2

    def __init__(self, config: Blip2Config):
        super().__init__(config)

        self.vision_model = Blip2VisionModel._from_config(config.vision_config)

        self.query_tokens = nn.Parameter(torch.zeros(1, config.num_query_tokens, config.qformer_config.hidden_size))
        self.qformer = Blip2QFormerModel._from_config(config.qformer_config)

        # vision projection layer
        self.vision_projection = nn.Linear(config.qformer_config.hidden_size, config.image_text_hidden_size)

        # Initialize weights and apply final processing
        self.post_init()

    def get_input_embeddings(self) -> nn.Module:
        return self.vision_model.embeddings.patch_embedding

    @can_return_tuple
    @auto_docstring
    def forward(
        self,
        pixel_values: Optional[torch.FloatTensor] = None,
        **kwargs: Unpack[TransformersKwargs],
    ) -> Union[tuple, Blip2VisionModelOutput]:
        r"""
        Examples:

        ```python
        >>> import torch
        >>> from transformers import AutoProcessor, Blip2VisionModelWithProjection
        >>> from transformers.image_utils import load_image

        >>> device = "cuda" if torch.cuda.is_available() else "cpu"

        >>> processor = AutoProcessor.from_pretrained("Salesforce/blip2-itm-vit-g")
        >>> model = Blip2VisionModelWithProjection.from_pretrained(
        ...     "Salesforce/blip2-itm-vit-g", dtype=torch.float16
        ... )
        >>> model.to(device)  # doctest: +IGNORE_RESULT

        >>> url = "http://images.cocodataset.org/val2017/000000039769.jpg"
        >>> image = load_image(url)

        >>> inputs = processor(images=image, return_tensors="pt").to(device, torch.float16)

        >>> with torch.inference_mode():
        ...     outputs = model(**inputs)
        >>> image_embeds = outputs.image_embeds
        >>> print(image_embeds.shape)
        torch.Size([1, 32, 256])
        ```"""
        vision_outputs = self.vision_model(
            pixel_values=pixel_values,
            **kwargs,
        )

        pooled_output = vision_outputs[0]
        image_attention_mask = torch.ones(pooled_output.size()[:-1], dtype=torch.long, device=pooled_output.device)
        query_tokens = self.query_tokens.expand(pooled_output.shape[0], -1, -1)

        query_outputs = self.qformer(
            query_embeds=query_tokens,
            encoder_hidden_states=pooled_output,
            encoder_attention_mask=image_attention_mask,
            **kwargs,
        )

        embeds = query_outputs[0]
        embeds = embeds.to(dtype=self.vision_projection.weight.dtype)
        image_embeds = self.vision_projection(embeds)
        image_embeds = nn.functional.normalize(image_embeds, dim=-1)

        return Blip2VisionModelOutput(
            image_embeds=image_embeds,
            last_hidden_state=vision_outputs.last_hidden_state,
            hidden_states=vision_outputs.hidden_states,
            attentions=vision_outputs.attentions,
        )


@auto_docstring(
    custom_intro="""
    BLIP-2 Model for generating text given an image and an optional text prompt. The model consists of a vision
    encoder, Querying Transformer (Q-Former) and a language model.

    One can optionally pass `input_ids` to the model, which serve as a text prompt, to make the language model continue
    the prompt. Otherwise, the language model starts generating text from the [BOS] (beginning-of-sequence) token.

    <Tip>

    Note that Flan-T5 checkpoints cannot be cast to float16. They are pre-trained using bfloat16.

    </Tip>
    """
)
class Blip2ForConditionalGeneration(Blip2PreTrainedModel, GenerationMixin):
    config: Blip2Config
    main_input_name = "pixel_values"

    _can_compile_fullgraph = True
    _keep_in_fp32_modules = ["query_tokens", "qformer"]
    _supports_flash_attn = False  # because self.qformer does not support FA2

    def __init__(self, config: Blip2Config):
        super().__init__(config)

        self.vision_model = Blip2VisionModel._from_config(config.vision_config)

        self.query_tokens = nn.Parameter(torch.zeros(1, config.num_query_tokens, config.qformer_config.hidden_size))
        self.qformer = Blip2QFormerModel._from_config(config.qformer_config)

        self.language_projection = nn.Linear(config.qformer_config.hidden_size, config.text_config.hidden_size)
        if config.use_decoder_only_language_model:
            language_model = AutoModelForCausalLM.from_config(config.text_config)
        else:
            language_model = AutoModelForSeq2SeqLM.from_config(config.text_config)

        self.language_model = language_model

        # Initialize weights and apply final processing
        self.post_init()

    def get_input_embeddings(self):
        return self.language_model.get_input_embeddings()

    def set_input_embeddings(self, value):
        self.language_model.set_input_embeddings(value)

    def set_output_embeddings(self, new_embeddings):
        self.language_model.set_output_embeddings(new_embeddings)

    def get_output_embeddings(self) -> nn.Module:
        return self.language_model.get_output_embeddings()

    def get_encoder(self):
        return self.language_model.get_encoder()

    def get_decoder(self):
        return self.language_model.get_decoder()

<<<<<<< HEAD

=======
>>>>>>> 18b02eea
    def _preprocess_accelerate(self):
        r"""
        Some pre-processing hacks to make the model `accelerate` compatible. Check
        https://github.com/huggingface/transformers/pull/21707 for more details.
        """
        hf_device_map = self.hf_device_map

        if len(hf_device_map) > 1 and "language_model" not in hf_device_map and torch.cuda.device_count() > 1:
            # warn users about unexpected behavior when using multi-GPU + BLIP-2 + `accelerate`.
            logger.warning(
                "The `language_model` is not in the `hf_device_map` dictionary and you are running your script"
                " in a multi-GPU environment. this may lead to unexpected behavior when using `accelerate`."
                " Please pass a `device_map` that contains `language_model` to remove this warning."
                " Please refer to https://github.com/huggingface/blog/blob/main/accelerate-large-models.md for"
                " more details on creating a `device_map` for large models.",
            )

        if hasattr(self.language_model, "_hf_hook"):
            self.language_model._hf_hook.io_same_device = True  # For `generate` compatibility

    def get_image_features(
        self,
        pixel_values: torch.FloatTensor,
        interpolate_pos_encoding: Optional[bool] = False,
        return_dict: Optional[bool] = False,
    ):
        """
        Encodes images into continuous embeddings that can be forwarded to the language model.

        Args:
            pixel_values (`torch.FloatTensor` of shape `(batch_size, num_channels, image_size, image_size)`):
                The tensors corresponding to the input images.
        """
        # step 1: forward the images through the vision encoder,
        # to get image embeddings of shape (batch_size, seq_len, hidden_size)
        vision_outputs = self.vision_model(
            pixel_values=pixel_values,
            interpolate_pos_encoding=interpolate_pos_encoding,
            return_dict=True,
        )
        image_embeds = vision_outputs[0]

        # step 2: forward the query tokens through the QFormer, using the image embeddings for cross-attention
        image_attention_mask = torch.ones(image_embeds.size()[:-1], dtype=torch.long, device=image_embeds.device)

        query_tokens = self.query_tokens.expand(image_embeds.shape[0], -1, -1)
        query_outputs = self.qformer(
            query_embeds=query_tokens,
            encoder_hidden_states=image_embeds,
            encoder_attention_mask=image_attention_mask,
            return_dict=True,
        )
        query_output = query_outputs[0]

        # Qformer is kept in fp32, we downcast the output back if needed
        if query_output.dtype != image_embeds.dtype:
            query_output = query_output.to(image_embeds.dtype)

        # step 3: use the language model, conditioned on the query outputs and the prompt
        language_model_inputs = self.language_projection(query_output)
        if return_dict:
            return language_model_inputs, vision_outputs, query_outputs
        return language_model_inputs

    def get_placeholder_mask(self, input_ids: torch.LongTensor, inputs_embeds: torch.FloatTensor):
        """
        Obtains multimodal placeholder mask from `input_ids` or `inputs_embeds`.
        """
        if input_ids is None:
            special_image_mask = inputs_embeds == self.get_input_embeddings()(
                torch.tensor(self.config.image_token_id, dtype=torch.long, device=inputs_embeds.device)
            )
            special_image_mask = special_image_mask.all(-1)
        else:
            special_image_mask = input_ids == self.config.image_token_id

        special_image_mask = special_image_mask.unsqueeze(-1).expand_as(inputs_embeds).to(inputs_embeds.device)
        return special_image_mask

    @can_return_tuple
    @auto_docstring
    def forward(
        self,
        pixel_values: torch.FloatTensor,
        input_ids: torch.LongTensor,
        attention_mask: Optional[torch.LongTensor] = None,
        decoder_input_ids: Optional[torch.LongTensor] = None,
        decoder_attention_mask: Optional[torch.LongTensor] = None,
        inputs_embeds: Optional[torch.FloatTensor] = None,
        labels: Optional[torch.LongTensor] = None,
        interpolate_pos_encoding: bool = False,
        **kwargs: Unpack[TransformersKwargs],
    ) -> Union[tuple, Blip2ForConditionalGenerationModelOutput]:
        r"""
        input_ids (`torch.LongTensor` of shape `(batch_size, sequence_length)`, *optional*):
            Indices of input sequence tokens in the vocabulary of the language model. Input tokens can optionally be
            provided to serve as text prompt, which the language model can continue.

            Indices can be obtained using [`Blip2Processor`]. See [`Blip2Processor.__call__`] for details.

            [What are input IDs?](../glossary#input-ids)
        decoder_attention_mask (`torch.BoolTensor` of shape `(batch_size, target_sequence_length)`, *optional*):
            Default behavior: generate a tensor that ignores pad tokens in `decoder_input_ids`. Causal mask will also
            be used by default.

            Only relevant in case an encoder-decoder language model (like T5) is used.

        Examples:

        Prepare processor, model and image input

        ```python
        >>> from PIL import Image
        >>> import requests
        >>> from transformers import Blip2Processor, Blip2ForConditionalGeneration
        >>> import torch

        >>> device = "cuda" if torch.cuda.is_available() else "cpu"

        >>> processor = Blip2Processor.from_pretrained("Salesforce/blip2-opt-2.7b")
        >>> model = Blip2ForConditionalGeneration.from_pretrained(
        ...     "Salesforce/blip2-opt-2.7b", load_in_8bit=True, device_map={"": 0}, dtype=torch.float16
        ... )  # doctest: +IGNORE_RESULT

        >>> url = "http://images.cocodataset.org/val2017/000000039769.jpg"
        >>> image = Image.open(requests.get(url, stream=True).raw)
        ```

        Image captioning (without providing a text prompt):

        ```python
        >>> inputs = processor(images=image, return_tensors="pt").to(device, torch.float16)

        >>> generated_ids = model.generate(**inputs)
        >>> generated_text = processor.batch_decode(generated_ids, skip_special_tokens=True)[0].strip()
        >>> print(generated_text)
        two cats laying on a couch
        ```

        Visual question answering (prompt = question):

        ```python
        >>> prompt = "Question: how many cats are there? Answer:"
        >>> inputs = processor(images=image, text=prompt, return_tensors="pt").to(device="cuda", dtype=torch.float16)

        >>> generated_ids = model.generate(**inputs)
        >>> generated_text = processor.batch_decode(generated_ids, skip_special_tokens=True)[0].strip()
        >>> print(generated_text)
        two
        ```

        Note that int8 inference is also supported through [bitsandbytes](https://github.com/TimDettmers/bitsandbytes).
        This greatly reduces the amount of memory used by the model while maintaining the same performance.

        ```python
        >>> model = Blip2ForConditionalGeneration.from_pretrained(
        ...     "Salesforce/blip2-opt-2.7b", load_in_8bit=True, device_map={"": 0}, dtype=torch.bfloat16
        ... )  # doctest: +IGNORE_RESULT

        >>> inputs = processor(images=image, text=prompt, return_tensors="pt").to(device="cuda", dtype=torch.bfloat16)

        >>> generated_ids = model.generate(**inputs)
        >>> generated_text = processor.batch_decode(generated_ids, skip_special_tokens=True)[0].strip()
        >>> print(generated_text)
        two
        ```"""

        language_model_inputs, vision_outputs, query_outputs = self.get_image_features(
            pixel_values, interpolate_pos_encoding=interpolate_pos_encoding, return_dict=True
        )
        if inputs_embeds is None:
            inputs_embeds = self.get_input_embeddings()(input_ids)

        if attention_mask is None:
            attention_mask = torch.ones_like(input_ids)

        language_model_inputs = language_model_inputs.to(inputs_embeds.device, inputs_embeds.dtype)
        special_image_mask = self.get_placeholder_mask(input_ids, inputs_embeds=inputs_embeds)
        inputs_embeds = inputs_embeds.to(language_model_inputs.device).masked_scatter(
            special_image_mask, language_model_inputs
        )

        if self.config.use_decoder_only_language_model:
            outputs = self.language_model(
                inputs_embeds=inputs_embeds,
                attention_mask=attention_mask,
                **kwargs,
            )
            logits = outputs[0]
            loss = None
            # we compute the loss here since we need to take into account the sequence length of the query embeds
            if labels is not None:
                labels = labels.to(logits.device)
                logits = logits[:, -labels.size(1) :, :]
                # Shift so that tokens < n predict n
                shift_logits = logits[..., :-1, :].contiguous()
                shift_labels = labels[..., 1:].contiguous().to(logits.device)

                # Flatten the tokens
                loss_fct = CrossEntropyLoss(reduction="mean")

                loss = loss_fct(shift_logits.view(-1, self.config.text_config.vocab_size), shift_labels.view(-1))
        else:
            kwargs["return_dict"] = True
            outputs = self.language_model(
                inputs_embeds=inputs_embeds,
                attention_mask=attention_mask,
                decoder_input_ids=decoder_input_ids,
                decoder_attention_mask=decoder_attention_mask,
                labels=labels,
                **kwargs,
            )
            loss = outputs.loss
            logits = outputs.logits

        return Blip2ForConditionalGenerationModelOutput(
            loss=loss,
            logits=logits,
            vision_outputs=vision_outputs,
            qformer_outputs=query_outputs,
            language_model_outputs=outputs,
        )

    @torch.no_grad()
    def generate(
        self,
        pixel_values: torch.FloatTensor,
        input_ids: Optional[torch.LongTensor] = None,
        attention_mask: Optional[torch.LongTensor] = None,
        inputs_embeds: Optional[torch.FloatTensor] = None,
        interpolate_pos_encoding: bool = False,
        **generate_kwargs,
    ) -> torch.LongTensor:
        """
        Overrides `generate` function to be able to use the model as a conditional generator.

        Args:
            pixel_values (`torch.FloatTensor` of shape (batch_size, num_channels, height, width)):
                Input images to be processed.
            input_ids (`torch.LongTensor` of shape (batch_size, sequence_length), *optional*):
                The sequence used as a prompt for the generation.
            attention_mask (`torch.LongTensor` of shape (batch_size, sequence_length), *optional*):
                Mask to avoid performing attention on padding token indices
            inputs_embeds (`torch.FloatTensor` of shape `(batch_size, sequence_length, hidden_size)`):
                Embedded representation of the inputs. Should be float, not int tokens.
            interpolate_pos_encoding (`bool`, *optional*, defaults to `False`):
                Whether to interpolate the positional encoding of the image embeddings.

        Returns:
            captions (list): A list of strings of length batch_size * num_captions.
        """
        if hasattr(self, "hf_device_map"):
            # preprocess for `accelerate`
            self._preprocess_accelerate()

        batch_size = pixel_values.shape[0]
        image_embeds = self.vision_model(
            pixel_values,
            return_dict=True,
            interpolate_pos_encoding=interpolate_pos_encoding,
        ).last_hidden_state
        image_attention_mask = torch.ones(image_embeds.size()[:-1], dtype=torch.long, device=image_embeds.device)

        query_tokens = self.query_tokens.expand(image_embeds.shape[0], -1, -1)
        query_outputs = self.qformer(
            query_embeds=query_tokens,
            encoder_hidden_states=image_embeds,
            encoder_attention_mask=image_attention_mask,
            return_dict=True,
        )
        query_output = query_outputs.last_hidden_state

        # Qformer is kept in fp32, we downcast the output back if needed
        if query_output.dtype != image_embeds.dtype:
            query_output = query_output.to(image_embeds.dtype)

        language_model_inputs = self.language_projection(query_output)

        if inputs_embeds is None:
            if input_ids is None:
                image_tokens = [self.config.image_token_index] * self.config.num_query_tokens
                start_tokens = image_tokens + [self.config.text_config.bos_token_id]
                input_ids = torch.tensor([start_tokens], dtype=torch.long, device=image_embeds.device)
                input_ids = input_ids.repeat(batch_size, 1)
            inputs_embeds = self.get_input_embeddings()(input_ids)

        if attention_mask is None:
            attention_mask = torch.ones_like(input_ids)

        if input_ids is None:
            special_image_mask = inputs_embeds == self.get_input_embeddings()(
                torch.tensor(self.config.image_token_id, dtype=torch.long, device=inputs_embeds.device)
            )
            special_image_mask = special_image_mask.all(-1)
        else:
            special_image_mask = input_ids == self.config.image_token_id

        special_image_mask = special_image_mask.unsqueeze(-1).expand_as(inputs_embeds).to(inputs_embeds.device)
        language_model_inputs = language_model_inputs.to(inputs_embeds.device, inputs_embeds.dtype)
        inputs_embeds = inputs_embeds.masked_scatter(special_image_mask, language_model_inputs)

        inputs = {"inputs_embeds": inputs_embeds, "attention_mask": attention_mask}
        if not self.language_model.config.is_encoder_decoder:
            inputs["input_ids"] = input_ids

        outputs = self.language_model.generate(**inputs, **generate_kwargs)

        return outputs


@auto_docstring(
    custom_intro="""
    BLIP-2 Model with a vision and text projector, and a classification head on top. The model is used in the context
    of image-text retrieval. Given an image and a text, the model returns the probability of the text being relevant to
    the image.
    """
)
class Blip2ForImageTextRetrieval(Blip2PreTrainedModel):
    main_input_name = "pixel_values"
    input_modalities = "image"
    _keep_in_fp32_modules = ["query_tokens", "qformer"]
    _supports_flash_attn = False  # because self.qformer does not support FA2

    def __init__(self, config: Blip2Config):
        super().__init__(config)

        self.vision_model = Blip2VisionModel._from_config(config.vision_config)

        self.query_tokens = nn.Parameter(torch.zeros(1, config.num_query_tokens, config.qformer_config.hidden_size))

        self.embeddings = Blip2TextEmbeddings(config.qformer_config)
        self.qformer = Blip2QFormerModel._from_config(config.qformer_config)

        # vision projection layer
        self.vision_projection = nn.Linear(config.qformer_config.hidden_size, config.image_text_hidden_size)

        # text projection layer
        self.text_projection = nn.Linear(config.qformer_config.hidden_size, config.image_text_hidden_size)

        # image text matching head
        self.itm_head = nn.Linear(config.qformer_config.hidden_size, 2)

        # Initialize weights and apply final processing
        self.post_init()

    def get_input_embeddings(self):
        return self.embeddings.word_embeddings

    def set_input_embeddings(self, value):
        self.embeddings.word_embeddings = value

    @auto_docstring
    def forward(
        self,
        pixel_values: torch.FloatTensor,
        input_ids: torch.LongTensor,
        attention_mask: Optional[torch.LongTensor] = None,
        use_image_text_matching_head: Optional[bool] = False,
        output_attentions: Optional[bool] = None,
        output_hidden_states: Optional[bool] = None,
        return_dict: Optional[bool] = None,
    ) -> Union[tuple, Blip2ImageTextMatchingModelOutput]:
        r"""
        input_ids (`torch.LongTensor` of shape `(batch_size, sequence_length)`, *optional*):
            Indices of input sequence tokens in the vocabulary of the language model. Input tokens can optionally be
            provided to serve as text prompt, which the language model can continue.

            Indices can be obtained using [`Blip2Processor`]. See [`Blip2Processor.__call__`] for details.

            [What are input IDs?](../glossary#input-ids)
        use_image_text_matching_head (`bool`, *optional*):
            Whether to return the Image-Text Matching or Contrastive scores.

        Examples:

        ```python
        >>> import torch
        >>> from PIL import Image
        >>> import requests
        >>> from transformers import AutoProcessor, Blip2ForImageTextRetrieval

        >>> device = "cuda" if torch.cuda.is_available() else "cpu"

        >>> model = Blip2ForImageTextRetrieval.from_pretrained("Salesforce/blip2-itm-vit-g", dtype=torch.float16)
        >>> processor = AutoProcessor.from_pretrained("Salesforce/blip2-itm-vit-g")

        >>> model.to(device)  # doctest: +IGNORE_RESULT

        >>> url = "http://images.cocodataset.org/val2017/000000039769.jpg"
        >>> image = Image.open(requests.get(url, stream=True).raw)
        >>> text = "two cats laying on a pink blanket"

        >>> inputs = processor(images=image, text=text, return_tensors="pt").to(device, torch.float16)
        >>> itm_out = model(**inputs, use_image_text_matching_head=True)
        >>> logits_per_image = torch.nn.functional.softmax(itm_out.logits_per_image, dim=1)
        >>> probs = logits_per_image.softmax(dim=1)  # we can take the softmax to get the label probabilities

        >>> print(f"{probs[0][0]:.1%} that image 0 is not '{text}'")
        26.9% that image 0 is not 'two cats laying on a pink blanket'

        >>> print(f"{probs[0][1]:.1%} that image 0 is '{text}'")
        73.0% that image 0 is 'two cats laying on a pink blanket'

        >>> texts = ["a photo of a cat", "a photo of a dog"]

        >>> inputs = processor(images=image, text=texts, return_tensors="pt").to(device, torch.float16)
        >>> itc_out = model(**inputs, use_image_text_matching_head=False)
        >>> logits_per_image = itc_out.logits_per_image  # this is the image-text similarity score
        >>> probs = logits_per_image.softmax(dim=1)  # we can take the softmax to get the label probabilities

        >>> print(f"{probs[0][0]:.1%} that image 0 is '{texts[0]}'")
        55.3% that image 0 is 'a photo of a cat'

        >>> print(f"{probs[0][1]:.1%} that image 0 is '{texts[1]}'")
        44.7% that image 0 is 'a photo of a dog'
        ```
        """
        return_dict = return_dict if return_dict is not None else self.config.use_return_dict
        output_attentions = output_attentions if output_attentions is not None else self.config.output_attentions
        output_hidden_states = (
            output_hidden_states if output_hidden_states is not None else self.config.output_hidden_states
        )

        vision_outputs = self.vision_model(
            pixel_values=pixel_values,
            output_attentions=output_attentions,
            output_hidden_states=output_hidden_states,
            return_dict=return_dict,
        )

        image_embeds = vision_outputs[0]
        image_attention_mask = torch.ones(image_embeds.size()[:-1], dtype=torch.long, device=image_embeds.device)

        if use_image_text_matching_head:
            query_tokens = self.query_tokens.expand(image_embeds.shape[0], -1, -1)
            if self.config.image_token_index is not None:
                input_ids = input_ids[:, self.config.num_query_tokens :]
            else:
                query_attention_mask = torch.ones(
                    query_tokens.size()[:-1], dtype=torch.long, device=query_tokens.device
                )
                attention_mask = torch.cat([query_attention_mask, attention_mask], dim=1)

            query_embeds = self.embeddings(
                input_ids=input_ids,
                query_embeds=query_tokens,
            )

            text_outputs = self.qformer(
                query_embeds=query_embeds,
                query_length=query_tokens.shape[1],
                attention_mask=attention_mask,
                encoder_hidden_states=image_embeds,
                encoder_attention_mask=image_attention_mask,
                return_dict=return_dict,
            )
            text_embeds = text_outputs[0] if not return_dict else text_outputs.last_hidden_state
            text_embeds = text_embeds.to(dtype=self.itm_head.weight.dtype)

            output = self.itm_head(text_embeds[:, : query_tokens.size(1), :])
            logits_per_image = output.mean(dim=1)
            logits_per_text = logits_per_image.t()
        else:
            query_tokens = self.query_tokens.expand(image_embeds.shape[0], -1, -1)
            query_outputs = self.qformer(
                query_embeds=query_tokens,
                encoder_hidden_states=image_embeds,
                encoder_attention_mask=image_attention_mask,
                return_dict=return_dict,
            )
            image_embeds = query_outputs[0] if not return_dict else query_outputs.last_hidden_state
            image_embeds = image_embeds.to(dtype=self.vision_projection.weight.dtype)

            if self.config.image_token_index is not None:
                input_ids = input_ids[:, self.config.num_query_tokens :]
                attention_mask = attention_mask[:, self.config.num_query_tokens :]

            query_embeds = self.embeddings(
                input_ids=input_ids,
            )
            text_outputs = self.qformer(
                query_embeds=query_embeds,
                query_length=0,
                attention_mask=attention_mask,
                return_dict=return_dict,
            )
            question_embeds = text_outputs[0] if not return_dict else text_outputs.last_hidden_state
            question_embeds = question_embeds.to(dtype=self.text_projection.weight.dtype)

            # normalized features
            image_embeds = nn.functional.normalize(self.vision_projection(image_embeds), dim=-1)
            text_embeds = nn.functional.normalize(self.text_projection(question_embeds[:, 0, :]), dim=-1)

            # cosine similarity as logits
            logits_per_image = torch.matmul(image_embeds, text_embeds.t())
            logits_per_image, _ = logits_per_image.max(dim=1)

            logits_per_text = logits_per_image.t()

        if not return_dict:
            output = (logits_per_image, logits_per_text, text_embeds, image_embeds, text_outputs, vision_outputs)
            return output

        return Blip2ImageTextMatchingModelOutput(
            logits_per_image=logits_per_image,
            logits_per_text=logits_per_text,
            text_embeds=text_embeds,
            image_embeds=image_embeds,
            text_model_output=text_outputs,
            vision_model_output=vision_outputs,
        )


__all__ = [
    "Blip2Model",
    "Blip2VisionModelWithProjection",
    "Blip2QFormerModel",
    "Blip2PreTrainedModel",
    "Blip2ForConditionalGeneration",
    "Blip2ForImageTextRetrieval",
    "Blip2VisionModel",
    "Blip2TextModelWithProjection",
]<|MERGE_RESOLUTION|>--- conflicted
+++ resolved
@@ -1627,10 +1627,6 @@
     def get_decoder(self):
         return self.language_model.get_decoder()
 
-<<<<<<< HEAD
-
-=======
->>>>>>> 18b02eea
     def _preprocess_accelerate(self):
         r"""
         Some pre-processing hacks to make the model `accelerate` compatible. Check
