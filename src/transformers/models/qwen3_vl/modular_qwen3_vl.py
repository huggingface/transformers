--- conflicted
+++ resolved
@@ -211,13 +211,10 @@
         self.use_cache = use_cache
         self.attention_bias = attention_bias
         self.attention_dropout = attention_dropout
-<<<<<<< HEAD
         self.tie_word_embeddings = tie_word_embeddings
-=======
         # Try to set `rope_scaling` if available, otherwise use `rope_parameters`
         rope_scaling = kwargs.pop("rope_scaling", None)
         self.rope_parameters = rope_scaling or rope_parameters
->>>>>>> 10de06da
 
         # Validate the correctness of rotary position embeddings parameters
         rope_theta = kwargs.get("rope_theta", 5000000.0)
