# coding=utf-8
# Copyright 2022 Microsoft Research and The HuggingFace Inc. team.
# All rights reserved.
#
# Licensed under the Apache License, Version 2.0 (the "License");
# you may not use this file except in compliance with the License.
# You may obtain a copy of the License at
#
#     http://www.apache.org/licenses/LICENSE-2.0
#
# Unless required by applicable law or agreed to in writing, software
# distributed under the License is distributed on an "AS IS" BASIS,
# WITHOUT WARRANTIES OR CONDITIONS OF ANY KIND, either express or implied.
# See the License for the specific language governing permissions and
# limitations under the License.
"""PyTorch GIT model."""

import math
from collections.abc import Callable
from dataclasses import dataclass
from typing import Optional, Union

import torch
from torch import nn

from ... import initialization as init
from ...activations import ACT2FN
from ...cache_utils import Cache, DynamicCache
from ...configuration_utils import PreTrainedConfig
from ...generation import GenerationMixin
from ...masking_utils import create_masks_for_generate
from ...modeling_layers import GradientCheckpointingLayer
from ...modeling_outputs import (
    BaseModelOutput,
    BaseModelOutputWithPast,
    BaseModelOutputWithPooling,
    CausalLMOutputWithPast,
)
from ...modeling_utils import ALL_ATTENTION_FUNCTIONS, PreTrainedModel
from ...pytorch_utils import apply_chunking_to_forward
from ...utils import (
    ModelOutput,
    auto_docstring,
    can_return_tuple,
    logging,
    torch_int,
)
from .configuration_git import GitConfig, GitVisionConfig


logger = logging.get_logger(__name__)


@dataclass
@auto_docstring(
    custom_intro="""
    Base class for vision model's outputs that also contains image embeddings of the pooling of the last hidden states.
    """
)
# Copied from transformers.models.clip.modeling_clip.CLIPVisionModelOutput with CLIP->Git
class GitVisionModelOutput(ModelOutput):
    r"""
    image_embeds (`torch.FloatTensor` of shape `(batch_size, output_dim)` *optional* returned when model is initialized with `with_projection=True`):
        The image embeddings obtained by applying the projection layer to the pooler_output.
    """

    image_embeds: Optional[torch.FloatTensor] = None
    last_hidden_state: Optional[torch.FloatTensor] = None
    hidden_states: Optional[tuple[torch.FloatTensor, ...]] = None
    attentions: Optional[tuple[torch.FloatTensor, ...]] = None


# Copied from transformers.models.gemma3.modeling_gemma3.token_type_ids_mask_function
def token_type_ids_mask_function(
    token_type_ids: Optional[torch.Tensor],
    image_group_ids: Optional[torch.Tensor],
) -> Optional[Callable]:
    """
    This function adds the correct offsets to the `q_idx` and `kv_idx` as the torch API can only accept lengths,
    not start and end indices.
    """
    # Do not return an additional mask in this case
    if token_type_ids is None:
        return None

    def inner_mask(batch_idx: int, head_idx: int, q_idx: int, kv_idx: int) -> bool:
        # If it's 1 for both query and key/value, we are in an image block
        # NOTE: static cache shape goes beyond input seq length, while token_type_ids.shape[1] == input seq length
        # Since vmap doesn't support `if statement` we workaround it with `torch.where`
        safe_q_idx = torch.where(q_idx < token_type_ids.shape[1], q_idx, 0)
        safe_kv_idx = torch.where(kv_idx < token_type_ids.shape[1], kv_idx, 0)

        token_type_ids_at_q_idx = token_type_ids[batch_idx, safe_q_idx]
        token_type_ids_at_q_idx = torch.where(q_idx < token_type_ids.shape[1], token_type_ids_at_q_idx, 0)

        token_type_ids_at_kv_idx = token_type_ids[batch_idx, safe_kv_idx]
        token_type_ids_at_kv_idx = torch.where(kv_idx < token_type_ids.shape[1], token_type_ids_at_kv_idx, 0)

        image_group_ids_at_q_idx = image_group_ids[batch_idx, safe_q_idx]
        image_group_ids_at_q_idx = torch.where(q_idx < image_group_ids.shape[1], image_group_ids_at_q_idx, -1)

        image_group_ids_at_kv_idx = image_group_ids[batch_idx, safe_kv_idx]
        image_group_ids_at_kv_idx = torch.where(kv_idx < image_group_ids.shape[1], image_group_ids_at_kv_idx, -1)

        is_image_block = (token_type_ids_at_q_idx == 1) & (token_type_ids_at_kv_idx == 1)
        same_image_block = image_group_ids_at_q_idx == image_group_ids_at_kv_idx

        # This is bidirectional attention whenever we are dealing with image tokens
        return is_image_block & same_image_block

    return inner_mask


# Copied from transformers.models.gemma3.modeling_gemma3.create_causal_mask_mapping
def create_causal_mask_mapping(
    config: PreTrainedConfig,
    input_embeds: torch.Tensor,
    attention_mask: Optional[torch.Tensor],
    cache_position: torch.Tensor,
    past_key_values: Optional[Cache],
    position_ids: Optional[torch.Tensor],
    token_type_ids: Optional[torch.Tensor] = None,
    pixel_values: Optional[torch.FloatTensor] = None,
    is_training: bool = False,
    is_first_iteration: Optional[bool] = None,
    **kwargs,
) -> dict:
    """
    Overwrites the base `create_masks_for_generate` with `token_type_ids` masking to create the causal mask mapping
    for all kinds of forward passes. Gemma3 uses a bidirectional mask for images.

    Uses `pixel_values` as an optional input to disambiguate edge cases.
    """
    if is_training and token_type_ids is None:
        raise ValueError("`token_type_ids` is required as a model input when training")

    mask_kwargs = {
        "config": config.get_text_config(),
        "input_embeds": input_embeds,
        "attention_mask": attention_mask,
        "cache_position": cache_position,
        "past_key_values": past_key_values,
        "position_ids": position_ids,
    }
    # NOTE: this `may_have_image_input` logic is not flawless, it fails when we're using a cache eagerly initialized
    # (e.g. compiled prefill) AND `pixel_values` are not provided (i.e. the image data is provided through other
    # means). Determining prefill in that case requires checking data values, which is not compile-compatible.
    is_first_iteration = (
        is_first_iteration
        if is_first_iteration is not None
        else (past_key_values is None or not past_key_values.is_initialized or pixel_values is not None)
    )
    if token_type_ids is not None and is_first_iteration:
        # We need to pass an additional mask function to account for token type ids, and it needs to be an `or` (to
        # undo the causal masking)

        # First find where a new image block starts: 1 if image and previous not image
        # The images cannot attend to future images, but can attend to all prev images and to itself bidirectionally
        is_image = (token_type_ids == 1).to(cache_position.device)
        is_previous_image = nn.functional.pad(is_image, (1, 0), value=0)[:, :-1]
        new_image_start = is_image & ~is_previous_image
        image_group_ids = torch.cumsum(new_image_start.int(), dim=1) - 1
        image_group_ids = torch.where(is_image, image_group_ids, -1)
        mask_kwargs["or_mask_function"] = token_type_ids_mask_function(
            token_type_ids.to(cache_position.device), image_group_ids
        )

    return create_masks_for_generate(**mask_kwargs)


class GitEmbeddings(nn.Module):
    """Construct the embeddings from word and position embeddings."""

    def __init__(self, config):
        super().__init__()
        self.word_embeddings = nn.Embedding(config.vocab_size, config.hidden_size, padding_idx=config.pad_token_id)
        self.position_embeddings = nn.Embedding(config.max_position_embeddings, config.hidden_size)

        self.LayerNorm = nn.LayerNorm(config.hidden_size, eps=config.layer_norm_eps)
        self.dropout = nn.Dropout(config.hidden_dropout_prob)
        # position_ids (1, len position emb) is contiguous in memory and exported when serialized
        self.register_buffer(
            "position_ids", torch.arange(config.max_position_embeddings).expand((1, -1)), persistent=False
        )

    def forward(
        self,
        input_ids: Optional[torch.LongTensor] = None,
        position_ids: Optional[torch.LongTensor] = None,
        inputs_embeds: Optional[torch.FloatTensor] = None,
        past_key_values_length: int = 0,
    ) -> torch.Tensor:
        if input_ids is not None:
            input_shape = input_ids.size()
        else:
            input_shape = inputs_embeds.size()[:-1]

        seq_length = input_shape[1]

        if position_ids is None:
            position_ids = self.position_ids[:, past_key_values_length : seq_length + past_key_values_length]

        if inputs_embeds is None:
            embeddings = self.word_embeddings(input_ids)
        else:
            embeddings = inputs_embeds

        position_embeddings = self.position_embeddings(position_ids)
        embeddings += position_embeddings

        embeddings = self.LayerNorm(embeddings)
        embeddings = self.dropout(embeddings)
        return embeddings


class GitSelfAttention(nn.Module):
    def __init__(self, config, layer_idx=None):
        super().__init__()
        if config.hidden_size % config.num_attention_heads != 0 and not hasattr(config, "embedding_size"):
            raise ValueError(
                f"The hidden size ({config.hidden_size}) is not a multiple of the number of attention "
                f"heads ({config.num_attention_heads})"
            )
        self.layer_idx = layer_idx
        if layer_idx is None:
            logger.warning_once(
                f"Instantiating {self.__class__.__name__} without passing a `layer_idx` is not recommended and will "
                "lead to errors during the forward call if caching is used. Please make sure to provide a `layer_idx` "
                "when creating this class."
            )

        self.num_attention_heads = config.num_attention_heads
        self.attention_head_size = int(config.hidden_size / config.num_attention_heads)
        self.all_head_size = self.num_attention_heads * self.attention_head_size
        self.image_patch_tokens = int((config.vision_config.image_size / config.vision_config.patch_size) ** 2 + 1)
        if config.num_image_with_embedding is not None:
            self.image_patch_tokens *= config.num_image_with_embedding

        self.query = nn.Linear(config.hidden_size, self.all_head_size)
        self.key = nn.Linear(config.hidden_size, self.all_head_size)
        self.value = nn.Linear(config.hidden_size, self.all_head_size)

        self.dropout = nn.Dropout(config.attention_probs_dropout_prob)

    def forward(
        self,
        hidden_states: torch.Tensor,
        attention_mask: Optional[torch.FloatTensor] = None,
        past_key_values: Optional[Cache] = None,
        cache_position: Optional[torch.Tensor] = None,
    ) -> tuple[torch.Tensor]:
        batch_size = hidden_states.shape[0]
        query_layer = (
            self.query(hidden_states)
            .view(batch_size, -1, self.num_attention_heads, self.attention_head_size)
            .transpose(1, 2)
        )

        key_layer = (
            self.key(hidden_states)
            .view(batch_size, -1, self.num_attention_heads, self.attention_head_size)
            .transpose(1, 2)
        )
        value_layer = (
            self.value(hidden_states)
            .view(batch_size, -1, self.num_attention_heads, self.attention_head_size)
            .transpose(1, 2)
        )
        if past_key_values is not None:
            key_layer, value_layer = past_key_values.update(
                key_layer, value_layer, self.layer_idx, cache_kwargs={"cache_position": cache_position}
            )

        # Take the dot product between "query" and "key" to get the raw attention scores.
        attention_scores = torch.matmul(query_layer, key_layer.transpose(-1, -2))

        attention_scores = attention_scores / math.sqrt(self.attention_head_size)
        if attention_mask is not None:
            # Apply the attention mask is (precomputed for all layers in GitModel forward() function)
            attention_scores = attention_scores + attention_mask

        # Normalize the attention scores to probabilities.
        attention_probs = nn.functional.softmax(attention_scores, dim=-1)

        # This is actually dropping out entire tokens to attend to, which might
        # seem a bit unusual, but is taken from the original Transformer paper.
        attention_probs = self.dropout(attention_probs)

        context_layer = torch.matmul(attention_probs, value_layer)

        context_layer = context_layer.permute(0, 2, 1, 3).contiguous()
        new_context_layer_shape = context_layer.size()[:-2] + (self.all_head_size,)
        context_layer = context_layer.view(new_context_layer_shape)

        return context_layer, attention_probs


# Copied from transformers.models.bert.modeling_bert.BertSelfOutput
class GitSelfOutput(nn.Module):
    def __init__(self, config):
        super().__init__()
        self.dense = nn.Linear(config.hidden_size, config.hidden_size)
        self.LayerNorm = nn.LayerNorm(config.hidden_size, eps=config.layer_norm_eps)
        self.dropout = nn.Dropout(config.hidden_dropout_prob)

    def forward(self, hidden_states: torch.Tensor, input_tensor: torch.Tensor) -> torch.Tensor:
        hidden_states = self.dense(hidden_states)
        hidden_states = self.dropout(hidden_states)
        hidden_states = self.LayerNorm(hidden_states + input_tensor)
        return hidden_states


GIT_SELF_ATTENTION_CLASSES = {
    "eager": GitSelfAttention,
}


class GitAttention(nn.Module):
    def __init__(self, config, layer_idx=None):
        super().__init__()
        self.self = GIT_SELF_ATTENTION_CLASSES[config._attn_implementation](config, layer_idx=layer_idx)
        self.output = GitSelfOutput(config)

    def forward(
        self,
        hidden_states: torch.Tensor,
        attention_mask: Optional[torch.FloatTensor] = None,
        past_key_values: Optional[Cache] = None,
        cache_position: Optional[torch.Tensor] = None,
        output_attentions: Optional[bool] = False,
    ) -> tuple[torch.Tensor]:
        attn_output, self_attn_weights = self.self(
            hidden_states,
            attention_mask,
            past_key_values,
            cache_position=cache_position,
        )
        attention_output = self.output(attn_output, hidden_states)
        return attention_output, self_attn_weights


# Copied from transformers.models.bert.modeling_bert.BertIntermediate
class GitIntermediate(nn.Module):
    def __init__(self, config):
        super().__init__()
        self.dense = nn.Linear(config.hidden_size, config.intermediate_size)
        if isinstance(config.hidden_act, str):
            self.intermediate_act_fn = ACT2FN[config.hidden_act]
        else:
            self.intermediate_act_fn = config.hidden_act

    def forward(self, hidden_states: torch.Tensor) -> torch.Tensor:
        hidden_states = self.dense(hidden_states)
        hidden_states = self.intermediate_act_fn(hidden_states)
        return hidden_states


# Copied from transformers.models.bert.modeling_bert.BertOutput
class GitOutput(nn.Module):
    def __init__(self, config):
        super().__init__()
        self.dense = nn.Linear(config.intermediate_size, config.hidden_size)
        self.LayerNorm = nn.LayerNorm(config.hidden_size, eps=config.layer_norm_eps)
        self.dropout = nn.Dropout(config.hidden_dropout_prob)

    def forward(self, hidden_states: torch.Tensor, input_tensor: torch.Tensor) -> torch.Tensor:
        hidden_states = self.dense(hidden_states)
        hidden_states = self.dropout(hidden_states)
        hidden_states = self.LayerNorm(hidden_states + input_tensor)
        return hidden_states


class GitLayer(GradientCheckpointingLayer):
    def __init__(self, config, layer_idx=None):
        super().__init__()
        self.chunk_size_feed_forward = config.chunk_size_feed_forward
        self.seq_len_dim = 1
        self.attention = GitAttention(config, layer_idx=layer_idx)
        self.intermediate = GitIntermediate(config)
        self.output = GitOutput(config)

    def forward(
        self,
        hidden_states: torch.Tensor,
        attention_mask: Optional[torch.FloatTensor] = None,
        past_key_values: Optional[Cache] = None,
        cache_position: Optional[torch.Tensor] = None,
        output_attentions: Optional[bool] = False,
    ) -> tuple[torch.Tensor]:
        # decoder uni-directional self-attention cached key/values tuple is at positions 1,2
        attention_output, self_attention_weights = self.attention(
            hidden_states,
            attention_mask,
            output_attentions=output_attentions,
            past_key_values=past_key_values,
            cache_position=cache_position,
        )

        layer_output = apply_chunking_to_forward(
            self.feed_forward_chunk, self.chunk_size_feed_forward, self.seq_len_dim, attention_output
        )
        return layer_output, self_attention_weights

    def feed_forward_chunk(self, attention_output):
        intermediate_output = self.intermediate(attention_output)
        layer_output = self.output(intermediate_output, attention_output)
        return layer_output


class GitEncoder(nn.Module):
    def __init__(self, config):
        super().__init__()
        self.config = config
        self.layer = nn.ModuleList([GitLayer(config, i) for i in range(config.num_hidden_layers)])
        self.gradient_checkpointing = False

    def forward(
        self,
        hidden_states: torch.Tensor,
        attention_mask: Optional[torch.FloatTensor] = None,
        past_key_values: Optional[Cache] = None,
        use_cache: Optional[bool] = None,
        output_attentions: Optional[bool] = False,
        output_hidden_states: Optional[bool] = False,
        return_dict: Optional[bool] = True,
        cache_position: Optional[torch.Tensor] = None,
    ) -> Union[tuple[torch.Tensor], BaseModelOutputWithPast]:
        if self.gradient_checkpointing and self.training:
            if use_cache:
                logger.warning_once(
                    "`use_cache=True` is incompatible with gradient checkpointing. Setting `use_cache=False`..."
                )
                use_cache = False

        if use_cache and past_key_values is None:
            past_key_values = DynamicCache(config=self.config)

        all_hidden_states = () if output_hidden_states else None
        all_self_attentions = () if output_attentions else None
        for i, layer_module in enumerate(self.layer):
            if output_hidden_states:
                all_hidden_states = all_hidden_states + (hidden_states,)

            layer_outputs = layer_module(
                hidden_states,
                attention_mask,
                past_key_values,
                output_attentions,
                cache_position,
            )

            hidden_states = layer_outputs[0]
            if output_attentions:
                all_self_attentions = all_self_attentions + (layer_outputs[1],)

        if output_hidden_states:
            all_hidden_states = all_hidden_states + (hidden_states,)

        if not return_dict:
            return tuple(
                v
                for v in [
                    hidden_states,
                    past_key_values,
                    all_hidden_states,
                    all_self_attentions,
                ]
                if v is not None
            )
        return BaseModelOutputWithPast(
            last_hidden_state=hidden_states,
            past_key_values=past_key_values,
            hidden_states=all_hidden_states,
            attentions=all_self_attentions,
        )


@auto_docstring
class GitPreTrainedModel(PreTrainedModel):
    config: GitConfig
    base_model_prefix = "git"
    input_modalities = ("image", "text")
    supports_gradient_checkpointing = True

    @torch.no_grad()
    def _init_weights(self, module):
        """Initialize the weights"""
        if isinstance(module, GitVisionEmbeddings):
            init.normal_(module.class_embedding, mean=0.0, std=self.config.initializer_range)
            init.normal_(module.patch_embedding.weight, std=self.config.initializer_range)
            init.normal_(module.position_embedding.weight, std=self.config.initializer_range)
        if isinstance(module, nn.Linear):
            init.normal_(module.weight, mean=0.0, std=self.config.initializer_range)
            if module.bias is not None:
                init.zeros_(module.bias)
        elif isinstance(module, nn.Embedding):
            init.normal_(module.weight, mean=0.0, std=self.config.initializer_range)
            # Here we need the check explicitly, as we slice the weight in the `zeros_` call, so it looses the flag
            if module.padding_idx is not None and not getattr(module.weight, "_is_hf_initialized", False):
                init.zeros_(module.weight[module.padding_idx])
        elif isinstance(module, nn.LayerNorm):
            init.zeros_(module.bias)
            init.ones_(module.weight)


# Copied from transformers.models.clip.modeling_clip.CLIPVisionEmbeddings with CLIP->Git
class GitVisionEmbeddings(nn.Module):
    def __init__(self, config: GitVisionConfig):
        super().__init__()
        self.config = config
        self.embed_dim = config.hidden_size
        self.image_size = config.image_size
        self.patch_size = config.patch_size

        self.class_embedding = nn.Parameter(torch.randn(self.embed_dim))

        self.patch_embedding = nn.Conv2d(
            in_channels=config.num_channels,
            out_channels=self.embed_dim,
            kernel_size=self.patch_size,
            stride=self.patch_size,
            bias=False,
        )

        self.num_patches = (self.image_size // self.patch_size) ** 2
        self.num_positions = self.num_patches + 1
        self.position_embedding = nn.Embedding(self.num_positions, self.embed_dim)
        self.register_buffer("position_ids", torch.arange(self.num_positions).expand((1, -1)), persistent=False)

    def interpolate_pos_encoding(self, embeddings: torch.Tensor, height: int, width: int) -> torch.Tensor:
        """
        This method allows to interpolate the pre-trained position encodings, to be able to use the model on higher resolution
        images. This method is also adapted to support torch.jit tracing.

        Adapted from:
        - https://github.com/facebookresearch/dino/blob/de9ee3df6cf39fac952ab558447af1fa1365362a/vision_transformer.py#L174-L194, and
        - https://github.com/facebookresearch/dinov2/blob/e1277af2ba9496fbadf7aec6eba56e8d882d1e35/dinov2/models/vision_transformer.py#L179-L211
        """

        num_patches = embeddings.shape[1] - 1
        position_embedding = self.position_embedding.weight.unsqueeze(0)
        num_positions = position_embedding.shape[1] - 1

        # always interpolate when tracing to ensure the exported model works for dynamic input shapes
        if not torch.jit.is_tracing() and num_patches == num_positions and height == width:
            return self.position_embedding(self.position_ids)

        class_pos_embed = position_embedding[:, :1]
        patch_pos_embed = position_embedding[:, 1:]

        dim = embeddings.shape[-1]

        new_height = height // self.patch_size
        new_width = width // self.patch_size

        sqrt_num_positions = torch_int(num_positions**0.5)
        patch_pos_embed = patch_pos_embed.reshape(1, sqrt_num_positions, sqrt_num_positions, dim)
        patch_pos_embed = patch_pos_embed.permute(0, 3, 1, 2)

        patch_pos_embed = nn.functional.interpolate(
            patch_pos_embed,
            size=(new_height, new_width),
            mode="bicubic",
            align_corners=False,
        )

        patch_pos_embed = patch_pos_embed.permute(0, 2, 3, 1).view(1, -1, dim)

        return torch.cat((class_pos_embed, patch_pos_embed), dim=1)

    def forward(self, pixel_values: torch.FloatTensor, interpolate_pos_encoding=False) -> torch.Tensor:
        batch_size, _, height, width = pixel_values.shape
        if not interpolate_pos_encoding and (height != self.image_size or width != self.image_size):
            raise ValueError(
                f"Input image size ({height}*{width}) doesn't match model ({self.image_size}*{self.image_size})."
            )
        target_dtype = self.patch_embedding.weight.dtype
        patch_embeds = self.patch_embedding(pixel_values.to(dtype=target_dtype))  # shape = [*, width, grid, grid]
        patch_embeds = patch_embeds.flatten(2).transpose(1, 2)

        class_embeds = self.class_embedding.expand(batch_size, 1, -1)
        embeddings = torch.cat([class_embeds, patch_embeds], dim=1)
        if interpolate_pos_encoding:
            embeddings = embeddings + self.interpolate_pos_encoding(embeddings, height, width)
        else:
            embeddings = embeddings + self.position_embedding(self.position_ids)
        return embeddings


class GitVisionMLP(nn.Module):
    def __init__(self, config):
        super().__init__()
        self.config = config
        self.activation_fn = ACT2FN[config.hidden_act]
        self.fc1 = nn.Linear(config.hidden_size, config.intermediate_size)
        self.fc2 = nn.Linear(config.intermediate_size, config.hidden_size)

    def forward(self, hidden_states: torch.Tensor) -> torch.Tensor:
        hidden_states = self.fc1(hidden_states)
        hidden_states = self.activation_fn(hidden_states)
        hidden_states = self.fc2(hidden_states)
        return hidden_states


# Copied from transformers.models.siglip.modeling_siglip.eager_attention_forward
def eager_attention_forward(
    module: nn.Module,
    query: torch.Tensor,
    key: torch.Tensor,
    value: torch.Tensor,
    attention_mask: Optional[torch.Tensor],
    scaling: float,
    dropout: float = 0.0,
    **kwargs,
):
    attn_weights = torch.matmul(query, key.transpose(-1, -2)) * scaling
    if attention_mask is not None:
        attn_weights = attn_weights + attention_mask

    attn_weights = nn.functional.softmax(attn_weights, dim=-1, dtype=torch.float32).to(query.dtype)
    attn_weights = nn.functional.dropout(attn_weights, p=dropout, training=module.training)

    attn_output = torch.matmul(attn_weights, value)
    attn_output = attn_output.transpose(1, 2).contiguous()

    return attn_output, attn_weights


class GitVisionAttention(nn.Module):
    """Multi-headed attention from 'Attention Is All You Need' paper"""

    def __init__(self, config):
        super().__init__()
        self.config = config
        self.embed_dim = config.hidden_size
        self.num_heads = config.num_attention_heads
        self.head_dim = self.embed_dim // self.num_heads
        if self.head_dim * self.num_heads != self.embed_dim:
            raise ValueError(
                f"embed_dim must be divisible by num_heads (got `embed_dim`: {self.embed_dim} and `num_heads`:"
                f" {self.num_heads})."
            )
        self.scale = self.head_dim**-0.5
        self.dropout = config.attention_dropout
        self.is_causal = False

        self.k_proj = nn.Linear(self.embed_dim, self.embed_dim)
        self.v_proj = nn.Linear(self.embed_dim, self.embed_dim)
        self.q_proj = nn.Linear(self.embed_dim, self.embed_dim)
        self.out_proj = nn.Linear(self.embed_dim, self.embed_dim)

    def forward(
        self,
        hidden_states: torch.Tensor,
        attention_mask: Optional[torch.Tensor] = None,
        causal_attention_mask: Optional[torch.Tensor] = None,
        output_attentions: Optional[bool] = False,
    ) -> tuple[torch.Tensor, Optional[torch.Tensor]]:
        """Input shape: Batch x Time x Channel"""

        batch_size, seq_length, embed_dim = hidden_states.shape

        queries = self.q_proj(hidden_states)
        keys = self.k_proj(hidden_states)
        values = self.v_proj(hidden_states)

        queries = queries.view(batch_size, seq_length, self.num_heads, self.head_dim).transpose(1, 2)
        keys = keys.view(batch_size, seq_length, self.num_heads, self.head_dim).transpose(1, 2)
        values = values.view(batch_size, seq_length, self.num_heads, self.head_dim).transpose(1, 2)
        # CLIP text model uses both `causal_attention_mask` and `attention_mask`
        # in case FA2 kernel is called, `is_causal` should be inferred from `causal_attention_mask`
        if self.config._attn_implementation != "flash_attention_2":
            if attention_mask is not None and causal_attention_mask is not None:
                attention_mask = attention_mask + causal_attention_mask
            elif causal_attention_mask is not None:
                attention_mask = causal_attention_mask
        else:
            self.is_causal = causal_attention_mask is not None

        attention_interface: Callable = eager_attention_forward
        if self.config._attn_implementation != "eager":
            attention_interface = ALL_ATTENTION_FUNCTIONS[self.config._attn_implementation]

        attn_output, attn_weights = attention_interface(
            self,
            queries,
            keys,
            values,
            attention_mask,
            is_causal=self.is_causal,
            scaling=self.scale,
            dropout=0.0 if not self.training else self.dropout,
        )

        attn_output = attn_output.reshape(batch_size, seq_length, embed_dim).contiguous()
        attn_output = self.out_proj(attn_output)
        if not output_attentions:
            attn_weights = None
        return attn_output, attn_weights


# Copied from transformers.models.altclip.modeling_altclip.AltCLIPEncoderLayer with AltCLIP->GitVision
class GitVisionEncoderLayer(GradientCheckpointingLayer):
    def __init__(self, config: GitVisionConfig):
        super().__init__()
        self.embed_dim = config.hidden_size
        self.self_attn = GitVisionAttention(config)
        self.layer_norm1 = nn.LayerNorm(self.embed_dim, eps=config.layer_norm_eps)
        self.mlp = GitVisionMLP(config)
        self.layer_norm2 = nn.LayerNorm(self.embed_dim, eps=config.layer_norm_eps)

    def forward(
        self,
        hidden_states: torch.Tensor,
        attention_mask: torch.Tensor,
        causal_attention_mask: torch.Tensor,
        output_attentions: Optional[bool] = False,
    ) -> tuple[torch.FloatTensor]:
        """
        Args:
            hidden_states (`torch.FloatTensor`): input to the layer of shape `(batch, seq_len, embed_dim)`
            attention_mask (`torch.FloatTensor`): attention mask of size
                `(batch, 1, tgt_len, src_len)` where padding elements are indicated by very large negative values.
                `(config.encoder_attention_heads,)`.
            output_attentions (`bool`, *optional*):
                Whether or not to return the attentions tensors of all attention layers. See `attentions` under
                returned tensors for more detail.
        """
        residual = hidden_states

        hidden_states = self.layer_norm1(hidden_states)
        hidden_states, attn_weights = self.self_attn(
            hidden_states=hidden_states,
            attention_mask=attention_mask,
            causal_attention_mask=causal_attention_mask,
            output_attentions=output_attentions,
        )
        hidden_states = residual + hidden_states

        residual = hidden_states
        hidden_states = self.layer_norm2(hidden_states)
        hidden_states = self.mlp(hidden_states)
        hidden_states = residual + hidden_states

        outputs = (hidden_states,)

        if output_attentions:
            outputs += (attn_weights,)

        return outputs


# Copied from transformers.models.altclip.modeling_altclip.AltCLIPEncoder with AltCLIP->GitVision, CLIPConfig
class GitVisionEncoder(nn.Module):
    """
    Transformer encoder consisting of `config.num_hidden_layers` self attention layers. Each layer is a
    [`GitVisionEncoderLayer`].

    Args:
        config: GitVisionConfig
    """

    def __init__(self, config: GitVisionConfig):
        super().__init__()
        self.config = config
        self.layers = nn.ModuleList([GitVisionEncoderLayer(config) for _ in range(config.num_hidden_layers)])
        self.gradient_checkpointing = False

    @can_return_tuple
    def forward(
        self,
        inputs_embeds,
        attention_mask: Optional[torch.Tensor] = None,
        causal_attention_mask: Optional[torch.Tensor] = None,
        output_attentions: Optional[bool] = None,
        output_hidden_states: Optional[bool] = None,
        return_dict: Optional[bool] = None,
    ) -> Union[tuple, BaseModelOutput]:
        r"""
        Args:
            inputs_embeds (`torch.FloatTensor` of shape `(batch_size, sequence_length, hidden_size)`):
                Optionally, instead of passing `input_ids` you can choose to directly pass an embedded representation.
                This is useful if you want more control over how to convert `input_ids` indices into associated vectors
                than the model's internal embedding lookup matrix.
            attention_mask (`torch.Tensor` of shape `(batch_size, sequence_length)`, *optional*):
                Mask to avoid performing attention on padding token indices. Mask values selected in `[0, 1]`:

                - 1 for tokens that are **not masked**,
                - 0 for tokens that are **masked**.

                [What are attention masks?](../glossary#attention-mask)
            causal_attention_mask (`torch.Tensor` of shape `(batch_size, sequence_length)`, *optional*):
                Causal mask for the text model. Mask values selected in `[0, 1]`:

                - 1 for tokens that are **not masked**,
                - 0 for tokens that are **masked**.

                [What are attention masks?](../glossary#attention-mask)
            output_attentions (`bool`, *optional*):
                Whether or not to return the attentions tensors of all attention layers. See `attentions` under
                returned tensors for more detail.
            output_hidden_states (`bool`, *optional*):
                Whether or not to return the hidden states of all layers. See `hidden_states` under returned tensors
                for more detail.
            return_dict (`bool`, *optional*):
                Whether or not to return a [`~utils.ModelOutput`] instead of a plain tuple.
        """
        output_attentions = output_attentions if output_attentions is not None else self.config.output_attentions
        output_hidden_states = (
            output_hidden_states if output_hidden_states is not None else self.config.output_hidden_states
        )
        return_dict = return_dict if return_dict is not None else self.config.use_return_dict

        encoder_states = () if output_hidden_states else None
        all_attentions = () if output_attentions else None

        hidden_states = inputs_embeds
        for idx, encoder_layer in enumerate(self.layers):
            if output_hidden_states:
                encoder_states = encoder_states + (hidden_states,)
            layer_outputs = encoder_layer(
                hidden_states,
                attention_mask,
                causal_attention_mask,
                output_attentions=output_attentions,
            )

            hidden_states = layer_outputs[0]

            if output_attentions:
                all_attentions = all_attentions + (layer_outputs[1],)

        if output_hidden_states:
            encoder_states = encoder_states + (hidden_states,)

        return BaseModelOutput(
            last_hidden_state=hidden_states, hidden_states=encoder_states, attentions=all_attentions
        )


class GitVisionTransformer(nn.Module):
    # Copied from transformers.models.altclip.modeling_altclip.AltCLIPVisionTransformer.__init__ with AltCLIPEncoder->GitVisionEncoder, AltCLIP->Git
    def __init__(self, config: GitVisionConfig):
        super().__init__()
        self.config = config
        embed_dim = config.hidden_size

        self.embeddings = GitVisionEmbeddings(config)
        self.pre_layrnorm = nn.LayerNorm(embed_dim, eps=config.layer_norm_eps)
        self.encoder = GitVisionEncoder(config)
        self.post_layernorm = nn.LayerNorm(embed_dim, eps=config.layer_norm_eps)

    @auto_docstring
    def forward(
        self,
        pixel_values: Optional[torch.FloatTensor] = None,
        output_attentions: Optional[bool] = None,
        output_hidden_states: Optional[bool] = None,
        interpolate_pos_encoding: Optional[bool] = False,
        return_dict: Optional[bool] = None,
    ) -> Union[tuple, BaseModelOutput]:
        output_attentions = output_attentions if output_attentions is not None else self.config.output_attentions
        output_hidden_states = (
            output_hidden_states if output_hidden_states is not None else self.config.output_hidden_states
        )
        return_dict = return_dict if return_dict is not None else self.config.use_return_dict

        if pixel_values is None:
            raise ValueError("You have to specify pixel_values")

        hidden_states = self.embeddings(pixel_values, interpolate_pos_encoding=interpolate_pos_encoding)
        hidden_states = self.pre_layrnorm(hidden_states)

        encoder_outputs = self.encoder(
            inputs_embeds=hidden_states,
            output_attentions=output_attentions,
            output_hidden_states=output_hidden_states,
            return_dict=return_dict,
        )

        last_hidden_state = encoder_outputs[0]

        last_hidden_state = self.post_layernorm(last_hidden_state)

        if not return_dict:
            return (last_hidden_state,) + encoder_outputs[1:]

        return BaseModelOutput(
            last_hidden_state=last_hidden_state,
            hidden_states=encoder_outputs.hidden_states,
            attentions=encoder_outputs.attentions,
        )


@auto_docstring(
    custom_intro="""
    The vision model from CLIP, used in GIT, without any head or projection on top.
    """
)
class GitVisionModel(GitPreTrainedModel):
    config: GitVisionConfig
    main_input_name = "pixel_values"
    input_modalities = ("image",)

    # Copied from transformers.models.clip.modeling_clip.CLIPVisionModel.__init__ with CLIP->Git
    def __init__(self, config: GitVisionConfig):
        super().__init__(config)
        self.vision_model = GitVisionTransformer(config)
        # Initialize weights and apply final processing
        self.post_init()

    def get_input_embeddings(self) -> nn.Module:
        return self.vision_model.embeddings.patch_embedding

    @auto_docstring
    def forward(
        self,
        pixel_values: Optional[torch.FloatTensor] = None,
        output_attentions: Optional[bool] = None,
        output_hidden_states: Optional[bool] = None,
        interpolate_pos_encoding: bool = False,
        return_dict: Optional[bool] = None,
        **kwargs,
    ) -> Union[tuple, BaseModelOutput]:
        r"""
        Examples:

        ```python
        >>> from PIL import Image
        >>> import requests
        >>> from transformers import AutoProcessor, GitVisionModel

        >>> processor = AutoProcessor.from_pretrained("microsoft/git-base")
        >>> model = GitVisionModel.from_pretrained("microsoft/git-base")

        >>> url = "http://images.cocodataset.org/val2017/000000039769.jpg"
        >>> image = Image.open(requests.get(url, stream=True).raw)

        >>> inputs = processor(images=image, return_tensors="pt")

        >>> outputs = model(**inputs)
        >>> last_hidden_state = outputs.last_hidden_state
        ```"""
        return_dict = return_dict if return_dict is not None else self.config.use_return_dict

        return self.vision_model(
            pixel_values=pixel_values,
            output_attentions=output_attentions,
            output_hidden_states=output_hidden_states,
            interpolate_pos_encoding=interpolate_pos_encoding,
            return_dict=return_dict,
        )


class GitProjection(nn.Module):
    def __init__(self, config: GitConfig):
        super().__init__()
        self.config = config
        self.visual_projection = nn.Sequential(
            nn.Linear(config.vision_config.hidden_size, config.hidden_size),
            nn.LayerNorm(config.hidden_size, eps=config.vision_config.layer_norm_eps),
        )

    def forward(self, embeddings: torch.Tensor) -> torch.Tensor:
        return self.visual_projection(embeddings)


@auto_docstring(
    custom_intro="""
    The bare GIT Model transformer consisting of a CLIP image encoder and text decoder outputting raw hidden-states
    """
)
class GitModel(GitPreTrainedModel):
    def __init__(self, config):
        super().__init__(config)
        self.config = config

        self.embeddings = GitEmbeddings(config)
        self.image_encoder = GitVisionModel(config.vision_config)
        self.encoder = GitEncoder(config)

        self.visual_projection = GitProjection(config)

        if config.num_image_with_embedding is not None:
            self.img_temporal_embedding = nn.ParameterList(
                nn.Parameter(torch.zeros(1, 1, config.vision_config.hidden_size))
                for _ in range(config.num_image_with_embedding)
            )

        # Initialize weights and apply final processing
        self.post_init()

    def get_input_embeddings(self):
        return self.embeddings.word_embeddings

    def set_input_embeddings(self, value):
        self.embeddings.word_embeddings = value

    @auto_docstring
    def forward(
        self,
        input_ids: Optional[torch.Tensor] = None,
        attention_mask: Optional[torch.Tensor] = None,
        position_ids: Optional[torch.Tensor] = None,
        pixel_values: Optional[torch.Tensor] = None,
        inputs_embeds: Optional[torch.Tensor] = None,
        past_key_values: Optional[Cache] = None,
        use_cache: Optional[bool] = None,
        output_attentions: Optional[bool] = None,
        output_hidden_states: Optional[bool] = None,
        interpolate_pos_encoding: bool = False,
        return_dict: Optional[bool] = None,
<<<<<<< HEAD
        cache_position: Optional[torch.Tensor] = None,
=======
        **kwargs,
>>>>>>> ee7e67bf
    ) -> Union[tuple[torch.Tensor], BaseModelOutputWithPooling]:
        r"""
        Examples:

        ```python
        >>> from transformers import AutoProcessor, AutoModel
        >>> import requests
        >>> from PIL import Image

        >>> processor = AutoProcessor.from_pretrained("microsoft/git-base")
        >>> model = AutoModel.from_pretrained("microsoft/git-base")

        >>> url = "http://images.cocodataset.org/val2017/000000039769.jpg"
        >>> image = Image.open(requests.get(url, stream=True).raw)

        >>> text = "this is an image of two cats"

        >>> inputs = processor(images=image, text=text, return_tensors="pt")

        >>> outputs = model(**inputs)
        >>> last_hidden_state = outputs.last_hidden_state
        ```"""
        output_attentions = output_attentions if output_attentions is not None else self.config.output_attentions
        output_hidden_states = (
            output_hidden_states if output_hidden_states is not None else self.config.output_hidden_states
        )
        use_cache = use_cache if use_cache is not None else self.config.use_cache
        return_dict = return_dict if return_dict is not None else self.config.use_return_dict

        if input_ids is not None and inputs_embeds is not None:
            raise ValueError("You cannot specify both input_ids and inputs_embeds at the same time")

        # past_key_values_length
        past_key_values_length = 0
        if past_key_values is not None:
            past_key_values_length = (
                past_key_values.get_seq_length()
                if not isinstance(past_key_values, Cache)
                else past_key_values.get_seq_length()
            )

        embedding_output = self.embeddings(
            input_ids=input_ids,
            position_ids=position_ids,
            inputs_embeds=inputs_embeds,
            past_key_values_length=past_key_values_length,
        )

        if cache_position is None:
            cache_position = torch.arange(
                past_key_values_length,
                past_key_values_length + embedding_output.shape[1],
                device=embedding_output.device,
            )

        # Always create `token_type_ids` so we can re-use Gemma3 style mask preparation fn
        token_type_ids = torch.zeros_like(embedding_output, dtype=torch.int)[..., 0]

        if pixel_values is not None:
            if pixel_values.ndim == 4:
                # here we assume pixel_values is of shape (batch_size, num_channels, height, width)
                visual_features = self.image_encoder(
                    pixel_values, interpolate_pos_encoding=interpolate_pos_encoding
                ).last_hidden_state

            elif pixel_values.ndim == 5:
                # here we assume pixel_values is of shape (batch_size, num_frames, num_channels, height, width)
                visual_features = []
                for frame_idx in range(pixel_values.shape[1]):
                    visual_features_frame = self.image_encoder(
                        pixel_values[:, frame_idx, :, :], interpolate_pos_encoding=interpolate_pos_encoding
                    ).last_hidden_state
                    visual_features_frame += self.img_temporal_embedding[frame_idx]
                    visual_features.append(visual_features_frame)

                # finally, concatenate all features along sequence dimension
                visual_features = torch.cat(visual_features, dim=1)

            else:
                raise ValueError("pixel_values must be of rank 4 or 5")

            projected_visual_features = self.visual_projection(visual_features)

            # Repeat visual features to match embedding batch size.
            projected_visual_features = projected_visual_features.repeat(
                embedding_output.size(0) // projected_visual_features.size(0), 1, 1
            )

            # concatenate patch token and text token embeddings
            embedding_output = torch.cat((projected_visual_features, embedding_output), dim=1)
            image_token_type_ids = torch.ones_like(projected_visual_features, dtype=torch.int)[..., 0]
            token_type_ids = torch.cat([image_token_type_ids, token_type_ids], dim=-1)
            cache_position = torch.arange(embedding_output.shape[1], device=embedding_output.device, dtype=torch.int)
            if attention_mask is not None:
                attention_mask = torch.cat([torch.ones_like(image_token_type_ids), attention_mask], dim=-1)
        elif past_key_values is not None and input_ids.shape[1] == 1:
            # Expand attention mask and cache position with image tokens because GIT doesn't add image
            # placeholder tokens when processing. Doesn't worth the refactor, low usage!
            cache_position = torch.tensor(
                [past_key_values_length], dtype=cache_position.dtype, device=cache_position.device
            )
            extended_attention_mask = torch.ones(
                (attention_mask.shape[0], past_key_values_length - attention_mask.shape[1] + 1),
                dtype=attention_mask.dtype,
                device=attention_mask.device,
            )
            attention_mask = torch.cat([extended_attention_mask, attention_mask], dim=-1)

        # Images attend each other bidirectionally while text remains causal
        causal_mask = create_causal_mask_mapping(
            self.config,
            embedding_output,
            attention_mask,
            cache_position,
            past_key_values,
            None,
            token_type_ids,
            pixel_values,
        )

        hidden_states = embedding_output

        encoder_outputs = self.encoder(
            hidden_states,
            attention_mask=causal_mask,
            past_key_values=past_key_values,
            use_cache=use_cache,
            output_attentions=output_attentions,
            output_hidden_states=output_hidden_states,
            return_dict=return_dict,
            cache_position=cache_position,
        )
        sequence_output = encoder_outputs[0]

        if not return_dict:
            return (sequence_output,) + encoder_outputs[1:]

        return BaseModelOutputWithPast(
            last_hidden_state=sequence_output,
            past_key_values=encoder_outputs.past_key_values,
            hidden_states=encoder_outputs.hidden_states,
            attentions=encoder_outputs.attentions,
        )


@auto_docstring(
    custom_intro="""
    GIT Model with a `language modeling` head on top for autoregressive language modeling.
    """
)
class GitForCausalLM(GitPreTrainedModel, GenerationMixin):
    _tied_weights_keys = {"output.weight": "git.embeddings.word_embeddings.weight"}

    def __init__(self, config):
        super().__init__(config)

        self.git = GitModel(config)
        self.output = nn.Linear(config.hidden_size, config.vocab_size)

        # Initialize weights and apply final processing
        self.post_init()

    def get_output_embeddings(self):
        return self.output

    def set_output_embeddings(self, new_embeddings):
        self.output = new_embeddings

    @auto_docstring
    def forward(
        self,
        input_ids: Optional[torch.Tensor] = None,
        attention_mask: Optional[torch.Tensor] = None,
        position_ids: Optional[torch.Tensor] = None,
        pixel_values: Optional[torch.Tensor] = None,
        inputs_embeds: Optional[torch.Tensor] = None,
        labels: Optional[torch.Tensor] = None,
        past_key_values: Optional[Cache] = None,
        use_cache: Optional[bool] = None,
        output_attentions: Optional[bool] = None,
        output_hidden_states: Optional[bool] = None,
        interpolate_pos_encoding: bool = False,
        return_dict: Optional[bool] = None,
        logits_to_keep: Union[int, torch.Tensor] = 0,
        cache_position: Optional[torch.Tensor] = None,
        **kwargs,
    ) -> Union[tuple[torch.Tensor], CausalLMOutputWithPast]:
        r"""
        labels (`torch.LongTensor` of shape `(batch_size, sequence_length)`, *optional*):
            Labels for computing the left-to-right language modeling loss (next word prediction). Indices should be in
            `[-100, 0, ..., config.vocab_size]` (see `input_ids` docstring) Tokens with indices set to `-100` are
            ignored (masked), the loss is only computed for the tokens with labels n `[0, ..., config.vocab_size]`

        Examples:

        Image captioning example:

        ```python
        >>> from transformers import AutoProcessor, AutoModelForCausalLM
        >>> import requests
        >>> from PIL import Image

        >>> processor = AutoProcessor.from_pretrained("microsoft/git-base-coco")
        >>> model = AutoModelForCausalLM.from_pretrained("microsoft/git-base-coco")

        >>> url = "http://images.cocodataset.org/val2017/000000039769.jpg"
        >>> image = Image.open(requests.get(url, stream=True).raw)

        >>> pixel_values = processor(images=image, return_tensors="pt").pixel_values

        >>> generated_ids = model.generate(pixel_values=pixel_values, max_length=50)
        >>> generated_caption = processor.batch_decode(generated_ids, skip_special_tokens=True)[0]
        >>> print(generated_caption)
        two cats sleeping on a pink blanket next to remotes.
        ```

        Visual question answering (VQA) example:

        ```python
        >>> from transformers import AutoProcessor, AutoModelForCausalLM
        >>> from huggingface_hub import hf_hub_download
        >>> from PIL import Image

        >>> processor = AutoProcessor.from_pretrained("microsoft/git-base-textvqa")
        >>> model = AutoModelForCausalLM.from_pretrained("microsoft/git-base-textvqa")

        >>> file_path = hf_hub_download(repo_id="nielsr/textvqa-sample", filename="bus.png", repo_type="dataset")
        >>> image = Image.open(file_path).convert("RGB")

        >>> pixel_values = processor(images=image, return_tensors="pt").pixel_values

        >>> question = "what does the front of the bus say at the top?"

        >>> input_ids = processor(text=question, add_special_tokens=False).input_ids
        >>> input_ids = [processor.tokenizer.cls_token_id] + input_ids
        >>> input_ids = torch.tensor(input_ids).unsqueeze(0)

        >>> generated_ids = model.generate(pixel_values=pixel_values, input_ids=input_ids, max_length=50)
        >>> print(processor.batch_decode(generated_ids, skip_special_tokens=True))
        ['what does the front of the bus say at the top? special']
        ```

        Video captioning example:

        ```python
        >>> import av
        >>> import numpy as np
        >>> from PIL import Image
        >>> from huggingface_hub import hf_hub_download
        >>> from transformers import AutoProcessor, AutoModelForCausalLM

        >>> processor = AutoProcessor.from_pretrained("microsoft/git-base-vatex")
        >>> model = AutoModelForCausalLM.from_pretrained("microsoft/git-base-vatex")

        >>> # set seed for reproducibility
        >>> np.random.seed(45)


        >>> def read_video_pyav(container, indices):
        ...     '''
        ...     Decode the video with PyAV decoder.
        ...     Args:
        ...         container (`av.container.input.InputContainer`): PyAV container.
        ...         indices (`list[int]`): List of frame indices to decode.
        ...     Returns:
        ...         result (np.ndarray): np array of decoded frames of shape (num_frames, height, width, 3).
        ...     '''
        ...     frames = []
        ...     container.seek(0)
        ...     start_index = indices[0]
        ...     end_index = indices[-1]
        ...     for i, frame in enumerate(container.decode(video=0)):
        ...         if i > end_index:
        ...             break
        ...         if i >= start_index and i in indices:
        ...             frames.append(frame)
        ...     return np.stack([x.to_ndarray(format="rgb24") for x in frames])


        >>> def sample_frame_indices(clip_len, frame_sample_rate, seg_len):
        ...     '''
        ...     Sample a given number of frame indices from the video.
        ...     Args:
        ...         clip_len (`int`): Total number of frames to sample.
        ...         frame_sample_rate (`int`): Sample every n-th frame.
        ...         seg_len (`int`): Maximum allowed index of sample's last frame.
        ...     Returns:
        ...         indices (`list[int]`): List of sampled frame indices
        ...     '''
        ...     converted_len = int(clip_len * frame_sample_rate)
        ...     end_idx = np.random.randint(converted_len, seg_len)
        ...     start_idx = end_idx - converted_len
        ...     indices = np.linspace(start_idx, end_idx, num=clip_len)
        ...     indices = np.clip(indices, start_idx, end_idx - 1).astype(np.int64)
        ...     return indices


        >>> # load video
        >>> file_path = hf_hub_download(
        ...     repo_id="nielsr/video-demo", filename="eating_spaghetti.mp4", repo_type="dataset"
        ... )
        >>> container = av.open(file_path)

        >>> # sample frames
        >>> num_frames = model.config.num_image_with_embedding
        >>> indices = sample_frame_indices(
        ...     clip_len=num_frames, frame_sample_rate=4, seg_len=container.streams.video[0].frames
        ... )
        >>> frames = read_video_pyav(container, indices)

        >>> pixel_values = processor(images=list(frames), return_tensors="pt").pixel_values

        >>> generated_ids = model.generate(pixel_values=pixel_values, max_length=50)

        >>> print("Generated caption:", processor.batch_decode(generated_ids, skip_special_tokens=True))
        Generated caption: ['a woman is sitting at a table and she is talking about the food she is holding.']
        ```
        """
        return_dict = return_dict if return_dict is not None else self.config.use_return_dict
        if labels is not None:
            use_cache = False

        outputs = self.git(
            input_ids,
            attention_mask=attention_mask,
            position_ids=position_ids,
            pixel_values=pixel_values,
            inputs_embeds=inputs_embeds,
            past_key_values=past_key_values,
            use_cache=use_cache,
            output_attentions=output_attentions,
            output_hidden_states=output_hidden_states,
            interpolate_pos_encoding=interpolate_pos_encoding,
            return_dict=return_dict,
            cache_position=cache_position,
        )

        hidden_states = outputs[0]
        # Only compute necessary logits, and do not upcast them to float if we are not computing the loss
        slice_indices = slice(-logits_to_keep, None) if isinstance(logits_to_keep, int) else logits_to_keep
        logits = self.output(hidden_states[:, slice_indices, :])

        loss = None
        if labels is not None:
            # we are doing next-token prediction; shift prediction scores and input ids by one
            num_image_tokens = self.git.encoder.layer[0].attention.self.image_patch_tokens
            shifted_logits = logits[:, num_image_tokens:-1, :].contiguous()
            labels = labels[:, 1:].contiguous()
            loss = self.loss_function(
                shifted_logits.view(-1, self.config.vocab_size),
                labels.view(-1),
                vocab_size=self.config.vocab_size,
                **kwargs,
            )

        if not return_dict:
            output = (logits,) + outputs[1:]
            return ((loss,) + output) if loss is not None else output

        return CausalLMOutputWithPast(
            loss=loss,
            logits=logits,
            past_key_values=outputs.past_key_values,
            hidden_states=outputs.hidden_states,
            attentions=outputs.attentions,
        )

    def prepare_inputs_for_generation(
        self,
        input_ids,
        past_key_values=None,
        pixel_values=None,
        attention_mask=None,
        use_cache=None,
        cache_position=None,
        is_first_iteration=False,
        **kwargs,
    ):
        # Overwritten -- `git` has special cache handling and doesn't support generating from `inputs_embeds` atm

        # cut decoder_input_ids if past_key_values is used
        if past_key_values is not None:
            past_length = past_key_values.get_seq_length()

            # Some generation methods already pass only the last input ID
            if input_ids.shape[1] > past_length:
                remove_prefix_length = past_length
            else:
                # Default to old behavior: keep only final ID
                remove_prefix_length = input_ids.shape[1] - 1

            input_ids = input_ids[:, remove_prefix_length:]

        # if model is used as a decoder in encoder-decoder model, the decoder attention mask is created on the fly
        input_shape = input_ids.shape
        if attention_mask is None:
            attention_mask = input_ids.new_ones(input_shape)

        model_inputs = {
            "input_ids": input_ids,
            "attention_mask": attention_mask,
            "past_key_values": past_key_values,
            "use_cache": use_cache,
            "cache_position": cache_position,
        }

        if is_first_iteration or not use_cache:
            model_inputs["pixel_values"] = pixel_values

        # Forward ALL kwargs that are uninitialized (e.g. `use_cache`).
        for key, value in kwargs.items():
            if key not in model_inputs:
                model_inputs[key] = value

        return model_inputs


__all__ = ["GitForCausalLM", "GitModel", "GitPreTrainedModel", "GitVisionModel"]<|MERGE_RESOLUTION|>--- conflicted
+++ resolved
@@ -1010,11 +1010,8 @@
         output_hidden_states: Optional[bool] = None,
         interpolate_pos_encoding: bool = False,
         return_dict: Optional[bool] = None,
-<<<<<<< HEAD
         cache_position: Optional[torch.Tensor] = None,
-=======
         **kwargs,
->>>>>>> ee7e67bf
     ) -> Union[tuple[torch.Tensor], BaseModelOutputWithPooling]:
         r"""
         Examples:
