--- conflicted
+++ resolved
@@ -40,7 +40,6 @@
     Seq2SeqSequenceClassifierOutput,
 )
 from ...modeling_utils import PreTrainedModel
-<<<<<<< HEAD
 from ...utils import (
     add_code_sample_docstrings,
     add_end_docstrings,
@@ -48,11 +47,9 @@
     add_start_docstrings_to_model_forward,
     is_torchdynamo_compiling,
     logging,
+    auto_docstring,
     replace_return_docstrings,
 )
-=======
-from ...utils import auto_docstring, logging
->>>>>>> 955e61b0
 from .configuration_plbart import PLBartConfig
 
 
@@ -637,150 +634,6 @@
         return causal_mask
 
 
-<<<<<<< HEAD
-PLBART_START_DOCSTRING = r"""
-    This model inherits from [`PreTrainedModel`]. Check the superclass documentation for the generic methods the
-    library implements for all its model (such as downloading or saving, resizing the input embeddings, pruning heads
-    etc.)
-
-    This model is also a PyTorch [torch.nn.Module](https://pytorch.org/docs/stable/nn.html#torch.nn.Module) subclass.
-    Use it as a regular PyTorch Module and refer to the PyTorch documentation for all matter related to general usage
-    and behavior.
-
-    Parameters:
-        config ([`PLBartConfig`]):
-            Model configuration class with all the parameters of the model. Initializing with a config file does not
-            load the weights associated with the model, only the configuration. Check out the
-            [`~PreTrainedModel.from_pretrained`] method to load the model weights.
-"""
-
-PLBART_GENERATION_EXAMPLE = r"""
-    Mask-filling example:
-
-    ```python
-    >>> from transformers import AutoTokenizer, PLBartForConditionalGeneration
-
-    >>> model = PLBartForConditionalGeneration.from_pretrained("uclanlp/plbart-base")
-    >>> tokenizer = AutoTokenizer.from_pretrained("uclanlp/plbart-base")
-
-    >>> # en_XX is the language symbol id <LID> for English
-    >>> TXT = "<s> Is 0 the <mask> Fibonacci number ? </s> en_XX"
-    >>> input_ids = tokenizer([TXT], add_special_tokens=False, return_tensors="pt").input_ids
-
-    >>> logits = model(input_ids).logits
-    >>> masked_index = (input_ids[0] == tokenizer.mask_token_id).nonzero().item()
-    >>> probs = logits[0, masked_index].softmax(dim=0)
-    >>> values, predictions = probs.topk(5)
-
-    >>> tokenizer.decode(predictions).split()
-    ['first', 'same', 'highest', 'result', 'number']
-    ```
-"""
-
-PLBART_INPUTS_DOCSTRING = r"""
-    Args:
-        input_ids (`torch.LongTensor` of shape `(batch_size, sequence_length)`):
-            Indices of input sequence tokens in the vocabulary. Padding will be ignored by default should you provide
-            it.
-
-            Indices can be obtained using [`AutoTokenizer`] or [`PLBartMultiTokenizer`] depending on the checkpoint.
-            See [`PreTrainedTokenizer.encode`] and [`PreTrainedTokenizer.__call__`] for details.
-
-            [What are input IDs?](../glossary#input-ids)
-        attention_mask (`torch.Tensor` of shape `(batch_size, sequence_length)`, *optional*):
-            Mask to avoid performing attention on padding token indices. Mask values selected in `[0, 1]`:
-
-            - 1 for tokens that are **not masked**,
-            - 0 for tokens that are **masked**.
-
-            [What are attention masks?](../glossary#attention-mask)
-        decoder_input_ids (`torch.LongTensor` of shape `(batch_size, target_sequence_length)`, *optional*):
-            Indices of decoder input sequence tokens in the vocabulary.
-
-            Indices can be obtained using [`AutoTokenizer`] or [`PLBartMultiTokenizer`] depending on the checkpoint.
-            See [`PreTrainedTokenizer.encode`] and [`PreTrainedTokenizer.__call__`] for details.
-
-            [What are decoder input IDs?](../glossary#decoder-input-ids)
-
-            PLBart uses a specific language id token as the starting token for `decoder_input_ids` generation that
-            varies according to source and target language, *e.g.* 50003 for *en_XX*, and 50001 for *java*. If
-            `past_key_values` is used, optionally only the last `decoder_input_ids` have to be input (see
-            `past_key_values`).
-
-            For translation and summarization training, `decoder_input_ids` should be provided. If no
-            `decoder_input_ids` is provided, the model will create this tensor by shifting the `input_ids` to the right
-            for denoising pre-training following the paper.
-        decoder_attention_mask (:
-            obj:*torch.LongTensor* of shape `(batch_size, target_sequence_length)`, *optional*): Default behavior:
-            generate a tensor that ignores pad tokens in `decoder_input_ids`. Causal mask will also be used by default.
-        head_mask (`torch.Tensor` of shape `(encoder_layers, encoder_attention_heads)`, *optional*):
-            Mask to nullify selected heads of the attention modules in the encoder. Mask values selected in `[0, 1]`:
-
-            - 1 indicates the head is **not masked**,
-            - 0 indicates the head is **masked**.
-
-        decoder_head_mask (`torch.Tensor` of shape `(decoder_layers, decoder_attention_heads)`, *optional*):
-            Mask to nullify selected heads of the attention modules in the decoder. Mask values selected in `[0, 1]`:
-
-            - 1 indicates the head is **not masked**,
-            - 0 indicates the head is **masked**.
-
-        cross_attn_head_mask (:
-            obj:*torch.Tensor* of shape `(decoder_layers, decoder_attention_heads)`, *optional*): Mask to nullify
-            selected heads of the cross-attention modules in the decoder. Mask values selected in `[0, 1]`:
-
-            - 1 indicates the head is **not masked**,
-            - 0 indicates the head is **masked**.
-
-        encoder_outputs (`tuple(tuple(torch.FloatTensor)`, *optional*):
-            Tuple consists of (`last_hidden_state`, *optional*: `hidden_states`, *optional*: `attentions`)
-            `last_hidden_state` of shape `(batch_size, sequence_length, hidden_size)`, *optional*) is a sequence of
-            hidden-states at the output of the last layer of the encoder. Used in the cross-attention of the decoder.
-        past_key_values (:
-            obj:*tuple(tuple(torch.FloatTensor))*, *optional*, returned when `use_cache=True` is passed or when
-            `config.use_cache=True`): Tuple of `tuple(torch.FloatTensor)` of length `config.n_layers`, with each tuple
-            having 2 tensors of shape `(batch_size, num_heads, sequence_length, embed_size_per_head)`) and 2 additional
-            tensors of shape `(batch_size, num_heads, encoder_sequence_length, embed_size_per_head)`.
-
-            Contains pre-computed hidden-states (key and values in the self-attention blocks and in the cross-attention
-            blocks) that can be used (see `past_key_values` input) to speed up sequential decoding.
-
-            If `past_key_values` are used, the user can optionally input only the last `decoder_input_ids` (those that
-            don't have their past key value states given to this model) of shape `(batch_size, 1)` instead of all
-            `decoder_input_ids` of shape `(batch_size, sequence_length)`.
-        inputs_embeds (:
-            obj:*torch.FloatTensor* of shape `(batch_size, sequence_length, hidden_size)`, *optional*): Optionally,
-            instead of passing `input_ids` you can choose to directly pass an embedded representation. This is useful
-            if you want more control over how to convert `input_ids` indices into associated vectors than the model's
-            internal embedding lookup matrix.
-        decoder_inputs_embeds (:
-            obj:*torch.FloatTensor* of shape `(batch_size, target_sequence_length, hidden_size)`, *optional*):
-            Optionally, instead of passing `decoder_input_ids` you can choose to directly pass an embedded
-            representation. If `past_key_values` is used, optionally only the last `decoder_inputs_embeds` have to be
-            input (see `past_key_values`). This is useful if you want more control over how to convert
-            `decoder_input_ids` indices into associated vectors than the model's internal embedding lookup matrix.
-
-            If `decoder_input_ids` and `decoder_inputs_embeds` are both unset, `decoder_inputs_embeds` takes the value
-            of `inputs_embeds`.
-        use_cache (`bool`, *optional*):
-            If set to `True`, `past_key_values` key value states are returned and can be used to speed up decoding (see
-            `past_key_values`).
-        output_attentions (`bool`, *optional*):
-            Whether or not to return the attentions tensors of all attention layers. See `attentions` under returned
-            tensors for more detail.
-        output_hidden_states (`bool`, *optional*):
-            Whether or not to return the hidden states of all layers. See `hidden_states` under returned tensors for
-            more detail.
-        return_dict (`bool`, *optional*):
-            Whether or not to return a [`~utils.ModelOutput`] instead of a plain tuple.
-        cache_position (`torch.LongTensor` of shape `(sequence_length)`, *optional*):
-            Indices depicting the position of the input sequence tokens in the sequence. It is used to update the
-            cache in the correct position and to infer the complete sequence length.
-"""
-
-
-=======
->>>>>>> 955e61b0
 # Copied from transformers.models.bart.modeling_bart.BartEncoder with Bart->PLBart
 class PLBartEncoder(PLBartPreTrainedModel):
     """
@@ -1832,76 +1685,12 @@
         cross_attn_head_mask (`torch.Tensor` of shape `(decoder_layers, decoder_attention_heads)`, *optional*):
             Mask to nullify selected heads of the cross-attention modules. Mask values selected in `[0, 1]`:
 
-<<<<<<< HEAD
-                [What are input IDs?](../glossary#input-ids)
-            attention_mask (`torch.Tensor` of shape `(batch_size, sequence_length)`, *optional*):
-                Mask to avoid performing attention on padding token indices. Mask values selected in `[0, 1]`:
-
-                - 1 for tokens that are **not masked**,
-                - 0 for tokens that are **masked**.
-
-                [What are attention masks?](../glossary#attention-mask)
-            encoder_hidden_states  (`torch.FloatTensor` of shape `(batch_size, sequence_length, hidden_size)`, *optional*):
-                Sequence of hidden-states at the output of the last layer of the encoder. Used in the cross-attention
-                if the model is configured as a decoder.
-            encoder_attention_mask (`torch.FloatTensor` of shape `(batch_size, sequence_length)`, *optional*):
-                Mask to avoid performing attention on the padding token indices of the encoder input. This mask is used
-                in the cross-attention if the model is configured as a decoder. Mask values selected in `[0, 1]`:
-            head_mask (`torch.Tensor` of shape `(decoder_layers, decoder_attention_heads)`, *optional*):
-                Mask to nullify selected heads of the attention modules. Mask values selected in `[0, 1]`:
-
-                - 1 indicates the head is **not masked**,
-                - 0 indicates the head is **masked**.
-
-            cross_attn_head_mask (`torch.Tensor` of shape `(decoder_layers, decoder_attention_heads)`, *optional*):
-                Mask to nullify selected heads of the cross-attention modules. Mask values selected in `[0, 1]`:
-
-                - 1 indicates the head is **not masked**,
-                - 0 indicates the head is **masked**.
-
-            past_key_values (`tuple(tuple(torch.FloatTensor))`, *optional*, returned when `use_cache=True` is passed or when `config.use_cache=True`):
-                Tuple of `tuple(torch.FloatTensor)` of length `config.n_layers`, with each tuple having 2 tensors of
-                shape `(batch_size, num_heads, sequence_length, embed_size_per_head)`) and 2 additional tensors of
-                shape `(batch_size, num_heads, encoder_sequence_length, embed_size_per_head)`. The two additional
-                tensors are only required when the model is used as a decoder in a Sequence to Sequence model.
-
-                Contains pre-computed hidden-states (key and values in the self-attention blocks and in the
-                cross-attention blocks) that can be used (see `past_key_values` input) to speed up sequential decoding.
-
-                If `past_key_values` are used, the user can optionally input only the last `decoder_input_ids` (those
-                that don't have their past key value states given to this model) of shape `(batch_size, 1)` instead of
-                all `decoder_input_ids` of shape `(batch_size, sequence_length)`.
-            labels (`torch.LongTensor` of shape `(batch_size, sequence_length)`, *optional*):
-                Labels for computing the masked language modeling loss. Indices should either be in `[0, ...,
-                config.vocab_size]` or -100 (see `input_ids` docstring). Tokens with indices set to `-100` are ignored
-                (masked), the loss is only computed for the tokens with labels in `[0, ..., config.vocab_size]`.
-            use_cache (`bool`, *optional*):
-                If set to `True`, `past_key_values` key value states are returned and can be used to speed up decoding
-                (see `past_key_values`).
-
-                - 1 for tokens that are **not masked**,
-                - 0 for tokens that are **masked**.
-            output_attentions (`bool`, *optional*):
-                Whether or not to return the attentions tensors of all attention layers. See `attentions` under
-                returned tensors for more detail.
-            output_hidden_states (`bool`, *optional*):
-                Whether or not to return the hidden states of all layers. See `hidden_states` under returned tensors
-                for more detail.
-            return_dict (`bool`, *optional*):
-                Whether or not to return a [`~utils.ModelOutput`] instead of a plain tuple.
-            cache_position (`torch.LongTensor` of shape `(sequence_length)`, *optional*):
-                Indices depicting the position of the input sequence tokens in the sequence. It is used to update the
-                cache in the correct position and to infer the complete sequence length.
-
-        Returns:
-=======
             - 1 indicates the head is **not masked**,
             - 0 indicates the head is **masked**.
         labels (`torch.LongTensor` of shape `(batch_size, sequence_length)`, *optional*):
             Labels for computing the masked language modeling loss. Indices should either be in `[0, ...,
             config.vocab_size]` or -100 (see `input_ids` docstring). Tokens with indices set to `-100` are ignored
             (masked), the loss is only computed for the tokens with labels in `[0, ..., config.vocab_size]`.
->>>>>>> 955e61b0
 
         Example:
 
