# coding=utf-8
# Copyright 2022 The HuggingFace Inc. team.
#
# Licensed under the Apache License, Version 2.0 (the "License");
# you may not use this file except in compliance with the License.
# You may obtain a copy of the License at
#
#     http://www.apache.org/licenses/LICENSE-2.0
#
# Unless required by applicable law or agreed to in writing, software
# distributed under the License is distributed on an "AS IS" BASIS,
# WITHOUT WARRANTIES OR CONDITIONS OF ANY KIND, either express or implied.
# See the License for the specific language governing permissions and
# limitations under the License.
"""PyTorch XLM RoBERTa xl,xxl model."""

import math
from typing import List, Optional, Tuple, Union

import torch
import torch.utils.checkpoint
from packaging import version
from torch import nn
from torch.nn import BCEWithLogitsLoss, CrossEntropyLoss, MSELoss

from ...activations import ACT2FN, gelu
from ...modeling_attn_mask_utils import (
    _prepare_4d_attention_mask_for_sdpa,
    _prepare_4d_causal_attention_mask_for_sdpa,
)
from ...modeling_outputs import (
    BaseModelOutputWithPastAndCrossAttentions,
    BaseModelOutputWithPoolingAndCrossAttentions,
    CausalLMOutputWithCrossAttentions,
    MaskedLMOutput,
    MultipleChoiceModelOutput,
    QuestionAnsweringModelOutput,
    SequenceClassifierOutput,
    TokenClassifierOutput,
)
from ...modeling_utils import PreTrainedModel
from ...pytorch_utils import apply_chunking_to_forward, find_pruneable_heads_and_indices, prune_linear_layer
from ...utils import (
    add_code_sample_docstrings,
    add_start_docstrings,
    add_start_docstrings_to_model_forward,
    get_torch_version,
    logging,
    replace_return_docstrings,
)
from .configuration_xlm_roberta_xl import XLMRobertaXLConfig


logger = logging.get_logger(__name__)

_CHECKPOINT_FOR_DOC = "facebook/xlm-roberta-xl"
_CONFIG_FOR_DOC = "XLMRobertaXLConfig"


class XLMRobertaXLEmbeddings(nn.Module):
    """
    Same as BertEmbeddings with a tiny tweak for positional embeddings indexing.
    """

    def __init__(self, config):
        super().__init__()
        self.word_embeddings = nn.Embedding(config.vocab_size, config.hidden_size, padding_idx=config.pad_token_id)
        self.position_embeddings = nn.Embedding(config.max_position_embeddings, config.hidden_size)
        self.token_type_embeddings = nn.Embedding(config.type_vocab_size, config.hidden_size)

        # self.LayerNorm is not snake-cased to stick with TensorFlow model variable name and be able to load
        # any TensorFlow checkpoint file
        self.dropout = nn.Dropout(config.hidden_dropout_prob)
        # position_ids (1, len position emb) is contiguous in memory and exported when serialized
        self.position_embedding_type = getattr(config, "position_embedding_type", "absolute")
        self.register_buffer(
            "position_ids", torch.arange(config.max_position_embeddings).expand((1, -1)), persistent=False
        )
        self.register_buffer(
            "token_type_ids", torch.zeros(self.position_ids.size(), dtype=torch.long), persistent=False
        )

        # End copy
        self.padding_idx = config.pad_token_id
        self.position_embeddings = nn.Embedding(
            config.max_position_embeddings, config.hidden_size, padding_idx=self.padding_idx
        )

    def forward(
        self, input_ids=None, token_type_ids=None, position_ids=None, inputs_embeds=None, past_key_values_length=0
    ):
        if position_ids is None:
            if input_ids is not None:
                # Create the position ids from the input token ids. Any padded tokens remain padded.
                position_ids = create_position_ids_from_input_ids(input_ids, self.padding_idx, past_key_values_length)
            else:
                position_ids = self.create_position_ids_from_inputs_embeds(inputs_embeds)

        if input_ids is not None:
            input_shape = input_ids.size()
        else:
            input_shape = inputs_embeds.size()[:-1]

        seq_length = input_shape[1]

        # Setting the token_type_ids to the registered buffer in constructor where it is all zeros, which usually occurs
        # when its auto-generated, registered buffer helps users when tracing the model without passing token_type_ids, solves
        # issue #5664
        if token_type_ids is None:
            if hasattr(self, "token_type_ids"):
                buffered_token_type_ids = self.token_type_ids[:, :seq_length]
                buffered_token_type_ids_expanded = buffered_token_type_ids.expand(input_shape[0], seq_length)
                token_type_ids = buffered_token_type_ids_expanded
            else:
                token_type_ids = torch.zeros(input_shape, dtype=torch.long, device=self.position_ids.device)

        if inputs_embeds is None:
            inputs_embeds = self.word_embeddings(input_ids)
        token_type_embeddings = self.token_type_embeddings(token_type_ids)

        embeddings = inputs_embeds + token_type_embeddings
        if self.position_embedding_type == "absolute":
            position_embeddings = self.position_embeddings(position_ids)
            embeddings += position_embeddings

        embeddings = self.dropout(embeddings)
        return embeddings

    # Copied from transformers.models.roberta.modeling_roberta.RobertaEmbeddings.create_position_ids_from_inputs_embeds
    def create_position_ids_from_inputs_embeds(self, inputs_embeds):
        """
        We are provided embeddings directly. We cannot infer which are padded so just generate sequential position ids.

        Args:
            inputs_embeds: torch.Tensor

        Returns: torch.Tensor
        """
        input_shape = inputs_embeds.size()[:-1]
        sequence_length = input_shape[1]

        position_ids = torch.arange(
            self.padding_idx + 1, sequence_length + self.padding_idx + 1, dtype=torch.long, device=inputs_embeds.device
        )
        return position_ids.unsqueeze(0).expand(input_shape)


# Copied from transformers.models.bert.modeling_bert.BertSelfAttention with Bert->XLMRobertaXL
class XLMRobertaXLSelfAttention(nn.Module):
    def __init__(self, config, position_embedding_type=None):
        super().__init__()
        if config.hidden_size % config.num_attention_heads != 0 and not hasattr(config, "embedding_size"):
            raise ValueError(
                f"The hidden size ({config.hidden_size}) is not a multiple of the number of attention "
                f"heads ({config.num_attention_heads})"
            )

        self.num_attention_heads = config.num_attention_heads
        self.attention_head_size = int(config.hidden_size / config.num_attention_heads)
        self.all_head_size = self.num_attention_heads * self.attention_head_size

        self.query = nn.Linear(config.hidden_size, self.all_head_size)
        self.key = nn.Linear(config.hidden_size, self.all_head_size)
        self.value = nn.Linear(config.hidden_size, self.all_head_size)

        self.dropout = nn.Dropout(config.attention_probs_dropout_prob)
        self.position_embedding_type = position_embedding_type or getattr(
            config, "position_embedding_type", "absolute"
        )
        if self.position_embedding_type == "relative_key" or self.position_embedding_type == "relative_key_query":
            self.max_position_embeddings = config.max_position_embeddings
            self.distance_embedding = nn.Embedding(2 * config.max_position_embeddings - 1, self.attention_head_size)

        self.is_decoder = config.is_decoder

    def transpose_for_scores(self, x: torch.Tensor) -> torch.Tensor:
        new_x_shape = x.size()[:-1] + (self.num_attention_heads, self.attention_head_size)
        x = x.view(new_x_shape)
        return x.permute(0, 2, 1, 3)

    def forward(
        self,
        hidden_states: torch.Tensor,
        attention_mask: Optional[torch.FloatTensor] = None,
        head_mask: Optional[torch.FloatTensor] = None,
        encoder_hidden_states: Optional[torch.FloatTensor] = None,
        encoder_attention_mask: Optional[torch.FloatTensor] = None,
        past_key_value: Optional[Tuple[Tuple[torch.FloatTensor]]] = None,
        output_attentions: Optional[bool] = False,
    ) -> Tuple[torch.Tensor]:
        mixed_query_layer = self.query(hidden_states)

        # If this is instantiated as a cross-attention module, the keys
        # and values come from an encoder; the attention mask needs to be
        # such that the encoder's padding tokens are not attended to.
        is_cross_attention = encoder_hidden_states is not None

        if is_cross_attention and past_key_value is not None:
            # reuse k,v, cross_attentions
            key_layer = past_key_value[0]
            value_layer = past_key_value[1]
            attention_mask = encoder_attention_mask
        elif is_cross_attention:
            key_layer = self.transpose_for_scores(self.key(encoder_hidden_states))
            value_layer = self.transpose_for_scores(self.value(encoder_hidden_states))
            attention_mask = encoder_attention_mask
        elif past_key_value is not None:
            key_layer = self.transpose_for_scores(self.key(hidden_states))
            value_layer = self.transpose_for_scores(self.value(hidden_states))
            key_layer = torch.cat([past_key_value[0], key_layer], dim=2)
            value_layer = torch.cat([past_key_value[1], value_layer], dim=2)
        else:
            key_layer = self.transpose_for_scores(self.key(hidden_states))
            value_layer = self.transpose_for_scores(self.value(hidden_states))

        query_layer = self.transpose_for_scores(mixed_query_layer)

        use_cache = past_key_value is not None
        if self.is_decoder:
            # if cross_attention save Tuple(torch.Tensor, torch.Tensor) of all cross attention key/value_states.
            # Further calls to cross_attention layer can then reuse all cross-attention
            # key/value_states (first "if" case)
            # if uni-directional self-attention (decoder) save Tuple(torch.Tensor, torch.Tensor) of
            # all previous decoder key/value_states. Further calls to uni-directional self-attention
            # can concat previous decoder key/value_states to current projected key/value_states (third "elif" case)
            # if encoder bi-directional self-attention `past_key_value` is always `None`
            past_key_value = (key_layer, value_layer)

        # Take the dot product between "query" and "key" to get the raw attention scores.
        attention_scores = torch.matmul(query_layer, key_layer.transpose(-1, -2))

        if self.position_embedding_type == "relative_key" or self.position_embedding_type == "relative_key_query":
            query_length, key_length = query_layer.shape[2], key_layer.shape[2]
            if use_cache:
                position_ids_l = torch.tensor(key_length - 1, dtype=torch.long, device=hidden_states.device).view(
                    -1, 1
                )
            else:
                position_ids_l = torch.arange(query_length, dtype=torch.long, device=hidden_states.device).view(-1, 1)
            position_ids_r = torch.arange(key_length, dtype=torch.long, device=hidden_states.device).view(1, -1)
            distance = position_ids_l - position_ids_r

            positional_embedding = self.distance_embedding(distance + self.max_position_embeddings - 1)
            positional_embedding = positional_embedding.to(dtype=query_layer.dtype)  # fp16 compatibility

            if self.position_embedding_type == "relative_key":
                relative_position_scores = torch.einsum("bhld,lrd->bhlr", query_layer, positional_embedding)
                attention_scores = attention_scores + relative_position_scores
            elif self.position_embedding_type == "relative_key_query":
                relative_position_scores_query = torch.einsum("bhld,lrd->bhlr", query_layer, positional_embedding)
                relative_position_scores_key = torch.einsum("bhrd,lrd->bhlr", key_layer, positional_embedding)
                attention_scores = attention_scores + relative_position_scores_query + relative_position_scores_key

        attention_scores = attention_scores / math.sqrt(self.attention_head_size)
        if attention_mask is not None:
            # Apply the attention mask is (precomputed for all layers in XLMRobertaXLModel forward() function)
            attention_scores = attention_scores + attention_mask

        # Normalize the attention scores to probabilities.
        attention_probs = nn.functional.softmax(attention_scores, dim=-1)

        # This is actually dropping out entire tokens to attend to, which might
        # seem a bit unusual, but is taken from the original Transformer paper.
        attention_probs = self.dropout(attention_probs)

        # Mask heads if we want to
        if head_mask is not None:
            attention_probs = attention_probs * head_mask

        context_layer = torch.matmul(attention_probs, value_layer)

        context_layer = context_layer.permute(0, 2, 1, 3).contiguous()
        new_context_layer_shape = context_layer.size()[:-2] + (self.all_head_size,)
        context_layer = context_layer.view(new_context_layer_shape)

        outputs = (context_layer, attention_probs) if output_attentions else (context_layer,)

        if self.is_decoder:
            outputs = outputs + (past_key_value,)
        return outputs


# Copied from transformers.models.bert.modeling_bert.BertSdpaSelfAttention with Bert->XLMRobertaXL
class XLMRobertaXLSdpaSelfAttention(XLMRobertaXLSelfAttention):
    def __init__(self, config, position_embedding_type=None):
        super().__init__(config, position_embedding_type=position_embedding_type)
        self.dropout_prob = config.attention_probs_dropout_prob
        self.require_contiguous_qkv = version.parse(get_torch_version()) < version.parse("2.2.0")

    # Adapted from XLMRobertaXLSelfAttention
    def forward(
        self,
        hidden_states: torch.Tensor,
        attention_mask: Optional[torch.Tensor] = None,
        head_mask: Optional[torch.FloatTensor] = None,
        encoder_hidden_states: Optional[torch.FloatTensor] = None,
        encoder_attention_mask: Optional[torch.FloatTensor] = None,
        past_key_value: Optional[Tuple[Tuple[torch.FloatTensor]]] = None,
        output_attentions: Optional[bool] = False,
    ) -> Tuple[torch.Tensor]:
        if self.position_embedding_type != "absolute" or output_attentions or head_mask is not None:
            # TODO: Improve this warning with e.g. `model.config._attn_implementation = "manual"` once implemented.
            logger.warning_once(
                "XLMRobertaXLSdpaSelfAttention is used but `torch.nn.functional.scaled_dot_product_attention` does not support "
                "non-absolute `position_embedding_type` or `output_attentions=True` or `head_mask`. Falling back to "
                "the manual attention implementation, but specifying the manual implementation will be required from "
                "Transformers version v5.0.0 onwards. This warning can be removed using the argument "
                '`attn_implementation="eager"` when loading the model.'
            )
            return super().forward(
                hidden_states,
                attention_mask,
                head_mask,
                encoder_hidden_states,
                encoder_attention_mask,
                past_key_value,
                output_attentions,
            )

        bsz, tgt_len, _ = hidden_states.size()

        query_layer = self.transpose_for_scores(self.query(hidden_states))

        # If this is instantiated as a cross-attention module, the keys and values come from an encoder; the attention
        # mask needs to be such that the encoder's padding tokens are not attended to.
        is_cross_attention = encoder_hidden_states is not None

        current_states = encoder_hidden_states if is_cross_attention else hidden_states
        attention_mask = encoder_attention_mask if is_cross_attention else attention_mask

        # Check `seq_length` of `past_key_value` == `len(current_states)` to support prefix tuning
        if is_cross_attention and past_key_value and past_key_value[0].shape[2] == current_states.shape[1]:
            key_layer, value_layer = past_key_value
        else:
            key_layer = self.transpose_for_scores(self.key(current_states))
            value_layer = self.transpose_for_scores(self.value(current_states))
            if past_key_value is not None and not is_cross_attention:
                key_layer = torch.cat([past_key_value[0], key_layer], dim=2)
                value_layer = torch.cat([past_key_value[1], value_layer], dim=2)

        if self.is_decoder:
            # if cross_attention save Tuple(torch.Tensor, torch.Tensor) of all cross attention key/value_states.
            # Further calls to cross_attention layer can then reuse all cross-attention
            # key/value_states (first "if" case)
            # if uni-directional self-attention (decoder) save Tuple(torch.Tensor, torch.Tensor) of
            # all previous decoder key/value_states. Further calls to uni-directional self-attention
            # can concat previous decoder key/value_states to current projected key/value_states (third "elif" case)
            # if encoder bi-directional self-attention `past_key_value` is always `None`
            past_key_value = (key_layer, value_layer)

        # SDPA with memory-efficient backend is broken in torch==2.1.2 when using non-contiguous inputs and a custom
        # attn_mask, so we need to call `.contiguous()` here. This was fixed in torch==2.2.0.
        # Reference: https://github.com/pytorch/pytorch/issues/112577
        if self.require_contiguous_qkv and query_layer.device.type == "cuda" and attention_mask is not None:
            query_layer = query_layer.contiguous()
            key_layer = key_layer.contiguous()
            value_layer = value_layer.contiguous()

        # The tgt_len > 1 is necessary to match with AttentionMaskConverter.to_causal_4d that does not create a causal
        # mask in case tgt_len == 1.
        is_causal = self.is_decoder and attention_mask is None and tgt_len > 1 and not is_cross_attention

        attn_output = torch.nn.functional.scaled_dot_product_attention(
            query_layer,
            key_layer,
            value_layer,
            attn_mask=attention_mask,
            dropout_p=self.dropout_prob if self.training else 0.0,
            is_causal=is_causal,
        )

        attn_output = attn_output.transpose(1, 2)
        attn_output = attn_output.reshape(bsz, tgt_len, self.all_head_size)

        outputs = (attn_output,)
        if self.is_decoder:
            outputs = outputs + (past_key_value,)
        return outputs


class XLMRobertaXLSelfOutput(nn.Module):
    def __init__(self, config):
        super().__init__()
        self.dense = nn.Linear(config.hidden_size, config.hidden_size)
        self.dropout = nn.Dropout(config.hidden_dropout_prob)

    def forward(self, hidden_states, input_tensor):
        hidden_states = self.dense(hidden_states)
        hidden_states = self.dropout(hidden_states)
        hidden_states = hidden_states + input_tensor
        return hidden_states


XLMROBERTAXL_SELF_ATTENTION_CLASSES = {
    "eager": XLMRobertaXLSelfAttention,
    "sdpa": XLMRobertaXLSdpaSelfAttention,
}


class XLMRobertaXLAttention(nn.Module):
    def __init__(self, config, position_embedding_type=None):
        super().__init__()
        self.self_attn_layer_norm = nn.LayerNorm(config.hidden_size, eps=config.layer_norm_eps)
        self.self = XLMROBERTAXL_SELF_ATTENTION_CLASSES[config._attn_implementation](
            config, position_embedding_type=position_embedding_type
        )
        self.output = XLMRobertaXLSelfOutput(config)
        self.pruned_heads = set()

    def prune_heads(self, heads):
        if len(heads) == 0:
            return
        heads, index = find_pruneable_heads_and_indices(
            heads, self.self.num_attention_heads, self.self.attention_head_size, self.pruned_heads
        )

        # Prune linear layers
        self.self.query = prune_linear_layer(self.self.query, index)
        self.self.key = prune_linear_layer(self.self.key, index)
        self.self.value = prune_linear_layer(self.self.value, index)
        self.output.dense = prune_linear_layer(self.output.dense, index, dim=1)

        # Update hyper params and store pruned heads
        self.self.num_attention_heads = self.self.num_attention_heads - len(heads)
        self.self.all_head_size = self.self.attention_head_size * self.self.num_attention_heads
        self.pruned_heads = self.pruned_heads.union(heads)

    def forward(
        self,
        hidden_states,
        attention_mask=None,
        head_mask=None,
        encoder_hidden_states=None,
        encoder_attention_mask=None,
        past_key_value=None,
        output_attentions=False,
    ):
        intermediate = self.self_attn_layer_norm(hidden_states)
        self_outputs = self.self(
            intermediate,
            attention_mask,
            head_mask,
            encoder_hidden_states,
            encoder_attention_mask,
            past_key_value,
            output_attentions,
        )
        attention_output = self.output(self_outputs[0], hidden_states)
        outputs = (attention_output,) + self_outputs[1:]  # add attentions if we output them
        return outputs


# Copied from transformers.models.bert.modeling_bert.BertIntermediate
class XLMRobertaXLIntermediate(nn.Module):
    def __init__(self, config):
        super().__init__()
        self.dense = nn.Linear(config.hidden_size, config.intermediate_size)
        if isinstance(config.hidden_act, str):
            self.intermediate_act_fn = ACT2FN[config.hidden_act]
        else:
            self.intermediate_act_fn = config.hidden_act

    def forward(self, hidden_states: torch.Tensor) -> torch.Tensor:
        hidden_states = self.dense(hidden_states)
        hidden_states = self.intermediate_act_fn(hidden_states)
        return hidden_states


class XLMRobertaXLOutput(nn.Module):
    def __init__(self, config):
        super().__init__()
        self.dense = nn.Linear(config.intermediate_size, config.hidden_size)

    def forward(self, hidden_states, input_tensor):
        hidden_states = self.dense(hidden_states)
        hidden_states = hidden_states + input_tensor
        return hidden_states


class XLMRobertaXLLayer(nn.Module):
    def __init__(self, config):
        super().__init__()
        self.chunk_size_feed_forward = config.chunk_size_feed_forward
        self.seq_len_dim = 1
        self.attention = XLMRobertaXLAttention(config)
        self.is_decoder = config.is_decoder
        self.add_cross_attention = config.add_cross_attention
        if self.add_cross_attention:
            if not self.is_decoder:
                raise ValueError(f"{self} should be used as a decoder model if cross attention is added")
            self.crossattention = XLMRobertaXLAttention(config, position_embedding_type="absolute")
        self.intermediate = XLMRobertaXLIntermediate(config)
        self.output = XLMRobertaXLOutput(config)
        self.LayerNorm = nn.LayerNorm(config.hidden_size, eps=config.layer_norm_eps)

    def forward(
        self,
        hidden_states,
        attention_mask=None,
        head_mask=None,
        encoder_hidden_states=None,
        encoder_attention_mask=None,
        past_key_value=None,
        output_attentions=False,
    ):
        # decoder uni-directional self-attention cached key/values tuple is at positions 1,2
        self_attn_past_key_value = past_key_value[:2] if past_key_value is not None else None
        self_attention_outputs = self.attention(
            hidden_states,
            attention_mask,
            head_mask,
            output_attentions=output_attentions,
            past_key_value=self_attn_past_key_value,
        )
        attention_output = self_attention_outputs[0]

        # if decoder, the last output is tuple of self-attn cache
        if self.is_decoder:
            outputs = self_attention_outputs[1:-1]
            present_key_value = self_attention_outputs[-1]
        else:
            outputs = self_attention_outputs[1:]  # add self attentions if we output attention weights

        cross_attn_present_key_value = None
        if self.is_decoder and encoder_hidden_states is not None:
            if not hasattr(self, "crossattention"):
                raise ValueError(
                    f"If `encoder_hidden_states` are passed, {self} has to be instantiated with cross-attention layers"
                    " by setting `config.add_cross_attention=True`"
                )

            # cross_attn cached key/values tuple is at positions 3,4 of past_key_value tuple
            cross_attn_past_key_value = past_key_value[-2:] if past_key_value is not None else None
            cross_attention_outputs = self.crossattention(
                attention_output,
                attention_mask,
                head_mask,
                encoder_hidden_states,
                encoder_attention_mask,
                cross_attn_past_key_value,
                output_attentions,
            )
            attention_output = cross_attention_outputs[0]
            outputs = outputs + cross_attention_outputs[1:-1]  # add cross attentions if we output attention weights

            # add cross-attn cache to positions 3,4 of present_key_value tuple
            cross_attn_present_key_value = cross_attention_outputs[-1]
            present_key_value = present_key_value + cross_attn_present_key_value

        layer_output = apply_chunking_to_forward(
            self.feed_forward_chunk, self.chunk_size_feed_forward, self.seq_len_dim, attention_output
        )
        outputs = (layer_output,) + outputs

        # if decoder, return the attn key/values as the last output
        if self.is_decoder:
            outputs = outputs + (present_key_value,)

        return outputs

    def feed_forward_chunk(self, attention_output):
        intermediate_output = self.LayerNorm(attention_output)
        intermediate_output = self.intermediate(intermediate_output)
        layer_output = self.output(intermediate_output, attention_output)
        return layer_output


class XLMRobertaXLEncoder(nn.Module):
    def __init__(self, config):
        super().__init__()
        self.config = config
        self.layer = nn.ModuleList([XLMRobertaXLLayer(config) for _ in range(config.num_hidden_layers)])
        self.LayerNorm = nn.LayerNorm(config.hidden_size, eps=config.layer_norm_eps)
        self.gradient_checkpointing = False

    def forward(
        self,
        hidden_states,
        attention_mask=None,
        head_mask=None,
        encoder_hidden_states=None,
        encoder_attention_mask=None,
        past_key_values=None,
        use_cache=None,
        output_attentions=False,
        output_hidden_states=False,
        return_dict=True,
    ):
        if self.gradient_checkpointing and self.training:
            if use_cache:
                logger.warning_once(
                    "`use_cache=True` is incompatible with gradient checkpointing. Setting `use_cache=False`..."
                )
                use_cache = False
        all_hidden_states = () if output_hidden_states else None
        all_self_attentions = () if output_attentions else None
        all_cross_attentions = () if output_attentions and self.config.add_cross_attention else None

        next_decoder_cache = () if use_cache else None
        for i, layer_module in enumerate(self.layer):
            if output_hidden_states:
                all_hidden_states = all_hidden_states + (hidden_states,)

            layer_head_mask = head_mask[i] if head_mask is not None else None
            past_key_value = past_key_values[i] if past_key_values is not None else None

            if self.gradient_checkpointing and self.training:
                layer_outputs = self._gradient_checkpointing_func(
                    layer_module.__call__,
                    hidden_states,
                    attention_mask,
                    layer_head_mask,
                    encoder_hidden_states,
                    encoder_attention_mask,
                    past_key_value,
                    output_attentions,
                )
            else:
                layer_outputs = layer_module(
                    hidden_states,
                    attention_mask,
                    layer_head_mask,
                    encoder_hidden_states,
                    encoder_attention_mask,
                    past_key_value,
                    output_attentions,
                )

            hidden_states = layer_outputs[0]
            if use_cache:
                next_decoder_cache += (layer_outputs[-1],)
            if output_attentions:
                all_self_attentions = all_self_attentions + (layer_outputs[1],)
                if self.config.add_cross_attention:
                    all_cross_attentions = all_cross_attentions + (layer_outputs[2],)

        hidden_states = self.LayerNorm(hidden_states)

        if output_hidden_states:
            all_hidden_states = all_hidden_states + (hidden_states,)

        if not return_dict:
            return tuple(
                v
                for v in [
                    hidden_states,
                    next_decoder_cache,
                    all_hidden_states,
                    all_self_attentions,
                    all_cross_attentions,
                ]
                if v is not None
            )
        return BaseModelOutputWithPastAndCrossAttentions(
            last_hidden_state=hidden_states,
            past_key_values=next_decoder_cache,
            hidden_states=all_hidden_states,
            attentions=all_self_attentions,
            cross_attentions=all_cross_attentions,
        )


# Copied from transformers.models.bert.modeling_bert.BertPooler
class XLMRobertaXLPooler(nn.Module):
    def __init__(self, config):
        super().__init__()
        self.dense = nn.Linear(config.hidden_size, config.hidden_size)
        self.activation = nn.Tanh()

    def forward(self, hidden_states: torch.Tensor) -> torch.Tensor:
        # We "pool" the model by simply taking the hidden state corresponding
        # to the first token.
        first_token_tensor = hidden_states[:, 0]
        pooled_output = self.dense(first_token_tensor)
        pooled_output = self.activation(pooled_output)
        return pooled_output


class XLMRobertaXLPreTrainedModel(PreTrainedModel):
    """
    An abstract class to handle weights initialization and a simple interface for downloading and loading pretrained
    models.
    """

    config_class = XLMRobertaXLConfig
    base_model_prefix = "roberta"
<<<<<<< HEAD
    _supports_sdpa = True
=======
    _no_split_modules = ["XLMRobertaXLEmbeddings", "XLMRobertaXLLayer"]
>>>>>>> dce253f6

    # Copied from transformers.models.bert.modeling_bert.BertPreTrainedModel._init_weights
    def _init_weights(self, module):
        """Initialize the weights"""
        if isinstance(module, nn.Linear):
            # Slightly different from the TF version which uses truncated_normal for initialization
            # cf https://github.com/pytorch/pytorch/pull/5617
            module.weight.data.normal_(mean=0.0, std=self.config.initializer_range)
            if module.bias is not None:
                module.bias.data.zero_()
        elif isinstance(module, nn.Embedding):
            module.weight.data.normal_(mean=0.0, std=self.config.initializer_range)
            if module.padding_idx is not None:
                module.weight.data[module.padding_idx].zero_()
        elif isinstance(module, nn.LayerNorm):
            module.bias.data.zero_()
            module.weight.data.fill_(1.0)


XLM_ROBERTA_XL_START_DOCSTRING = r"""
    This model inherits from [`PreTrainedModel`]. Check the superclass documentation for the generic methods the
    library implements for all its model (such as downloading or saving, resizing the input embeddings, pruning heads
    etc.) This model is also a PyTorch [torch.nn.Module](https://pytorch.org/docs/stable/nn.html#torch.nn.Module)
    subclass. Use it as a regular PyTorch Module and refer to the PyTorch documentation for all matter related to
    general usage and behavior.

    Parameters:
        config ([`XLMRobertaXLConfig`]): Model configuration class with all the parameters of the
            model. Initializing with a config file does not load the weights associated with the model, only the
            configuration. Check out the [`~PreTrainedModel.from_pretrained`] method to load the model weights.
"""

XLM_ROBERTA_XL_INPUTS_DOCSTRING = r"""
    Args:
        input_ids (`torch.LongTensor` of shape `({0})`):
            Indices of input sequence tokens in the vocabulary. Indices can be obtained using [`AutoTokenizer`]. See
            [`PreTrainedTokenizer.encode`] and [`PreTrainedTokenizer.__call__`] for details. [What are input
            IDs?](../glossary#input-ids)
        attention_mask (`torch.FloatTensor` of shape `({0})`, *optional*):
            Mask to avoid performing attention on padding token indices. Mask values selected in `[0, 1]`:

            - 1 for tokens that are **not masked**,
            - 0 for tokens that are **masked**.
            [What are attention masks?](../glossary#attention-mask)
        token_type_ids (`torch.LongTensor` of shape `({0})`, *optional*):
            Segment token indices to indicate first and second portions of the inputs. Indices are selected in `[0,
            1]`:

            - 0 corresponds to a *sentence A* token,
            - 1 corresponds to a *sentence B* token.
            [What are token type IDs?](../glossary#token-type-ids)
        position_ids (`torch.LongTensor` of shape `({0})`, *optional*):
            Indices of positions of each input sequence tokens in the position embeddings. Selected in the range `[0,
            config.max_position_embeddings - 1]`. [What are position IDs?](../glossary#position-ids)
        head_mask (`torch.FloatTensor` of shape `(num_heads,)` or `(num_layers, num_heads)`, *optional*):
            Mask to nullify selected heads of the self-attention modules. Mask values selected in `[0, 1]`:

            - 1 indicates the head is **not masked**,
            - 0 indicates the head is **masked**.
        inputs_embeds (`torch.FloatTensor` of shape `({0}, hidden_size)`, *optional*):
            Optionally, instead of passing `input_ids` you can choose to directly pass an embedded representation. This
            is useful if you want more control over how to convert `input_ids` indices into associated vectors than the
            model's internal embedding lookup matrix.
        output_attentions (`bool`, *optional*):
            Whether or not to return the attentions tensors of all attention layers. See `attentions` under returned
            tensors for more detail.
        output_hidden_states (`bool`, *optional*):
            Whether or not to return the hidden states of all layers. See `hidden_states` under returned tensors for
            more detail.
        return_dict (`bool`, *optional*):
            Whether or not to return a [`~utils.ModelOutput`] instead of a plain tuple.
"""


@add_start_docstrings(
    "The bare XLM-RoBERTa-XL Model transformer outputting raw hidden-states without any specific head on top.",
    XLM_ROBERTA_XL_START_DOCSTRING,
)
# Copied from transformers.models.bert.modeling_bert.BertModel with Bert->XLMRobertaXL, BERT->XLM_ROBERTA_XL
class XLMRobertaXLModel(XLMRobertaXLPreTrainedModel):
    """

    The model can behave as an encoder (with only self-attention) as well as a decoder, in which case a layer of
    cross-attention is added between the self-attention layers, following the architecture described in [Attention is
    all you need](https://arxiv.org/abs/1706.03762) by Ashish Vaswani, Noam Shazeer, Niki Parmar, Jakob Uszkoreit,
    Llion Jones, Aidan N. Gomez, Lukasz Kaiser and Illia Polosukhin.

    To behave as an decoder the model needs to be initialized with the `is_decoder` argument of the configuration set
    to `True`. To be used in a Seq2Seq model, the model needs to initialized with both `is_decoder` argument and
    `add_cross_attention` set to `True`; an `encoder_hidden_states` is then expected as an input to the forward pass.
    """

    def __init__(self, config, add_pooling_layer=True):
        super().__init__(config)
        self.config = config

        self.embeddings = XLMRobertaXLEmbeddings(config)
        self.encoder = XLMRobertaXLEncoder(config)

        self.pooler = XLMRobertaXLPooler(config) if add_pooling_layer else None

        self.attn_implementation = config._attn_implementation
        self.position_embedding_type = config.position_embedding_type

        # Initialize weights and apply final processing
        self.post_init()

    def get_input_embeddings(self):
        return self.embeddings.word_embeddings

    def set_input_embeddings(self, value):
        self.embeddings.word_embeddings = value

    def _prune_heads(self, heads_to_prune):
        """
        Prunes heads of the model. heads_to_prune: dict of {layer_num: list of heads to prune in this layer} See base
        class PreTrainedModel
        """
        for layer, heads in heads_to_prune.items():
            self.encoder.layer[layer].attention.prune_heads(heads)

    @add_start_docstrings_to_model_forward(XLM_ROBERTA_XL_INPUTS_DOCSTRING.format("batch_size, sequence_length"))
    @add_code_sample_docstrings(
        checkpoint=_CHECKPOINT_FOR_DOC,
        output_type=BaseModelOutputWithPoolingAndCrossAttentions,
        config_class=_CONFIG_FOR_DOC,
    )
    def forward(
        self,
        input_ids: Optional[torch.Tensor] = None,
        attention_mask: Optional[torch.Tensor] = None,
        token_type_ids: Optional[torch.Tensor] = None,
        position_ids: Optional[torch.Tensor] = None,
        head_mask: Optional[torch.Tensor] = None,
        inputs_embeds: Optional[torch.Tensor] = None,
        encoder_hidden_states: Optional[torch.Tensor] = None,
        encoder_attention_mask: Optional[torch.Tensor] = None,
        past_key_values: Optional[List[torch.FloatTensor]] = None,
        use_cache: Optional[bool] = None,
        output_attentions: Optional[bool] = None,
        output_hidden_states: Optional[bool] = None,
        return_dict: Optional[bool] = None,
    ) -> Union[Tuple[torch.Tensor], BaseModelOutputWithPoolingAndCrossAttentions]:
        r"""
        encoder_hidden_states  (`torch.FloatTensor` of shape `(batch_size, sequence_length, hidden_size)`, *optional*):
            Sequence of hidden-states at the output of the last layer of the encoder. Used in the cross-attention if
            the model is configured as a decoder.
        encoder_attention_mask (`torch.FloatTensor` of shape `(batch_size, sequence_length)`, *optional*):
            Mask to avoid performing attention on the padding token indices of the encoder input. This mask is used in
            the cross-attention if the model is configured as a decoder. Mask values selected in `[0, 1]`:

            - 1 for tokens that are **not masked**,
            - 0 for tokens that are **masked**.
        past_key_values (`tuple(tuple(torch.FloatTensor))` of length `config.n_layers` with each tuple having 4 tensors of shape `(batch_size, num_heads, sequence_length - 1, embed_size_per_head)`):
            Contains precomputed key and value hidden states of the attention blocks. Can be used to speed up decoding.

            If `past_key_values` are used, the user can optionally input only the last `decoder_input_ids` (those that
            don't have their past key value states given to this model) of shape `(batch_size, 1)` instead of all
            `decoder_input_ids` of shape `(batch_size, sequence_length)`.
        use_cache (`bool`, *optional*):
            If set to `True`, `past_key_values` key value states are returned and can be used to speed up decoding (see
            `past_key_values`).
        """
        output_attentions = output_attentions if output_attentions is not None else self.config.output_attentions
        output_hidden_states = (
            output_hidden_states if output_hidden_states is not None else self.config.output_hidden_states
        )
        return_dict = return_dict if return_dict is not None else self.config.use_return_dict

        if self.config.is_decoder:
            use_cache = use_cache if use_cache is not None else self.config.use_cache
        else:
            use_cache = False

        if input_ids is not None and inputs_embeds is not None:
            raise ValueError("You cannot specify both input_ids and inputs_embeds at the same time")
        elif input_ids is not None:
            self.warn_if_padding_and_no_attention_mask(input_ids, attention_mask)
            input_shape = input_ids.size()
        elif inputs_embeds is not None:
            input_shape = inputs_embeds.size()[:-1]
        else:
            raise ValueError("You have to specify either input_ids or inputs_embeds")

        batch_size, seq_length = input_shape
        device = input_ids.device if input_ids is not None else inputs_embeds.device

        # past_key_values_length
        past_key_values_length = past_key_values[0][0].shape[2] if past_key_values is not None else 0

        if token_type_ids is None:
            if hasattr(self.embeddings, "token_type_ids"):
                buffered_token_type_ids = self.embeddings.token_type_ids[:, :seq_length]
                buffered_token_type_ids_expanded = buffered_token_type_ids.expand(batch_size, seq_length)
                token_type_ids = buffered_token_type_ids_expanded
            else:
                token_type_ids = torch.zeros(input_shape, dtype=torch.long, device=device)

        embedding_output = self.embeddings(
            input_ids=input_ids,
            position_ids=position_ids,
            token_type_ids=token_type_ids,
            inputs_embeds=inputs_embeds,
            past_key_values_length=past_key_values_length,
        )

        if attention_mask is None:
            attention_mask = torch.ones((batch_size, seq_length + past_key_values_length), device=device)

        use_sdpa_attention_masks = (
            self.attn_implementation == "sdpa"
            and self.position_embedding_type == "absolute"
            and head_mask is None
            and not output_attentions
        )

        # Expand the attention mask
        if use_sdpa_attention_masks:
            # Expand the attention mask for SDPA.
            # [bsz, seq_len] -> [bsz, 1, seq_len, seq_len]
            if self.config.is_decoder:
                extended_attention_mask = _prepare_4d_causal_attention_mask_for_sdpa(
                    attention_mask,
                    input_shape,
                    embedding_output,
                    past_key_values_length,
                )
            else:
                extended_attention_mask = _prepare_4d_attention_mask_for_sdpa(
                    attention_mask, embedding_output.dtype, tgt_len=seq_length
                )
        else:
            # We can provide a self-attention mask of dimensions [batch_size, from_seq_length, to_seq_length]
            # ourselves in which case we just need to make it broadcastable to all heads.
            extended_attention_mask = self.get_extended_attention_mask(attention_mask, input_shape)

        # If a 2D or 3D attention mask is provided for the cross-attention
        # we need to make broadcastable to [batch_size, num_heads, seq_length, seq_length]
        if self.config.is_decoder and encoder_hidden_states is not None:
            encoder_batch_size, encoder_sequence_length, _ = encoder_hidden_states.size()
            encoder_hidden_shape = (encoder_batch_size, encoder_sequence_length)
            if encoder_attention_mask is None:
                encoder_attention_mask = torch.ones(encoder_hidden_shape, device=device)

            if use_sdpa_attention_masks:
                # Expand the attention mask for SDPA.
                # [bsz, seq_len] -> [bsz, 1, seq_len, seq_len]
                encoder_extended_attention_mask = _prepare_4d_attention_mask_for_sdpa(
                    encoder_attention_mask, embedding_output.dtype, tgt_len=seq_length
                )
            else:
                encoder_extended_attention_mask = self.invert_attention_mask(encoder_attention_mask)
        else:
            encoder_extended_attention_mask = None

        # Prepare head mask if needed
        # 1.0 in head_mask indicate we keep the head
        # attention_probs has shape bsz x n_heads x N x N
        # input head_mask has shape [num_heads] or [num_hidden_layers x num_heads]
        # and head_mask is converted to shape [num_hidden_layers x batch x num_heads x seq_length x seq_length]
        head_mask = self.get_head_mask(head_mask, self.config.num_hidden_layers)

        encoder_outputs = self.encoder(
            embedding_output,
            attention_mask=extended_attention_mask,
            head_mask=head_mask,
            encoder_hidden_states=encoder_hidden_states,
            encoder_attention_mask=encoder_extended_attention_mask,
            past_key_values=past_key_values,
            use_cache=use_cache,
            output_attentions=output_attentions,
            output_hidden_states=output_hidden_states,
            return_dict=return_dict,
        )
        sequence_output = encoder_outputs[0]
        pooled_output = self.pooler(sequence_output) if self.pooler is not None else None

        if not return_dict:
            return (sequence_output, pooled_output) + encoder_outputs[1:]

        return BaseModelOutputWithPoolingAndCrossAttentions(
            last_hidden_state=sequence_output,
            pooler_output=pooled_output,
            past_key_values=encoder_outputs.past_key_values,
            hidden_states=encoder_outputs.hidden_states,
            attentions=encoder_outputs.attentions,
            cross_attentions=encoder_outputs.cross_attentions,
        )


@add_start_docstrings(
    """XLM-RoBERTa-XL Model with a `language modeling` head on top for CLM fine-tuning.""",
    XLM_ROBERTA_XL_START_DOCSTRING,
)
class XLMRobertaXLForCausalLM(XLMRobertaXLPreTrainedModel):
    _tied_weights_keys = ["lm_head.decoder.weight", "lm_head.decoder.bias"]

    def __init__(self, config):
        super().__init__(config)

        if not config.is_decoder:
            logger.warning("If you want to use `RobertaLMHeadModel` as a standalone, add `is_decoder=True.`")

        self.roberta = XLMRobertaXLModel(config, add_pooling_layer=False)
        self.lm_head = XLMRobertaXLLMHead(config)

        self.init_weights()

    def get_output_embeddings(self):
        return self.lm_head.decoder

    def set_output_embeddings(self, new_embeddings):
        self.lm_head.decoder = new_embeddings
        self.lm_head.bias = new_embeddings.bias

    @add_start_docstrings_to_model_forward(XLM_ROBERTA_XL_INPUTS_DOCSTRING.format("batch_size, sequence_length"))
    @replace_return_docstrings(output_type=CausalLMOutputWithCrossAttentions, config_class=_CONFIG_FOR_DOC)
    def forward(
        self,
        input_ids: Optional[torch.LongTensor] = None,
        attention_mask: Optional[torch.FloatTensor] = None,
        token_type_ids: Optional[torch.LongTensor] = None,
        position_ids: Optional[torch.LongTensor] = None,
        head_mask: Optional[torch.FloatTensor] = None,
        inputs_embeds: Optional[torch.FloatTensor] = None,
        encoder_hidden_states: Optional[torch.FloatTensor] = None,
        encoder_attention_mask: Optional[torch.FloatTensor] = None,
        labels: Optional[torch.LongTensor] = None,
        past_key_values: Optional[Tuple[Tuple[torch.FloatTensor]]] = None,
        use_cache: Optional[bool] = None,
        output_attentions: Optional[bool] = None,
        output_hidden_states: Optional[bool] = None,
        return_dict: Optional[bool] = None,
    ) -> Union[Tuple, CausalLMOutputWithCrossAttentions]:
        r"""
        encoder_hidden_states  (`torch.FloatTensor` of shape `(batch_size, sequence_length, hidden_size)`, *optional*):
            Sequence of hidden-states at the output of the last layer of the encoder. Used in the cross-attention if
            the model is configured as a decoder.
        encoder_attention_mask (`torch.FloatTensor` of shape `(batch_size, sequence_length)`, *optional*):
            Mask to avoid performing attention on the padding token indices of the encoder input. This mask is used in
            the cross-attention if the model is configured as a decoder. Mask values selected in `[0, 1]`:

            - 1 for tokens that are **not masked**,
            - 0 for tokens that are **masked**.
        labels (`torch.LongTensor` of shape `(batch_size, sequence_length)`, *optional*):
            Labels for computing the left-to-right language modeling loss (next word prediction). Indices should be in
            `[-100, 0, ..., config.vocab_size]` (see `input_ids` docstring) Tokens with indices set to `-100` are
            ignored (masked), the loss is only computed for the tokens with labels in `[0, ..., config.vocab_size]`
        past_key_values (`tuple(tuple(torch.FloatTensor))` of length `config.n_layers` with each tuple having 4 tensors of shape `(batch_size, num_heads, sequence_length - 1, embed_size_per_head)`):
            Contains precomputed key and value hidden states of the attention blocks. Can be used to speed up decoding.
            If `past_key_values` are used, the user can optionally input only the last `decoder_input_ids` (those that
            don't have their past key value states given to this model) of shape `(batch_size, 1)` instead of all
            `decoder_input_ids` of shape `(batch_size, sequence_length)`.
        use_cache (`bool`, *optional*):
            If set to `True`, `past_key_values` key value states are returned and can be used to speed up decoding (see
            `past_key_values`).

        Returns:

        Example:

        ```python
        >>> from transformers import AutoTokenizer, RobertaForCausalLM, RobertaConfig
        >>> import torch

        >>> tokenizer = AutoTokenizer.from_pretrained("FacebookAI/roberta-base")
        >>> config = RobertaConfig.from_pretrained("FacebookAI/roberta-base")
        >>> config.is_decoder = True
        >>> model = RobertaForCausalLM.from_pretrained("FacebookAI/roberta-base", config=config)
        >>> inputs = tokenizer("Hello, my dog is cute", return_tensors="pt")
        >>> outputs = model(**inputs)
        >>> prediction_logits = outputs.logits
        ```
        """
        return_dict = return_dict if return_dict is not None else self.config.use_return_dict
        if labels is not None:
            use_cache = False

        outputs = self.roberta(
            input_ids,
            attention_mask=attention_mask,
            token_type_ids=token_type_ids,
            position_ids=position_ids,
            head_mask=head_mask,
            inputs_embeds=inputs_embeds,
            encoder_hidden_states=encoder_hidden_states,
            encoder_attention_mask=encoder_attention_mask,
            past_key_values=past_key_values,
            use_cache=use_cache,
            output_attentions=output_attentions,
            output_hidden_states=output_hidden_states,
            return_dict=return_dict,
        )

        sequence_output = outputs[0]
        prediction_scores = self.lm_head(sequence_output)

        lm_loss = None
        if labels is not None:
            # we are doing next-token prediction; shift prediction scores and input ids by one
            shifted_prediction_scores = prediction_scores[:, :-1, :].contiguous()
            labels = labels[:, 1:].contiguous()
            loss_fct = CrossEntropyLoss()
            lm_loss = loss_fct(shifted_prediction_scores.view(-1, self.config.vocab_size), labels.view(-1))

        if not return_dict:
            output = (prediction_scores,) + outputs[2:]
            return ((lm_loss,) + output) if lm_loss is not None else output

        return CausalLMOutputWithCrossAttentions(
            loss=lm_loss,
            logits=prediction_scores,
            past_key_values=outputs.past_key_values,
            hidden_states=outputs.hidden_states,
            attentions=outputs.attentions,
            cross_attentions=outputs.cross_attentions,
        )

    def prepare_inputs_for_generation(self, input_ids, past_key_values=None, attention_mask=None, **model_kwargs):
        input_shape = input_ids.shape
        # if model is used as a decoder in encoder-decoder model, the decoder attention mask is created on the fly
        if attention_mask is None:
            attention_mask = input_ids.new_ones(input_shape)

        # cut decoder_input_ids if past_key_values is used
        if past_key_values is not None:
            past_length = past_key_values[0][0].shape[2]

            # Some generation methods already pass only the last input ID
            if input_ids.shape[1] > past_length:
                remove_prefix_length = past_length
            else:
                # Default to old behavior: keep only final ID
                remove_prefix_length = input_ids.shape[1] - 1

            input_ids = input_ids[:, remove_prefix_length:]

        return {"input_ids": input_ids, "attention_mask": attention_mask, "past_key_values": past_key_values}

    def _reorder_cache(self, past_key_values, beam_idx):
        reordered_past = ()
        for layer_past in past_key_values:
            reordered_past += (
                tuple(past_state.index_select(0, beam_idx.to(past_state.device)) for past_state in layer_past),
            )
        return reordered_past


@add_start_docstrings(
    """XLM-RoBERTa-XL Model with a `language modeling` head on top.""", XLM_ROBERTA_XL_START_DOCSTRING
)
class XLMRobertaXLForMaskedLM(XLMRobertaXLPreTrainedModel):
    _tied_weights_keys = ["lm_head.decoder.weight", "lm_head.decoder.bias"]

    def __init__(self, config):
        super().__init__(config)

        if config.is_decoder:
            logger.warning(
                "If you want to use `RobertaForMaskedLM` make sure `config.is_decoder=False` for "
                "bi-directional self-attention."
            )

        self.roberta = XLMRobertaXLModel(config, add_pooling_layer=False)
        self.lm_head = XLMRobertaXLLMHead(config)

        self.init_weights()

    def get_output_embeddings(self):
        return self.lm_head.decoder

    def set_output_embeddings(self, new_embeddings):
        self.lm_head.decoder = new_embeddings
        self.lm_head.bias = new_embeddings.bias

    @add_start_docstrings_to_model_forward(XLM_ROBERTA_XL_INPUTS_DOCSTRING.format("batch_size, sequence_length"))
    @add_code_sample_docstrings(
        checkpoint=_CHECKPOINT_FOR_DOC,
        output_type=MaskedLMOutput,
        config_class=_CONFIG_FOR_DOC,
        mask="<mask>",
    )
    def forward(
        self,
        input_ids: Optional[torch.LongTensor] = None,
        attention_mask: Optional[torch.FloatTensor] = None,
        token_type_ids: Optional[torch.LongTensor] = None,
        position_ids: Optional[torch.LongTensor] = None,
        head_mask: Optional[torch.FloatTensor] = None,
        inputs_embeds: Optional[torch.FloatTensor] = None,
        encoder_hidden_states: Optional[torch.Tensor] = None,
        encoder_attention_mask: Optional[torch.FloatTensor] = None,
        labels: Optional[torch.LongTensor] = None,
        output_attentions: Optional[bool] = None,
        output_hidden_states: Optional[bool] = None,
        return_dict: Optional[bool] = None,
    ) -> Union[Tuple, MaskedLMOutput]:
        r"""
        labels (`torch.LongTensor` of shape `(batch_size, sequence_length)`, *optional*):
            Labels for computing the masked language modeling loss. Indices should be in `[-100, 0, ...,
            config.vocab_size]` (see `input_ids` docstring) Tokens with indices set to `-100` are ignored (masked), the
            loss is only computed for the tokens with labels in `[0, ..., config.vocab_size]`
        kwargs (`Dict[str, any]`, optional, defaults to *{}*):
            Used to hide legacy arguments that have been deprecated.
        """
        return_dict = return_dict if return_dict is not None else self.config.use_return_dict

        outputs = self.roberta(
            input_ids,
            attention_mask=attention_mask,
            token_type_ids=token_type_ids,
            position_ids=position_ids,
            head_mask=head_mask,
            inputs_embeds=inputs_embeds,
            encoder_hidden_states=encoder_hidden_states,
            encoder_attention_mask=encoder_attention_mask,
            output_attentions=output_attentions,
            output_hidden_states=output_hidden_states,
            return_dict=return_dict,
        )
        sequence_output = outputs[0]
        prediction_scores = self.lm_head(sequence_output)

        masked_lm_loss = None
        if labels is not None:
            loss_fct = CrossEntropyLoss()
            masked_lm_loss = loss_fct(prediction_scores.view(-1, self.config.vocab_size), labels.view(-1))

        if not return_dict:
            output = (prediction_scores,) + outputs[2:]
            return ((masked_lm_loss,) + output) if masked_lm_loss is not None else output

        return MaskedLMOutput(
            loss=masked_lm_loss,
            logits=prediction_scores,
            hidden_states=outputs.hidden_states,
            attentions=outputs.attentions,
        )


class XLMRobertaXLLMHead(nn.Module):
    """XLM-RoBERTa-XL Head for masked language modeling."""

    def __init__(self, config):
        super().__init__()
        self.dense = nn.Linear(config.hidden_size, config.hidden_size)
        self.layer_norm = nn.LayerNorm(config.hidden_size, eps=config.layer_norm_eps)

        self.decoder = nn.Linear(config.hidden_size, config.vocab_size)
        self.bias = nn.Parameter(torch.zeros(config.vocab_size))
        self.decoder.bias = self.bias

    def forward(self, features, **kwargs):
        x = self.dense(features)
        x = gelu(x)
        x = self.layer_norm(x)

        # project back to size of vocabulary with bias
        x = self.decoder(x)

        return x

    def _tie_weights(self) -> None:
        # For accelerate compatibility and to not break backward compatibility
        if self.decoder.bias.device.type == "meta":
            self.decoder.bias = self.bias
        else:
            # To tie those two weights if they get disconnected (on TPU or when the bias is resized)
            self.bias = self.decoder.bias


@add_start_docstrings(
    """
    XLM-RoBERTa-XL Model transformer with a sequence classification/regression head on top (a linear layer on top
    of the pooled output) e.g. for GLUE tasks.
    """,
    XLM_ROBERTA_XL_START_DOCSTRING,
)
class XLMRobertaXLForSequenceClassification(XLMRobertaXLPreTrainedModel):
    def __init__(self, config):
        super().__init__(config)
        self.num_labels = config.num_labels
        self.config = config

        self.roberta = XLMRobertaXLModel(config, add_pooling_layer=False)
        self.classifier = XLMRobertaXLClassificationHead(config)

        self.init_weights()

    @add_start_docstrings_to_model_forward(XLM_ROBERTA_XL_INPUTS_DOCSTRING.format("batch_size, sequence_length"))
    @add_code_sample_docstrings(
        checkpoint=_CHECKPOINT_FOR_DOC,
        output_type=SequenceClassifierOutput,
        config_class=_CONFIG_FOR_DOC,
    )
    def forward(
        self,
        input_ids: Optional[torch.LongTensor] = None,
        attention_mask: Optional[torch.FloatTensor] = None,
        token_type_ids: Optional[torch.LongTensor] = None,
        position_ids: Optional[torch.LongTensor] = None,
        head_mask: Optional[torch.FloatTensor] = None,
        inputs_embeds: Optional[torch.FloatTensor] = None,
        labels: Optional[torch.LongTensor] = None,
        output_attentions: Optional[bool] = None,
        output_hidden_states: Optional[bool] = None,
        return_dict: Optional[bool] = None,
    ) -> Union[Tuple, SequenceClassifierOutput]:
        r"""
        labels (`torch.LongTensor` of shape `(batch_size,)`, *optional*):
            Labels for computing the sequence classification/regression loss. Indices should be in `[0, ...,
            config.num_labels - 1]`. If `config.num_labels == 1` a regression loss is computed (Mean-Square loss), If
            `config.num_labels > 1` a classification loss is computed (Cross-Entropy).
        """
        return_dict = return_dict if return_dict is not None else self.config.use_return_dict

        outputs = self.roberta(
            input_ids,
            attention_mask=attention_mask,
            token_type_ids=token_type_ids,
            position_ids=position_ids,
            head_mask=head_mask,
            inputs_embeds=inputs_embeds,
            output_attentions=output_attentions,
            output_hidden_states=output_hidden_states,
            return_dict=return_dict,
        )
        sequence_output = outputs[0]
        logits = self.classifier(sequence_output)

        loss = None
        if labels is not None:
            if self.config.problem_type is None:
                if self.num_labels == 1:
                    self.config.problem_type = "regression"
                elif self.num_labels > 1 and (labels.dtype == torch.long or labels.dtype == torch.int):
                    self.config.problem_type = "single_label_classification"
                else:
                    self.config.problem_type = "multi_label_classification"

            if self.config.problem_type == "regression":
                loss_fct = MSELoss()
                if self.num_labels == 1:
                    loss = loss_fct(logits.squeeze(), labels.squeeze())
                else:
                    loss = loss_fct(logits, labels)
            elif self.config.problem_type == "single_label_classification":
                loss_fct = CrossEntropyLoss()
                loss = loss_fct(logits.view(-1, self.num_labels), labels.view(-1))
            elif self.config.problem_type == "multi_label_classification":
                loss_fct = BCEWithLogitsLoss()
                loss = loss_fct(logits, labels)

        if not return_dict:
            output = (logits,) + outputs[2:]
            return ((loss,) + output) if loss is not None else output

        return SequenceClassifierOutput(
            loss=loss,
            logits=logits,
            hidden_states=outputs.hidden_states,
            attentions=outputs.attentions,
        )


@add_start_docstrings(
    """
    XLM-RoBERTa-XL Model with a multiple choice classification head on top (a linear layer on top of the pooled
    output and a softmax) e.g. for RocStories/SWAG tasks.
    """,
    XLM_ROBERTA_XL_START_DOCSTRING,
)
class XLMRobertaXLForMultipleChoice(XLMRobertaXLPreTrainedModel):
    def __init__(self, config):
        super().__init__(config)

        self.roberta = XLMRobertaXLModel(config)
        self.dropout = nn.Dropout(config.hidden_dropout_prob)
        self.classifier = nn.Linear(config.hidden_size, 1)

        self.init_weights()

    @add_start_docstrings_to_model_forward(
        XLM_ROBERTA_XL_INPUTS_DOCSTRING.format("batch_size, num_choices, sequence_length")
    )
    @add_code_sample_docstrings(
        checkpoint=_CHECKPOINT_FOR_DOC,
        output_type=MultipleChoiceModelOutput,
        config_class=_CONFIG_FOR_DOC,
    )
    def forward(
        self,
        input_ids: Optional[torch.LongTensor] = None,
        token_type_ids: Optional[torch.LongTensor] = None,
        attention_mask: Optional[torch.FloatTensor] = None,
        labels: Optional[torch.LongTensor] = None,
        position_ids: Optional[torch.LongTensor] = None,
        head_mask: Optional[torch.FloatTensor] = None,
        inputs_embeds: Optional[torch.FloatTensor] = None,
        output_attentions: Optional[bool] = None,
        output_hidden_states: Optional[bool] = None,
        return_dict: Optional[bool] = None,
    ) -> Union[Tuple, MultipleChoiceModelOutput]:
        r"""
        labels (`torch.LongTensor` of shape `(batch_size,)`, *optional*):
            Labels for computing the multiple choice classification loss. Indices should be in `[0, ...,
            num_choices-1]` where `num_choices` is the size of the second dimension of the input tensors. (See
            `input_ids` above)
        """
        return_dict = return_dict if return_dict is not None else self.config.use_return_dict
        num_choices = input_ids.shape[1] if input_ids is not None else inputs_embeds.shape[1]

        flat_input_ids = input_ids.view(-1, input_ids.size(-1)) if input_ids is not None else None
        flat_position_ids = position_ids.view(-1, position_ids.size(-1)) if position_ids is not None else None
        flat_token_type_ids = token_type_ids.view(-1, token_type_ids.size(-1)) if token_type_ids is not None else None
        flat_attention_mask = attention_mask.view(-1, attention_mask.size(-1)) if attention_mask is not None else None
        flat_inputs_embeds = (
            inputs_embeds.view(-1, inputs_embeds.size(-2), inputs_embeds.size(-1))
            if inputs_embeds is not None
            else None
        )

        outputs = self.roberta(
            flat_input_ids,
            position_ids=flat_position_ids,
            token_type_ids=flat_token_type_ids,
            attention_mask=flat_attention_mask,
            head_mask=head_mask,
            inputs_embeds=flat_inputs_embeds,
            output_attentions=output_attentions,
            output_hidden_states=output_hidden_states,
            return_dict=return_dict,
        )
        pooled_output = outputs[1]

        pooled_output = self.dropout(pooled_output)
        logits = self.classifier(pooled_output)
        reshaped_logits = logits.view(-1, num_choices)

        loss = None
        if labels is not None:
            loss_fct = CrossEntropyLoss()
            loss = loss_fct(reshaped_logits, labels)

        if not return_dict:
            output = (reshaped_logits,) + outputs[2:]
            return ((loss,) + output) if loss is not None else output

        return MultipleChoiceModelOutput(
            loss=loss,
            logits=reshaped_logits,
            hidden_states=outputs.hidden_states,
            attentions=outputs.attentions,
        )


@add_start_docstrings(
    """
    XLM-RoBERTa-XL Model with a token classification head on top (a linear layer on top of the hidden-states
    output) e.g. for Named-Entity-Recognition (NER) tasks.
    """,
    XLM_ROBERTA_XL_START_DOCSTRING,
)
class XLMRobertaXLForTokenClassification(XLMRobertaXLPreTrainedModel):
    def __init__(self, config):
        super().__init__(config)
        self.num_labels = config.num_labels

        self.roberta = XLMRobertaXLModel(config, add_pooling_layer=False)
        classifier_dropout = (
            config.classifier_dropout if config.classifier_dropout is not None else config.hidden_dropout_prob
        )
        self.dropout = nn.Dropout(classifier_dropout)
        self.classifier = nn.Linear(config.hidden_size, config.num_labels)

        self.init_weights()

    @add_start_docstrings_to_model_forward(XLM_ROBERTA_XL_INPUTS_DOCSTRING.format("batch_size, sequence_length"))
    @add_code_sample_docstrings(
        checkpoint=_CHECKPOINT_FOR_DOC,
        output_type=TokenClassifierOutput,
        config_class=_CONFIG_FOR_DOC,
    )
    def forward(
        self,
        input_ids: Optional[torch.LongTensor] = None,
        attention_mask: Optional[torch.FloatTensor] = None,
        token_type_ids: Optional[torch.LongTensor] = None,
        position_ids: Optional[torch.LongTensor] = None,
        head_mask: Optional[torch.FloatTensor] = None,
        inputs_embeds: Optional[torch.FloatTensor] = None,
        labels: Optional[torch.LongTensor] = None,
        output_attentions: Optional[bool] = None,
        output_hidden_states: Optional[bool] = None,
        return_dict: Optional[bool] = None,
    ) -> Union[Tuple, TokenClassifierOutput]:
        r"""
        labels (`torch.LongTensor` of shape `(batch_size, sequence_length)`, *optional*):
            Labels for computing the token classification loss. Indices should be in `[0, ..., config.num_labels - 1]`.
        """
        return_dict = return_dict if return_dict is not None else self.config.use_return_dict

        outputs = self.roberta(
            input_ids,
            attention_mask=attention_mask,
            token_type_ids=token_type_ids,
            position_ids=position_ids,
            head_mask=head_mask,
            inputs_embeds=inputs_embeds,
            output_attentions=output_attentions,
            output_hidden_states=output_hidden_states,
            return_dict=return_dict,
        )

        sequence_output = outputs[0]

        sequence_output = self.dropout(sequence_output)
        logits = self.classifier(sequence_output)

        loss = None
        if labels is not None:
            loss_fct = CrossEntropyLoss()
            # Only keep active parts of the loss
            if attention_mask is not None:
                active_loss = attention_mask.view(-1) == 1
                active_logits = logits.view(-1, self.num_labels)
                active_labels = torch.where(
                    active_loss, labels.view(-1), torch.tensor(loss_fct.ignore_index).type_as(labels)
                )
                loss = loss_fct(active_logits, active_labels)
            else:
                loss = loss_fct(logits.view(-1, self.num_labels), labels.view(-1))

        if not return_dict:
            output = (logits,) + outputs[2:]
            return ((loss,) + output) if loss is not None else output

        return TokenClassifierOutput(
            loss=loss,
            logits=logits,
            hidden_states=outputs.hidden_states,
            attentions=outputs.attentions,
        )


class XLMRobertaXLClassificationHead(nn.Module):
    """Head for sentence-level classification tasks."""

    def __init__(self, config):
        super().__init__()
        self.dense = nn.Linear(config.hidden_size, config.hidden_size)
        classifier_dropout = (
            config.classifier_dropout if config.classifier_dropout is not None else config.hidden_dropout_prob
        )
        self.dropout = nn.Dropout(classifier_dropout)
        self.out_proj = nn.Linear(config.hidden_size, config.num_labels)

    def forward(self, features, **kwargs):
        x = features[:, 0, :]  # take <s> token (equiv. to [CLS])
        x = self.dropout(x)
        x = self.dense(x)
        x = torch.tanh(x)
        x = self.dropout(x)
        x = self.out_proj(x)
        return x


@add_start_docstrings(
    """
    XLM-RoBERTa-XL Model with a span classification head on top for extractive question-answering tasks like SQuAD
    (a linear layers on top of the hidden-states output to compute `span start logits` and `span end logits`).
    """,
    XLM_ROBERTA_XL_START_DOCSTRING,
)
class XLMRobertaXLForQuestionAnswering(XLMRobertaXLPreTrainedModel):
    def __init__(self, config):
        super().__init__(config)
        self.num_labels = config.num_labels

        self.roberta = XLMRobertaXLModel(config, add_pooling_layer=False)
        self.qa_outputs = nn.Linear(config.hidden_size, config.num_labels)

        self.init_weights()

    @add_start_docstrings_to_model_forward(XLM_ROBERTA_XL_INPUTS_DOCSTRING.format("batch_size, sequence_length"))
    @add_code_sample_docstrings(
        checkpoint=_CHECKPOINT_FOR_DOC,
        output_type=QuestionAnsweringModelOutput,
        config_class=_CONFIG_FOR_DOC,
    )
    def forward(
        self,
        input_ids: Optional[torch.LongTensor] = None,
        attention_mask: Optional[torch.FloatTensor] = None,
        token_type_ids: Optional[torch.LongTensor] = None,
        position_ids: Optional[torch.LongTensor] = None,
        head_mask: Optional[torch.FloatTensor] = None,
        inputs_embeds: Optional[torch.FloatTensor] = None,
        start_positions: Optional[torch.LongTensor] = None,
        end_positions: Optional[torch.LongTensor] = None,
        output_attentions: Optional[bool] = None,
        output_hidden_states: Optional[bool] = None,
        return_dict: Optional[bool] = None,
    ) -> Union[Tuple, QuestionAnsweringModelOutput]:
        r"""
        start_positions (`torch.LongTensor` of shape `(batch_size,)`, *optional*):
            Labels for position (index) of the start of the labelled span for computing the token classification loss.
            Positions are clamped to the length of the sequence (`sequence_length`). Position outside of the sequence
            are not taken into account for computing the loss.
        end_positions (`torch.LongTensor` of shape `(batch_size,)`, *optional*):
            Labels for position (index) of the end of the labelled span for computing the token classification loss.
            Positions are clamped to the length of the sequence (`sequence_length`). Position outside of the sequence
            are not taken into account for computing the loss.
        """
        return_dict = return_dict if return_dict is not None else self.config.use_return_dict

        outputs = self.roberta(
            input_ids,
            attention_mask=attention_mask,
            token_type_ids=token_type_ids,
            position_ids=position_ids,
            head_mask=head_mask,
            inputs_embeds=inputs_embeds,
            output_attentions=output_attentions,
            output_hidden_states=output_hidden_states,
            return_dict=return_dict,
        )

        sequence_output = outputs[0]

        logits = self.qa_outputs(sequence_output)
        start_logits, end_logits = logits.split(1, dim=-1)
        start_logits = start_logits.squeeze(-1).contiguous()
        end_logits = end_logits.squeeze(-1).contiguous()

        total_loss = None
        if start_positions is not None and end_positions is not None:
            # If we are on multi-GPU, split add a dimension
            if len(start_positions.size()) > 1:
                start_positions = start_positions.squeeze(-1)
            if len(end_positions.size()) > 1:
                end_positions = end_positions.squeeze(-1)
            # sometimes the start/end positions are outside our model inputs, we ignore these terms
            ignored_index = start_logits.size(1)
            start_positions = start_positions.clamp(0, ignored_index)
            end_positions = end_positions.clamp(0, ignored_index)

            loss_fct = CrossEntropyLoss(ignore_index=ignored_index)
            start_loss = loss_fct(start_logits, start_positions)
            end_loss = loss_fct(end_logits, end_positions)
            total_loss = (start_loss + end_loss) / 2

        if not return_dict:
            output = (start_logits, end_logits) + outputs[2:]
            return ((total_loss,) + output) if total_loss is not None else output

        return QuestionAnsweringModelOutput(
            loss=total_loss,
            start_logits=start_logits,
            end_logits=end_logits,
            hidden_states=outputs.hidden_states,
            attentions=outputs.attentions,
        )


# Copied from transformers.models.roberta.modeling_roberta.create_position_ids_from_input_ids
def create_position_ids_from_input_ids(input_ids, padding_idx, past_key_values_length=0):
    """
    Replace non-padding symbols with their position numbers. Position numbers begin at padding_idx+1. Padding symbols
    are ignored. This is modified from fairseq's `utils.make_positions`.

    Args:
        x: torch.Tensor x:

    Returns: torch.Tensor
    """
    # The series of casts and type-conversions here are carefully balanced to both work with ONNX export and XLA.
    mask = input_ids.ne(padding_idx).int()
    incremental_indices = (torch.cumsum(mask, dim=1).type_as(mask) + past_key_values_length) * mask
    return incremental_indices.long() + padding_idx<|MERGE_RESOLUTION|>--- conflicted
+++ resolved
@@ -684,11 +684,8 @@
 
     config_class = XLMRobertaXLConfig
     base_model_prefix = "roberta"
-<<<<<<< HEAD
+    _no_split_modules = ["XLMRobertaXLEmbeddings", "XLMRobertaXLLayer"]
     _supports_sdpa = True
-=======
-    _no_split_modules = ["XLMRobertaXLEmbeddings", "XLMRobertaXLLayer"]
->>>>>>> dce253f6
 
     # Copied from transformers.models.bert.modeling_bert.BertPreTrainedModel._init_weights
     def _init_weights(self, module):
@@ -879,6 +876,9 @@
         # past_key_values_length
         past_key_values_length = past_key_values[0][0].shape[2] if past_key_values is not None else 0
 
+        if attention_mask is None:
+            attention_mask = torch.ones(((batch_size, seq_length + past_key_values_length)), device=device)
+
         if token_type_ids is None:
             if hasattr(self.embeddings, "token_type_ids"):
                 buffered_token_type_ids = self.embeddings.token_type_ids[:, :seq_length]
@@ -1002,7 +1002,6 @@
 
     def set_output_embeddings(self, new_embeddings):
         self.lm_head.decoder = new_embeddings
-        self.lm_head.bias = new_embeddings.bias
 
     @add_start_docstrings_to_model_forward(XLM_ROBERTA_XL_INPUTS_DOCSTRING.format("batch_size, sequence_length"))
     @replace_return_docstrings(output_type=CausalLMOutputWithCrossAttentions, config_class=_CONFIG_FOR_DOC)
