--- conflicted
+++ resolved
@@ -160,8 +160,6 @@
         self.use_cache = use_cache
         self.attention_bias = attention_bias
         self.attention_dropout = attention_dropout
-<<<<<<< HEAD
-=======
 
         super().__init__(
             pad_token_id=pad_token_id,
@@ -171,7 +169,6 @@
             **kwargs,
         )
 
->>>>>>> c5094a4f
         self.rms_norm_eps = rms_norm_eps
         self.rope_parameters = rope_parameters
 
