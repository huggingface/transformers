--- conflicted
+++ resolved
@@ -133,14 +133,10 @@
         add_cross_attention: Optional[bool] = False,
         **kwargs,
     ):
-<<<<<<< HEAD
-        super().__init__(**kwargs)
         self.is_decoder = is_decoder
         self.add_cross_attention = add_cross_attention
         self.bos_token_id = bos_token_id
         self.eos_token_id = eos_token_id
-=======
->>>>>>> 5ee9ffe3
         self.vocab_size = vocab_size
         self.max_position_embeddings = max_position_embeddings
         self.hidden_size = hidden_size
@@ -162,9 +158,7 @@
             raise ValueError(
                 "The hidden size is not divisible by the number of attention heads! Make sure to update them!"
             )
-        super().__init__(
-            bos_token_id=bos_token_id, eos_token_id=eos_token_id, tie_word_embeddings=tie_word_embeddings, **kwargs
-        )
+        super().__init__(**kwargs)
 
     def convert_rope_params_to_dict(self, ignore_keys_at_rope_validation=None, **kwargs):
         rope_scaling = kwargs.pop("rope_scaling", None)
