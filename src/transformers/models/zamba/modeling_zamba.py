--- conflicted
+++ resolved
@@ -1046,15 +1046,7 @@
         # Initialize weights and apply final processing
         self.post_init()
 
-<<<<<<< HEAD
-
-=======
-    def set_decoder(self, decoder):
-        self.model = decoder
-
-    def get_decoder(self):
-        return self.model
->>>>>>> 8365f70e
+
 
     @auto_docstring
     def forward(
