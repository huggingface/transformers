# coding=utf-8
# Copyright 2025 The ZhipuAI Inc. team and HuggingFace Inc. team. All rights reserved.
#
# Licensed under the Apache License, Version 2.0 (the "License");
# you may not use this file except in compliance with the License.
# You may obtain a copy of the License at
#
#     http://www.apache.org/licenses/LICENSE-2.0
#
# Unless required by applicable law or agreed to in writing, software
# distributed under the License is distributed on an "AS IS" BASIS,
# WITHOUT WARRANTIES OR CONDITIONS OF ANY KIND, either express or implied.
# See the License for the specific language governing permissions and
# limitations under the License.
import itertools
from typing import Callable, Optional, Union

import numpy as np
import torch
import torch.nn as nn
import torch.nn.functional as F
from torch.nn import LayerNorm

from ...activations import ACT2FN
from ...cache_utils import Cache, DynamicCache
from ...configuration_utils import PreTrainedConfig
from ...feature_extraction_utils import BatchFeature
from ...image_utils import ImageInput
from ...masking_utils import create_causal_mask
from ...modeling_flash_attention_utils import FlashAttentionKwargs
from ...modeling_layers import GradientCheckpointingLayer
from ...modeling_outputs import BaseModelOutputWithPast
from ...modeling_rope_utils import rope_config_validation
from ...modeling_utils import ALL_ATTENTION_FUNCTIONS
from ...processing_utils import Unpack
from ...tokenization_utils_base import PreTokenizedInput, TextInput
from ...utils import TransformersKwargs, auto_docstring, can_return_tuple, is_torchdynamo_compiling, logging
from ...video_utils import VideoInput
from ..glm4.modeling_glm4 import Glm4MLP, Glm4RMSNorm, eager_attention_forward
from ..qwen2_5_vl.modeling_qwen2_5_vl import (
    Qwen2_5_VisionPatchEmbed,
    Qwen2_5_VisionRotaryEmbedding,
    Qwen2_5_VLCausalLMOutputWithPast,
    Qwen2_5_VLForConditionalGeneration,
    Qwen2_5_VLMLP,
    Qwen2_5_VLModel,
    Qwen2_5_VLModelOutputWithPast,
    Qwen2_5_VLPreTrainedModel,
    Qwen2_5_VLRotaryEmbedding,
    Qwen2_5_VLTextModel,
    Qwen2_5_VLVisionAttention,
    Qwen2_5_VLVisionBlock,
)
from ..qwen2_vl.processing_qwen2_vl import (
    Qwen2_VLProcessor,
    Qwen2_VLProcessorKwargs,
)


logger = logging.get_logger(__name__)


class Glm4vVisionConfig(PreTrainedConfig):
    r"""
    This is the configuration class to store the configuration of a [`Glm4vVisionModel`]. It is used to instantiate an Glm4vVisionModel
    model according to the specified arguments, defining the model architecture. Instantiating a configuration with the defaults will yield
    a similar configuration to that of
    GLM-4.1V-9B-Thinking [THUDM/GLM-4.1V-9B-Thinking](https://huggingface.co/THUDM/GLM-4.1V-9B-Thinking).

    Args:
        hidden_size (`int`, *optional*, defaults to 1536):
            Dimensionality of the encoder layers and the pooler layer.
        depth (`int`, *optional*, defaults to 24):
            Number of layers (depth) in the model.
        attention_bias (`bool`, *optional*, defaults to `False`):
            Whether to add a bias to the queries, keys and values.
        intermediate_size (`int`, *optional*, defaults to 13696):
            Dimensionality of the "intermediate" (i.e., feed-forward) layer in the Transformer encoder.
        hidden_act (`str` or `function`, *optional*, defaults to `"selu"`):
            The non-linear activation function (function or string) in the encoder and pooler. If string, `"gelu"`,
            `"relu"`, `"selu"` and `"gelu_new"` are supported.
        hidden_dropout_prob (`float`, *optional*, defaults to 0.0):
            The dropout probability for all fully connected layers in the embeddings, encoder, and pooler.
        attention_dropout (`float`, *optional*, defaults to 0.0):
            Dropout probability for attention weights.
        projection_dropout (`float`, *optional*, defaults to 0.0):
            Dropout probability for the projection layer.
        initializer_range (`float`, *optional*, defaults to 0.02):
            The standard deviation of the truncated_normal_initializer for initializing all weight matrices.
        image_size (`int` or `list[int]`, *optional*, defaults to `[336, 336]`):
            The size (resolution) of each image.
        patch_size (`int`, *optional*, defaults to `14`):
            The size (resolution) of each patch.
        num_channels (`int`, *optional*, defaults to 3):
            The number of input channels.
        out_hidden_size (`int`, *optional*, defaults to 4096):
            The output hidden size of the vision model.
        rms_norm_eps (`float`, *optional*, defaults to 1e-05):
            The epsilon used by the rms normalization layers.
        spatial_merge_size (`int`, *optional*, defaults to 2):
            The size used for merging spatial dimensions.
        temporal_patch_size (`int`, *optional*, defaults to 2):
            The size used for patches along the temporal dimension.
    Example:

    ```python
    >>> from transformers import Glm4vVisionConfig, Glm4vVisionModel

    >>> # Initializing a Glm4vVisionConfig GLM-4.1V-9B style configuration
    >>> configuration = Glm4vVisionConfig()

    >>> # Initializing a model (with random weights) from the GLM-4.1V-9B configuration
    >>> model = Glm4vVisionModel(configuration)

    >>> # Accessing the model configuration
    >>> configuration = model.config
    ```"""

    model_type = "glm4v"
    base_config_key = "vision_config"

    def __init__(
        self,
        depth=24,
        hidden_size=1536,
        hidden_act="silu",
        attention_bias=False,
        attention_dropout=0.0,
        num_heads=12,
        in_channels=3,
        image_size=336,
        patch_size=14,
        rms_norm_eps=1e-05,
        spatial_merge_size=2,
        temporal_patch_size=2,
        out_hidden_size=4096,
        intermediate_size=13696,
        initializer_range=0.02,
        **kwargs,
    ):
        super().__init__(**kwargs)

        self.depth = depth
        self.hidden_size = hidden_size
        self.hidden_act = hidden_act
        self.num_heads = num_heads
        self.in_channels = in_channels
        self.image_size = image_size
        self.patch_size = patch_size
        self.spatial_merge_size = spatial_merge_size
        self.temporal_patch_size = temporal_patch_size
        self.out_hidden_size = out_hidden_size
        self.intermediate_size = intermediate_size
        self.initializer_range = initializer_range
        self.rms_norm_eps = rms_norm_eps
        self.attention_bias = attention_bias
        self.attention_dropout = attention_dropout


class Glm4vTextConfig(PreTrainedConfig):
    r"""
    This is the configuration class to store the configuration of a [`Glm4vModel`]. It is used to instantiate a
    GLM-4.1V model according to the specified arguments, defining the model architecture. Instantiating a
    configuration with the defaults will yield a similar configuration to that of
    GLM-4.1V-9B-Thinking [THUDM/GLM-4.1V-9B-Thinking](https://huggingface.co/THUDM/GLM-4.1V-9B-Thinking).

    Configuration objects inherit from [`PreTrainedConfig`] and can be used to control the model outputs. Read the
    documentation from [`PreTrainedConfig`] for more information.

    Args:
        vocab_size (`int`, *optional*, defaults to 151552):
            Vocabulary size of the Glm4v model. Defines the number of different tokens that can be represented by the
            `inputs_ids` passed when calling [`Glm4vModel`]
        hidden_size (`int`, *optional*, defaults to 4096):
            Dimension of the hidden representations.
        intermediate_size (`int`, *optional*, defaults to 13696):
            Dimension of the MLP representations.
        num_hidden_layers (`int`, *optional*, defaults to 40):
            Number of hidden layers in the Transformer encoder.
        num_attention_heads (`int`, *optional*, defaults to 32):
            Number of attention heads for each attention layer in the Transformer encoder.
        num_key_value_heads (`int`, *optional*, defaults to 2):
            This is the number of key_value heads that should be used to implement Grouped Query Attention. If
            `num_key_value_heads=num_attention_heads`, the model will use Multi Head Attention (MHA), if
            `num_key_value_heads=1` the model will use Multi Query Attention (MQA) otherwise GQA is used. When
            converting a multi-head checkpoint to a GQA checkpoint, each group key and value head should be constructed
            by meanpooling all the original heads within that group. For more details checkout [this
            paper](https://huggingface.co/papers/2305.13245). If it is not specified, will default to `32`.
        hidden_act (`str` or `function`, *optional*, defaults to `"silu"`):
            The non-linear activation function (function or string) in the decoder.
        max_position_embeddings (`int`, *optional*, defaults to 32768):
            The maximum sequence length that this model might ever be used with.
        initializer_range (`float`, *optional*, defaults to 0.02):
            The standard deviation of the truncated_normal_initializer for initializing all weight matrices.
        rms_norm_eps (`float`, *optional*, defaults to 1e-05):
            The epsilon used by the rms normalization layers.
        use_cache (`bool`, *optional*, defaults to `True`):
            Whether or not the model should return the last key/values attentions (not used by all models). Only
            relevant if `config.is_decoder=True`.
        tie_word_embeddings (`bool`, *optional*, defaults to `False`):
            Whether the model's input and output word embeddings should be tied.
        rope_theta (`float`, *optional*, defaults to 10000.0):
            The base period of the RoPE embeddings.
        attention_dropout (`float`, *optional*, defaults to 0.0):
            The dropout ratio for the attention probabilities.
        rope_scaling (`Dict`, *optional*):
            Dictionary containing the scaling configuration for the RoPE embeddings. NOTE: if you apply new rope type
            and you expect the model to work on longer `max_position_embeddings`, we recommend you to update this value
            accordingly.
            Expected contents:
                `rope_type` (`str`):
                    The sub-variant of RoPE to use. Can be one of ['default', 'linear', 'dynamic', 'yarn', 'longrope',
                    'llama3'], with 'default' being the original RoPE implementation.
                `factor` (`float`, *optional*):
                    Used with all rope types except 'default'. The scaling factor to apply to the RoPE embeddings. In
                    most scaling types, a `factor` of x will enable the model to handle sequences of length x *
                    original maximum pre-trained length.
                `original_max_position_embeddings` (`int`, *optional*):
                    Used with 'dynamic', 'longrope' and 'llama3'. The original max position embeddings used during
                    pretraining.
                `attention_factor` (`float`, *optional*):
                    Used with 'yarn' and 'longrope'. The scaling factor to be applied on the attention
                    computation. If unspecified, it defaults to value recommended by the implementation, using the
                    `factor` field to infer the suggested value.
        image_token_id (`int`, *optional*):
            Token index used as placeholder for image embeddings.
        video_token_id (`int`, *optional*):
            Token index used as placeholder for video embeddings.

    ```python
    >>> from transformers import Glm4vTextModel, Glm4vConfig

    >>> # Initializing a GLM-4.1V style configuration
    >>> configuration = Glm4vConfig()

    >>> # Initializing a model from the GLM-4.1V style configuration
    >>> model = Glm4vTextModel(configuration)

    >>> # Accessing the model configuration
    >>> configuration = model.config
    ```"""

    model_type = "glm4v_text"
    base_config_key = "text_config"
    keys_to_ignore_at_inference = ["past_key_values"]
    # Default tensor parallel plan for base model `Glm4v`
    base_model_tp_plan = {
        "layers.*.self_attn.q_proj": "colwise",
        "layers.*.self_attn.k_proj": "colwise",
        "layers.*.self_attn.v_proj": "colwise",
        "layers.*.self_attn.o_proj": "rowwise",
        "layers.*.mlp.gate_up_proj": "colwise_rep",  # we need to replicate here due to the `chunk` operation
        "layers.*.mlp.down_proj": "rowwise_rep",  # we need to replicate here due to the `chunk` operation
    }
    base_model_pp_plan = {
        "embed_tokens": (["input_ids"], ["inputs_embeds"]),
        "layers": (["hidden_states", "attention_mask"], ["hidden_states"]),
        "norm": (["hidden_states"], ["hidden_states"]),
    }

    def __init__(
        self,
        vocab_size=151552,
        hidden_size=4096,
        intermediate_size=13696,
        num_hidden_layers=40,
        num_attention_heads=32,
        num_key_value_heads=2,
        hidden_act="silu",
        max_position_embeddings=32768,
        initializer_range=0.02,
        rms_norm_eps=1e-05,
        use_cache=True,
        tie_word_embeddings=False,
        rope_theta=10000.0,
        attention_dropout=0.0,
        rope_scaling=None,
        image_token_id=None,
        video_token_id=None,
        **kwargs,
    ):
        self.vocab_size = vocab_size
        self.max_position_embeddings = max_position_embeddings
        self.hidden_size = hidden_size
        self.intermediate_size = intermediate_size
        self.num_hidden_layers = num_hidden_layers
        self.num_attention_heads = num_attention_heads

        # for backward compatibility
        if num_key_value_heads is None:
            num_key_value_heads = num_attention_heads

        self.num_key_value_heads = num_key_value_heads
        self.hidden_act = hidden_act
        self.initializer_range = initializer_range
        self.rms_norm_eps = rms_norm_eps
        self.use_cache = use_cache
        self.rope_theta = rope_theta
        self.attention_dropout = attention_dropout
        self.rope_scaling = rope_scaling

        # Validate the correctness of rotary position embeddings parameters
        # BC: if there is a 'type' field, move it to 'rope_type'.
        if self.rope_scaling is not None and "type" in self.rope_scaling:
            self.rope_scaling["rope_type"] = self.rope_scaling["type"]
        rope_config_validation(self, ignore_keys={"mrope_section"})
        self.image_token_id = image_token_id
        self.video_token_id = video_token_id

        super().__init__(tie_word_embeddings=tie_word_embeddings, **kwargs)


class Glm4vConfig(PreTrainedConfig):
    r"""
    This is the configuration class to store the configuration of a [`Glm4vModel`]. It is used to instantiate a
    GLM-4.1V model according to the specified arguments, defining the model architecture. Instantiating a
    configuration with the defaults will yield a similar configuration to that of
    GLM-4.1V-9B-Thinking [THUDM/GLM-4.1V-9B-Thinking](https://huggingface.co/THUDM/GLM-4.1V-9B-Thinking).

    Configuration objects inherit from [`PreTrainedConfig`] and can be used to control the model outputs. Read the
    documentation from [`PreTrainedConfig`] for more information.


    Args:
        text_config (`Union[PreTrainedConfig, dict]`, *optional*, defaults to `Glm4vTextConfig`):
            The config object or dictionary of the text backbone.
        vision_config (`Union[PreTrainedConfig, dict]`,  *optional*, defaults to `Glm4vVisionConfig`):
            The config object or dictionary of the vision backbone.
        image_token_id (`int`, *optional*, defaults to 151343):
            The image token index to encode the image prompt.
        video_token_id (`int`, *optional*, defaults to 151344):
            The video token index to encode the image prompt.
        image_start_token_id (`int`, *optional*, defaults to 151339):
            The image start token index to encode the start of image.
        image_end_token_id (`int`, *optional*, defaults to 151340):
            The image end token index to encode the end of image.
        video_start_token_id (`int`, *optional*, defaults to 151341):
            The video start token index to encode the start of video.
        video_end_token_id (`int`, *optional*, defaults to 151342):
            The video end token index to encode the end of video.

    ```python
    >>> from transformers import Glm4vForConditionalGeneration, Glm4vConfig

    >>> # Initializing a GLM-4.1V style configuration
    >>> configuration = Glm4vConfig()

    >>> # Initializing a model from the GLM-4.1V style configuration
    >>> model = Glm4vForConditionalGeneration(configuration)

    >>> # Accessing the model configuration
    >>> configuration = model.config
    ```"""

    model_type = "glm4v"
    sub_configs = {"vision_config": Glm4vVisionConfig, "text_config": Glm4vTextConfig}
    keys_to_ignore_at_inference = ["past_key_values"]

    def __init__(
        self,
        text_config=None,
        vision_config=None,
        image_token_id=151343,
        video_token_id=151344,
        image_start_token_id=151339,
        image_end_token_id=151340,
        video_start_token_id=151341,
        video_end_token_id=151342,
        **kwargs,
    ):
        if isinstance(vision_config, dict):
            self.vision_config = self.sub_configs["vision_config"](**vision_config)
        elif vision_config is None:
            self.vision_config = self.sub_configs["vision_config"]()

        if isinstance(text_config, dict):
            self.text_config = self.sub_configs["text_config"](**text_config)
        elif text_config is None:
            self.text_config = self.sub_configs["text_config"](**kwargs)

        self.image_token_id = image_token_id
        self.video_token_id = video_token_id
        self.video_start_token_id = video_start_token_id
        self.video_end_token_id = video_end_token_id
        self.image_start_token_id = image_start_token_id
        self.image_end_token_id = image_end_token_id

        super().__init__(**kwargs)


# Will be used for both Text and Vision modalities
class Glm4vRMSNorm(Glm4RMSNorm):
    pass


class Glm4VisionMlp(Qwen2_5_VLMLP):
    def __init__(self, config, bias: bool = False):
        super().__init__(config, bias)
        self.intermediate_size = config.out_hidden_size


class Glm4vVisionPatchEmbed(Qwen2_5_VisionPatchEmbed):
    def __init__(self, config: Glm4vVisionConfig) -> None:
        nn.Module.__init__(self)
        self.patch_size = config.patch_size
        self.temporal_patch_size = config.temporal_patch_size
        self.in_channels = config.in_channels
        self.embed_dim = config.hidden_size

        kernel_size = [self.temporal_patch_size, self.patch_size, self.patch_size]
        self.proj = nn.Conv3d(self.in_channels, self.embed_dim, kernel_size=kernel_size, stride=kernel_size)


class Glm4vVisionRotaryEmbedding(Qwen2_5_VisionRotaryEmbedding):
    pass


class Glm4vVisionPatchMerger(nn.Module):
    def __init__(self, dim: int, context_dim: int, hidden_act: str, bias: bool = False) -> None:
        super().__init__()
        self.proj = nn.Linear(dim, dim, bias=bias)
        self.post_projection_norm = LayerNorm(dim)
        self.gate_proj = nn.Linear(dim, context_dim, bias=bias)
        self.up_proj = nn.Linear(dim, context_dim, bias=bias)
        self.down_proj = nn.Linear(context_dim, dim, bias=bias)
        self.act1 = nn.GELU()
        self.act_fn = ACT2FN[hidden_act]

    def forward(self, hidden_state: torch.Tensor) -> torch.Tensor:
        hidden_state = self.proj(hidden_state)
        hidden_state = self.act1(self.post_projection_norm(hidden_state))
        return self.down_proj(self.act_fn(self.gate_proj(hidden_state)) * self.up_proj(hidden_state))


class Glm4vVisionEmbeddings(nn.Module):
    def __init__(self, config: Glm4vVisionConfig):
        super().__init__()
        self.config = config
        self.embed_dim = config.hidden_size
        self.image_size = config.image_size
        self.patch_size = config.patch_size

        self.num_patches = (self.image_size // self.patch_size) ** 2
        self.num_positions = self.num_patches
        self.position_embedding = nn.Embedding(self.num_positions, self.embed_dim)
        self.register_buffer("position_ids", torch.arange(self.num_positions).expand((1, -1)), persistent=False)

    def forward(self, embeddings, lengths, image_shapes, h_coords, w_coords) -> torch.Tensor:
        """
        Forward pass with integrated position encoding adaptation using 2D interpolation.

        Args:
            embeddings: Input embeddings tensor
            lengths (torch.Tensor): Sequence lengths for each image in the batch.
            image_shapes (torch.Tensor): Tensor of shape [batch_size, 3] representing the image shapes (t, h, w).
            h_coords (torch.Tensor): Tensor of shape [total_seq] representing the h coordinate for each patch.
            w_coords (torch.Tensor): Tensor of shape [total_seq] representing the w coordinate for each patch.

        Returns:
            torch.Tensor: Embeddings with adapted position encoding added.
        """
        # Get position embedding parameters
        pos_embed_weight = self.position_embedding.weight
        hidden_size = pos_embed_weight.shape[1]
        total_seq = h_coords.shape[0]
        device = pos_embed_weight.device

        # Move coordinates to correct device
        h_coords, w_coords = h_coords.to(device), w_coords.to(device)

        # Handle empty sequence case
        if total_seq == 0:
            adapted_pos_embed = torch.empty(0, hidden_size, device=device, dtype=pos_embed_weight.dtype)
        else:
            # Convert inputs to tensors if needed
            if isinstance(lengths, list):
                lengths = torch.tensor(lengths, device=device, dtype=torch.long)
            if not isinstance(image_shapes, torch.Tensor):
                image_shapes = torch.tensor(image_shapes, device=device, dtype=torch.long)

            # Prepare 2D position embedding
            orig_size_sq = pos_embed_weight.shape[0]
            orig_size = int(orig_size_sq**0.5)
            pos_embed_2d = (
                pos_embed_weight.view(orig_size, orig_size, hidden_size)
                .permute(2, 0, 1)
                .unsqueeze(0)
                .to(device=device, dtype=torch.float32)
            )

            # Calculate target dimensions for each patch
            target_h = torch.cat([image_shapes[i, 1].repeat(lengths[i]) for i in range(len(lengths))]).to(
                device=device, dtype=torch.float32
            )
            target_w = torch.cat([image_shapes[i, 2].repeat(lengths[i]) for i in range(len(lengths))]).to(
                device=device, dtype=torch.float32
            )

            # Normalize coordinates to [-1, 1] range for grid_sample
            h_coords = h_coords.to(device=device, dtype=torch.float32)
            w_coords = w_coords.to(device=device, dtype=torch.float32)
            norm_w = ((w_coords + 0.5) / target_w) * 2 - 1
            norm_h = ((h_coords + 0.5) / target_h) * 2 - 1

            # Create sampling grid
            grid = torch.stack((norm_w, norm_h), dim=-1).unsqueeze(0).unsqueeze(2)

            # Perform bicubic interpolation
            interpolated_embed_fp32 = F.grid_sample(
                pos_embed_2d, grid, mode="bicubic", align_corners=False, padding_mode="border"
            )

            # Reshape and convert back to original dtype
            adapted_pos_embed_fp32 = interpolated_embed_fp32.squeeze(0).squeeze(-1).permute(1, 0)
            adapted_pos_embed = adapted_pos_embed_fp32.to(pos_embed_weight.dtype).to(embeddings.device)

        # Add adapted position encoding to embeddings
        embeddings = embeddings + adapted_pos_embed
        return embeddings


class Glm4vVisionAttention(Qwen2_5_VLVisionAttention):
    def __init__(self, config: Glm4vVisionConfig) -> None:
        super().__init__(config)
        self.attention_dropout = config.attention_dropout
        self.qkv = nn.Linear(config.hidden_size, config.hidden_size * 3, bias=config.attention_bias)
        self.proj = nn.Linear(config.hidden_size, config.hidden_size, bias=False)


class Glm4vVisionBlock(Qwen2_5_VLVisionBlock):
    def __init__(self, config) -> None:
        super().__init__(config)
        self.norm1 = Glm4vRMSNorm(config.hidden_size, eps=config.rms_norm_eps)
        self.norm2 = Glm4vRMSNorm(config.hidden_size, eps=config.rms_norm_eps)
        self.attn = Glm4vVisionAttention(config)
        self.mlp = Glm4VisionMlp(config, bias=False)


class Glm4vTextRotaryEmbedding(Qwen2_5_VLRotaryEmbedding):
    pass


def rotate_half_llm(x):
    """Rotates half the hidden dims of the input."""
    x1 = x[..., 0::2]
    x2 = x[..., 1::2]
    return torch.stack((-x2, x1), dim=-1).flatten(-2)


def apply_multimodal_rotary_pos_emb(q, k, cos, sin, mrope_section, unsqueeze_dim=1):
    """Applies Rotary Position Embedding with Multimodal Sections to the query and key tensors (https://qwenlm.github.io/blog/qwen2-vl/).

    Explanation:
        Multimodal 3D rotary position embedding is an extension to 1D rotary position embedding. The input embedding
        sequence contains vision (images / videos) embedding and text embedding or just contains text embedding. For
        vision embedding part, we apply rotary position embedding on temporal, height and width dimension separately.
        Here we split the channel dimension to 3 chunks for the temporal, height and width rotary position embedding.
        For text embedding part, we just apply 1D rotary position embedding. The three rotary position index (temporal,
        height and width) of text embedding is always the same, so the text embedding rotary position embedding has no
        difference with modern LLMs.

    Args:
        q (`torch.Tensor`): The query tensor.
        k (`torch.Tensor`): The key tensor.
        cos (`torch.Tensor`): The cosine part of the rotary embedding.
        sin (`torch.Tensor`): The sine part of the rotary embedding.
        mrope_section(`List(int)`):
            Multimodal rope section is for channel dimension of temporal, height and width in rope calculation.
        unsqueeze_dim (`int`, *optional*, defaults to 1):
            The 'unsqueeze_dim' argument specifies the dimension along which to unsqueeze cos[position_ids] and
            sin[position_ids] so that they can be properly broadcasted to the dimensions of q and k. For example, note
            that cos[position_ids] and sin[position_ids] have the shape [batch_size, seq_len, head_dim]. Then, if q and
            k have the shape [batch_size, heads, seq_len, head_dim], then setting unsqueeze_dim=1 makes
            cos[position_ids] and sin[position_ids] broadcastable to the shapes of q and k. Similarly, if q and k have
            the shape [batch_size, seq_len, heads, head_dim], then set unsqueeze_dim=2.
    Returns:
        `tuple(torch.Tensor)` comprising of the query and key tensors rotated using the Rotary Position Embedding.
    """
    mrope_section = mrope_section * 2
    cos = torch.cat([m[i % 3] for i, m in enumerate(cos.split(mrope_section, dim=-1))], dim=-1).unsqueeze(
        unsqueeze_dim
    )
    sin = torch.cat([m[i % 3] for i, m in enumerate(sin.split(mrope_section, dim=-1))], dim=-1).unsqueeze(
        unsqueeze_dim
    )

    # Interleave them instead of usual shape
    cos = cos[..., : cos.shape[-1] // 2].repeat_interleave(2, dim=-1)
    sin = sin[..., : sin.shape[-1] // 2].repeat_interleave(2, dim=-1)

    # Keep half or full tensor for later concatenation
    rotary_dim = cos.shape[-1]
    q_rot, q_pass = q[..., :rotary_dim], q[..., rotary_dim:]
    k_rot, k_pass = k[..., :rotary_dim], k[..., rotary_dim:]

    # Apply rotary embeddings on the first half or full tensor
    q_embed = (q_rot * cos) + (rotate_half_llm(q_rot) * sin)
    k_embed = (k_rot * cos) + (rotate_half_llm(k_rot) * sin)

    # Concatenate back to full shape
    q_embed = torch.cat([q_embed, q_pass], dim=-1)
    k_embed = torch.cat([k_embed, k_pass], dim=-1)

    return q_embed, k_embed


class Glm4vTextAttention(nn.Module):
    """
    Multi-headed attention from 'Attention Is All You Need' paper.
    and "Generating Long Sequences with Sparse Transformers".
    """

    def __init__(self, config: Glm4vTextConfig, layer_idx: Optional[int] = None):
        super().__init__()
        self.config = config
        self.layer_idx = layer_idx

        self.hidden_size = config.hidden_size
        self.num_heads = config.num_attention_heads
        self.head_dim = self.hidden_size // self.num_heads
        self.num_key_value_heads = config.num_key_value_heads
        self.num_key_value_groups = self.num_heads // self.num_key_value_heads
        self.is_causal = True
        self.attention_dropout = config.attention_dropout
        self.rope_scaling = config.rope_scaling
        self.scaling = self.head_dim**-0.5

        self.q_proj = nn.Linear(self.hidden_size, self.num_heads * self.head_dim, bias=True)
        self.k_proj = nn.Linear(self.hidden_size, self.num_key_value_heads * self.head_dim, bias=True)
        self.v_proj = nn.Linear(self.hidden_size, self.num_key_value_heads * self.head_dim, bias=True)
        self.o_proj = nn.Linear(self.num_heads * self.head_dim, self.hidden_size, bias=False)

    def forward(
        self,
        hidden_states: torch.Tensor,
        position_embeddings: tuple[torch.Tensor, torch.Tensor],
        attention_mask: Optional[torch.Tensor] = None,
        position_ids: Optional[torch.LongTensor] = None,
        past_key_values: Optional[Cache] = None,
        cache_position: Optional[torch.LongTensor] = None,
        **kwargs: Unpack[FlashAttentionKwargs],
    ) -> tuple[torch.Tensor, Optional[torch.Tensor], Optional[tuple[torch.Tensor]]]:
        bsz, q_len, _ = hidden_states.size()

        query_states = self.q_proj(hidden_states)
        key_states = self.k_proj(hidden_states)
        value_states = self.v_proj(hidden_states)

        query_states = query_states.view(bsz, q_len, -1, self.head_dim).transpose(1, 2)
        key_states = key_states.view(bsz, q_len, -1, self.head_dim).transpose(1, 2)
        value_states = value_states.view(bsz, q_len, -1, self.head_dim).transpose(1, 2)

        cos, sin = position_embeddings
        query_states, key_states = apply_multimodal_rotary_pos_emb(  # diff with Llama
            query_states, key_states, cos, sin, self.rope_scaling["mrope_section"]
        )

        if past_key_values is not None:
            cache_kwargs = {"sin": sin, "cos": cos, "cache_position": cache_position}  # Specific to RoPE models
            key_states, value_states = past_key_values.update(key_states, value_states, self.layer_idx, cache_kwargs)

        attention_interface: Callable = eager_attention_forward
        if self.config._attn_implementation != "eager":
            attention_interface = ALL_ATTENTION_FUNCTIONS[self.config._attn_implementation]

        attn_output, attn_weights = attention_interface(
            self,
            query_states,
            key_states,
            value_states,
            attention_mask,
            dropout=0.0 if not self.training else self.attention_dropout,
            scaling=self.scaling,
            **kwargs,
        )

        attn_output = attn_output.reshape(bsz, q_len, -1).contiguous()
        attn_output = self.o_proj(attn_output)
        return attn_output, attn_weights


class Glm4vTextMLP(Glm4MLP):
    pass


class Glm4vTextDecoderLayer(GradientCheckpointingLayer):
    def __init__(self, config: Glm4vTextConfig, layer_idx: int):
        super().__init__()
        self.hidden_size = config.hidden_size
        self.self_attn = Glm4vTextAttention(config, layer_idx)
        self.mlp = Glm4vTextMLP(config)
        self.input_layernorm = Glm4vRMSNorm(config.hidden_size, eps=config.rms_norm_eps)
        self.post_attention_layernorm = Glm4vRMSNorm(config.hidden_size, eps=config.rms_norm_eps)
        self.post_self_attn_layernorm = Glm4vRMSNorm(config.hidden_size, eps=config.rms_norm_eps)
        self.post_mlp_layernorm = Glm4vRMSNorm(config.hidden_size, eps=config.rms_norm_eps)

    def forward(
        self,
        hidden_states: torch.Tensor,
        position_embeddings: tuple[torch.Tensor, torch.Tensor],
        attention_mask: Optional[torch.Tensor] = None,
        position_ids: Optional[torch.LongTensor] = None,
        past_key_values: Optional[Cache] = None,
        output_attentions: Optional[bool] = False,
        use_cache: Optional[bool] = False,
        cache_position: Optional[torch.LongTensor] = None,
        **kwargs,
    ) -> tuple[torch.FloatTensor, Optional[tuple[torch.FloatTensor, torch.FloatTensor]]]:
        """
        Args:
            hidden_states (`torch.FloatTensor`): input to the layer of shape `(batch, seq_len, embed_dim)`
            attention_mask (`torch.FloatTensor`, *optional*): attention mask of size
                `(batch, sequence_length)` where padding elements are indicated by 0.
            output_attentions (`bool`, *optional*):
                Whether or not to return the attentions tensors of all attention layers. See `attentions` under
                returned tensors for more detail.
            use_cache (`bool`, *optional*):
                If set to `True`, `past_key_values` key value states are returned and can be used to speed up decoding
                (see `past_key_values`).
            past_key_values (`Cache`, *optional*): cached past key and value projection states
            cache_position (`torch.LongTensor` of shape `(sequence_length)`, *optional*):
                Indices depicting the position of the input sequence tokens in the sequence.
            position_embeddings (`tuple[torch.FloatTensor, torch.FloatTensor]`, *optional*):
                Tuple containing the cosine and sine positional embeddings of shape `(batch_size, seq_len, head_dim)`,
                with `head_dim` being the embedding dimension of each attention head.
            kwargs (`dict`, *optional*):
                Arbitrary kwargs to be ignored, used for FSDP and other methods that injects code
                into the model
        """

        residual = hidden_states

        hidden_states = self.input_layernorm(hidden_states)

        # Self Attention
        hidden_states, self_attn_weights = self.self_attn(
            hidden_states=hidden_states,
            position_embeddings=position_embeddings,
            attention_mask=attention_mask,
            position_ids=position_ids,
            past_key_values=past_key_values,
            output_attentions=output_attentions,
            use_cache=use_cache,
            cache_position=cache_position,
            **kwargs,
        )

        hidden_states = self.post_self_attn_layernorm(hidden_states)
        hidden_states = residual + hidden_states

        # Fully Connected
        residual = hidden_states
        hidden_states = self.post_attention_layernorm(hidden_states)
        hidden_states = self.mlp(hidden_states)
        hidden_states = self.post_mlp_layernorm(hidden_states)
        hidden_states = residual + hidden_states

        outputs = (hidden_states,)

        if output_attentions:
            outputs += (self_attn_weights,)

        return outputs


class Glm4vModelOutputWithPast(Qwen2_5_VLModelOutputWithPast):
    pass


class Glm4vPreTrainedModel(Qwen2_5_VLPreTrainedModel):
    _no_split_modules = ["Glm4vTextDecoderLayer", "Glm4vVisionBlock"]
    _can_record_outputs = {
        "hidden_states": Glm4vTextDecoderLayer,
        "attentions": Glm4vTextAttention,
    }


class Glm4vVisionModel(Glm4vPreTrainedModel):
    config: Glm4vVisionConfig
    _no_split_modules = ["Glm4vVisionBlock"]

    def __init__(self, config) -> None:
        super().__init__(config)
        self.spatial_merge_size = config.spatial_merge_size
        self.patch_size = config.patch_size

        self.embeddings = Glm4vVisionEmbeddings(config)
        self.patch_embed = Glm4vVisionPatchEmbed(config)

        head_dim = config.hidden_size // config.num_heads
        self.rotary_pos_emb = Glm4vVisionRotaryEmbedding(head_dim // 2)

        self.blocks = nn.ModuleList([Glm4vVisionBlock(config) for _ in range(config.depth)])
        self.merger = Glm4vVisionPatchMerger(
            dim=config.out_hidden_size, context_dim=config.intermediate_size, hidden_act=config.hidden_act
        )

        self.post_conv_layernorm = Glm4vRMSNorm(config.hidden_size, eps=config.rms_norm_eps)
        self.downsample = nn.Conv2d(
            in_channels=config.hidden_size,
            out_channels=config.out_hidden_size,
            kernel_size=config.spatial_merge_size,
            stride=config.spatial_merge_size,
        )
        self.post_layernorm = Glm4vRMSNorm(config.hidden_size, eps=config.rms_norm_eps)

        self.gradient_checkpointing = False
        self.post_init()

    def rot_pos_emb(self, grid_thw):
        pos_ids = []
        for t, h, w in grid_thw:
            hpos_ids = torch.arange(h).unsqueeze(1).expand(-1, w)
            hpos_ids = hpos_ids.reshape(
                h // self.spatial_merge_size,
                self.spatial_merge_size,
                w // self.spatial_merge_size,
                self.spatial_merge_size,
            )
            hpos_ids = hpos_ids.permute(0, 2, 1, 3)
            hpos_ids = hpos_ids.flatten()

            wpos_ids = torch.arange(w).unsqueeze(0).expand(h, -1)
            wpos_ids = wpos_ids.reshape(
                h // self.spatial_merge_size,
                self.spatial_merge_size,
                w // self.spatial_merge_size,
                self.spatial_merge_size,
            )
            wpos_ids = wpos_ids.permute(0, 2, 1, 3)
            wpos_ids = wpos_ids.flatten()
            pos_ids.append(torch.stack([hpos_ids, wpos_ids], dim=-1).repeat(t, 1))
        pos_ids = torch.cat(pos_ids, dim=0)
        max_grid_size = grid_thw[:, 1:].max()
        rotary_pos_emb_full = self.rotary_pos_emb(max_grid_size)
        rotary_pos_emb = rotary_pos_emb_full[pos_ids].flatten(1)
        return rotary_pos_emb, pos_ids

    def forward(self, hidden_states: torch.Tensor, grid_thw: torch.Tensor) -> torch.Tensor:
        """
        Args:
            hidden_states (`torch.Tensor` of shape `(seq_len, hidden_size)`):
                The final hidden states of the model.
            grid_thw (`torch.Tensor` of shape `(num_images_or_videos, 3)`):
                The temporal, height and width of feature shape of each image in LLM.

        Returns:
            `torch.Tensor`: hidden_states.
        """
        hidden_states = self.patch_embed(hidden_states)
        hidden_states = self.post_conv_layernorm(hidden_states)

        rotary_pos_emb, image_type_ids = self.rot_pos_emb(grid_thw)
        emb = torch.cat((rotary_pos_emb, rotary_pos_emb), dim=-1)
        position_embeddings = (emb.cos(), emb.sin())

        cu_seqlens = torch.repeat_interleave(grid_thw[:, 1] * grid_thw[:, 2], grid_thw[:, 0]).cumsum(
            dim=0,
            # Select dtype based on the following factors:
            #  - FA2 requires that cu_seqlens_q must have dtype int32
            #  - torch.onnx.export requires that cu_seqlens_q must have same dtype as grid_thw
            # See https://github.com/huggingface/transformers/pull/34852 for more information
            dtype=grid_thw.dtype if torch.jit.is_tracing() else torch.int32,
        )
        cu_seqlens = F.pad(cu_seqlens, (1, 0), value=0)
        seqlens = (cu_seqlens[1:] - cu_seqlens[:-1]).tolist()
        hidden_states = self.embeddings(hidden_states, seqlens, grid_thw, image_type_ids[:, 0], image_type_ids[:, 1])

        for blk in self.blocks:
            hidden_states = blk(
                hidden_states,
                cu_seqlens=cu_seqlens,
                position_embeddings=position_embeddings,
            )

        hidden_states = self.post_layernorm(hidden_states)

        hidden_states = hidden_states.view(
            -1, self.spatial_merge_size, self.spatial_merge_size, hidden_states.shape[-1]
        )
        hidden_states = hidden_states.permute(0, 3, 1, 2)
        hidden_states = self.downsample(hidden_states).view(-1, self.config.out_hidden_size)

        hidden_states = self.merger(hidden_states)
        return hidden_states


class Glm4vTextModel(Qwen2_5_VLTextModel):
    def __init__(self, config: Glm4vTextConfig):
        super().__init__(config)
        self.layers = nn.ModuleList(
            [Glm4vTextDecoderLayer(config, layer_idx) for layer_idx in range(config.num_hidden_layers)]
        )
        self.norm = Glm4vRMSNorm(config.hidden_size, eps=config.rms_norm_eps)
        self.rotary_emb = Glm4vTextRotaryEmbedding(config=config)
        del self._attn_implementation
        del self.has_sliding_layers

    @auto_docstring
<<<<<<< HEAD
=======
    @check_model_inputs()
>>>>>>> 7aa888b7
    def forward(
        self,
        input_ids: Optional[torch.LongTensor] = None,
        attention_mask: Optional[torch.Tensor] = None,
        position_ids: Optional[torch.LongTensor] = None,
        past_key_values: Optional[Cache] = None,
        inputs_embeds: Optional[torch.FloatTensor] = None,
        use_cache: Optional[bool] = None,
        output_attentions: Optional[bool] = None,
        output_hidden_states: Optional[bool] = None,
        return_dict: Optional[bool] = None,
        cache_position: Optional[torch.LongTensor] = None,
        **kwargs: Unpack[FlashAttentionKwargs],
    ) -> Union[tuple, BaseModelOutputWithPast]:
        output_attentions = output_attentions if output_attentions is not None else self.config.output_attentions
        output_hidden_states = (
            output_hidden_states if output_hidden_states is not None else self.config.output_hidden_states
        )
        use_cache = use_cache if use_cache is not None else self.config.use_cache

        return_dict = return_dict if return_dict is not None else self.config.use_return_dict

        if (input_ids is None) ^ (inputs_embeds is not None):
            raise ValueError("You must specify exactly one of input_ids or inputs_embeds")

        if self.gradient_checkpointing and self.training:
            if use_cache:
                logger.warning_once(
                    "`use_cache=True` is incompatible with gradient checkpointing. Setting `use_cache=False`..."
                )
                use_cache = False

        # torch.jit.trace() doesn't support cache objects in the output
        if use_cache and past_key_values is None and not torch.jit.is_tracing():
            past_key_values = DynamicCache(config=self.config)

        if inputs_embeds is None:
            inputs_embeds = self.embed_tokens(input_ids)

        if cache_position is None:
            past_seen_tokens = past_key_values.get_seq_length() if past_key_values is not None else 0
            cache_position = torch.arange(
                past_seen_tokens, past_seen_tokens + inputs_embeds.shape[1], device=inputs_embeds.device
            )

        # the hard coded `3` is for temporal, height and width.
        if position_ids is None:
            position_ids = cache_position.view(1, 1, -1).expand(3, inputs_embeds.shape[0], -1)
        elif position_ids.ndim == 2:
            position_ids = position_ids[None, ...].expand(3, position_ids.shape[0], -1)

        # NOTE: we need to pass text position ids for packing. Qwen2-VL uses 3D positions
        # where each dim indicates visual spatial positions for temporal/height/width grids.
        # There are two scenarios when FA2-like packed masking might be activated.
        # 1. User specifically passed packed `position_ids` and no attention mask.
        #    In this case we expect the useer to create correct position ids for all 3 grids
        #    and prepend text-only position ids to it. The final tensor will be [4, bs, seq-len]
        # 2. User runs forward with no attention mask and no position ids. In this case, position ids
        #    are prepared by the model (`get_rope_index`) as `[4, bs, seq-len]` tensor. Text-only positions are
        #    prepended by us when creating positions so that the mask is constructed correctly. NOTE: failing to pass
        #    text-only positions will cause incorrect mask construction, do not change `prepare_input_for_generation`
        if position_ids.ndim == 3 and position_ids.shape[0] == 4:
            text_position_ids = position_ids[0]
            position_ids = position_ids[1:]
        else:
            # If inputs are not packed (usual 3D positions), do not prepare mask from position_ids
            text_position_ids = None

        mask_kwargs = {
            "config": self.config,
            "input_embeds": inputs_embeds,
            "attention_mask": attention_mask,
            "cache_position": cache_position,
            "past_key_values": past_key_values,
            "position_ids": text_position_ids,
        }
        # Create the masks
        causal_mask = create_causal_mask(**mask_kwargs)

        hidden_states = inputs_embeds

        # create position embeddings to be shared across the decoder layers
        position_embeddings = self.rotary_emb(hidden_states, position_ids)

        # decoder layers
        all_hidden_states = () if output_hidden_states else None
        all_self_attns = () if output_attentions else None

        for decoder_layer in self.layers:
            if output_hidden_states:
                all_hidden_states += (hidden_states,)

            layer_outputs = decoder_layer(
                hidden_states,
                attention_mask=causal_mask,
                position_ids=text_position_ids,
                past_key_values=past_key_values,
                output_attentions=output_attentions,
                use_cache=use_cache,
                cache_position=cache_position,
                position_embeddings=position_embeddings,
                **kwargs,
            )

            hidden_states = layer_outputs[0]

            if output_attentions:
                all_self_attns += (layer_outputs[1],)

        hidden_states = self.norm(hidden_states)

        # add hidden states from the last decoder layer
        if output_hidden_states:
            all_hidden_states += (hidden_states,)

        if not return_dict:
            return tuple(
                v for v in [hidden_states, past_key_values, all_hidden_states, all_self_attns] if v is not None
            )
        return BaseModelOutputWithPast(
            last_hidden_state=hidden_states,
            past_key_values=past_key_values,
            hidden_states=all_hidden_states,
            attentions=all_self_attns,
        )


class Glm4vModel(Qwen2_5_VLModel):
    _checkpoint_conversion_mapping = {}
    _no_split_modules = ["Glm4vTextDecoderLayer", "Glm4vVisionBlock"]

    def __init__(self, config):
        super().__init__(config)
        self.visual = Glm4vVisionModel._from_config(config.vision_config)

    def get_rope_index(
        self,
        input_ids: Optional[torch.LongTensor] = None,
        image_grid_thw: Optional[torch.LongTensor] = None,
        video_grid_thw: Optional[torch.LongTensor] = None,
        attention_mask: Optional[torch.Tensor] = None,
    ) -> tuple[torch.Tensor, torch.Tensor]:
        """
        Calculate the 3D rope index based on image and video's temporal, height and width in LLM.

        Explanation:
            Each embedding sequence contains vision embedding and text embedding or just contains text embedding.

            For pure text embedding sequence, the rotary position embedding has no difference with modern LLMs.
            Examples:
                input_ids: [T T T T T], here T is for text.
                temporal position_ids: [0, 1, 2, 3, 4]
                height position_ids: [0, 1, 2, 3, 4]
                width position_ids: [0, 1, 2, 3, 4]

            For vision and text embedding sequence, we calculate 3D rotary position embedding for vision part
            and 1D rotary position embedding for text part.
            Examples:
                Temporal (Time): 3 patches, representing different segments of the video in time.
                Height: 2 patches, dividing each frame vertically.
                Width: 2 patches, dividing each frame horizontally.
                We also have some important parameters:
                fps (Frames Per Second): The video's frame rate, set to 1. This means one frame is processed each second.
                tokens_per_second: This is a crucial parameter. It dictates how many "time-steps" or "temporal tokens" are conceptually packed into a one-second interval of the video. In this case, we have 25 tokens per second. So each second of the video will be represented with 25 separate time points. It essentially defines the temporal granularity.
                temporal_patch_size: The number of frames that compose one temporal patch. Here, it's 2 frames.
                interval: The step size for the temporal position IDs, calculated as tokens_per_second * temporal_patch_size / fps. In this case, 25 * 2 / 1 = 50. This means that each temporal patch will be have a difference of 50 in the temporal position IDs.
                input_ids: [V V V V V V V V V V V V T T T T T], here V is for vision.
                vision temporal position_ids: [0, 0, 0, 0, 50, 50, 50, 50, 100, 100, 100, 100]
                vision height position_ids: [0, 0, 1, 1, 0, 0, 1, 1, 0, 0, 1, 1]
                vision width position_ids: [0, 1, 0, 1, 0, 1, 0, 1, 0, 1, 0, 1]
                text temporal position_ids: [101, 102, 103, 104, 105]
                text height position_ids: [101, 102, 103, 104, 105]
                text width position_ids: [101, 102, 103, 104, 105]
                Here we calculate the text start position_ids as the max vision position_ids plus 1.

        Args:
            input_ids (`torch.LongTensor` of shape `(batch_size, sequence_length)`):
                Indices of input sequence tokens in the vocabulary. Padding will be ignored by default should you provide
                it.
            image_grid_thw (`torch.LongTensor` of shape `(num_images, 3)`, *optional*):
                The temporal, height and width of feature shape of each image in LLM.
            video_grid_thw (`torch.LongTensor` of shape `(num_videos, 3)`, *optional*):
                The temporal, height and width of feature shape of each video in LLM.
            attention_mask (`torch.Tensor` of shape `(batch_size, sequence_length)`, *optional*):
                Mask to avoid performing attention on padding token indices. Mask values selected in `[0, 1]`:

                - 1 for tokens that are **not masked**,
                - 0 for tokens that are **masked**.

        Returns:
            position_ids (`torch.LongTensor` of shape `(3, batch_size, sequence_length)`)
            mrope_position_deltas (`torch.Tensor` of shape `(batch_size)`)
        """

        spatial_merge_size = self.config.vision_config.spatial_merge_size
        image_token_id = self.config.image_token_id
        video_start_token_id = self.config.video_start_token_id
        video_end_token_id = self.config.video_end_token_id

        mrope_position_deltas = []
        if input_ids is not None and (image_grid_thw is not None or video_grid_thw is not None):
            total_input_ids = input_ids
            if attention_mask is None:
                attention_mask = torch.ones_like(total_input_ids)
            position_ids = torch.ones(
                3,
                input_ids.shape[0],
                input_ids.shape[1],
                dtype=input_ids.dtype,
                device=input_ids.device,
            )
            image_index, video_index = 0, 0
            video_group_index = 0
            attention_mask = attention_mask.to(total_input_ids.device)
            for i, input_ids in enumerate(total_input_ids):
                input_ids = input_ids[attention_mask[i] == 1]
                input_tokens = input_ids.tolist()

                input_token_type = []
                video_check_flg = False
                for token in input_tokens:
                    if token == video_start_token_id:
                        video_check_flg = True
                    elif token == video_end_token_id:
                        video_check_flg = False

                    if token == image_token_id and not video_check_flg:
                        input_token_type.append("image")
                    elif token == image_token_id and video_check_flg:
                        input_token_type.append("video")
                    else:
                        input_token_type.append("text")

                input_type_group = []
                for key, group in itertools.groupby(enumerate(input_token_type), lambda x: x[1]):
                    group = list(group)
                    start_index = group[0][0]
                    end_index = group[-1][0] + 1
                    input_type_group.append((key, start_index, end_index))

                llm_pos_ids_list = []
                video_frame_num = 1
                for modality_type, start_idx, end_idx in input_type_group:
                    st_idx = llm_pos_ids_list[-1].max() + 1 if len(llm_pos_ids_list) > 0 else 0

                    if modality_type == "image":
                        t, h, w = (
                            image_grid_thw[image_index][0],
                            image_grid_thw[image_index][1],
                            image_grid_thw[image_index][2],
                        )
                        llm_grid_t, llm_grid_h, llm_grid_w = (
                            t.item(),
                            h.item() // spatial_merge_size,
                            w.item() // spatial_merge_size,
                        )

                        t_index = torch.arange(llm_grid_t).view(-1, 1).expand(-1, llm_grid_h * llm_grid_w).flatten()
                        h_index = torch.arange(llm_grid_h).view(1, -1, 1).expand(llm_grid_t, -1, llm_grid_w).flatten()
                        w_index = torch.arange(llm_grid_w).view(1, 1, -1).expand(llm_grid_t, llm_grid_h, -1).flatten()
                        llm_pos_ids_list.append(torch.stack([t_index, h_index, w_index]) + st_idx)

                        image_index += 1
                        video_frame_num = 1

                    elif modality_type == "video":
                        t, h, w = (
                            video_frame_num,
                            video_grid_thw[video_index][1],
                            video_grid_thw[video_index][2],
                        )

                        llm_grid_t, llm_grid_h, llm_grid_w = (
                            t,
                            h.item() // spatial_merge_size,
                            w.item() // spatial_merge_size,
                        )

                        for t_idx in range(llm_grid_t):
                            t_index = torch.tensor(t_idx).view(-1, 1).expand(-1, llm_grid_h * llm_grid_w).flatten()

                            h_index = torch.arange(llm_grid_h).view(1, -1, 1).expand(1, -1, llm_grid_w).flatten()
                            w_index = torch.arange(llm_grid_w).view(1, 1, -1).expand(1, llm_grid_h, -1).flatten()
                            llm_pos_ids_list.append(torch.stack([t_index, h_index, w_index]) + st_idx)

                        video_group_index += 1

                        if video_group_index >= video_grid_thw[video_index][0]:
                            video_index += 1
                            video_group_index = 0

                        video_frame_num += 1

                    else:
                        text_len = end_idx - start_idx
                        llm_pos_ids_list.append(torch.arange(text_len).view(1, -1).expand(3, -1) + st_idx)

                        video_frame_num = 1

                llm_positions = torch.cat(llm_pos_ids_list, dim=1).reshape(3, -1)
                position_ids[..., i, attention_mask[i] == 1] = llm_positions.to(position_ids.device)
                mrope_position_deltas.append(llm_positions.max() + 1 - len(total_input_ids[i]))
            mrope_position_deltas = torch.tensor(mrope_position_deltas, device=input_ids.device).unsqueeze(1)
            return position_ids, mrope_position_deltas
        else:
            if attention_mask is not None:
                position_ids = attention_mask.long().cumsum(-1) - 1
                position_ids.masked_fill_(attention_mask == 0, 1)
                position_ids = position_ids.unsqueeze(0).expand(3, -1, -1).to(attention_mask.device)
                max_position_ids = position_ids.max(0, keepdim=False)[0].max(-1, keepdim=True)[0]
                mrope_position_deltas = max_position_ids + 1 - attention_mask.shape[-1]
            else:
                position_ids = (
                    torch.arange(input_ids.shape[1], device=input_ids.device)
                    .view(1, 1, -1)
                    .expand(3, input_ids.shape[0], -1)
                )
                mrope_position_deltas = torch.zeros(
                    [input_ids.shape[0], 1],
                    device=input_ids.device,
                    dtype=input_ids.dtype,
                )

            return position_ids, mrope_position_deltas

    def get_video_features(
        self, pixel_values_videos: torch.FloatTensor, video_grid_thw: Optional[torch.LongTensor] = None
    ):
        """
        Encodes videos into continuous embeddings that can be forwarded to the language model.

        Args:
            pixel_values_videos (`torch.FloatTensor` of shape `(batch_size, num_channels, image_size, image_size)`):
                The tensors corresponding to the input videos.
            video_grid_thw (`torch.LongTensor` of shape `(num_videos, 3)`, *optional*):
                The temporal, height and width of feature shape of each video in LLM.
        """
        pixel_values_videos = pixel_values_videos.type(self.visual.dtype)
        # reshape video_grid_thw -> [b, 3] -> [1, h, w] * frames
        temp_frames_hw = []
        for t, h, w in video_grid_thw:
            repeated_row = torch.tensor([1, h.item(), w.item()]).unsqueeze(0).repeat(t, 1)
            temp_frames_hw.append(repeated_row)
        flattened_video_grid_thw = torch.cat(temp_frames_hw, dim=0)
        video_embeds = self.visual(pixel_values_videos, grid_thw=flattened_video_grid_thw)
        split_sizes = (video_grid_thw.prod(-1) // self.visual.spatial_merge_size**2).tolist()
        video_embeds = torch.split(video_embeds, split_sizes)
        return video_embeds

    def get_placeholder_mask(
        self,
        input_ids: torch.LongTensor,
        inputs_embeds: torch.FloatTensor,
        image_features: Optional[torch.FloatTensor] = None,
        video_features: Optional[torch.FloatTensor] = None,
    ):
        """
        Obtains multimodal placeholder mask from `input_ids` or `inputs_embeds`, and checks that the placeholder token count is
        equal to the length of multimodal features. If the lengths are different, an error is raised.
        """
        if input_ids is None:
            special_image_mask = inputs_embeds == self.get_input_embeddings()(
                torch.tensor(self.config.image_token_id, dtype=torch.long, device=inputs_embeds.device)
            )
            special_image_mask = special_image_mask.all(-1)
            special_video_mask = inputs_embeds == self.get_input_embeddings()(
                torch.tensor(self.config.video_token_id, dtype=torch.long, device=inputs_embeds.device)
            )
            special_video_mask = special_video_mask.all(-1)
        else:
            # GLM-4.1V and GLM-4.5V special_video_mask is special_image_mask
            special_image_mask = input_ids == self.config.image_token_id
            special_video_mask = input_ids == self.config.image_token_id

        n_image_tokens = special_image_mask.sum()
        special_image_mask = special_image_mask.unsqueeze(-1).expand_as(inputs_embeds).to(inputs_embeds.device)
        if image_features is not None and inputs_embeds[special_image_mask].numel() != image_features.numel():
            raise ValueError(
                f"Image features and image tokens do not match: tokens: {n_image_tokens}, features {image_features.shape[0]}"
            )

        n_video_tokens = special_video_mask.sum()
        special_video_mask = special_video_mask.unsqueeze(-1).expand_as(inputs_embeds).to(inputs_embeds.device)
        if video_features is not None and inputs_embeds[special_video_mask].numel() != video_features.numel():
            raise ValueError(
                f"Videos features and video tokens do not match: tokens: {n_video_tokens}, features {video_features.shape[0]}"
            )

        return special_image_mask, special_video_mask

    @auto_docstring
    @can_return_tuple
    def forward(
        self,
        input_ids: Optional[torch.LongTensor] = None,
        attention_mask: Optional[torch.Tensor] = None,
        position_ids: Optional[torch.LongTensor] = None,
        past_key_values: Optional[Cache] = None,
        inputs_embeds: Optional[torch.FloatTensor] = None,
        pixel_values: Optional[torch.Tensor] = None,
        pixel_values_videos: Optional[torch.FloatTensor] = None,
        image_grid_thw: Optional[torch.LongTensor] = None,
        video_grid_thw: Optional[torch.LongTensor] = None,
        rope_deltas: Optional[torch.LongTensor] = None,
        cache_position: Optional[torch.LongTensor] = None,
        **kwargs: Unpack[TransformersKwargs],
    ) -> Union[tuple, Glm4vModelOutputWithPast]:
        r"""
        image_grid_thw (`torch.LongTensor` of shape `(num_images, 3)`, *optional*):
            The temporal, height and width of feature shape of each image in LLM.
        video_grid_thw (`torch.LongTensor` of shape `(num_videos, 3)`, *optional*):
            The temporal, height and width of feature shape of each video in LLM.
        rope_deltas (`torch.LongTensor` of shape `(batch_size, )`, *optional*):
            The rope index difference between sequence length and multimodal rope.
        """
        if (input_ids is None) ^ (inputs_embeds is not None):
            raise ValueError("You must specify exactly one of input_ids or inputs_embeds")

        if inputs_embeds is None:
            inputs_embeds = self.get_input_embeddings()(input_ids)

        if pixel_values is not None:
            image_embeds = self.get_image_features(pixel_values, image_grid_thw)
            image_embeds = torch.cat(image_embeds, dim=0).to(inputs_embeds.device, inputs_embeds.dtype)
            image_mask, _ = self.get_placeholder_mask(input_ids, inputs_embeds, image_features=image_embeds)
            inputs_embeds = inputs_embeds.masked_scatter(image_mask, image_embeds)

        if pixel_values_videos is not None:
            video_embeds = self.get_video_features(pixel_values_videos, video_grid_thw)
            video_embeds = torch.cat(video_embeds, dim=0).to(inputs_embeds.device, inputs_embeds.dtype)
            _, video_mask = self.get_placeholder_mask(input_ids, inputs_embeds, video_features=video_embeds)
            inputs_embeds = inputs_embeds.masked_scatter(video_mask, video_embeds)

        if position_ids is None:
            attention_mask_tensor = (
                attention_mask if not isinstance(attention_mask, dict) else attention_mask["full_attention"]
            )
            if attention_mask_tensor is not None and attention_mask_tensor.ndim == 4:
                attention_mask_tensor = torch.diagonal(attention_mask_tensor[:, 0], dim1=1, dim2=2)
                # Only apply conversion for floating point tensors (inverted masks)
                if attention_mask_tensor.dtype.is_floating_point:
                    attention_mask_tensor = attention_mask_tensor / torch.finfo(attention_mask_tensor.dtype).min
                    attention_mask_tensor = (1.0 - attention_mask_tensor).int()

            # Calculate RoPE index once per generation in the pre-fill stage only.
            # When compiling, we can't check tensor values thus we check only input length
            # It is safe to assume that `length!=1` means we're in pre-fill because compiled
            # models currently cannot do asssisted decoding
            prefill_compiled_stage = is_torchdynamo_compiling() and (
                (input_ids is not None and input_ids.shape[1] != 1)
                or (inputs_embeds is not None and inputs_embeds.shape[1] != 1)
            )
            prefill_noncompiled_stage = not is_torchdynamo_compiling() and (
                (cache_position is not None and cache_position[0] == 0)
                or (past_key_values is None or past_key_values.get_seq_length() == 0)
            )
            if (prefill_compiled_stage or prefill_noncompiled_stage) or self.rope_deltas is None:
                position_ids, rope_deltas = self.get_rope_index(
                    input_ids,
                    image_grid_thw,
                    video_grid_thw,
                    attention_mask=attention_mask_tensor,
                )
                self.rope_deltas = rope_deltas
            # then use the prev pre-calculated rope-deltas to get the correct position ids
            else:
                batch_size, seq_length, _ = inputs_embeds.shape
                delta = (
                    (cache_position[0] + self.rope_deltas).to(inputs_embeds.device)
                    if cache_position is not None
                    else 0
                )
                position_ids = torch.arange(seq_length, device=inputs_embeds.device)
                position_ids = position_ids.view(1, -1).expand(batch_size, -1)
                if cache_position is not None:  # otherwise `deltas` is an int `0`
                    delta = delta.repeat_interleave(batch_size // delta.shape[0], dim=0)
                position_ids = position_ids.add(delta)
                position_ids = position_ids.unsqueeze(0).expand(3, -1, -1)

        outputs = self.language_model(
            input_ids=None,
            position_ids=position_ids,
            attention_mask=attention_mask,
            past_key_values=past_key_values,
            inputs_embeds=inputs_embeds,
            cache_position=cache_position,
            **kwargs,
        )

        return Glm4vModelOutputWithPast(
            last_hidden_state=outputs.last_hidden_state,
            past_key_values=outputs.past_key_values,
            hidden_states=outputs.hidden_states,
            attentions=outputs.attentions,
            rope_deltas=self.rope_deltas,
        )


class Glm4vCausalLMOutputWithPast(Qwen2_5_VLCausalLMOutputWithPast):
    pass


class Glm4vForConditionalGeneration(Qwen2_5_VLForConditionalGeneration):
    _checkpoint_conversion_mapping = {}

    def forward(
        self,
        input_ids: Optional[torch.LongTensor] = None,
        attention_mask: Optional[torch.Tensor] = None,
        position_ids: Optional[torch.LongTensor] = None,
        past_key_values: Optional[Cache] = None,
        inputs_embeds: Optional[torch.FloatTensor] = None,
        labels: Optional[torch.LongTensor] = None,
        pixel_values: Optional[torch.Tensor] = None,
        pixel_values_videos: Optional[torch.FloatTensor] = None,
        image_grid_thw: Optional[torch.LongTensor] = None,
        video_grid_thw: Optional[torch.LongTensor] = None,
        rope_deltas: Optional[torch.LongTensor] = None,
        cache_position: Optional[torch.LongTensor] = None,
        logits_to_keep: Union[int, torch.Tensor] = 0,
        **kwargs: Unpack[TransformersKwargs],
    ) -> Union[tuple, Glm4vCausalLMOutputWithPast]:
        r"""
        labels (`torch.LongTensor` of shape `(batch_size, sequence_length)`, *optional*):
            Labels for computing the masked language modeling loss. Indices should either be in `[0, ...,
            config.vocab_size]` or -100 (see `input_ids` docstring). Tokens with indices set to `-100` are ignored
            (masked), the loss is only computed for the tokens with labels in `[0, ..., config.vocab_size]`.
        image_grid_thw (`torch.LongTensor` of shape `(num_images, 3)`, *optional*):
            The temporal, height and width of feature shape of each image in LLM.
        video_grid_thw (`torch.LongTensor` of shape `(num_videos, 3)`, *optional*):
            The temporal, height and width of feature shape of each video in LLM.
        rope_deltas (`torch.LongTensor` of shape `(batch_size, )`, *optional*):
            The rope index difference between sequence length and multimodal rope.

        Example:

        ```python
        >>> from PIL import Image
        >>> import requests
        >>> from transformers import AutoProcessor, Glm4vForConditionalGeneration

        >>> model = Glm4vForConditionalGeneration.from_pretrained("THUDM/GLM-4.1V-9B-Thinking")
        >>> processor = AutoProcessor.from_pretrained("THUDM/GLM-4.1V-9B-Thinking")

        >>> messages = [
            {
                "role": "user",
                "content": [
                    {"type": "image"},
                    {"type": "text", "text": "What is shown in this image?"},
                ],
            },
        ]
        >>> url = "https://www.ilankelman.org/stopsigns/australia.jpg"
        >>> image = Image.open(requests.get(url, stream=True).raw)

        >>> text = processor.apply_chat_template(messages, tokenize=False, add_generation_prompt=True)
        >>> inputs = processor(text=[text], images=[image], vision_infos=[vision_infos])

        >>> # Generate
        >>> generate_ids = model.generate(inputs.input_ids, max_length=30)
        >>> tokenizer.batch_decode(generate_ids, skip_special_tokens=True, clean_up_tokenization_spaces=False)[0]
        "The image shows a street scene with a red stop sign in the foreground. In the background, there is a large red gate with Chinese characters ..."
        ```"""
        outputs = self.model(
            input_ids=input_ids,
            pixel_values=pixel_values,
            pixel_values_videos=pixel_values_videos,
            image_grid_thw=image_grid_thw,
            video_grid_thw=video_grid_thw,
            position_ids=position_ids,
            attention_mask=attention_mask,
            past_key_values=past_key_values,
            inputs_embeds=inputs_embeds,
            cache_position=cache_position,
            **kwargs,
        )

        hidden_states = outputs[0]

        # Only compute necessary logits, and do not upcast them to float if we are not computing the loss
        slice_indices = slice(-logits_to_keep, None) if isinstance(logits_to_keep, int) else logits_to_keep
        logits = self.lm_head(hidden_states[:, slice_indices, :])

        loss = None
        if labels is not None:
            loss = self.loss_function(logits=logits, labels=labels, vocab_size=self.config.text_config.vocab_size)

        return Glm4vCausalLMOutputWithPast(
            loss=loss,
            logits=logits,
            past_key_values=outputs.past_key_values,
            hidden_states=outputs.hidden_states,
            attentions=outputs.attentions,
            rope_deltas=outputs.rope_deltas,
        )

    def prepare_inputs_for_generation(
        self,
        input_ids,
        past_key_values=None,
        attention_mask=None,
        inputs_embeds=None,
        cache_position=None,
        position_ids=None,
        use_cache=True,
        pixel_values=None,
        pixel_values_videos=None,
        image_grid_thw=None,
        video_grid_thw=None,
        **kwargs,
    ):
        # Overwritten -- in specific circumstances we don't want to forward image inputs to the model

        model_inputs = super().prepare_inputs_for_generation(
            input_ids,
            past_key_values=past_key_values,
            attention_mask=attention_mask,
            inputs_embeds=inputs_embeds,
            cache_position=cache_position,
            position_ids=position_ids,
            pixel_values=pixel_values,
            pixel_values_videos=pixel_values_videos,
            image_grid_thw=image_grid_thw,
            video_grid_thw=video_grid_thw,
            use_cache=use_cache,
            **kwargs,
        )

        # GLM-4.1V position_ids are prepareed with rope_deltas in forward
        model_inputs["position_ids"] = None

        if cache_position[0] != 0:
            model_inputs["pixel_values"] = None
            model_inputs["pixel_values_videos"] = None

        return model_inputs

    def _get_image_nums_and_video_nums(
        self,
        input_ids: Optional[torch.LongTensor],
        inputs_embeds: Optional[torch.Tensor] = None,
    ) -> tuple[torch.Tensor, torch.Tensor]:
        """
        Get the number of images and videos for each sample to calculate the separation length of the sample tensor.
        These parameters are not passed through the processor to avoid unpredictable impacts from interface modifications.

        Args:
            input_ids (`torch.LongTensor` of shape `(batch_size, sequence_length)`):
                Indices of input sequence tokens in the vocabulary.

        Returns:
            image_nums (`torch.LongTensor` of shape `(batch_size, num_images_sample)`)
            video_nums (`torch.LongTensor` of shape `(batch_size, num_videos_sample)`)
        """

        if inputs_embeds is not None:
            is_image = (
                inputs_embeds
                == self.get_input_embeddings()(
                    torch.tensor(self.config.image_start_token_id, dtype=torch.long, device=inputs_embeds.device)
                )
            )[..., 0]
            is_video_start = (
                inputs_embeds
                == self.get_input_embeddings()(
                    torch.tensor(self.config.video_start_token_id, dtype=torch.long, device=inputs_embeds.device)
                )
            )[..., 0]
            is_video_end = (
                inputs_embeds
                == self.get_input_embeddings()(
                    torch.tensor(self.config.video_end_token_id, dtype=torch.long, device=inputs_embeds.device)
                )
            )[..., 0]
        else:
            is_image = input_ids == self.config.image_start_token_id
            is_video_start = input_ids == self.config.video_start_token_id
            is_video_end = input_ids == self.config.video_end_token_id

        # Cumulative sum to track if we're inside a video span
        # We'll assume well-formed video tags (i.e. matching starts and ends)
        video_level = torch.cumsum(is_video_start.int() - is_video_end.int(), dim=1)
        inside_video = video_level > 0  # shape (batch_size, seq_length)

        # Mask out image tokens that are inside video spans
        standalone_images = is_image & (~inside_video)

        # Count per batch
        image_counts = standalone_images.sum(dim=1)
        video_counts = is_video_start.sum(dim=1)

        return image_counts, video_counts


class Glm4vProcessorKwargs(Qwen2_VLProcessorKwargs):
    _defaults = {
        "text_kwargs": {
            "padding": False,
            "return_token_type_ids": False,
            "return_mm_token_type_ids": False,
        },
        "videos_kwargs": {"return_metadata": True},
    }


class Glm4vProcessor(Qwen2_VLProcessor):
    r"""
    Constructs a GLM-4V processor which wraps a GLM-4V image processor and a GLM-4 tokenizer into a single processor.
    [`~Glm4vProcessor.__call__`] and [`~Glm4vProcessor.decode`] for more information.
    Args:
        image_processor ([`Glm4vProcessor`], *optional*):
            The image processor is a required input.
        tokenizer ([`PreTrainedTokenizerFast`], *optional*):
            The tokenizer is a required input.
        video_processor ([`Glm4vVideoProcessor`], *optional*):
            The video processor is a required input.
        chat_template (`str`, *optional*): A Jinja template which will be used to convert lists of messages
            in a chat into a tokenizable string.
    """

    tokenizer_class = ("PreTrainedTokenizer", "PreTrainedTokenizerFast")

    def __init__(self, image_processor=None, tokenizer=None, video_processor=None, chat_template=None, **kwargs):
        super().__init__(image_processor, tokenizer, video_processor, chat_template=chat_template)
        self.image_token = "<|image|>" if not hasattr(tokenizer, "image_token") else tokenizer.image_token
        self.video_token = "<|video|>" if not hasattr(tokenizer, "video_token") else tokenizer.video_token

    def __call__(
        self,
        images: Optional[ImageInput] = None,
        text: Union[TextInput, PreTokenizedInput, list[TextInput], list[PreTokenizedInput]] = None,
        videos: Optional[VideoInput] = None,
        **kwargs: Unpack[Glm4vProcessorKwargs],
    ) -> BatchFeature:
        """
        Main method to prepare for the model one or several sequences(s) and image(s). This method forwards the `text`
        and `kwargs` arguments to PreTrainedTokenizerFast's [`~PreTrainedTokenizerFast.__call__`] if `text` is not `None` to encode
        the text.

        Args:
            images (`PIL.Image.Image`, `np.ndarray`, `torch.Tensor`, `List[PIL.Image.Image]`, `List[np.ndarray]`, `List[torch.Tensor]`):
                The image or batch of images to be prepared. Each image can be a PIL image, NumPy array or PyTorch
                tensor. Both channels-first and channels-last formats are supported.
            text (`str`, `List[str]`, `List[List[str]]`):
                The sequence or batch of sequences to be encoded. Each sequence can be a string or a list of strings
                (pretokenized string). If the sequences are provided as list of strings (pretokenized), you must set
                `is_split_into_words=True` (to lift the ambiguity with a batch of sequences).
            videos (`np.ndarray`, `torch.Tensor`, `List[np.ndarray]`, `List[torch.Tensor]`):
                The image or batch of videos to be prepared. Each video can be a 4D NumPy array or PyTorch
                tensor, or a nested list of 3D frames. Both channels-first and channels-last formats are supported.
            return_tensors (`str` or [`~utils.TensorType`], *optional*):
                If set, will return tensors of a particular framework. Acceptable values are:
                - `'pt'`: Return PyTorch `torch.Tensor` objects.
                - `'np'`: Return NumPy `np.ndarray` objects.

        Returns:
            [`BatchFeature`]: A [`BatchFeature`] with the following fields:

            - **input_ids** -- List of token ids to be fed to a model. Returned when `text` is not `None`.
            - **attention_mask** -- List of indices specifying which tokens should be attended to by the model (when
              `return_attention_mask=True` or if *"attention_mask"* is in `self.model_input_names` and if `text` is not
              `None`).
            - **pixel_values** -- Pixel values to be fed to a model. Returned when `images` is not `None`.
            - **pixel_values_videos** -- Pixel values of videos to be fed to a model. Returned when `videos` is not `None`.
            - **image_grid_thw** -- List of image 3D grid in LLM. Returned when `images` is not `None`.
            - **video_grid_thw** -- List of video 3D grid in LLM. Returned when `videos` is not `None`.
        """
        output_kwargs = self._merge_kwargs(
            Glm4vProcessorKwargs,
            tokenizer_init_kwargs=self.tokenizer.init_kwargs,
            **kwargs,
        )
        if images is not None:
            image_inputs = self.image_processor(images=images, **output_kwargs["images_kwargs"])
            image_grid_thw = image_inputs["image_grid_thw"]
        else:
            image_inputs = {}
            image_grid_thw = None

        if videos is not None:
            videos_inputs = self.video_processor(videos=videos, **output_kwargs["videos_kwargs"])
            # If user has not requested video metadata, pop it
            if "return_metadata" not in kwargs:
                video_metadata = videos_inputs.pop("video_metadata")
            else:
                video_metadata = videos_inputs["video_metadata"]
            video_grid_thw = videos_inputs["video_grid_thw"]
        else:
            videos_inputs = {}
            video_grid_thw = None

        if not isinstance(text, list):
            text = [text]

        text = text.copy()  # below lines change text in-place
        if image_grid_thw is not None:
            merge_length = self.image_processor.merge_size**2
            index = 0
            for i in range(len(text)):
                while self.image_token in text[i]:
                    num_image_tokens = image_grid_thw[index].prod() // merge_length
                    text[i] = text[i].replace(self.image_token, "<|placeholder|>" * num_image_tokens, 1)
                    index += 1
                text[i] = text[i].replace("<|placeholder|>", self.image_token)

        if video_grid_thw is not None:
            merge_length = self.video_processor.merge_size**2
            video_index = 0
            for i in range(len(text)):
                while self.video_token in text[i]:
                    num_frames = video_grid_thw[video_index][0]
                    video_structure = ""

                    metadata = video_metadata[video_index]
                    if metadata.fps is None:
                        logger.warning_once(
                            "SmolVLM requires frame timestamps to construct prompts, but the `fps` of the input video could not be inferred. "
                            "Probably `video_metadata` was missing from inputs and you passed pre-sampled frames. "
                            "Defaulting to `fps=24`. Please provide `video_metadata` for more accurate results."
                        )
                    metadata.fps = 24 if metadata.fps is None else metadata.fps
                    timestamps = metadata.timestamps[::2]  # mrope

                    unique_timestamps = []
                    for idx in range(0, len(timestamps)):
                        unique_timestamps.append(timestamps[idx])

                    selected_timestamps = unique_timestamps[:num_frames]
                    while len(selected_timestamps) < num_frames:
                        selected_timestamps.append(selected_timestamps[-1] if selected_timestamps else 0)

                    for frame_idx in range(num_frames):
                        timestamp_sec = selected_timestamps[frame_idx]
                        frame_structure = f"<|begin_of_image|>{self.image_token}<|end_of_image|>{int(timestamp_sec)}"
                        video_structure += frame_structure

                    text[i] = text[i].replace(self.video_token, video_structure, 1)
                    num_image_tokens = (
                        video_grid_thw[video_index].prod() // merge_length // video_grid_thw[video_index][0]
                    )
                    for frame_idx in range(num_frames):
                        if self.image_token in text[i]:
                            text[i] = text[i].replace(self.image_token, "<|placeholder|>" * num_image_tokens, 1)

                    video_index += 1

                text[i] = text[i].replace("<|placeholder|>", self.image_token)
        return_tensors = output_kwargs["text_kwargs"].pop("return_tensors", None)
        return_mm_token_type_ids = output_kwargs["text_kwargs"].pop("return_mm_token_type_ids", False)
        text_inputs = self.tokenizer(text, **output_kwargs["text_kwargs"])
        self._check_special_mm_tokens(text, text_inputs, modalities=["image", "video"])

        if return_mm_token_type_ids:
            array_ids = np.array(text_inputs["input_ids"])
            mm_token_type_ids = np.zeros_like(text_inputs["input_ids"])
            mm_token_type_ids[array_ids == self.image_token_id] = 1
            text_inputs["mm_token_type_ids"] = mm_token_type_ids.tolist()
        return BatchFeature(data={**text_inputs, **image_inputs, **videos_inputs}, tensor_type=return_tensors)


__all__ = [
    "Glm4vConfig",
    "Glm4vTextConfig",
    "Glm4vForConditionalGeneration",
    "Glm4vModel",
    "Glm4vPreTrainedModel",
    "Glm4vProcessor",
    "Glm4vTextModel",
]<|MERGE_RESOLUTION|>--- conflicted
+++ resolved
@@ -897,10 +897,7 @@
         del self.has_sliding_layers
 
     @auto_docstring
-<<<<<<< HEAD
-=======
     @check_model_inputs()
->>>>>>> 7aa888b7
     def forward(
         self,
         input_ids: Optional[torch.LongTensor] = None,
