# coding=utf-8
# Copyright 2025 The ZhipuAI Inc. team and HuggingFace Inc. team. All rights reserved.
#
# Licensed under the Apache License, Version 2.0 (the "License");
# you may not use this file except in compliance with the License.
# You may obtain a copy of the License at
#
#     http://www.apache.org/licenses/LICENSE-2.0
#
# Unless required by applicable law or agreed to in writing, software
# distributed under the License is distributed on an "AS IS" BASIS,
# WITHOUT WARRANTIES OR CONDITIONS OF ANY KIND, either express or implied.
# See the License for the specific language governing permissions and
# limitations under the License.
import itertools
from collections.abc import Callable
from typing import Optional, Union

import numpy as np
import torch
import torch.nn as nn
import torch.nn.functional as F
from torch.nn import LayerNorm

from ...activations import ACT2FN
from ...cache_utils import Cache, DynamicCache
from ...configuration_utils import PreTrainedConfig
from ...feature_extraction_utils import BatchFeature
from ...image_utils import ImageInput
from ...masking_utils import create_causal_mask
from ...modeling_flash_attention_utils import FlashAttentionKwargs
from ...modeling_layers import GradientCheckpointingLayer
from ...modeling_outputs import BaseModelOutputWithPast
from ...modeling_rope_utils import RopeParameters, rope_config_standardize_and_validate
from ...modeling_utils import ALL_ATTENTION_FUNCTIONS
from ...processing_utils import Unpack
from ...tokenization_utils_base import PreTokenizedInput, TextInput
from ...utils import TransformersKwargs, auto_docstring, can_return_tuple, is_torchdynamo_compiling, logging
from ...utils.generic import check_model_inputs
from ...video_utils import VideoInput
from ..glm4.modeling_glm4 import Glm4MLP, Glm4RMSNorm, Glm4RotaryEmbedding, eager_attention_forward
from ..qwen2_5_vl.modeling_qwen2_5_vl import (
    Qwen2_5_VisionPatchEmbed,
    Qwen2_5_VisionRotaryEmbedding,
    Qwen2_5_VLCausalLMOutputWithPast,
    Qwen2_5_VLForConditionalGeneration,
    Qwen2_5_VLMLP,
    Qwen2_5_VLModel,
    Qwen2_5_VLModelOutputWithPast,
    Qwen2_5_VLPreTrainedModel,
    Qwen2_5_VLTextModel,
    Qwen2_5_VLVisionAttention,
    Qwen2_5_VLVisionBlock,
)
from ..qwen2_vl.processing_qwen2_vl import (
    Qwen2VLProcessor,
    Qwen2VLProcessorKwargs,
)


logger = logging.get_logger(__name__)


class Glm4vVisionConfig(PreTrainedConfig):
    r"""
    This is the configuration class to store the configuration of a [`Glm4vVisionModel`]. It is used to instantiate an Glm4vVisionModel
    model according to the specified arguments, defining the model architecture. Instantiating a configuration with the defaults will yield
    a similar configuration to that of
    GLM-4.1V-9B-Thinking [THUDM/GLM-4.1V-9B-Thinking](https://huggingface.co/THUDM/GLM-4.1V-9B-Thinking).

    Args:
            depth (`int`, *optional*, defaults to 24):
                Number of layers (depth) in the model.
            hidden_size (`int`, *optional*, defaults to 1536):
                Dimensionality of the encoder layers and the pooler layer.
            hidden_act (`str` or `function`, *optional*, defaults to `"silu"`):
                The non-linear activation function (function or string) in the encoder and pooler. If string, `"gelu"`,
                `"relu"`, `"selu"` and `"gelu_new"` are supported.
            attention_bias (`bool`, *optional*, defaults to `False`):
                Whether to add a bias to the queries, keys and values.
            attention_dropout (`float`, *optional*, defaults to 0.0):
                Dropout probability for attention weights.
            num_heads (`<fill_type>`, *optional*, defaults to 12): <fill_docstring>
            in_channels (`<fill_type>`, *optional*, defaults to 3): <fill_docstring>
            image_size (`int` or `list[int]`, *optional*, defaults to 336):
                The size (resolution) of each image.
            patch_size (`int`, *optional*, defaults to 14):
                The size (resolution) of each patch.
            rms_norm_eps (`float`, *optional*, defaults to 1e-05):
                The epsilon used by the rms normalization layers.
            spatial_merge_size (`int`, *optional*, defaults to 2):
                The size used for merging spatial dimensions.
            temporal_patch_size (`int`, *optional*, defaults to 2):
                The size used for patches along the temporal dimension.
            out_hidden_size (`int`, *optional*, defaults to 4096):
                The output hidden size of the vision model.
            intermediate_size (`int`, *optional*, defaults to 13696):
                Dimensionality of the "intermediate" (i.e., feed-forward) layer in the Transformer encoder.
            initializer_range (`float`, *optional*, defaults to 0.02):
                The standard deviation of the truncated_normal_initializer for initializing all weight matrices.
    Example:

    ```python
    >>> from transformers import Glm4vVisionConfig, Glm4vVisionModel

    >>> # Initializing a Glm4vVisionConfig GLM-4.1V-9B style configuration
    >>> configuration = Glm4vVisionConfig()

    >>> # Initializing a model (with random weights) from the GLM-4.1V-9B configuration
    >>> model = Glm4vVisionModel(configuration)

    >>> # Accessing the model configuration
    >>> configuration = model.config
    ```"""

    model_type = "glm4v_vision"
    base_config_key = "vision_config"

    def __init__(
        self,
        depth=24,
        hidden_size=1536,
        hidden_act="silu",
        attention_bias=False,
        attention_dropout=0.0,
        num_heads=12,
        in_channels=3,
        image_size=336,
        patch_size=14,
        rms_norm_eps=1e-05,
        spatial_merge_size=2,
        temporal_patch_size=2,
        out_hidden_size=4096,
        intermediate_size=13696,
        initializer_range=0.02,
        **kwargs,
    ):
        super().__init__(**kwargs)

        self.depth = depth
        self.hidden_size = hidden_size
        self.hidden_act = hidden_act
        self.num_heads = num_heads
        self.in_channels = in_channels
        self.image_size = image_size
        self.patch_size = patch_size
        self.spatial_merge_size = spatial_merge_size
        self.temporal_patch_size = temporal_patch_size
        self.out_hidden_size = out_hidden_size
        self.intermediate_size = intermediate_size
        self.initializer_range = initializer_range
        self.rms_norm_eps = rms_norm_eps
        self.attention_bias = attention_bias
        self.attention_dropout = attention_dropout


class Glm4vTextConfig(PreTrainedConfig):
    r"""
    This is the configuration class to store the configuration of a [`Glm4vModel`]. It is used to instantiate a
    GLM-4.1V model according to the specified arguments, defining the model architecture. Instantiating a
    configuration with the defaults will yield a similar configuration to that of
    GLM-4.1V-9B-Thinking [THUDM/GLM-4.1V-9B-Thinking](https://huggingface.co/THUDM/GLM-4.1V-9B-Thinking).

    Configuration objects inherit from [`PreTrainedConfig`] and can be used to control the model outputs. Read the
    documentation from [`PreTrainedConfig`] for more information.

    Args:
        vocab_size (`int`, *optional*, defaults to 151552):
            Vocabulary size of the Glm4v model. Defines the number of different tokens that can be represented by the
            `inputs_ids` passed when calling [`Glm4vModel`]
        hidden_size (`int`, *optional*, defaults to 4096):
            Dimension of the hidden representations.
        intermediate_size (`int`, *optional*, defaults to 13696):
            Dimension of the MLP representations.
        num_hidden_layers (`int`, *optional*, defaults to 40):
            Number of hidden layers in the Transformer encoder.
        num_attention_heads (`int`, *optional*, defaults to 32):
            Number of attention heads for each attention layer in the Transformer encoder.
        num_key_value_heads (`int`, *optional*, defaults to 2):
            This is the number of key_value heads that should be used to implement Grouped Query Attention. If
            `num_key_value_heads=num_attention_heads`, the model will use Multi Head Attention (MHA), if
            `num_key_value_heads=1` the model will use Multi Query Attention (MQA) otherwise GQA is used. When
            converting a multi-head checkpoint to a GQA checkpoint, each group key and value head should be constructed
            by meanpooling all the original heads within that group. For more details checkout [this
            paper](https://huggingface.co/papers/2305.13245). If it is not specified, will default to `32`.
        hidden_act (`str` or `function`, *optional*, defaults to `"silu"`):
            The non-linear activation function (function or string) in the decoder.
        max_position_embeddings (`int`, *optional*, defaults to 32768):
            The maximum sequence length that this model might ever be used with.
        initializer_range (`float`, *optional*, defaults to 0.02):
            The standard deviation of the truncated_normal_initializer for initializing all weight matrices.
        rms_norm_eps (`float`, *optional*, defaults to 1e-05):
            The epsilon used by the rms normalization layers.
        use_cache (`bool`, *optional*, defaults to `True`):
            Whether or not the model should return the last key/values attentions (not used by all models). Only
            relevant if `config.is_decoder=True`.
        tie_word_embeddings (`bool`, *optional*, defaults to `False`):
            Whether the model's input and output word embeddings should be tied.
        attention_dropout (`float`, *optional*, defaults to 0.0):
            The dropout ratio for the attention probabilities.
        rope_parameters (`RopeParameters`, *optional*):
            Dictionary containing the configuration parameters for the RoPE embeddings. The dictionary should contain
            a value for `rope_theta` and optionally parameters used for scaling in case you want to use RoPE
            with longer `max_position_embeddings`.

    ```python
    >>> from transformers import Glm4vTextModel, Glm4vConfig

    >>> # Initializing a GLM-4.1V style configuration
    >>> configuration = Glm4vConfig()

    >>> # Initializing a model from the GLM-4.1V style configuration
    >>> model = Glm4vTextModel(configuration)

    >>> # Accessing the model configuration
    >>> configuration = model.config
    ```"""

    model_type = "glm4v_text"
    base_config_key = "text_config"
    keys_to_ignore_at_inference = ["past_key_values"]
    # Default tensor parallel plan for base model `Glm4v`
    base_model_tp_plan = {
        "layers.*.self_attn.q_proj": "colwise",
        "layers.*.self_attn.k_proj": "colwise",
        "layers.*.self_attn.v_proj": "colwise",
        "layers.*.self_attn.o_proj": "rowwise",
        "layers.*.mlp.gate_up_proj": "colwise_rep",  # we need to replicate here due to the `chunk` operation
        "layers.*.mlp.down_proj": "rowwise_rep",  # we need to replicate here due to the `chunk` operation
    }
    base_model_pp_plan = {
        "embed_tokens": (["input_ids"], ["inputs_embeds"]),
        "layers": (["hidden_states", "attention_mask"], ["hidden_states"]),
        "norm": (["hidden_states"], ["hidden_states"]),
    }

    def __init__(
        self,
        vocab_size: Optional[int] = 151552,
        hidden_size: Optional[int] = 4096,
        intermediate_size: Optional[int] = 13696,
        num_hidden_layers: Optional[int] = 40,
        num_attention_heads: Optional[int] = 32,
        num_key_value_heads: Optional[int] = 2,
        hidden_act: Optional[str] = "silu",
        max_position_embeddings: Optional[int] = 32768,
        initializer_range: Optional[float] = 0.02,
        rms_norm_eps: Optional[int] = 1e-05,
        use_cache: Optional[bool] = True,
        tie_word_embeddings: Optional[bool] = False,
        attention_dropout: Optional[float] = 0.0,
        rope_parameters: Optional[RopeParameters | dict[str, RopeParameters]] = None,
        **kwargs,
    ):
        self.vocab_size = vocab_size
        self.max_position_embeddings = max_position_embeddings
        self.hidden_size = hidden_size
        self.intermediate_size = intermediate_size
        self.num_hidden_layers = num_hidden_layers
        self.num_attention_heads = num_attention_heads

        # for backward compatibility
        if num_key_value_heads is None:
            num_key_value_heads = num_attention_heads

        self.num_key_value_heads = num_key_value_heads
        self.hidden_act = hidden_act
        self.initializer_range = initializer_range
        self.rms_norm_eps = rms_norm_eps
        self.use_cache = use_cache
        self.attention_dropout = attention_dropout
        # Try to set `rope_scaling` if available, otherwise use `rope_parameters`
        rope_scaling = kwargs.pop("rope_scaling", None)
        rope_parameters = rope_scaling or rope_parameters
        self.rope_parameters = rope_parameters if rope_parameters is not None else {}

        # Validate the correctness of rotary position embeddings parameters
<<<<<<< HEAD
        if "rope_theta" not in self.rope_parameters:
            self.rope_parameters["rope_theta"] = kwargs.pop("rope_theta", 10000.0)
        rope_config_standardize_and_validate(self, ignore_keys={"mrope_section"})
        self.image_token_id = image_token_id
        self.video_token_id = video_token_id
=======
        rope_theta = kwargs.get("rope_theta", 10000.0)
        standardize_rope_params(self, rope_theta=rope_theta)
        rope_config_validation(self, ignore_keys={"mrope_section"})
>>>>>>> 1ae4d917

        super().__init__(tie_word_embeddings=tie_word_embeddings, **kwargs)


class Glm4vConfig(PreTrainedConfig):
    r"""
    This is the configuration class to store the configuration of a [`Glm4vModel`]. It is used to instantiate a
    GLM-4.1V model according to the specified arguments, defining the model architecture. Instantiating a
    configuration with the defaults will yield a similar configuration to that of
    GLM-4.1V-9B-Thinking [THUDM/GLM-4.1V-9B-Thinking](https://huggingface.co/THUDM/GLM-4.1V-9B-Thinking).

    Configuration objects inherit from [`PreTrainedConfig`] and can be used to control the model outputs. Read the
    documentation from [`PreTrainedConfig`] for more information.


    Args:
        text_config (`Union[PreTrainedConfig, dict]`, *optional*, defaults to `Glm4vTextConfig`):
            The config object or dictionary of the text backbone.
        vision_config (`Union[PreTrainedConfig, dict]`,  *optional*, defaults to `Glm4vVisionConfig`):
            The config object or dictionary of the vision backbone.
        image_token_id (`int`, *optional*, defaults to 151343):
            The image token index to encode the image prompt.
        video_token_id (`int`, *optional*, defaults to 151344):
            The video token index to encode the image prompt.
        image_start_token_id (`int`, *optional*, defaults to 151339):
            The image start token index to encode the start of image.
        image_end_token_id (`int`, *optional*, defaults to 151340):
            The image end token index to encode the end of image.
        video_start_token_id (`int`, *optional*, defaults to 151341):
            The video start token index to encode the start of video.
        video_end_token_id (`int`, *optional*, defaults to 151342):
            The video end token index to encode the end of video.

    ```python
    >>> from transformers import Glm4vForConditionalGeneration, Glm4vConfig

    >>> # Initializing a GLM-4.1V style configuration
    >>> configuration = Glm4vConfig()

    >>> # Initializing a model from the GLM-4.1V style configuration
    >>> model = Glm4vForConditionalGeneration(configuration)

    >>> # Accessing the model configuration
    >>> configuration = model.config
    ```"""

    model_type = "glm4v"
    sub_configs = {"vision_config": Glm4vVisionConfig, "text_config": Glm4vTextConfig}
    keys_to_ignore_at_inference = ["past_key_values"]

    def __init__(
        self,
        text_config=None,
        vision_config=None,
        image_token_id=151343,
        video_token_id=151344,
        image_start_token_id=151339,
        image_end_token_id=151340,
        video_start_token_id=151341,
        video_end_token_id=151342,
        **kwargs,
    ):
        if isinstance(vision_config, dict):
            self.vision_config = self.sub_configs["vision_config"](**vision_config)
        elif vision_config is None:
            self.vision_config = self.sub_configs["vision_config"]()

        if isinstance(text_config, dict):
            self.text_config = self.sub_configs["text_config"](**text_config)
        elif text_config is None:
            self.text_config = self.sub_configs["text_config"](**kwargs)

        self.image_token_id = image_token_id
        self.video_token_id = video_token_id
        self.video_start_token_id = video_start_token_id
        self.video_end_token_id = video_end_token_id
        self.image_start_token_id = image_start_token_id
        self.image_end_token_id = image_end_token_id

        super().__init__(**kwargs)


# Will be used for both Text and Vision modalities
class Glm4vRMSNorm(Glm4RMSNorm):
    pass


class Glm4VisionMlp(Qwen2_5_VLMLP):
    def __init__(self, config, bias: bool = False):
        super().__init__(config, bias)
        self.intermediate_size = config.out_hidden_size


class Glm4vVisionPatchEmbed(Qwen2_5_VisionPatchEmbed):
    def __init__(self, config: Glm4vVisionConfig) -> None:
        nn.Module.__init__(self)
        self.patch_size = config.patch_size
        self.temporal_patch_size = config.temporal_patch_size
        self.in_channels = config.in_channels
        self.embed_dim = config.hidden_size

        kernel_size = [self.temporal_patch_size, self.patch_size, self.patch_size]
        self.proj = nn.Conv3d(self.in_channels, self.embed_dim, kernel_size=kernel_size, stride=kernel_size)


class Glm4vVisionRotaryEmbedding(Qwen2_5_VisionRotaryEmbedding):
    pass


class Glm4vVisionPatchMerger(nn.Module):
    def __init__(self, dim: int, context_dim: int, hidden_act: str, bias: bool = False) -> None:
        super().__init__()
        self.proj = nn.Linear(dim, dim, bias=bias)
        self.post_projection_norm = LayerNorm(dim)
        self.gate_proj = nn.Linear(dim, context_dim, bias=bias)
        self.up_proj = nn.Linear(dim, context_dim, bias=bias)
        self.down_proj = nn.Linear(context_dim, dim, bias=bias)
        self.act1 = nn.GELU()
        self.act_fn = ACT2FN[hidden_act]

    def forward(self, hidden_state: torch.Tensor) -> torch.Tensor:
        hidden_state = self.proj(hidden_state)
        hidden_state = self.act1(self.post_projection_norm(hidden_state))
        return self.down_proj(self.act_fn(self.gate_proj(hidden_state)) * self.up_proj(hidden_state))


class Glm4vVisionEmbeddings(nn.Module):
    def __init__(self, config: Glm4vVisionConfig):
        super().__init__()
        self.config = config
        self.embed_dim = config.hidden_size
        self.image_size = config.image_size
        self.patch_size = config.patch_size

        self.num_patches = (self.image_size // self.patch_size) ** 2
        self.num_positions = self.num_patches
        self.position_embedding = nn.Embedding(self.num_positions, self.embed_dim)
        self.register_buffer("position_ids", torch.arange(self.num_positions).expand((1, -1)), persistent=False)

    def forward(self, embeddings, lengths, image_shapes, h_coords, w_coords) -> torch.Tensor:
        """
        Forward pass with integrated position encoding adaptation using 2D interpolation.

        Args:
            embeddings: Input embeddings tensor
            lengths (torch.Tensor): Sequence lengths for each image in the batch.
            image_shapes (torch.Tensor): Tensor of shape [batch_size, 3] representing the image shapes (t, h, w).
            h_coords (torch.Tensor): Tensor of shape [total_seq] representing the h coordinate for each patch.
            w_coords (torch.Tensor): Tensor of shape [total_seq] representing the w coordinate for each patch.

        Returns:
            torch.Tensor: Embeddings with adapted position encoding added.
        """
        # Get position embedding parameters
        pos_embed_weight = self.position_embedding.weight
        hidden_size = pos_embed_weight.shape[1]
        total_seq = h_coords.shape[0]
        device = pos_embed_weight.device

        # Move coordinates to correct device
        h_coords, w_coords = h_coords.to(device), w_coords.to(device)

        # Handle empty sequence case
        if total_seq == 0:
            adapted_pos_embed = torch.empty(0, hidden_size, device=device, dtype=pos_embed_weight.dtype)
        else:
            # Convert inputs to tensors if needed
            if isinstance(lengths, list):
                lengths = torch.tensor(lengths, device=device, dtype=torch.long)
            if not isinstance(image_shapes, torch.Tensor):
                image_shapes = torch.tensor(image_shapes, device=device, dtype=torch.long)

            # Prepare 2D position embedding
            orig_size_sq = pos_embed_weight.shape[0]
            orig_size = int(orig_size_sq**0.5)
            pos_embed_2d = (
                pos_embed_weight.view(orig_size, orig_size, hidden_size)
                .permute(2, 0, 1)
                .unsqueeze(0)
                .to(device=device, dtype=torch.float32)
            )

            # Calculate target dimensions for each patch
            target_h = torch.cat([image_shapes[i, 1].repeat(lengths[i]) for i in range(len(lengths))]).to(
                device=device, dtype=torch.float32
            )
            target_w = torch.cat([image_shapes[i, 2].repeat(lengths[i]) for i in range(len(lengths))]).to(
                device=device, dtype=torch.float32
            )

            # Normalize coordinates to [-1, 1] range for grid_sample
            h_coords = h_coords.to(device=device, dtype=torch.float32)
            w_coords = w_coords.to(device=device, dtype=torch.float32)
            norm_w = ((w_coords + 0.5) / target_w) * 2 - 1
            norm_h = ((h_coords + 0.5) / target_h) * 2 - 1

            # Create sampling grid
            grid = torch.stack((norm_w, norm_h), dim=-1).unsqueeze(0).unsqueeze(2)

            # Perform bicubic interpolation
            interpolated_embed_fp32 = F.grid_sample(
                pos_embed_2d, grid, mode="bicubic", align_corners=False, padding_mode="border"
            )

            # Reshape and convert back to original dtype
            adapted_pos_embed_fp32 = interpolated_embed_fp32.squeeze(0).squeeze(-1).permute(1, 0)
            adapted_pos_embed = adapted_pos_embed_fp32.to(pos_embed_weight.dtype).to(embeddings.device)

        # Add adapted position encoding to embeddings
        embeddings = embeddings + adapted_pos_embed
        return embeddings


class Glm4vVisionAttention(Qwen2_5_VLVisionAttention):
    def __init__(self, config: Glm4vVisionConfig) -> None:
        super().__init__(config)
        self.attention_dropout = config.attention_dropout
        self.qkv = nn.Linear(config.hidden_size, config.hidden_size * 3, bias=config.attention_bias)
        self.proj = nn.Linear(config.hidden_size, config.hidden_size, bias=False)


class Glm4vVisionBlock(Qwen2_5_VLVisionBlock):
    def __init__(self, config) -> None:
        super().__init__(config)
        self.norm1 = Glm4vRMSNorm(config.hidden_size, eps=config.rms_norm_eps)
        self.norm2 = Glm4vRMSNorm(config.hidden_size, eps=config.rms_norm_eps)
        self.attn = Glm4vVisionAttention(config)
        self.mlp = Glm4VisionMlp(config, bias=False)


class Glm4vTextRotaryEmbedding(Glm4RotaryEmbedding):
    # Ignore copy
    def forward(self, x, position_ids):
        # In contrast to other models, GLM4V different position ids for the grids
        # So we expand the inv_freq to shape (3, ...)
        inv_freq_expanded = self.inv_freq[None, None, :, None].float().expand(3, position_ids.shape[1], -1, 1)
        position_ids_expanded = position_ids[:, :, None, :].float()  # shape (3, bs, 1, positions)

        device_type = x.device.type if isinstance(x.device.type, str) and x.device.type != "mps" else "cpu"
        with torch.autocast(device_type=device_type, enabled=False):  # Force float32
            freqs = (inv_freq_expanded.float() @ position_ids_expanded.float()).transpose(2, 3)
            emb = torch.cat((freqs, freqs), dim=-1)
            cos = emb.cos() * self.attention_scaling
            sin = emb.sin() * self.attention_scaling

        return cos.to(dtype=x.dtype), sin.to(dtype=x.dtype)


def rotate_half_llm(x):
    """Rotates half the hidden dims of the input."""
    x1 = x[..., 0::2]
    x2 = x[..., 1::2]
    return torch.stack((-x2, x1), dim=-1).flatten(-2)


def apply_multimodal_rotary_pos_emb(q, k, cos, sin, mrope_section, unsqueeze_dim=1):
    """Applies Rotary Position Embedding with Multimodal Sections to the query and key tensors (https://qwenlm.github.io/blog/qwen2-vl/).

    Explanation:
        Multimodal 3D rotary position embedding is an extension to 1D rotary position embedding. The input embedding
        sequence contains vision (images / videos) embedding and text embedding or just contains text embedding. For
        vision embedding part, we apply rotary position embedding on temporal, height and width dimension separately.
        Here we split the channel dimension to 3 chunks for the temporal, height and width rotary position embedding.
        For text embedding part, we just apply 1D rotary position embedding. The three rotary position index (temporal,
        height and width) of text embedding is always the same, so the text embedding rotary position embedding has no
        difference with modern LLMs.

    Args:
        q (`torch.Tensor`): The query tensor.
        k (`torch.Tensor`): The key tensor.
        cos (`torch.Tensor`): The cosine part of the rotary embedding.
        sin (`torch.Tensor`): The sine part of the rotary embedding.
        mrope_section(`List(int)`):
            Multimodal rope section is for channel dimension of temporal, height and width in rope calculation.
        unsqueeze_dim (`int`, *optional*, defaults to 1):
            The 'unsqueeze_dim' argument specifies the dimension along which to unsqueeze cos[position_ids] and
            sin[position_ids] so that they can be properly broadcasted to the dimensions of q and k. For example, note
            that cos[position_ids] and sin[position_ids] have the shape [batch_size, seq_len, head_dim]. Then, if q and
            k have the shape [batch_size, heads, seq_len, head_dim], then setting unsqueeze_dim=1 makes
            cos[position_ids] and sin[position_ids] broadcastable to the shapes of q and k. Similarly, if q and k have
            the shape [batch_size, seq_len, heads, head_dim], then set unsqueeze_dim=2.
    Returns:
        `tuple(torch.Tensor)` comprising of the query and key tensors rotated using the Rotary Position Embedding.
    """
    mrope_section = mrope_section * 2
    cos = torch.cat([m[i % 3] for i, m in enumerate(cos.split(mrope_section, dim=-1))], dim=-1).unsqueeze(
        unsqueeze_dim
    )
    sin = torch.cat([m[i % 3] for i, m in enumerate(sin.split(mrope_section, dim=-1))], dim=-1).unsqueeze(
        unsqueeze_dim
    )

    # Interleave them instead of usual shape
    cos = cos[..., : cos.shape[-1] // 2].repeat_interleave(2, dim=-1)
    sin = sin[..., : sin.shape[-1] // 2].repeat_interleave(2, dim=-1)

    # Keep half or full tensor for later concatenation
    rotary_dim = cos.shape[-1]
    q_rot, q_pass = q[..., :rotary_dim], q[..., rotary_dim:]
    k_rot, k_pass = k[..., :rotary_dim], k[..., rotary_dim:]

    # Apply rotary embeddings on the first half or full tensor
    q_embed = (q_rot * cos) + (rotate_half_llm(q_rot) * sin)
    k_embed = (k_rot * cos) + (rotate_half_llm(k_rot) * sin)

    # Concatenate back to full shape
    q_embed = torch.cat([q_embed, q_pass], dim=-1)
    k_embed = torch.cat([k_embed, k_pass], dim=-1)

    return q_embed, k_embed


class Glm4vTextAttention(nn.Module):
    """
    Multi-headed attention from 'Attention Is All You Need' paper.
    and "Generating Long Sequences with Sparse Transformers".
    """

    def __init__(self, config: Glm4vTextConfig, layer_idx: Optional[int] = None):
        super().__init__()
        self.config = config
        self.layer_idx = layer_idx

        self.hidden_size = config.hidden_size
        self.num_heads = config.num_attention_heads
        self.head_dim = self.hidden_size // self.num_heads
        self.num_key_value_heads = config.num_key_value_heads
        self.num_key_value_groups = self.num_heads // self.num_key_value_heads
        self.is_causal = True
        self.attention_dropout = config.attention_dropout
        self.rope_parameters = config.rope_parameters
        self.scaling = self.head_dim**-0.5

        self.q_proj = nn.Linear(self.hidden_size, self.num_heads * self.head_dim, bias=True)
        self.k_proj = nn.Linear(self.hidden_size, self.num_key_value_heads * self.head_dim, bias=True)
        self.v_proj = nn.Linear(self.hidden_size, self.num_key_value_heads * self.head_dim, bias=True)
        self.o_proj = nn.Linear(self.num_heads * self.head_dim, self.hidden_size, bias=False)

    def forward(
        self,
        hidden_states: torch.Tensor,
        position_embeddings: Optional[tuple[torch.Tensor, torch.Tensor]] = None,
        attention_mask: Optional[torch.Tensor] = None,
        past_key_values: Optional[Cache] = None,
        cache_position: Optional[torch.LongTensor] = None,
        **kwargs: Unpack[FlashAttentionKwargs],
    ) -> tuple[torch.Tensor, Optional[torch.Tensor], Optional[tuple[torch.Tensor]]]:
        bsz, q_len, _ = hidden_states.size()

        query_states = self.q_proj(hidden_states)
        key_states = self.k_proj(hidden_states)
        value_states = self.v_proj(hidden_states)

        query_states = query_states.view(bsz, q_len, -1, self.head_dim).transpose(1, 2)
        key_states = key_states.view(bsz, q_len, -1, self.head_dim).transpose(1, 2)
        value_states = value_states.view(bsz, q_len, -1, self.head_dim).transpose(1, 2)

        cos, sin = position_embeddings
        query_states, key_states = apply_multimodal_rotary_pos_emb(  # diff with Llama
            query_states, key_states, cos, sin, self.rope_parameters["mrope_section"]
        )

        if past_key_values is not None:
            cache_kwargs = {"sin": sin, "cos": cos, "cache_position": cache_position}  # Specific to RoPE models
            key_states, value_states = past_key_values.update(key_states, value_states, self.layer_idx, cache_kwargs)

        attention_interface: Callable = eager_attention_forward
        if self.config._attn_implementation != "eager":
            attention_interface = ALL_ATTENTION_FUNCTIONS[self.config._attn_implementation]

        attn_output, attn_weights = attention_interface(
            self,
            query_states,
            key_states,
            value_states,
            attention_mask,
            dropout=0.0 if not self.training else self.attention_dropout,
            scaling=self.scaling,
            **kwargs,
        )

        attn_output = attn_output.reshape(bsz, q_len, -1).contiguous()
        attn_output = self.o_proj(attn_output)
        return attn_output, attn_weights


class Glm4vTextMLP(Glm4MLP):
    pass


class Glm4vTextDecoderLayer(GradientCheckpointingLayer):
    def __init__(self, config: Glm4vTextConfig, layer_idx: int):
        super().__init__()
        self.hidden_size = config.hidden_size
        self.self_attn = Glm4vTextAttention(config, layer_idx)
        self.mlp = Glm4vTextMLP(config)
        self.input_layernorm = Glm4vRMSNorm(config.hidden_size, eps=config.rms_norm_eps)
        self.post_attention_layernorm = Glm4vRMSNorm(config.hidden_size, eps=config.rms_norm_eps)
        self.post_self_attn_layernorm = Glm4vRMSNorm(config.hidden_size, eps=config.rms_norm_eps)
        self.post_mlp_layernorm = Glm4vRMSNorm(config.hidden_size, eps=config.rms_norm_eps)

    @auto_docstring
    def forward(
        self,
        hidden_states: torch.Tensor,
        position_embeddings: Optional[tuple[torch.Tensor, torch.Tensor]] = None,
        attention_mask: Optional[torch.Tensor] = None,
        position_ids: Optional[torch.LongTensor] = None,
        past_key_values: Optional[Cache] = None,
        use_cache: Optional[bool] = False,
        cache_position: Optional[torch.LongTensor] = None,
        **kwargs,
    ) -> tuple[torch.FloatTensor, Optional[tuple[torch.FloatTensor, torch.FloatTensor]]]:
        residual = hidden_states

        hidden_states = self.input_layernorm(hidden_states)

        # Self Attention
        hidden_states, _ = self.self_attn(
            hidden_states=hidden_states,
            position_embeddings=position_embeddings,
            attention_mask=attention_mask,
            position_ids=position_ids,
            past_key_values=past_key_values,
            use_cache=use_cache,
            cache_position=cache_position,
            **kwargs,
        )

        hidden_states = self.post_self_attn_layernorm(hidden_states)
        hidden_states = residual + hidden_states

        # Fully Connected
        residual = hidden_states
        hidden_states = self.post_attention_layernorm(hidden_states)
        hidden_states = self.mlp(hidden_states)
        hidden_states = self.post_mlp_layernorm(hidden_states)
        hidden_states = residual + hidden_states

        return hidden_states


class Glm4vModelOutputWithPast(Qwen2_5_VLModelOutputWithPast):
    pass


class Glm4vPreTrainedModel(Qwen2_5_VLPreTrainedModel):
    _no_split_modules = ["Glm4vTextDecoderLayer", "Glm4vVisionBlock"]
    _can_record_outputs = {
        "hidden_states": Glm4vTextDecoderLayer,
        "attentions": Glm4vTextAttention,
    }


class Glm4vVisionModel(Glm4vPreTrainedModel):
    config: Glm4vVisionConfig
    input_modalities = ["image", "video"]
    _no_split_modules = ["Glm4vVisionBlock"]

    def __init__(self, config) -> None:
        super().__init__(config)
        self.spatial_merge_size = config.spatial_merge_size
        self.patch_size = config.patch_size

        self.embeddings = Glm4vVisionEmbeddings(config)
        self.patch_embed = Glm4vVisionPatchEmbed(config)

        head_dim = config.hidden_size // config.num_heads
        self.rotary_pos_emb = Glm4vVisionRotaryEmbedding(head_dim // 2)

        self.blocks = nn.ModuleList([Glm4vVisionBlock(config) for _ in range(config.depth)])
        self.merger = Glm4vVisionPatchMerger(
            dim=config.out_hidden_size, context_dim=config.intermediate_size, hidden_act=config.hidden_act
        )

        self.post_conv_layernorm = Glm4vRMSNorm(config.hidden_size, eps=config.rms_norm_eps)
        self.downsample = nn.Conv2d(
            in_channels=config.hidden_size,
            out_channels=config.out_hidden_size,
            kernel_size=config.spatial_merge_size,
            stride=config.spatial_merge_size,
        )
        self.post_layernorm = Glm4vRMSNorm(config.hidden_size, eps=config.rms_norm_eps)

        self.gradient_checkpointing = False
        self.post_init()

    def rot_pos_emb(self, grid_thw):
        pos_ids = []
        for t, h, w in grid_thw:
            hpos_ids = torch.arange(h).unsqueeze(1).expand(-1, w)
            hpos_ids = hpos_ids.reshape(
                h // self.spatial_merge_size,
                self.spatial_merge_size,
                w // self.spatial_merge_size,
                self.spatial_merge_size,
            )
            hpos_ids = hpos_ids.permute(0, 2, 1, 3)
            hpos_ids = hpos_ids.flatten()

            wpos_ids = torch.arange(w).unsqueeze(0).expand(h, -1)
            wpos_ids = wpos_ids.reshape(
                h // self.spatial_merge_size,
                self.spatial_merge_size,
                w // self.spatial_merge_size,
                self.spatial_merge_size,
            )
            wpos_ids = wpos_ids.permute(0, 2, 1, 3)
            wpos_ids = wpos_ids.flatten()
            pos_ids.append(torch.stack([hpos_ids, wpos_ids], dim=-1).repeat(t, 1))
        pos_ids = torch.cat(pos_ids, dim=0)
        max_grid_size = grid_thw[:, 1:].max()
        rotary_pos_emb_full = self.rotary_pos_emb(max_grid_size)
        rotary_pos_emb = rotary_pos_emb_full[pos_ids].flatten(1)
        return rotary_pos_emb, pos_ids

    def forward(self, hidden_states: torch.Tensor, grid_thw: torch.Tensor) -> torch.Tensor:
        """
        Args:
            hidden_states (`torch.Tensor` of shape `(seq_len, hidden_size)`):
                The final hidden states of the model.
            grid_thw (`torch.Tensor` of shape `(num_images_or_videos, 3)`):
                The temporal, height and width of feature shape of each image in LLM.

        Returns:
            `torch.Tensor`: hidden_states.
        """
        hidden_states = self.patch_embed(hidden_states)
        hidden_states = self.post_conv_layernorm(hidden_states)

        rotary_pos_emb, image_type_ids = self.rot_pos_emb(grid_thw)
        emb = torch.cat((rotary_pos_emb, rotary_pos_emb), dim=-1)
        position_embeddings = (emb.cos(), emb.sin())

        cu_seqlens = torch.repeat_interleave(grid_thw[:, 1] * grid_thw[:, 2], grid_thw[:, 0]).cumsum(
            dim=0,
            # Select dtype based on the following factors:
            #  - FA2 requires that cu_seqlens_q must have dtype int32
            #  - torch.onnx.export requires that cu_seqlens_q must have same dtype as grid_thw
            # See https://github.com/huggingface/transformers/pull/34852 for more information
            dtype=grid_thw.dtype if torch.jit.is_tracing() else torch.int32,
        )
        cu_seqlens = F.pad(cu_seqlens, (1, 0), value=0)
        seqlens = (cu_seqlens[1:] - cu_seqlens[:-1]).tolist()
        hidden_states = self.embeddings(hidden_states, seqlens, grid_thw, image_type_ids[:, 0], image_type_ids[:, 1])

        for blk in self.blocks:
            hidden_states = blk(
                hidden_states,
                cu_seqlens=cu_seqlens,
                position_embeddings=position_embeddings,
            )

        hidden_states = self.post_layernorm(hidden_states)

        hidden_states = hidden_states.view(
            -1, self.spatial_merge_size, self.spatial_merge_size, hidden_states.shape[-1]
        )
        hidden_states = hidden_states.permute(0, 3, 1, 2)
        hidden_states = self.downsample(hidden_states).view(-1, self.config.out_hidden_size)

        hidden_states = self.merger(hidden_states)
        return hidden_states


class Glm4vTextModel(Qwen2_5_VLTextModel):
    def __init__(self, config: Glm4vTextConfig):
        super().__init__(config)
        self.layers = nn.ModuleList(
            [Glm4vTextDecoderLayer(config, layer_idx) for layer_idx in range(config.num_hidden_layers)]
        )
        self.norm = Glm4vRMSNorm(config.hidden_size, eps=config.rms_norm_eps)
        self.rotary_emb = Glm4vTextRotaryEmbedding(config=config)
        del self._attn_implementation
        del self.has_sliding_layers

    @auto_docstring
    @check_model_inputs()
    def forward(
        self,
        input_ids: Optional[torch.LongTensor] = None,
        attention_mask: Optional[torch.Tensor] = None,
        position_ids: Optional[torch.LongTensor] = None,
        past_key_values: Optional[Cache] = None,
        inputs_embeds: Optional[torch.FloatTensor] = None,
        use_cache: Optional[bool] = None,
        cache_position: Optional[torch.LongTensor] = None,
        **kwargs: Unpack[FlashAttentionKwargs],
    ) -> Union[tuple, BaseModelOutputWithPast]:
        if (input_ids is None) ^ (inputs_embeds is not None):
            raise ValueError("You must specify exactly one of input_ids or inputs_embeds")

        # torch.jit.trace() doesn't support cache objects in the output
        if use_cache and past_key_values is None and not torch.jit.is_tracing():
            past_key_values = DynamicCache(config=self.config)

        if inputs_embeds is None:
            inputs_embeds = self.embed_tokens(input_ids)

        if cache_position is None:
            past_seen_tokens = past_key_values.get_seq_length() if past_key_values is not None else 0
            cache_position = torch.arange(
                past_seen_tokens, past_seen_tokens + inputs_embeds.shape[1], device=inputs_embeds.device
            )

        # the hard coded `3` is for temporal, height and width.
        if position_ids is None:
            position_ids = cache_position.view(1, 1, -1).expand(3, inputs_embeds.shape[0], -1)
        elif position_ids.ndim == 2:
            position_ids = position_ids[None, ...].expand(3, position_ids.shape[0], -1)

        # NOTE: we need to pass text position ids for packing. Qwen2-VL uses 3D positions
        # where each dim indicates visual spatial positions for temporal/height/width grids.
        # There are two scenarios when FA2-like packed masking might be activated.
        # 1. User specifically passed packed `position_ids` and no attention mask.
        #    In this case we expect the useer to create correct position ids for all 3 grids
        #    and prepend text-only position ids to it. The final tensor will be [4, bs, seq-len]
        # 2. User runs forward with no attention mask and no position ids. In this case, position ids
        #    are prepared by the model (`get_rope_index`) as `[4, bs, seq-len]` tensor. Text-only positions are
        #    prepended by us when creating positions so that the mask is constructed correctly. NOTE: failing to pass
        #    text-only positions will cause incorrect mask construction, do not change `prepare_input_for_generation`
        if position_ids.ndim == 3 and position_ids.shape[0] == 4:
            text_position_ids = position_ids[0]
            position_ids = position_ids[1:]
        else:
            # If inputs are not packed (usual 3D positions), do not prepare mask from position_ids
            text_position_ids = None

        mask_kwargs = {
            "config": self.config,
            "input_embeds": inputs_embeds,
            "attention_mask": attention_mask,
            "cache_position": cache_position,
            "past_key_values": past_key_values,
            "position_ids": text_position_ids,
        }
        # Create the masks
        causal_mask = create_causal_mask(**mask_kwargs)

        hidden_states = inputs_embeds
        position_embeddings = self.rotary_emb(hidden_states, position_ids=position_ids)

        for decoder_layer in self.layers:
            layer_outputs = decoder_layer(
                hidden_states,
                attention_mask=causal_mask,
                position_ids=position_ids,
                past_key_values=past_key_values,
                cache_position=cache_position,
                position_embeddings=position_embeddings,
                **kwargs,
            )
            hidden_states = layer_outputs

        hidden_states = self.norm(hidden_states)

        return BaseModelOutputWithPast(
            last_hidden_state=hidden_states,
            past_key_values=past_key_values,
        )


class Glm4vModel(Qwen2_5_VLModel):
    _checkpoint_conversion_mapping = {}
    _no_split_modules = ["Glm4vTextDecoderLayer", "Glm4vVisionBlock"]

    def __init__(self, config):
        super().__init__(config)
        self.visual = Glm4vVisionModel._from_config(config.vision_config)

    def get_rope_index(
        self,
        input_ids: Optional[torch.LongTensor] = None,
        image_grid_thw: Optional[torch.LongTensor] = None,
        video_grid_thw: Optional[torch.LongTensor] = None,
        attention_mask: Optional[torch.Tensor] = None,
    ) -> tuple[torch.Tensor, torch.Tensor]:
        """
        Calculate the 3D rope index based on image and video's temporal, height and width in LLM.

        Explanation:
            Each embedding sequence contains vision embedding and text embedding or just contains text embedding.

            For pure text embedding sequence, the rotary position embedding has no difference with modern LLMs.
            Examples:
                input_ids: [T T T T T], here T is for text.
                temporal position_ids: [0, 1, 2, 3, 4]
                height position_ids: [0, 1, 2, 3, 4]
                width position_ids: [0, 1, 2, 3, 4]

            For vision and text embedding sequence, we calculate 3D rotary position embedding for vision part
            and 1D rotary position embedding for text part.
            Examples:
                Temporal (Time): 3 patches, representing different segments of the video in time.
                Height: 2 patches, dividing each frame vertically.
                Width: 2 patches, dividing each frame horizontally.
                We also have some important parameters:
                fps (Frames Per Second): The video's frame rate, set to 1. This means one frame is processed each second.
                tokens_per_second: This is a crucial parameter. It dictates how many "time-steps" or "temporal tokens" are conceptually packed into a one-second interval of the video. In this case, we have 25 tokens per second. So each second of the video will be represented with 25 separate time points. It essentially defines the temporal granularity.
                temporal_patch_size: The number of frames that compose one temporal patch. Here, it's 2 frames.
                interval: The step size for the temporal position IDs, calculated as tokens_per_second * temporal_patch_size / fps. In this case, 25 * 2 / 1 = 50. This means that each temporal patch will be have a difference of 50 in the temporal position IDs.
                input_ids: [V V V V V V V V V V V V T T T T T], here V is for vision.
                vision temporal position_ids: [0, 0, 0, 0, 50, 50, 50, 50, 100, 100, 100, 100]
                vision height position_ids: [0, 0, 1, 1, 0, 0, 1, 1, 0, 0, 1, 1]
                vision width position_ids: [0, 1, 0, 1, 0, 1, 0, 1, 0, 1, 0, 1]
                text temporal position_ids: [101, 102, 103, 104, 105]
                text height position_ids: [101, 102, 103, 104, 105]
                text width position_ids: [101, 102, 103, 104, 105]
                Here we calculate the text start position_ids as the max vision position_ids plus 1.

        Args:
            input_ids (`torch.LongTensor` of shape `(batch_size, sequence_length)`):
                Indices of input sequence tokens in the vocabulary. Padding will be ignored by default should you provide
                it.
            image_grid_thw (`torch.LongTensor` of shape `(num_images, 3)`, *optional*):
                The temporal, height and width of feature shape of each image in LLM.
            video_grid_thw (`torch.LongTensor` of shape `(num_videos, 3)`, *optional*):
                The temporal, height and width of feature shape of each video in LLM.
            attention_mask (`torch.Tensor` of shape `(batch_size, sequence_length)`, *optional*):
                Mask to avoid performing attention on padding token indices. Mask values selected in `[0, 1]`:

                - 1 for tokens that are **not masked**,
                - 0 for tokens that are **masked**.

        Returns:
            position_ids (`torch.LongTensor` of shape `(3, batch_size, sequence_length)`)
            mrope_position_deltas (`torch.Tensor` of shape `(batch_size)`)
        """

        spatial_merge_size = self.config.vision_config.spatial_merge_size
        image_token_id = self.config.image_token_id
        video_start_token_id = self.config.video_start_token_id
        video_end_token_id = self.config.video_end_token_id

        mrope_position_deltas = []
        if input_ids is not None and (image_grid_thw is not None or video_grid_thw is not None):
            total_input_ids = input_ids
            if attention_mask is None:
                attention_mask = torch.ones_like(total_input_ids)
            position_ids = torch.ones(
                3,
                input_ids.shape[0],
                input_ids.shape[1],
                dtype=input_ids.dtype,
                device=input_ids.device,
            )
            image_index, video_index = 0, 0
            video_group_index = 0
            attention_mask = attention_mask.to(total_input_ids.device)
            for i, input_ids in enumerate(total_input_ids):
                input_ids = input_ids[attention_mask[i] == 1]
                input_tokens = input_ids.tolist()

                input_token_type = []
                video_check_flg = False
                for token in input_tokens:
                    if token == video_start_token_id:
                        video_check_flg = True
                    elif token == video_end_token_id:
                        video_check_flg = False

                    if token == image_token_id and not video_check_flg:
                        input_token_type.append("image")
                    elif token == image_token_id and video_check_flg:
                        input_token_type.append("video")
                    else:
                        input_token_type.append("text")

                input_type_group = []
                for key, group in itertools.groupby(enumerate(input_token_type), lambda x: x[1]):
                    group = list(group)
                    start_index = group[0][0]
                    end_index = group[-1][0] + 1
                    input_type_group.append((key, start_index, end_index))

                llm_pos_ids_list = []
                video_frame_num = 1
                for modality_type, start_idx, end_idx in input_type_group:
                    st_idx = llm_pos_ids_list[-1].max() + 1 if len(llm_pos_ids_list) > 0 else 0

                    if modality_type == "image":
                        t, h, w = (
                            image_grid_thw[image_index][0],
                            image_grid_thw[image_index][1],
                            image_grid_thw[image_index][2],
                        )
                        llm_grid_t, llm_grid_h, llm_grid_w = (
                            t.item(),
                            h.item() // spatial_merge_size,
                            w.item() // spatial_merge_size,
                        )

                        t_index = torch.arange(llm_grid_t).view(-1, 1).expand(-1, llm_grid_h * llm_grid_w).flatten()
                        h_index = torch.arange(llm_grid_h).view(1, -1, 1).expand(llm_grid_t, -1, llm_grid_w).flatten()
                        w_index = torch.arange(llm_grid_w).view(1, 1, -1).expand(llm_grid_t, llm_grid_h, -1).flatten()
                        llm_pos_ids_list.append(torch.stack([t_index, h_index, w_index]) + st_idx)

                        image_index += 1
                        video_frame_num = 1

                    elif modality_type == "video":
                        t, h, w = (
                            video_frame_num,
                            video_grid_thw[video_index][1],
                            video_grid_thw[video_index][2],
                        )

                        llm_grid_t, llm_grid_h, llm_grid_w = (
                            t,
                            h.item() // spatial_merge_size,
                            w.item() // spatial_merge_size,
                        )

                        for t_idx in range(llm_grid_t):
                            t_index = torch.tensor(t_idx).view(-1, 1).expand(-1, llm_grid_h * llm_grid_w).flatten()

                            h_index = torch.arange(llm_grid_h).view(1, -1, 1).expand(1, -1, llm_grid_w).flatten()
                            w_index = torch.arange(llm_grid_w).view(1, 1, -1).expand(1, llm_grid_h, -1).flatten()
                            llm_pos_ids_list.append(torch.stack([t_index, h_index, w_index]) + st_idx)

                        video_group_index += 1

                        if video_group_index >= video_grid_thw[video_index][0]:
                            video_index += 1
                            video_group_index = 0

                        video_frame_num += 1

                    else:
                        text_len = end_idx - start_idx
                        llm_pos_ids_list.append(torch.arange(text_len).view(1, -1).expand(3, -1) + st_idx)

                        video_frame_num = 1

                llm_positions = torch.cat(llm_pos_ids_list, dim=1).reshape(3, -1)
                position_ids[..., i, attention_mask[i] == 1] = llm_positions.to(position_ids.device)
                mrope_position_deltas.append(llm_positions.max() + 1 - len(total_input_ids[i]))
            mrope_position_deltas = torch.tensor(mrope_position_deltas, device=input_ids.device).unsqueeze(1)
            return position_ids, mrope_position_deltas
        else:
            if attention_mask is not None:
                position_ids = attention_mask.long().cumsum(-1) - 1
                position_ids.masked_fill_(attention_mask == 0, 1)
                position_ids = position_ids.unsqueeze(0).expand(3, -1, -1).to(attention_mask.device)
                max_position_ids = position_ids.max(0, keepdim=False)[0].max(-1, keepdim=True)[0]
                mrope_position_deltas = max_position_ids + 1 - attention_mask.shape[-1]
            else:
                position_ids = (
                    torch.arange(input_ids.shape[1], device=input_ids.device)
                    .view(1, 1, -1)
                    .expand(3, input_ids.shape[0], -1)
                )
                mrope_position_deltas = torch.zeros(
                    [input_ids.shape[0], 1],
                    device=input_ids.device,
                    dtype=input_ids.dtype,
                )

            return position_ids, mrope_position_deltas

    def get_video_features(
        self, pixel_values_videos: torch.FloatTensor, video_grid_thw: Optional[torch.LongTensor] = None
    ):
        """
        Encodes videos into continuous embeddings that can be forwarded to the language model.

        Args:
            pixel_values_videos (`torch.FloatTensor` of shape `(batch_size, num_channels, image_size, image_size)`):
                The tensors corresponding to the input videos.
            video_grid_thw (`torch.LongTensor` of shape `(num_videos, 3)`, *optional*):
                The temporal, height and width of feature shape of each video in LLM.
        """
        pixel_values_videos = pixel_values_videos.type(self.visual.dtype)
        # reshape video_grid_thw -> [b, 3] -> [1, h, w] * frames
        temp_frames_hw = []
        for t, h, w in video_grid_thw:
            repeated_row = torch.tensor([1, h.item(), w.item()]).unsqueeze(0).repeat(t, 1)
            temp_frames_hw.append(repeated_row)
        flattened_video_grid_thw = torch.cat(temp_frames_hw, dim=0)
        video_embeds = self.visual(pixel_values_videos, grid_thw=flattened_video_grid_thw)
        split_sizes = (video_grid_thw.prod(-1) // self.visual.spatial_merge_size**2).tolist()
        video_embeds = torch.split(video_embeds, split_sizes)
        return video_embeds

    def get_placeholder_mask(
        self,
        input_ids: torch.LongTensor,
        inputs_embeds: torch.FloatTensor,
        image_features: Optional[torch.FloatTensor] = None,
        video_features: Optional[torch.FloatTensor] = None,
    ):
        """
        Obtains multimodal placeholder mask from `input_ids` or `inputs_embeds`, and checks that the placeholder token count is
        equal to the length of multimodal features. If the lengths are different, an error is raised.
        """
        if input_ids is None:
            special_image_mask = inputs_embeds == self.get_input_embeddings()(
                torch.tensor(self.config.image_token_id, dtype=torch.long, device=inputs_embeds.device)
            )
            special_image_mask = special_image_mask.all(-1)
            special_video_mask = inputs_embeds == self.get_input_embeddings()(
                torch.tensor(self.config.video_token_id, dtype=torch.long, device=inputs_embeds.device)
            )
            special_video_mask = special_video_mask.all(-1)
        else:
            # GLM-4.1V and GLM-4.5V special_video_mask is special_image_mask
            special_image_mask = input_ids == self.config.image_token_id
            special_video_mask = input_ids == self.config.image_token_id

        n_image_tokens = special_image_mask.sum()
        special_image_mask = special_image_mask.unsqueeze(-1).expand_as(inputs_embeds).to(inputs_embeds.device)
        if image_features is not None and inputs_embeds[special_image_mask].numel() != image_features.numel():
            raise ValueError(
                f"Image features and image tokens do not match: tokens: {n_image_tokens}, features {image_features.shape[0]}"
            )

        n_video_tokens = special_video_mask.sum()
        special_video_mask = special_video_mask.unsqueeze(-1).expand_as(inputs_embeds).to(inputs_embeds.device)
        if video_features is not None and inputs_embeds[special_video_mask].numel() != video_features.numel():
            raise ValueError(
                f"Videos features and video tokens do not match: tokens: {n_video_tokens}, features {video_features.shape[0]}"
            )

        return special_image_mask, special_video_mask

    @auto_docstring
    @can_return_tuple
    def forward(
        self,
        input_ids: Optional[torch.LongTensor] = None,
        attention_mask: Optional[torch.Tensor] = None,
        position_ids: Optional[torch.LongTensor] = None,
        past_key_values: Optional[Cache] = None,
        inputs_embeds: Optional[torch.FloatTensor] = None,
        pixel_values: Optional[torch.Tensor] = None,
        pixel_values_videos: Optional[torch.FloatTensor] = None,
        image_grid_thw: Optional[torch.LongTensor] = None,
        video_grid_thw: Optional[torch.LongTensor] = None,
        rope_deltas: Optional[torch.LongTensor] = None,
        cache_position: Optional[torch.LongTensor] = None,
        **kwargs: Unpack[TransformersKwargs],
    ) -> Union[tuple, Glm4vModelOutputWithPast]:
        r"""
        image_grid_thw (`torch.LongTensor` of shape `(num_images, 3)`, *optional*):
            The temporal, height and width of feature shape of each image in LLM.
        video_grid_thw (`torch.LongTensor` of shape `(num_videos, 3)`, *optional*):
            The temporal, height and width of feature shape of each video in LLM.
        rope_deltas (`torch.LongTensor` of shape `(batch_size, )`, *optional*):
            The rope index difference between sequence length and multimodal rope.
        """
        if (input_ids is None) ^ (inputs_embeds is not None):
            raise ValueError("You must specify exactly one of input_ids or inputs_embeds")

        if inputs_embeds is None:
            inputs_embeds = self.get_input_embeddings()(input_ids)

        if pixel_values is not None:
            image_embeds = self.get_image_features(pixel_values, image_grid_thw)
            image_embeds = torch.cat(image_embeds, dim=0).to(inputs_embeds.device, inputs_embeds.dtype)
            image_mask, _ = self.get_placeholder_mask(input_ids, inputs_embeds, image_features=image_embeds)
            inputs_embeds = inputs_embeds.masked_scatter(image_mask, image_embeds)

        if pixel_values_videos is not None:
            video_embeds = self.get_video_features(pixel_values_videos, video_grid_thw)
            video_embeds = torch.cat(video_embeds, dim=0).to(inputs_embeds.device, inputs_embeds.dtype)
            _, video_mask = self.get_placeholder_mask(input_ids, inputs_embeds, video_features=video_embeds)
            inputs_embeds = inputs_embeds.masked_scatter(video_mask, video_embeds)

        if position_ids is None:
            attention_mask_tensor = (
                attention_mask if not isinstance(attention_mask, dict) else attention_mask["full_attention"]
            )
            if attention_mask_tensor is not None and attention_mask_tensor.ndim == 4:
                attention_mask_tensor = torch.diagonal(attention_mask_tensor[:, 0], dim1=1, dim2=2)
                # Only apply conversion for floating point tensors (inverted masks)
                if attention_mask_tensor.dtype.is_floating_point:
                    attention_mask_tensor = attention_mask_tensor / torch.finfo(attention_mask_tensor.dtype).min
                    attention_mask_tensor = (1.0 - attention_mask_tensor).int()

            # Calculate RoPE index once per generation in the pre-fill stage only.
            # When compiling, we can't check tensor values thus we check only input length
            # It is safe to assume that `length!=1` means we're in pre-fill because compiled
            # models currently cannot do asssisted decoding
            prefill_compiled_stage = is_torchdynamo_compiling() and (
                (input_ids is not None and input_ids.shape[1] != 1)
                or (inputs_embeds is not None and inputs_embeds.shape[1] != 1)
            )
            prefill_noncompiled_stage = not is_torchdynamo_compiling() and (
                (cache_position is not None and cache_position[0] == 0)
                or (past_key_values is None or past_key_values.get_seq_length() == 0)
            )
            if (prefill_compiled_stage or prefill_noncompiled_stage) or self.rope_deltas is None:
                position_ids, rope_deltas = self.get_rope_index(
                    input_ids,
                    image_grid_thw,
                    video_grid_thw,
                    attention_mask=attention_mask_tensor,
                )
                self.rope_deltas = rope_deltas
            # then use the prev pre-calculated rope-deltas to get the correct position ids
            else:
                batch_size, seq_length, _ = inputs_embeds.shape
                delta = (
                    (cache_position[0] + self.rope_deltas).to(inputs_embeds.device)
                    if cache_position is not None
                    else 0
                )
                position_ids = torch.arange(seq_length, device=inputs_embeds.device)
                position_ids = position_ids.view(1, -1).expand(batch_size, -1)
                if cache_position is not None:  # otherwise `deltas` is an int `0`
                    delta = delta.repeat_interleave(batch_size // delta.shape[0], dim=0)
                position_ids = position_ids.add(delta)
                position_ids = position_ids.unsqueeze(0).expand(3, -1, -1)

        outputs = self.language_model(
            input_ids=None,
            position_ids=position_ids,
            attention_mask=attention_mask,
            past_key_values=past_key_values,
            inputs_embeds=inputs_embeds,
            cache_position=cache_position,
            **kwargs,
        )

        return Glm4vModelOutputWithPast(
            last_hidden_state=outputs.last_hidden_state,
            past_key_values=outputs.past_key_values,
            hidden_states=outputs.hidden_states,
            attentions=outputs.attentions,
            rope_deltas=self.rope_deltas,
        )


class Glm4vCausalLMOutputWithPast(Qwen2_5_VLCausalLMOutputWithPast):
    pass


class Glm4vForConditionalGeneration(Qwen2_5_VLForConditionalGeneration):
    _checkpoint_conversion_mapping = {}

    def forward(
        self,
        input_ids: Optional[torch.LongTensor] = None,
        attention_mask: Optional[torch.Tensor] = None,
        position_ids: Optional[torch.LongTensor] = None,
        past_key_values: Optional[Cache] = None,
        inputs_embeds: Optional[torch.FloatTensor] = None,
        labels: Optional[torch.LongTensor] = None,
        pixel_values: Optional[torch.Tensor] = None,
        pixel_values_videos: Optional[torch.FloatTensor] = None,
        image_grid_thw: Optional[torch.LongTensor] = None,
        video_grid_thw: Optional[torch.LongTensor] = None,
        cache_position: Optional[torch.LongTensor] = None,
        logits_to_keep: Union[int, torch.Tensor] = 0,
        **kwargs: Unpack[TransformersKwargs],
    ) -> Union[tuple, Glm4vCausalLMOutputWithPast]:
        r"""
        labels (`torch.LongTensor` of shape `(batch_size, sequence_length)`, *optional*):
            Labels for computing the masked language modeling loss. Indices should either be in `[0, ...,
            config.vocab_size]` or -100 (see `input_ids` docstring). Tokens with indices set to `-100` are ignored
            (masked), the loss is only computed for the tokens with labels in `[0, ..., config.vocab_size]`.
        image_grid_thw (`torch.LongTensor` of shape `(num_images, 3)`, *optional*):
            The temporal, height and width of feature shape of each image in LLM.
        video_grid_thw (`torch.LongTensor` of shape `(num_videos, 3)`, *optional*):
            The temporal, height and width of feature shape of each video in LLM.

        Example:

        ```python
        >>> from PIL import Image
        >>> import requests
        >>> from transformers import AutoProcessor, Glm4vForConditionalGeneration

        >>> model = Glm4vForConditionalGeneration.from_pretrained("THUDM/GLM-4.1V-9B-Thinking")
        >>> processor = AutoProcessor.from_pretrained("THUDM/GLM-4.1V-9B-Thinking")

        >>> messages = [
            {
                "role": "user",
                "content": [
                    {"type": "image"},
                    {"type": "text", "text": "What is shown in this image?"},
                ],
            },
        ]
        >>> url = "https://www.ilankelman.org/stopsigns/australia.jpg"
        >>> image = Image.open(requests.get(url, stream=True).raw)

        >>> text = processor.apply_chat_template(messages, tokenize=False, add_generation_prompt=True)
        >>> inputs = processor(text=[text], images=[image], vision_infos=[vision_infos])

        >>> # Generate
        >>> generate_ids = model.generate(inputs.input_ids, max_length=30)
        >>> tokenizer.batch_decode(generate_ids, skip_special_tokens=True, clean_up_tokenization_spaces=False)[0]
        "The image shows a street scene with a red stop sign in the foreground. In the background, there is a large red gate with Chinese characters ..."
        ```"""
        outputs = self.model(
            input_ids=input_ids,
            pixel_values=pixel_values,
            pixel_values_videos=pixel_values_videos,
            image_grid_thw=image_grid_thw,
            video_grid_thw=video_grid_thw,
            position_ids=position_ids,
            attention_mask=attention_mask,
            past_key_values=past_key_values,
            inputs_embeds=inputs_embeds,
            cache_position=cache_position,
            **kwargs,
        )

        hidden_states = outputs[0]

        # Only compute necessary logits, and do not upcast them to float if we are not computing the loss
        slice_indices = slice(-logits_to_keep, None) if isinstance(logits_to_keep, int) else logits_to_keep
        logits = self.lm_head(hidden_states[:, slice_indices, :])

        loss = None
        if labels is not None:
            loss = self.loss_function(logits=logits, labels=labels, vocab_size=self.config.text_config.vocab_size)

        return Glm4vCausalLMOutputWithPast(
            loss=loss,
            logits=logits,
            past_key_values=outputs.past_key_values,
            hidden_states=outputs.hidden_states,
            attentions=outputs.attentions,
            rope_deltas=outputs.rope_deltas,
        )

    def prepare_inputs_for_generation(
        self,
        input_ids,
        past_key_values=None,
        attention_mask=None,
        inputs_embeds=None,
        cache_position=None,
        position_ids=None,
        use_cache=True,
        pixel_values=None,
        pixel_values_videos=None,
        image_grid_thw=None,
        video_grid_thw=None,
        **kwargs,
    ):
        # Overwritten -- in specific circumstances we don't want to forward image inputs to the model

        model_inputs = super().prepare_inputs_for_generation(
            input_ids,
            past_key_values=past_key_values,
            attention_mask=attention_mask,
            inputs_embeds=inputs_embeds,
            cache_position=cache_position,
            position_ids=position_ids,
            pixel_values=pixel_values,
            pixel_values_videos=pixel_values_videos,
            image_grid_thw=image_grid_thw,
            video_grid_thw=video_grid_thw,
            use_cache=use_cache,
            **kwargs,
        )

        # GLM-4.1V position_ids are prepareed with rope_deltas in forward
        model_inputs["position_ids"] = None

        if cache_position[0] != 0:
            model_inputs["pixel_values"] = None
            model_inputs["pixel_values_videos"] = None

        return model_inputs

    def _get_image_nums_and_video_nums(
        self,
        input_ids: Optional[torch.LongTensor],
        inputs_embeds: Optional[torch.Tensor] = None,
    ) -> tuple[torch.Tensor, torch.Tensor]:
        """
        Get the number of images and videos for each sample to calculate the separation length of the sample tensor.
        These parameters are not passed through the processor to avoid unpredictable impacts from interface modifications.

        Args:
            input_ids (`torch.LongTensor` of shape `(batch_size, sequence_length)`):
                Indices of input sequence tokens in the vocabulary.

        Returns:
            image_nums (`torch.LongTensor` of shape `(batch_size, num_images_sample)`)
            video_nums (`torch.LongTensor` of shape `(batch_size, num_videos_sample)`)
        """

        if inputs_embeds is not None:
            is_image = (
                inputs_embeds
                == self.get_input_embeddings()(
                    torch.tensor(self.config.image_start_token_id, dtype=torch.long, device=inputs_embeds.device)
                )
            )[..., 0]
            is_video_start = (
                inputs_embeds
                == self.get_input_embeddings()(
                    torch.tensor(self.config.video_start_token_id, dtype=torch.long, device=inputs_embeds.device)
                )
            )[..., 0]
            is_video_end = (
                inputs_embeds
                == self.get_input_embeddings()(
                    torch.tensor(self.config.video_end_token_id, dtype=torch.long, device=inputs_embeds.device)
                )
            )[..., 0]
        else:
            is_image = input_ids == self.config.image_start_token_id
            is_video_start = input_ids == self.config.video_start_token_id
            is_video_end = input_ids == self.config.video_end_token_id

        # Cumulative sum to track if we're inside a video span
        # We'll assume well-formed video tags (i.e. matching starts and ends)
        video_level = torch.cumsum(is_video_start.int() - is_video_end.int(), dim=1)
        inside_video = video_level > 0  # shape (batch_size, seq_length)

        # Mask out image tokens that are inside video spans
        standalone_images = is_image & (~inside_video)

        # Count per batch
        image_counts = standalone_images.sum(dim=1)
        video_counts = is_video_start.sum(dim=1)

        return image_counts, video_counts


class Glm4vProcessorKwargs(Qwen2VLProcessorKwargs):
    _defaults = {
        "text_kwargs": {
            "padding": False,
            "return_token_type_ids": False,
            "return_mm_token_type_ids": False,
        },
        "videos_kwargs": {"return_metadata": True},
    }


class Glm4vProcessor(Qwen2VLProcessor):
    r"""
    Constructs a GLM-4V processor which wraps a GLM-4V image processor and a GLM-4 tokenizer into a single processor.
    [`~Glm4vProcessor.__call__`] and [`~Glm4vProcessor.decode`] for more information.
    Args:
        image_processor ([`Glm4vProcessor`], *optional*):
            The image processor is a required input.
        tokenizer ([`PreTrainedTokenizerFast`], *optional*):
            The tokenizer is a required input.
        video_processor ([`Glm4vVideoProcessor`], *optional*):
            The video processor is a required input.
        chat_template (`str`, *optional*): A Jinja template which will be used to convert lists of messages
            in a chat into a tokenizable string.
    """

    def __init__(self, image_processor=None, tokenizer=None, video_processor=None, chat_template=None, **kwargs):
        super().__init__(image_processor, tokenizer, video_processor, chat_template=chat_template)
        self.image_token = "<|image|>" if not hasattr(tokenizer, "image_token") else tokenizer.image_token
        self.video_token = "<|video|>" if not hasattr(tokenizer, "video_token") else tokenizer.video_token

    def __call__(
        self,
        images: Optional[ImageInput] = None,
        text: Union[TextInput, PreTokenizedInput, list[TextInput], list[PreTokenizedInput]] = None,
        videos: Optional[VideoInput] = None,
        **kwargs: Unpack[Glm4vProcessorKwargs],
    ) -> BatchFeature:
        """
        Main method to prepare for the model one or several sequences(s) and image(s). This method forwards the `text`
        and `kwargs` arguments to PreTrainedTokenizerFast's [`~PreTrainedTokenizerFast.__call__`] if `text` is not `None` to encode
        the text.

        Args:
            images (`PIL.Image.Image`, `np.ndarray`, `torch.Tensor`, `List[PIL.Image.Image]`, `List[np.ndarray]`, `List[torch.Tensor]`):
                The image or batch of images to be prepared. Each image can be a PIL image, NumPy array or PyTorch
                tensor. Both channels-first and channels-last formats are supported.
            text (`str`, `List[str]`, `List[List[str]]`):
                The sequence or batch of sequences to be encoded. Each sequence can be a string or a list of strings
                (pretokenized string). If the sequences are provided as list of strings (pretokenized), you must set
                `is_split_into_words=True` (to lift the ambiguity with a batch of sequences).
            videos (`np.ndarray`, `torch.Tensor`, `List[np.ndarray]`, `List[torch.Tensor]`):
                The image or batch of videos to be prepared. Each video can be a 4D NumPy array or PyTorch
                tensor, or a nested list of 3D frames. Both channels-first and channels-last formats are supported.
            return_tensors (`str` or [`~utils.TensorType`], *optional*):
                If set, will return tensors of a particular framework. Acceptable values are:
                - `'pt'`: Return PyTorch `torch.Tensor` objects.
                - `'np'`: Return NumPy `np.ndarray` objects.

        Returns:
            [`BatchFeature`]: A [`BatchFeature`] with the following fields:

            - **input_ids** -- List of token ids to be fed to a model. Returned when `text` is not `None`.
            - **attention_mask** -- List of indices specifying which tokens should be attended to by the model (when
              `return_attention_mask=True` or if *"attention_mask"* is in `self.model_input_names` and if `text` is not
              `None`).
            - **pixel_values** -- Pixel values to be fed to a model. Returned when `images` is not `None`.
            - **pixel_values_videos** -- Pixel values of videos to be fed to a model. Returned when `videos` is not `None`.
            - **image_grid_thw** -- List of image 3D grid in LLM. Returned when `images` is not `None`.
            - **video_grid_thw** -- List of video 3D grid in LLM. Returned when `videos` is not `None`.
        """
        output_kwargs = self._merge_kwargs(
            Glm4vProcessorKwargs,
            tokenizer_init_kwargs=self.tokenizer.init_kwargs,
            **kwargs,
        )
        if images is not None:
            image_inputs = self.image_processor(images=images, **output_kwargs["images_kwargs"])
            image_grid_thw = image_inputs["image_grid_thw"]
        else:
            image_inputs = {}
            image_grid_thw = None

        if videos is not None:
            videos_inputs = self.video_processor(videos=videos, **output_kwargs["videos_kwargs"])
            # If user has not requested video metadata, pop it
            if not kwargs.get("return_metadata"):
                video_metadata = videos_inputs.pop("video_metadata")
            else:
                video_metadata = videos_inputs["video_metadata"]
            video_grid_thw = videos_inputs["video_grid_thw"]
        else:
            videos_inputs = {}
            video_grid_thw = None

        if not isinstance(text, list):
            text = [text]

        text = text.copy()  # below lines change text in-place
        if image_grid_thw is not None:
            merge_length = self.image_processor.merge_size**2
            index = 0
            for i in range(len(text)):
                while self.image_token in text[i]:
                    num_image_tokens = image_grid_thw[index].prod() // merge_length
                    text[i] = text[i].replace(self.image_token, "<|placeholder|>" * num_image_tokens, 1)
                    index += 1
                text[i] = text[i].replace("<|placeholder|>", self.image_token)

        if video_grid_thw is not None:
            merge_length = self.video_processor.merge_size**2
            video_index = 0
            for i in range(len(text)):
                while self.video_token in text[i]:
                    num_frames = video_grid_thw[video_index][0]
                    video_structure = ""

                    metadata = video_metadata[video_index]
                    if metadata.fps is None:
                        logger.warning_once(
                            "SmolVLM requires frame timestamps to construct prompts, but the `fps` of the input video could not be inferred. "
                            "Probably `video_metadata` was missing from inputs and you passed pre-sampled frames. "
                            "Defaulting to `fps=24`. Please provide `video_metadata` for more accurate results."
                        )
                    metadata.fps = 24 if metadata.fps is None else metadata.fps
                    timestamps = metadata.timestamps[::2]  # mrope

                    unique_timestamps = []
                    for idx in range(0, len(timestamps)):
                        unique_timestamps.append(timestamps[idx])

                    selected_timestamps = unique_timestamps[:num_frames]
                    while len(selected_timestamps) < num_frames:
                        selected_timestamps.append(selected_timestamps[-1] if selected_timestamps else 0)

                    for frame_idx in range(num_frames):
                        timestamp_sec = selected_timestamps[frame_idx]
                        frame_structure = self.replace_frame_token_id(timestamp_sec)
                        video_structure += frame_structure

                    text[i] = text[i].replace(self.video_token, video_structure, 1)
                    num_image_tokens = (
                        video_grid_thw[video_index].prod() // merge_length // video_grid_thw[video_index][0]
                    )
                    for frame_idx in range(num_frames):
                        if self.image_token in text[i]:
                            text[i] = text[i].replace(self.image_token, "<|placeholder|>" * num_image_tokens, 1)

                    video_index += 1

                text[i] = text[i].replace("<|placeholder|>", self.image_token)
        return_tensors = output_kwargs["text_kwargs"].pop("return_tensors", None)
        return_mm_token_type_ids = output_kwargs["text_kwargs"].pop("return_mm_token_type_ids", False)
        text_inputs = self.tokenizer(text, **output_kwargs["text_kwargs"])
        self._check_special_mm_tokens(text, text_inputs, modalities=["image", "video"])

        if return_mm_token_type_ids:
            array_ids = np.array(text_inputs["input_ids"])
            mm_token_type_ids = np.zeros_like(text_inputs["input_ids"])
            mm_token_type_ids[array_ids == self.image_token_id] = 1
            text_inputs["mm_token_type_ids"] = mm_token_type_ids.tolist()
        return BatchFeature(data={**text_inputs, **image_inputs, **videos_inputs}, tensor_type=return_tensors)

    def replace_frame_token_id(self, timestamp_sec):
        return f"<|begin_of_image|>{self.image_token}<|end_of_image|>{int(timestamp_sec)}"


__all__ = [
    "Glm4vConfig",
    "Glm4vTextConfig",
    "Glm4vVisionConfig",
    "Glm4vForConditionalGeneration",
    "Glm4vModel",
    "Glm4vPreTrainedModel",
    "Glm4vProcessor",
    "Glm4vTextModel",
    "Glm4vVisionModel",
]<|MERGE_RESOLUTION|>--- conflicted
+++ resolved
@@ -275,17 +275,9 @@
         self.rope_parameters = rope_parameters if rope_parameters is not None else {}
 
         # Validate the correctness of rotary position embeddings parameters
-<<<<<<< HEAD
         if "rope_theta" not in self.rope_parameters:
             self.rope_parameters["rope_theta"] = kwargs.pop("rope_theta", 10000.0)
         rope_config_standardize_and_validate(self, ignore_keys={"mrope_section"})
-        self.image_token_id = image_token_id
-        self.video_token_id = video_token_id
-=======
-        rope_theta = kwargs.get("rope_theta", 10000.0)
-        standardize_rope_params(self, rope_theta=rope_theta)
-        rope_config_validation(self, ignore_keys={"mrope_section"})
->>>>>>> 1ae4d917
 
         super().__init__(tie_word_embeddings=tie_word_embeddings, **kwargs)
 
