--- conflicted
+++ resolved
@@ -35,7 +35,6 @@
 from ...modeling_utils import ALL_ATTENTION_FUNCTIONS
 from ...processing_utils import Unpack
 from ...tokenization_utils_base import PreTokenizedInput, TextInput
-<<<<<<< HEAD
 from ...utils import (
     TransformersKwargs,
     auto_docstring,
@@ -44,11 +43,7 @@
     is_torchdynamo_compiling,
     logging,
 )
-from ...utils.generic import check_model_inputs
-=======
-from ...utils import TransformersKwargs, auto_docstring, can_return_tuple, is_torchdynamo_compiling, logging
 from ...utils.generic import check_model_inputs, maybe_autocast
->>>>>>> 7f52a2a4
 from ...video_utils import VideoInput
 from ..glm4.modeling_glm4 import Glm4MLP, Glm4RMSNorm, Glm4RotaryEmbedding, eager_attention_forward
 from ..qwen2_5_vl.modeling_qwen2_5_vl import (
