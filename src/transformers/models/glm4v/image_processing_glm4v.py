# coding=utf-8
# Copyright 2025 The ZhipuAI Inc. team and HuggingFace Inc. team. All rights reserved.
#
# Licensed under the Apache License, Version 2.0 (the "License");
# you may not use this file except in compliance with the License.
# You may obtain a copy of the License at
#
#     http://www.apache.org/licenses/LICENSE-2.0
#
# Unless required by applicable law or agreed to in writing, software
# distributed under the License is distributed on an "AS IS" BASIS,
# WITHOUT WARRANTIES OR CONDITIONS OF ANY KIND, either express or implied.
# See the License for the specific language governing permissions and
# limitations under the License.
"""Image processor class for GLM-4.1V."""

import math
from typing import Optional, Union

import numpy as np

from ...image_processing_utils import BaseImageProcessor, BatchFeature
from ...image_transforms import (
    convert_to_rgb,
    resize,
    to_channel_dimension_format,
)
from ...image_utils import (
    OPENAI_CLIP_MEAN,
    OPENAI_CLIP_STD,
    ChannelDimension,
    ImageInput,
    PILImageResampling,
    get_image_size,
    infer_channel_dimension_format,
    is_scaled_image,
    make_flat_list_of_images,
    make_list_of_images,
    to_numpy_array,
    valid_images,
    validate_preprocess_arguments,
)
from ...utils import TensorType, logging
from ...video_utils import VideoInput


logger = logging.get_logger(__name__)


def smart_resize(
    num_frames: int,
    height: int,
    width: int,
    temporal_factor: int = 2,
    factor: int = 28,
    min_pixels: int = 112 * 112,
    max_pixels: int = 14 * 14 * 2 * 2 * 2 * 6144,
):
    if num_frames < temporal_factor:
        raise ValueError(f"t:{num_frames} must be larger than temporal_factor:{temporal_factor}")
    if height < factor or width < factor:
        raise ValueError(f"height:{height} or width:{width} must be larger than factor:{factor}")
    elif max(height, width) / min(height, width) > 200:
        raise ValueError(
            f"absolute aspect ratio must be smaller than 200, got {max(height, width) / min(height, width)}"
        )
    h_bar = round(height / factor) * factor
    w_bar = round(width / factor) * factor
    t_bar = round(num_frames / temporal_factor) * temporal_factor

    if t_bar * h_bar * w_bar > max_pixels:
        beta = math.sqrt((num_frames * height * width) / max_pixels)
        h_bar = max(factor, math.floor(height / beta / factor) * factor)
        w_bar = max(factor, math.floor(width / beta / factor) * factor)
    elif t_bar * h_bar * w_bar < min_pixels:
        beta = math.sqrt(min_pixels / (num_frames * height * width))
        h_bar = math.ceil(height * beta / factor) * factor
        w_bar = math.ceil(width * beta / factor) * factor

    return h_bar, w_bar


class Glm4vImageProcessor(BaseImageProcessor):
    r"""
    Constructs a GLM-4V image processor that dynamically resizes images based on the original images.

    Args:
        do_resize (`bool`, *optional*, defaults to `True`):
            Whether to resize the image's (height, width) dimensions.
        size (`Dict[str, int]` *optional*, defaults to `{"shortest_edge": 112 * 112, "longest_edge": 28 * 28 * 15000}`):
            Size of the image's `(height, width)` dimensions after resizing. Can be overridden by the `size` parameter
            in the `preprocess` method. Available options are:
                - `{"height": int, "width": int}`: The image will be resized to the exact size `(height, width)`.
                    Do NOT keep the aspect ratio.
                - `{"shortest_edge": int, "longest_edge": int}`: The image will be resized to a maximum size respecting
                    the aspect ratio and keeping the shortest edge less or equal to `shortest_edge` and the longest edge
                    less or equal to `longest_edge`.
                - `{"max_height": int, "max_width": int}`: The image will be resized to the maximum size respecting the
                    aspect ratio and keeping the height less or equal to `max_height` and the width less or equal to
                    `max_width`.
        resample (`PILImageResampling`, *optional*, defaults to `Resampling.BICUBIC`):
            Resampling filter to use when resizing the image.
        do_rescale (`bool`, *optional*, defaults to `True`):
            Whether to rescale the image by the specified scale `rescale_factor`.
        rescale_factor (`int` or `float`, *optional*, defaults to `1/255`):
            Scale factor to use if rescaling the image.
        do_normalize (`bool`, *optional*, defaults to `True`):
            Whether to normalize the image.
        image_mean (`float` or `List[float]`, *optional*, defaults to `[0.48145466, 0.4578275, 0.40821073]`):
            Mean to use if normalizing the image. This is a float or list of floats for each channel in the image.
        image_std (`float` or `List[float]`, *optional*, defaults to `[0.26862954, 0.26130258, 0.27577711]`):
            Standard deviation to use if normalizing the image. This is a float or list of floats for each channel in the image.
        do_convert_rgb (`bool`, *optional*, defaults to `True`):
            Whether to convert the image to RGB.
        patch_size (`int`, *optional*, defaults to 14):
            The spatial patch size of the vision encoder.
        temporal_patch_size (`int`, *optional*, defaults to 2):
            The temporal patch size of the vision encoder.
        merge_size (`int`, *optional*, defaults to 2):
            The merge size of the vision encoder to llm encoder.
    """

    model_input_names = ["pixel_values", "image_grid_thw"]

    def __init__(
        self,
        do_resize: bool = True,
        size: Optional[dict[str, int]] = None,
        resample: PILImageResampling = PILImageResampling.BICUBIC,
        do_rescale: bool = True,
        rescale_factor: Union[int, float] = 1 / 255,
        do_normalize: bool = True,
        image_mean: Optional[Union[float, list[float]]] = None,
        image_std: Optional[Union[float, list[float]]] = None,
        do_convert_rgb: bool = True,
        patch_size: int = 14,
        temporal_patch_size: int = 2,
        merge_size: int = 2,
        **kwargs,
    ) -> None:
        super().__init__(**kwargs)
        if size is not None and ("shortest_edge" not in size or "longest_edge" not in size):
            raise ValueError("size must contain 'shortest_edge' and 'longest_edge' keys.")
        elif size is None:
            size = {"shortest_edge": 112 * 112, "longest_edge": 28 * 28 * 15000}
        self.size = size

        self.do_resize = do_resize
        self.resample = resample
        self.do_rescale = do_rescale
        self.rescale_factor = rescale_factor
        self.do_normalize = do_normalize
        self.image_mean = image_mean if image_mean is not None else OPENAI_CLIP_MEAN
        self.image_std = image_std if image_std is not None else OPENAI_CLIP_STD

        self.patch_size = patch_size
        self.temporal_patch_size = temporal_patch_size
        self.merge_size = merge_size
        self.do_convert_rgb = do_convert_rgb

    def _preprocess(
        self,
        images: Union[ImageInput, VideoInput],
        do_resize: Optional[bool] = None,
        size: Optional[dict[str, int]] = None,
        resample: PILImageResampling = None,
        do_rescale: Optional[bool] = None,
        rescale_factor: Optional[float] = None,
        do_normalize: Optional[bool] = None,
        image_mean: Optional[Union[float, list[float]]] = None,
        image_std: Optional[Union[float, list[float]]] = None,
        patch_size: Optional[int] = None,
        temporal_patch_size: Optional[int] = None,
        merge_size: Optional[int] = None,
        do_convert_rgb: Optional[bool] = None,
        data_format: Optional[ChannelDimension] = ChannelDimension.FIRST,
        input_data_format: Optional[Union[str, ChannelDimension]] = None,
    ):
        """
        Preprocess an image or batch of images. Copy of the `preprocess` method from `CLIPImageProcessor`.

        Args:
            images (`ImageInput`):
                Image or batch of images to preprocess. Expects pixel values ranging from 0 to 255. If pixel values range from 0 to 1, set `do_rescale=False`.
            vision_info (`List[Dict]`, *optional*):
                Optional list of dictionaries containing additional information about vision inputs.
            do_resize (`bool`, *optional*, defaults to `self.do_resize`):
                Whether to resize the image.
            size (`Dict[str, int]`, *optional*, defaults to `self.size`):
                Size of the image after resizing. `shortest_edge` and `longest_edge` keys must be present.
            resample (`PILImageResampling`, *optional*, defaults to `self.resample`):
                Resampling filter to use if resizing the image. This can be one of the `PILImageResampling` enums.
            do_rescale (`bool`, *optional*, defaults to `self.do_rescale`):
                Whether to rescale the image.
            rescale_factor (`float`, *optional*, defaults to `self.rescale_factor`):
                Scale factor to use if rescaling the image.
            do_normalize (`bool`, *optional*, defaults to `self.do_normalize`):
                Whether to normalize the image.
            image_mean (`float` or `List[float]`, *optional*, defaults to `self.image_mean`):
                Mean to use if normalizing the image. Can be a float or a list of floats corresponding to the number of channels in the image.
            image_std (`float` or `List[float]`, *optional*, defaults to `self.image_std`):
                Standard deviation to use if normalizing the image. Can be a float or a list of floats corresponding to the number of channels in the image.
            patch_size (`int`, *optional*, defaults to `self.patch_size`):
                The spatial patch size of the vision encoder.
            temporal_patch_size (`int`, *optional*, defaults to `self.temporal_patch_size`):
                The temporal patch size of the vision encoder.
            merge_size (`int`, *optional*, defaults to `self.merge_size`):
                The merge size of the vision encoder to llm encoder.
            do_convert_rgb (`bool`, *optional*, defaults to `self.do_convert_rgb`):
                Whether to convert the image to RGB.
            data_format (`ChannelDimension`, *optional*, defaults to `ChannelDimension.FIRST`):
                The channel dimension format for the output image. Can be one of:
                - `"channels_first"` or `ChannelDimension.FIRST`: image in (num_channels, height, width) format.
                - `"channels_last"` or `ChannelDimension.LAST`: image in (height, width, num_channels) format.
                - Unset: Use the channel dimension format of the input image.
            input_data_format (`ChannelDimension` or `str`, *optional*):
                The channel dimension format for the input image. Can be one of:
                - `"channels_first"` or `ChannelDimension.FIRST`: image in (num_channels, height, width) format.
                - `"channels_last"` or `ChannelDimension.LAST`: image in (height, width, num_channels) format.
                - `"none"` or `ChannelDimension.NONE`: image in (height, width) format.   - `"none"` or `ChannelDimension.NONE`: image in (height, width) format.
        """
        images = make_list_of_images(images)

        if do_convert_rgb:
            images = [convert_to_rgb(image) for image in images]

        # All transformations expect numpy arrays.
        images = [to_numpy_array(image) for image in images]

        if do_rescale and is_scaled_image(images[0]):
            logger.warning_once(
                "It looks like you are trying to rescale already rescaled images. If the input"
                " images have pixel values between 0 and 1, set `do_rescale=False` to avoid rescaling them again."
            )
        if input_data_format is None:
            # We assume that all images have the same channel dimension format.
            input_data_format = infer_channel_dimension_format(images[0])

        height, width = get_image_size(images[0], channel_dim=input_data_format)
        resized_height, resized_width = height, width
        processed_images = []
        for image in images:
            if do_resize:
                resized_height, resized_width = smart_resize(
                    num_frames=temporal_patch_size,
                    height=height,
                    width=width,
                    temporal_factor=temporal_patch_size,
                    factor=patch_size * merge_size,
                    min_pixels=size["shortest_edge"],
                    max_pixels=size["longest_edge"],
                )
                image = resize(
                    image, size=(resized_height, resized_width), resample=resample, input_data_format=input_data_format
                )

            if do_rescale:
                image = self.rescale(image, scale=rescale_factor, input_data_format=input_data_format)

            if do_normalize:
                image = self.normalize(
                    image=image, mean=image_mean, std=image_std, input_data_format=input_data_format
                )

            image = to_channel_dimension_format(image, data_format, input_channel_dim=input_data_format)
            processed_images.append(image)

        patches = np.array(processed_images)
        if data_format == ChannelDimension.LAST:
            patches = patches.transpose(0, 3, 1, 2)
        if patches.shape[0] % temporal_patch_size != 0:
            repeats = np.repeat(
                patches[-1][np.newaxis], temporal_patch_size - (patches.shape[0] % temporal_patch_size), axis=0
            )
            patches = np.concatenate([patches, repeats], axis=0)
        channel = patches.shape[1]
        grid_t = patches.shape[0] // temporal_patch_size
        grid_h, grid_w = resized_height // patch_size, resized_width // patch_size
        patches = patches.reshape(
            grid_t,
            temporal_patch_size,
            channel,
            grid_h // merge_size,
            merge_size,
            patch_size,
            grid_w // merge_size,
            merge_size,
            patch_size,
        )
        patches = patches.transpose(0, 3, 6, 4, 7, 2, 1, 5, 8)
        flatten_patches = patches.reshape(
            grid_t * grid_h * grid_w, channel * temporal_patch_size * patch_size * patch_size
        )

        return flatten_patches, (grid_t, grid_h, grid_w)

    def preprocess(
        self,
        images: ImageInput,
        videos: VideoInput = None,
        do_resize: Optional[bool] = None,
        size: Optional[dict[str, int]] = None,
        resample: PILImageResampling = None,
        do_rescale: Optional[bool] = None,
        rescale_factor: Optional[float] = None,
        do_normalize: Optional[bool] = None,
        image_mean: Optional[Union[float, list[float]]] = None,
        image_std: Optional[Union[float, list[float]]] = None,
        patch_size: Optional[int] = None,
        temporal_patch_size: Optional[int] = None,
        merge_size: Optional[int] = None,
        do_convert_rgb: Optional[bool] = None,
        return_tensors: Optional[Union[str, TensorType]] = None,
        data_format: Optional[ChannelDimension] = ChannelDimension.FIRST,
        input_data_format: Optional[Union[str, ChannelDimension]] = None,
    ):
        """
        Args:
            images (`ImageInput`):
                Image to preprocess. Expects a single or batch of images with pixel values ranging from 0 to 255. If
                passing in images with pixel values between 0 and 1, set `do_rescale=False`.
            videos (`VideoInput`):
                Video to preprocess. Expects a single or batch of videos with pixel values ranging from 0 to 255. If
                passing in videos with pixel values between 0 and 1, set `do_rescale=False`.
            do_resize (`bool`, *optional*, defaults to `self.do_resize`):
                Whether to resize the image.
            size (`Dict[str, int]`, *optional*, defaults to `self.size`):
                Size of the image after resizing. Shortest edge of the image is resized to size["shortest_edge"], with
                the longest edge resized to keep the input aspect ratio.
            resample (`int`, *optional*, defaults to `self.resample`):
                Resampling filter to use if resizing the image. This can be one of the enum `PILImageResampling`. Only
                has an effect if `do_resize` is set to `True`.
            do_rescale (`bool`, *optional*, defaults to `self.do_rescale`):
                Whether to rescale the image.
            rescale_factor (`float`, *optional*, defaults to `self.rescale_factor`):
                Rescale factor to rescale the image by if `do_rescale` is set to `True`.
            do_normalize (`bool`, *optional*, defaults to `self.do_normalize`):
                Whether to normalize the image.
            image_mean (`float` or `List[float]`, *optional*, defaults to `self.image_mean`):
                Image mean to use for normalization. Only has an effect if `do_normalize` is set to `True`.
            image_std (`float` or `List[float]`, *optional*, defaults to `self.image_std`):
                Image standard deviation to use for normalization. Only has an effect if `do_normalize` is set to
                `True`.
                The max pixels of the image to resize the image.
            patch_size (`int`, *optional*, defaults to `self.patch_size`):
                The spatial patch size of the vision encoder.
            temporal_patch_size (`int`, *optional*, defaults to `self.temporal_patch_size`):
                The temporal patch size of the vision encoder.
            merge_size (`int`, *optional*, defaults to `self.merge_size`):
                The merge size of the vision encoder to llm encoder.
            do_convert_rgb (`bool`, *optional*, defaults to `self.do_convert_rgb`):
                Whether to convert the image to RGB.
            return_tensors (`str` or `TensorType`, *optional*):
                The type of tensors to return. Can be one of:
                - Unset: Return a list of `np.ndarray`.
                - `TensorType.TENSORFLOW` or `'tf'`: Return a batch of type `tf.Tensor`.
                - `TensorType.PYTORCH` or `'pt'`: Return a batch of type `torch.Tensor`.
                - `TensorType.NUMPY` or `'np'`: Return a batch of type `np.ndarray`.
                - `TensorType.JAX` or `'jax'`: Return a batch of type `jax.numpy.ndarray`.
            data_format (`ChannelDimension` or `str`, *optional*, defaults to `ChannelDimension.FIRST`):
                The channel dimension format for the output image. Can be one of:
                - `"channels_first"` or `ChannelDimension.FIRST`: image in (num_channels, height, width) format.
                - `"channels_last"` or `ChannelDimension.LAST`: image in (height, width, num_channels) format.
                - Unset: Use the channel dimension format of the input image.
            input_data_format (`ChannelDimension` or `str`, *optional*):
                The channel dimension format for the input image. If unset, the channel dimension format is inferred
                from the input image. Can be one of:
                - `"channels_first"` or `ChannelDimension.FIRST`: image in (num_channels, height, width) format.
                - `"channels_last"` or `ChannelDimension.LAST`: image in (height, width, num_channels) format.
                - `"none"` or `ChannelDimension.NONE`: image in (height, width) format.

        """
        if size is not None and ("shortest_edge" not in size or "longest_edge" not in size):
            raise ValueError("size must contain 'shortest_edge' and 'longest_edge' keys.")
        elif size is None:
            size = {"shortest_edge": 112 * 112, "longest_edge": 28 * 28 * 15000}

        do_resize = do_resize if do_resize is not None else self.do_resize

        resample = resample if resample is not None else self.resample
        do_rescale = do_rescale if do_rescale is not None else self.do_rescale
        rescale_factor = rescale_factor if rescale_factor is not None else self.rescale_factor
        do_normalize = do_normalize if do_normalize is not None else self.do_normalize
        image_mean = image_mean if image_mean is not None else self.image_mean
        image_std = image_std if image_std is not None else self.image_std
        patch_size = patch_size if patch_size is not None else self.patch_size
        temporal_patch_size = temporal_patch_size if temporal_patch_size is not None else self.temporal_patch_size
        merge_size = merge_size if merge_size is not None else self.merge_size
        do_convert_rgb = do_convert_rgb if do_convert_rgb is not None else self.do_convert_rgb

        if images is not None:
            images = self.fetch_images(images)
            images = make_flat_list_of_images(images)

        if images is not None and not valid_images(images):
            raise ValueError(
                "Invalid image type. Must be of type PIL.Image.Image, numpy.ndarray, "
                "torch.Tensor, tf.Tensor or jax.ndarray."
            )

        validate_preprocess_arguments(
            rescale_factor=rescale_factor,
            do_normalize=do_normalize,
            image_mean=image_mean,
            image_std=image_std,
            do_resize=do_resize,
            size=size,
            resample=resample,
        )

        data = {}
        if images is not None:
            pixel_values, vision_grid_thws = [], []
            for image in images:
                patches, image_grid_thw = self._preprocess(
                    image,
                    do_resize=do_resize,
                    size=size,
                    resample=resample,
                    do_rescale=do_rescale,
                    rescale_factor=rescale_factor,
                    do_normalize=do_normalize,
                    image_mean=image_mean,
                    image_std=image_std,
                    patch_size=patch_size,
                    temporal_patch_size=temporal_patch_size,
                    merge_size=merge_size,
                    data_format=data_format,
                    do_convert_rgb=do_convert_rgb,
                    input_data_format=input_data_format,
                )
                pixel_values.extend(patches)
                vision_grid_thws.append(image_grid_thw)
            pixel_values = np.array(pixel_values)
            vision_grid_thws = np.array(vision_grid_thws)
            data.update({"pixel_values": pixel_values, "image_grid_thw": vision_grid_thws})

        return BatchFeature(data=data, tensor_type=return_tensors)

    def get_number_of_image_patches(self, height: int, width: int, images_kwargs=None):
        """
        A utility that returns number of image patches for a given image size.

        Args:
            height (`int`):
                Height of the input image.
            width (`int`):
                Width of the input image.
            images_kwargs (`dict`, *optional*)
                Any kwargs to override defaults of the image processor.
        Returns:
            `int`: Number of image patches per image.
        """
        patch_size = images_kwargs.get("patch_size", None) or self.patch_size
        merge_size = images_kwargs.get("merge_size", None) or self.merge_size
        size = images_kwargs.get("size", None) or self.size

        factor = patch_size * merge_size
        resized_height, resized_width = smart_resize(
            num_frames=self.temporal_patch_size,
            height=height,
            width=width,
            factor=factor,
<<<<<<< HEAD
            t_factor=self.temporal_patch_size,
            min_pixels=size["shortest_edge"],
            max_pixels=size["longest_edge"],
=======
            temporal_factor=self.temporal_patch_size,
>>>>>>> 12b61283
        )
        grid_h, grid_w = resized_height // patch_size, resized_width // patch_size
        return grid_h * grid_w


__all__ = ["Glm4vImageProcessor"]<|MERGE_RESOLUTION|>--- conflicted
+++ resolved
@@ -461,13 +461,9 @@
             height=height,
             width=width,
             factor=factor,
-<<<<<<< HEAD
-            t_factor=self.temporal_patch_size,
             min_pixels=size["shortest_edge"],
             max_pixels=size["longest_edge"],
-=======
             temporal_factor=self.temporal_patch_size,
->>>>>>> 12b61283
         )
         grid_h, grid_w = resized_height // patch_size, resized_width // patch_size
         return grid_h * grid_w
