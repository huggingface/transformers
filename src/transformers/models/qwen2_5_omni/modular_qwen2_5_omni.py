--- conflicted
+++ resolved
@@ -405,12 +405,7 @@
 
         self.rope_parameters = rope_parameters
         super().__init__(
-<<<<<<< HEAD
-            ignore_keys_at_rope_validation={"mrope"},
-=======
-            tie_word_embeddings=tie_word_embeddings,
             ignore_keys_at_rope_validation={"mrope_section"},
->>>>>>> 142ae3d9
             **kwargs,
         )
 
@@ -759,13 +754,9 @@
         layer_type_validation(self.layer_types, self.num_hidden_layers)
 
         self.rope_parameters = rope_parameters
-<<<<<<< HEAD
-        super().__init__(ignore_keys_at_rope_validation={"mrope"}, **kwargs)
-=======
         super().__init__(
-            tie_word_embeddings=tie_word_embeddings, ignore_keys_at_rope_validation={"mrope_section"}, **kwargs
-        )
->>>>>>> 142ae3d9
+            ignore_keys_at_rope_validation={"mrope_section"}, **kwargs
+        )
 
 
 class Qwen2_5OmniDiTConfig(PreTrainedConfig):
