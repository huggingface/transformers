# coding=utf-8
# Copyright 2025 The HuggingFace Inc. team. All rights reserved.
#
# Licensed under the Apache License, Version 2.0 (the "License");
# you may not use this file except in compliance with the License.
# You may obtain a copy of the License at
#
#     http://www.apache.org/licenses/LICENSE-2.0
#
# Unless required by applicable law or agreed to in writing, software
# distributed under the License is distributed on an "AS IS" BASIS,
# WITHOUT WARRANTIES OR CONDITIONS OF ANY KIND, either express or implied.
# See the License for the specific language governing permissions and
# limitations under the License.
"""Fast Image processor class for Beit."""

from typing import Optional, Union

import torch
from torchvision.transforms.v2 import functional as F

from ...image_processing_utils import BatchFeature
from ...image_processing_utils_fast import (
    BaseImageProcessorFast,
    group_images_by_shape,
    reorder_images,
)
from ...image_utils import (
    IMAGENET_STANDARD_MEAN,
    IMAGENET_STANDARD_STD,
    ChannelDimension,
    ImageInput,
    PILImageResampling,
    SizeDict,
    is_torch_tensor,
)
from ...processing_utils import Unpack
from ...utils import (
    TensorType,
    auto_docstring,
)
from .image_processing_beit import BeitImageProcessorKwargs


<<<<<<< HEAD
if is_torchvision_v2_available():
    from torchvision.transforms.v2 import functional as F
else:
    from torchvision.transforms import functional as F
=======
class BeitFastImageProcessorKwargs(DefaultFastImageProcessorKwargs):
    r"""
    do_reduce_labels (`bool`, *optional*, defaults to `self.do_reduce_labels`):
        Whether or not to reduce all label values of segmentation maps by 1. Usually used for datasets where 0
        is used for background, and background itself is not included in all classes of a dataset (e.g.
        ADE20k). The background label will be replaced by 255.
    """

    do_reduce_labels: Optional[bool]
>>>>>>> 59eba492


@auto_docstring
class BeitImageProcessorFast(BaseImageProcessorFast):
    resample = PILImageResampling.BICUBIC
    image_mean = IMAGENET_STANDARD_MEAN
    image_std = IMAGENET_STANDARD_STD
    size = {"height": 224, "width": 224}
    default_to_square = True
    crop_size = {"height": 224, "width": 224}
    do_resize = True
    do_center_crop = False
    do_rescale = True
    do_normalize = True
    do_reduce_labels = False
    valid_kwargs = BeitImageProcessorKwargs

    def __init__(self, **kwargs: Unpack[BeitImageProcessorKwargs]):
        super().__init__(**kwargs)

    def reduce_label(self, labels: list["torch.Tensor"]):
        for idx in range(len(labels)):
            label = labels[idx]
            label = torch.where(label == 0, torch.tensor(255, dtype=label.dtype), label)
            label = label - 1
            label = torch.where(label == 254, torch.tensor(255, dtype=label.dtype), label)
            labels[idx] = label

        return label

    @auto_docstring
    def preprocess(
        self,
        images: ImageInput,
        segmentation_maps: Optional[ImageInput] = None,
        **kwargs: Unpack[BeitImageProcessorKwargs],
    ) -> BatchFeature:
        r"""
        segmentation_maps (`ImageInput`, *optional*):
            The segmentation maps to preprocess.
        """
        return super().preprocess(images, segmentation_maps, **kwargs)

    def _preprocess_image_like_inputs(
        self,
        images: ImageInput,
        segmentation_maps: Optional[ImageInput],
        do_convert_rgb: bool,
        input_data_format: ChannelDimension,
        device: Optional[Union[str, "torch.device"]] = None,
        **kwargs: Unpack[BeitImageProcessorKwargs],
    ) -> BatchFeature:
        """
        Preprocess image-like inputs.
        """
        images = self._prepare_image_like_inputs(
            images=images, do_convert_rgb=do_convert_rgb, input_data_format=input_data_format, device=device
        )
        images_kwargs = kwargs.copy()
        images_kwargs["do_reduce_labels"] = False
        batch_feature = self._preprocess(images, **images_kwargs)

        if segmentation_maps is not None:
            processed_segmentation_maps = self._prepare_image_like_inputs(
                images=segmentation_maps,
                expected_ndims=2,
                do_convert_rgb=False,
                input_data_format=ChannelDimension.FIRST,
            )

            segmentation_maps_kwargs = kwargs.copy()
            segmentation_maps_kwargs.update({"do_normalize": False, "do_rescale": False})
            processed_segmentation_maps = self._preprocess(
                images=processed_segmentation_maps, **segmentation_maps_kwargs
            ).pixel_values
            batch_feature["labels"] = processed_segmentation_maps.squeeze(1).to(torch.int64)

        return batch_feature

    def _preprocess(
        self,
        images: list["torch.Tensor"],
        do_reduce_labels: bool,
        do_resize: bool,
        size: SizeDict,
        interpolation: Optional["F.InterpolationMode"],
        do_center_crop: bool,
        crop_size: SizeDict,
        do_rescale: bool,
        rescale_factor: float,
        do_normalize: bool,
        image_mean: Optional[Union[float, list[float]]],
        image_std: Optional[Union[float, list[float]]],
        disable_grouping: Optional[bool],
        return_tensors: Optional[Union[str, TensorType]],
        **kwargs,
    ) -> BatchFeature:
        if do_reduce_labels:
            images = self.reduce_label(images)

        # Group images by size for batched resizing
        grouped_images, grouped_images_index = group_images_by_shape(images, disable_grouping=disable_grouping)
        resized_images_grouped = {}
        for shape, stacked_images in grouped_images.items():
            if do_resize:
                stacked_images = self.resize(image=stacked_images, size=size, interpolation=interpolation)
            resized_images_grouped[shape] = stacked_images
        resized_images = reorder_images(resized_images_grouped, grouped_images_index)

        # Group images by size for further processing
        # Needed in case do_resize is False, or resize returns images with different sizes
        grouped_images, grouped_images_index = group_images_by_shape(resized_images, disable_grouping=disable_grouping)
        processed_images_grouped = {}
        for shape, stacked_images in grouped_images.items():
            if do_center_crop:
                stacked_images = self.center_crop(stacked_images, crop_size)
            # Fused rescale and normalize
            stacked_images = self.rescale_and_normalize(
                stacked_images, do_rescale, rescale_factor, do_normalize, image_mean, image_std
            )
            processed_images_grouped[shape] = stacked_images

        processed_images = reorder_images(processed_images_grouped, grouped_images_index)
        processed_images = torch.stack(processed_images, dim=0) if return_tensors else processed_images

        return BatchFeature(data={"pixel_values": processed_images}, tensor_type=return_tensors)

    def post_process_semantic_segmentation(self, outputs, target_sizes: Optional[list[tuple]] = None):
        """
        Converts the output of [`BeitForSemanticSegmentation`] into semantic segmentation maps.

        Args:
            outputs ([`BeitForSemanticSegmentation`]):
                Raw outputs of the model.
            target_sizes (`list[Tuple]` of length `batch_size`, *optional*):
                List of tuples corresponding to the requested final size (height, width) of each prediction. If unset,
                predictions will not be resized.

        Returns:
            semantic_segmentation: `list[torch.Tensor]` of length `batch_size`, where each item is a semantic
            segmentation map of shape (height, width) corresponding to the target_sizes entry (if `target_sizes` is
            specified). Each entry of each `torch.Tensor` correspond to a semantic class id.
        """
        logits = outputs.logits

        # Resize logits and compute semantic segmentation maps
        if target_sizes is not None:
            if len(logits) != len(target_sizes):
                raise ValueError(
                    "Make sure that you pass in as many target sizes as the batch dimension of the logits"
                )

            if is_torch_tensor(target_sizes):
                target_sizes = target_sizes.numpy()

            semantic_segmentation = []

            for idx in range(len(logits)):
                resized_logits = torch.nn.functional.interpolate(
                    logits[idx].unsqueeze(dim=0), size=target_sizes[idx], mode="bilinear", align_corners=False
                )
                semantic_map = resized_logits[0].argmax(dim=0)
                semantic_segmentation.append(semantic_map)
        else:
            semantic_segmentation = logits.argmax(dim=1)
            semantic_segmentation = [semantic_segmentation[i] for i in range(semantic_segmentation.shape[0])]

        return semantic_segmentation


__all__ = ["BeitImageProcessorFast"]<|MERGE_RESOLUTION|>--- conflicted
+++ resolved
@@ -42,24 +42,6 @@
 from .image_processing_beit import BeitImageProcessorKwargs
 
 
-<<<<<<< HEAD
-if is_torchvision_v2_available():
-    from torchvision.transforms.v2 import functional as F
-else:
-    from torchvision.transforms import functional as F
-=======
-class BeitFastImageProcessorKwargs(DefaultFastImageProcessorKwargs):
-    r"""
-    do_reduce_labels (`bool`, *optional*, defaults to `self.do_reduce_labels`):
-        Whether or not to reduce all label values of segmentation maps by 1. Usually used for datasets where 0
-        is used for background, and background itself is not included in all classes of a dataset (e.g.
-        ADE20k). The background label will be replaced by 255.
-    """
-
-    do_reduce_labels: Optional[bool]
->>>>>>> 59eba492
-
-
 @auto_docstring
 class BeitImageProcessorFast(BaseImageProcessorFast):
     resample = PILImageResampling.BICUBIC
