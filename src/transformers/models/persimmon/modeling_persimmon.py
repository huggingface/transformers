# coding=utf-8
# Copyright 2023 EleutherAI and the HuggingFace Inc. team. All rights reserved.
#
# This code is based on EleutherAI's GPT-NeoX library and the GPT-NeoX
# and OPT implementations in this library. It has been modified from its
# original forms to accommodate minor architectural differences compared
# to GPT-NeoX and OPT used by the Meta AI team that trained the model.
#
# Licensed under the Apache License, Version 2.0 (the "License");
# you may not use this file except in compliance with the License.
# You may obtain a copy of the License at
#
#     http://www.apache.org/licenses/LICENSE-2.0
#
# Unless required by applicable law or agreed to in writing, software
# distributed under the License is distributed on an "AS IS" BASIS,
# WITHOUT WARRANTIES OR CONDITIONS OF ANY KIND, either express or implied.
# See the License for the specific language governing permissions and
# limitations under the License.
"""PyTorch Persimmon model."""

from typing import Callable, Optional, Union

import torch
import torch.utils.checkpoint
from torch import nn

from ...activations import ACT2FN
from ...cache_utils import Cache, DynamicCache
from ...generation import GenerationMixin
from ...modeling_attn_mask_utils import AttentionMaskConverter
from ...modeling_flash_attention_utils import FlashAttentionKwargs
from ...modeling_layers import (
    GenericForSequenceClassification,
    GenericForTokenClassification,
    GradientCheckpointingLayer,
)
from ...modeling_outputs import (
    BaseModelOutputWithPast,
    CausalLMOutputWithPast,
)
from ...modeling_rope_utils import ROPE_INIT_FUNCTIONS, dynamic_rope_update, extract_rope_scaling_dict_from_config
from ...modeling_utils import ALL_ATTENTION_FUNCTIONS, PreTrainedModel
from ...processing_utils import Unpack
from ...utils import auto_docstring, can_return_tuple, is_torch_flex_attn_available, logging
from ...utils.deprecation import deprecate_kwarg
from .configuration_persimmon import PersimmonConfig


if is_torch_flex_attn_available():
    from torch.nn.attention.flex_attention import BlockMask

    from ...integrations.flex_attention import make_flex_block_causal_mask


logger = logging.get_logger(__name__)


# Copied from transformers.models.llama.modeling_llama.LlamaRotaryEmbedding with Llama->Persimmon
class PersimmonRotaryEmbedding(nn.Module):
<<<<<<< HEAD
    def __init__(self, config: PersimmonConfig, device=None, layer_type=None):
=======
    inv_freq: torch.Tensor  # fix linting for `register_buffer`

    def __init__(self, config: PersimmonConfig, device=None):
>>>>>>> 7dd82f30
        super().__init__()
        self.max_seq_len_cached = config.max_position_embeddings
        self.original_max_seq_len = config.max_position_embeddings

        self.rope_scaling_dict = extract_rope_scaling_dict_from_config(config, layer_type=layer_type)
        self.rope_type = self.rope_scaling_dict["rope_type"]
        self.rope_init_fn: Callable = self.compute_default_rope_parameters
        if self.rope_type != "default":
            self.rope_init_fn = ROPE_INIT_FUNCTIONS[self.rope_type]

        inv_freq, self.attention_scaling = self.rope_init_fn(config, device, layer_type=layer_type)
        self.register_buffer("inv_freq", inv_freq, persistent=False)
        self.original_inv_freq = self.inv_freq
        self.config = config

    def compute_default_rope_parameters(
        self,
        config: Optional[PersimmonConfig] = None,
        device: Optional["torch.device"] = None,
        seq_len: Optional[int] = None,
        layer_type: Optional[str] = None,
    ) -> tuple["torch.Tensor", float]:
        """
        Computes the inverse frequencies according to the original RoPE implementation
        Args:
            config ([`~transformers.PretrainedConfig`]):
                The model configuration.
            device (`torch.device`):
                The device to use for initialization of the inverse frequencies.
            seq_len (`int`, *optional*):
                The current sequence length. Unused for this type of RoPE.
        Returns:
            Tuple of (`torch.Tensor`, `float`), containing the inverse frequencies for the RoPE embeddings and the
            post-processing scaling factor applied to the computed cos/sin (unused in this type of RoPE).
        """
        # For backward compatibility standardize the `rope_scaling_dict` if it uses old format
        if getattr(config, "rope_scaling_dict", None) is None or "rope_theta" not in config.rope_scaling_dict:
            rope_scaling_dict = extract_rope_scaling_dict_from_config(config, layer_type=layer_type)
        else:
            rope_scaling_dict = config.rope_scaling_dict

        base = rope_scaling_dict["rope_theta"]
        partial_rotary_factor = getattr(config, "partial_rotary_factor", 1.0)
        head_dim = getattr(config, "head_dim", None) or config.hidden_size // config.num_attention_heads
        dim = int(head_dim * partial_rotary_factor)

        attention_factor = 1.0  # Unused in this type of RoPE

        # Compute the inverse frequencies
        inv_freq = 1.0 / (
            base ** (torch.arange(0, dim, 2, dtype=torch.int64).to(device=device, dtype=torch.float) / dim)
        )
        return inv_freq, attention_factor

    @torch.no_grad()
    @dynamic_rope_update  # power user: used with advanced RoPE types (e.g. dynamic rope)
    def forward(self, x, position_ids):
        inv_freq_expanded = self.inv_freq[None, :, None].float().expand(position_ids.shape[0], -1, 1).to(x.device)
        position_ids_expanded = position_ids[:, None, :].float()

        device_type = x.device.type if isinstance(x.device.type, str) and x.device.type != "mps" else "cpu"
        with torch.autocast(device_type=device_type, enabled=False):  # Force float32
            freqs = (inv_freq_expanded.float() @ position_ids_expanded.float()).transpose(1, 2)
            emb = torch.cat((freqs, freqs), dim=-1)
            cos = emb.cos() * self.attention_scaling
            sin = emb.sin() * self.attention_scaling

        return cos.to(dtype=x.dtype), sin.to(dtype=x.dtype)


# Copied from transformers.models.llama.modeling_llama.rotate_half
def rotate_half(x):
    """Rotates half the hidden dims of the input."""
    x1 = x[..., : x.shape[-1] // 2]
    x2 = x[..., x.shape[-1] // 2 :]
    return torch.cat((-x2, x1), dim=-1)


# Copied from transformers.models.llama.modeling_llama.apply_rotary_pos_emb
def apply_rotary_pos_emb(q, k, cos, sin, position_ids=None, unsqueeze_dim=1):
    """Applies Rotary Position Embedding to the query and key tensors.

    Args:
        q (`torch.Tensor`): The query tensor.
        k (`torch.Tensor`): The key tensor.
        cos (`torch.Tensor`): The cosine part of the rotary embedding.
        sin (`torch.Tensor`): The sine part of the rotary embedding.
        position_ids (`torch.Tensor`, *optional*):
            Deprecated and unused.
        unsqueeze_dim (`int`, *optional*, defaults to 1):
            The 'unsqueeze_dim' argument specifies the dimension along which to unsqueeze cos[position_ids] and
            sin[position_ids] so that they can be properly broadcasted to the dimensions of q and k. For example, note
            that cos[position_ids] and sin[position_ids] have the shape [batch_size, seq_len, head_dim]. Then, if q and
            k have the shape [batch_size, heads, seq_len, head_dim], then setting unsqueeze_dim=1 makes
            cos[position_ids] and sin[position_ids] broadcastable to the shapes of q and k. Similarly, if q and k have
            the shape [batch_size, seq_len, heads, head_dim], then set unsqueeze_dim=2.
    Returns:
        `tuple(torch.Tensor)` comprising of the query and key tensors rotated using the Rotary Position Embedding.
    """
    cos = cos.unsqueeze(unsqueeze_dim)
    sin = sin.unsqueeze(unsqueeze_dim)
    q_embed = (q * cos) + (rotate_half(q) * sin)
    k_embed = (k * cos) + (rotate_half(k) * sin)
    return q_embed, k_embed


# Copied from transformers.models.gpt_neox.modeling_gpt_neox.GPTNeoXMLP with GPTNeoX->Persimmon
class PersimmonMLP(nn.Module):
    def __init__(self, config):
        super().__init__()
        self.dense_h_to_4h = nn.Linear(config.hidden_size, config.intermediate_size)
        self.dense_4h_to_h = nn.Linear(config.intermediate_size, config.hidden_size)
        self.act = ACT2FN[config.hidden_act]

    def forward(self, hidden_states):
        hidden_states = self.dense_h_to_4h(hidden_states)
        hidden_states = self.act(hidden_states)
        hidden_states = self.dense_4h_to_h(hidden_states)
        return hidden_states


def eager_attention_forward(
    module: nn.Module,
    query: torch.Tensor,
    key: torch.Tensor,
    value: torch.Tensor,
    attention_mask: Optional[torch.Tensor],
    scaling: float,
    dropout: float = 0.0,
    **kwargs,
):
    attn_weights = torch.matmul(query, key.transpose(2, 3)) * scaling
    if attention_mask is not None:
        causal_mask = attention_mask[:, :, :, : key.shape[-2]]
        attn_weights = attn_weights + causal_mask

    attn_weights = nn.functional.softmax(attn_weights, dim=-1, dtype=torch.float32).to(query.dtype)
    attn_weights = nn.functional.dropout(attn_weights, p=dropout, training=module.training)
    attn_output = torch.matmul(attn_weights, value)
    attn_output = attn_output.transpose(1, 2).contiguous()

    return attn_output, attn_weights


class PersimmonAttention(nn.Module):
    """Multi-headed attention from 'Attention Is All You Need' paper"""

    def __init__(self, config: PersimmonConfig, layer_idx: Optional[int] = None):
        super().__init__()
        self.config = config
        self.layer_idx = layer_idx
        if layer_idx is None:
            logger.warning_once(
                f"Instantiating {self.__class__.__name__} without passing a `layer_idx` is not recommended and will "
                "lead to errors during the forward call if caching is used. Please make sure to provide a `layer_idx` "
                "when creating this class."
            )

        self.hidden_size = config.hidden_size
        self.num_heads = config.num_attention_heads
        self.head_dim = self.hidden_size // self.num_heads

        self.rotary_ndims = int(self.head_dim * config.partial_rotary_factor)
        self.is_causal = True

        if (self.head_dim * self.num_heads) != self.hidden_size:
            raise ValueError(
                f"hidden_size must be divisible by num_heads (got `hidden_size`: {self.hidden_size}"
                f" and `num_heads`: {self.num_heads})."
            )
        self.query_key_value = nn.Linear(self.hidden_size, 3 * self.hidden_size, bias=True)
        self.dense = nn.Linear(self.num_heads * self.head_dim, self.hidden_size, bias=True)
        self.qk_layernorm = config.qk_layernorm
        self.scaling = self.head_dim**-0.5

        if self.qk_layernorm:
            self.q_layernorm = nn.LayerNorm(
                config.hidden_size // self.num_heads, eps=config.layer_norm_eps, elementwise_affine=True
            )
            self.k_layernorm = nn.LayerNorm(
                config.hidden_size // self.num_heads, eps=config.layer_norm_eps, elementwise_affine=True
            )
        self.attention_dropout = nn.Dropout(config.attention_dropout)
        self.rotary_emb = PersimmonRotaryEmbedding(config=self.config)

    def _split_heads(self, fused_qkv: torch.Tensor) -> tuple[torch.Tensor, torch.Tensor, torch.Tensor]:
        """
        Split the last dimension into (num_heads, head_dim) without making any copies, results share same memory
        storage as `fused_qkv`

        Args:
            fused_qkv (`torch.tensor`): [batch_size, seq_length, num_heads * 3 * head_dim]

        Returns:
            query: [batch_size, seq_length, num_heads, head_dim] key: [batch_size, seq_length, num_heads, head_dim]
            value: [batch_size, seq_length, num_heads, head_dim]
        """
        batch_size, seq_length, three_times_hidden_size = fused_qkv.shape
        fused_qkv = fused_qkv.view(batch_size, seq_length, self.num_heads, 3, self.head_dim)
        return fused_qkv[..., 0, :], fused_qkv[..., 1, :], fused_qkv[..., 2, :]

<<<<<<< HEAD
    @deprecate_kwarg("position_embeddings", version="4.60.0")
=======
    @deprecate_kwarg("past_key_value", new_name="past_key_values", version="4.58")
>>>>>>> 7dd82f30
    def forward(
        self,
        hidden_states: torch.Tensor,
        attention_mask: Optional[torch.Tensor] = None,
        position_ids: Optional[torch.LongTensor] = None,
        past_key_values: Optional[Cache] = None,
        output_attentions: bool = False,
        use_cache: bool = False,
        cache_position: Optional[torch.LongTensor] = None,
        position_embeddings: Optional[tuple[torch.Tensor, torch.Tensor]] = None,
        **kwargs: Unpack[FlashAttentionKwargs],
    ) -> tuple[torch.Tensor, Optional[torch.Tensor], Optional[tuple[torch.Tensor]]]:
        bsz, q_len, _ = hidden_states.size()

        # [batch_size, seq_length, 3 x hidden_size]
        fused_qkv = self.query_key_value(hidden_states)

        # 3 x [batch_size, seq_length, num_heads, head_dim]
        (query_states, key_states, value_states) = self._split_heads(fused_qkv)

        if self.qk_layernorm:
            query_states = self.q_layernorm(query_states)
            key_states = self.k_layernorm(key_states)

        # [batch_size, num_heads, seq_length, head_dim] -> [batch_size, seq_length, num_heads, head_dim]
        query_states = query_states.transpose(1, 2)
        value_states = value_states.transpose(1, 2)
        key_states = key_states.transpose(1, 2)

        if position_embeddings is None:
            cos, sin = self.rotary_emb(hidden_states, position_ids)
        else:
            logger.warning_once(
                "The attention layers in this model are transitioning to computing the RoPE embeddings internally "
                "through `position_ids` (2D tensor with the indexes of the tokens). Suing pre-computed"
                "`position_embeddings` (Tuple of tensors, containing cos and sin) is deprecated and will be "
                "removed in v4.60.0. Make sure to pass `position_ids` instead."
            )
            cos, sin = position_embeddings

        # Partial rotary embedding
        query_rot, query_pass = (
            query_states[..., : self.rotary_ndims],
            query_states[..., self.rotary_ndims :],
        )
        key_rot, key_pass = (
            key_states[..., : self.rotary_ndims],
            key_states[..., self.rotary_ndims :],
        )
        # [batch_size, seq_length, num_heads, head_dim // config.partial_rotary_factor]
        query_rot, key_rot = apply_rotary_pos_emb(query_rot, key_rot, cos, sin)

        # [batch_size, seq_length, num_heads, head_dim]
        query_states = torch.cat((query_rot, query_pass), dim=-1)
        key_states = torch.cat((key_rot, key_pass), dim=-1)

        if past_key_values is not None:
            # Specific to RoPE models with partial rotation
            cache_kwargs = {
                "sin": sin,
                "cos": cos,
                "partial_rotation_size": self.rotary_ndims,
                "cache_position": cache_position,
            }
            key_states, value_states = past_key_values.update(key_states, value_states, self.layer_idx, cache_kwargs)

        attention_interface: Callable = eager_attention_forward
        if self.config._attn_implementation != "eager":
            attention_interface = ALL_ATTENTION_FUNCTIONS[self.config._attn_implementation]

        attn_output, attn_weights = attention_interface(
            self,
            query_states,
            key_states,
            value_states,
            attention_mask,
            dropout=0.0 if not self.training else self.config.attention_dropout,
            scaling=self.scaling,
            **kwargs,
        )

        attn_output = attn_output.reshape(bsz, q_len, -1)
        attn_output = self.dense(attn_output)

        if not output_attentions:
            attn_weights = None

        return attn_output, attn_weights


class PersimmonDecoderLayer(GradientCheckpointingLayer):
    def __init__(self, config: PersimmonConfig, layer_idx: int):
        super().__init__()
        self.hidden_size = config.hidden_size
        self.self_attn = PersimmonAttention(config=config, layer_idx=layer_idx)
        self.mlp = PersimmonMLP(config)
        self.input_layernorm = nn.LayerNorm(config.hidden_size, eps=config.layer_norm_eps)
        self.post_attention_layernorm = nn.LayerNorm(config.hidden_size, eps=config.layer_norm_eps)
        self.dropout = nn.Dropout(config.hidden_dropout)

<<<<<<< HEAD
    @deprecate_kwarg("position_embeddings", version="4.60.0")
=======
    @deprecate_kwarg("past_key_value", new_name="past_key_values", version="4.58")
>>>>>>> 7dd82f30
    def forward(
        self,
        hidden_states: torch.Tensor,
        attention_mask: Optional[torch.Tensor] = None,
        position_ids: Optional[torch.LongTensor] = None,
        past_key_values: Optional[tuple[torch.Tensor]] = None,
        output_attentions: Optional[bool] = False,
        use_cache: Optional[bool] = False,
        cache_position: Optional[torch.LongTensor] = None,
        position_embeddings: Optional[tuple[torch.Tensor, torch.Tensor]] = None,
        **kwargs: Unpack[FlashAttentionKwargs],
    ) -> tuple[torch.FloatTensor, Optional[tuple[torch.FloatTensor, torch.FloatTensor]]]:
        """
        Args:
            hidden_states (`torch.FloatTensor`): input to the layer of shape `(batch, seq_len, embed_dim)`
            attention_mask (`torch.FloatTensor`, *optional*): attention mask of size
                `(batch, 1, tgt_len, src_len)` where padding elements are indicated by very large negative values.
            position_ids (`torch.LongTensor` of shape `({0})`, *optional*):
                Indices of positions of each input sequence tokens in the position embeddings. Selected in the range
                `[0, config.n_positions - 1]`.
                [What are position IDs?](../glossary#position-ids)
            past_key_values (`Tuple(torch.FloatTensor)`, *optional*):
                cached past key and value projection states
            output_attentions (`bool`, *optional*):
                Whether or not to return the attentions tensors of all attention layers. See `attentions` under
                returned tensors for more detail.
            use_cache (`bool`, *optional*):
                If set to `True`, `past_key_values` key value states are returned and can be used to speed up decoding
                (see `past_key_values`).
            cache_position (`torch.LongTensor` of shape `(sequence_length)`, *optional*):
                Indices depicting the position of the input sequence tokens in the sequence
            position_embeddings (`tuple[torch.FloatTensor, torch.FloatTensor]`, *optional*):
                Tuple containing the cosine and sine positional embeddings of shape `(batch_size, seq_len, head_dim)`,
                with `head_dim` being the embedding dimension of each attention head.
        """

        residual = hidden_states

        hidden_states = self.input_layernorm(hidden_states)

        # Self Attention
        hidden_states, self_attn_weights = self.self_attn(
            hidden_states=hidden_states,
            attention_mask=attention_mask,
            position_ids=position_ids,
            past_key_values=past_key_values,
            output_attentions=output_attentions,
            use_cache=use_cache,
            cache_position=cache_position,
            position_embeddings=position_embeddings,
            **kwargs,
        )
        hidden_states = residual + hidden_states

        # Fully Connected
        residual = hidden_states
        hidden_states = self.post_attention_layernorm(hidden_states)
        hidden_states = self.mlp(hidden_states)

        hidden_states = self.dropout(hidden_states)
        hidden_states = hidden_states + residual

        outputs = (hidden_states,)

        if output_attentions:
            outputs += (self_attn_weights,)

        return outputs


@auto_docstring
class PersimmonPreTrainedModel(PreTrainedModel):
    config: PersimmonConfig
    base_model_prefix = "model"
    supports_gradient_checkpointing = True
    _no_split_modules = ["PersimmonDecoderLayer"]
    _skip_keys_device_placement = "past_key_values"

    _can_compile_fullgraph = True
    _supports_sdpa = True
    _supports_flash_attn = True
    _supports_attention_backend = True

    def _init_weights(self, module):
        std = self.config.initializer_range
        if isinstance(module, nn.Linear):
            module.weight.data.normal_(mean=0.0, std=std)
            if module.bias is not None:
                module.bias.data.zero_()
        elif isinstance(module, nn.Embedding):
            module.weight.data.normal_(mean=0.0, std=std)
            if module.padding_idx is not None:
                module.weight.data[module.padding_idx].zero_()
        elif isinstance(module, nn.LayerNorm):
            module.weight.data.fill_(1.0)
            module.bias.data.zero_()


@auto_docstring
class PersimmonModel(PersimmonPreTrainedModel):
    """
    Transformer decoder consisting of *config.num_hidden_layers* layers. Each layer is a [`PersimmonDecoderLayer`]

    Args:
        config: PersimmonConfig
    """

    def __init__(self, config: PersimmonConfig):
        super().__init__(config)
        self.padding_idx = config.pad_token_id
        self.vocab_size = config.vocab_size

        self.embed_tokens = nn.Embedding(config.vocab_size, config.hidden_size, self.padding_idx)
        self.layers = nn.ModuleList(
            [PersimmonDecoderLayer(config, layer_idx) for layer_idx in range(config.num_hidden_layers)]
        )
        self.final_layernorm = nn.LayerNorm(config.hidden_size, eps=config.layer_norm_eps)
        self.gradient_checkpointing = False
        # Initialize weights and apply final processing
        self.post_init()

    @can_return_tuple
    @auto_docstring
    def forward(
        self,
        input_ids: Optional[torch.LongTensor] = None,
        attention_mask: Optional[torch.Tensor] = None,
        position_ids: Optional[torch.LongTensor] = None,
        past_key_values: Optional[Cache] = None,
        inputs_embeds: Optional[torch.FloatTensor] = None,
        use_cache: Optional[bool] = None,
        output_attentions: Optional[bool] = None,
        output_hidden_states: Optional[bool] = None,
        cache_position: Optional[torch.LongTensor] = None,
        **kwargs: Unpack[FlashAttentionKwargs],
    ) -> BaseModelOutputWithPast:
        output_attentions = output_attentions if output_attentions is not None else self.config.output_attentions
        output_hidden_states = (
            output_hidden_states if output_hidden_states is not None else self.config.output_hidden_states
        )
        use_cache = use_cache if use_cache is not None else self.config.use_cache

        if (input_ids is None) ^ (inputs_embeds is not None):
            raise ValueError("You must specify exactly one of input_ids or inputs_embeds")

        if self.gradient_checkpointing and self.training:
            if use_cache:
                logger.warning_once(
                    "`use_cache=True` is incompatible with gradient checkpointing. Setting `use_cache=False`..."
                )
                use_cache = False

        # TODO (joao): remove this exception in v4.56 -- it exists for users that try to pass a legacy cache
        if not isinstance(past_key_values, (type(None), Cache)):
            raise ValueError("The `past_key_values` should be either a `Cache` object or `None`.")

        if use_cache and past_key_values is None:
            past_key_values = DynamicCache()

        if inputs_embeds is None:
            inputs_embeds = self.embed_tokens(input_ids)

        if cache_position is None:
            past_seen_tokens = past_key_values.get_seq_length() if past_key_values is not None else 0
            cache_position = torch.arange(
                past_seen_tokens, past_seen_tokens + inputs_embeds.shape[1], device=inputs_embeds.device
            )
        if position_ids is None:
            position_ids = cache_position.unsqueeze(0)

        causal_mask = self._update_causal_mask(
            attention_mask, inputs_embeds, cache_position, past_key_values, output_attentions
        )

        hidden_states = inputs_embeds

        # decoder layers
        all_hidden_states = () if output_hidden_states else None
        all_self_attns = () if output_attentions else None

        for decoder_layer in self.layers:
            if output_hidden_states:
                all_hidden_states += (hidden_states,)

            layer_outputs = decoder_layer(
                hidden_states,
                attention_mask=causal_mask,
                position_ids=position_ids,
                past_key_values=past_key_values,
                output_attentions=output_attentions,
                use_cache=use_cache,
                cache_position=cache_position,
                **kwargs,
            )

            hidden_states = layer_outputs[0]

            if output_attentions:
                all_self_attns += (layer_outputs[1],)

        hidden_states = self.final_layernorm(hidden_states)

        # add hidden states from the last decoder layer
        if output_hidden_states:
            all_hidden_states += (hidden_states,)

        return BaseModelOutputWithPast(
            last_hidden_state=hidden_states,
            past_key_values=past_key_values,
            hidden_states=all_hidden_states,
            attentions=all_self_attns,
        )

    # Copied from transformers.models.gptj.modeling_gptj.GPTJModel._update_causal_mask
    def _update_causal_mask(
        self,
        attention_mask: Union[torch.Tensor, "BlockMask"],
        input_tensor: torch.Tensor,
        cache_position: torch.Tensor,
        past_key_values: Cache,
        output_attentions: bool = False,
    ):
        if self.config._attn_implementation == "flash_attention_2":
            if attention_mask is not None and (attention_mask == 0.0).any():
                return attention_mask
            return None
        if self.config._attn_implementation == "flex_attention":
            if isinstance(attention_mask, torch.Tensor):
                attention_mask = make_flex_block_causal_mask(attention_mask)
            return attention_mask

        # For SDPA, when possible, we will rely on its `is_causal` argument instead of its `attn_mask` argument, in
        # order to dispatch on Flash Attention 2. This feature is not compatible with static cache, as SDPA will fail
        # to infer the attention mask.
        past_seen_tokens = past_key_values.get_seq_length() if past_key_values is not None else 0
        using_compilable_cache = past_key_values.is_compileable if past_key_values is not None else False

        # When output attentions is True, sdpa implementation's forward method calls the eager implementation's forward
        if self.config._attn_implementation == "sdpa" and not using_compilable_cache and not output_attentions:
            if AttentionMaskConverter._ignore_causal_mask_sdpa(
                attention_mask,
                inputs_embeds=input_tensor,
                past_key_values_length=past_seen_tokens,
                is_training=self.training,
            ):
                return None

        dtype = input_tensor.dtype
        sequence_length = input_tensor.shape[1]
        if using_compilable_cache:
            target_length = past_key_values.get_max_cache_shape()
        else:
            target_length = (
                attention_mask.shape[-1]
                if isinstance(attention_mask, torch.Tensor)
                else past_seen_tokens + sequence_length + 1
            )

        # In case the provided `attention` mask is 2D, we generate a causal mask here (4D).
        causal_mask = self._prepare_4d_causal_attention_mask_with_cache_position(
            attention_mask,
            sequence_length=sequence_length,
            target_length=target_length,
            dtype=dtype,
            cache_position=cache_position,
            batch_size=input_tensor.shape[0],
        )

        if (
            self.config._attn_implementation == "sdpa"
            and attention_mask is not None
            and attention_mask.device.type in ["cuda", "xpu", "npu"]
            and not output_attentions
        ):
            # Attend to all tokens in fully masked rows in the causal_mask, for example the relevant first rows when
            # using left padding. This is required by F.scaled_dot_product_attention memory-efficient attention path.
            # Details: https://github.com/pytorch/pytorch/issues/110213
            min_dtype = torch.finfo(dtype).min
            causal_mask = AttentionMaskConverter._unmask_unattended(causal_mask, min_dtype)

        return causal_mask

    @staticmethod
    # Copied from transformers.models.gptj.modeling_gptj.GPTJModel._prepare_4d_causal_attention_mask_with_cache_position
    def _prepare_4d_causal_attention_mask_with_cache_position(
        attention_mask: torch.Tensor,
        sequence_length: int,
        target_length: int,
        dtype: torch.dtype,
        cache_position: torch.Tensor,
        batch_size: int,
        **kwargs,
    ):
        """
        Creates a causal 4D mask of shape `(batch_size, 1, query_length, key_value_length)` from a 2D mask of shape
        `(batch_size, key_value_length)`, or if the input `attention_mask` is already 4D, do nothing.

        Args:
            attention_mask (`torch.Tensor`):
                A 2D attention mask of shape `(batch_size, key_value_length)` or a 4D attention mask of shape
                `(batch_size, 1, query_length, key_value_length)`.
            sequence_length (`int`):
                The sequence length being processed.
            target_length (`int`):
                The target length: when generating with static cache, the mask should be as long as the static cache,
                to account for the 0 padding, the part of the cache that is not filled yet.
            dtype (`torch.dtype`):
                The dtype to use for the 4D attention mask.
            cache_position (`torch.Tensor`):
                Indices depicting the position of the input sequence tokens in the sequence.
            batch_size (`torch.Tensor`):
                Batch size.
        """
        if attention_mask is not None and attention_mask.dim() == 4:
            # In this case we assume that the mask comes already in inverted form and requires no inversion or slicing.
            causal_mask = attention_mask
        else:
            min_dtype = torch.finfo(dtype).min
            causal_mask = torch.full(
                (sequence_length, target_length), fill_value=min_dtype, dtype=dtype, device=cache_position.device
            )
            if sequence_length != 1:
                causal_mask = torch.triu(causal_mask, diagonal=1)
            causal_mask *= torch.arange(target_length, device=cache_position.device) > cache_position.reshape(-1, 1)
            causal_mask = causal_mask[None, None, :, :].expand(batch_size, 1, -1, -1)
            if attention_mask is not None:
                causal_mask = causal_mask.clone()  # copy to contiguous memory for in-place edit
                mask_length = attention_mask.shape[-1]
                padding_mask = causal_mask[:, :, :, :mask_length] + attention_mask[:, None, None, :].to(
                    causal_mask.device
                )
                padding_mask = padding_mask == 0
                causal_mask[:, :, :, :mask_length] = causal_mask[:, :, :, :mask_length].masked_fill(
                    padding_mask, min_dtype
                )

        return causal_mask


class PersimmonForCausalLM(PersimmonPreTrainedModel, GenerationMixin):
    _tied_weights_keys = ["lm_head.weight"]

    # Copied from transformers.models.llama.modeling_llama.LlamaForCausalLM.__init__ with LLAMA->PERSIMMON,Llama->Persimmon
    def __init__(self, config):
        super().__init__(config)
        self.model = PersimmonModel(config)
        self.vocab_size = config.vocab_size
        self.lm_head = nn.Linear(config.hidden_size, config.vocab_size, bias=False)

        # Initialize weights and apply final processing
        self.post_init()

    # Copied from transformers.models.llama.modeling_llama.LlamaForCausalLM.set_decoder
    def set_decoder(self, decoder):
        self.model = decoder

    # Copied from transformers.models.llama.modeling_llama.LlamaForCausalLM.get_decoder
    def get_decoder(self):
        return self.model

    @can_return_tuple
    @auto_docstring
    def forward(
        self,
        input_ids: Optional[torch.LongTensor] = None,
        attention_mask: Optional[torch.Tensor] = None,
        position_ids: Optional[torch.LongTensor] = None,
        past_key_values: Optional[Cache] = None,
        inputs_embeds: Optional[torch.FloatTensor] = None,
        labels: Optional[torch.LongTensor] = None,
        use_cache: Optional[bool] = None,
        output_attentions: Optional[bool] = None,
        output_hidden_states: Optional[bool] = None,
        cache_position: Optional[torch.LongTensor] = None,
        logits_to_keep: Union[int, torch.Tensor] = 0,
        **kwargs,
    ) -> CausalLMOutputWithPast:
        r"""
        labels (`torch.LongTensor` of shape `(batch_size, sequence_length)`, *optional*):
            Labels for computing the masked language modeling loss. Indices should either be in `[0, ...,
            config.vocab_size]` or -100 (see `input_ids` docstring). Tokens with indices set to `-100` are ignored
            (masked), the loss is only computed for the tokens with labels in `[0, ..., config.vocab_size]`.

        Example:

        ```python
        >>> from transformers import AutoTokenizer, PersimmonForCausalLM

        >>> model = PersimmonForCausalLM.from_pretrained("adept/persimmon-8b-base")
        >>> tokenizer = AutoTokenizer.from_pretrained("adept/persimmon-8b-base")

        >>> prompt = "human: Hey, what should I eat for dinner?"
        >>> inputs = tokenizer(prompt, return_tensors="pt")

        >>> # Generate
        >>> generate_ids = model.generate(inputs.input_ids, max_length=30)
        >>> tokenizer.batch_decode(generate_ids, skip_special_tokens=True, clean_up_tokenization_spaces=False)[0]
        'human: Hey, what should I eat for dinner?\n\ncat: 🐱\n\nhuman: 😐\n\n'
        ```"""

        output_attentions = output_attentions if output_attentions is not None else self.config.output_attentions
        output_hidden_states = (
            output_hidden_states if output_hidden_states is not None else self.config.output_hidden_states
        )

        # decoder outputs consists of (dec_features, layer_state, dec_hidden, dec_attn)
        outputs: BaseModelOutputWithPast = self.model(
            input_ids=input_ids,
            attention_mask=attention_mask,
            position_ids=position_ids,
            past_key_values=past_key_values,
            inputs_embeds=inputs_embeds,
            use_cache=use_cache,
            output_attentions=output_attentions,
            output_hidden_states=output_hidden_states,
            cache_position=cache_position,
            **kwargs,
        )

        hidden_states = outputs.last_hidden_state
        # No upscaling to float was ever done for Persimmon
        slice_indices = slice(-logits_to_keep, None) if isinstance(logits_to_keep, int) else logits_to_keep
        logits = self.lm_head(hidden_states[:, slice_indices, :])

        loss = None
        if labels is not None:
            loss = self.loss_function(
                logits,
                labels,
                vocab_size=self.config.vocab_size,
                **kwargs,
            )

        return CausalLMOutputWithPast(
            loss=loss,
            logits=logits,
            past_key_values=outputs.past_key_values,
            hidden_states=outputs.hidden_states,
            attentions=outputs.attentions,
        )


class PersimmonForSequenceClassification(GenericForSequenceClassification, PersimmonPreTrainedModel): ...


class PersimmonForTokenClassification(GenericForTokenClassification, PersimmonPreTrainedModel): ...


__all__ = [
    "PersimmonForCausalLM",
    "PersimmonModel",
    "PersimmonPreTrainedModel",
    "PersimmonForSequenceClassification",
    "PersimmonForTokenClassification",
]<|MERGE_RESOLUTION|>--- conflicted
+++ resolved
@@ -58,13 +58,9 @@
 
 # Copied from transformers.models.llama.modeling_llama.LlamaRotaryEmbedding with Llama->Persimmon
 class PersimmonRotaryEmbedding(nn.Module):
-<<<<<<< HEAD
+    inv_freq: torch.Tensor  # fix linting for `register_buffer`
+
     def __init__(self, config: PersimmonConfig, device=None, layer_type=None):
-=======
-    inv_freq: torch.Tensor  # fix linting for `register_buffer`
-
-    def __init__(self, config: PersimmonConfig, device=None):
->>>>>>> 7dd82f30
         super().__init__()
         self.max_seq_len_cached = config.max_position_embeddings
         self.original_max_seq_len = config.max_position_embeddings
@@ -266,11 +262,8 @@
         fused_qkv = fused_qkv.view(batch_size, seq_length, self.num_heads, 3, self.head_dim)
         return fused_qkv[..., 0, :], fused_qkv[..., 1, :], fused_qkv[..., 2, :]
 
-<<<<<<< HEAD
     @deprecate_kwarg("position_embeddings", version="4.60.0")
-=======
     @deprecate_kwarg("past_key_value", new_name="past_key_values", version="4.58")
->>>>>>> 7dd82f30
     def forward(
         self,
         hidden_states: torch.Tensor,
@@ -371,11 +364,8 @@
         self.post_attention_layernorm = nn.LayerNorm(config.hidden_size, eps=config.layer_norm_eps)
         self.dropout = nn.Dropout(config.hidden_dropout)
 
-<<<<<<< HEAD
     @deprecate_kwarg("position_embeddings", version="4.60.0")
-=======
     @deprecate_kwarg("past_key_value", new_name="past_key_values", version="4.58")
->>>>>>> 7dd82f30
     def forward(
         self,
         hidden_states: torch.Tensor,
