--- conflicted
+++ resolved
@@ -136,25 +136,14 @@
         if feed_forward_proj == "gated-gelu":
             self.dense_act_fn = "gelu_new"
 
-<<<<<<< HEAD
         self.tokenizer_class = tokenizer_class
-        self.tie_word_embeddings = tie_word_embeddings
         self.pad_token_id = pad_token_id
         self.eos_token_id = eos_token_id
         self.decoder_start_token_id = decoder_start_token_id
+        self.tie_word_embeddings = True # force it for T5 family
 
         super().__init__(
             is_encoder_decoder=is_encoder_decoder,
-=======
-        # Force because official weights have False serialized, but we have to tie always
-        kwargs["tie_word_embeddings"] = True
-        super().__init__(
-            is_encoder_decoder=is_encoder_decoder,
-            tokenizer_class=tokenizer_class,
-            pad_token_id=pad_token_id,
-            eos_token_id=eos_token_id,
-            decoder_start_token_id=decoder_start_token_id,
->>>>>>> 9a90500b
             **kwargs,
         )
 
