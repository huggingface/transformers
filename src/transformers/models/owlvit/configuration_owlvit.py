--- conflicted
+++ resolved
@@ -271,8 +271,6 @@
         self.return_dict = return_dict
         self.initializer_factor = 1.0
 
-<<<<<<< HEAD
-=======
     @classmethod
     def from_text_vision_configs(cls, text_config: dict, vision_config: dict, **kwargs):
         r"""
@@ -287,8 +285,6 @@
         config_dict["vision_config"] = vision_config
 
         return cls.from_dict(config_dict, **kwargs)
-
->>>>>>> e7e6efcb
 
 class OwlViTOnnxConfig(OnnxConfig):
     @property
