--- conflicted
+++ resolved
@@ -18,11 +18,7 @@
 Processor class for AudioFlamingo3.
 """
 
-<<<<<<< HEAD
 from typing import Optional, Union
-=======
-from typing import Union
->>>>>>> 86d5377a
 
 import numpy as np
 
@@ -44,13 +40,9 @@
             "padding": True,
         },
         "audio_kwargs": {
-<<<<<<< HEAD
             "sound_token": "<sound>",  # Placeholder token used in text for audio expansion.
             "return_attention_mask": True,
             "padding": "max_length",
-=======
-            "sound_token": "<sound>",
->>>>>>> 86d5377a
         },
         "common_kwargs": {"return_tensors": "pt"},
     }
@@ -58,21 +50,22 @@
 
 class AudioFlamingo3Processor(ProcessorMixin):
     r"""
-    Constructs an AudioFlamingo3 processor which wraps an AudioFlamingo3 feature extractor and an AudioFlamingo3 tokenizer into a single processor.
+    Constructs an AudioFlamingo3 processor which wraps an AudioFlamingo3 feature extractor and an AudioFlamingo3
+    tokenizer into a single processor.
 
-    [`AudioFlamingo3Processor`] offers all the functionalities of [`WhisperFeatureExtractor`] and [`Qwen2TokenizerFast`]. See the
-    [`~AudioFlamingo3Processor.__call__`] and [`~AudioFlamingo3Processor.decode`] for more information.
+    [`AudioFlamingo3Processor`] offers all the functionalities of [`WhisperFeatureExtractor`] and
+    [`Qwen2TokenizerFast`]. See the [`~AudioFlamingo3Processor.__call__`] for more information.
 
     Args:
-        feature_extractor ([`WhisperFeatureExtractor`], *optional*):
+        feature_extractor ([`WhisperFeatureExtractor`]):
             The feature extractor is a required input.
-        tokenizer ([`Qwen2TokenizerFast`], *optional*):
+        tokenizer ([`Qwen2TokenizerFast`]):
             The tokenizer is a required input.
     """
 
     attributes = ["feature_extractor", "tokenizer"]
     feature_extractor_class = "WhisperFeatureExtractor"
-    tokenizer_class = "AutoTokenizer"
+    tokenizer_class = "Qwen2TokenizerFast"
 
     def __init__(self, feature_extractor, tokenizer):
         super().__init__(feature_extractor, tokenizer)
@@ -83,11 +76,28 @@
         audio: Optional[AudioInput] = None,
         **kwargs: Unpack[AudioFlamingo3ProcessorKwargs],
     ) -> BatchFeature:
-<<<<<<< HEAD
-        # Merge defaults with user kwargs (and tokenizer init defaults)
+        r"""
+        Main method to prepare one or several text sequence(s) and audio waveform(s) for the model. This
+        method expands `<sound>` placeholders in the text based on the post-pool frame counts of the
+        audio windows, then tokenizes the provided strings as-is, and extracts log-mel features
+        with [`WhisperFeatureExtractor`].
+
+        Args:
+            text (`str` or `list[str]`):
+                Input sequence or batch of sequences.
+            audio (`np.ndarray` or `list[np.ndarray]`):
+                Input audio or batch of audios as NumPy arrays. If provided, there must be as many `text` inputs as
+                `audio` inputs.
+
+        Returns:
+            [`BatchFeature`]: A dictionary with tokenized text (`input_ids`, `attention_mask`) and
+            audio features (`input_features`, `feature_attention_mask`).
+        """
+
+        # Merge defaults with user kwargs
         call_kwargs = self._merge_kwargs(
             AudioFlamingo3ProcessorKwargs,
-            tokenizer_init_kwargs=self.tokenizer.init_kwargs,  # TODO keep?
+            tokenizer_init_kwargs=self.tokenizer.init_kwargs,
             **kwargs,
         )
 
@@ -99,26 +109,6 @@
             raise ValueError(f"{self.__class__.__name__} only supports `return_tensors='pt'`.")
 
         # Handle text
-=======
-        r"""
-        Main method to prepare one or several text sequence(s) and audio waveform(s) for the model. This
-        method expands `<sound>` placeholders in the text based on the post-pool frame counts of the
-        audio windows, then tokenizes the provided strings as-is, and extracts log-mel features
-        with [`WhisperFeatureExtractor`].
-
-        Args:
-            text (`str` or `list[str]`):
-                Input sequence or batch of sequences. Must match 1:1 with `audio`.
-            audio (`np.ndarray` or `list[np.ndarray]`):
-                Input audio or batch of audios as NumPy arrays.
-
-        Returns:
-            [`BatchFeature`]: A dictionary with tokenized text (`input_ids`, `attention_mask`) and
-            audio features (`input_features`, `feature_attention_mask`).
-        """
-
-        # Normalize & validate IO
->>>>>>> 86d5377a
         if isinstance(text, str):
             texts: list[str] = [text]
         elif isinstance(text, list) and all(isinstance(t, str) for t in text):
@@ -126,7 +116,6 @@
         else:
             raise ValueError("`text` must be a str or list[str].")
 
-<<<<<<< HEAD
         # Handle audio
         audio_inputs = {}
         if audio is not None:
@@ -172,12 +161,7 @@
             )
             audio_inputs["feature_attention_mask"] = audio_inputs.pop("attention_mask")
 
-            # -----------------------
             # Post-pool frame counts per window (match encoder schedule)
-            # -----------------------
-            # feature_attention_mask: (num_windows, T_mel_pad)
-            # Conv stack:    L1 = (L_mel - 1)//2 + 1
-            # AvgPool(2,2):  K  = (L1 - 2)//2 + 1
             feat_lengths = audio_inputs["feature_attention_mask"].sum(-1).tolist()
             frames_per_window: list[int] = []
             for L_mel in feat_lengths:
@@ -205,121 +189,10 @@
 
                 expanded_texts.append(sample)
 
-        # tokenize
+        # Tokenize
         text_inputs = self.tokenizer(expanded_texts, **text_kwargs)
 
         return BatchFeature(data={**text_inputs, **audio_inputs}, tensor_type=return_tensors)
-=======
-        if isinstance(audio, np.ndarray):
-            audios: list[np.ndarray] = [audio]
-        elif isinstance(audio, list) and all(isinstance(a, np.ndarray) for a in audio):
-            audios = audio
-        else:
-            raise ValueError("`audio` must be a np.ndarray or list[np.ndarray].")
-
-        if len(texts) != len(audios):
-            raise ValueError(f"Got {len(texts)} texts but {len(audios)} audios; they must match 1:1.")
-
-        # Merge defaults with user kwargs (and tokenizer init defaults)
-        call_kwargs = self._merge_kwargs(
-            AudioFlamingo3ProcessorKwargs,
-            tokenizer_init_kwargs=self.tokenizer.init_kwargs,
-            **kwargs,
-        )
-
-        sound_token: str = call_kwargs["audio_kwargs"].pop("sound_token")
-        if not sound_token or not isinstance(sound_token, str):
-            raise ValueError("`sound_token` must be a non-empty string.")
-
-        # Window planning per sample
-        if (
-            not hasattr(self.feature_extractor, "chunk_length")
-            or not hasattr(self.feature_extractor, "sampling_rate")
-            or not hasattr(self.feature_extractor, "return_attention_mask")
-        ):
-            raise AttributeError(
-                "Feature extractor must expose `chunk_length` (sec), `sampling_rate` (Hz), and `return_attention_mask` (bool) attributes."
-            )
-
-        max_seconds = float(getattr(self.feature_extractor, "chunk_length"))
-        sampling_rate = int(getattr(self.feature_extractor, "sampling_rate"))
-        return_attention_mask = bool(getattr(self.feature_extractor, "return_attention_mask"))
-        window_size = int(max_seconds * sampling_rate)
-
-        CAP_WINDOWS = 20  # 10 minutes, since chunk_length=30s
-
-        per_sample_windows: list[int] = []
-        flat_chunks: list[np.ndarray] = []
-
-        for wav in audios:
-            total = int(wav.shape[0])
-            n_win = max(1, (total + window_size - 1) // window_size)
-            if n_win > CAP_WINDOWS:
-                logger.warning(
-                    f"Audio duration ({total / sampling_rate:.1f}s) exceeds 600s; truncating to first 10 minutes."
-                )
-                n_win = CAP_WINDOWS
-            per_sample_windows.append(n_win)
-
-            T_cap = min(total, n_win * window_size)
-            for i in range(n_win):
-                s = i * window_size
-                e = min((i + 1) * window_size, T_cap)
-                flat_chunks.append(wav[s:e])
-
-        # Feature extraction (audio)
-        audio_inputs = self.feature_extractor(
-            flat_chunks,
-            sampling_rate=sampling_rate,
-            return_attention_mask=return_attention_mask,
-            **call_kwargs["audio_kwargs"],
-        )
-        audio_inputs["feature_attention_mask"] = audio_inputs.pop("attention_mask")
-
-        # Post-pool frame counts per window (match encoder schedule)
-        feat_lengths = audio_inputs["feature_attention_mask"].sum(-1).tolist()
-        frames_per_window: list[int] = []
-        for L_mel in feat_lengths:
-            L1 = (int(L_mel) - 1) // 2 + 1
-            K = (L1 - 2) // 2 + 1
-            frames_per_window.append(max(1, K))
-
-        # Expand text per sample
-        expanded_texts: list[str] = []
-        w_ptr = 0
-        for idx, t in enumerate(texts):
-            n_win = per_sample_windows[idx]
-            Ks = frames_per_window[w_ptr : w_ptr + n_win]
-            w_ptr += n_win
-
-            sample = t
-            n_placeholders = sample.count(sound_token)
-
-            if n_placeholders != 1:
-                raise ValueError(
-                    f"Sample {idx}: expected exactly 1 '{sound_token}' in the (already templated) text. "
-                    "Place it where audio should appear; the processor will expand it."
-                )
-
-            sound_tokens = "".join(sound_token * k for k in Ks)
-            sample = sample.replace(sound_token, sound_tokens)
-
-            expanded_texts.append(sample)
-
-        # Tokenize
-        text_inputs = self.tokenizer(expanded_texts, **call_kwargs["text_kwargs"])
-
-        # Pack and return
-        text_inputs.update(audio_inputs)
-        tensor_type = kwargs.get("return_tensors")
-        return BatchFeature(data=text_inputs, tensor_type=tensor_type)
-
-    @property
-    def model_input_names(self) -> list[str]:
-        tokenizer_input_names = self.tokenizer.model_input_names
-        feature_extractor_input_names = self.feature_extractor.model_input_names
-        return list(dict.fromkeys(tokenizer_input_names + feature_extractor_input_names + ["feature_attention_mask"]))
->>>>>>> 86d5377a
 
 
 __all__ = ["AudioFlamingo3Processor"]