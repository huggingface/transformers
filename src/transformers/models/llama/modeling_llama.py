--- conflicted
+++ resolved
@@ -135,30 +135,11 @@
 class LlamaRotaryEmbedding(nn.Module):
     def __init__(
         self,
-<<<<<<< HEAD
-        dim,
-=======
         dim=None,
->>>>>>> 9230d78e
         max_position_embeddings=2048,
         base=10000,
         device=None,
         scaling_factor=1.0,
-<<<<<<< HEAD
-    ):
-        super().__init__()
-        self.scaling_factor = scaling_factor
-        self.dim = dim
-        self.max_position_embeddings = max_position_embeddings
-        self.base = base
-        inv_freq = 1.0 / (
-            self.base
-            ** (
-                torch.arange(0, self.dim, 2, dtype=torch.int64).float().to(device)
-                / self.dim
-            )
-        )
-=======
         rope_type="default",
         config: Optional[LlamaConfig] = None,
     ):
@@ -193,7 +174,6 @@
         self.rope_init_fn = ROPE_INIT_FUNCTIONS[self.rope_type]
 
         inv_freq, self.attention_scaling = self.rope_init_fn(self.config, device, **self.rope_kwargs)
->>>>>>> 9230d78e
         self.register_buffer("inv_freq", inv_freq, persistent=False)
         self.original_inv_freq = self.inv_freq
 
@@ -217,18 +197,11 @@
 
     @torch.no_grad()
     def forward(self, x, position_ids):
-<<<<<<< HEAD
-        # x: [bs, num_attention_heads, seq_len, head_size]
-        inv_freq_expanded = (
-            self.inv_freq[None, :, None].float().expand(position_ids.shape[0], -1, 1)
-        )
-=======
         if "dynamic" in self.rope_type:
             self._dynamic_frequency_update(position_ids, device=x.device)
 
         # Core RoPE block
         inv_freq_expanded = self.inv_freq[None, :, None].float().expand(position_ids.shape[0], -1, 1)
->>>>>>> 9230d78e
         position_ids_expanded = position_ids[:, None, :].float()
         # Force float32 (see https://github.com/huggingface/transformers/pull/29285)
         device_type = x.device.type
@@ -266,30 +239,6 @@
 
 class LlamaDynamicNTKScalingRotaryEmbedding(LlamaRotaryEmbedding):
     """LlamaRotaryEmbedding extended with Dynamic NTK scaling. Credits to the Reddit users /u/bloc97 and /u/emozilla"""
-
-<<<<<<< HEAD
-    def forward(self, x, position_ids):
-        # difference to the original RoPE: inv_freq is recomputed when the sequence length > original length
-        seq_len = torch.max(position_ids) + 1
-        if seq_len > self.max_position_embeddings:
-            base = self.base * (
-                (self.scaling_factor * seq_len / self.max_position_embeddings)
-                - (self.scaling_factor - 1)
-            ) ** (self.dim / (self.dim - 2))
-            inv_freq = 1.0 / (
-                base
-                ** (
-                    torch.arange(0, self.dim, 2, dtype=torch.int64).float().to(x.device)
-                    / self.dim
-                )
-            )
-            self.register_buffer(
-                "inv_freq", inv_freq, persistent=False
-            )  # TODO joao: this may break with compilation
-
-        cos, sin = super().forward(x, position_ids)
-        return cos, sin
-=======
     def __init__(self, *args, **kwargs):
         logger.warning_once(
             "`LlamaDynamicNTKScalingRotaryEmbedding` is deprecated an will be removed in v4.45. Please use "
@@ -298,7 +247,6 @@
         )
         kwargs["rope_type"] = "dynamic"
         super().__init__(*args, **kwargs)
->>>>>>> 9230d78e
 
 
 def rotate_half(x):
@@ -464,58 +412,6 @@
         self.rope_theta = config.rope_theta
         self.is_causal = True
 
-<<<<<<< HEAD
-        if (self.head_dim * self.num_heads) != self.hidden_size:
-            raise ValueError(
-                f"hidden_size must be divisible by num_heads (got `hidden_size`: {self.hidden_size}"
-                f" and `num_heads`: {self.num_heads})."
-            )
-
-        self.q_proj = nn.Linear(
-            self.hidden_size, self.num_heads * self.head_dim, bias=config.attention_bias
-        )
-        self.k_proj = nn.Linear(
-            self.hidden_size,
-            self.num_key_value_heads * self.head_dim,
-            bias=config.attention_bias,
-        )
-        self.v_proj = nn.Linear(
-            self.hidden_size,
-            self.num_key_value_heads * self.head_dim,
-            bias=config.attention_bias,
-        )
-        self.o_proj = nn.Linear(
-            self.hidden_size, self.hidden_size, bias=config.attention_bias
-        )
-        self._init_rope()
-
-    def _init_rope(self):
-        if self.config.rope_scaling is None:
-            self.rotary_emb = LlamaRotaryEmbedding(
-                self.head_dim,
-                max_position_embeddings=self.max_position_embeddings,
-                base=self.rope_theta,
-            )
-        else:
-            scaling_type = self.config.rope_scaling["type"]
-            scaling_factor = self.config.rope_scaling["factor"]
-            if scaling_type == "linear":
-                self.rotary_emb = LlamaLinearScalingRotaryEmbedding(
-                    self.head_dim,
-                    max_position_embeddings=self.max_position_embeddings,
-                    scaling_factor=scaling_factor,
-                    base=self.rope_theta,
-                )
-            elif scaling_type == "dynamic":
-                self.rotary_emb = LlamaDynamicNTKScalingRotaryEmbedding(
-                    self.head_dim,
-                    max_position_embeddings=self.max_position_embeddings,
-                    scaling_factor=scaling_factor,
-                    base=self.rope_theta,
-                )
-            else:
-                raise ValueError(f"Unknown RoPE scaling type {scaling_type}")
-=======
         self.q_proj = nn.Linear(self.hidden_size, self.num_heads * self.head_dim, bias=config.attention_bias)
         self.k_proj = nn.Linear(self.hidden_size, self.num_key_value_heads * self.head_dim, bias=config.attention_bias)
         self.v_proj = nn.Linear(self.hidden_size, self.num_key_value_heads * self.head_dim, bias=config.attention_bias)
@@ -523,7 +419,6 @@
 
         # TODO (joao): remove in v4.45 (RoPE is computed in the model, not in the decoder layers)
         self.rotary_emb = LlamaRotaryEmbedding(config=self.config)
->>>>>>> 9230d78e
 
     def forward(
         self,
@@ -582,12 +477,6 @@
             bsz, q_len, self.num_key_value_heads, self.head_dim
         ).transpose(1, 2)
 
-<<<<<<< HEAD
-        cos, sin = self.rotary_emb(value_states, position_ids)
-        query_states, key_states = apply_rotary_pos_emb(
-            query_states, key_states, cos, sin
-        )
-=======
         if position_embeddings is None:
             logger.warning_once(
                 "The attention layers in this model are transitioning from computing the RoPE embeddings internally "
@@ -599,7 +488,6 @@
         else:
             cos, sin = position_embeddings
         query_states, key_states = apply_rotary_pos_emb(query_states, key_states, cos, sin)
->>>>>>> 9230d78e
 
         if past_key_value is not None:
             # sin and cos are specific to RoPE models; cache_position needed for the static cache
@@ -610,14 +498,8 @@
 
         key_states = repeat_kv(key_states, self.num_key_value_groups)
         value_states = repeat_kv(value_states, self.num_key_value_groups)
-<<<<<<< HEAD
-
-        attn_weights = torch.matmul(
-            query_states, key_states.transpose(2, 3)
-        ) / math.sqrt(self.head_dim)
-=======
+
         attn_weights = torch.matmul(query_states, key_states.transpose(2, 3)) / math.sqrt(self.head_dim)
->>>>>>> 9230d78e
 
         if attention_mask is not None:  # no matter the length, we just slice it
             causal_mask = attention_mask[:, :, :, : key_states.shape[-2]]
@@ -717,12 +599,6 @@
             bsz, q_len, self.num_key_value_heads, self.head_dim
         ).transpose(1, 2)
 
-<<<<<<< HEAD
-        cos, sin = self.rotary_emb(value_states, position_ids)
-        query_states, key_states = apply_rotary_pos_emb(
-            query_states, key_states, cos, sin
-        )
-=======
         if position_embeddings is None:
             logger.warning_once(
                 "The attention layers in this model are transitioning from computing the RoPE embeddings internally "
@@ -734,7 +610,6 @@
         else:
             cos, sin = position_embeddings
         query_states, key_states = apply_rotary_pos_emb(query_states, key_states, cos, sin)
->>>>>>> 9230d78e
 
         if past_key_value is not None:
             # sin and cos are specific to RoPE models; cache_position needed for the static cache
@@ -777,25 +652,17 @@
             key_states = key_states.to(target_dtype)
             value_states = value_states.to(target_dtype)
 
-<<<<<<< HEAD
-        attn_output = self._flash_attention_forward(
-=======
         attn_output = _flash_attention_forward(
->>>>>>> 9230d78e
             query_states,
             key_states,
             value_states,
             attention_mask,
             q_len,
-<<<<<<< HEAD
-            dropout=dropout_rate,
-=======
             position_ids=position_ids,
             dropout=dropout_rate,
             sliding_window=getattr(self, "sliding_window", None),
             use_top_left_mask=self._flash_attn_uses_top_left_mask,
             is_causal=self.is_causal,
->>>>>>> 9230d78e
         )
 
         attn_output = attn_output.reshape(bsz, q_len, -1).contiguous()
@@ -805,135 +672,6 @@
             attn_weights = None
 
         return attn_output, attn_weights, past_key_value
-
-<<<<<<< HEAD
-    def _flash_attention_forward(
-        self,
-        query_states,
-        key_states,
-        value_states,
-        attention_mask,
-        query_length,
-        dropout=0.0,
-        softmax_scale=None,
-    ):
-        """
-        Calls the forward method of Flash Attention - if the input hidden states contain at least one padding token
-        first unpad the input, then computes the attention scores and pad the final attention scores.
-
-        Args:
-            query_states (`torch.Tensor`):
-                Input query states to be passed to Flash Attention API
-            key_states (`torch.Tensor`):
-                Input key states to be passed to Flash Attention API
-            value_states (`torch.Tensor`):
-                Input value states to be passed to Flash Attention API
-            attention_mask (`torch.Tensor`):
-                The padding mask - corresponds to a tensor of size `(batch_size, seq_len)` where 0 stands for the
-                position of padding tokens and 1 for the position of non-padding tokens.
-            dropout (`float`):
-                Attention dropout
-            softmax_scale (`float`, *optional*):
-                The scaling of QK^T before applying softmax. Default to 1 / sqrt(head_dim)
-        """
-        if not self._flash_attn_uses_top_left_mask:
-            causal = self.is_causal
-        else:
-            # TODO: Remove the `query_length != 1` check once Flash Attention for RoCm is bumped to 2.1. For details, please see the comment in LlamaFlashAttention2 __init__.
-            causal = self.is_causal and query_length != 1
-
-        # Contains at least one padding token in the sequence
-        if attention_mask is not None:
-            batch_size = query_states.shape[0]
-            (
-                query_states,
-                key_states,
-                value_states,
-                indices_q,
-                cu_seq_lens,
-                max_seq_lens,
-            ) = self._upad_input(
-                query_states, key_states, value_states, attention_mask, query_length
-            )
-
-            cu_seqlens_q, cu_seqlens_k = cu_seq_lens
-            max_seqlen_in_batch_q, max_seqlen_in_batch_k = max_seq_lens
-
-            attn_output_unpad = flash_attn_varlen_func(
-                query_states,
-                key_states,
-                value_states,
-                cu_seqlens_q=cu_seqlens_q,
-                cu_seqlens_k=cu_seqlens_k,
-                max_seqlen_q=max_seqlen_in_batch_q,
-                max_seqlen_k=max_seqlen_in_batch_k,
-                dropout_p=dropout,
-                softmax_scale=softmax_scale,
-                causal=causal,
-            )
-
-            attn_output = pad_input(
-                attn_output_unpad, indices_q, batch_size, query_length
-            )
-        else:
-            attn_output = flash_attn_func(
-                query_states,
-                key_states,
-                value_states,
-                dropout,
-                softmax_scale=softmax_scale,
-                causal=causal,
-            )
-
-        return attn_output
-
-    def _upad_input(
-        self, query_layer, key_layer, value_layer, attention_mask, query_length
-    ):
-        indices_k, cu_seqlens_k, max_seqlen_in_batch_k = _get_unpad_data(attention_mask)
-        batch_size, kv_seq_len, num_key_value_heads, head_dim = key_layer.shape
-
-        key_layer = index_first_axis(
-            key_layer.reshape(batch_size * kv_seq_len, num_key_value_heads, head_dim),
-            indices_k,
-        )
-        value_layer = index_first_axis(
-            value_layer.reshape(batch_size * kv_seq_len, num_key_value_heads, head_dim),
-            indices_k,
-        )
-        if query_length == kv_seq_len:
-            query_layer = index_first_axis(
-                query_layer.reshape(batch_size * kv_seq_len, self.num_heads, head_dim),
-                indices_k,
-            )
-            cu_seqlens_q = cu_seqlens_k
-            max_seqlen_in_batch_q = max_seqlen_in_batch_k
-            indices_q = indices_k
-        elif query_length == 1:
-            max_seqlen_in_batch_q = 1
-            cu_seqlens_q = torch.arange(
-                batch_size + 1, dtype=torch.int32, device=query_layer.device
-            )  # There is a memcpy here, that is very bad.
-            indices_q = cu_seqlens_q[:-1]
-            query_layer = query_layer.squeeze(1)
-        else:
-            # The -q_len: slice assumes left padding.
-            attention_mask = attention_mask[:, -query_length:]
-            query_layer, indices_q, cu_seqlens_q, max_seqlen_in_batch_q = unpad_input(
-                query_layer, attention_mask
-            )
-
-        return (
-            query_layer,
-            key_layer,
-            value_layer,
-            indices_q,
-            (cu_seqlens_q, cu_seqlens_k),
-            (max_seqlen_in_batch_q, max_seqlen_in_batch_k),
-        )
-
-=======
->>>>>>> 9230d78e
 
 class LlamaSdpaAttention(LlamaAttention):
     """
@@ -988,12 +726,6 @@
             bsz, q_len, self.num_key_value_heads, self.head_dim
         ).transpose(1, 2)
 
-<<<<<<< HEAD
-        cos, sin = self.rotary_emb(value_states, position_ids)
-        query_states, key_states = apply_rotary_pos_emb(
-            query_states, key_states, cos, sin
-        )
-=======
         if position_embeddings is None:
             logger.warning_once(
                 "The attention layers in this model are transitioning from computing the RoPE embeddings internally "
@@ -1005,7 +737,6 @@
         else:
             cos, sin = position_embeddings
         query_states, key_states = apply_rotary_pos_emb(query_states, key_states, cos, sin)
->>>>>>> 9230d78e
 
         if past_key_value is not None:
             # sin and cos are specific to RoPE models; cache_position needed for the static cache
@@ -1359,13 +1090,9 @@
             inputs_embeds = self.embed_tokens(input_ids)
 
         return_legacy_cache = False
-<<<<<<< HEAD
-        if use_cache and not isinstance(
-            past_key_values, Cache
-=======
+
         if (
             use_cache and not isinstance(past_key_values, Cache) and not self.training
->>>>>>> 9230d78e
         ):  # kept for BC (non `Cache` `past_key_values` inputs)
             return_legacy_cache = True
             past_key_values = DynamicCache.from_legacy_cache(past_key_values)
@@ -1509,43 +1236,6 @@
                 else past_seen_tokens + sequence_length + 1
             )
 
-<<<<<<< HEAD
-        if attention_mask is not None and attention_mask.dim() == 4:
-            # in this case we assume that the mask comes already in inverted form and requires no inversion or slicing
-            if attention_mask.max() != 0:
-                raise ValueError(
-                    "Custom 4D attention mask should be passed in inverted form with max==0`"
-                )
-            causal_mask = attention_mask
-        else:
-            causal_mask = torch.full(
-                (sequence_length, target_length),
-                fill_value=min_dtype,
-                dtype=dtype,
-                device=device,
-            )
-            if sequence_length != 1:
-                causal_mask = torch.triu(causal_mask, diagonal=1)
-            causal_mask *= torch.arange(
-                target_length, device=device
-            ) > cache_position.reshape(-1, 1)
-            causal_mask = causal_mask[None, None, :, :].expand(
-                input_tensor.shape[0], 1, -1, -1
-            )
-            if attention_mask is not None:
-                causal_mask = (
-                    causal_mask.clone()
-                )  # copy to contiguous memory for in-place edit
-                mask_length = attention_mask.shape[-1]
-                padding_mask = (
-                    causal_mask[:, :, :, :mask_length]
-                    + attention_mask[:, None, None, :]
-                )
-                padding_mask = padding_mask == 0
-                causal_mask[:, :, :, :mask_length] = causal_mask[
-                    :, :, :, :mask_length
-                ].masked_fill(padding_mask, min_dtype)
-=======
         # In case the provided `attention` mask is 2D, we generate a causal mask here (4D).
         causal_mask = _prepare_4d_causal_attention_mask_with_cache_position(
             attention_mask,
@@ -1558,7 +1248,6 @@
             batch_size=input_tensor.shape[0],
         )
 
->>>>>>> 9230d78e
         if (
             self.config._attn_implementation == "sdpa"
             and attention_mask is not None
@@ -1744,52 +1433,11 @@
         # Exception 1: when passing input_embeds, input_ids may be missing entries
         # Exception 2: some generation methods do special slicing of input_ids, so we don't need to do it here
         if past_key_values is not None:
-<<<<<<< HEAD
-            # Past key values are always initialized with a `Cache` object -> no need for if-else anymore
-            past_length = (
-                cache_position[0]
-                if cache_position is not None
-                else past_key_values.get_seq_length()
-            )
-            max_cache_length = (
-                torch.tensor(past_key_values.get_max_length(), device=input_ids.device)
-                if past_key_values.get_max_length() is not None
-                else None
-            )
-            cache_length = (
-                past_length
-                if max_cache_length is None
-                else torch.min(max_cache_length, past_length)
-            )
-
-            # Keep only the unprocessed tokens:
-            # 1 - If the length of the attention_mask exceeds the length of input_ids, then we are in a setting where
-            # some of the inputs are exclusively passed as part of the cache (e.g. when passing input_embeds as input)
-            if (
-                attention_mask is not None
-                and attention_mask.shape[1] > input_ids.shape[1]
-            ):
-                input_ids = input_ids[:, -(attention_mask.shape[1] - past_length) :]
-            # 2 - If the past_length is smaller than input_ids', then input_ids holds all input tokens. We can discard
-            # input_ids based on the past_length.
-            elif past_length < input_ids.shape[1]:
-                input_ids = input_ids[:, past_length:]
-            # 3 - Otherwise (past_length >= input_ids.shape[1]), let's assume input_ids only has unprocessed tokens.
-
-            # If we are about to go beyond the maximum cache length, we need to crop the input attention mask.
-            if (
-                max_cache_length is not None
-                and attention_mask is not None
-                and cache_length + input_ids.shape[1] > max_cache_length
-            ):
-                attention_mask = attention_mask[:, -max_cache_length:]
-=======
             if inputs_embeds is not None:  # Exception 1
                 input_ids = input_ids[:, -cache_position.shape[0] :]
             elif input_ids.shape[1] != cache_position.shape[0]:  # Default case (the "else", a no op, is Exception 2)
                 input_ids = input_ids[:, cache_position]
->>>>>>> 9230d78e
-
+                
         if attention_mask is not None and position_ids is None:
             # create position_ids on the fly for batch generation
             position_ids = attention_mask.long().cumsum(-1) - 1
@@ -1807,17 +1455,6 @@
             # The clone here is for the same reason as for `position_ids`.
             model_inputs = {"input_ids": input_ids.clone(memory_format=torch.contiguous_format), "inputs_embeds": None}
 
-<<<<<<< HEAD
-        input_length = (
-            position_ids.shape[-1] if position_ids is not None else input_ids.shape[-1]
-        )
-        if cache_position is None:
-            cache_position = torch.arange(
-                past_length, past_length + input_length, device=input_ids.device
-            )
-        elif use_cache:
-            cache_position = cache_position[-input_length:]
-=======
         if isinstance(past_key_values, StaticCache) and attention_mask.ndim == 2:
             if model_inputs["inputs_embeds"] is not None:
                 batch_size, sequence_length, _ = model_inputs["inputs_embeds"].shape
@@ -1842,7 +1479,6 @@
 
         if num_logits_to_keep is not None:
             model_inputs["num_logits_to_keep"] = num_logits_to_keep
->>>>>>> 9230d78e
 
         model_inputs.update(
             {
@@ -1855,21 +1491,6 @@
         )
         return model_inputs
 
-<<<<<<< HEAD
-    @staticmethod
-    def _reorder_cache(past_key_values, beam_idx):
-        reordered_past = ()
-        for layer_past in past_key_values:
-            reordered_past += (
-                tuple(
-                    past_state.index_select(0, beam_idx.to(past_state.device))
-                    for past_state in layer_past
-                ),
-            )
-        return reordered_past
-
-=======
->>>>>>> 9230d78e
 
 @add_start_docstrings(
     """
