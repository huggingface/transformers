--- conflicted
+++ resolved
@@ -71,13 +71,9 @@
 
 
 class LlamaRotaryEmbedding(nn.Module):
-<<<<<<< HEAD
+    inv_freq: torch.Tensor  # fix linting for `register_buffer`
+
     def __init__(self, config: LlamaConfig, device=None, layer_type=None):
-=======
-    inv_freq: torch.Tensor  # fix linting for `register_buffer`
-
-    def __init__(self, config: LlamaConfig, device=None):
->>>>>>> 7dd82f30
         super().__init__()
         self.max_seq_len_cached = config.max_position_embeddings
         self.original_max_seq_len = config.max_position_embeddings
@@ -263,23 +259,14 @@
         )
         self.rotary_emb = LlamaRotaryEmbedding(config=config)
 
-<<<<<<< HEAD
     @deprecate_kwarg("position_embeddings", version="4.60.0")
+    @deprecate_kwarg("past_key_value", new_name="past_key_values", version="4.58")
     def forward(
         self,
         hidden_states: torch.Tensor,
         position_embeddings: Optional[tuple[torch.Tensor, torch.Tensor]] = None,
         attention_mask: Optional[torch.Tensor] = None,
-        past_key_value: Optional[Cache] = None,
-=======
-    @deprecate_kwarg("past_key_value", new_name="past_key_values", version="4.58")
-    def forward(
-        self,
-        hidden_states: torch.Tensor,
-        position_embeddings: tuple[torch.Tensor, torch.Tensor],
-        attention_mask: Optional[torch.Tensor],
         past_key_values: Optional[Cache] = None,
->>>>>>> 7dd82f30
         cache_position: Optional[torch.LongTensor] = None,
         position_ids: Optional[torch.Tensor] = None,
         **kwargs: Unpack[TransformersKwargs],
@@ -341,11 +328,8 @@
         self.input_layernorm = LlamaRMSNorm(config.hidden_size, eps=config.rms_norm_eps)
         self.post_attention_layernorm = LlamaRMSNorm(config.hidden_size, eps=config.rms_norm_eps)
 
-<<<<<<< HEAD
     @deprecate_kwarg("position_embeddings", version="4.60.0")
-=======
     @deprecate_kwarg("past_key_value", new_name="past_key_values", version="4.58")
->>>>>>> 7dd82f30
     def forward(
         self,
         hidden_states: torch.Tensor,
