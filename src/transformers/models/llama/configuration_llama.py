--- conflicted
+++ resolved
@@ -19,25 +19,17 @@
 # limitations under the License.
 """LLaMA model configuration"""
 
-<<<<<<< HEAD
 from dataclasses import dataclass
 from typing import Any, Optional, Union
 
 from huggingface_hub.dataclasses import strict
 
-from ...configuration_utils import PretrainedConfig
+from ...configuration_utils import PreTrainedConfig
 
 
 @strict(accept_kwargs=True)
 @dataclass(repr=False)
-class LlamaConfig(PretrainedConfig):
-=======
-from ...configuration_utils import PreTrainedConfig
-from ...modeling_rope_utils import rope_config_validation
-
-
 class LlamaConfig(PreTrainedConfig):
->>>>>>> 34b861ab
     r"""
     This is the configuration class to store the configuration of a [`LlamaModel`]. It is used to instantiate an LLaMA
     model according to the specified arguments, defining the model architecture. Instantiating a configuration with the
