--- conflicted
+++ resolved
@@ -173,50 +173,6 @@
         elif not isinstance(text, list) and not isinstance(text[0], str):
             raise ValueError("Invalid input text. Please provide a string, or a list of strings")
 
-<<<<<<< HEAD
-        if self.patch_size is None or self.vision_feature_select_strategy is None:
-            logger.warning_once(
-                "Expanding inputs for image/video tokens in LLaVa-NeXT-Video should be done in processing. "
-                "Please add `patch_size`, `num_additional_image_tokens` and `vision_feature_select_strategy` to the model's processing config or set directly "
-                "with `processor.patch_size = {{patch_size}}`, `processor.num_additional_image_tokens = {{num_additional_image_tokens}}` "
-                "and processor.vision_feature_select_strategy = {{vision_feature_select_strategy}}`. "
-                "Using processors without these attributes in the config is deprecated and will throw an error in v4.47."
-            )
-        else:
-            # images expand taking into account num_of_patches in each image
-            if image_inputs:
-                image_sizes = iter(image_inputs["image_sizes"])
-                height, width = get_image_size(to_numpy_array(image_inputs["pixel_values"][0][0]))
-                prompt_strings = []
-                for sample in text:
-                    while self.image_token in sample:
-                        image_size = next(image_sizes)
-                        if not isinstance(image_size, (list, tuple)):
-                            # cast to list to avoid numerical precision errors when calculating unpadding
-                            image_size = image_size.tolist()
-                        orig_height, orig_width = image_size
-                        num_image_tokens = self._get_number_of_features(orig_height, orig_width, height, width)
-                        if self.vision_feature_select_strategy == "default":
-                            num_image_tokens -= 1
-                        sample = sample.replace(self.image_token, "<placeholder>" * num_image_tokens, 1)
-                    prompt_strings.append(sample)
-                text = [sample.replace("<placeholder>", self.image_token) for sample in prompt_strings]
-
-            # videos are easier, simply get frames and multiply
-            if videos_inputs:
-                one_video = to_numpy_array(videos_inputs.get("pixel_values_videos")[0])
-                height, width = get_image_size(one_video[0])
-                num_frames = one_video.shape[0]  # frame dim is always after batch dim
-
-                # no `self.num_additional_image_tokens` added because video always has a default feature selection strategy
-                num_image_tokens = (height // self.patch_size) * (width // self.patch_size)
-                num_video_tokens = num_image_tokens // 4 * num_frames  # divide by 4 needed for avg pooling layer
-                prompt_strings = []
-                for sample in text:
-                    sample = sample.replace(self.video_token, self.video_token * num_video_tokens)
-                    prompt_strings.append(sample)
-                text = prompt_strings
-=======
         if image_inputs:
             image_sizes = iter(image_inputs["image_sizes"])
             height, width = get_image_size(to_numpy_array(image_inputs["pixel_values"][0][0]))
@@ -224,6 +180,9 @@
             for sample in text:
                 while self.image_token in sample:
                     image_size = next(image_sizes)
+                    if not isinstance(image_size, (list, tuple)):
+                        # cast to list to avoid numerical precision errors when calculating unpadding
+                        image_size = image_size.tolist()
                     orig_height, orig_width = image_size
                     num_image_tokens = self._get_number_of_features(orig_height, orig_width, height, width)
                     if self.vision_feature_select_strategy == "default":
@@ -237,6 +196,8 @@
             one_video = to_numpy_array(videos_inputs.get("pixel_values_videos")[0])
             height, width = get_image_size(one_video[0])
             num_frames = one_video.shape[0]  # frame dim is always after batch dim
+
+            # no `self.num_additional_image_tokens` added because video always has a default feature selection strategy
             num_image_tokens = (height // self.patch_size) * (width // self.patch_size)
             num_video_tokens = num_image_tokens // 4 * num_frames  # divide by 4 needed for avg pooling layer
             prompt_strings = []
@@ -244,7 +205,6 @@
                 sample = sample.replace(self.video_token, self.video_token * num_video_tokens)
                 prompt_strings.append(sample)
             text = prompt_strings
->>>>>>> 59e5b3f0
 
         text_inputs = self.tokenizer(
             text,
