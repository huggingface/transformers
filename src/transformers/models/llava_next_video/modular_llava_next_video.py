# coding=utf-8
# Copyright 2024 HuggingFace Inc. team. All rights reserved.
#
# Licensed under the Apache License, Version 2.0 (the "License");
# you may not use this file except in compliance with the License.
# You may obtain a copy of the License at
#
#     http://www.apache.org/licenses/LICENSE-2.0
#
# Unless required by applicable law or agreed to in writing, software
# distributed under the License is distributed on an "AS IS" BASIS,
# WITHOUT WARRANTIES OR CONDITIONS OF ANY KIND, either express or implied.
# See the License for the specific language governing permissions and
# limitations under the License.

import math
<<<<<<< HEAD
from typing import List, Optional, Tuple, Union
=======
from dataclasses import dataclass
from typing import Optional, Union
>>>>>>> 508a7040

import torch
from torch import nn

from transformers.models.llava_next.modeling_llava_next import (
    KwargsForCausalLM,
    LlavaNextCausalLMOutputWithPast,
    LlavaNextForConditionalGeneration,
    LlavaNextModel,
    LlavaNextModelOutputWithPast,
    LlavaNextMultiModalProjector,
    image_size_to_num_patches,
)

from ...configuration_utils import PretrainedConfig
from ...modeling_flash_attention_utils import FlashAttentionKwargs
from ...processing_utils import Unpack
from ...utils import is_torchdynamo_compiling, logging
from ..auto import CONFIG_MAPPING, AutoConfig


logger = logging.get_logger(__name__)


class LlavaNextVideoConfig(PretrainedConfig):
    r"""
    This is the configuration class to store the configuration of a [`LlavaNextVideoForConditionalGeneration`]. It is used to instantiate an
    Llava-NeXT model according to the specified arguments, defining the model architecture. Instantiating a configuration
    with the defaults will yield a similar configuration to that of the [llava-hf/LLaVA-NeXT-Video-7B-hf](https://huggingface.co/llava-hf/LLaVA-NeXT-Video-7B-hf)
    model.
    Configuration objects inherit from [`PretrainedConfig`] and can be used to control the model outputs. Read the
    documentation from [`PretrainedConfig`] for more information.

    Args:
        vision_config (`Union[AutoConfig, dict]`,  *optional*, defaults to `CLIPVisionConfig`):
            The config object or dictionary of the vision backbone.
        text_config (`Union[AutoConfig, dict]`, *optional*, defaults to `LlamaConfig`):
            The config object or dictionary of the text backbone.
        image_token_index (`int`, *optional*, defaults to 32001):
            The image token index to encode the image prompt.
        projector_hidden_act (`str`, *optional*, defaults to `"gelu"`):
            The activation function used by the multimodal projector.
        multimodal_projector_bias (`bool`, *optional*, defaults to `True`):
            Whether to use bias in the multimodal projector.
        vision_feature_select_strategy (`str`, *optional*, defaults to `"default"`):
            The feature selection strategy used to select the vision feature from the vision backbone.
            Can be one of `"default"` or `"full"`. If `"default"`, the CLS token is removed from the vision features.
            If `"full"`, the full vision features are used.
        vision_feature_layer (`Union[int, list[int]]`, *optional*, defaults to -2):
            The index of the layer to select the vision feature. If multiple indices are provided,
            the vision feature of the corresponding indices will be concatenated to form the
            vision features.
        image_grid_pinpoints (`List`, *optional*, defaults to `[[336, 672], [672, 336], [672, 672], [1008, 336], [336, 1008]]`):
            A list of possible resolutions to use for processing high resolution images. Each item in the list should be a tuple or list
            of the form `(height, width)`.
        tie_word_embeddings (`bool`, *optional*, defaults to `False`):
            Whether the model's input and output word embeddings should be tied.
        video_token_index (`int`, *optional*, defaults to 32000):
            The video token index to encode the image prompt.
        spatial_pool_mode (`str`, *optional*, defaults to `"average"`):
            Pooling mode to use for videos. Can be "average", "max" or "conv".
        spatial_pool_stride (`int`, *optional*, defaults to 2):
            Stride used in the pooling layer for videos.
        image_seq_length (`int`, *optional*, defaults to 576):
            Sequence length of one image embedding.
        video_seq_length (`int`, *optional*, defaults to 288):
            Sequence length of one video embedding.

    Example:

    ```python
    >>> from transformers import LlavaNextVideoForConditionalGeneration, LlavaNextVideoConfig, CLIPVisionConfig, LlamaConfig

    >>> # Initializing a CLIP-vision config
    >>> vision_config = CLIPVisionConfig()

    >>> # Initializing a Llama config
    >>> text_config = LlamaConfig()

    >>> configuration = LlavaNextVideoConfig(vision_config, text_config)

    >>> model = LlavaNextVideoForConditionalGeneration(configuration)

    >>> # Accessing the model configuration
    >>> configuration = model.config
    ```"""

    model_type = "llava_next_video"
    attribute_map = {
        "image_token_id": "image_token_index",
        "video_token_id": "video_token_index",
    }
    sub_configs = {"text_config": AutoConfig, "vision_config": AutoConfig}

    def __init__(
        self,
        vision_config=None,
        text_config=None,
        image_token_index=32001,
        projector_hidden_act="gelu",
        multimodal_projector_bias=True,
        vision_feature_select_strategy="default",
        vision_feature_layer=-2,
        image_grid_pinpoints=None,
        tie_word_embeddings=False,
        video_token_index=32000,
        spatial_pool_mode="average",
        spatial_pool_stride=2,
        image_seq_length=576,
        video_seq_length=288,
        **kwargs,
    ):
        self.video_token_index = video_token_index
        self.spatial_pool_mode = spatial_pool_mode
        self.spatial_pool_stride = spatial_pool_stride
        self.image_seq_length = image_seq_length
        self.video_seq_length = video_seq_length
        self.image_token_index = image_token_index
        self.projector_hidden_act = projector_hidden_act
        self.multimodal_projector_bias = multimodal_projector_bias

        if vision_feature_select_strategy not in ["default", "full"]:
            raise ValueError(
                "vision_feature_select_strategy should be one of 'default', 'full'."
                f"Got: {vision_feature_select_strategy}"
            )

        self.vision_feature_select_strategy = vision_feature_select_strategy
        self.vision_feature_layer = vision_feature_layer
        image_grid_pinpoints = (
            image_grid_pinpoints
            if image_grid_pinpoints is not None
            else [[336, 672], [672, 336], [672, 672], [1008, 336], [336, 1008]]
        )
        self.image_grid_pinpoints = image_grid_pinpoints

        if isinstance(vision_config, dict):
            vision_config["model_type"] = (
                vision_config["model_type"] if "model_type" in vision_config else "clip_vision_model"
            )
            vision_config = CONFIG_MAPPING[vision_config["model_type"]](**vision_config)
        elif vision_config is None:
            vision_config = CONFIG_MAPPING["clip_vision_model"](
                intermediate_size=4096,
                hidden_size=1024,
                patch_size=14,
                image_size=336,
                num_hidden_layers=24,
                num_attention_heads=16,
                vocab_size=32000,
                projection_dim=768,
            )

        self.vision_config = vision_config

        if isinstance(text_config, dict):
            text_config["model_type"] = text_config["model_type"] if "model_type" in text_config else "llama"
            text_config = CONFIG_MAPPING[text_config["model_type"]](**text_config)
        elif text_config is None:
            text_config = CONFIG_MAPPING["llama"]()

        self.text_config = text_config

        super().__init__(tie_word_embeddings=tie_word_embeddings, **kwargs)


class LlavaNextVideoModelOutputWithPast(LlavaNextModelOutputWithPast):
    r"""
    past_key_values (`tuple(tuple(torch.FloatTensor))`, *optional*, returned when `use_cache=True` is passed or when `config.use_cache=True`):
        Tuple of `tuple(torch.FloatTensor)` of length `config.n_layers`, with each tuple having 2 tensors of shape
        `(batch_size, num_heads, sequence_length, embed_size_per_head)`)

        Contains pre-computed hidden-states (key and values in the self-attention blocks) that can be used (see
        `past_key_values` input) to speed up sequential decoding.
    image_hidden_states (`torch.FloatTensor`, *optional*):
        A `torch.FloatTensor` of size `(batch_size, num_images, sequence_length, hidden_size)`.
        image_hidden_states of the model produced by the vision encoder and after projecting the last hidden state.
    video_hidden_states (`torch.FloatTensor`, *optional*):
        A `torch.FloatTensor`  of size `(batch_size * num_frames, num_videos, sequence_length, hidden_size)`.
        video_hidden_states of the model produced by the vision encoder and after projecting the last hidden state.
    """

    video_hidden_states: Optional[torch.FloatTensor] = None


class LlavaNextVideoCausalLMOutputWithPast(LlavaNextCausalLMOutputWithPast):
    r"""
    loss (`torch.FloatTensor` of shape `(1,)`, *optional*, returned when `labels` is provided):
        Language modeling loss (for next-token prediction).
    logits (`torch.FloatTensor` of shape `(batch_size, sequence_length, config.vocab_size)`):
        Prediction scores of the language modeling head (scores for each vocabulary token before SoftMax).
    past_key_values (`tuple(tuple(torch.FloatTensor))`, *optional*, returned when `use_cache=True` is passed or when `config.use_cache=True`):
        Tuple of `tuple(torch.FloatTensor)` of length `config.n_layers`, with each tuple having 2 tensors of shape
        `(batch_size, num_heads, sequence_length, embed_size_per_head)`)

        Contains pre-computed hidden-states (key and values in the self-attention blocks) that can be used (see
        `past_key_values` input) to speed up sequential decoding.
    image_hidden_states (`torch.FloatTensor`, *optional*):
        A `torch.FloatTensor` of size (batch_size * num_patches, num_images, sequence_length, hidden_size)`.
        image_hidden_states of the model produced by the vision encoder and after projecting the last hidden state.
    video_hidden_states (`torch.FloatTensor`, *optional*):
        A `torch.FloatTensor`  of size `(batch_size * num_frames, num_videos, sequence_length, hidden_size)`.
        video_hidden_states of the model produced by the vision encoder and after projecting the last hidden state.
    """

    video_hidden_states: Optional[torch.FloatTensor] = None


class LlavaNextVideoPooler(nn.Module):
    def __init__(self, config):
        super().__init__()

        mode = config.spatial_pool_mode
        stride = config.spatial_pool_stride
        out_channels = getattr(config, "spatial_pool_out_channels", config.vision_config.hidden_size)
        self.image_size = (config.vision_config.image_size // config.vision_config.patch_size) ** 2

        if mode == "average":
            self.pool = nn.AvgPool2d(kernel_size=stride, stride=stride)
        elif mode == "max":
            self.pool = nn.MaxPool2d(kernel_size=stride, stride=stride)
        elif mode == "conv":
            self.pool = nn.Conv2d(
                in_channels=config.vision_config.hidden_size,
                out_channels=out_channels,
                kernel_size=stride,
                stride=stride,
            )
        else:
            raise ValueError(f"Unknown pooling mode: {mode}. Has to be one of [`average`, `max`, `conv`]")

    def forward(self, image_features):
        ori_width = int(math.sqrt(image_features.shape[1] * self.image_size // self.image_size))
        ori_height = int(ori_width * self.image_size // self.image_size)

        batch_size, _, dim = image_features.shape
        image_features_spatial = image_features.view(batch_size, ori_height, ori_height, dim).permute(0, 3, 1, 2)
        image_features_spatial_pool = self.pool(image_features_spatial)

        return image_features_spatial_pool.flatten(2).transpose(1, 2).contiguous()


class LlavaNextVideoMultiModalProjector(LlavaNextMultiModalProjector):
    pass


class LlavaNextVideoModel(LlavaNextModel):
    def __init__(self, config: LlavaNextVideoConfig, **super_kwargs):
        super().__init__(config, **super_kwargs)
        self.vision_resampler = LlavaNextVideoPooler(config)
        self.post_init()

    def get_image_features(
        self,
        pixel_values: torch.FloatTensor,
        image_sizes: torch.Tensor,
        vision_feature_layer: Optional[Union[int, list[int]]] = None,
        vision_feature_select_strategy: Optional[str] = None,
    ):
        """
        Obtains image last hidden states from the vision tower and apply multimodal projection.

        Args:
            pixel_values (`torch.FloatTensor]` of shape `(batch_size, num_patches, channels, height, width)`)
               The tensors corresponding to the input images.
            image_sizes (`torch.Tensor` of shape `(num_images, 2)`)
                Actual image size of each images (H, W).
            vision_feature_layer (`Union[int, list[int]]`, *optional*):
                The index of the layer to select the vision feature. If multiple indices are provided,
                the vision feature of the corresponding indices will be concatenated to form the
                vision features.
            vision_feature_select_strategy (`str`, *optional*):
                The feature selection strategy used to select the vision feature from the vision backbone.
                Can be one of `"default"` or `"full"`
        Returns:
            image_features (list[`torch.Tensor`]): List of image feature tensor, each contains all the visual feature of all patches
            and are of shape `(num_patches, image_length, embed_dim)`).
        """
        vision_feature_layer = (
            vision_feature_layer if vision_feature_layer is not None else self.config.vision_feature_layer
        )
        vision_feature_select_strategy = (
            vision_feature_select_strategy
            if vision_feature_select_strategy is not None
            else self.config.vision_feature_select_strategy
        )

        # ! infer image_num_patches from image_sizes
        image_num_patches = [
            image_size_to_num_patches(
                image_size=imsize,
                grid_pinpoints=self.config.image_grid_pinpoints,
                patch_size=self.config.vision_config.image_size,
            )
            for imsize in image_sizes
        ]
        if pixel_values.dim() == 5:
            # stacked if input is (batch_size, num_patches, num_channels, height, width)
            _pixel_values_list = [pix_val[:num_patch] for pix_val, num_patch in zip(pixel_values, image_num_patches)]
            pixel_values = torch.cat(_pixel_values_list, dim=0)
        elif pixel_values.dim() != 4:
            # otherwise has to be stacked from list of (num_patches, num_channels, height, width)
            raise ValueError(f"pixel_values of shape {pixel_values.shape}, expect to be of 4 or 5 dimensions")

        image_features = self.vision_tower(pixel_values, output_hidden_states=True)
        # If we have one vision feature layer, return the corresponding hidden states,
        # otherwise, select the hidden states of each feature layer and concatenate them
        if isinstance(vision_feature_layer, int):
            selected_image_feature = image_features.hidden_states[vision_feature_layer]
        else:
            hs_pool = [image_features.hidden_states[layer_idx] for layer_idx in vision_feature_layer]
            selected_image_feature = torch.cat(hs_pool, dim=-1)

        if vision_feature_select_strategy == "default":
            selected_image_feature = selected_image_feature[:, 1:]
        elif vision_feature_select_strategy == "full":
            selected_image_feature = selected_image_feature
        image_features = self.multi_modal_projector(selected_image_feature)
        image_features = torch.split(image_features, image_num_patches, dim=0)

        image_features, feature_lens = self.pack_image_features(
            image_features,
            image_sizes,
            vision_feature_select_strategy,
            image_newline=self.image_newline,
        )
        return image_features

    def get_video_features(
        self,
        pixel_values: torch.FloatTensor,
        vision_feature_layer: Optional[Union[int, list[int]]] = None,
        vision_feature_select_strategy: Optional[str] = None,
    ):
        """
        Obtains video last hidden states from the vision tower and apply multimodal projection.

        Args:
            pixel_values (`torch.FloatTensor]` of shape `(batch_size, num_frames, channels, height, width)`)
               The tensors corresponding to the input video.
            vision_feature_layer (`Union[int, list[int]]`, *optiona;*):
                The index of the layer to select the vision feature. If multiple indices are provided,
                the vision feature of the corresponding indices will be concatenated to form the
                vision features.
            vision_feature_select_strategy (`str`, *optional*):
                The feature selection strategy used to select the vision feature from the vision backbone.
                Can be one of `"default"` or `"full"`
        Returns:
            video_features (list[`torch.Tensor`]): List of video feature tensor, each contains all the visual feature of all patches
            and are of shape `(num_videos, video_length, embed_dim)`).
        """
        vision_feature_layer = (
            vision_feature_layer if vision_feature_layer is not None else self.config.vision_feature_layer
        )
        vision_feature_select_strategy = (
            vision_feature_select_strategy
            if vision_feature_select_strategy is not None
            else self.config.vision_feature_select_strategy
        )

        batch_size, frames, channels, height, width = pixel_values.shape
        pixel_values = pixel_values.reshape(batch_size * frames, channels, height, width)
        video_features = self.vision_tower(pixel_values, output_hidden_states=True)

        # If we have one vision feature layer, return the corresponding hidden states,
        # otherwise, select the hidden states of each feature layer and concatenate them
        if isinstance(vision_feature_layer, int):
            selected_video_features = video_features.hidden_states[vision_feature_layer]
        else:
            hs_pool = [video_features.hidden_states[layer_idx] for layer_idx in vision_feature_layer]
            selected_video_features = torch.cat(hs_pool, dim=-1)

        if vision_feature_select_strategy == "default":
            selected_video_features = selected_video_features[:, 1:]
        elif vision_feature_select_strategy == "full":
            selected_video_features = selected_video_features

        # Same as image features except that video has pooling layer
        video_features = self.vision_resampler(selected_video_features)
        video_features = self.multi_modal_projector(video_features)
        video_features = torch.split(video_features, frames, dim=0)
        return video_features

    def forward(
        self,
        input_ids: torch.LongTensor = None,
        pixel_values: torch.FloatTensor = None,
        pixel_values_videos: torch.FloatTensor = None,
        image_sizes: Optional[torch.LongTensor] = None,
        attention_mask: Optional[torch.Tensor] = None,
        position_ids: Optional[torch.LongTensor] = None,
        past_key_values: Optional[list[torch.FloatTensor]] = None,
        inputs_embeds: Optional[torch.FloatTensor] = None,
        vision_feature_layer: Optional[Union[int, list[int]]] = None,
        vision_feature_select_strategy: Optional[str] = None,
        use_cache: Optional[bool] = None,
        output_attentions: Optional[bool] = None,
        output_hidden_states: Optional[bool] = None,
        return_dict: Optional[bool] = None,
        cache_position: Optional[torch.LongTensor] = None,
        **kwargs: Unpack[FlashAttentionKwargs],
    ) -> Union[tuple, LlavaNextVideoModelOutputWithPast]:
        r"""
        pixel_values_videos (`torch.FloatTensor` of shape `(batch_size, num_frames, num_channels, image_size, image_size)):
            The tensors corresponding to the input videos. Pixel values can be obtained using
            [`AutoImageProcessor`]. See [`LlavaNextVideoVideoProcessor.__call__`] for details. [`LlavaProcessor`] uses
            [`LlavaNextVideoVideoProcessor`] for processing videos.
        """
        output_attentions = output_attentions if output_attentions is not None else self.config.output_attentions
        output_hidden_states = (
            output_hidden_states if output_hidden_states is not None else self.config.output_hidden_states
        )
        return_dict = return_dict if return_dict is not None else self.config.use_return_dict
        self.vision_feature_layer = (
            vision_feature_layer if vision_feature_layer is not None else self.config.vision_feature_layer
        )
        self.vision_feature_select_strategy = (
            vision_feature_select_strategy
            if vision_feature_select_strategy is not None
            else self.config.vision_feature_select_strategy
        )

        if (input_ids is None) ^ (inputs_embeds is not None):
            raise ValueError("You must specify exactly one of input_ids or inputs_embeds")

        if (pixel_values is not None or pixel_values_videos is not None) and inputs_embeds is not None:
            raise ValueError(
                "You cannot specify both `pixel_values`/`pixel_values_videos` and `inputs_embeds` at the same time, "
                "and must specify either one"
            )

        if inputs_embeds is None:
            inputs_embeds = self.get_input_embeddings()(input_ids)

        if pixel_values is not None and pixel_values.size(0) > 0:
            image_features = self.get_image_features(
                pixel_values,
                image_sizes,
                vision_feature_layer=self.vision_feature_layer,
                vision_feature_select_strategy=self.vision_feature_select_strategy,
            )
            image_features = torch.cat(image_features, dim=0)

            special_image_mask = (input_ids == self.config.image_token_id).unsqueeze(-1)
            special_image_mask = special_image_mask.expand_as(inputs_embeds).to(inputs_embeds.device)
            if not is_torchdynamo_compiling() and inputs_embeds[special_image_mask].numel() != image_features.numel():
                n_image_tokens = (input_ids == self.config.image_token_id).sum()
                n_image_features = image_features.shape[0]
                raise ValueError(
                    f"Image features and image tokens do not match: tokens: {n_image_tokens}, features {n_image_features}"
                )
            image_features = image_features.to(inputs_embeds.device, inputs_embeds.dtype)
            inputs_embeds = inputs_embeds.masked_scatter(special_image_mask, image_features)

        if pixel_values_videos is not None and pixel_values_videos.size(0) > 0:
            video_features = self.get_video_features(
                pixel_values_videos,
                vision_feature_layer=self.vision_feature_layer,
                vision_feature_select_strategy=self.vision_feature_select_strategy,
            )
            video_features = [feature.flatten(0, 1) for feature in video_features]
            video_feature_lens = [feature.size(0) for feature in video_features]
            video_features = torch.cat(video_features, dim=0)
            video_feature_lens = torch.tensor(video_feature_lens, dtype=torch.long, device=video_features.device)

            special_image_mask = (input_ids == self.config.video_token_id).unsqueeze(-1)
            special_image_mask = special_image_mask.expand_as(inputs_embeds).to(inputs_embeds.device)
            if not is_torchdynamo_compiling() and inputs_embeds[special_image_mask].numel() != video_features.numel():
                n_video_tokens = (input_ids == self.config.video_token_id).sum().item()
                n_video_features = video_features.shape[0]
                raise ValueError(
                    f"Video features and video tokens do not match: tokens: {n_video_tokens}, features {n_video_features}"
                )
            video_features = video_features.to(inputs_embeds.device, inputs_embeds.dtype)
            inputs_embeds = inputs_embeds.masked_scatter(special_image_mask, video_features)

        outputs = self.language_model(
            attention_mask=attention_mask,
            position_ids=position_ids,
            past_key_values=past_key_values,
            inputs_embeds=inputs_embeds,
            use_cache=use_cache,
            output_attentions=output_attentions,
            output_hidden_states=output_hidden_states,
            return_dict=True,
            cache_position=cache_position,
            **kwargs,
        )

        return LlavaNextVideoModelOutputWithPast(
            last_hidden_state=outputs.last_hidden_state,
            past_key_values=outputs.past_key_values,
            hidden_states=outputs.hidden_states,
            attentions=outputs.attentions,
            image_hidden_states=image_features if pixel_values is not None else None,
            video_hidden_states=video_features if pixel_values_videos is not None else None,
        )


class LlavaNextVideoForConditionalGeneration(LlavaNextForConditionalGeneration):
    def get_video_features(
        self,
        pixel_values: torch.FloatTensor,
        vision_feature_layer: Optional[Union[int, list[int]]] = None,
        vision_feature_select_strategy: Optional[str] = None,
    ):
        return self.model.get_video_features(
            pixel_values=pixel_values,
            vision_feature_layer=vision_feature_layer,
            vision_feature_select_strategy=vision_feature_select_strategy,
        )

    def forward(
        self,
        input_ids: torch.LongTensor = None,
        pixel_values: torch.FloatTensor = None,
        pixel_values_videos: torch.FloatTensor = None,
        image_sizes: Optional[torch.LongTensor] = None,
        attention_mask: Optional[torch.Tensor] = None,
        position_ids: Optional[torch.LongTensor] = None,
        past_key_values: Optional[list[torch.FloatTensor]] = None,
        inputs_embeds: Optional[torch.FloatTensor] = None,
        vision_feature_layer: Optional[Union[int, list[int]]] = None,
        vision_feature_select_strategy: Optional[str] = None,
        labels: Optional[torch.LongTensor] = None,
        use_cache: Optional[bool] = None,
        output_attentions: Optional[bool] = None,
        output_hidden_states: Optional[bool] = None,
        return_dict: Optional[bool] = None,
        cache_position: Optional[torch.LongTensor] = None,
        logits_to_keep: Union[int, torch.Tensor] = 0,
        **kwargs: Unpack[KwargsForCausalLM],
    ) -> Union[tuple, LlavaNextVideoCausalLMOutputWithPast]:
        r"""
        pixel_values_videos (`torch.FloatTensor` of shape `(batch_size, num_frames, num_channels, image_size, image_size)):
            The tensors corresponding to the input videos. Pixel values can be obtained using
            [`AutoImageProcessor`]. See [`LlavaNextVideoVideoProcessor.__call__`] for details. [`LlavaProcessor`] uses
            [`LlavaNextVideoVideoProcessor`] for processing videos.
        labels (`torch.LongTensor` of shape `(batch_size, sequence_length)`, *optional*):
            Labels for computing the masked language modeling loss. Indices should either be in `[0, ...,
            config.vocab_size]` or -100 (see `input_ids` docstring). Tokens with indices set to `-100` are ignored
            (masked), the loss is only computed for the tokens with labels in `[0, ..., config.vocab_size]`.

        Example:

        ```python
        >>> from PIL import Image
        >>> import requests
        >>> import av
        >>> from transformers import AutoProcessor, LlavaNextVideoForConditionalGeneration

        >>> def read_video_pyav(container, indices):
        ...     '''
        ...     Decode the video with PyAV decoder.
        ...     Args:
        ...         container (`av.container.input.InputContainer`): PyAV container.
        ...         indices (`list[int]`): List of frame indices to decode.
        ...     Returns:
        ...         result (np.ndarray): np array of decoded frames of shape (num_frames, height, width, 3).
        ...     '''
        ...     frames = []
        ...     container.seek(0)
        ...     start_index = indices[0]
        ...     end_index = indices[-1]
        ...     for i, frame in enumerate(container.decode(video=0)):
        ...         if i > end_index:
        ...             break
        ...         if i >= start_index and i in indices:
        ...             frames.append(frame)
        ...     return np.stack([x.to_ndarray(format="rgb24") for x in frames])

        >>> model = LlavaNextVideoForConditionalGeneration.from_pretrained("llava-hf/LLaVA-NeXT-Video-7B-hf", device_map="auto")
        >>> processor = AutoProcessor.from_pretrained("llava-hf/LLaVA-NeXT-Video-7B-hf")

        >>> prompt = "USER: <video>\nWhy is this video funny? ASSISTANT:"
        >>> video_path = hf_hub_download(repo_id="raushan-testing-hf/videos-test", filename="sample_demo_1.mp4", repo_type="dataset")
        >>> container = av.open(video_path)

        >>> # sample uniformly 8 frames from the video (model was trained with 32 frames per video, but this video is short)
        >>> total_frames = container.streams.video[0].frames
        >>> indices = np.arange(0, total_frames, total_frames / 8).astype(int)
        >>> clip = read_video_pyav(container, indices)
        >>> inputs_video = processor(text=prompt, videos=clip, return_tensors="pt").to(model.device)

        >>> # load an image to generate from an image
        >>> prompt = "USER:<image>\nWhat is shown in this image? ASSISTANT:"
        >>> url = "https://www.ilankelman.org/stopsigns/australia.jpg"
        >>> image = Image.open(requests.get(url, stream=True).raw)
        >>> inputs_image = processor(text=prompt, images=image, return_tensors="pt").to(model.device)

        >>> # Generate from video
        >>> generate_ids = model.generate(**inputs_video, max_length=50)
        >>> processor.batch_decode(generate_ids, skip_special_tokens=True, clean_up_tokenization_spaces=False)[0]
        "USER:\nWhy is this video funny? ASSISTANT: The humor in this video comes from the unexpected and endearing sight of a baby wearing glasses and (...)"

        >>> # Generate from image
        >>> generate_ids = model.generate(**inputs_image, max_length=30)
        >>> processor.batch_decode(generate_ids, skip_special_tokens=True, clean_up_tokenization_spaces=False)[0]
        "USER: \nWhat's the content of the image? ASSISTANT: The image shows a red stop sign on a pole, with a traditional Chinese archway (...)"
        ```"""
        output_attentions = output_attentions if output_attentions is not None else self.config.output_attentions
        output_hidden_states = (
            output_hidden_states if output_hidden_states is not None else self.config.output_hidden_states
        )
        return_dict = return_dict if return_dict is not None else self.config.use_return_dict
        vision_feature_layer = (
            vision_feature_layer if vision_feature_layer is not None else self.config.vision_feature_layer
        )
        vision_feature_select_strategy = (
            vision_feature_select_strategy
            if vision_feature_select_strategy is not None
            else self.config.vision_feature_select_strategy
        )

        outputs = self.model(
            input_ids=input_ids,
            pixel_values=pixel_values,
            pixel_values_videos=pixel_values_videos,
            attention_mask=attention_mask,
            position_ids=position_ids,
            past_key_values=past_key_values,
            inputs_embeds=inputs_embeds,
            vision_feature_layer=vision_feature_layer,
            vision_feature_select_strategy=vision_feature_select_strategy,
            use_cache=use_cache,
            output_attentions=output_attentions,
            output_hidden_states=output_hidden_states,
            return_dict=True,
            cache_position=cache_position,
            image_sizes=image_sizes,
            **kwargs,
        )

        hidden_states = outputs[0]
        # Only compute necessary logits, and do not upcast them to float if we are not computing the loss
        slice_indices = slice(-logits_to_keep, None) if isinstance(logits_to_keep, int) else logits_to_keep
        logits = self.lm_head(hidden_states[:, slice_indices, :])

        loss = None
        if labels is not None:
            loss = self.loss_function(
                logits=logits, labels=labels, vocab_size=self.config.text_config.vocab_size, **kwargs
            )

        return LlavaNextVideoCausalLMOutputWithPast(
            loss=loss,
            logits=logits,
            past_key_values=outputs.past_key_values,
            hidden_states=outputs.hidden_states,
            attentions=outputs.attentions,
            image_hidden_states=outputs.image_hidden_states,
            video_hidden_states=outputs.video_hidden_states,
        )

    def prepare_inputs_for_generation(
        self,
        input_ids,
        past_key_values=None,
        inputs_embeds=None,
        pixel_values=None,
        pixel_values_videos=None,
        image_sizes=None,
        attention_mask=None,
        cache_position=None,
        logits_to_keep=None,
        **kwargs,
    ):
        # Overwritten -- extra custom processing

        model_inputs = super().prepare_inputs_for_generation(
            input_ids,
            past_key_values=past_key_values,
            inputs_embeds=inputs_embeds,
            attention_mask=attention_mask,
            cache_position=cache_position,
            logits_to_keep=logits_to_keep,
            **kwargs,
        )

        # If we're in cached decoding stage, pixel values should be None because input ids do not contain special image token anymore
        # Otherwise we need pixel values to be passed to model
        if cache_position[0] == 0:
            model_inputs["pixel_values"] = pixel_values
            model_inputs["pixel_values_videos"] = pixel_values_videos
            model_inputs["image_sizes"] = image_sizes

        return model_inputs


__all__ = [
    "LlavaNextVideoConfig",
    "LlavaNextVideoForConditionalGeneration",
    "LlavaNextVideoModel",
    "LlavaNextVideoPreTrainedModel",  # noqa: F822
]<|MERGE_RESOLUTION|>--- conflicted
+++ resolved
@@ -14,12 +14,7 @@
 # limitations under the License.
 
 import math
-<<<<<<< HEAD
-from typing import List, Optional, Tuple, Union
-=======
-from dataclasses import dataclass
 from typing import Optional, Union
->>>>>>> 508a7040
 
 import torch
 from torch import nn
