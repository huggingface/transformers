--- conflicted
+++ resolved
@@ -294,13 +294,9 @@
         self.first_k_dense_replace = first_k_dense_replace
         self.norm_topk_prob = norm_topk_prob
         self.router_aux_loss_coef = router_aux_loss_coef
-<<<<<<< HEAD
-        super().__init__(ignore_keys_at_rope_validation={"mrope"}, **kwargs)
-=======
         super().__init__(
-            tie_word_embeddings=tie_word_embeddings, ignore_keys_at_rope_validation={"mrope_section"}, **kwargs
+            ignore_keys_at_rope_validation={"mrope_section"}, **kwargs
         )
->>>>>>> 142ae3d9
 
 
 class Glm4vMoeConfig(PreTrainedConfig):
