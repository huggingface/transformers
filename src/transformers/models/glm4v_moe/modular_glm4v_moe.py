# coding=utf-8
# Copyright 2025 The ZhipuAI Inc. team and HuggingFace Inc. team. All rights reserved.
#
# Licensed under the Apache License, Version 2.0 (the "License");
# you may not use this file except in compliance with the License.
# You may obtain a copy of the License at
#
#     http://www.apache.org/licenses/LICENSE-2.0
#
# Unless required by applicable law or agreed to in writing, software
# distributed under the License is distributed on an "AS IS" BASIS,
# WITHOUT WARRANTIES OR CONDITIONS OF ANY KIND, either express or implied.
# See the License for the specific language governing permissions and
# limitations under the License.
from collections.abc import Callable
from typing import Optional, Union

import torch
import torch.nn as nn

from ...cache_utils import Cache, DynamicCache
from ...configuration_utils import PreTrainedConfig
from ...masking_utils import create_causal_mask
from ...modeling_flash_attention_utils import FlashAttentionKwargs
<<<<<<< HEAD
from ...modeling_rope_utils import RopeParameters, rope_config_validation, standardize_rope_params
=======
from ...modeling_outputs import MoeModelOutputWithPast
from ...modeling_rope_utils import rope_config_validation
>>>>>>> 503c933f
from ...modeling_utils import ALL_ATTENTION_FUNCTIONS
from ...processing_utils import Unpack
from ...utils import TransformersKwargs, auto_docstring, logging
from ...utils.generic import OutputRecorder, check_model_inputs
from ..deepseek_v3.modeling_deepseek_v3 import DeepseekV3NaiveMoe
from ..glm4.modeling_glm4 import Glm4Attention
from ..glm4_moe.configuration_glm4_moe import Glm4MoeConfig
from ..glm4_moe.modeling_glm4_moe import (
    Glm4MoeDecoderLayer,
    Glm4MoeMLP,
    Glm4MoeMoE,
    Glm4MoePreTrainedModel,
    Glm4MoeRMSNorm,
    Glm4MoeTopkRouter,
    eager_attention_forward,
)
from ..glm4v.configuration_glm4v import Glm4vConfig, Glm4vVisionConfig
from ..glm4v.modeling_glm4v import (
    Glm4vForConditionalGeneration,
<<<<<<< HEAD
=======
    Glm4vTextModel,
>>>>>>> 503c933f
    Glm4vTextRotaryEmbedding,
    rotate_half,
)
from ..qwen3_vl_moe.modeling_qwen3_vl_moe import (
    Qwen3VLMoeCausalLMOutputWithPast,
    Qwen3VLMoeModelOutputWithPast,
    load_balancing_loss_func,
)


logger = logging.get_logger(__name__)


class Glm4vMoeVisionConfig(Glm4vVisionConfig):
    pass


class Glm4vMoeRMSNorm(Glm4MoeRMSNorm):
    pass


class Glm4vMoeTextRotaryEmbedding(Glm4vTextRotaryEmbedding):
    pass


class Glm4vMoeTextConfig(Glm4MoeConfig):
    r"""
    This is the configuration class to store the configuration of a [`Glm4vMoeModel`]. It is used to instantiate a
    GLM-4.5V model according to the specified arguments, defining the model architecture. Instantiating a
    configuration with the defaults will yield a similar configuration to that of
    GLM-4.5V [zai-org/GLM-4.5V](https://huggingface.co/zai-org/GLM-4.5V).

    Configuration objects inherit from [`PreTrainedConfig`] and can be used to control the model outputs. Read the
    documentation from [`PreTrainedConfig`] for more information.

    Args:
        vocab_size (`int`, *optional*, defaults to 151424):
            Vocabulary size of the Glm4vMoe model. Defines the number of different tokens that can be represented by the
            `inputs_ids` passed when calling [`Glm4vMoeModel`]
        hidden_size (`int`, *optional*, defaults to 4096):
            Dimension of the hidden representations.
        intermediate_size (`int`, *optional*, defaults to 10944):
            Dimension of the MLP representations.
        num_hidden_layers (`int`, *optional*, defaults to 46):
            Number of hidden layers in the Transformer encoder.
        num_attention_heads (`int`, *optional*, defaults to 96):
            Number of attention heads for each attention layer in the Transformer encoder.
        partial_rotary_factor (`float`, *optional*, defaults to 0.5): The factor of the partial rotary position.
        num_key_value_heads (`int`, *optional*, defaults to 8):
            This is the number of key_value heads that should be used to implement Grouped Query Attention. If
            `num_key_value_heads=num_attention_heads`, the model will use Multi Head Attention (MHA), if
            `num_key_value_heads=1` the model will use Multi Query Attention (MQA) otherwise GQA is used. When
            converting a multi-head checkpoint to a GQA checkpoint, each group key and value head should be constructed
            by meanpooling all the original heads within that group. For more details checkout [this
            paper](https://huggingface.co/papers/2305.13245). If it is not specified, will default to `32`.
        hidden_act (`str` or `function`, *optional*, defaults to `"silu"`):
            The non-linear activation function (function or string) in the decoder.
        max_position_embeddings (`int`, *optional*, defaults to 65536):
            The maximum sequence length that this model might ever be used with.
        initializer_range (`float`, *optional*, defaults to 0.02):
            The standard deviation of the truncated_normal_initializer for initializing all weight matrices.
        rms_norm_eps (`float`, *optional*, defaults to 1e-05):
            The epsilon used by the rms normalization layers.
        use_cache (`bool`, *optional*, defaults to `True`):
            Whether or not the model should return the last key/values attentions (not used by all models). Only
            relevant if `config.is_decoder=True`.
        tie_word_embeddings (`bool`, *optional*, defaults to `False`):
            Whether the model's input and output word embeddings should be tied.
        rope_parameters (`RopeParameters`, *optional*):
            Dictionary containing the configuration parameters for the RoPE embeddings. The dictionaty should contain
            a value for `rope_theta` and optionally parameters used for scaling in case you want to use RoPE
            with longer `max_position_embeddings`.
        attention_bias (`bool`, defaults to `True`, *optional*, defaults to `True`):
            Whether to use a bias in the query, key, value and output projection layers during self-attention.
        attention_dropout (`float`, *optional*, defaults to 0.0):
            The dropout ratio for the attention probabilities.
        moe_intermediate_size (`int`, *optional*, defaults to 1408):
            Intermediate size of the routed expert.
        num_experts_per_tok (`int`, *optional*, defaults to 8):
            number of experts per token.
        n_shared_experts (`int`, *optional*, defaults to 1):
            Number of shared experts.
        n_routed_experts (`int`, *optional*, defaults to 128):
            Number of routed experts.
        routed_scaling_factor (`float`, *optional*, defaults to 1.0):
            Scaling factor or routed experts.
        n_group (`int`, *optional*, defaults to 1):
            Number of groups for routed experts.
        topk_group (`int`, *optional*, defaults to 1):
            Number of selected groups for each token(for each token, ensuring the selected experts is only within `topk_group` groups).
        first_k_dense_replace (`int`, *optional*, defaults to 1):
            Number of dense layers in shallow layers(embed->dense->dense->...->dense->moe->moe...->lm_head).
                                                                    \--k dense layers--/
        norm_topk_prob (`bool`, *optional*, defaults to `True`):
            Whether to normalize the topk probabilities.
        router_aux_loss_coef (`float`, *optional*, defaults to 0.0001):
            The aux loss factor for the loss.
    ```python
    >>> from transformers import Glm4vMoeTextModel, Glm4vMoeConfig

    >>> # Initializing a GLM-4.5V style configuration
    >>> configuration = Glm4vMoeConfig()

    >>> # Initializing a model from the GLM-4.5V style configuration
    >>> model = Glm4vMoeTextModel(configuration)

    >>> # Accessing the model configuration
    >>> configuration = model.config
    ```"""

    model_type = "Glm4vMoe_text"
    base_config_key = "text_config"
    keys_to_ignore_at_inference = ["past_key_values"]
    # Default tensor parallel plan for base model `Glm4vMoe`
    base_model_tp_plan = {
        "layers.*.self_attn.q_proj": "colwise",
        "layers.*.self_attn.k_proj": "colwise",
        "layers.*.self_attn.v_proj": "colwise",
        "layers.*.self_attn.o_proj": "rowwise",
        "layers.*.mlp.gate_up_proj": "colwise_rep",  # we need to replicate here due to the `chunk` operation
        "layers.*.mlp.down_proj": "rowwise_rep",  # we need to replicate here due to the `chunk` operation
    }
    base_model_pp_plan = {
        "embed_tokens": (["input_ids"], ["inputs_embeds"]),
        "layers": (["hidden_states", "attention_mask"], ["hidden_states"]),
        "norm": (["hidden_states"], ["hidden_states"]),
    }

    def __init__(
        self,
<<<<<<< HEAD
        vocab_size: Optional[int] = 151424,
        hidden_size: Optional[int] = 4096,
        intermediate_size: Optional[int] = 10944,
        num_hidden_layers: Optional[int] = 46,
        num_attention_heads: Optional[int] = 96,
        partial_rotary_factor: Optional[float] = 0.5,
        num_key_value_heads: Optional[int] = 8,
        hidden_act: Optional[str] = "silu",
        max_position_embeddings: Optional[int] = 65536,
        initializer_range: Optional[float] = 0.02,
        rms_norm_eps: Optional[int] = 1e-5,
        use_cache: Optional[bool] = True,
        tie_word_embeddings: Optional[bool] = False,
        rope_parameters: Optional[RopeParameters | dict[RopeParameters]] = None,
        attention_bias: Optional[bool] = True,
        attention_dropout: Optional[float] = 0.0,
        moe_intermediate_size: Optional[int] = 1408,
        num_experts_per_tok: Optional[int] = 8,
        n_shared_experts: Optional[int] = 1,
        n_routed_experts: Optional[int] = 128,
        routed_scaling_factor: Optional[float] = 1.0,
        n_group: Optional[int] = 1,
        topk_group: Optional[int] = 1,
        first_k_dense_replace: Optional[int] = 1,
        norm_topk_prob: Optional[bool] = True,
=======
        vocab_size=151424,
        hidden_size=4096,
        intermediate_size=10944,
        num_hidden_layers=46,
        num_attention_heads=96,
        partial_rotary_factor=0.5,
        num_key_value_heads=8,
        hidden_act="silu",
        max_position_embeddings=65536,
        initializer_range=0.02,
        rms_norm_eps=1e-5,
        use_cache=True,
        tie_word_embeddings=False,
        rope_theta=10000.0,
        rope_scaling=None,
        attention_bias=True,
        attention_dropout=0.0,
        moe_intermediate_size=1408,
        num_experts_per_tok=8,
        n_shared_experts=1,
        n_routed_experts=128,
        routed_scaling_factor=1.0,
        n_group=1,
        topk_group=1,
        first_k_dense_replace=1,
        norm_topk_prob=True,
        router_aux_loss_coef=0.0001,
>>>>>>> 503c933f
        **kwargs,
    ):
        PreTrainedConfig.__init__(self, tie_word_embeddings=tie_word_embeddings, **kwargs)
        self.vocab_size = vocab_size
        self.max_position_embeddings = max_position_embeddings
        self.hidden_size = hidden_size
        self.intermediate_size = intermediate_size
        self.num_hidden_layers = num_hidden_layers
        self.num_attention_heads = num_attention_heads
        self.partial_rotary_factor = partial_rotary_factor

        self.num_key_value_heads = num_key_value_heads
        self.hidden_act = hidden_act
        self.initializer_range = initializer_range
        self.rms_norm_eps = rms_norm_eps
        self.use_cache = use_cache
        self.attention_bias = attention_bias
        self.attention_dropout = attention_dropout
        # Try to set `rope_scaling` if available, otherwise use `rope_parameters`
        rope_scaling = kwargs.pop("rope_scaling", None)
        self.rope_parameters = rope_scaling or rope_parameters

        # Validate the correctness of rotary position embeddings parameters
        rope_theta = kwargs.get("rope_theta", 10000.0)
        standardize_rope_params(self, rope_theta=rope_theta)
        rope_config_validation(self, ignore_keys={"mrope_section"})

        # MoE arguments
        self.moe_intermediate_size = moe_intermediate_size
        self.num_experts_per_tok = num_experts_per_tok
        self.n_group = n_group
        self.topk_group = topk_group
        self.n_shared_experts = n_shared_experts
        self.n_routed_experts = n_routed_experts
        self.routed_scaling_factor = routed_scaling_factor
        self.first_k_dense_replace = first_k_dense_replace
        self.norm_topk_prob = norm_topk_prob
        self.router_aux_loss_coef = router_aux_loss_coef


class Glm4vMoeConfig(Glm4vConfig):
    r"""
    This is the configuration class to store the configuration of a [`Glm4vMoeModel`]. It is used to instantiate a
    GLM-4.5V model according to the specified arguments, defining the model architecture. Instantiating a
    configuration with the defaults will yield a similar configuration to that of
    GLM-4.5V [zai-org/GLM-4.5V](https://huggingface.co/zai-org/GLM-4.5V).

    Configuration objects inherit from [`PreTrainedConfig`] and can be used to control the model outputs. Read the
    documentation from [`PreTrainedConfig`] for more information.


    Args:
        text_config (`Union[PreTrainedConfig, dict]`, *optional*, defaults to `Glm4vMoeTextConfig`):
            The config object or dictionary of the text backbone.
        vision_config (`Union[PreTrainedConfig, dict]`,  *optional*, defaults to `Glm4vMoeVisionConfig`):
            The config object or dictionary of the vision backbone.
        image_token_id (`int`, *optional*, defaults to 151363):
            The image token index to encode the image prompt.
        video_token_id (`int`, *optional*, defaults to 151364):
            The video token index to encode the image prompt.
        image_start_token_id (`int`, *optional*, defaults to 151339):
            The image start token index to encode the start of image.
        image_end_token_id (`int`, *optional*, defaults to 151340):
            The image end token index to encode the end of image.
        video_start_token_id (`int`, *optional*, defaults to 151341):
            The video start token index to encode the start of video.
        video_end_token_id (`int`, *optional*, defaults to 151342):
            The video end token index to encode the end of video.

    ```python
    >>> from transformers import Glm4vMoeForConditionalGeneration, Glm4vMoeConfig

    >>> # Initializing a GLM-4.5V style configuration
    >>> configuration = Glm4vMoeConfig()

    >>> # Initializing a model from the GLM-4.5V style configuration
    >>> model = Glm4vMoeForConditionalGeneration(configuration)

    >>> # Accessing the model configuration
    >>> configuration = model.config
    ```"""

    def __init__(
        self,
        text_config=None,
        vision_config=None,
        image_token_id=151363,
        video_token_id=151364,
        image_start_token_id=151339,
        image_end_token_id=151340,
        video_start_token_id=151341,
        video_end_token_id=151342,
        **kwargs,
    ):
        super().__init__()


class Glm4vMoeModelOutputWithPast(Qwen3VLMoeModelOutputWithPast):
    pass


def apply_multimodal_rotary_pos_emb(q, k, cos, sin, mrope_section, unsqueeze_dim=1):
    """Applies Rotary Position Embedding with Multimodal Sections to the query and key tensors (https://qwenlm.github.io/blog/qwen2-vl/).

    Explanation:
        Multimodal 3D rotary position embedding is an extension to 1D rotary position embedding. The input embedding
        sequence contains vision (images / videos) embedding and text embedding or just contains text embedding. For
        vision embedding part, we apply rotary position embedding on temporal, height and width dimension separately.
        Here we split the channel dimension to 3 chunks for the temporal, height and width rotary position embedding.
        For text embedding part, we just apply 1D rotary position embedding. The three rotary position index (temporal,
        height and width) of text embedding is always the same, so the text embedding rotary position embedding has no
        difference with modern LLMs.

    Args:
        q (`torch.Tensor`): The query tensor.
        k (`torch.Tensor`): The key tensor.
        cos (`torch.Tensor`): The cosine part of the rotary embedding.
        sin (`torch.Tensor`): The sine part of the rotary embedding.
        mrope_section(`List(int)`):
            Multimodal rope section is for channel dimension of temporal, height and width in rope calculation.
        unsqueeze_dim (`int`, *optional*, defaults to 1):
            The 'unsqueeze_dim' argument specifies the dimension along which to unsqueeze cos[position_ids] and
            sin[position_ids] so that they can be properly broadcasted to the dimensions of q and k. For example, note
            that cos[position_ids] and sin[position_ids] have the shape [batch_size, seq_len, head_dim]. Then, if q and
            k have the shape [batch_size, heads, seq_len, head_dim], then setting unsqueeze_dim=1 makes
            cos[position_ids] and sin[position_ids] broadcastable to the shapes of q and k. Similarly, if q and k have
            the shape [batch_size, seq_len, heads, head_dim], then set unsqueeze_dim=2.
    Returns:
        `tuple(torch.Tensor)` comprising of the query and key tensors rotated using the Rotary Position Embedding.
    """
    mrope_section = mrope_section * 2
    cos = torch.cat([m[i % 3] for i, m in enumerate(cos.split(mrope_section, dim=-1))], dim=-1).unsqueeze(
        unsqueeze_dim
    )
    sin = torch.cat([m[i % 3] for i, m in enumerate(sin.split(mrope_section, dim=-1))], dim=-1).unsqueeze(
        unsqueeze_dim
    )

    # Keep half or full tensor for later concatenation
    rotary_dim = cos.shape[-1]
    q_rot, q_pass = q[..., :rotary_dim], q[..., rotary_dim:]
    k_rot, k_pass = k[..., :rotary_dim], k[..., rotary_dim:]

    # Apply rotary embeddings on the first half or full tensor
    q_embed = (q_rot * cos) + (rotate_half(q_rot) * sin)
    k_embed = (k_rot * cos) + (rotate_half(k_rot) * sin)

    # Concatenate back to full shape
    q_embed = torch.cat([q_embed, q_pass], dim=-1)
    k_embed = torch.cat([k_embed, k_pass], dim=-1)

    return q_embed, k_embed


class Glm4vMoeTextRotaryEmbedding(Glm4vTextRotaryEmbedding):
    def __init__(self, config: Glm4vMoeTextConfig, device=None, layer_type=None):
        super().__init__(config, device=device, layer_type=layer_type)

    @staticmethod
    def compute_default_rope_parameters(
        config: Optional[Glm4vMoeTextConfig] = None,
        device: Optional["torch.device"] = None,
        seq_len: Optional[int] = None,
    ) -> tuple["torch.Tensor", float]:
        """
        Computes the inverse frequencies according to the original RoPE implementation
        Args:
            config ([`~transformers.PreTrainedConfig`]):
                The model configuration.
            device (`torch.device`):
                The device to use for initialization of the inverse frequencies.
            seq_len (`int`, *optional*):
                The current sequence length. Unused for this type of RoPE.
        Returns:
            Tuple of (`torch.Tensor`, `float`), containing the inverse frequencies for the RoPE embeddings and the
            post-processing scaling factor applied to the computed cos/sin (unused in this type of RoPE).
        """
        base = config.rope_parameters["rope_theta"]
        partial_rotary_factor = getattr(config, "partial_rotary_factor", 1.0)
        head_dim = getattr(config, "head_dim", None) or config.hidden_size // config.num_attention_heads
        dim = int(head_dim * partial_rotary_factor)

        attention_factor = 1.0  # Unused in this type of RoPE

        # Compute the inverse frequencies
        inv_freq = 1.0 / (
            base ** (torch.arange(0, dim, 2, dtype=torch.int64).to(device=device, dtype=torch.float) / dim)
        )
        return inv_freq, attention_factor


class Glm4vMoeTextAttention(Glm4Attention):
    def __init__(self, config: Glm4vMoeTextConfig, layer_idx: Optional[int] = None):
        super().__init__(config, layer_idx)
        self.rope_parameters = config.rope_parameters

    def forward(
        self,
        hidden_states: torch.Tensor,
        position_embeddings: tuple[torch.Tensor, torch.Tensor],
        attention_mask: Optional[torch.Tensor],
        past_key_values: Optional[Cache] = None,
        cache_position: Optional[torch.LongTensor] = None,
        **kwargs: Unpack[FlashAttentionKwargs],
    ) -> tuple[torch.Tensor, Optional[torch.Tensor], Optional[tuple[torch.Tensor]]]:
        input_shape = hidden_states.shape[:-1]
        hidden_shape = (*input_shape, -1, self.head_dim)

        query_states = self.q_proj(hidden_states).view(hidden_shape)
        key_states = self.k_proj(hidden_states).view(hidden_shape)
        value_states = self.v_proj(hidden_states).view(hidden_shape)

        query_states = query_states.transpose(1, 2)
        key_states = key_states.transpose(1, 2)
        value_states = value_states.transpose(1, 2)

        cos, sin = position_embeddings
        query_states, key_states = apply_multimodal_rotary_pos_emb(  # diff with Llama
            query_states, key_states, cos, sin, self.rope_parameters["mrope_section"]
        )

        if past_key_values is not None:
            # sin and cos are specific to RoPE models; position_ids needed for the static cache
            cache_kwargs = {"sin": sin, "cos": cos, "cache_position": cache_position}
            key_states, value_states = past_key_values.update(key_states, value_states, self.layer_idx, cache_kwargs)

        attention_interface: Callable = eager_attention_forward
        if self.config._attn_implementation != "eager":
            attention_interface = ALL_ATTENTION_FUNCTIONS[self.config._attn_implementation]

        attn_output, attn_weights = attention_interface(
            self,
            query_states,
            key_states,
            value_states,
            attention_mask,
            dropout=0.0 if not self.training else self.attention_dropout,
            scaling=self.scaling,
            **kwargs,
        )

        attn_output = attn_output.reshape(*input_shape, -1).contiguous()
        attn_output = self.o_proj(attn_output)
        return attn_output, attn_weights


class Glm4vMoeTextTopkRouter(Glm4MoeTopkRouter, nn.Module):
    def __init__(self, config: Glm4vMoeTextConfig):
        super().__init__(config)


class Glm4vMoeTextNaiveMoe(DeepseekV3NaiveMoe):
    pass


class Glm4vMoeTextMoE(Glm4MoeMoE):
    def __init__(self, config: Glm4vMoeTextConfig):
        super().__init__(config)
        self.config = config
        self.experts = Glm4vMoeTextNaiveMoe(config)
        self.gate = Glm4vMoeTextTopkRouter(config)
        self.shared_experts = Glm4vMoeTextMLP(
            config=config, intermediate_size=config.moe_intermediate_size * config.n_shared_experts
        )


class Glm4vMoeTextMLP(Glm4MoeMLP):
    pass


class Glm4vMoeTextDecoderLayer(Glm4MoeDecoderLayer):
    def __init__(self, config: Glm4vMoeTextConfig, layer_idx: int):
        super().__init__(config, layer_idx)


class Glm4vMoePreTrainedModel(Glm4MoePreTrainedModel):
    config: Glm4vMoeConfig
    base_model_prefix = ""
    _no_split_modules = ["Glm4vMoeTextDecoderLayer", "Glm4vMoeVisionBlock"]
    _skip_keys_device_placement = "past_key_values"

    _can_record_outputs = {
        "hidden_states": Glm4vMoeTextDecoderLayer,
        "attentions": Glm4vMoeTextAttention,
        "router_logits": OutputRecorder(nn.Linear, layer_name="mlp.gate", index=0),
    }


class Glm4vMoeCausalLMOutputWithPast(Qwen3VLMoeCausalLMOutputWithPast):
    pass


@auto_docstring
class Glm4vMoeTextModel(Glm4vTextModel):
    def forward(
        self,
        input_ids: Optional[torch.LongTensor] = None,
        attention_mask: Optional[torch.Tensor] = None,
        position_ids: Optional[torch.LongTensor] = None,
        past_key_values: Optional[Cache] = None,
        inputs_embeds: Optional[torch.FloatTensor] = None,
        use_cache: Optional[bool] = None,
        cache_position: Optional[torch.LongTensor] = None,
        **kwargs: Unpack[FlashAttentionKwargs],
    ) -> MoeModelOutputWithPast:
        if (input_ids is None) ^ (inputs_embeds is not None):
            raise ValueError("You must specify exactly one of input_ids or inputs_embeds")

        # torch.jit.trace() doesn't support cache objects in the output
        if use_cache and past_key_values is None and not torch.jit.is_tracing():
            past_key_values = DynamicCache(config=self.config)

        if inputs_embeds is None:
            inputs_embeds = self.embed_tokens(input_ids)

        if cache_position is None:
            past_seen_tokens = past_key_values.get_seq_length() if past_key_values is not None else 0
            cache_position = torch.arange(
                past_seen_tokens, past_seen_tokens + inputs_embeds.shape[1], device=inputs_embeds.device
            )

        # the hard coded `3` is for temporal, height and width.
        if position_ids is None:
            position_ids = cache_position.view(1, 1, -1).expand(3, inputs_embeds.shape[0], -1)
        elif position_ids.ndim == 2:
            position_ids = position_ids[None, ...].expand(3, position_ids.shape[0], -1)

        # NOTE: we need to pass text position ids for packing. Qwen2-VL uses 3D positions
        # where each dim indicates visual spatial positions for temporal/height/width grids.
        # There are two scenarios when FA2-like packed masking might be activated.
        # 1. User specifically passed packed `position_ids` and no attention mask.
        #    In this case we expect the useer to create correct position ids for all 3 grids
        #    and prepend text-only position ids to it. The final tensor will be [4, bs, seq-len]
        # 2. User runs forward with no attention mask and no position ids. In this case, position ids
        #    are prepared by the model (`get_rope_index`) as `[4, bs, seq-len]` tensor. Text-only positions are
        #    prepended by us when creating positions so that the mask is constructed correctly. NOTE: failing to pass
        #    text-only positions will cause incorrect mask construction, do not change `prepare_input_for_generation`
        if position_ids.ndim == 3 and position_ids.shape[0] == 4:
            text_position_ids = position_ids[0]
            position_ids = position_ids[1:]
        else:
            # If inputs are not packed (usual 3D positions), do not prepare mask from position_ids
            text_position_ids = None

        mask_kwargs = {
            "config": self.config,
            "input_embeds": inputs_embeds,
            "attention_mask": attention_mask,
            "cache_position": cache_position,
            "past_key_values": past_key_values,
            "position_ids": text_position_ids,
        }
        # Create the masks
        causal_mask = create_causal_mask(**mask_kwargs)

        hidden_states = inputs_embeds

        # create position embeddings to be shared across the decoder layers
        position_embeddings = self.rotary_emb(hidden_states, position_ids)

        for i, decoder_layer in enumerate(self.layers[: self.config.num_hidden_layers]):
            layer_outputs = decoder_layer(
                hidden_states,
                position_embeddings=position_embeddings,
                attention_mask=causal_mask,
                position_ids=position_ids,
                past_key_values=past_key_values,
                cache_position=cache_position,
                **kwargs,
            )
            hidden_states = layer_outputs

        hidden_states = self.norm(hidden_states)

        return MoeModelOutputWithPast(
            last_hidden_state=hidden_states,
            past_key_values=past_key_values,
        )


class Glm4vMoeForConditionalGeneration(Glm4vForConditionalGeneration):
    @auto_docstring
    @check_model_inputs()
    def forward(
        self,
        input_ids: Optional[torch.LongTensor] = None,
        attention_mask: Optional[torch.Tensor] = None,
        position_ids: Optional[torch.LongTensor] = None,
        past_key_values: Optional[Cache] = None,
        inputs_embeds: Optional[torch.FloatTensor] = None,
        labels: Optional[torch.LongTensor] = None,
        pixel_values: Optional[torch.Tensor] = None,
        pixel_values_videos: Optional[torch.FloatTensor] = None,
        image_grid_thw: Optional[torch.LongTensor] = None,
        video_grid_thw: Optional[torch.LongTensor] = None,
        cache_position: Optional[torch.LongTensor] = None,
        logits_to_keep: Union[int, torch.Tensor] = 0,
        **kwargs: Unpack[TransformersKwargs],
    ) -> Union[tuple, Glm4vMoeCausalLMOutputWithPast]:
        outputs = self.model(
            input_ids=input_ids,
            pixel_values=pixel_values,
            pixel_values_videos=pixel_values_videos,
            image_grid_thw=image_grid_thw,
            video_grid_thw=video_grid_thw,
            position_ids=position_ids,
            attention_mask=attention_mask,
            past_key_values=past_key_values,
            inputs_embeds=inputs_embeds,
            cache_position=cache_position,
            **kwargs,
        )

        hidden_states = outputs[0]
        # Only compute necessary logits, and do not upcast them to float if we are not computing the loss
        slice_indices = slice(-logits_to_keep, None) if isinstance(logits_to_keep, int) else logits_to_keep
        logits = self.lm_head(hidden_states[:, slice_indices, :])

        loss = None
        if labels is not None:
            loss = self.loss_function(logits=logits, labels=labels, vocab_size=self.config.text_config.vocab_size)

        aux_loss = None
        if kwargs.get("output_router_logits", False):
            aux_loss = load_balancing_loss_func(
                outputs.router_logits,
                self.num_experts,
                self.num_experts_per_tok,
                attention_mask,
            )
            if labels is not None:
                loss += self.config.text_config.router_aux_loss_coef * aux_loss.to(
                    loss.device
                )  # make sure to reside in the same device

        return Glm4vMoeCausalLMOutputWithPast(
            loss=loss,
            aux_loss=aux_loss,
            logits=logits,
            past_key_values=outputs.past_key_values,
            hidden_states=outputs.hidden_states,
            attentions=outputs.attentions,
            rope_deltas=outputs.rope_deltas,
        )


__all__ = [
    "Glm4vMoeConfig",
    "Glm4vMoeTextConfig",
    "Glm4vMoeForConditionalGeneration",
    "Glm4vMoeModel",  # noqa: F822
    "Glm4vMoePreTrainedModel",
    "Glm4vMoeTextModel",  # noqa: F822
]<|MERGE_RESOLUTION|>--- conflicted
+++ resolved
@@ -22,12 +22,8 @@
 from ...configuration_utils import PreTrainedConfig
 from ...masking_utils import create_causal_mask
 from ...modeling_flash_attention_utils import FlashAttentionKwargs
-<<<<<<< HEAD
 from ...modeling_rope_utils import RopeParameters, rope_config_validation, standardize_rope_params
-=======
 from ...modeling_outputs import MoeModelOutputWithPast
-from ...modeling_rope_utils import rope_config_validation
->>>>>>> 503c933f
 from ...modeling_utils import ALL_ATTENTION_FUNCTIONS
 from ...processing_utils import Unpack
 from ...utils import TransformersKwargs, auto_docstring, logging
@@ -47,10 +43,7 @@
 from ..glm4v.configuration_glm4v import Glm4vConfig, Glm4vVisionConfig
 from ..glm4v.modeling_glm4v import (
     Glm4vForConditionalGeneration,
-<<<<<<< HEAD
-=======
     Glm4vTextModel,
->>>>>>> 503c933f
     Glm4vTextRotaryEmbedding,
     rotate_half,
 )
@@ -181,7 +174,6 @@
 
     def __init__(
         self,
-<<<<<<< HEAD
         vocab_size: Optional[int] = 151424,
         hidden_size: Optional[int] = 4096,
         intermediate_size: Optional[int] = 10944,
@@ -207,35 +199,7 @@
         topk_group: Optional[int] = 1,
         first_k_dense_replace: Optional[int] = 1,
         norm_topk_prob: Optional[bool] = True,
-=======
-        vocab_size=151424,
-        hidden_size=4096,
-        intermediate_size=10944,
-        num_hidden_layers=46,
-        num_attention_heads=96,
-        partial_rotary_factor=0.5,
-        num_key_value_heads=8,
-        hidden_act="silu",
-        max_position_embeddings=65536,
-        initializer_range=0.02,
-        rms_norm_eps=1e-5,
-        use_cache=True,
-        tie_word_embeddings=False,
-        rope_theta=10000.0,
-        rope_scaling=None,
-        attention_bias=True,
-        attention_dropout=0.0,
-        moe_intermediate_size=1408,
-        num_experts_per_tok=8,
-        n_shared_experts=1,
-        n_routed_experts=128,
-        routed_scaling_factor=1.0,
-        n_group=1,
-        topk_group=1,
-        first_k_dense_replace=1,
-        norm_topk_prob=True,
-        router_aux_loss_coef=0.0001,
->>>>>>> 503c933f
+        router_aux_loss_coef: Optional[float] = 0.0001,
         **kwargs,
     ):
         PreTrainedConfig.__init__(self, tie_word_embeddings=tie_word_embeddings, **kwargs)
