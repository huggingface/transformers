# coding=utf-8
# Copyright 2025 The ZhipuAI Inc. team and HuggingFace Inc. team. All rights reserved.
#
# Licensed under the Apache License, Version 2.0 (the "License");
# you may not use this file except in compliance with the License.
# You may obtain a copy of the License at
#
#     http://www.apache.org/licenses/LICENSE-2.0
#
# Unless required by applicable law or agreed to in writing, software
# distributed under the License is distributed on an "AS IS" BASIS,
# WITHOUT WARRANTIES OR CONDITIONS OF ANY KIND, either express or implied.
# See the License for the specific language governing permissions and
# limitations under the License.
from collections.abc import Callable
from typing import Optional, Union

import torch
import torch.nn as nn

from ...cache_utils import Cache, DynamicCache
from ...configuration_utils import PreTrainedConfig
from ...masking_utils import create_causal_mask
from ...modeling_flash_attention_utils import FlashAttentionKwargs
from ...modeling_outputs import MoeModelOutputWithPast
from ...modeling_rope_utils import rope_config_validation
from ...modeling_utils import ALL_ATTENTION_FUNCTIONS
from ...processing_utils import Unpack
from ...utils import TransformersKwargs, auto_docstring, logging
from ...utils.generic import OutputRecorder, check_model_inputs
from ..deepseek_v3.modeling_deepseek_v3 import DeepseekV3NaiveMoe
from ..glm4.modeling_glm4 import Glm4Attention
from ..glm4_moe.configuration_glm4_moe import Glm4MoeConfig
from ..glm4_moe.modeling_glm4_moe import (
    Glm4MoeDecoderLayer,
    Glm4MoeMLP,
    Glm4MoeMoE,
    Glm4MoePreTrainedModel,
    Glm4MoeRMSNorm,
    Glm4MoeTopkRouter,
    eager_attention_forward,
)
from ..glm4v.configuration_glm4v import Glm4vConfig, Glm4vVisionConfig
from ..glm4v.modeling_glm4v import (
    Glm4vForConditionalGeneration,
    Glm4vTextModel,
    Glm4vTextRotaryEmbedding,
    rotate_half,
)
from ..qwen3_vl_moe.modeling_qwen3_vl_moe import (
    Qwen3VLMoeCausalLMOutputWithPast,
    Qwen3VLMoeModelOutputWithPast,
    load_balancing_loss_func,
)


logger = logging.get_logger(__name__)


class Glm4vMoeVisionConfig(Glm4vVisionConfig):
    pass


class Glm4vMoeRMSNorm(Glm4MoeRMSNorm):
    pass


class Glm4vMoeTextRotaryEmbedding(Glm4vTextRotaryEmbedding):
    pass


class Glm4vMoeTextConfig(Glm4MoeConfig):
    r"""
    This is the configuration class to store the configuration of a [`Glm4vMoeModel`]. It is used to instantiate a
    GLM-4.5V model according to the specified arguments, defining the model architecture. Instantiating a
    configuration with the defaults will yield a similar configuration to that of
    GLM-4.5V [zai-org/GLM-4.5V](https://huggingface.co/zai-org/GLM-4.5V).

    Configuration objects inherit from [`PreTrainedConfig`] and can be used to control the model outputs. Read the
    documentation from [`PreTrainedConfig`] for more information.

    Args:
        vocab_size (`int`, *optional*, defaults to 151424):
            Vocabulary size of the Glm4vMoe model. Defines the number of different tokens that can be represented by the
            `inputs_ids` passed when calling [`Glm4vMoeModel`]
        hidden_size (`int`, *optional*, defaults to 4096):
            Dimension of the hidden representations.
        intermediate_size (`int`, *optional*, defaults to 10944):
            Dimension of the MLP representations.
        num_hidden_layers (`int`, *optional*, defaults to 46):
            Number of hidden layers in the Transformer encoder.
        num_attention_heads (`int`, *optional*, defaults to 96):
            Number of attention heads for each attention layer in the Transformer encoder.
        partial_rotary_factor (`float`, *optional*, defaults to 0.5): The factor of the partial rotary position.
        num_key_value_heads (`int`, *optional*, defaults to 8):
            This is the number of key_value heads that should be used to implement Grouped Query Attention. If
            `num_key_value_heads=num_attention_heads`, the model will use Multi Head Attention (MHA), if
            `num_key_value_heads=1` the model will use Multi Query Attention (MQA) otherwise GQA is used. When
            converting a multi-head checkpoint to a GQA checkpoint, each group key and value head should be constructed
            by meanpooling all the original heads within that group. For more details checkout [this
            paper](https://huggingface.co/papers/2305.13245). If it is not specified, will default to `32`.
        hidden_act (`str` or `function`, *optional*, defaults to `"silu"`):
            The non-linear activation function (function or string) in the decoder.
        max_position_embeddings (`int`, *optional*, defaults to 65536):
            The maximum sequence length that this model might ever be used with.
        initializer_range (`float`, *optional*, defaults to 0.02):
            The standard deviation of the truncated_normal_initializer for initializing all weight matrices.
        rms_norm_eps (`float`, *optional*, defaults to 1e-05):
            The epsilon used by the rms normalization layers.
        use_cache (`bool`, *optional*, defaults to `True`):
            Whether or not the model should return the last key/values attentions (not used by all models). Only
            relevant if `config.is_decoder=True`.
        tie_word_embeddings (`bool`, *optional*, defaults to `False`):
            Whether the model's input and output word embeddings should be tied.
        rope_theta (`float`, *optional*, defaults to 10000.0):
            The base period of the RoPE embeddings.
        rope_scaling (`Dict`, *optional*):
            Dictionary containing the scaling configuration for the RoPE embeddings. NOTE: if you apply new rope type
            and you expect the model to work on longer `max_position_embeddings`, we recommend you to update this value
            accordingly.
            Expected contents:
                `rope_type` (`str`):
                    The sub-variant of RoPE to use. Can be one of ['default', 'linear', 'dynamic', 'yarn', 'longrope',
                    'llama3'], with 'default' being the original RoPE implementation.
                `factor` (`float`, *optional*):
                    Used with all rope types except 'default'. The scaling factor to apply to the RoPE embeddings. In
                    most scaling types, a `factor` of x will enable the model to handle sequences of length x *
                    original maximum pre-trained length.
                `original_max_position_embeddings` (`int`, *optional*):
                    Used with 'dynamic', 'longrope' and 'llama3'. The original max position embeddings used during
                    pretraining.
                `attention_factor` (`float`, *optional*):
                    Used with 'yarn' and 'longrope'. The scaling factor to be applied on the attention
                    computation. If unspecified, it defaults to value recommended by the implementation, using the
                    `factor` field to infer the suggested value.
        attention_bias (`bool`, defaults to `True`, *optional*, defaults to `True`):
            Whether to use a bias in the query, key, value and output projection layers during self-attention.
        attention_dropout (`float`, *optional*, defaults to 0.0):
            The dropout ratio for the attention probabilities.
        moe_intermediate_size (`int`, *optional*, defaults to 1408):
            Intermediate size of the routed expert.
        num_experts_per_tok (`int`, *optional*, defaults to 8):
            number of experts per token.
        n_shared_experts (`int`, *optional*, defaults to 1):
            Number of shared experts.
        n_routed_experts (`int`, *optional*, defaults to 128):
            Number of routed experts.
        routed_scaling_factor (`float`, *optional*, defaults to 1.0):
            Scaling factor or routed experts.
        n_group (`int`, *optional*, defaults to 1):
            Number of groups for routed experts.
        topk_group (`int`, *optional*, defaults to 1):
            Number of selected groups for each token(for each token, ensuring the selected experts is only within `topk_group` groups).
        first_k_dense_replace (`int`, *optional*, defaults to 1):
            Number of dense layers in shallow layers(embed->dense->dense->...->dense->moe->moe...->lm_head).
                                                                    \--k dense layers--/
        norm_topk_prob (`bool`, *optional*, defaults to `True`):
            Whether to normalize the topk probabilities.
        router_aux_loss_coef (`float`, *optional*, defaults to 0.0001):
            The aux loss factor for the loss.
    ```python
    >>> from transformers import Glm4vMoeTextModel, Glm4vMoeConfig

    >>> # Initializing a GLM-4.5V style configuration
    >>> configuration = Glm4vMoeConfig()

    >>> # Initializing a model from the GLM-4.5V style configuration
    >>> model = Glm4vMoeTextModel(configuration)

    >>> # Accessing the model configuration
    >>> configuration = model.config
    ```"""

    model_type = "Glm4vMoe_text"
    base_config_key = "text_config"
    keys_to_ignore_at_inference = ["past_key_values"]
    # Default tensor parallel plan for base model `Glm4vMoe`
    base_model_tp_plan = {
        "layers.*.self_attn.q_proj": "colwise",
        "layers.*.self_attn.k_proj": "colwise",
        "layers.*.self_attn.v_proj": "colwise",
        "layers.*.self_attn.o_proj": "rowwise",
        "layers.*.mlp.gate_up_proj": "colwise_rep",  # we need to replicate here due to the `chunk` operation
        "layers.*.mlp.down_proj": "rowwise_rep",  # we need to replicate here due to the `chunk` operation
    }
    base_model_pp_plan = {
        "embed_tokens": (["input_ids"], ["inputs_embeds"]),
        "layers": (["hidden_states", "attention_mask"], ["hidden_states"]),
        "norm": (["hidden_states"], ["hidden_states"]),
    }

    def __init__(
        self,
        vocab_size=151424,
        hidden_size=4096,
        intermediate_size=10944,
        num_hidden_layers=46,
        num_attention_heads=96,
        partial_rotary_factor=0.5,
        num_key_value_heads=8,
        hidden_act="silu",
        max_position_embeddings=65536,
        initializer_range=0.02,
        rms_norm_eps=1e-5,
        use_cache=True,
        tie_word_embeddings=False,
        rope_theta=10000.0,
        rope_scaling=None,
        attention_bias=True,
        attention_dropout=0.0,
        moe_intermediate_size=1408,
        num_experts_per_tok=8,
        n_shared_experts=1,
        n_routed_experts=128,
        routed_scaling_factor=1.0,
        n_group=1,
        topk_group=1,
        first_k_dense_replace=1,
        norm_topk_prob=True,
        router_aux_loss_coef=0.0001,
        **kwargs,
    ):
        PreTrainedConfig.__init__(self, tie_word_embeddings=tie_word_embeddings, **kwargs)
        self.vocab_size = vocab_size
        self.max_position_embeddings = max_position_embeddings
        self.hidden_size = hidden_size
        self.intermediate_size = intermediate_size
        self.num_hidden_layers = num_hidden_layers
        self.num_attention_heads = num_attention_heads
        self.partial_rotary_factor = partial_rotary_factor

        self.num_key_value_heads = num_key_value_heads
        self.hidden_act = hidden_act
        self.initializer_range = initializer_range
        self.rms_norm_eps = rms_norm_eps
        self.use_cache = use_cache
        self.rope_theta = rope_theta
        self.rope_scaling = rope_scaling
        self.attention_bias = attention_bias
        self.attention_dropout = attention_dropout
        # Validate the correctness of rotary position embeddings parameters
        # BC: if there is a 'type' field, move it to 'rope_type'.
        if self.rope_scaling is not None and "type" in self.rope_scaling:
            self.rope_scaling["rope_type"] = self.rope_scaling["type"]
        rope_config_validation(self, ignore_keys={"mrope_section"})

        # MoE arguments
        self.moe_intermediate_size = moe_intermediate_size
        self.num_experts_per_tok = num_experts_per_tok
        self.n_group = n_group
        self.topk_group = topk_group
        self.n_shared_experts = n_shared_experts
        self.n_routed_experts = n_routed_experts
        self.routed_scaling_factor = routed_scaling_factor
        self.first_k_dense_replace = first_k_dense_replace
        self.norm_topk_prob = norm_topk_prob
        self.router_aux_loss_coef = router_aux_loss_coef


class Glm4vMoeConfig(Glm4vConfig):
    r"""
    This is the configuration class to store the configuration of a [`Glm4vMoeModel`]. It is used to instantiate a
    GLM-4.5V model according to the specified arguments, defining the model architecture. Instantiating a
    configuration with the defaults will yield a similar configuration to that of
    GLM-4.5V [zai-org/GLM-4.5V](https://huggingface.co/zai-org/GLM-4.5V).

    Configuration objects inherit from [`PreTrainedConfig`] and can be used to control the model outputs. Read the
    documentation from [`PreTrainedConfig`] for more information.


    Args:
        text_config (`Union[PreTrainedConfig, dict]`, *optional*, defaults to `Glm4vMoeTextConfig`):
            The config object or dictionary of the text backbone.
        vision_config (`Union[PreTrainedConfig, dict]`,  *optional*, defaults to `Glm4vMoeVisionConfig`):
            The config object or dictionary of the vision backbone.
        image_token_id (`int`, *optional*, defaults to 151363):
            The image token index to encode the image prompt.
        video_token_id (`int`, *optional*, defaults to 151364):
            The video token index to encode the image prompt.
        image_start_token_id (`int`, *optional*, defaults to 151339):
            The image start token index to encode the start of image.
        image_end_token_id (`int`, *optional*, defaults to 151340):
            The image end token index to encode the end of image.
        video_start_token_id (`int`, *optional*, defaults to 151341):
            The video start token index to encode the start of video.
        video_end_token_id (`int`, *optional*, defaults to 151342):
            The video end token index to encode the end of video.

    ```python
    >>> from transformers import Glm4vMoeForConditionalGeneration, Glm4vMoeConfig

    >>> # Initializing a GLM-4.5V style configuration
    >>> configuration = Glm4vMoeConfig()

    >>> # Initializing a model from the GLM-4.5V style configuration
    >>> model = Glm4vMoeForConditionalGeneration(configuration)

    >>> # Accessing the model configuration
    >>> configuration = model.config
    ```"""

    def __init__(
        self,
        text_config=None,
        vision_config=None,
        image_token_id=151363,
        video_token_id=151364,
        image_start_token_id=151339,
        image_end_token_id=151340,
        video_start_token_id=151341,
        video_end_token_id=151342,
        **kwargs,
    ):
        super().__init__()


class Glm4vMoeModelOutputWithPast(Qwen3VLMoeModelOutputWithPast):
    pass


def apply_multimodal_rotary_pos_emb(q, k, cos, sin, mrope_section, unsqueeze_dim=1):
    """Applies Rotary Position Embedding with Multimodal Sections to the query and key tensors (https://qwenlm.github.io/blog/qwen2-vl/).

    Explanation:
        Multimodal 3D rotary position embedding is an extension to 1D rotary position embedding. The input embedding
        sequence contains vision (images / videos) embedding and text embedding or just contains text embedding. For
        vision embedding part, we apply rotary position embedding on temporal, height and width dimension separately.
        Here we split the channel dimension to 3 chunks for the temporal, height and width rotary position embedding.
        For text embedding part, we just apply 1D rotary position embedding. The three rotary position index (temporal,
        height and width) of text embedding is always the same, so the text embedding rotary position embedding has no
        difference with modern LLMs.

    Args:
        q (`torch.Tensor`): The query tensor.
        k (`torch.Tensor`): The key tensor.
        cos (`torch.Tensor`): The cosine part of the rotary embedding.
        sin (`torch.Tensor`): The sine part of the rotary embedding.
        mrope_section(`List(int)`):
            Multimodal rope section is for channel dimension of temporal, height and width in rope calculation.
        unsqueeze_dim (`int`, *optional*, defaults to 1):
            The 'unsqueeze_dim' argument specifies the dimension along which to unsqueeze cos[position_ids] and
            sin[position_ids] so that they can be properly broadcasted to the dimensions of q and k. For example, note
            that cos[position_ids] and sin[position_ids] have the shape [batch_size, seq_len, head_dim]. Then, if q and
            k have the shape [batch_size, heads, seq_len, head_dim], then setting unsqueeze_dim=1 makes
            cos[position_ids] and sin[position_ids] broadcastable to the shapes of q and k. Similarly, if q and k have
            the shape [batch_size, seq_len, heads, head_dim], then set unsqueeze_dim=2.
    Returns:
        `tuple(torch.Tensor)` comprising of the query and key tensors rotated using the Rotary Position Embedding.
    """
    mrope_section = mrope_section * 2
    cos = torch.cat([m[i % 3] for i, m in enumerate(cos.split(mrope_section, dim=-1))], dim=-1).unsqueeze(
        unsqueeze_dim
    )
    sin = torch.cat([m[i % 3] for i, m in enumerate(sin.split(mrope_section, dim=-1))], dim=-1).unsqueeze(
        unsqueeze_dim
    )

    # Keep half or full tensor for later concatenation
    rotary_dim = cos.shape[-1]
    q_rot, q_pass = q[..., :rotary_dim], q[..., rotary_dim:]
    k_rot, k_pass = k[..., :rotary_dim], k[..., rotary_dim:]

    # Apply rotary embeddings on the first half or full tensor
    q_embed = (q_rot * cos) + (rotate_half(q_rot) * sin)
    k_embed = (k_rot * cos) + (rotate_half(k_rot) * sin)

    # Concatenate back to full shape
    q_embed = torch.cat([q_embed, q_pass], dim=-1)
    k_embed = torch.cat([k_embed, k_pass], dim=-1)

    return q_embed, k_embed


class Glm4vMoeTextAttention(Glm4Attention):
    def __init__(self, config: Glm4vMoeTextConfig, layer_idx: Optional[int] = None):
        super().__init__(config, layer_idx)
        self.rope_scaling = config.rope_scaling

    def forward(
        self,
        hidden_states: torch.Tensor,
        position_embeddings: tuple[torch.Tensor, torch.Tensor],
        attention_mask: Optional[torch.Tensor],
        past_key_values: Optional[Cache] = None,
        cache_position: Optional[torch.LongTensor] = None,
        **kwargs: Unpack[FlashAttentionKwargs],
    ) -> tuple[torch.Tensor, Optional[torch.Tensor], Optional[tuple[torch.Tensor]]]:
        input_shape = hidden_states.shape[:-1]
        hidden_shape = (*input_shape, -1, self.head_dim)

        query_states = self.q_proj(hidden_states).view(hidden_shape)
        key_states = self.k_proj(hidden_states).view(hidden_shape)
        value_states = self.v_proj(hidden_states).view(hidden_shape)

        query_states = query_states.transpose(1, 2)
        key_states = key_states.transpose(1, 2)
        value_states = value_states.transpose(1, 2)

        cos, sin = position_embeddings
        query_states, key_states = apply_multimodal_rotary_pos_emb(  # diff with Llama
            query_states, key_states, cos, sin, self.rope_scaling["mrope_section"]
        )

        if past_key_values is not None:
            # sin and cos are specific to RoPE models; position_ids needed for the static cache
            cache_kwargs = {"sin": sin, "cos": cos, "cache_position": cache_position}
            key_states, value_states = past_key_values.update(key_states, value_states, self.layer_idx, cache_kwargs)

        attention_interface: Callable = eager_attention_forward
        if self.config._attn_implementation != "eager":
            attention_interface = ALL_ATTENTION_FUNCTIONS[self.config._attn_implementation]

        attn_output, attn_weights = attention_interface(
            self,
            query_states,
            key_states,
            value_states,
            attention_mask,
            dropout=0.0 if not self.training else self.attention_dropout,
            scaling=self.scaling,
            **kwargs,
        )

        attn_output = attn_output.reshape(*input_shape, -1).contiguous()
        attn_output = self.o_proj(attn_output)
        return attn_output, attn_weights


class Glm4vMoeTextTopkRouter(Glm4MoeTopkRouter, nn.Module):
    def __init__(self, config: Glm4vMoeTextConfig):
        super().__init__(config)


class Glm4vMoeTextNaiveMoe(DeepseekV3NaiveMoe):
    pass


class Glm4vMoeTextMoE(Glm4MoeMoE):
    def __init__(self, config: Glm4vMoeTextConfig):
        super().__init__(config)
        self.config = config
        self.experts = Glm4vMoeTextNaiveMoe(config)
        self.gate = Glm4vMoeTextTopkRouter(config)
        self.shared_experts = Glm4vMoeTextMLP(
            config=config, intermediate_size=config.moe_intermediate_size * config.n_shared_experts
        )


class Glm4vMoeTextMLP(Glm4MoeMLP):
    pass


class Glm4vMoeTextDecoderLayer(Glm4MoeDecoderLayer):
    def __init__(self, config: Glm4vMoeTextConfig, layer_idx: int):
        super().__init__(config, layer_idx)


class Glm4vMoePreTrainedModel(Glm4MoePreTrainedModel):
    config: Glm4vMoeConfig
<<<<<<< HEAD
    base_model_prefix = "model"
=======
    base_model_prefix = ""
    input_modalities = ["text", "image", "video"]
>>>>>>> 354567d9
    _no_split_modules = ["Glm4vMoeTextDecoderLayer", "Glm4vMoeVisionBlock"]
    _skip_keys_device_placement = "past_key_values"

    _can_record_outputs = {
        "hidden_states": Glm4vMoeTextDecoderLayer,
        "attentions": Glm4vMoeTextAttention,
        "router_logits": OutputRecorder(nn.Linear, layer_name="mlp.gate", index=0),
    }


class Glm4vMoeCausalLMOutputWithPast(Qwen3VLMoeCausalLMOutputWithPast):
    pass


@auto_docstring
class Glm4vMoeTextModel(Glm4vTextModel):
    def forward(
        self,
        input_ids: Optional[torch.LongTensor] = None,
        attention_mask: Optional[torch.Tensor] = None,
        position_ids: Optional[torch.LongTensor] = None,
        past_key_values: Optional[Cache] = None,
        inputs_embeds: Optional[torch.FloatTensor] = None,
        use_cache: Optional[bool] = None,
        cache_position: Optional[torch.LongTensor] = None,
        **kwargs: Unpack[FlashAttentionKwargs],
    ) -> MoeModelOutputWithPast:
        if (input_ids is None) ^ (inputs_embeds is not None):
            raise ValueError("You must specify exactly one of input_ids or inputs_embeds")

        # torch.jit.trace() doesn't support cache objects in the output
        if use_cache and past_key_values is None and not torch.jit.is_tracing():
            past_key_values = DynamicCache(config=self.config)

        if inputs_embeds is None:
            inputs_embeds = self.embed_tokens(input_ids)

        if cache_position is None:
            past_seen_tokens = past_key_values.get_seq_length() if past_key_values is not None else 0
            cache_position = torch.arange(
                past_seen_tokens, past_seen_tokens + inputs_embeds.shape[1], device=inputs_embeds.device
            )

        # the hard coded `3` is for temporal, height and width.
        if position_ids is None:
            position_ids = cache_position.view(1, 1, -1).expand(3, inputs_embeds.shape[0], -1)
        elif position_ids.ndim == 2:
            position_ids = position_ids[None, ...].expand(3, position_ids.shape[0], -1)

        # NOTE: we need to pass text position ids for packing. Qwen2-VL uses 3D positions
        # where each dim indicates visual spatial positions for temporal/height/width grids.
        # There are two scenarios when FA2-like packed masking might be activated.
        # 1. User specifically passed packed `position_ids` and no attention mask.
        #    In this case we expect the useer to create correct position ids for all 3 grids
        #    and prepend text-only position ids to it. The final tensor will be [4, bs, seq-len]
        # 2. User runs forward with no attention mask and no position ids. In this case, position ids
        #    are prepared by the model (`get_rope_index`) as `[4, bs, seq-len]` tensor. Text-only positions are
        #    prepended by us when creating positions so that the mask is constructed correctly. NOTE: failing to pass
        #    text-only positions will cause incorrect mask construction, do not change `prepare_input_for_generation`
        if position_ids.ndim == 3 and position_ids.shape[0] == 4:
            text_position_ids = position_ids[0]
            position_ids = position_ids[1:]
        else:
            # If inputs are not packed (usual 3D positions), do not prepare mask from position_ids
            text_position_ids = None

        mask_kwargs = {
            "config": self.config,
            "input_embeds": inputs_embeds,
            "attention_mask": attention_mask,
            "cache_position": cache_position,
            "past_key_values": past_key_values,
            "position_ids": text_position_ids,
        }
        # Create the masks
        causal_mask = create_causal_mask(**mask_kwargs)

        hidden_states = inputs_embeds

        # create position embeddings to be shared across the decoder layers
        position_embeddings = self.rotary_emb(hidden_states, position_ids)

        for i, decoder_layer in enumerate(self.layers[: self.config.num_hidden_layers]):
            layer_outputs = decoder_layer(
                hidden_states,
                position_embeddings=position_embeddings,
                attention_mask=causal_mask,
                position_ids=position_ids,
                past_key_values=past_key_values,
                cache_position=cache_position,
                **kwargs,
            )
            hidden_states = layer_outputs

        hidden_states = self.norm(hidden_states)

        return MoeModelOutputWithPast(
            last_hidden_state=hidden_states,
            past_key_values=past_key_values,
        )


class Glm4vMoeForConditionalGeneration(Glm4vForConditionalGeneration):
    @auto_docstring
    @check_model_inputs()
    def forward(
        self,
        input_ids: Optional[torch.LongTensor] = None,
        attention_mask: Optional[torch.Tensor] = None,
        position_ids: Optional[torch.LongTensor] = None,
        past_key_values: Optional[Cache] = None,
        inputs_embeds: Optional[torch.FloatTensor] = None,
        labels: Optional[torch.LongTensor] = None,
        pixel_values: Optional[torch.Tensor] = None,
        pixel_values_videos: Optional[torch.FloatTensor] = None,
        image_grid_thw: Optional[torch.LongTensor] = None,
        video_grid_thw: Optional[torch.LongTensor] = None,
        cache_position: Optional[torch.LongTensor] = None,
        logits_to_keep: Union[int, torch.Tensor] = 0,
        **kwargs: Unpack[TransformersKwargs],
    ) -> Union[tuple, Glm4vMoeCausalLMOutputWithPast]:
        outputs = self.model(
            input_ids=input_ids,
            pixel_values=pixel_values,
            pixel_values_videos=pixel_values_videos,
            image_grid_thw=image_grid_thw,
            video_grid_thw=video_grid_thw,
            position_ids=position_ids,
            attention_mask=attention_mask,
            past_key_values=past_key_values,
            inputs_embeds=inputs_embeds,
            cache_position=cache_position,
            **kwargs,
        )

        hidden_states = outputs[0]
        # Only compute necessary logits, and do not upcast them to float if we are not computing the loss
        slice_indices = slice(-logits_to_keep, None) if isinstance(logits_to_keep, int) else logits_to_keep
        logits = self.lm_head(hidden_states[:, slice_indices, :])

        loss = None
        if labels is not None:
            loss = self.loss_function(logits=logits, labels=labels, vocab_size=self.config.text_config.vocab_size)

        aux_loss = None
        if kwargs.get("output_router_logits", False):
            aux_loss = load_balancing_loss_func(
                outputs.router_logits,
                self.num_experts,
                self.num_experts_per_tok,
                attention_mask,
            )
            if labels is not None:
                loss += self.config.text_config.router_aux_loss_coef * aux_loss.to(
                    loss.device
                )  # make sure to reside in the same device

        return Glm4vMoeCausalLMOutputWithPast(
            loss=loss,
            aux_loss=aux_loss,
            logits=logits,
            past_key_values=outputs.past_key_values,
            hidden_states=outputs.hidden_states,
            attentions=outputs.attentions,
            rope_deltas=outputs.rope_deltas,
        )


__all__ = [
    "Glm4vMoeConfig",
    "Glm4vMoeTextConfig",
    "Glm4vMoeForConditionalGeneration",
    "Glm4vMoeModel",  # noqa: F822
    "Glm4vMoePreTrainedModel",
    "Glm4vMoeTextModel",  # noqa: F822
]<|MERGE_RESOLUTION|>--- conflicted
+++ resolved
@@ -457,12 +457,8 @@
 
 class Glm4vMoePreTrainedModel(Glm4MoePreTrainedModel):
     config: Glm4vMoeConfig
-<<<<<<< HEAD
     base_model_prefix = "model"
-=======
-    base_model_prefix = ""
     input_modalities = ["text", "image", "video"]
->>>>>>> 354567d9
     _no_split_modules = ["Glm4vMoeTextDecoderLayer", "Glm4vMoeVisionBlock"]
     _skip_keys_device_placement = "past_key_values"
 
