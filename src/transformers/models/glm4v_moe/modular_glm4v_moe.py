# coding=utf-8
# Copyright 2025 The ZhipuAI Inc. team and HuggingFace Inc. team. All rights reserved.
#
# Licensed under the Apache License, Version 2.0 (the "License");
# you may not use this file except in compliance with the License.
# You may obtain a copy of the License at
#
#     http://www.apache.org/licenses/LICENSE-2.0
#
# Unless required by applicable law or agreed to in writing, software
# distributed under the License is distributed on an "AS IS" BASIS,
# WITHOUT WARRANTIES OR CONDITIONS OF ANY KIND, either express or implied.
# See the License for the specific language governing permissions and
# limitations under the License.
from collections.abc import Callable
from typing import Optional, Union

import torch
import torch.nn as nn

from ...cache_utils import Cache, DynamicCache
from ...configuration_utils import PreTrainedConfig
from ...masking_utils import create_causal_mask
from ...modeling_flash_attention_utils import FlashAttentionKwargs
from ...modeling_outputs import MoeModelOutputWithPast
from ...modeling_rope_utils import RopeParameters, RotaryEmbeddingConfigMixin
from ...modeling_utils import ALL_ATTENTION_FUNCTIONS
from ...processing_utils import Unpack
from ...utils import TransformersKwargs, auto_docstring, logging
from ...utils.generic import OutputRecorder, check_model_inputs
from ..deepseek_v3.modeling_deepseek_v3 import DeepseekV3NaiveMoe
from ..glm4.modeling_glm4 import Glm4Attention
from ..glm4_moe.configuration_glm4_moe import Glm4MoeConfig
from ..glm4_moe.modeling_glm4_moe import (
    Glm4MoeDecoderLayer,
    Glm4MoeMLP,
    Glm4MoeMoE,
    Glm4MoePreTrainedModel,
    Glm4MoeRMSNorm,
    Glm4MoeTopkRouter,
    eager_attention_forward,
)
from ..glm4v.configuration_glm4v import Glm4vConfig, Glm4vVisionConfig
from ..glm4v.modeling_glm4v import (
    Glm4vForConditionalGeneration,
    Glm4vTextModel,
    Glm4vTextRotaryEmbedding,
    Glm4vVisionModel,
    rotate_half,
)
from ..qwen3_vl_moe.modeling_qwen3_vl_moe import (
    Qwen3VLMoeCausalLMOutputWithPast,
    Qwen3VLMoeModelOutputWithPast,
    load_balancing_loss_func,
)


logger = logging.get_logger(__name__)


class Glm4vMoeVisionConfig(Glm4vVisionConfig):
    pass


class Glm4vMoeRMSNorm(Glm4MoeRMSNorm):
    pass


class Glm4vMoeTextConfig(Glm4MoeConfig, RotaryEmbeddingConfigMixin):
    r"""
    This is the configuration class to store the configuration of a [`Glm4vMoeModel`]. It is used to instantiate a
    GLM-4.5V model according to the specified arguments, defining the model architecture. Instantiating a
    configuration with the defaults will yield a similar configuration to that of
    GLM-4.5V [zai-org/GLM-4.5V](https://huggingface.co/zai-org/GLM-4.5V).

    Configuration objects inherit from [`PreTrainedConfig`] and can be used to control the model outputs. Read the
    documentation from [`PreTrainedConfig`] for more information.

    Args:
        vocab_size (`int`, *optional*, defaults to 151424):
            Vocabulary size of the Glm4vMoe model. Defines the number of different tokens that can be represented by the
            `inputs_ids` passed when calling [`Glm4vMoeModel`]
        hidden_size (`int`, *optional*, defaults to 4096):
            Dimension of the hidden representations.
        intermediate_size (`int`, *optional*, defaults to 10944):
            Dimension of the MLP representations.
        num_hidden_layers (`int`, *optional*, defaults to 46):
            Number of hidden layers in the Transformer encoder.
        num_attention_heads (`int`, *optional*, defaults to 96):
            Number of attention heads for each attention layer in the Transformer encoder.
        num_key_value_heads (`int`, *optional*, defaults to 8):
            This is the number of key_value heads that should be used to implement Grouped Query Attention. If
            `num_key_value_heads=num_attention_heads`, the model will use Multi Head Attention (MHA), if
            `num_key_value_heads=1` the model will use Multi Query Attention (MQA) otherwise GQA is used. When
            converting a multi-head checkpoint to a GQA checkpoint, each group key and value head should be constructed
            by meanpooling all the original heads within that group. For more details checkout [this
            paper](https://huggingface.co/papers/2305.13245). If it is not specified, will default to `32`.
        hidden_act (`str` or `function`, *optional*, defaults to `"silu"`):
            The non-linear activation function (function or string) in the decoder.
        max_position_embeddings (`int`, *optional*, defaults to 65536):
            The maximum sequence length that this model might ever be used with.
        initializer_range (`float`, *optional*, defaults to 0.02):
            The standard deviation of the truncated_normal_initializer for initializing all weight matrices.
        rms_norm_eps (`float`, *optional*, defaults to 1e-05):
            The epsilon used by the rms normalization layers.
        use_cache (`bool`, *optional*, defaults to `True`):
            Whether or not the model should return the last key/values attentions (not used by all models). Only
            relevant if `config.is_decoder=True`.
        tie_word_embeddings (`bool`, *optional*, defaults to `False`):
            Whether the model's input and output word embeddings should be tied.
        rope_parameters (`RopeParameters`, *optional*):
            Dictionary containing the configuration parameters for the RoPE embeddings. The dictionary should contain
            a value for `rope_theta` and optionally parameters used for scaling in case you want to use RoPE
            with longer `max_position_embeddings`.
        attention_bias (`bool`, defaults to `True`, *optional*, defaults to `True`):
            Whether to use a bias in the query, key, value and output projection layers during self-attention.
        attention_dropout (`float`, *optional*, defaults to 0.0):
            The dropout ratio for the attention probabilities.
        moe_intermediate_size (`int`, *optional*, defaults to 1408):
            Intermediate size of the routed expert.
        num_experts_per_tok (`int`, *optional*, defaults to 8):
            number of experts per token.
        n_shared_experts (`int`, *optional*, defaults to 1):
            Number of shared experts.
        n_routed_experts (`int`, *optional*, defaults to 128):
            Number of routed experts.
        routed_scaling_factor (`float`, *optional*, defaults to 1.0):
            Scaling factor or routed experts.
        n_group (`int`, *optional*, defaults to 1):
            Number of groups for routed experts.
        topk_group (`int`, *optional*, defaults to 1):
            Number of selected groups for each token(for each token, ensuring the selected experts is only within `topk_group` groups).
        first_k_dense_replace (`int`, *optional*, defaults to 1):
            Number of dense layers in shallow layers(embed->dense->dense->...->dense->moe->moe...->lm_head).
                                                                    \--k dense layers--/
        norm_topk_prob (`bool`, *optional*, defaults to `True`):
            Whether to normalize the topk probabilities.
        pad_token_id (`int`, *optional*):
            Padding token id.
        eos_token_id (`int`, *optional*):
            End of stream token id.
        bos_token_id (`int`, *optional*):
            Beginning of stream token id.
        router_aux_loss_coef (`float`, *optional*, defaults to 0.0001):
            The aux loss factor for the loss.

    ```python
    >>> from transformers import Glm4vMoeTextModel, Glm4vMoeConfig

    >>> # Initializing a GLM-4.5V style configuration
    >>> configuration = Glm4vMoeConfig()

    >>> # Initializing a model from the GLM-4.5V style configuration
    >>> model = Glm4vMoeTextModel(configuration)

    >>> # Accessing the model configuration
    >>> configuration = model.config
    ```"""

    model_type = "glm4v_moe_text"
    base_config_key = "text_config"
    keys_to_ignore_at_inference = ["past_key_values"]
    # Default tensor parallel plan for base model `Glm4vMoe`
    base_model_tp_plan = {
        "layers.*.self_attn.q_proj": "colwise",
        "layers.*.self_attn.k_proj": "colwise",
        "layers.*.self_attn.v_proj": "colwise",
        "layers.*.self_attn.o_proj": "rowwise",
        "layers.*.mlp.gate_proj": "colwise",
        "layers.*.mlp.up_proj": "colwise",
        "layers.*.mlp.down_proj": "rowwise",
    }
    base_model_pp_plan = {
        "embed_tokens": (["input_ids"], ["inputs_embeds"]),
        "layers": (["hidden_states", "attention_mask"], ["hidden_states"]),
        "norm": (["hidden_states"], ["hidden_states"]),
    }

    def __init__(
        self,
        vocab_size: Optional[int] = 151424,
        hidden_size: Optional[int] = 4096,
        intermediate_size: Optional[int] = 10944,
        num_hidden_layers: Optional[int] = 46,
        num_attention_heads: Optional[int] = 96,
        num_key_value_heads: Optional[int] = 8,
        hidden_act: Optional[str] = "silu",
        max_position_embeddings: Optional[int] = 65536,
        initializer_range: Optional[float] = 0.02,
        rms_norm_eps: Optional[int] = 1e-5,
        use_cache: Optional[bool] = True,
        tie_word_embeddings: Optional[bool] = False,
        rope_parameters: Optional[RopeParameters | dict[str, RopeParameters]] = None,
        attention_bias: Optional[bool] = True,
        attention_dropout: Optional[float] = 0.0,
        moe_intermediate_size: Optional[int] = 1408,
        num_experts_per_tok: Optional[int] = 8,
        n_shared_experts: Optional[int] = 1,
        n_routed_experts: Optional[int] = 128,
        routed_scaling_factor: Optional[float] = 1.0,
        n_group: Optional[int] = 1,
        topk_group: Optional[int] = 1,
        first_k_dense_replace: Optional[int] = 1,
        norm_topk_prob: Optional[bool] = True,
        pad_token_id: Optional[int] = None,
        eos_token_id: Optional[int] = None,
        bos_token_id: Optional[int] = None,
        router_aux_loss_coef: Optional[float] = 0.0001,
        **kwargs,
    ):
<<<<<<< HEAD
        PreTrainedConfig.__init__(self, **kwargs)
        self.pad_token_id = pad_token_id
        self.eos_token_id = eos_token_id
        self.bos_token_id = bos_token_id
        self.tie_word_embeddings = tie_word_embeddings
=======
>>>>>>> 5ee9ffe3
        self.vocab_size = vocab_size
        self.max_position_embeddings = max_position_embeddings
        self.hidden_size = hidden_size
        self.intermediate_size = intermediate_size
        self.num_hidden_layers = num_hidden_layers
        self.num_attention_heads = num_attention_heads

        self.num_key_value_heads = num_key_value_heads
        self.hidden_act = hidden_act
        self.initializer_range = initializer_range
        self.rms_norm_eps = rms_norm_eps
        self.use_cache = use_cache
        self.attention_bias = attention_bias
        self.attention_dropout = attention_dropout
        self.rope_parameters = rope_parameters
        kwargs.setdefault("partial_rotary_factor", 0.5)  # assign default for BC

        # MoE arguments
        self.moe_intermediate_size = moe_intermediate_size
        self.num_experts_per_tok = num_experts_per_tok
        self.n_group = n_group
        self.topk_group = topk_group
        self.n_shared_experts = n_shared_experts
        self.n_routed_experts = n_routed_experts
        self.routed_scaling_factor = routed_scaling_factor
        self.first_k_dense_replace = first_k_dense_replace
        self.norm_topk_prob = norm_topk_prob
        self.router_aux_loss_coef = router_aux_loss_coef
        PreTrainedConfig.__init__(
            self, tie_word_embeddings=tie_word_embeddings, ignore_keys_at_rope_validation={"mrope"}, **kwargs
        )


class Glm4vMoeConfig(Glm4vConfig):
    r"""
    This is the configuration class to store the configuration of a [`Glm4vMoeModel`]. It is used to instantiate a
    GLM-4.5V model according to the specified arguments, defining the model architecture. Instantiating a
    configuration with the defaults will yield a similar configuration to that of
    GLM-4.5V [zai-org/GLM-4.5V](https://huggingface.co/zai-org/GLM-4.5V).

    Configuration objects inherit from [`PreTrainedConfig`] and can be used to control the model outputs. Read the
    documentation from [`PreTrainedConfig`] for more information.


    Args:
        text_config (`Union[PreTrainedConfig, dict]`, *optional*, defaults to `Glm4vMoeTextConfig`):
            The config object or dictionary of the text backbone.
        vision_config (`Union[PreTrainedConfig, dict]`,  *optional*, defaults to `Glm4vMoeVisionConfig`):
            The config object or dictionary of the vision backbone.
        image_token_id (`int`, *optional*, defaults to 151363):
            The image token index to encode the image prompt.
        video_token_id (`int`, *optional*, defaults to 151364):
            The video token index to encode the image prompt.
        image_start_token_id (`int`, *optional*, defaults to 151339):
            The image start token index to encode the start of image.
        image_end_token_id (`int`, *optional*, defaults to 151340):
            The image end token index to encode the end of image.
        video_start_token_id (`int`, *optional*, defaults to 151341):
            The video start token index to encode the start of video.
        video_end_token_id (`int`, *optional*, defaults to 151342):
            The video end token index to encode the end of video.

    ```python
    >>> from transformers import Glm4vMoeForConditionalGeneration, Glm4vMoeConfig

    >>> # Initializing a GLM-4.5V style configuration
    >>> configuration = Glm4vMoeConfig()

    >>> # Initializing a model from the GLM-4.5V style configuration
    >>> model = Glm4vMoeForConditionalGeneration(configuration)

    >>> # Accessing the model configuration
    >>> configuration = model.config
    ```"""

    def __init__(
        self,
        text_config=None,
        vision_config=None,
        image_token_id=151363,
        video_token_id=151364,
        image_start_token_id=151339,
        image_end_token_id=151340,
        video_start_token_id=151341,
        video_end_token_id=151342,
        **kwargs,
    ):
        super().__init__()


class Glm4vMoeModelOutputWithPast(Qwen3VLMoeModelOutputWithPast):
    pass


def apply_multimodal_rotary_pos_emb(q, k, cos, sin, mrope_section, unsqueeze_dim=1):
    """Applies Rotary Position Embedding with Multimodal Sections to the query and key tensors (https://qwenlm.github.io/blog/qwen2-vl/).

    Explanation:
        Multimodal 3D rotary position embedding is an extension to 1D rotary position embedding. The input embedding
        sequence contains vision (images / videos) embedding and text embedding or just contains text embedding. For
        vision embedding part, we apply rotary position embedding on temporal, height and width dimension separately.
        Here we split the channel dimension to 3 chunks for the temporal, height and width rotary position embedding.
        For text embedding part, we just apply 1D rotary position embedding. The three rotary position index (temporal,
        height and width) of text embedding is always the same, so the text embedding rotary position embedding has no
        difference with modern LLMs.

    Args:
        q (`torch.Tensor`): The query tensor.
        k (`torch.Tensor`): The key tensor.
        cos (`torch.Tensor`): The cosine part of the rotary embedding.
        sin (`torch.Tensor`): The sine part of the rotary embedding.
        mrope_section(`List(int)`):
            Multimodal rope section is for channel dimension of temporal, height and width in rope calculation.
        unsqueeze_dim (`int`, *optional*, defaults to 1):
            The 'unsqueeze_dim' argument specifies the dimension along which to unsqueeze cos[position_ids] and
            sin[position_ids] so that they can be properly broadcasted to the dimensions of q and k. For example, note
            that cos[position_ids] and sin[position_ids] have the shape [batch_size, seq_len, head_dim]. Then, if q and
            k have the shape [batch_size, heads, seq_len, head_dim], then setting unsqueeze_dim=1 makes
            cos[position_ids] and sin[position_ids] broadcastable to the shapes of q and k. Similarly, if q and k have
            the shape [batch_size, seq_len, heads, head_dim], then set unsqueeze_dim=2.
    Returns:
        `tuple(torch.Tensor)` comprising of the query and key tensors rotated using the Rotary Position Embedding.
    """
    mrope_section = mrope_section * 2
    cos = torch.cat([m[i % 3] for i, m in enumerate(cos.split(mrope_section, dim=-1))], dim=-1).unsqueeze(
        unsqueeze_dim
    )
    sin = torch.cat([m[i % 3] for i, m in enumerate(sin.split(mrope_section, dim=-1))], dim=-1).unsqueeze(
        unsqueeze_dim
    )

    # Keep half or full tensor for later concatenation
    rotary_dim = cos.shape[-1]
    q_rot, q_pass = q[..., :rotary_dim], q[..., rotary_dim:]
    k_rot, k_pass = k[..., :rotary_dim], k[..., rotary_dim:]

    # Apply rotary embeddings on the first half or full tensor
    q_embed = (q_rot * cos) + (rotate_half(q_rot) * sin)
    k_embed = (k_rot * cos) + (rotate_half(k_rot) * sin)

    # Concatenate back to full shape
    q_embed = torch.cat([q_embed, q_pass], dim=-1)
    k_embed = torch.cat([k_embed, k_pass], dim=-1)

    return q_embed, k_embed


class Glm4vMoeTextRotaryEmbedding(Glm4vTextRotaryEmbedding):
    def __init__(self, config: Glm4vMoeTextConfig, device=None, layer_type=None):
        super().__init__(config, device=device, layer_type=layer_type)

    @staticmethod
    def compute_default_rope_parameters(
        config: Optional[Glm4vMoeTextConfig] = None,
        device: Optional["torch.device"] = None,
        seq_len: Optional[int] = None,
    ) -> tuple["torch.Tensor", float]:
        """
        Computes the inverse frequencies according to the original RoPE implementation
        Args:
            config ([`~transformers.PreTrainedConfig`]):
                The model configuration.
            device (`torch.device`):
                The device to use for initialization of the inverse frequencies.
            seq_len (`int`, *optional*):
                The current sequence length. Unused for this type of RoPE.
        Returns:
            Tuple of (`torch.Tensor`, `float`), containing the inverse frequencies for the RoPE embeddings and the
            post-processing scaling factor applied to the computed cos/sin (unused in this type of RoPE).
        """
        base = config.rope_parameters["rope_theta"]
        partial_rotary_factor = config.rope_parameters.get("partial_rotary_factor", 1.0)
        head_dim = getattr(config, "head_dim", None) or config.hidden_size // config.num_attention_heads
        dim = int(head_dim * partial_rotary_factor)

        attention_factor = 1.0  # Unused in this type of RoPE

        # Compute the inverse frequencies
        inv_freq = 1.0 / (
            base ** (torch.arange(0, dim, 2, dtype=torch.int64).to(device=device, dtype=torch.float) / dim)
        )
        return inv_freq, attention_factor


class Glm4vMoeTextAttention(Glm4Attention):
    def __init__(self, config: Glm4vMoeTextConfig, layer_idx: Optional[int] = None):
        super().__init__(config, layer_idx)
        self.rope_parameters = config.rope_parameters

    def forward(
        self,
        hidden_states: torch.Tensor,
        position_embeddings: tuple[torch.Tensor, torch.Tensor],
        attention_mask: Optional[torch.Tensor],
        past_key_values: Optional[Cache] = None,
        cache_position: Optional[torch.LongTensor] = None,
        **kwargs: Unpack[FlashAttentionKwargs],
    ) -> tuple[torch.Tensor, Optional[torch.Tensor], Optional[tuple[torch.Tensor]]]:
        input_shape = hidden_states.shape[:-1]
        hidden_shape = (*input_shape, -1, self.head_dim)

        query_states = self.q_proj(hidden_states).view(hidden_shape)
        key_states = self.k_proj(hidden_states).view(hidden_shape)
        value_states = self.v_proj(hidden_states).view(hidden_shape)

        query_states = query_states.transpose(1, 2)
        key_states = key_states.transpose(1, 2)
        value_states = value_states.transpose(1, 2)

        cos, sin = position_embeddings
        query_states, key_states = apply_multimodal_rotary_pos_emb(  # diff with Llama
            query_states, key_states, cos, sin, self.rope_parameters["mrope_section"]
        )

        if past_key_values is not None:
            # sin and cos are specific to RoPE models; position_ids needed for the static cache
            cache_kwargs = {"sin": sin, "cos": cos, "cache_position": cache_position}
            key_states, value_states = past_key_values.update(key_states, value_states, self.layer_idx, cache_kwargs)

        attention_interface: Callable = eager_attention_forward
        if self.config._attn_implementation != "eager":
            attention_interface = ALL_ATTENTION_FUNCTIONS[self.config._attn_implementation]

        attn_output, attn_weights = attention_interface(
            self,
            query_states,
            key_states,
            value_states,
            attention_mask,
            dropout=0.0 if not self.training else self.attention_dropout,
            scaling=self.scaling,
            **kwargs,
        )

        attn_output = attn_output.reshape(*input_shape, -1).contiguous()
        attn_output = self.o_proj(attn_output)
        return attn_output, attn_weights


class Glm4vMoeTextTopkRouter(Glm4MoeTopkRouter, nn.Module):
    def __init__(self, config: Glm4vMoeTextConfig):
        super().__init__(config)


class Glm4vMoeTextNaiveMoe(DeepseekV3NaiveMoe):
    pass


class Glm4vMoeTextMoE(Glm4MoeMoE):
    def __init__(self, config: Glm4vMoeTextConfig):
        super().__init__(config)
        self.config = config
        self.experts = Glm4vMoeTextNaiveMoe(config)
        self.gate = Glm4vMoeTextTopkRouter(config)
        self.shared_experts = Glm4vMoeTextMLP(
            config=config, intermediate_size=config.moe_intermediate_size * config.n_shared_experts
        )


class Glm4vMoeTextMLP(Glm4MoeMLP):
    pass


class Glm4vMoeTextDecoderLayer(Glm4MoeDecoderLayer):
    def __init__(self, config: Glm4vMoeTextConfig, layer_idx: int):
        super().__init__(config, layer_idx)


class Glm4vMoePreTrainedModel(Glm4MoePreTrainedModel):
    config: Glm4vMoeConfig
    base_model_prefix = "model"
    input_modalities = ("text", "image", "video")
    _no_split_modules = ["Glm4vMoeTextDecoderLayer", "Glm4vMoeVisionBlock"]
    _skip_keys_device_placement = "past_key_values"

    _can_record_outputs = {
        "hidden_states": Glm4vMoeTextDecoderLayer,
        "attentions": Glm4vMoeTextAttention,
        "router_logits": OutputRecorder(nn.Linear, layer_name="mlp.gate", index=0),
    }


class Glm4vMoeCausalLMOutputWithPast(Qwen3VLMoeCausalLMOutputWithPast):
    pass


@auto_docstring
class Glm4vMoeVisionModel(Glm4vVisionModel):
    pass


@auto_docstring
class Glm4vMoeTextModel(Glm4vTextModel):
    def forward(
        self,
        input_ids: Optional[torch.LongTensor] = None,
        attention_mask: Optional[torch.Tensor] = None,
        position_ids: Optional[torch.LongTensor] = None,
        past_key_values: Optional[Cache] = None,
        inputs_embeds: Optional[torch.FloatTensor] = None,
        use_cache: Optional[bool] = None,
        cache_position: Optional[torch.LongTensor] = None,
        **kwargs: Unpack[FlashAttentionKwargs],
    ) -> MoeModelOutputWithPast:
        if (input_ids is None) ^ (inputs_embeds is not None):
            raise ValueError("You must specify exactly one of input_ids or inputs_embeds")

        # torch.jit.trace() doesn't support cache objects in the output
        if use_cache and past_key_values is None and not torch.jit.is_tracing():
            past_key_values = DynamicCache(config=self.config)

        if inputs_embeds is None:
            inputs_embeds = self.embed_tokens(input_ids)

        if cache_position is None:
            past_seen_tokens = past_key_values.get_seq_length() if past_key_values is not None else 0
            cache_position = torch.arange(
                past_seen_tokens, past_seen_tokens + inputs_embeds.shape[1], device=inputs_embeds.device
            )

        # the hard coded `3` is for temporal, height and width.
        if position_ids is None:
            position_ids = cache_position.view(1, 1, -1).expand(3, inputs_embeds.shape[0], -1)
        elif position_ids.ndim == 2:
            position_ids = position_ids[None, ...].expand(3, position_ids.shape[0], -1)

        # NOTE: we need to pass text position ids for packing. Qwen2-VL uses 3D positions
        # where each dim indicates visual spatial positions for temporal/height/width grids.
        # There are two scenarios when FA2-like packed masking might be activated.
        # 1. User specifically passed packed `position_ids` and no attention mask.
        #    In this case we expect the useer to create correct position ids for all 3 grids
        #    and prepend text-only position ids to it. The final tensor will be [4, bs, seq-len]
        # 2. User runs forward with no attention mask and no position ids. In this case, position ids
        #    are prepared by the model (`get_rope_index`) as `[4, bs, seq-len]` tensor. Text-only positions are
        #    prepended by us when creating positions so that the mask is constructed correctly. NOTE: failing to pass
        #    text-only positions will cause incorrect mask construction, do not change `prepare_input_for_generation`
        if position_ids.ndim == 3 and position_ids.shape[0] == 4:
            text_position_ids = position_ids[0]
            position_ids = position_ids[1:]
        else:
            # If inputs are not packed (usual 3D positions), do not prepare mask from position_ids
            text_position_ids = None

        mask_kwargs = {
            "config": self.config,
            "input_embeds": inputs_embeds,
            "attention_mask": attention_mask,
            "cache_position": cache_position,
            "past_key_values": past_key_values,
            "position_ids": text_position_ids,
        }
        # Create the masks
        causal_mask = create_causal_mask(**mask_kwargs)

        hidden_states = inputs_embeds

        # create position embeddings to be shared across the decoder layers
        position_embeddings = self.rotary_emb(hidden_states, position_ids)

        for i, decoder_layer in enumerate(self.layers[: self.config.num_hidden_layers]):
            layer_outputs = decoder_layer(
                hidden_states,
                position_embeddings=position_embeddings,
                attention_mask=causal_mask,
                position_ids=position_ids,
                past_key_values=past_key_values,
                cache_position=cache_position,
                **kwargs,
            )
            hidden_states = layer_outputs

        hidden_states = self.norm(hidden_states)

        return MoeModelOutputWithPast(
            last_hidden_state=hidden_states,
            past_key_values=past_key_values,
        )


class Glm4vMoeForConditionalGeneration(Glm4vForConditionalGeneration):
    @auto_docstring
    @check_model_inputs
    def forward(
        self,
        input_ids: Optional[torch.LongTensor] = None,
        attention_mask: Optional[torch.Tensor] = None,
        position_ids: Optional[torch.LongTensor] = None,
        past_key_values: Optional[Cache] = None,
        inputs_embeds: Optional[torch.FloatTensor] = None,
        labels: Optional[torch.LongTensor] = None,
        pixel_values: Optional[torch.Tensor] = None,
        pixel_values_videos: Optional[torch.FloatTensor] = None,
        image_grid_thw: Optional[torch.LongTensor] = None,
        video_grid_thw: Optional[torch.LongTensor] = None,
        cache_position: Optional[torch.LongTensor] = None,
        logits_to_keep: Union[int, torch.Tensor] = 0,
        **kwargs: Unpack[TransformersKwargs],
    ) -> Union[tuple, Glm4vMoeCausalLMOutputWithPast]:
        outputs = self.model(
            input_ids=input_ids,
            pixel_values=pixel_values,
            pixel_values_videos=pixel_values_videos,
            image_grid_thw=image_grid_thw,
            video_grid_thw=video_grid_thw,
            position_ids=position_ids,
            attention_mask=attention_mask,
            past_key_values=past_key_values,
            inputs_embeds=inputs_embeds,
            cache_position=cache_position,
            **kwargs,
        )

        hidden_states = outputs[0]
        # Only compute necessary logits, and do not upcast them to float if we are not computing the loss
        slice_indices = slice(-logits_to_keep, None) if isinstance(logits_to_keep, int) else logits_to_keep
        logits = self.lm_head(hidden_states[:, slice_indices, :])

        loss = None
        if labels is not None:
            loss = self.loss_function(logits=logits, labels=labels, vocab_size=self.config.text_config.vocab_size)

        aux_loss = None
        if kwargs.get("output_router_logits", False):
            aux_loss = load_balancing_loss_func(
                outputs.router_logits,
                self.num_experts,
                self.num_experts_per_tok,
                attention_mask,
            )
            if labels is not None:
                loss += self.config.text_config.router_aux_loss_coef * aux_loss.to(
                    loss.device
                )  # make sure to reside in the same device

        return Glm4vMoeCausalLMOutputWithPast(
            loss=loss,
            aux_loss=aux_loss,
            logits=logits,
            past_key_values=outputs.past_key_values,
            hidden_states=outputs.hidden_states,
            attentions=outputs.attentions,
            rope_deltas=outputs.rope_deltas,
        )


__all__ = [
    "Glm4vMoeConfig",
    "Glm4vMoeTextConfig",
    "Glm4vMoeVisionConfig",
    "Glm4vMoeForConditionalGeneration",
    "Glm4vMoeModel",  # noqa: F822
    "Glm4vMoePreTrainedModel",
    "Glm4vMoeTextModel",
    "Glm4vMoeVisionModel",
]<|MERGE_RESOLUTION|>--- conflicted
+++ resolved
@@ -208,14 +208,10 @@
         router_aux_loss_coef: Optional[float] = 0.0001,
         **kwargs,
     ):
-<<<<<<< HEAD
-        PreTrainedConfig.__init__(self, **kwargs)
         self.pad_token_id = pad_token_id
         self.eos_token_id = eos_token_id
         self.bos_token_id = bos_token_id
         self.tie_word_embeddings = tie_word_embeddings
-=======
->>>>>>> 5ee9ffe3
         self.vocab_size = vocab_size
         self.max_position_embeddings = max_position_embeddings
         self.hidden_size = hidden_size
@@ -245,7 +241,7 @@
         self.norm_topk_prob = norm_topk_prob
         self.router_aux_loss_coef = router_aux_loss_coef
         PreTrainedConfig.__init__(
-            self, tie_word_embeddings=tie_word_embeddings, ignore_keys_at_rope_validation={"mrope"}, **kwargs
+            self, ignore_keys_at_rope_validation={"mrope"}, **kwargs
         )
 
 
