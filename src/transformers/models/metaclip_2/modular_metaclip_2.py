--- conflicted
+++ resolved
@@ -12,7 +12,6 @@
 from ..clip.modeling_clip import (
     CLIPMLP,
     CLIPAttention,
-    CLIPEncoderLayer,
     CLIPForImageClassification,
     CLIPModel,
     CLIPPreTrainedModel,
@@ -214,26 +213,9 @@
     pass
 
 
-class MetaClip2EncoderLayer(CLIPEncoderLayer):
-    pass
-
-
 @auto_docstring
 class MetaClip2PreTrainedModel(CLIPPreTrainedModel):
     base_model_prefix = "metaclip_2"
-<<<<<<< HEAD
-=======
-    input_modalities = ["image", "text"]
-    supports_gradient_checkpointing = True
-    _supports_sdpa = True
-    _supports_flash_attn = True
-    _supports_flex_attn = True
-    _supports_attention_backend = True
-    _can_record_outputs = {
-        "hidden_states": MetaClip2EncoderLayer,
-        "attentions": MetaClip2Attention,
-    }
->>>>>>> 1d651c74
 
     def _init_weights(self, module):
         """Initialize the weights"""
@@ -293,7 +275,6 @@
 
 
 class MetaClip2TextTransformer(CLIPTextTransformer):
-    @check_model_inputs(tie_last_hidden_states=False)
     @auto_docstring
     def forward(
         self,
@@ -371,28 +352,13 @@
     >>> pooled_output = outputs.pooler_output  # pooled (EOS token) states
     ```"""
 
-    def __init__(self, config: MetaClip2TextConfig):
-        super().__init__(config)
-        self.text_model = MetaClip2TextTransformer(config)
-        # Initialize weights and apply final processing
-        self.post_init()
-
-<<<<<<< HEAD
-=======
-    @check_model_inputs()
->>>>>>> 1d651c74
-    @can_return_tuple
+    @check_model_inputs(tie_last_hidden_states=False)
     @auto_docstring
     def forward(
         self,
         input_ids: Optional[torch.Tensor] = None,
         attention_mask: Optional[torch.Tensor] = None,
         position_ids: Optional[torch.Tensor] = None,
-<<<<<<< HEAD
-=======
-        output_attentions: Optional[bool] = None,
-        output_hidden_states: Optional[bool] = None,
->>>>>>> 1d651c74
         **kwargs: Unpack[TransformersKwargs],
     ):
         r"""
@@ -414,11 +380,6 @@
             input_ids=input_ids,
             attention_mask=attention_mask,
             position_ids=position_ids,
-<<<<<<< HEAD
-=======
-            output_attentions=output_attentions,
-            output_hidden_states=output_hidden_states,
->>>>>>> 1d651c74
             **kwargs,
         )
 
@@ -454,29 +415,13 @@
     >>> text_embeds = outputs.text_embeds
     ```"""
 
-    def __init__(self, config: MetaClip2TextConfig):
-        super().__init__(config)
-
-        text_model = MetaClip2TextModel._from_config(config)
-        self.text_model = text_model.text_model
-
-        self.text_projection = nn.Linear(config.hidden_size, config.projection_dim, bias=False)
-
-        # Initialize weights and apply final processing
-        self.post_init()
-
-    @can_return_tuple
+    @check_model_inputs(tie_last_hidden_states=False)
     @auto_docstring
     def forward(
         self,
         input_ids: Optional[torch.Tensor] = None,
         attention_mask: Optional[torch.Tensor] = None,
         position_ids: Optional[torch.Tensor] = None,
-<<<<<<< HEAD
-=======
-        output_attentions: Optional[bool] = None,
-        output_hidden_states: Optional[bool] = None,
->>>>>>> 1d651c74
         **kwargs: Unpack[TransformersKwargs],
     ):
         r"""
@@ -497,11 +442,6 @@
             input_ids=input_ids,
             attention_mask=attention_mask,
             position_ids=position_ids,
-<<<<<<< HEAD
-=======
-            output_attentions=output_attentions,
-            output_hidden_states=output_hidden_states,
->>>>>>> 1d651c74
             **kwargs,
         )
 
@@ -711,83 +651,7 @@
     >>> pooled_output = outputs.pooler_output  # pooled CLS states
     ```"""
 
-<<<<<<< HEAD
-    @can_return_tuple
-    @auto_docstring
-=======
     @check_model_inputs(tie_last_hidden_states=False)
-    @can_return_tuple
->>>>>>> 1d651c74
-    def forward(
-        self,
-        pixel_values: Optional[torch.FloatTensor] = None,
-        interpolate_pos_encoding: bool = False,
-        **kwargs: Unpack[TransformersKwargs],
-    ):
-        r"""
-        Examples:
-
-        ```python
-        >>> from PIL import Image
-        >>> import requests
-        >>> from transformers import AutoProcessor, MetaClip2VisionModel
-
-        >>> model = MetaClip2VisionModel.from_pretrained("facebook/metaclip-2-worldwide-huge-quickgelu")
-        >>> processor = AutoProcessor.from_pretrained("facebook/metaclip-2-worldwide-huge-quickgelu")
-
-        >>> url = "http://images.cocodataset.org/val2017/000000039769.jpg"
-        >>> image = Image.open(requests.get(url, stream=True).raw)
-
-        >>> inputs = processor(images=image, return_tensors="pt")
-
-        >>> outputs = model(**inputs)
-        >>> last_hidden_state = outputs.last_hidden_state
-        >>> pooled_output = outputs.pooler_output  # pooled CLS states
-        ```"""
-        return super().forward(
-            pixel_values=pixel_values,
-            interpolate_pos_encoding=interpolate_pos_encoding,
-            **kwargs,
-        )
-
-
-class MetaClip2VisionModelWithProjection(CLIPVisionModelWithProjection):
-    """
-    MetaClip2 vision model with a projection layer on top (a linear layer on top of the pooled output).
-
-    This model inherits from [`PreTrainedModel`]. Check the superclass documentation for the generic methods the
-    library implements for all its model (such as downloading or saving, resizing the input embeddings, pruning heads
-    etc.)
-
-    This model is also a PyTorch [torch.nn.Module](https://pytorch.org/docs/stable/nn.html#torch.nn.Module) subclass.
-    Use it as a regular PyTorch Module and refer to the PyTorch documentation for all matter related to general usage
-    and behavior.
-
-    Args:
-        config ([`MetaClip2VisionConfig`]): Model configuration class with all the parameters of the model.
-            Initializing with a config file does not load the weights associated with the model, only the
-            configuration. Check out the [`~PreTrainedModel.from_pretrained`] method to load the model weights.
-
-    Examples:
-
-    ```python
-    >>> from PIL import Image
-    >>> import requests
-    >>> from transformers import AutoProcessor, MetaClip2VisionModelWithProjection
-
-    >>> model = MetaClip2VisionModelWithProjection.from_pretrained("facebook/metaclip-2-worldwide-huge-quickgelu")
-    >>> processor = AutoProcessor.from_pretrained("facebook/metaclip-2-worldwide-huge-quickgelu")
-
-    >>> url = "http://images.cocodataset.org/val2017/000000039769.jpg"
-    >>> image = Image.open(requests.get(url, stream=True).raw)
-
-    >>> inputs = processor(images=image, return_tensors="pt")
-
-    >>> outputs = model(**inputs)
-    >>> image_embeds = outputs.image_embeds
-    ```"""
-
-    @can_return_tuple
     @auto_docstring
     def forward(
         self,
@@ -801,6 +665,77 @@
         ```python
         >>> from PIL import Image
         >>> import requests
+        >>> from transformers import AutoProcessor, MetaClip2VisionModel
+
+        >>> model = MetaClip2VisionModel.from_pretrained("facebook/metaclip-2-worldwide-huge-quickgelu")
+        >>> processor = AutoProcessor.from_pretrained("facebook/metaclip-2-worldwide-huge-quickgelu")
+
+        >>> url = "http://images.cocodataset.org/val2017/000000039769.jpg"
+        >>> image = Image.open(requests.get(url, stream=True).raw)
+
+        >>> inputs = processor(images=image, return_tensors="pt")
+
+        >>> outputs = model(**inputs)
+        >>> last_hidden_state = outputs.last_hidden_state
+        >>> pooled_output = outputs.pooler_output  # pooled CLS states
+        ```"""
+        return super().forward(
+            pixel_values=pixel_values,
+            interpolate_pos_encoding=interpolate_pos_encoding,
+            **kwargs,
+        )
+
+
+class MetaClip2VisionModelWithProjection(CLIPVisionModelWithProjection):
+    """
+    MetaClip2 vision model with a projection layer on top (a linear layer on top of the pooled output).
+
+    This model inherits from [`PreTrainedModel`]. Check the superclass documentation for the generic methods the
+    library implements for all its model (such as downloading or saving, resizing the input embeddings, pruning heads
+    etc.)
+
+    This model is also a PyTorch [torch.nn.Module](https://pytorch.org/docs/stable/nn.html#torch.nn.Module) subclass.
+    Use it as a regular PyTorch Module and refer to the PyTorch documentation for all matter related to general usage
+    and behavior.
+
+    Args:
+        config ([`MetaClip2VisionConfig`]): Model configuration class with all the parameters of the model.
+            Initializing with a config file does not load the weights associated with the model, only the
+            configuration. Check out the [`~PreTrainedModel.from_pretrained`] method to load the model weights.
+
+    Examples:
+
+    ```python
+    >>> from PIL import Image
+    >>> import requests
+    >>> from transformers import AutoProcessor, MetaClip2VisionModelWithProjection
+
+    >>> model = MetaClip2VisionModelWithProjection.from_pretrained("facebook/metaclip-2-worldwide-huge-quickgelu")
+    >>> processor = AutoProcessor.from_pretrained("facebook/metaclip-2-worldwide-huge-quickgelu")
+
+    >>> url = "http://images.cocodataset.org/val2017/000000039769.jpg"
+    >>> image = Image.open(requests.get(url, stream=True).raw)
+
+    >>> inputs = processor(images=image, return_tensors="pt")
+
+    >>> outputs = model(**inputs)
+    >>> image_embeds = outputs.image_embeds
+    ```"""
+
+    @check_model_inputs(tie_last_hidden_states=False)
+    @auto_docstring
+    def forward(
+        self,
+        pixel_values: Optional[torch.FloatTensor] = None,
+        interpolate_pos_encoding: bool = False,
+        **kwargs: Unpack[TransformersKwargs],
+    ):
+        r"""
+        Examples:
+
+        ```python
+        >>> from PIL import Image
+        >>> import requests
         >>> from transformers import AutoProcessor, MetaClip2VisionModelWithProjection
 
         >>> model = MetaClip2VisionModelWithProjection.from_pretrained("facebook/metaclip-2-worldwide-huge-quickgelu")
@@ -833,9 +768,7 @@
     "MetaClip2PreTrainedModel",
     "MetaClip2TextModel",
     "MetaClip2TextModelWithProjection",
-    "MetaClip2TextTransformer",
     "MetaClip2VisionModel",
     "MetaClip2VisionModelWithProjection",
-    "MetaClip2VisionTransformer",  # noqa: F822
     "MetaClip2ForImageClassification",
 ]