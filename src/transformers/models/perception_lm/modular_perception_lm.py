--- conflicted
+++ resolved
@@ -194,17 +194,6 @@
         logits_to_keep: Union[int, torch.Tensor] = 0,
         **lm_kwargs,
     ) -> Union[tuple, PerceptionLMModelOutputWithPast]:
-<<<<<<< HEAD
-        """
-        pixel_values_videos (`torch.FloatTensor`, *optional*):
-            Input video tensor of shape `(batch_size, num_frames, channels, height, width)`.
-
-        Returns:
-            [`PerceptionLMModelOutputWithPast`] or `tuple`:
-                Model outputs as a `PerceptionLMModelOutputWithPast` if `return_dict=True`, otherwise a tuple.
-        """
-=======
->>>>>>> add43c4d
         output_attentions = output_attentions if output_attentions is not None else self.config.output_attentions
         output_hidden_states = (
             output_hidden_states if output_hidden_states is not None else self.config.output_hidden_states
@@ -318,17 +307,6 @@
         logits_to_keep: Union[int, torch.Tensor] = 0,
         **lm_kwargs,
     ) -> Union[tuple, PerceptionLMCausalLMOutputWithPast]:
-<<<<<<< HEAD
-        """
-        pixel_values_videos (`torch.FloatTensor`, *optional*):
-            Input video tensor of shape `(batch_size, num_frames, channels, height, width)`.
-
-        Returns:
-            [`PerceptionLMCausalLMOutputWithPast`] or `tuple`:
-                Model outputs as a `PerceptionLMCausalLMOutputWithPast` if `return_dict=True`, otherwise a tuple.
-        """
-=======
->>>>>>> add43c4d
         outputs = self.model(
             input_ids=input_ids,
             pixel_values=pixel_values,
