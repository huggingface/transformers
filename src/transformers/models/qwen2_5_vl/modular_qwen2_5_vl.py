# coding=utf-8
# Copyright 2025 The Qwen Team and The HuggingFace Inc. team. All rights reserved.
#
# This code is based on EleutherAI's GPT-NeoX library and the GPT-NeoX
# and OPT implementations in this library. It has been modified from its
# original forms to accommodate minor architectural differences compared
# to GPT-NeoX and OPT used by the Meta AI team that trained the model.
#
# Licensed under the Apache License, Version 2.0 (the "License");
# you may not use this file except in compliance with the License.
# You may obtain a copy of the License at
#
#     http://www.apache.org/licenses/LICENSE-2.0
#
# Unless required by applicable law or agreed to in writing, software
# distributed under the License is distributed on an "AS IS" BASIS,
# WITHOUT WARRANTIES OR CONDITIONS OF ANY KIND, either express or implied.
# See the License for the specific language governing permissions and
# limitations under the License.
"""PyTorch Qwen2.5-VL model."""

from dataclasses import dataclass
from typing import Optional, Union

import numpy as np
import torch
import torch.nn as nn
import torch.nn.functional as F
import torch.utils.checkpoint

from transformers.models.qwen2_vl.configuration_qwen2_vl import Qwen2VLConfig, Qwen2VLTextConfig
from transformers.models.qwen2_vl.modeling_qwen2_vl import (
    KwargsForCausalLM,
    PatchEmbed,
    PatchMerger,
    Qwen2RMSNorm,
    Qwen2VLCausalLMOutputWithPast,
    Qwen2VLForConditionalGeneration,
    Qwen2VLModel,
    Qwen2VLModelOutputWithPast,
    Qwen2VLPreTrainedModel,
    VisionAttention,
    VisionRotaryEmbedding,
)
from transformers.models.qwen2_vl.processing_qwen2_vl import Qwen2VLImagesKwargs, Qwen2VLProcessor

from ...activations import ACT2FN
from ...configuration_utils import PretrainedConfig
from ...feature_extraction_utils import BatchFeature
from ...image_utils import ImageInput
from ...modeling_flash_attention_utils import is_flash_attn_available
from ...modeling_layers import GradientCheckpointingLayer
from ...processing_utils import MultiModalData, ProcessingKwargs, Unpack, VideosKwargs
from ...tokenization_utils_base import PreTokenizedInput, TextInput
from ...utils import is_torchdynamo_compiling, logging
from ...video_utils import VideoInput


if is_flash_attn_available():
    pass


logger = logging.get_logger(__name__)


class Qwen2_5_VLVisionConfig(PretrainedConfig):
    model_type = "qwen2_5_vl"
    base_config_key = "vision_config"

    def __init__(
        self,
        depth=32,
        hidden_size=3584,
        hidden_act="silu",
        intermediate_size=3420,
        num_heads=16,
        in_channels=3,
        patch_size=14,
        spatial_merge_size=2,
        temporal_patch_size=2,
        tokens_per_second=4,
        window_size=112,
        out_hidden_size=3584,
        fullatt_block_indexes=[7, 15, 23, 31],
        initializer_range=0.02,
        **kwargs,
    ):
        super().__init__(**kwargs)

        self.depth = depth
        self.hidden_size = hidden_size
        self.hidden_act = hidden_act
        self.intermediate_size = intermediate_size
        self.num_heads = num_heads
        self.in_channels = in_channels
        self.patch_size = patch_size
        self.spatial_merge_size = spatial_merge_size
        self.temporal_patch_size = temporal_patch_size
        self.tokens_per_second = tokens_per_second
        self.window_size = window_size
        self.fullatt_block_indexes = fullatt_block_indexes
        self.out_hidden_size = out_hidden_size
        self.initializer_range = initializer_range


class Qwen2_5_VLTextConfig(Qwen2VLTextConfig):
    model_type = "qwen2_5_vl_text"


class Qwen2_5_VLConfig(Qwen2VLConfig):
    model_type = "qwen2_5_vl"
    sub_configs = {"vision_config": Qwen2_5_VLVisionConfig, "text_config": Qwen2_5_VLTextConfig}


class Qwen2_5_VLMLP(nn.Module):
    def __init__(self, config, bias: bool = False):
        super().__init__()
        self.hidden_size = config.hidden_size
        self.intermediate_size = config.intermediate_size
        self.gate_proj = nn.Linear(self.hidden_size, self.intermediate_size, bias=bias)
        self.up_proj = nn.Linear(self.hidden_size, self.intermediate_size, bias=bias)
        self.down_proj = nn.Linear(self.intermediate_size, self.hidden_size, bias=bias)
        self.act_fn = ACT2FN[config.hidden_act]

    def forward(self, hidden_state):
        return self.down_proj(self.act_fn(self.gate_proj(hidden_state)) * self.up_proj(hidden_state))


class Qwen2_5_VisionPatchEmbed(PatchEmbed):
    pass


class Qwen2_5_VisionRotaryEmbedding(VisionRotaryEmbedding):
    pass


class Qwen2_5_VLPatchMerger(PatchMerger):
    def __init__(self, dim: int, context_dim: int, spatial_merge_size: int = 2) -> None:
        super().__init__(dim, context_dim, spatial_merge_size)
        self.ln_q = Qwen2RMSNorm(context_dim, eps=1e-6)


class Qwen2_5_VLVisionAttention(VisionAttention):
    def __init__(self, config: Qwen2_5_VLVisionConfig) -> None:
        super().__init__()
        self.dim = config.hidden_size


class Qwen2_5_VLVisionBlock(GradientCheckpointingLayer):
    def __init__(self, config, attn_implementation: str = "sdpa") -> None:
        super().__init__()
        self.norm1 = Qwen2RMSNorm(config.hidden_size, eps=1e-6)
        self.norm2 = Qwen2RMSNorm(config.hidden_size, eps=1e-6)
        self.attn = Qwen2_5_VLVisionAttention(config=config)
        self.mlp = Qwen2_5_VLMLP(config, bias=True)

    def forward(
        self,
        hidden_states: torch.Tensor,
        cu_seqlens: torch.Tensor,
        rotary_pos_emb: Optional[torch.Tensor] = None,
        position_embeddings: Optional[tuple[torch.Tensor, torch.Tensor]] = None,
        **kwargs,
    ) -> torch.Tensor:
        hidden_states = hidden_states + self.attn(
            self.norm1(hidden_states),
            cu_seqlens=cu_seqlens,
            rotary_pos_emb=rotary_pos_emb,
            position_embeddings=position_embeddings,
            **kwargs,
        )
        hidden_states = hidden_states + self.mlp(self.norm2(hidden_states))
        return hidden_states


class Qwen2_5_VLPreTrainedModel(Qwen2VLPreTrainedModel):
    def _init_weights(self, module):
        std = self.config.get_text_config().initializer_range
        if isinstance(module, (nn.Linear, nn.Conv3d)):
            module.weight.data.normal_(mean=0.0, std=std)
            if module.bias is not None:
                module.bias.data.zero_()
        elif isinstance(module, nn.Embedding):
            module.weight.data.normal_(mean=0.0, std=std)
            if module.padding_idx is not None:
                module.weight.data[module.padding_idx].zero_()
        elif isinstance(module, Qwen2RMSNorm):
            module.weight.data.fill_(1.0)


class Qwen2_5_VisionTransformerPretrainedModel(Qwen2_5_VLPreTrainedModel):
    config_class = Qwen2_5_VLVisionConfig
    _no_split_modules = ["Qwen2_5_VLVisionBlock"]

    def __init__(self, config, *inputs, **kwargs) -> None:
        super().__init__(config, *inputs, **kwargs)
        self.spatial_merge_size = config.spatial_merge_size
        self.patch_size = config.patch_size
        self.fullatt_block_indexes = config.fullatt_block_indexes
        self.window_size = config.window_size
        self.spatial_merge_unit = self.spatial_merge_size * self.spatial_merge_size

        self.patch_embed = Qwen2_5_VisionPatchEmbed(
            patch_size=config.patch_size,
            temporal_patch_size=config.temporal_patch_size,
            in_channels=config.in_channels,
            embed_dim=config.hidden_size,
        )

        head_dim = config.hidden_size // config.num_heads
        self.rotary_pos_emb = Qwen2_5_VisionRotaryEmbedding(head_dim // 2)

        self.blocks = nn.ModuleList([Qwen2_5_VLVisionBlock(config) for _ in range(config.depth)])
        self.merger = Qwen2_5_VLPatchMerger(
            dim=config.out_hidden_size,
            context_dim=config.hidden_size,
            spatial_merge_size=config.spatial_merge_size,
        )
        self.gradient_checkpointing = False

    def rot_pos_emb(self, grid_thw):
        pos_ids = []
        for t, h, w in grid_thw:
            hpos_ids = torch.arange(h).unsqueeze(1).expand(-1, w)
            hpos_ids = hpos_ids.reshape(
                h // self.spatial_merge_size,
                self.spatial_merge_size,
                w // self.spatial_merge_size,
                self.spatial_merge_size,
            )
            hpos_ids = hpos_ids.permute(0, 2, 1, 3)
            hpos_ids = hpos_ids.flatten()

            wpos_ids = torch.arange(w).unsqueeze(0).expand(h, -1)
            wpos_ids = wpos_ids.reshape(
                h // self.spatial_merge_size,
                self.spatial_merge_size,
                w // self.spatial_merge_size,
                self.spatial_merge_size,
            )
            wpos_ids = wpos_ids.permute(0, 2, 1, 3)
            wpos_ids = wpos_ids.flatten()
            pos_ids.append(torch.stack([hpos_ids, wpos_ids], dim=-1).repeat(t, 1))
        pos_ids = torch.cat(pos_ids, dim=0)
        max_grid_size = grid_thw[:, 1:].max()
        rotary_pos_emb_full = self.rotary_pos_emb(max_grid_size)
        rotary_pos_emb = rotary_pos_emb_full[pos_ids].flatten(1)
        return rotary_pos_emb

    def get_window_index(self, grid_thw):
        window_index: list = []
        cu_window_seqlens: list = [0]
        window_index_id = 0
        vit_merger_window_size = self.window_size // self.spatial_merge_size // self.patch_size

        for grid_t, grid_h, grid_w in grid_thw:
            llm_grid_h, llm_grid_w = (
                grid_h // self.spatial_merge_size,
                grid_w // self.spatial_merge_size,
            )
            index = torch.arange(grid_t * llm_grid_h * llm_grid_w).reshape(grid_t, llm_grid_h, llm_grid_w)
            pad_h = vit_merger_window_size - llm_grid_h % vit_merger_window_size
            pad_w = vit_merger_window_size - llm_grid_w % vit_merger_window_size
            num_windows_h = (llm_grid_h + pad_h) // vit_merger_window_size
            num_windows_w = (llm_grid_w + pad_w) // vit_merger_window_size
            index_padded = F.pad(index, (0, pad_w, 0, pad_h), "constant", -100)
            index_padded = index_padded.reshape(
                grid_t,
                num_windows_h,
                vit_merger_window_size,
                num_windows_w,
                vit_merger_window_size,
            )
            index_padded = index_padded.permute(0, 1, 3, 2, 4).reshape(
                grid_t,
                num_windows_h * num_windows_w,
                vit_merger_window_size,
                vit_merger_window_size,
            )
            seqlens = (index_padded != -100).sum([2, 3]).reshape(-1)
            index_padded = index_padded.reshape(-1)
            index_new = index_padded[index_padded != -100]
            window_index.append(index_new + window_index_id)
            cu_seqlens_tmp = seqlens.cumsum(0) * self.spatial_merge_unit + cu_window_seqlens[-1]
            cu_window_seqlens.extend(cu_seqlens_tmp.tolist())
            window_index_id += (grid_t * llm_grid_h * llm_grid_w).item()
        window_index = torch.cat(window_index, dim=0)

        return window_index, cu_window_seqlens

    def forward(self, hidden_states: torch.Tensor, grid_thw: torch.Tensor, **kwargs) -> torch.Tensor:
        """
        Args:
            hidden_states (`torch.Tensor` of shape `(seq_len, hidden_size)`):
                The final hidden states of the model.
            grid_thw (`torch.Tensor` of shape `(num_images_or_videos, 3)`):
                The temporal, height and width of feature shape of each image in LLM.

        Returns:
            `torch.Tensor`: hidden_states.
        """
        hidden_states = self.patch_embed(hidden_states)
        rotary_pos_emb = self.rot_pos_emb(grid_thw)
        window_index, cu_window_seqlens = self.get_window_index(grid_thw)
        cu_window_seqlens = torch.tensor(
            cu_window_seqlens,
            device=hidden_states.device,
            dtype=grid_thw.dtype if torch.jit.is_tracing() else torch.int32,
        )
        cu_window_seqlens = torch.unique_consecutive(cu_window_seqlens)

        seq_len, _ = hidden_states.size()
        hidden_states = hidden_states.reshape(seq_len // self.spatial_merge_unit, self.spatial_merge_unit, -1)
        hidden_states = hidden_states[window_index, :, :]
        hidden_states = hidden_states.reshape(seq_len, -1)
        rotary_pos_emb = rotary_pos_emb.reshape(seq_len // self.spatial_merge_unit, self.spatial_merge_unit, -1)
        rotary_pos_emb = rotary_pos_emb[window_index, :, :]
        rotary_pos_emb = rotary_pos_emb.reshape(seq_len, -1)
        emb = torch.cat((rotary_pos_emb, rotary_pos_emb), dim=-1)
        position_embeddings = (emb.cos(), emb.sin())

        cu_seqlens = torch.repeat_interleave(grid_thw[:, 1] * grid_thw[:, 2], grid_thw[:, 0]).cumsum(
            dim=0,
            # Select dtype based on the following factors:
            #  - FA2 requires that cu_seqlens_q must have dtype int32
            #  - torch.onnx.export requires that cu_seqlens_q must have same dtype as grid_thw
            # See https://github.com/huggingface/transformers/pull/34852 for more information
            dtype=grid_thw.dtype if torch.jit.is_tracing() else torch.int32,
        )
        cu_seqlens = F.pad(cu_seqlens, (1, 0), value=0)

        for layer_num, blk in enumerate(self.blocks):
            if layer_num in self.fullatt_block_indexes:
                cu_seqlens_now = cu_seqlens
            else:
                cu_seqlens_now = cu_window_seqlens
<<<<<<< HEAD
            if self.gradient_checkpointing and self.training:
                hidden_states = self._gradient_checkpointing_func(
                    blk.__call__, hidden_states, cu_seqlens_now, None, position_embeddings
                )
            else:
                hidden_states = blk(
                    hidden_states, cu_seqlens=cu_seqlens_now, position_embeddings=position_embeddings, **kwargs
                )
=======
            hidden_states = blk(hidden_states, cu_seqlens=cu_seqlens_now, position_embeddings=position_embeddings)
>>>>>>> 1a96127e

        hidden_states = self.merger(hidden_states)
        reverse_indices = torch.argsort(window_index)
        hidden_states = hidden_states[reverse_indices, :]

        return hidden_states


@dataclass
class Qwen2_5_VLModelOutputWithPast(Qwen2VLModelOutputWithPast):
    pass


class Qwen2_5_VLModel(Qwen2VLModel):
    config_class = Qwen2_5_VLConfig
    base_model_prefix = ""
    _no_split_modules = ["Qwen2_5_VLDecoderLayer", "Qwen2_5_VLVisionBlock"]

    def __init__(self, config):
        super().__init__(config)
        self.visual = Qwen2_5_VisionTransformerPretrainedModel._from_config(config.vision_config)

    def get_rope_index(
        self,
        input_ids: Optional[torch.LongTensor] = None,
        image_grid_thw: Optional[torch.LongTensor] = None,
        video_grid_thw: Optional[torch.LongTensor] = None,
        second_per_grid_ts: Optional[torch.Tensor] = None,
        attention_mask: Optional[torch.Tensor] = None,
    ) -> tuple[torch.Tensor, torch.Tensor]:
        """
        Calculate the 3D rope index based on image and video's temporal, height and width in LLM.

        Explanation:
            Each embedding sequence contains vision embedding and text embedding or just contains text embedding.

            For pure text embedding sequence, the rotary position embedding has no difference with modern LLMs.
            Examples:
                input_ids: [T T T T T], here T is for text.
                temporal position_ids: [0, 1, 2, 3, 4]
                height position_ids: [0, 1, 2, 3, 4]
                width position_ids: [0, 1, 2, 3, 4]

            For vision and text embedding sequence, we calculate 3D rotary position embedding for vision part
            and 1D rotary position embedding for text part.
            Examples:
                Temporal (Time): 3 patches, representing different segments of the video in time.
                Height: 2 patches, dividing each frame vertically.
                Width: 2 patches, dividing each frame horizontally.
                We also have some important parameters:
                fps (Frames Per Second): The video's frame rate, set to 1. This means one frame is processed each second.
                tokens_per_second: This is a crucial parameter. It dictates how many "time-steps" or "temporal tokens" are conceptually packed into a one-second interval of the video. In this case, we have 25 tokens per second. So each second of the video will be represented with 25 separate time points. It essentially defines the temporal granularity.
                temporal_patch_size: The number of frames that compose one temporal patch. Here, it's 2 frames.
                interval: The step size for the temporal position IDs, calculated as tokens_per_second * temporal_patch_size / fps. In this case, 25 * 2 / 1 = 50. This means that each temporal patch will be have a difference of 50 in the temporal position IDs.
                input_ids: [V V V V V V V V V V V V T T T T T], here V is for vision.
                vision temporal position_ids: [0, 0, 0, 0, 50, 50, 50, 50, 100, 100, 100, 100]
                vision height position_ids: [0, 0, 1, 1, 0, 0, 1, 1, 0, 0, 1, 1]
                vision width position_ids: [0, 1, 0, 1, 0, 1, 0, 1, 0, 1, 0, 1]
                text temporal position_ids: [101, 102, 103, 104, 105]
                text height position_ids: [101, 102, 103, 104, 105]
                text width position_ids: [101, 102, 103, 104, 105]
                Here we calculate the text start position_ids as the max vision position_ids plus 1.

        Args:
            input_ids (`torch.LongTensor` of shape `(batch_size, sequence_length)`):
                Indices of input sequence tokens in the vocabulary. Padding will be ignored by default should you provide
                it.
            image_grid_thw (`torch.LongTensor` of shape `(num_images, 3)`, *optional*):
                The temporal, height and width of feature shape of each image in LLM.
            video_grid_thw (`torch.LongTensor` of shape `(num_videos, 3)`, *optional*):
                The temporal, height and width of feature shape of each video in LLM.
            second_per_grid_ts (`torch.Tensor` of shape `(num_videos)`, *optional*):
                The time interval (in seconds) for each grid along the temporal dimension in the 3D position IDs.
            attention_mask (`torch.Tensor` of shape `(batch_size, sequence_length)`, *optional*):
                Mask to avoid performing attention on padding token indices. Mask values selected in `[0, 1]`:

                - 1 for tokens that are **not masked**,
                - 0 for tokens that are **masked**.

        Returns:
            position_ids (`torch.LongTensor` of shape `(3, batch_size, sequence_length)`)
            mrope_position_deltas (`torch.Tensor` of shape `(batch_size)`)
        """
        spatial_merge_size = self.config.vision_config.spatial_merge_size
        image_token_id = self.config.image_token_id
        video_token_id = self.config.video_token_id
        vision_start_token_id = self.config.vision_start_token_id
        mrope_position_deltas = []
        if input_ids is not None and (image_grid_thw is not None or video_grid_thw is not None):
            total_input_ids = input_ids
            if attention_mask is None:
                attention_mask = torch.ones_like(total_input_ids)
            position_ids = torch.ones(
                3,
                input_ids.shape[0],
                input_ids.shape[1],
                dtype=input_ids.dtype,
                device=input_ids.device,
            )
            image_index, video_index = 0, 0
            attention_mask = attention_mask.to(total_input_ids.device)
            for i, input_ids in enumerate(total_input_ids):
                input_ids = input_ids[attention_mask[i] == 1]
                image_nums, video_nums = 0, 0
                vision_start_indices = torch.argwhere(input_ids == vision_start_token_id).squeeze(1)
                vision_tokens = input_ids[vision_start_indices + 1]
                image_nums = (vision_tokens == image_token_id).sum()
                video_nums = (vision_tokens == video_token_id).sum()
                input_tokens = input_ids.tolist()
                llm_pos_ids_list: list = []
                st = 0
                remain_images, remain_videos = image_nums, video_nums
                for _ in range(image_nums + video_nums):
                    if image_token_id in input_tokens and remain_images > 0:
                        ed_image = input_tokens.index(image_token_id, st)
                    else:
                        ed_image = len(input_tokens) + 1
                    if video_token_id in input_tokens and remain_videos > 0:
                        ed_video = input_tokens.index(video_token_id, st)
                    else:
                        ed_video = len(input_tokens) + 1
                    if ed_image < ed_video:
                        t, h, w = (
                            image_grid_thw[image_index][0],
                            image_grid_thw[image_index][1],
                            image_grid_thw[image_index][2],
                        )
                        second_per_grid_t = 0
                        image_index += 1
                        remain_images -= 1
                        ed = ed_image

                    else:
                        t, h, w = (
                            video_grid_thw[video_index][0],
                            video_grid_thw[video_index][1],
                            video_grid_thw[video_index][2],
                        )
                        if second_per_grid_ts is not None:
                            second_per_grid_t = second_per_grid_ts[video_index]
                        else:
                            second_per_grid_t = 1.0
                        video_index += 1
                        remain_videos -= 1
                        ed = ed_video
                    llm_grid_t, llm_grid_h, llm_grid_w = (
                        t.item(),
                        h.item() // spatial_merge_size,
                        w.item() // spatial_merge_size,
                    )
                    text_len = ed - st

                    st_idx = llm_pos_ids_list[-1].max() + 1 if len(llm_pos_ids_list) > 0 else 0
                    llm_pos_ids_list.append(torch.arange(text_len).view(1, -1).expand(3, -1) + st_idx)

                    range_tensor = torch.arange(llm_grid_t).view(-1, 1)
                    expanded_range = range_tensor.expand(-1, llm_grid_h * llm_grid_w)

                    ## normalize type, send to device.
                    second_per_grid_t = torch.as_tensor(
                        second_per_grid_t, dtype=range_tensor.dtype, device=range_tensor.device
                    )

                    time_tensor = expanded_range * second_per_grid_t * self.config.vision_config.tokens_per_second

                    time_tensor_long = time_tensor.long()
                    t_index = time_tensor_long.flatten()

                    h_index = torch.arange(llm_grid_h).view(1, -1, 1).expand(llm_grid_t, -1, llm_grid_w).flatten()
                    w_index = torch.arange(llm_grid_w).view(1, 1, -1).expand(llm_grid_t, llm_grid_h, -1).flatten()
                    llm_pos_ids_list.append(torch.stack([t_index, h_index, w_index]) + text_len + st_idx)
                    st = ed + llm_grid_t * llm_grid_h * llm_grid_w

                if st < len(input_tokens):
                    st_idx = llm_pos_ids_list[-1].max() + 1 if len(llm_pos_ids_list) > 0 else 0
                    text_len = len(input_tokens) - st
                    llm_pos_ids_list.append(torch.arange(text_len).view(1, -1).expand(3, -1) + st_idx)

                llm_positions = torch.cat(llm_pos_ids_list, dim=1).reshape(3, -1)
                position_ids[..., i, attention_mask[i] == 1] = llm_positions.to(position_ids.device)
                mrope_position_deltas.append(llm_positions.max() + 1 - len(total_input_ids[i]))
            mrope_position_deltas = torch.tensor(mrope_position_deltas, device=input_ids.device).unsqueeze(1)
            return position_ids, mrope_position_deltas
        else:
            if attention_mask is not None:
                position_ids = attention_mask.long().cumsum(-1) - 1
                position_ids.masked_fill_(attention_mask == 0, 1)
                position_ids = position_ids.unsqueeze(0).expand(3, -1, -1).to(attention_mask.device)
                max_position_ids = position_ids.max(0, keepdim=False)[0].max(-1, keepdim=True)[0]
                mrope_position_deltas = max_position_ids + 1 - attention_mask.shape[-1]
            else:
                position_ids = (
                    torch.arange(input_ids.shape[1], device=input_ids.device)
                    .view(1, 1, -1)
                    .expand(3, input_ids.shape[0], -1)
                )
                mrope_position_deltas = torch.zeros(
                    [input_ids.shape[0], 1],
                    device=input_ids.device,
                    dtype=input_ids.dtype,
                )

            return position_ids, mrope_position_deltas

    def forward(
        self,
        input_ids: torch.LongTensor = None,
        attention_mask: Optional[torch.Tensor] = None,
        position_ids: Optional[torch.LongTensor] = None,
        past_key_values: Optional[list[torch.FloatTensor]] = None,
        inputs_embeds: Optional[torch.FloatTensor] = None,
        use_cache: Optional[bool] = None,
        output_attentions: Optional[bool] = None,
        output_hidden_states: Optional[bool] = None,
        return_dict: Optional[bool] = None,
        pixel_values: Optional[torch.Tensor] = None,
        pixel_values_videos: Optional[torch.FloatTensor] = None,
        image_grid_thw: Optional[torch.LongTensor] = None,
        video_grid_thw: Optional[torch.LongTensor] = None,
        rope_deltas: Optional[torch.LongTensor] = None,
        cache_position: Optional[torch.LongTensor] = None,
        second_per_grid_ts: Optional[torch.Tensor] = None,
        **kwargs: Unpack[KwargsForCausalLM],
    ) -> Union[tuple, Qwen2_5_VLModelOutputWithPast]:
        r"""
        pixel_values_videos (`torch.FloatTensor` of shape `(seq_length, num_channels * temporal_size * image_size * image_size)):
            The tensors corresponding to the input videos. Pixel values can be obtained using
            [`AutoImageProcessor`]. See [`Qwen2VLImageProcessor.__call__`] for details. [`Qwen2_5_VLProcessor`] uses
            [`Qwen2VLImageProcessor`] for processing videos.
        image_grid_thw (`torch.LongTensor` of shape `(num_images, 3)`, *optional*):
            The temporal, height and width of feature shape of each image in LLM.
        video_grid_thw (`torch.LongTensor` of shape `(num_videos, 3)`, *optional*):
            The temporal, height and width of feature shape of each video in LLM.
        rope_deltas (`torch.LongTensor` of shape `(batch_size, )`, *optional*):
            The rope index difference between sequence length and multimodal rope.
        second_per_grid_ts (`torch.Tensor` of shape `(num_videos)`, *optional*):
            The time interval (in seconds) for each grid along the temporal dimension in the 3D position IDs.
        """

        output_attentions = output_attentions if output_attentions is not None else self.config.output_attentions
        output_hidden_states = (
            output_hidden_states if output_hidden_states is not None else self.config.output_hidden_states
        )
        return_dict = return_dict if return_dict is not None else self.config.use_return_dict

        if inputs_embeds is None:
            inputs_embeds = self.get_input_embeddings()(input_ids)
            if pixel_values is not None:
                image_embeds = self.get_image_features(pixel_values, image_grid_thw)
                image_embeds = torch.cat(image_embeds, dim=0)
                n_image_tokens = (input_ids == self.config.image_token_id).sum()
                n_image_features = image_embeds.shape[0]
                if not is_torchdynamo_compiling() and n_image_tokens != n_image_features:
                    raise ValueError(
                        f"Image features and image tokens do not match: tokens: {n_image_tokens}, features {n_image_features}"
                    )

                mask = input_ids == self.config.image_token_id
                mask_unsqueezed = mask.unsqueeze(-1)
                mask_expanded = mask_unsqueezed.expand_as(inputs_embeds)
                image_mask = mask_expanded.to(inputs_embeds.device)

                image_embeds = image_embeds.to(inputs_embeds.device, inputs_embeds.dtype)
                inputs_embeds = inputs_embeds.masked_scatter(image_mask, image_embeds)

            if pixel_values_videos is not None:
                video_embeds = self.get_video_features(pixel_values_videos, video_grid_thw)
                video_embeds = torch.cat(video_embeds, dim=0)
                n_video_tokens = (input_ids == self.config.video_token_id).sum()
                n_video_features = video_embeds.shape[0]
                if not is_torchdynamo_compiling() and n_video_tokens != n_video_features:
                    raise ValueError(
                        f"Video features and video tokens do not match: tokens: {n_video_tokens}, features {n_video_features}"
                    )

                mask = input_ids == self.config.video_token_id
                mask_unsqueezed = mask.unsqueeze(-1)
                mask_expanded = mask_unsqueezed.expand_as(inputs_embeds)
                video_mask = mask_expanded.to(inputs_embeds.device)

                video_embeds = video_embeds.to(inputs_embeds.device, inputs_embeds.dtype)
                inputs_embeds = inputs_embeds.masked_scatter(video_mask, video_embeds)

        if position_ids is None:
            attention_mask_tensor = (
                attention_mask if not isinstance(attention_mask, dict) else attention_mask["full_attention"]
            )
            if attention_mask_tensor is not None and attention_mask_tensor.ndim == 4:
                attention_mask_tensor = torch.diagonal(attention_mask_tensor[:, 0], dim1=1, dim2=2)
                attention_mask_tensor = attention_mask_tensor / torch.finfo(attention_mask_tensor.dtype).min
                attention_mask_tensor = (1.0 - attention_mask_tensor).int()

            # Calculate RoPE index once per generation in the pre-fill stage only.
            # When compiling, we can't check tensor values thus we check only input length
            # It is safe to assume that `length!=1` means we're in pre-fill because compiled
            # models currently cannot do asssisted decoding
            prefill_compiled_stage = is_torchdynamo_compiling() and (
                (input_ids is not None and input_ids.shape[1] != 1)
                or (inputs_embeds is not None and inputs_embeds.shape[1] != 1)
            )
            prefill_noncompiled_stage = not is_torchdynamo_compiling() and (
                (cache_position is not None and cache_position[0] == 0)
                or (past_key_values is None or past_key_values.get_seq_length() == 0)
            )
            if (prefill_compiled_stage or prefill_noncompiled_stage) or self.rope_deltas is None:
                position_ids, rope_deltas = self.get_rope_index(
                    input_ids,
                    image_grid_thw,
                    video_grid_thw,
                    second_per_grid_ts=second_per_grid_ts,
                    attention_mask=attention_mask_tensor,
                )
                self.rope_deltas = rope_deltas
            # then use the prev pre-calculated rope-deltas to get the correct position ids
            else:
                batch_size, seq_length, _ = inputs_embeds.shape
                delta = (
                    (cache_position[0] + self.rope_deltas).to(inputs_embeds.device)
                    if cache_position is not None
                    else 0
                )
                position_ids = torch.arange(seq_length, device=inputs_embeds.device)
                position_ids = position_ids.view(1, -1).expand(batch_size, -1)
                if cache_position is not None:  # otherwise `deltas` is an int `0`
                    delta = delta.repeat_interleave(batch_size // delta.shape[0], dim=0)
                position_ids = position_ids.add(delta)
                position_ids = position_ids.unsqueeze(0).expand(3, -1, -1)

        outputs = self.language_model(
            input_ids=None,
            position_ids=position_ids,
            attention_mask=attention_mask,
            past_key_values=past_key_values,
            inputs_embeds=inputs_embeds,
            use_cache=use_cache,
            output_attentions=output_attentions,
            output_hidden_states=output_hidden_states,
            return_dict=True,
            cache_position=cache_position,
            **kwargs,
        )

        output = Qwen2_5_VLModelOutputWithPast(
            last_hidden_state=outputs.last_hidden_state,
            past_key_values=outputs.past_key_values,
            hidden_states=outputs.hidden_states,
            attentions=outputs.attentions,
            rope_deltas=self.rope_deltas,
        )
        return output if return_dict else output.to_tuple()


@dataclass
class Qwen2_5_VLCausalLMOutputWithPast(Qwen2VLCausalLMOutputWithPast):
    pass


class Qwen2_5_VLForConditionalGeneration(Qwen2VLForConditionalGeneration):
    def forward(
        self,
        input_ids: torch.LongTensor = None,
        attention_mask: Optional[torch.Tensor] = None,
        position_ids: Optional[torch.LongTensor] = None,
        past_key_values: Optional[list[torch.FloatTensor]] = None,
        inputs_embeds: Optional[torch.FloatTensor] = None,
        labels: Optional[torch.LongTensor] = None,
        use_cache: Optional[bool] = None,
        output_attentions: Optional[bool] = None,
        output_hidden_states: Optional[bool] = None,
        pixel_values: Optional[torch.Tensor] = None,
        pixel_values_videos: Optional[torch.FloatTensor] = None,
        image_grid_thw: Optional[torch.LongTensor] = None,
        video_grid_thw: Optional[torch.LongTensor] = None,
        rope_deltas: Optional[torch.LongTensor] = None,
        cache_position: Optional[torch.LongTensor] = None,
        second_per_grid_ts: Optional[torch.Tensor] = None,
        **kwargs: Unpack[KwargsForCausalLM],
    ) -> Union[tuple, Qwen2_5_VLCausalLMOutputWithPast]:
        r"""
        labels (`torch.LongTensor` of shape `(batch_size, sequence_length)`, *optional*):
            Labels for computing the masked language modeling loss. Indices should either be in `[0, ...,
            config.vocab_size]` or -100 (see `input_ids` docstring). Tokens with indices set to `-100` are ignored
            (masked), the loss is only computed for the tokens with labels in `[0, ..., config.vocab_size]`.
        pixel_values_videos (`torch.FloatTensor` of shape `(seq_length, num_channels * temporal_size * image_size * image_size)):
            The tensors corresponding to the input videos. Pixel values can be obtained using
            [`AutoImageProcessor`]. See [`Qwen2VLImageProcessor.__call__`] for details. [`Qwen2_5_VLProcessor`] uses
            [`Qwen2VLImageProcessor`] for processing videos.
        image_grid_thw (`torch.LongTensor` of shape `(num_images, 3)`, *optional*):
            The temporal, height and width of feature shape of each image in LLM.
        video_grid_thw (`torch.LongTensor` of shape `(num_videos, 3)`, *optional*):
            The temporal, height and width of feature shape of each video in LLM.
        rope_deltas (`torch.LongTensor` of shape `(batch_size, )`, *optional*):
            The rope index difference between sequence length and multimodal rope.
        second_per_grid_ts (`torch.Tensor` of shape `(num_videos)`, *optional*):
            The time interval (in seconds) for each grid along the temporal dimension in the 3D position IDs.

        Example:

        ```python
        >>> from PIL import Image
        >>> import requests
        >>> from transformers import AutoProcessor, Qwen2_5_VLForConditionalGeneration

        >>> model = Qwen2_5_VLForConditionalGeneration.from_pretrained("Qwen/Qwen2.5-VL-7B-Instruct")
        >>> processor = AutoProcessor.from_pretrained("Qwen/Qwen2.5-VL-7B-Instruct")

        >>> messages = [
            {
                "role": "user",
                "content": [
                    {"type": "image"},
                    {"type": "text", "text": "What is shown in this image?"},
                ],
            },
        ]
        >>> url = "https://www.ilankelman.org/stopsigns/australia.jpg"
        >>> image = Image.open(requests.get(url, stream=True).raw)

        >>> text = processor.apply_chat_template(messages, tokenize=False, add_generation_prompt=True)
        >>> inputs = processor(text=[text], images=[image], vision_infos=[vision_infos])

        >>> # Generate
        >>> generate_ids = model.generate(inputs.input_ids, max_length=30)
        >>> tokenizer.batch_decode(generate_ids, skip_special_tokens=True, clean_up_tokenization_spaces=False)[0]
        "The image shows a street scene with a red stop sign in the foreground. In the background, there is a large red gate with Chinese characters ..."
        ```"""

        output_attentions = output_attentions if output_attentions is not None else self.config.output_attentions
        output_hidden_states = (
            output_hidden_states if output_hidden_states is not None else self.config.output_hidden_states
        )

        outputs = self.model(
            input_ids=input_ids,
            pixel_values=pixel_values,
            pixel_values_videos=pixel_values_videos,
            image_grid_thw=image_grid_thw,
            video_grid_thw=video_grid_thw,
            second_per_grid_ts=second_per_grid_ts,
            position_ids=position_ids,
            attention_mask=attention_mask,
            past_key_values=past_key_values,
            inputs_embeds=inputs_embeds,
            use_cache=use_cache,
            output_attentions=output_attentions,
            output_hidden_states=output_hidden_states,
            return_dict=True,
            cache_position=cache_position,
            **kwargs,
        )

        hidden_states = outputs[0]
        logits = self.lm_head(hidden_states)

        loss = None
        if labels is not None:
            loss = self.loss_function(logits=logits, labels=labels, vocab_size=self.config.vocab_size)

        return Qwen2_5_VLCausalLMOutputWithPast(
            loss=loss,
            logits=logits,
            past_key_values=outputs.past_key_values,
            hidden_states=outputs.hidden_states,
            attentions=outputs.attentions,
            rope_deltas=outputs.rope_deltas,
        )

    def prepare_inputs_for_generation(
        self,
        input_ids,
        past_key_values=None,
        attention_mask=None,
        inputs_embeds=None,
        cache_position=None,
        position_ids=None,
        use_cache=True,
        pixel_values=None,
        pixel_values_videos=None,
        image_grid_thw=None,
        video_grid_thw=None,
        second_per_grid_ts=None,
        **kwargs,
    ):
        # Overwritten -- in specific circumstances we don't want to forward image inputs to the model

        model_inputs = super().prepare_inputs_for_generation(
            input_ids,
            past_key_values=past_key_values,
            attention_mask=attention_mask,
            inputs_embeds=inputs_embeds,
            cache_position=cache_position,
            position_ids=position_ids,
            pixel_values=pixel_values,
            pixel_values_videos=pixel_values_videos,
            image_grid_thw=image_grid_thw,
            video_grid_thw=video_grid_thw,
            second_per_grid_ts=second_per_grid_ts,
            use_cache=use_cache,
            **kwargs,
        )

        # Qwen2-5-VL position_ids are prepareed with rope_deltas in forward
        model_inputs["position_ids"] = None

        if cache_position[0] != 0:
            model_inputs["pixel_values"] = None
            model_inputs["pixel_values_videos"] = None

        return model_inputs


class Qwen2_5_VLVideosProcessorKwargs(VideosKwargs, total=False):
    fps: Union[list[float], float]


class Qwen2_5_VLImagesKwargs(Qwen2VLImagesKwargs):
    pass


class Qwen2_5_VLProcessorKwargs(ProcessingKwargs, total=False):
    images_kwargs: Qwen2_5_VLImagesKwargs
    videos_kwargs: Qwen2_5_VLVideosProcessorKwargs
    _defaults = {
        "text_kwargs": {
            "padding": False,
            "return_mm_token_type_ids": False,
        },
    }


class Qwen2_5_VLProcessor(Qwen2VLProcessor):
    r"""
    Constructs a Qwen2.5-VL processor which wraps a Qwen2.5-VL image processor and a Qwen2 tokenizer into a single processor.
    [`Qwen2_5_VLProcessor`] offers all the functionalities of [`Qwen2VLImageProcessor`] and [`Qwen2TokenizerFast`]. See the
    [`~Qwen2_5_VLProcessor.__call__`] and [`~Qwen2_5_VLProcessor.decode`] for more information.
    Args:
        image_processor ([`Qwen2VLImageProcessor`], *optional*):
            The image processor is a required input.
        tokenizer ([`Qwen2TokenizerFast`], *optional*):
            The tokenizer is a required input.
        video_processor ([`Qwen2_5_VLVideoProcessor`], *optional*):
            The video processor is a required input.
        chat_template (`str`, *optional*): A Jinja template which will be used to convert lists of messages
            in a chat into a tokenizable string.
    """

    image_processor_class = "AutoImageProcessor"

    @property
    def model_input_names(self):
        tokenizer_input_names = self.tokenizer.model_input_names
        image_processor_input_names = self.image_processor.model_input_names
        names_from_processor = list(dict.fromkeys(tokenizer_input_names + image_processor_input_names))
        return names_from_processor + ["second_per_grid_ts"]

    def __call__(
        self,
        images: ImageInput = None,
        text: Union[TextInput, PreTokenizedInput, list[TextInput], list[PreTokenizedInput]] = None,
        videos: VideoInput = None,
        **kwargs: Unpack[Qwen2_5_VLProcessorKwargs],
    ) -> BatchFeature:
        """
        Main method to prepare for the model one or several sequences(s) and image(s). This method forwards the `text`
        and `kwargs` arguments to Qwen2TokenizerFast's [`~Qwen2TokenizerFast.__call__`] if `text` is not `None` to encode
        the text. To prepare the vision inputs, this method forwards the `vision_infos` and `kwrags` arguments to
        Qwen2VLImageProcessor's [`~Qwen2VLImageProcessor.__call__`] if `vision_infos` is not `None`.

        Args:
            images (`PIL.Image.Image`, `np.ndarray`, `torch.Tensor`, `list[PIL.Image.Image]`, `list[np.ndarray]`, `list[torch.Tensor]`):
                The image or batch of images to be prepared. Each image can be a PIL image, NumPy array or PyTorch
                tensor. Both channels-first and channels-last formats are supported.
            text (`str`, `list[str]`, `list[list[str]]`):
                The sequence or batch of sequences to be encoded. Each sequence can be a string or a list of strings
                (pretokenized string). If the sequences are provided as list of strings (pretokenized), you must set
                `is_split_into_words=True` (to lift the ambiguity with a batch of sequences).
            videos (`np.ndarray`, `torch.Tensor`, `list[np.ndarray]`, `list[torch.Tensor]`):
                The image or batch of videos to be prepared. Each video can be a 4D NumPy array or PyTorch
                tensor, or a nested list of 3D frames. Both channels-first and channels-last formats are supported.
            return_tensors (`str` or [`~utils.TensorType`], *optional*):
                If set, will return tensors of a particular framework. Acceptable values are:
                - `'tf'`: Return TensorFlow `tf.constant` objects.
                - `'pt'`: Return PyTorch `torch.Tensor` objects.
                - `'np'`: Return NumPy `np.ndarray` objects.
                - `'jax'`: Return JAX `jnp.ndarray` objects.

        Returns:
            [`BatchFeature`]: A [`BatchFeature`] with the following fields:

            - **input_ids** -- List of token ids to be fed to a model. Returned when `text` is not `None`.
            - **attention_mask** -- List of indices specifying which tokens should be attended to by the model (when
              `return_attention_mask=True` or if *"attention_mask"* is in `self.model_input_names` and if `text` is not
              `None`).
            - **pixel_values** -- Pixel values to be fed to a model. Returned when `images` is not `None`.
            - **pixel_values_videos** -- Pixel values of videos to be fed to a model. Returned when `videos` is not `None`.
            - **image_grid_thw** -- List of image 3D grid in LLM. Returned when `images` is not `None`.
            - **video_grid_thw** -- List of video 3D grid in LLM. Returned when `videos` is not `None`.
            - **second_per_grid_ts** -- List of video seconds per time grid. Returned when `videos` is not `None`.
        """
        output_kwargs = self._merge_kwargs(
            Qwen2_5_VLProcessorKwargs,
            tokenizer_init_kwargs=self.tokenizer.init_kwargs,
            **kwargs,
        )

        image_inputs = videos_inputs = {}
        if images is not None:
            image_inputs = self.image_processor(images=images, **output_kwargs["images_kwargs"])
            image_grid_thw = image_inputs["image_grid_thw"]

        if videos is not None:
            fps = output_kwargs["videos_kwargs"].get("fps", 2.0)
            videos_inputs = self.video_processor(videos=videos, **output_kwargs["videos_kwargs"])
            video_grid_thw = videos_inputs["video_grid_thw"]

            if isinstance(fps, (int, float)):
                second_per_grid_ts = [self.video_processor.temporal_patch_size / fps] * len(video_grid_thw)
            elif hasattr(fps, "__len__") and len(fps) == len(video_grid_thw):
                second_per_grid_ts = [self.video_processor.temporal_patch_size / tmp for tmp in fps]
            else:
                raise ValueError(
                    f"The length of fps ({len(fps) if hasattr(fps, '__len__') else fps}) must be equal to the length of video_grid_thw ({len(video_grid_thw)}) or fps should be a single number."
                )
            videos_inputs.update({"second_per_grid_ts": second_per_grid_ts})

        if not isinstance(text, list):
            text = [text]

        text = text.copy()  # below lines change text in-place
        if images is not None:
            merge_length = self.image_processor.merge_size**2
            index = 0
            for i in range(len(text)):
                while self.image_token in text[i]:
                    num_image_tokens = image_grid_thw[index].prod() // merge_length
                    text[i] = text[i].replace(self.image_token, "<|placeholder|>" * num_image_tokens, 1)
                    index += 1
                text[i] = text[i].replace("<|placeholder|>", self.image_token)

        if videos is not None:
            merge_length = self.video_processor.merge_size**2
            index = 0
            for i in range(len(text)):
                while self.video_token in text[i]:
                    num_video_tokens = video_grid_thw[index].prod() // merge_length
                    text[i] = text[i].replace(self.video_token, "<|placeholder|>" * num_video_tokens, 1)
                    index += 1
                text[i] = text[i].replace("<|placeholder|>", self.video_token)

        return_tensors = output_kwargs["text_kwargs"].pop("return_tensors", None)
        return_mm_token_type_ids = output_kwargs["text_kwargs"].pop("return_mm_token_type_ids", None)
        text_inputs = self.tokenizer(text, **output_kwargs["text_kwargs"])
        self._check_special_mm_tokens(text, text_inputs, modalities=["image", "video"])

        if return_mm_token_type_ids:
            array_ids = np.array(text_inputs["input_ids"])
            mm_token_type_ids = np.zeros_like(text_inputs["input_ids"])
            mm_token_type_ids[array_ids == self.image_token_id] = 1
            text_inputs["mm_token_type_ids"] = mm_token_type_ids.tolist()

        return BatchFeature(data={**text_inputs, **image_inputs, **videos_inputs}, tensor_type=return_tensors)

    def _get_num_multimodal_tokens(self, image_sizes=None, video_sizes=None, **kwargs):
        """
        Computes the number of placeholder tokens needed for multimodal inputs with the given sizes.
        Args:
            image_sizes (`list[list[int]]`, *optional*):
                The input sizes formatted as (height, width) per each image.
            video_sizes (`list[list[int]]`, *optional*):
                The input sizes formatted as (num_frames, height, width) per each video.
        Returns:
            `MultiModalData`: A `MultiModalData` object holding number of tokens per each of the provided
            input modalities, along with other useful data.
        """

        vision_data = {}
        if image_sizes is not None:
            images_kwargs = Qwen2_5_VLProcessorKwargs._defaults.get("images_kwargs", {})
            images_kwargs.update(kwargs)
            merge_size = images_kwargs.get("merge_size", None) or self.image_processor.merge_size

            num_image_patches = [
                self.image_processor.get_number_of_image_patches(*image_size, images_kwargs)
                for image_size in image_sizes
            ]
            num_image_tokens = [(num_patches // merge_size**2) for num_patches in num_image_patches]
            vision_data.update({"num_image_tokens": num_image_tokens, "num_image_patches": num_image_patches})

        if video_sizes is not None:
            videos_kwargs = Qwen2_5_VLProcessorKwargs._defaults.get("videos_kwargs", {})
            videos_kwargs.update(kwargs)
            num_video_patches = [
                self.video_processor.get_number_of_video_patches(*video_size, videos_kwargs)
                for video_size in video_sizes
            ]
            num_video_tokens = [(num_patches // merge_size**2) for num_patches in num_video_patches]
            vision_data["num_video_tokens"] = num_video_tokens

        return MultiModalData(**vision_data)


__all__ = [
    "Qwen2_5_VLConfig",
    "Qwen2_5_VLTextConfig",
    "Qwen2_5_VLForConditionalGeneration",
    "Qwen2_5_VLModel",
    "Qwen2_5_VLPreTrainedModel",
    "Qwen2_5_VLProcessor",
    "Qwen2_5_VLTextModel",  # noqa: F822
]<|MERGE_RESOLUTION|>--- conflicted
+++ resolved
@@ -334,18 +334,7 @@
                 cu_seqlens_now = cu_seqlens
             else:
                 cu_seqlens_now = cu_window_seqlens
-<<<<<<< HEAD
-            if self.gradient_checkpointing and self.training:
-                hidden_states = self._gradient_checkpointing_func(
-                    blk.__call__, hidden_states, cu_seqlens_now, None, position_embeddings
-                )
-            else:
-                hidden_states = blk(
-                    hidden_states, cu_seqlens=cu_seqlens_now, position_embeddings=position_embeddings, **kwargs
-                )
-=======
-            hidden_states = blk(hidden_states, cu_seqlens=cu_seqlens_now, position_embeddings=position_embeddings)
->>>>>>> 1a96127e
+            hidden_states = blk(hidden_states, cu_seqlens=cu_seqlens_now, position_embeddings=position_embeddings, **kwargs)
 
         hidden_states = self.merger(hidden_states)
         reverse_indices = torch.argsort(window_index)
