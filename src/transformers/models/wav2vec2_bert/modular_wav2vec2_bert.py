--- conflicted
+++ resolved
@@ -18,23 +18,13 @@
     XVectorOutput,
 )
 from ...modeling_utils import PreTrainedModel
-<<<<<<< HEAD
-from ...utils import (
-    add_code_sample_docstrings,
-    add_start_docstrings,
-    add_start_docstrings_to_model_forward,
-    logging,
-)
+from ...utils import auto_docstring, logging
 from ..seamless_m4t.modeling_seamless_m4t import _compute_new_attention_mask
 from ..wav2vec2.modeling_wav2vec2 import (
     Wav2Vec2FeedForward,
     Wav2Vec2ForSequenceClassification,
     Wav2Vec2Model,
 )
-=======
-from ...utils import auto_docstring, logging
-from ..wav2vec2.modeling_wav2vec2 import Wav2Vec2FeedForward, Wav2Vec2ForSequenceClassification, Wav2Vec2Model
->>>>>>> e0aad278
 from ..wav2vec2_conformer.modeling_wav2vec2_conformer import (
     Wav2Vec2ConformerForAudioFrameClassification,
     Wav2Vec2ConformerForCTC,
@@ -72,7 +62,9 @@
 class Wav2Vec2BertFeatureProjection(nn.Module):
     def __init__(self, config):
         super().__init__()
-        self.layer_norm = nn.LayerNorm(config.feature_projection_input_dim, eps=config.layer_norm_eps)
+        self.layer_norm = nn.LayerNorm(
+            config.feature_projection_input_dim, eps=config.layer_norm_eps
+        )
         self.projection = nn.Linear(config.feature_projection_input_dim, config.hidden_size)
         self.dropout = nn.Dropout(config.feat_proj_dropout)
 
@@ -104,7 +96,9 @@
     def __init__(self, config):
         super().__init__()
         if (config.conv_depthwise_kernel_size - 1) % 2 == 1:
-            raise ValueError("`config.conv_depthwise_kernel_size` should be a odd number for 'SAME' padding")
+            raise ValueError(
+                "`config.conv_depthwise_kernel_size` should be a odd number for 'SAME' padding"
+            )
         self.layer_norm = nn.LayerNorm(config.hidden_size, eps=config.layer_norm_eps)
         self.pointwise_conv1 = nn.Conv1d(
             config.hidden_size,
@@ -155,7 +149,9 @@
         hidden_states = self.glu(hidden_states)
 
         # Pad the sequence entirely on the left because of causal convolution.
-        hidden_states = torch.nn.functional.pad(hidden_states, (self.depthwise_conv.kernel_size[0] - 1, 0))
+        hidden_states = torch.nn.functional.pad(
+            hidden_states, (self.depthwise_conv.kernel_size[0] - 1, 0)
+        )
 
         # 1D Depthwise Conv
         hidden_states = self.depthwise_conv(hidden_states)
@@ -181,7 +177,9 @@
 
         self.head_size = hidden_size // config.num_attention_heads
         self.num_heads = config.num_attention_heads
-        self.position_embeddings_type = config.position_embeddings_type if not is_adapter_attention else None
+        self.position_embeddings_type = (
+            config.position_embeddings_type if not is_adapter_attention else None
+        )
 
         self.linear_q = nn.Linear(hidden_size, hidden_size)
         self.linear_k = nn.Linear(hidden_size, hidden_size)
@@ -201,7 +199,9 @@
         if self.position_embeddings_type == "relative_key":
             self.left_max_position_embeddings = config.left_max_position_embeddings
             self.right_max_position_embeddings = config.right_max_position_embeddings
-            num_positions = self.left_max_position_embeddings + self.right_max_position_embeddings + 1
+            num_positions = (
+                self.left_max_position_embeddings + self.right_max_position_embeddings + 1
+            )
             self.distance_embedding = nn.Embedding(num_positions, self.head_size)
 
     def forward(
@@ -223,7 +223,9 @@
                 raise ValueError(
                     "`relative_position_embeddings` has to be defined when `self.position_embeddings_type == 'rotary'"
                 )
-            query_key_states = self._apply_rotary_embedding(query_key_states, relative_position_embeddings)
+            query_key_states = self._apply_rotary_embedding(
+                query_key_states, relative_position_embeddings
+            )
 
         # project query_key_states and value_states
         query = self.linear_q(query_key_states).view(batch_size, -1, self.num_heads, self.head_size)
@@ -252,15 +254,25 @@
         if self.position_embeddings_type == "relative_key":
             query_length, key_length = query.shape[2], key.shape[2]
 
-            position_ids_l = torch.arange(query_length, dtype=torch.long, device=hidden_states.device).view(-1, 1)
-            position_ids_r = torch.arange(key_length, dtype=torch.long, device=hidden_states.device).view(1, -1)
+            position_ids_l = torch.arange(
+                query_length, dtype=torch.long, device=hidden_states.device
+            ).view(-1, 1)
+            position_ids_r = torch.arange(
+                key_length, dtype=torch.long, device=hidden_states.device
+            ).view(1, -1)
             distance = position_ids_r - position_ids_l
-            distance = torch.clamp(distance, -self.left_max_position_embeddings, self.right_max_position_embeddings)
-
-            positional_embedding = self.distance_embedding(distance + self.left_max_position_embeddings)
+            distance = torch.clamp(
+                distance, -self.left_max_position_embeddings, self.right_max_position_embeddings
+            )
+
+            positional_embedding = self.distance_embedding(
+                distance + self.left_max_position_embeddings
+            )
             positional_embedding = positional_embedding.to(dtype=query.dtype)  # fp16 compatibility
 
-            relative_position_attn_weights = torch.einsum("bhld,lrd->bhlr", query, positional_embedding)
+            relative_position_attn_weights = torch.einsum(
+                "bhld,lrd->bhlr", query, positional_embedding
+            )
             scores = scores + (relative_position_attn_weights / math.sqrt(self.head_size))
 
         # apply attention_mask if necessary
@@ -275,7 +287,9 @@
         hidden_states = torch.matmul(probs, value)
 
         # => (batch, time1, hidden_size)
-        hidden_states = hidden_states.transpose(1, 2).reshape(batch_size, -1, self.num_heads * self.head_size)
+        hidden_states = hidden_states.transpose(1, 2).reshape(
+            batch_size, -1, self.num_heads * self.head_size
+        )
         hidden_states = self.linear_out(hidden_states)
 
         return hidden_states, probs
@@ -362,7 +376,9 @@
             self.embed_positions = None
 
         self.dropout = nn.Dropout(config.hidden_dropout)
-        self.layers = nn.ModuleList([Wav2Vec2BertEncoderLayer(config) for _ in range(config.num_hidden_layers)])
+        self.layers = nn.ModuleList(
+            [Wav2Vec2BertEncoderLayer(config) for _ in range(config.num_hidden_layers)]
+        )
         self.gradient_checkpointing = False
 
     def forward(
@@ -404,7 +420,9 @@
             # add LayerDrop (see https://arxiv.org/abs/1909.11556 for description)
             dropout_probability = torch.rand([])
 
-            skip_the_layer = True if self.training and (dropout_probability < self.config.layerdrop) else False
+            skip_the_layer = (
+                True if self.training and (dropout_probability < self.config.layerdrop) else False
+            )
             if not skip_the_layer or synced_gpus:
                 # under fsdp or deepspeed zero3 all gpus must run in sync
                 if self.gradient_checkpointing and self.training:
@@ -436,7 +454,9 @@
             all_hidden_states = all_hidden_states + (hidden_states,)
 
         if not return_dict:
-            return tuple(v for v in [hidden_states, all_hidden_states, all_self_attentions] if v is not None)
+            return tuple(
+                v for v in [hidden_states, all_hidden_states, all_self_attentions] if v is not None
+            )
         return BaseModelOutput(
             last_hidden_state=hidden_states,
             hidden_states=all_hidden_states,
@@ -450,10 +470,14 @@
         # feature dim might need to be down-projected
         if config.output_hidden_size != config.hidden_size:
             self.proj = nn.Linear(config.hidden_size, config.output_hidden_size)
-            self.proj_layer_norm = nn.LayerNorm(config.output_hidden_size, eps=config.layer_norm_eps)
+            self.proj_layer_norm = nn.LayerNorm(
+                config.output_hidden_size, eps=config.layer_norm_eps
+            )
         else:
             self.proj = self.proj_layer_norm = None
-        self.layers = nn.ModuleList(Wav2Vec2BertAdapterLayer(config) for _ in range(config.num_adapter_layers))
+        self.layers = nn.ModuleList(
+            Wav2Vec2BertAdapterLayer(config) for _ in range(config.num_adapter_layers)
+        )
         self.layerdrop = config.layerdrop
 
         self.kernel_size = config.adapter_kernel_size
@@ -474,14 +498,20 @@
 
         sub_sampled_lengths = None
         if attention_mask is not None:
-            sub_sampled_lengths = (attention_mask.size(1) - (1 - attention_mask.int()).sum(1)).to(hidden_states.device)
+            sub_sampled_lengths = (attention_mask.size(1) - (1 - attention_mask.int()).sum(1)).to(
+                hidden_states.device
+            )
 
         for layer in self.layers:
             layerdrop_prob = torch.rand([])
-            sub_sampled_lengths = self._compute_sub_sample_lengths_from_attention_mask(sub_sampled_lengths)
+            sub_sampled_lengths = self._compute_sub_sample_lengths_from_attention_mask(
+                sub_sampled_lengths
+            )
             if not self.training or (layerdrop_prob > self.layerdrop):
                 hidden_states = layer(
-                    hidden_states, attention_mask=attention_mask, sub_sampled_lengths=sub_sampled_lengths
+                    hidden_states,
+                    attention_mask=attention_mask,
+                    sub_sampled_lengths=sub_sampled_lengths,
                 )
 
         return hidden_states
@@ -551,7 +581,9 @@
         hidden_states = hidden_states.transpose(1, 2)
 
         if attention_mask is not None:
-            attention_mask = _compute_new_attention_mask(hidden_states=hidden_states, seq_lens=sub_sampled_lengths)
+            attention_mask = _compute_new_attention_mask(
+                hidden_states=hidden_states, seq_lens=sub_sampled_lengths
+            )
             attention_mask = _prepare_4d_attention_mask(
                 attention_mask,
                 hidden_states.dtype,
@@ -612,7 +644,11 @@
                 module.masked_spec_embed.data.uniform_()
         elif isinstance(
             module,
-            (Wav2Vec2BertForSequenceClassification, Wav2Vec2BertForAudioFrameClassification, Wav2Vec2BertForXVector),
+            (
+                Wav2Vec2BertForSequenceClassification,
+                Wav2Vec2BertForAudioFrameClassification,
+                Wav2Vec2BertForXVector,
+            ),
         ):
             if hasattr(module, "layer_weights"):
                 module.layer_weights.data.fill_(1.0 / (self.config.num_hidden_layers + 1))
@@ -632,13 +668,19 @@
         def _conv_out_length(input_length, kernel_size, stride, padding):
             # 1D convolutional layer output length formula taken
             # from https://pytorch.org/docs/stable/generated/torch.nn.Conv1d.html
-            return torch.div(input_length + 2 * padding - kernel_size, stride, rounding_mode="floor") + 1
+            return (
+                torch.div(input_length + 2 * padding - kernel_size, stride, rounding_mode="floor")
+                + 1
+            )
 
         if add_adapter:
             padding = self.config.adapter_kernel_size // 2
             for _ in range(self.config.num_adapter_layers):
                 input_lengths = _conv_out_length(
-                    input_lengths, self.config.adapter_kernel_size, self.config.adapter_stride, padding
+                    input_lengths,
+                    self.config.adapter_kernel_size,
+                    self.config.adapter_stride,
+                    padding,
                 )
 
         return input_lengths
@@ -650,16 +692,25 @@
         # on inference mode.
         non_padded_lengths = attention_mask.cumsum(dim=-1)[:, -1]
 
-        output_lengths = self._get_feat_extract_output_lengths(non_padded_lengths, add_adapter=add_adapter)
+        output_lengths = self._get_feat_extract_output_lengths(
+            non_padded_lengths, add_adapter=add_adapter
+        )
         output_lengths = output_lengths.to(torch.long)
 
         batch_size = attention_mask.shape[0]
 
         attention_mask = torch.zeros(
-            (batch_size, feature_vector_length), dtype=attention_mask.dtype, device=attention_mask.device
+            (batch_size, feature_vector_length),
+            dtype=attention_mask.dtype,
+            device=attention_mask.device,
         )
         # these two operations makes sure that all values before the output lengths idxs are attended to
-        attention_mask[(torch.arange(attention_mask.shape[0], device=attention_mask.device), output_lengths - 1)] = 1
+        attention_mask[
+            (
+                torch.arange(attention_mask.shape[0], device=attention_mask.device),
+                output_lengths - 1,
+            )
+        ] = 1
         attention_mask = attention_mask.flip([-1]).cumsum(-1).flip([-1]).bool()
         return attention_mask
 
@@ -713,9 +764,13 @@
             Indices to mask extracted features for contrastive loss. When in training mode, model learns to predict
             masked extracted features in *config.proj_codevector_dim* space.
         """
-        output_attentions = output_attentions if output_attentions is not None else self.config.output_attentions
+        output_attentions = (
+            output_attentions if output_attentions is not None else self.config.output_attentions
+        )
         output_hidden_states = (
-            output_hidden_states if output_hidden_states is not None else self.config.output_hidden_states
+            output_hidden_states
+            if output_hidden_states is not None
+            else self.config.output_hidden_states
         )
         return_dict = return_dict if return_dict is not None else self.config.use_return_dict
 
@@ -810,9 +865,13 @@
             attention_mask = (
                 attention_mask
                 if attention_mask is not None
-                else torch.ones(input_features.shape[:2], device=input_features.device, dtype=torch.long)
-            )
-            input_lengths = self._get_feat_extract_output_lengths(attention_mask.sum([-1])).to(torch.long)
+                else torch.ones(
+                    input_features.shape[:2], device=input_features.device, dtype=torch.long
+                )
+            )
+            input_lengths = self._get_feat_extract_output_lengths(attention_mask.sum([-1])).to(
+                torch.long
+            )
 
             # assuming that padded tokens are filled with -100
             # when not being attended to
@@ -821,7 +880,9 @@
             flattened_targets = labels.masked_select(labels_mask)
 
             # ctc_loss doesn't support fp16
-            log_probs = nn.functional.log_softmax(logits, dim=-1, dtype=torch.float32).transpose(0, 1)
+            log_probs = nn.functional.log_softmax(logits, dim=-1, dtype=torch.float32).transpose(
+                0, 1
+            )
 
             with torch.backends.cudnn.flags(enabled=False):
                 loss = nn.functional.ctc_loss(
@@ -839,7 +900,10 @@
             return ((loss,) + output) if loss is not None else output
 
         return CausalLMOutput(
-            loss=loss, logits=logits, hidden_states=outputs.hidden_states, attentions=outputs.attentions
+            loss=loss,
+            logits=logits,
+            hidden_states=outputs.hidden_states,
+            attentions=outputs.attentions,
         )
 
 
@@ -905,7 +969,9 @@
         if attention_mask is None:
             pooled_output = hidden_states.mean(dim=1)
         else:
-            padding_mask = self._get_feature_vector_attention_mask(hidden_states.shape[1], attention_mask)
+            padding_mask = self._get_feature_vector_attention_mask(
+                hidden_states.shape[1], attention_mask
+            )
             expand_padding_mask = padding_mask.unsqueeze(-1).repeat(1, 1, hidden_states.shape[2])
             hidden_states[~expand_padding_mask] = 0.0
             pooled_output = hidden_states.sum(dim=1) / padding_mask.sum(dim=1).view(-1, 1)
@@ -981,7 +1047,10 @@
         loss = None
         if labels is not None:
             loss_fct = CrossEntropyLoss()
-            loss = loss_fct(logits.view(-1, self.num_labels), torch.argmax(labels.view(-1, self.num_labels), axis=1))
+            loss = loss_fct(
+                logits.view(-1, self.num_labels),
+                torch.argmax(labels.view(-1, self.num_labels), axis=1),
+            )
 
         if not return_dict:
             output = (logits,) + outputs[_HIDDEN_STATES_START_POSITION:]
@@ -1052,7 +1121,9 @@
             mean_features = hidden_states.mean(dim=1)
             std_features = hidden_states.std(dim=1)
         else:
-            feat_extract_output_lengths = self._get_feat_extract_output_lengths(attention_mask.sum(dim=1))
+            feat_extract_output_lengths = self._get_feat_extract_output_lengths(
+                attention_mask.sum(dim=1)
+            )
             tdnn_output_lengths = self._get_tdnn_output_lengths(feat_extract_output_lengths)
             mean_features = []
             std_features = []
