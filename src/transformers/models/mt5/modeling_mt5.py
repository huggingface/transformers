--- conflicted
+++ resolved
@@ -75,34 +75,5 @@
         r"encoder\.embed_tokens\.weight",
     ]
     _keys_to_ignore_on_save = [
-<<<<<<< HEAD
-=======
-        r"encoder\.embed_tokens\.weight",
-    ]
-
-
-class MT5EncoderModel(T5EncoderModel):
-    r"""
-    This class overrides :class:`~transformers.T5EncoderModel`. Please check the superclass for the appropriate
-    documentation alongside usage examples.
-
-    Examples::
-
-        >>> from transformers import MT5EncoderModel, T5Tokenizer
-        >>> model = MT5EncoderModel.from_pretrained("google/mt5-small")
-        >>> tokenizer = T5Tokenizer.from_pretrained("google/mt5-small")
-        >>> article = "UN Offizier sagt, dass weiter verhandelt werden muss in Syrien."
-        >>> input_ids = tokenizer(article, return_tensors="pt").input_ids
-        >>> outputs = model(input_ids)
-        >>> hidden_state = outputs.last_hidden_state
-    """
-
-    model_type = "mt5"
-    config_class = MT5Config
-    _keys_to_ignore_on_load_missing = [
-        r"encoder\.embed_tokens\.weight",
-    ]
-    _keys_to_ignore_on_save = [
->>>>>>> 4c3d98dd
         r"encoder\.embed_tokens\.weight",
     ]