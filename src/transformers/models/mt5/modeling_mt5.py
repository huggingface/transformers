--- conflicted
+++ resolved
@@ -815,26 +815,6 @@
         hidden_states = self.dropout(inputs_embeds)
 
         for i, layer_module in enumerate(self.block):
-<<<<<<< HEAD
-            # Model parallel
-            if self.model_parallel:
-                torch.cuda.set_device(hidden_states.device)
-                # Ensure that attention_mask is always on the same device as hidden_states
-                if causal_mask is not None:
-                    causal_mask = causal_mask.to(hidden_states.device)
-                if position_bias is not None:
-                    position_bias = position_bias.to(hidden_states.device)
-                if encoder_hidden_states is not None:
-                    encoder_hidden_states = encoder_hidden_states.to(hidden_states.device)
-                if encoder_extended_attention_mask is not None:
-                    encoder_extended_attention_mask = encoder_extended_attention_mask.to(hidden_states.device)
-                if encoder_decoder_position_bias is not None:
-                    encoder_decoder_position_bias = encoder_decoder_position_bias.to(hidden_states.device)
-
-=======
-            layer_head_mask = head_mask[i]
-            cross_attn_layer_head_mask = cross_attn_head_mask[i]
->>>>>>> 3e975acc
             if output_hidden_states:
                 all_hidden_states = all_hidden_states + (hidden_states,)
 
