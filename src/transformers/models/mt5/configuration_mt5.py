--- conflicted
+++ resolved
@@ -138,29 +138,17 @@
         if feed_forward_proj == "gated-gelu":
             self.dense_act_fn = "gelu_new"
 
-<<<<<<< HEAD
+        # Force because official weights have False serialized, but we have to tie always
+        self.tie_word_embeddings = True
         self.tokenizer_class = tokenizer_class
-        self.tie_word_embeddings = tie_word_embeddings
         self.bos_token_id = bos_token_id
         self.pad_token_id = pad_token_id
         self.eos_token_id = eos_token_id
         self.decoder_start_token_id = decoder_start_token_id
-        super().__init__(is_encoder_decoder=is_encoder_decoder, **kwargs)
-
-        # TODO: Mt5 never supported not tying encoder decoder so this has to be true.
-        self.tie_encoder_decoder = True
-=======
-        # Force because official weights have False serialized, but we have to tie always
-        kwargs["tie_word_embeddings"] = True
         super().__init__(
             is_encoder_decoder=is_encoder_decoder,
-            tokenizer_class=tokenizer_class,
-            pad_token_id=pad_token_id,
-            eos_token_id=eos_token_id,
-            decoder_start_token_id=decoder_start_token_id,
             **kwargs,
         )
->>>>>>> 9a90500b
 
 
 __all__ = ["MT5Config"]