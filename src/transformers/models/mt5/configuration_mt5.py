--- conflicted
+++ resolved
@@ -138,7 +138,6 @@
         if feed_forward_proj == "gated-gelu":
             self.dense_act_fn = "gelu_new"
 
-<<<<<<< HEAD
         self.tokenizer_class = tokenizer_class
         self.tie_word_embeddings = tie_word_embeddings
         self.bos_token_id = bos_token_id
@@ -146,19 +145,9 @@
         self.eos_token_id = eos_token_id
         self.decoder_start_token_id = decoder_start_token_id
         super().__init__(is_encoder_decoder=is_encoder_decoder, **kwargs)
-=======
-        super().__init__(
-            is_encoder_decoder=is_encoder_decoder,
-            tokenizer_class=tokenizer_class,
-            tie_word_embeddings=tie_word_embeddings,
-            pad_token_id=pad_token_id,
-            eos_token_id=eos_token_id,
-            decoder_start_token_id=decoder_start_token_id,
-            **kwargs,
-        )
+
         # TODO: Mt5 never supported not tying encoder decoder so this has to be true.
         self.tie_encoder_decoder = True
->>>>>>> 082e3ff4
 
 
 __all__ = ["MT5Config"]