--- conflicted
+++ resolved
@@ -472,15 +472,11 @@
 class MiniMaxPreTrainedModel(MixtralPreTrainedModel):
     # Note: only supports MiniMaxCache
     _supports_static_cache = False
-<<<<<<< HEAD
-=======
-    _supports_quantized_cache = False
     _can_record_outputs = {
         "router_logits": OutputRecorder(MiniMaxSparseMoeBlock, index=1),
         "hidden_states": MiniMaxDecoderLayer,
         "attentions": [MiniMaxAttention, MiniMaxLightningAttention],
     }
->>>>>>> bc161d5d
 
 
 class MiniMaxModel(MixtralModel):
