--- conflicted
+++ resolved
@@ -46,7 +46,6 @@
 @auto_docstring(
     custom_intro="""
     Class for outputs of [`ViltForImagesAndTextClassification`].
-<<<<<<< HEAD
     """
 )
 class ViltForImagesAndTextClassificationOutput(ModelOutput):
@@ -55,26 +54,10 @@
         Classification (or regression if config.num_labels==1) loss.
     logits (`torch.FloatTensor` of shape `(batch_size, config.num_labels)`):
         Classification (or regression if config.num_labels==1) scores (before SoftMax).
-    hidden_states (`List[tuple(torch.FloatTensor)]`, *optional*, returned when `output_hidden_states=True` is passed or when `config.output_hidden_states=True`):
+    hidden_states (`list[tuple(torch.FloatTensor)]`, *optional*, returned when `output_hidden_states=True` is passed or when `config.output_hidden_states=True`):
         List of tuples of `torch.FloatTensor` (one for each image-text pair, each tuple containing the output of
         the embeddings + one for the output of each layer) of shape `(batch_size, sequence_length, hidden_size)`.
         Hidden-states of the model at the output of each layer plus the initial embedding outputs.
-=======
-
-    Args:
-        loss (`torch.FloatTensor` of shape `(1,)`, *optional*, returned when `labels` is provided):
-            Classification (or regression if config.num_labels==1) loss.
-        logits (`torch.FloatTensor` of shape `(batch_size, config.num_labels)`):
-            Classification (or regression if config.num_labels==1) scores (before SoftMax).
-        hidden_states (`list[tuple(torch.FloatTensor)]`, *optional*, returned when `output_hidden_states=True` is passed or when `config.output_hidden_states=True`):
-            List of tuples of `torch.FloatTensor` (one for each image-text pair, each tuple containing the output of
-            the embeddings + one for the output of each layer) of shape `(batch_size, sequence_length, hidden_size)`.
-            Hidden-states of the model at the output of each layer plus the initial embedding outputs.
-        attentions (`list[tuple(torch.FloatTensor)]`, *optional*, returned when `output_attentions=True` is passed or when `config.output_attentions=True`):
-            List of tuples of `torch.FloatTensor` (one for each image-text pair, each tuple containing the attention
-            weights of shape `(batch_size, num_heads, sequence_length, sequence_length)`. Attentions weights after the
-            attention softmax, used to compute the weighted average in the self-attention heads.
->>>>>>> 508a7040
     """
 
     loss: Optional[torch.FloatTensor] = None
