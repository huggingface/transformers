# coding=utf-8
# Copyright 2023 the HuggingFace Inc. team. All rights reserved.
#
# Licensed under the Apache License, Version 2.0 (the "License");
# you may not use this file except in compliance with the License.
# You may obtain a copy of the License at
#
#     http://www.apache.org/licenses/LICENSE-2.0
#
# Unless required by applicable law or agreed to in writing, software
# distributed under the License is distributed on an "AS IS" BASIS,
# WITHOUT WARRANTIES OR CONDITIONS OF ANY KIND, either express or implied.
# See the License for the specific language governing permissions and
# limitations under the License.
"""PyTorch Llava model."""

from dataclasses import dataclass
from typing import Optional, Union

import torch
from torch import nn

from ...activations import ACT2FN
from ...cache_utils import Cache
from ...generation import GenerationMixin
from ...modeling_outputs import BaseModelOutputWithPast, ModelOutput
from ...modeling_utils import PreTrainedModel
from ...processing_utils import Unpack
from ...utils import TransformersKwargs, auto_docstring, can_return_tuple, logging
from ..auto import AutoModel
from .configuration_llava import LlavaConfig


logger = logging.get_logger(__name__)


@dataclass
@auto_docstring(
    custom_intro="""
    Base class for Llava outputs, with hidden states and attentions.
    """
)
class LlavaModelOutputWithPast(BaseModelOutputWithPast):
    r"""
    past_key_values (`Cache`, *optional*, returned when `use_cache=True` is passed or when `config.use_cache=True`):
        It is a [`~cache_utils.Cache`] instance. For more details, see our [kv cache guide](https://huggingface.co/docs/transformers/en/kv_cache).

        Contains pre-computed hidden-states (key and values in the self-attention blocks) that can be used (see
        `past_key_values` input) to speed up sequential decoding.
    image_hidden_states (`torch.FloatTensor`, *optional*):
        A `torch.FloatTensor` of size `(batch_size, num_images, sequence_length, hidden_size)`.
        image_hidden_states of the model produced by the vision encoder and after projecting the last hidden state.
    """

    image_hidden_states: Optional[torch.FloatTensor] = None


@dataclass
@auto_docstring(
    custom_intro="""
    Base class for Llava causal language model (or autoregressive) outputs.
    """
)
class LlavaCausalLMOutputWithPast(ModelOutput):
    r"""
    loss (`torch.FloatTensor` of shape `(1,)`, *optional*, returned when `labels` is provided):
        Language modeling loss (for next-token prediction).
    logits (`torch.FloatTensor` of shape `(batch_size, sequence_length, config.vocab_size)`):
        Prediction scores of the language modeling head (scores for each vocabulary token before SoftMax).
    past_key_values (`Cache`, *optional*, returned when `use_cache=True` is passed or when `config.use_cache=True`):
        It is a [`~cache_utils.Cache`] instance. For more details, see our [kv cache guide](https://huggingface.co/docs/transformers/en/kv_cache).

        Contains pre-computed hidden-states (key and values in the self-attention blocks) that can be used (see
        `past_key_values` input) to speed up sequential decoding.
    image_hidden_states (`torch.FloatTensor`, *optional*):
        A `torch.FloatTensor` of size `(batch_size, num_images, sequence_length, hidden_size)`.
        image_hidden_states of the model produced by the vision encoder and after projecting the last hidden state.
    """

    loss: Optional[torch.FloatTensor] = None
    logits: Optional[torch.FloatTensor] = None
    past_key_values: Optional[Cache] = None
    hidden_states: Optional[tuple[torch.FloatTensor]] = None
    attentions: Optional[tuple[torch.FloatTensor]] = None
    image_hidden_states: Optional[torch.FloatTensor] = None


class LlavaMultiModalProjector(nn.Module):
    def __init__(self, config: LlavaConfig):
        super().__init__()
        # We have hidden_size * the number of vision feature layers
        num_feature_layers = 1 if isinstance(config.vision_feature_layer, int) else len(config.vision_feature_layer)
        self.linear_1 = nn.Linear(
            config.vision_config.hidden_size * num_feature_layers,
            config.text_config.hidden_size,
            bias=config.multimodal_projector_bias,
        )
        self.act = ACT2FN[config.projector_hidden_act]
        self.linear_2 = nn.Linear(
            config.text_config.hidden_size, config.text_config.hidden_size, bias=config.multimodal_projector_bias
        )

    def forward(self, image_features):
        hidden_states = self.linear_1(image_features)
        hidden_states = self.act(hidden_states)
        hidden_states = self.linear_2(hidden_states)
        return hidden_states


@auto_docstring
class LlavaPreTrainedModel(PreTrainedModel):
    config: LlavaConfig
<<<<<<< HEAD
    base_model_prefix = "model"
=======
>>>>>>> 32a58e31
    input_modalities = ["image", "text"]
    supports_gradient_checkpointing = True
    _skip_keys_device_placement = "past_key_values"

    _supports_flash_attn = True
    _supports_sdpa = True

    _can_compile_fullgraph = True
    _supports_flex_attn = True
    _supports_attention_backend = True


@auto_docstring(
    custom_intro="""
    The Llava model which consists of a vision backbone and a language model, without a language modeling head.
    """
)
class LlavaModel(LlavaPreTrainedModel):
    def __init__(self, config: LlavaConfig):
        super().__init__(config)
        self.vision_tower = AutoModel.from_config(config.vision_config)

        self.multi_modal_projector = LlavaMultiModalProjector(config)
        self.language_model = AutoModel.from_config(config.text_config)
        self.post_init()

    def get_input_embeddings(self):
        return self.language_model.get_input_embeddings()

    def set_input_embeddings(self, value):
        self.language_model.set_input_embeddings(value)

    def set_decoder(self, decoder):
        self.language_model = decoder

    def get_decoder(self):
        return self.language_model

    def get_image_features(
        self,
        pixel_values: torch.FloatTensor,
        vision_feature_layer: Optional[Union[int, list[int]]] = None,
        vision_feature_select_strategy: Optional[str] = None,
        **kwargs,
    ):
        """
        Obtains image last hidden states from the vision tower and apply multimodal projection.

        Args:
            pixel_values (`torch.FloatTensor]` of shape `(batch_size, channels, height, width)`):
               The tensors corresponding to the input images.
            vision_feature_layer (`Union[int, list[int]]`, *optional*):
                The index of the layer to select the vision feature. If multiple indices are provided,
                the vision feature of the corresponding indices will be concatenated to form the
                vision features.
            vision_feature_select_strategy (`str`, *optional*):
                The feature selection strategy used to select the vision feature from the vision backbone.
                Can be one of `"default"` or `"full"`
        Returns:
            image_features (`torch.Tensor`): Image feature tensor of shape `(num_images, image_length, embed_dim)`).
        """
        vision_feature_layer = (
            vision_feature_layer if vision_feature_layer is not None else self.config.vision_feature_layer
        )
        vision_feature_select_strategy = (
            vision_feature_select_strategy
            if vision_feature_select_strategy is not None
            else self.config.vision_feature_select_strategy
        )

        if vision_feature_select_strategy not in ["default", "full"]:
            raise ValueError(f"Unexpected select feature strategy: {self.config.vision_feature_select_strategy}")

        kwargs = {k: v for k, v in kwargs.items() if v is not None}
        # this is not memory efficient at all (output_hidden_states=True) will save all the hidden states.
        image_outputs = self.vision_tower(pixel_values, output_hidden_states=True, **kwargs)

        # If we have one vision feature layer, return the corresponding hidden states,
        # otherwise, select the hidden states of each feature layer and concatenate them
        if isinstance(vision_feature_layer, int):
            selected_image_feature = image_outputs.hidden_states[vision_feature_layer]
            if vision_feature_select_strategy == "default":
                selected_image_feature = selected_image_feature[:, 1:]
        else:
            hs_pool = [image_outputs.hidden_states[layer_idx] for layer_idx in vision_feature_layer]
            # For default; crop CLS from each hidden state in the hidden state pool
            if vision_feature_select_strategy == "default":
                hs_pool = [hs[:, 1:] for hs in hs_pool]
            selected_image_feature = torch.cat(hs_pool, dim=-1)

        image_features = self.multi_modal_projector(selected_image_feature)

        if "image_sizes" in kwargs:
            split_sizes = [
                (height // self.vision_tower.patch_size) * (width // self.vision_tower.patch_size)
                for height, width in kwargs["image_sizes"]
            ]
            image_features = torch.split(image_features.squeeze(0), split_sizes)
        else:
            image_features = list(image_features)
        return image_features

    def get_placeholder_mask(
        self, input_ids: torch.LongTensor, inputs_embeds: torch.FloatTensor, image_features: torch.FloatTensor
    ):
        """
        Obtains multimodal placeholder mask from `input_ids` or `inputs_embeds`, and checks that the placeholder token count is
        equal to the length of multimodal features. If the lengths are different, an error is raised.
        """
        if input_ids is None:
            special_image_mask = inputs_embeds == self.get_input_embeddings()(
                torch.tensor(self.config.image_token_id, dtype=torch.long, device=inputs_embeds.device)
            )
            special_image_mask = special_image_mask.all(-1)
        else:
            special_image_mask = input_ids == self.config.image_token_id

        n_image_tokens = special_image_mask.sum()
        special_image_mask = special_image_mask.unsqueeze(-1).expand_as(inputs_embeds).to(inputs_embeds.device)
        n_image_features = image_features.shape[0] * image_features.shape[1]
        if inputs_embeds[special_image_mask].numel() != image_features.numel():
            raise ValueError(
                f"Image features and image tokens do not match: tokens: {n_image_tokens}, features {n_image_features}"
            )
        return special_image_mask

    @can_return_tuple
    @auto_docstring
    def forward(
        self,
        input_ids: Optional[torch.LongTensor] = None,
        pixel_values: Optional[torch.FloatTensor] = None,
        attention_mask: Optional[torch.Tensor] = None,
        position_ids: Optional[torch.LongTensor] = None,
        past_key_values: Optional[Cache] = None,
        inputs_embeds: Optional[torch.FloatTensor] = None,
        vision_feature_layer: Optional[Union[int, list[int]]] = None,
        vision_feature_select_strategy: Optional[str] = None,
        cache_position: Optional[torch.LongTensor] = None,
        image_sizes: Optional[torch.Tensor] = None,
        **kwargs: Unpack[TransformersKwargs],
    ) -> Union[tuple, LlavaModelOutputWithPast]:
        vision_feature_layer = (
            vision_feature_layer if vision_feature_layer is not None else self.config.vision_feature_layer
        )
        vision_feature_select_strategy = (
            vision_feature_select_strategy
            if vision_feature_select_strategy is not None
            else self.config.vision_feature_select_strategy
        )

        if (input_ids is None) ^ (inputs_embeds is not None):
            raise ValueError("You must specify exactly one of input_ids or inputs_embeds")

        if inputs_embeds is None:
            inputs_embeds = self.get_input_embeddings()(input_ids)

        if pixel_values is not None:
            image_features = self.get_image_features(
                pixel_values=pixel_values,
                vision_feature_layer=vision_feature_layer,
                vision_feature_select_strategy=vision_feature_select_strategy,
                image_sizes=image_sizes,
            )
            image_features = torch.cat(image_features, dim=0).to(inputs_embeds.device, inputs_embeds.dtype)
            special_image_mask = self.get_placeholder_mask(
                input_ids, inputs_embeds=inputs_embeds, image_features=image_features
            )
            inputs_embeds = inputs_embeds.masked_scatter(special_image_mask, image_features)

        outputs = self.language_model(
            attention_mask=attention_mask,
            position_ids=position_ids,
            past_key_values=past_key_values,
            inputs_embeds=inputs_embeds,
            cache_position=cache_position,
            **kwargs,
        )

        return LlavaModelOutputWithPast(
            last_hidden_state=outputs.last_hidden_state,
            past_key_values=outputs.past_key_values,
            hidden_states=outputs.hidden_states,
            attentions=outputs.attentions,
            image_hidden_states=image_features if pixel_values is not None else None,
        )


@auto_docstring(
    custom_intro="""
    The LLAVA model which consists of a vision backbone and a language model.
    """
)
class LlavaForConditionalGeneration(LlavaPreTrainedModel, GenerationMixin):
    _checkpoint_conversion_mapping = {
        r"^language_model.model": "model.language_model",
        r"^vision_tower": "model.vision_tower",
        r"^multi_modal_projector": "model.multi_modal_projector",
        r"^language_model.lm_head": "lm_head",
    }
    _tied_weights_keys = {"lm_head.weight": "model.language_model.embed_tokens.weight"}

    def __init__(self, config: LlavaConfig):
        super().__init__(config)
        self.model = LlavaModel(config)
        self.lm_head = nn.Linear(config.text_config.hidden_size, config.text_config.vocab_size, bias=False)
        self.post_init()

    def get_input_embeddings(self):
        return self.model.get_input_embeddings()

    def set_input_embeddings(self, value):
        self.model.set_input_embeddings(value)

    def get_output_embeddings(self) -> nn.Module:
        return self.lm_head

    def set_decoder(self, decoder):
        self.model.set_decoder(decoder)

    def get_decoder(self):
        return self.model.get_decoder()

    def get_image_features(
        self,
        pixel_values: torch.FloatTensor,
        vision_feature_layer: Optional[Union[int, list[int]]] = None,
        vision_feature_select_strategy: Optional[str] = None,
        **kwargs,
    ):
        return self.model.get_image_features(
            pixel_values=pixel_values,
            vision_feature_layer=vision_feature_layer,
            vision_feature_select_strategy=vision_feature_select_strategy,
            **kwargs,
        )

    # Make modules available through conditional class for BC
    @property
    def language_model(self):
        return self.model.language_model

    @property
    def vision_tower(self):
        return self.model.vision_tower

    @property
    def multi_modal_projector(self):
        return self.model.multi_modal_projector

    @can_return_tuple
    @auto_docstring
    def forward(
        self,
        input_ids: Optional[torch.LongTensor] = None,
        pixel_values: Optional[torch.FloatTensor] = None,
        attention_mask: Optional[torch.Tensor] = None,
        position_ids: Optional[torch.LongTensor] = None,
        past_key_values: Optional[Cache] = None,
        inputs_embeds: Optional[torch.FloatTensor] = None,
        vision_feature_layer: Optional[Union[int, list[int]]] = None,
        vision_feature_select_strategy: Optional[str] = None,
        labels: Optional[torch.LongTensor] = None,
        cache_position: Optional[torch.LongTensor] = None,
        logits_to_keep: Union[int, torch.Tensor] = 0,
        image_sizes: Optional[torch.Tensor] = None,
        **kwargs: Unpack[TransformersKwargs],
    ) -> Union[tuple, LlavaCausalLMOutputWithPast]:
        r"""
        labels (`torch.LongTensor` of shape `(batch_size, sequence_length)`, *optional*):
            Labels for computing the masked language modeling loss. Indices should either be in `[0, ...,
            config.vocab_size]` or -100 (see `input_ids` docstring). Tokens with indices set to `-100` are ignored
            (masked), the loss is only computed for the tokens with labels in `[0, ..., config.vocab_size]`.

        Example:

        ```python
        >>> from PIL import Image
        >>> import requests
        >>> from transformers import AutoProcessor, LlavaForConditionalGeneration

        >>> model = LlavaForConditionalGeneration.from_pretrained("llava-hf/llava-1.5-7b-hf")
        >>> processor = AutoProcessor.from_pretrained("llava-hf/llava-1.5-7b-hf")

        >>> prompt = "USER: <image>\nWhat's the content of the image? ASSISTANT:"
        >>> url = "https://www.ilankelman.org/stopsigns/australia.jpg"
        >>> image = Image.open(requests.get(url, stream=True).raw)

        >>> inputs = processor(images=image, text=prompt, return_tensors="pt")

        >>> # Generate
        >>> generate_ids = model.generate(**inputs, max_new_tokens=15)
        >>> processor.batch_decode(generate_ids, skip_special_tokens=True, clean_up_tokenization_spaces=False)[0]
        "USER:  \nWhat's the content of the image? ASSISTANT: The image features a busy city street with a stop sign prominently displayed"
        ```"""
        vision_feature_layer = (
            vision_feature_layer if vision_feature_layer is not None else self.config.vision_feature_layer
        )
        vision_feature_select_strategy = (
            vision_feature_select_strategy
            if vision_feature_select_strategy is not None
            else self.config.vision_feature_select_strategy
        )

        outputs = self.model(
            input_ids=input_ids,
            pixel_values=pixel_values,
            attention_mask=attention_mask,
            position_ids=position_ids,
            past_key_values=past_key_values,
            inputs_embeds=inputs_embeds,
            vision_feature_layer=vision_feature_layer,
            vision_feature_select_strategy=vision_feature_select_strategy,
            cache_position=cache_position,
            image_sizes=image_sizes,
            **kwargs,
        )

        hidden_states = outputs[0]
        # Only compute necessary logits, and do not upcast them to float if we are not computing the loss
        slice_indices = slice(-logits_to_keep, None) if isinstance(logits_to_keep, int) else logits_to_keep
        logits = self.lm_head(hidden_states[:, slice_indices, :])

        loss = None
        if labels is not None:
            loss = self.loss_function(
                logits=logits, labels=labels, vocab_size=self.config.text_config.vocab_size, **kwargs
            )

        return LlavaCausalLMOutputWithPast(
            loss=loss,
            logits=logits,
            past_key_values=outputs.past_key_values,
            hidden_states=outputs.hidden_states,
            attentions=outputs.attentions,
            image_hidden_states=outputs.image_hidden_states,
        )

    def prepare_inputs_for_generation(
        self,
        input_ids,
        past_key_values=None,
        inputs_embeds=None,
        pixel_values=None,
        attention_mask=None,
        cache_position=None,
        logits_to_keep=None,
        **kwargs,
    ):
        # Overwritten -- in specific circumstances we don't want to forward image inputs to the model

        model_inputs = super().prepare_inputs_for_generation(
            input_ids,
            past_key_values=past_key_values,
            inputs_embeds=inputs_embeds,
            attention_mask=attention_mask,
            cache_position=cache_position,
            logits_to_keep=logits_to_keep,
            **kwargs,
        )

        if cache_position[0] == 0:
            # If we're in cached decoding stage, pixel values should be None because input ids do not contain special image token anymore
            # Otherwise we need pixel values to be passed to model
            model_inputs["pixel_values"] = pixel_values

        return model_inputs


__all__ = ["LlavaForConditionalGeneration", "LlavaPreTrainedModel", "LlavaModel"]<|MERGE_RESOLUTION|>--- conflicted
+++ resolved
@@ -110,10 +110,7 @@
 @auto_docstring
 class LlavaPreTrainedModel(PreTrainedModel):
     config: LlavaConfig
-<<<<<<< HEAD
     base_model_prefix = "model"
-=======
->>>>>>> 32a58e31
     input_modalities = ["image", "text"]
     supports_gradient_checkpointing = True
     _skip_keys_device_placement = "past_key_values"
@@ -132,6 +129,10 @@
     """
 )
 class LlavaModel(LlavaPreTrainedModel):
+    _checkpoint_conversion_mapping = {
+        r"^language_model.model": "language_model",
+    }
+
     def __init__(self, config: LlavaConfig):
         super().__init__(config)
         self.vision_tower = AutoModel.from_config(config.vision_config)
