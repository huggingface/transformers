--- conflicted
+++ resolved
@@ -40,37 +40,11 @@
 @auto_docstring(
     custom_intro="""
     Base class for Llava outputs, with hidden states and attentions.
-<<<<<<< HEAD
-
-    Args:
-        last_hidden_state (`torch.FloatTensor` of shape `(batch_size, sequence_length, hidden_size)`):
-            Sequence of hidden-states at the output of the last layer of the model.
-        past_key_values (`Cache`, *optional*, returned when `use_cache=True` is passed or when `config.use_cache=True`):
-            Tuple of `tuple(torch.FloatTensor)` of length `config.n_layers`, with each tuple having 2 tensors of shape
-            `(batch_size, num_heads, sequence_length, embed_size_per_head)`)
-
-            Contains pre-computed hidden-states (key and values in the self-attention blocks) that can be used (see
-            `past_key_values` input) to speed up sequential decoding.
-        hidden_states (`tuple(torch.FloatTensor)`, *optional*, returned when `output_hidden_states=True` is passed or when `config.output_hidden_states=True`):
-            Tuple of `torch.FloatTensor` (one for the output of the embeddings, if the model has an embedding layer, +
-            one for the output of each layer) of shape `(batch_size, sequence_length, hidden_size)`.
-
-            Hidden-states of the model at the output of each layer plus the optional initial embedding outputs.
-        attentions (`tuple(torch.FloatTensor)`, *optional*, returned when `output_attentions=True` is passed or when `config.output_attentions=True`):
-            Tuple of `torch.FloatTensor` (one for each layer) of shape `(batch_size, num_heads, sequence_length,
-            sequence_length)`.
-
-            Attentions weights after the attention softmax, used to compute the weighted average in the self-attention
-            heads.
-        image_hidden_states (`torch.FloatTensor`, *optional*):
-            A `torch.FloatTensor` of size `(batch_size, num_images, sequence_length, hidden_size)`.
-            image_hidden_states of the model produced by the vision encoder and after projecting the last hidden state.
-=======
     """
 )
 class LlavaModelOutputWithPast(BaseModelOutputWithPast):
     r"""
-    past_key_values (`tuple(tuple(torch.FloatTensor))`, *optional*, returned when `use_cache=True` is passed or when `config.use_cache=True`):
+    past_key_values (`Cache`, *optional*, returned when `use_cache=True` is passed or when `config.use_cache=True`):
         Tuple of `tuple(torch.FloatTensor)` of length `config.n_layers`, with each tuple having 2 tensors of shape
         `(batch_size, num_heads, sequence_length, embed_size_per_head)`)
 
@@ -79,7 +53,6 @@
     image_hidden_states (`torch.FloatTensor`, *optional*):
         A `torch.FloatTensor` of size `(batch_size, num_images, sequence_length, hidden_size)`.
         image_hidden_states of the model produced by the vision encoder and after projecting the last hidden state.
->>>>>>> dbc98328
     """
 
     image_hidden_states: Optional[torch.FloatTensor] = None
@@ -89,34 +62,6 @@
 @auto_docstring(
     custom_intro="""
     Base class for Llava causal language model (or autoregressive) outputs.
-<<<<<<< HEAD
-
-    Args:
-        loss (`torch.FloatTensor` of shape `(1,)`, *optional*, returned when `labels` is provided):
-            Language modeling loss (for next-token prediction).
-        logits (`torch.FloatTensor` of shape `(batch_size, sequence_length, config.vocab_size)`):
-            Prediction scores of the language modeling head (scores for each vocabulary token before SoftMax).
-        past_key_values (`Cache`, *optional*, returned when `use_cache=True` is passed or when `config.use_cache=True`):
-            Tuple of `tuple(torch.FloatTensor)` of length `config.n_layers`, with each tuple having 2 tensors of shape
-            `(batch_size, num_heads, sequence_length, embed_size_per_head)`)
-
-            Contains pre-computed hidden-states (key and values in the self-attention blocks) that can be used (see
-            `past_key_values` input) to speed up sequential decoding.
-        hidden_states (`tuple(torch.FloatTensor)`, *optional*, returned when `output_hidden_states=True` is passed or when `config.output_hidden_states=True`):
-            Tuple of `torch.FloatTensor` (one for the output of the embeddings, if the model has an embedding layer, +
-            one for the output of each layer) of shape `(batch_size, sequence_length, hidden_size)`.
-
-            Hidden-states of the model at the output of each layer plus the optional initial embedding outputs.
-        attentions (`tuple(torch.FloatTensor)`, *optional*, returned when `output_attentions=True` is passed or when `config.output_attentions=True`):
-            Tuple of `torch.FloatTensor` (one for each layer) of shape `(batch_size, num_heads, sequence_length,
-            sequence_length)`.
-
-            Attentions weights after the attention softmax, used to compute the weighted average in the self-attention
-            heads.
-        image_hidden_states (`torch.FloatTensor`, *optional*):
-            A `torch.FloatTensor` of size `(batch_size, num_images, sequence_length, hidden_size)`.
-            image_hidden_states of the model produced by the vision encoder and after projecting the last hidden state.
-=======
     """
 )
 class LlavaCausalLMOutputWithPast(ModelOutput):
@@ -125,7 +70,7 @@
         Language modeling loss (for next-token prediction).
     logits (`torch.FloatTensor` of shape `(batch_size, sequence_length, config.vocab_size)`):
         Prediction scores of the language modeling head (scores for each vocabulary token before SoftMax).
-    past_key_values (`tuple(tuple(torch.FloatTensor))`, *optional*, returned when `use_cache=True` is passed or when `config.use_cache=True`):
+    past_key_values (`Cache`, *optional*, returned when `use_cache=True` is passed or when `config.use_cache=True`):
         Tuple of `tuple(torch.FloatTensor)` of length `config.n_layers`, with each tuple having 2 tensors of shape
         `(batch_size, num_heads, sequence_length, embed_size_per_head)`)
 
@@ -134,7 +79,6 @@
     image_hidden_states (`torch.FloatTensor`, *optional*):
         A `torch.FloatTensor` of size `(batch_size, num_images, sequence_length, hidden_size)`.
         image_hidden_states of the model produced by the vision encoder and after projecting the last hidden state.
->>>>>>> dbc98328
     """
 
     loss: Optional[torch.FloatTensor] = None
