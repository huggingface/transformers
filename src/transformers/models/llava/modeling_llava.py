# coding=utf-8
# Copyright 2023 the HuggingFace Inc. team. All rights reserved.
#
# Licensed under the Apache License, Version 2.0 (the "License");
# you may not use this file except in compliance with the License.
# You may obtain a copy of the License at
#
#     http://www.apache.org/licenses/LICENSE-2.0
#
# Unless required by applicable law or agreed to in writing, software
# distributed under the License is distributed on an "AS IS" BASIS,
# WITHOUT WARRANTIES OR CONDITIONS OF ANY KIND, either express or implied.
# See the License for the specific language governing permissions and
# limitations under the License.
"""PyTorch Llava model."""

from dataclasses import dataclass
from typing import Optional, Union

import torch
from torch import nn

from ...activations import ACT2FN
from ...cache_utils import Cache
from ...generation import GenerationMixin
from ...modeling_outputs import BaseModelOutputWithPast, ModelOutput
from ...modeling_utils import PreTrainedModel
from ...processing_utils import Unpack
from ...utils import TransformersKwargs, auto_docstring, can_return_tuple, logging
from ..auto import AutoModel
from .configuration_llava import LlavaConfig


logger = logging.get_logger(__name__)


@dataclass
@auto_docstring(
    custom_intro="""
    Base class for Llava outputs, with hidden states and attentions.
    """
)
class LlavaModelOutputWithPast(BaseModelOutputWithPast):
    r"""
    past_key_values (`Cache`, *optional*, returned when `use_cache=True` is passed or when `config.use_cache=True`):
        It is a [`~cache_utils.Cache`] instance. For more details, see our [kv cache guide](https://huggingface.co/docs/transformers/en/kv_cache).

        Contains pre-computed hidden-states (key and values in the self-attention blocks) that can be used (see
        `past_key_values` input) to speed up sequential decoding.
    image_hidden_states (`torch.FloatTensor`, *optional*):
        A `torch.FloatTensor` of size `(batch_size, num_images, sequence_length, hidden_size)`.
        image_hidden_states of the model produced by the vision encoder and after projecting the last hidden state.
    """

    image_hidden_states: Optional[torch.FloatTensor] = None


@dataclass
@auto_docstring(
    custom_intro="""
    Base class for Llava causal language model (or autoregressive) outputs.
    """
)
class LlavaCausalLMOutputWithPast(ModelOutput):
    r"""
    loss (`torch.FloatTensor` of shape `(1,)`, *optional*, returned when `labels` is provided):
        Language modeling loss (for next-token prediction).
    logits (`torch.FloatTensor` of shape `(batch_size, sequence_length, config.vocab_size)`):
        Prediction scores of the language modeling head (scores for each vocabulary token before SoftMax).
    past_key_values (`Cache`, *optional*, returned when `use_cache=True` is passed or when `config.use_cache=True`):
        It is a [`~cache_utils.Cache`] instance. For more details, see our [kv cache guide](https://huggingface.co/docs/transformers/en/kv_cache).

        Contains pre-computed hidden-states (key and values in the self-attention blocks) that can be used (see
        `past_key_values` input) to speed up sequential decoding.
    image_hidden_states (`torch.FloatTensor`, *optional*):
        A `torch.FloatTensor` of size `(batch_size, num_images, sequence_length, hidden_size)`.
        image_hidden_states of the model produced by the vision encoder and after projecting the last hidden state.
    """

    loss: Optional[torch.FloatTensor] = None
    logits: Optional[torch.FloatTensor] = None
    past_key_values: Optional[Cache] = None
    hidden_states: Optional[tuple[torch.FloatTensor]] = None
    attentions: Optional[tuple[torch.FloatTensor]] = None
    image_hidden_states: Optional[torch.FloatTensor] = None


class LlavaMultiModalProjector(nn.Module):
    def __init__(self, config: LlavaConfig):
        super().__init__()
        # We have hidden_size * the number of vision feature layers
        num_feature_layers = 1 if isinstance(config.vision_feature_layer, int) else len(config.vision_feature_layer)
        self.linear_1 = nn.Linear(
            config.vision_config.hidden_size * num_feature_layers,
            config.text_config.hidden_size,
            bias=config.multimodal_projector_bias,
        )
        self.act = ACT2FN[config.projector_hidden_act]
        self.linear_2 = nn.Linear(
            config.text_config.hidden_size, config.text_config.hidden_size, bias=config.multimodal_projector_bias
        )

    def forward(self, image_features):
        hidden_states = self.linear_1(image_features)
        hidden_states = self.act(hidden_states)
        hidden_states = self.linear_2(hidden_states)
        return hidden_states


@auto_docstring
class LlavaPreTrainedModel(PreTrainedModel):
    config: LlavaConfig
    base_model_prefix = "model"
    input_modalities = ("image", "text")
    supports_gradient_checkpointing = True
    _skip_keys_device_placement = "past_key_values"

    _supports_flash_attn = True
    _supports_sdpa = True

    _can_compile_fullgraph = True
    _supports_flex_attn = True
    _supports_attention_backend = True


@auto_docstring(
    custom_intro="""
    The Llava model which consists of a vision backbone and a language model, without a language modeling head.
    """
)
class LlavaModel(LlavaPreTrainedModel):
    _checkpoint_conversion_mapping = {
        r"^language_model.model": "language_model",
    }

    def __init__(self, config: LlavaConfig):
        super().__init__(config)
        self.vision_tower = AutoModel.from_config(config.vision_config)

        self.multi_modal_projector = LlavaMultiModalProjector(config)
        self.language_model = AutoModel.from_config(config.text_config)
        self.post_init()

    def get_input_embeddings(self):
        return self.language_model.get_input_embeddings()

    def set_input_embeddings(self, value):
        self.language_model.set_input_embeddings(value)

    @can_return_tuple
    def get_image_features(
        self,
        pixel_values: torch.FloatTensor,
        vision_feature_layer: Optional[Union[int, list[int]]] = None,
        vision_feature_select_strategy: Optional[str] = None,
        **kwargs: Unpack[TransformersKwargs],
    ):
        """
        Obtains image last hidden states from the vision tower and apply multimodal projection.

        Args:
            pixel_values (`torch.FloatTensor]` of shape `(batch_size, channels, height, width)`):
               The tensors corresponding to the input images.
            vision_feature_layer (`Union[int, list[int]]`, *optional*):
                The index of the layer to select the vision feature. If multiple indices are provided,
                the vision feature of the corresponding indices will be concatenated to form the
                vision features.
            vision_feature_select_strategy (`str`, *optional*):
                The feature selection strategy used to select the vision feature from the vision backbone.
                Can be one of `"default"` or `"full"`
        Returns:
            image_features (`torch.Tensor`): Image feature tensor of shape `(num_images, image_length, embed_dim)`).
        """
        vision_feature_layer = (
            vision_feature_layer if vision_feature_layer is not None else self.config.vision_feature_layer
        )
        vision_feature_select_strategy = (
            vision_feature_select_strategy
            if vision_feature_select_strategy is not None
            else self.config.vision_feature_select_strategy
        )

        if vision_feature_select_strategy not in ["default", "full"]:
            raise ValueError(f"Unexpected select feature strategy: {self.config.vision_feature_select_strategy}")

        # this is not memory efficient at all (output_hidden_states=True) will save all the hidden states.
        image_outputs = self.vision_tower(pixel_values, output_hidden_states=True, **kwargs)

        # If we have one vision feature layer, return the corresponding hidden states,
        # otherwise, select the hidden states of each feature layer and concatenate them
        if isinstance(vision_feature_layer, int):
            selected_image_feature = image_outputs.hidden_states[vision_feature_layer]
            if vision_feature_select_strategy == "default":
                selected_image_feature = selected_image_feature[:, 1:]
        else:
            hs_pool = [image_outputs.hidden_states[layer_idx] for layer_idx in vision_feature_layer]
            # For default; crop CLS from each hidden state in the hidden state pool
            if vision_feature_select_strategy == "default":
                hs_pool = [hs[:, 1:] for hs in hs_pool]
            selected_image_feature = torch.cat(hs_pool, dim=-1)

        image_features = self.multi_modal_projector(selected_image_feature)

<<<<<<< HEAD
        if kwargs.get("image_sizes") is not None:
            split_sizes = [
                (height // self.vision_tower.patch_size) * (width // self.vision_tower.patch_size)
                for height, width in kwargs["image_sizes"]
            ]
=======
        if "image_sizes" in kwargs:
            split_sizes = (
                (torch.as_tensor(kwargs["image_sizes"], device=image_features.device) // self.vision_tower.patch_size)
                .prod(dim=-1)
                .tolist()
            )
>>>>>>> 0a846542
            image_features = torch.split(image_features.squeeze(0), split_sizes)
        else:
            image_features = list(image_features)
        image_outputs.pooler_output = image_features

        return image_outputs

    def get_placeholder_mask(
        self, input_ids: torch.LongTensor, inputs_embeds: torch.FloatTensor, image_features: torch.FloatTensor
    ):
        """
        Obtains multimodal placeholder mask from `input_ids` or `inputs_embeds`, and checks that the placeholder token count is
        equal to the length of multimodal features. If the lengths are different, an error is raised.
        """
        if input_ids is None:
            special_image_mask = inputs_embeds == self.get_input_embeddings()(
                torch.tensor(self.config.image_token_id, dtype=torch.long, device=inputs_embeds.device)
            )
            special_image_mask = special_image_mask.all(-1)
        else:
            special_image_mask = input_ids == self.config.image_token_id

        n_image_tokens = special_image_mask.sum()
        special_image_mask = special_image_mask.unsqueeze(-1).expand_as(inputs_embeds).to(inputs_embeds.device)
        n_image_features = image_features.shape[0] * image_features.shape[1]
        if inputs_embeds[special_image_mask].numel() != image_features.numel():
            raise ValueError(
                f"Image features and image tokens do not match: tokens: {n_image_tokens}, features {n_image_features}"
            )
        return special_image_mask

    @can_return_tuple
    @auto_docstring
    def forward(
        self,
        input_ids: Optional[torch.LongTensor] = None,
        pixel_values: Optional[torch.FloatTensor] = None,
        attention_mask: Optional[torch.Tensor] = None,
        position_ids: Optional[torch.LongTensor] = None,
        past_key_values: Optional[Cache] = None,
        inputs_embeds: Optional[torch.FloatTensor] = None,
        vision_feature_layer: Optional[Union[int, list[int]]] = None,
        vision_feature_select_strategy: Optional[str] = None,
        cache_position: Optional[torch.LongTensor] = None,
        image_sizes: Optional[torch.Tensor] = None,
        **kwargs: Unpack[TransformersKwargs],
    ) -> Union[tuple, LlavaModelOutputWithPast]:
        vision_feature_layer = (
            vision_feature_layer if vision_feature_layer is not None else self.config.vision_feature_layer
        )
        vision_feature_select_strategy = (
            vision_feature_select_strategy
            if vision_feature_select_strategy is not None
            else self.config.vision_feature_select_strategy
        )

        if (input_ids is None) ^ (inputs_embeds is not None):
            raise ValueError("You must specify exactly one of input_ids or inputs_embeds")

        if inputs_embeds is None:
            inputs_embeds = self.get_input_embeddings()(input_ids)

        if pixel_values is not None:
            image_features = self.get_image_features(
                pixel_values=pixel_values,
                vision_feature_layer=vision_feature_layer,
                vision_feature_select_strategy=vision_feature_select_strategy,
                image_sizes=image_sizes,
                return_dict=True,
            ).pooler_output
            image_features = torch.cat(image_features, dim=0).to(inputs_embeds.device, inputs_embeds.dtype)
            special_image_mask = self.get_placeholder_mask(
                input_ids, inputs_embeds=inputs_embeds, image_features=image_features
            )
            inputs_embeds = inputs_embeds.masked_scatter(special_image_mask, image_features)

        outputs = self.language_model(
            attention_mask=attention_mask,
            position_ids=position_ids,
            past_key_values=past_key_values,
            inputs_embeds=inputs_embeds,
            cache_position=cache_position,
            **kwargs,
        )

        return LlavaModelOutputWithPast(
            last_hidden_state=outputs.last_hidden_state,
            past_key_values=outputs.past_key_values,
            hidden_states=outputs.hidden_states,
            attentions=outputs.attentions,
            image_hidden_states=image_features if pixel_values is not None else None,
        )


@auto_docstring(
    custom_intro="""
    The LLAVA model which consists of a vision backbone and a language model.
    """
)
class LlavaForConditionalGeneration(LlavaPreTrainedModel, GenerationMixin):
    _checkpoint_conversion_mapping = {
        r"^language_model.model": "model.language_model",
        r"^vision_tower": "model.vision_tower",
        r"^multi_modal_projector": "model.multi_modal_projector",
        r"^language_model.lm_head": "lm_head",
    }
    _tied_weights_keys = {"lm_head.weight": "model.language_model.embed_tokens.weight"}

    def __init__(self, config: LlavaConfig):
        super().__init__(config)
        self.model = LlavaModel(config)
        self.lm_head = nn.Linear(config.text_config.hidden_size, config.text_config.vocab_size, bias=False)
        self.post_init()

    def get_input_embeddings(self):
        return self.model.get_input_embeddings()

    def set_input_embeddings(self, value):
        self.model.set_input_embeddings(value)

    def get_output_embeddings(self) -> nn.Module:
        return self.lm_head

    def get_image_features(
        self,
        pixel_values: torch.FloatTensor,
        vision_feature_layer: Optional[Union[int, list[int]]] = None,
        vision_feature_select_strategy: Optional[str] = None,
        **kwargs: Unpack[TransformersKwargs],
    ):
        return self.model.get_image_features(
            pixel_values=pixel_values,
            vision_feature_layer=vision_feature_layer,
            vision_feature_select_strategy=vision_feature_select_strategy,
            **kwargs,
        )

    @can_return_tuple
    @auto_docstring
    def forward(
        self,
        input_ids: Optional[torch.LongTensor] = None,
        pixel_values: Optional[torch.FloatTensor] = None,
        attention_mask: Optional[torch.Tensor] = None,
        position_ids: Optional[torch.LongTensor] = None,
        past_key_values: Optional[Cache] = None,
        inputs_embeds: Optional[torch.FloatTensor] = None,
        vision_feature_layer: Optional[Union[int, list[int]]] = None,
        vision_feature_select_strategy: Optional[str] = None,
        labels: Optional[torch.LongTensor] = None,
        cache_position: Optional[torch.LongTensor] = None,
        logits_to_keep: Union[int, torch.Tensor] = 0,
        image_sizes: Optional[torch.Tensor] = None,
        **kwargs: Unpack[TransformersKwargs],
    ) -> Union[tuple, LlavaCausalLMOutputWithPast]:
        r"""
        labels (`torch.LongTensor` of shape `(batch_size, sequence_length)`, *optional*):
            Labels for computing the masked language modeling loss. Indices should either be in `[0, ...,
            config.vocab_size]` or -100 (see `input_ids` docstring). Tokens with indices set to `-100` are ignored
            (masked), the loss is only computed for the tokens with labels in `[0, ..., config.vocab_size]`.

        Example:

        ```python
        >>> from PIL import Image
        >>> import requests
        >>> from transformers import AutoProcessor, LlavaForConditionalGeneration

        >>> model = LlavaForConditionalGeneration.from_pretrained("llava-hf/llava-1.5-7b-hf")
        >>> processor = AutoProcessor.from_pretrained("llava-hf/llava-1.5-7b-hf")

        >>> prompt = "USER: <image>\nWhat's the content of the image? ASSISTANT:"
        >>> url = "https://www.ilankelman.org/stopsigns/australia.jpg"
        >>> image = Image.open(requests.get(url, stream=True).raw)

        >>> inputs = processor(images=image, text=prompt, return_tensors="pt")

        >>> # Generate
        >>> generate_ids = model.generate(**inputs, max_new_tokens=15)
        >>> processor.batch_decode(generate_ids, skip_special_tokens=True, clean_up_tokenization_spaces=False)[0]
        "USER:  \nWhat's the content of the image? ASSISTANT: The image features a busy city street with a stop sign prominently displayed"
        ```"""
        vision_feature_layer = (
            vision_feature_layer if vision_feature_layer is not None else self.config.vision_feature_layer
        )
        vision_feature_select_strategy = (
            vision_feature_select_strategy
            if vision_feature_select_strategy is not None
            else self.config.vision_feature_select_strategy
        )

        outputs = self.model(
            input_ids=input_ids,
            pixel_values=pixel_values,
            attention_mask=attention_mask,
            position_ids=position_ids,
            past_key_values=past_key_values,
            inputs_embeds=inputs_embeds,
            vision_feature_layer=vision_feature_layer,
            vision_feature_select_strategy=vision_feature_select_strategy,
            cache_position=cache_position,
            image_sizes=image_sizes,
            **kwargs,
        )

        hidden_states = outputs[0]
        # Only compute necessary logits, and do not upcast them to float if we are not computing the loss
        slice_indices = slice(-logits_to_keep, None) if isinstance(logits_to_keep, int) else logits_to_keep
        logits = self.lm_head(hidden_states[:, slice_indices, :])

        loss = None
        if labels is not None:
            loss = self.loss_function(
                logits=logits, labels=labels, vocab_size=self.config.text_config.vocab_size, **kwargs
            )

        return LlavaCausalLMOutputWithPast(
            loss=loss,
            logits=logits,
            past_key_values=outputs.past_key_values,
            hidden_states=outputs.hidden_states,
            attentions=outputs.attentions,
            image_hidden_states=outputs.image_hidden_states,
        )

    def prepare_inputs_for_generation(
        self,
        input_ids,
        past_key_values=None,
        inputs_embeds=None,
        pixel_values=None,
        attention_mask=None,
        cache_position=None,
        logits_to_keep=None,
        **kwargs,
    ):
        # Overwritten -- in specific circumstances we don't want to forward image inputs to the model

        model_inputs = super().prepare_inputs_for_generation(
            input_ids,
            past_key_values=past_key_values,
            inputs_embeds=inputs_embeds,
            attention_mask=attention_mask,
            cache_position=cache_position,
            logits_to_keep=logits_to_keep,
            **kwargs,
        )

        if cache_position[0] == 0:
            # If we're in cached decoding stage, pixel values should be None because input ids do not contain special image token anymore
            # Otherwise we need pixel values to be passed to model
            model_inputs["pixel_values"] = pixel_values

        return model_inputs


__all__ = ["LlavaForConditionalGeneration", "LlavaPreTrainedModel", "LlavaModel"]<|MERGE_RESOLUTION|>--- conflicted
+++ resolved
@@ -201,20 +201,12 @@
 
         image_features = self.multi_modal_projector(selected_image_feature)
 
-<<<<<<< HEAD
         if kwargs.get("image_sizes") is not None:
-            split_sizes = [
-                (height // self.vision_tower.patch_size) * (width // self.vision_tower.patch_size)
-                for height, width in kwargs["image_sizes"]
-            ]
-=======
-        if "image_sizes" in kwargs:
             split_sizes = (
                 (torch.as_tensor(kwargs["image_sizes"], device=image_features.device) // self.vision_tower.patch_size)
                 .prod(dim=-1)
                 .tolist()
             )
->>>>>>> 0a846542
             image_features = torch.split(image_features.squeeze(0), split_sizes)
         else:
             image_features = list(image_features)
