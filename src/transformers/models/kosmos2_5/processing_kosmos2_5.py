# coding=utf-8
# Copyright 2024 Microsoft Research and The HuggingFace Inc. team. All rights reserved.
#
# Licensed under the Apache License, Version 2.0 (the "License");
# you may not use this file except in compliance with the License.
# You may obtain a copy of the License at
#
#     http://www.apache.org/licenses/LICENSE-2.0
#
# Unless required by applicable law or agreed to in writing, software
# distributed under the License is distributed on an "AS IS" BASIS,
# WITHOUT WARRANTIES OR CONDITIONS OF ANY KIND, either express or implied.
# See the License for the specific language governing permissions and
# limitations under the License.
"""
Processor class for Kosmos2_5.
"""

from typing import Optional, Union

from ...image_processing_utils import BatchFeature
from ...image_utils import ImageInput
from ...processing_utils import ProcessingKwargs, ProcessorMixin, Unpack
from ...tokenization_utils_base import TextInput
from ...utils import is_torch_available
from ...utils.auto_docstring import auto_docstring


if is_torch_available():
    import torch


class Kosmos2_5ProcessorKwargs(ProcessingKwargs, total=False):
    _defaults = {
        "text_kwargs": {
            "padding": True,
            "return_token_type_ids": False,
            "stride": 0,
            "truncation": True,
        },
        "images_kwargs": {
            "max_patches": 4096,
        },
        "common_kwargs": {"return_tensors": "pt"},
    }


@auto_docstring
class Kosmos2_5Processor(ProcessorMixin):
<<<<<<< HEAD
    def __init__(self, image_processor, tokenizer, num_image_tokens: int = 2048):
        """
=======
    r"""
    Constructs a Kosmos2_5 processor which wraps a PreTrainedTokenizerFast and Kosmos2_5 image processor into a single
    processor.

    [`Kosmos2_5Processor`] offers all the functionalities of [`Kosmos2_5ImageProcessor`] and [`PreTrainedTokenizerFast`]. See
    the docstring of [`~Kosmos2_5Processor.__call__`] and [`~Kosmos2_5Processor.decode`] for more information.

    Args:
        image_processor (`Kosmos2_5ImageProcessor`):
            An instance of [`Kosmos2_5ImageProcessor`]. The image processor is a required input.
        tokenizer (`T5Tokenizer`):
            An instance of ['T5Tokenizer`]. The tokenizer is a required input.
>>>>>>> 3e4baf8e
        num_image_tokens (`int`, *optional*, defaults to 2048):
            Number of image tokens used as a placeholder.
        """

    def __init__(self, image_processor, tokenizer, num_image_tokens: int = 2048):
        self.image_start_token = tokenizer.boi_token  # "<image>" : fixed token for the start of image
        self.image_end_token = tokenizer.eoi_token  # "</image>" : fixed token for the end of image
        self.image_token = tokenizer.image_token  # "<s>" : within a <image> ... </image> pair, these <s> tokens indicate they are positions reserved for an image
        self.num_image_tokens = num_image_tokens
        super().__init__(image_processor, tokenizer)

    @auto_docstring
    def __call__(
        self,
        images: Optional[ImageInput] = None,
        text: Union[TextInput, list[TextInput]] = None,
        **kwargs: Unpack[Kosmos2_5ProcessorKwargs],
    ) -> BatchFeature:
        if images is None and text is None:
            raise ValueError("You have to specify either images or text.")

        if images is None:
            raise ValueError("Kosmos2_5Processor requires images to be passed.")

        output_kwargs = self._merge_kwargs(
            Kosmos2_5ProcessorKwargs,
            tokenizer_init_kwargs=self.tokenizer.init_kwargs,
            **kwargs,
        )
        encoding = BatchFeature()

        if images is not None:
            image_encoding = self.image_processor(images, **output_kwargs["images_kwargs"])
            image_encoding.pop("rows")
            image_encoding.pop("cols")
            encoding.update(image_encoding)

        prompt = f"{self.tokenizer.bos_token}{self.image_start_token}{self.image_token * self.num_image_tokens}{self.image_end_token}"

        if text is not None:
            if isinstance(text, str):
                text = [prompt + text]
            else:
                text = [prompt + t for t in text]
            input = self.tokenizer(text, **output_kwargs["text_kwargs"])

            batch_size, seq_len = input.input_ids.shape
            image_embeds_position_mask = [0, -1] + [1] * self.num_image_tokens + [-1]
            image_embeds_position_mask += [0] * (seq_len - len(image_embeds_position_mask))
            image_embeds_position_mask = (
                torch.LongTensor(image_embeds_position_mask).unsqueeze(0).repeat(batch_size, 1)
            )

            encoding.update(
                {
                    "input_ids": input.input_ids,
                    "attention_mask": input.attention_mask,
                    "image_embeds_position_mask": image_embeds_position_mask,
                }
            )

        return encoding

    def batch_decode(self, *args, **kwargs):
        """
        This method forwards all its arguments to Kosmos2_5TokenizerFast's [`~PreTrainedTokenizer.batch_decode`].
        Please refer to the docstring of this method for more information.
        """
        return self.tokenizer.batch_decode(*args, **kwargs)

    def decode(self, *args, **kwargs):
        """
        This method forwards all its arguments to Kosmos2_5TokenizerFast's [`~PreTrainedTokenizer.decode`]. Please
        refer to the docstring of this method for more information.
        """
        return self.tokenizer.decode(*args, **kwargs)

    @property
    def model_input_names(self):
        tokenizer_input_names = self.tokenizer.model_input_names
        image_processor_input_names = self.image_processor.model_input_names
        return list(dict.fromkeys(tokenizer_input_names + image_processor_input_names))


__all__ = ["Kosmos2_5Processor"]<|MERGE_RESOLUTION|>--- conflicted
+++ resolved
@@ -47,28 +47,11 @@
 
 @auto_docstring
 class Kosmos2_5Processor(ProcessorMixin):
-<<<<<<< HEAD
     def __init__(self, image_processor, tokenizer, num_image_tokens: int = 2048):
         """
-=======
-    r"""
-    Constructs a Kosmos2_5 processor which wraps a PreTrainedTokenizerFast and Kosmos2_5 image processor into a single
-    processor.
-
-    [`Kosmos2_5Processor`] offers all the functionalities of [`Kosmos2_5ImageProcessor`] and [`PreTrainedTokenizerFast`]. See
-    the docstring of [`~Kosmos2_5Processor.__call__`] and [`~Kosmos2_5Processor.decode`] for more information.
-
-    Args:
-        image_processor (`Kosmos2_5ImageProcessor`):
-            An instance of [`Kosmos2_5ImageProcessor`]. The image processor is a required input.
-        tokenizer (`T5Tokenizer`):
-            An instance of ['T5Tokenizer`]. The tokenizer is a required input.
->>>>>>> 3e4baf8e
         num_image_tokens (`int`, *optional*, defaults to 2048):
             Number of image tokens used as a placeholder.
         """
-
-    def __init__(self, image_processor, tokenizer, num_image_tokens: int = 2048):
         self.image_start_token = tokenizer.boi_token  # "<image>" : fixed token for the start of image
         self.image_end_token = tokenizer.eoi_token  # "</image>" : fixed token for the end of image
         self.image_token = tokenizer.image_token  # "<s>" : within a <image> ... </image> pair, these <s> tokens indicate they are positions reserved for an image
