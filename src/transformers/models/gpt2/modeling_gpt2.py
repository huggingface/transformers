--- conflicted
+++ resolved
@@ -731,12 +731,6 @@
         all_cross_attentions = () if output_attentions and self.config.add_cross_attention else None
         all_hidden_states = () if output_hidden_states else None
         for i, block in enumerate(self.h):
-<<<<<<< HEAD
-            # Model parallel
-            if self.model_parallel:
-                torch.cuda.set_device(hidden_states.device)
-=======
->>>>>>> 3e975acc
             if output_hidden_states:
                 all_hidden_states = all_hidden_states + (hidden_states,)
 
