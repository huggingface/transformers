# coding=utf-8
# Copyright 2018 The OpenAI Team Authors and HuggingFace Inc. team.
# Copyright (c) 2018, NVIDIA CORPORATION.  All rights reserved.
#
# Licensed under the Apache License, Version 2.0 (the "License");
# you may not use this file except in compliance with the License.
# You may obtain a copy of the License at
#
#     http://www.apache.org/licenses/LICENSE-2.0
#
# Unless required by applicable law or agreed to in writing, software
# distributed under the License is distributed on an "AS IS" BASIS,
# WITHOUT WARRANTIES OR CONDITIONS OF ANY KIND, either express or implied.
# See the License for the specific language governing permissions and
# limitations under the License.
"""PyTorch OpenAI GPT-2 model."""

import math
from collections.abc import Callable
from dataclasses import dataclass
from typing import Optional, Union

import torch
from torch import nn
from torch.nn import BCEWithLogitsLoss, CrossEntropyLoss, MSELoss

from ... import initialization as init
from ...activations import ACT2FN, get_activation
from ...cache_utils import Cache, DynamicCache, EncoderDecoderCache
from ...generation import GenerationMixin
from ...masking_utils import create_bidirectional_mask, create_causal_mask
from ...modeling_layers import GradientCheckpointingLayer
from ...modeling_outputs import (
    BaseModelOutputWithPastAndCrossAttentions,
    CausalLMOutputWithCrossAttentions,
    QuestionAnsweringModelOutput,
    SequenceClassifierOutputWithPast,
    TokenClassifierOutput,
)
from ...modeling_utils import ALL_ATTENTION_FUNCTIONS, PreTrainedModel
from ...pytorch_utils import Conv1D
from ...utils import (
    ModelOutput,
    auto_docstring,
    logging,
)
from ...utils.generic import maybe_autocast
from .configuration_gpt2 import GPT2Config


logger = logging.get_logger(__name__)


def eager_attention_forward(module, query, key, value, attention_mask, **kwargs):
    attn_weights = torch.matmul(query, key.transpose(-1, -2))

    if module.scale_attn_weights:
        attn_weights = attn_weights / torch.full(
            [], value.size(-1) ** 0.5, dtype=attn_weights.dtype, device=attn_weights.device
        )

    # Layer-wise attention scaling
    if module.scale_attn_by_inverse_layer_idx:
        attn_weights = attn_weights / float(module.layer_idx + 1)

    if attention_mask is not None:
        # Apply the attention mask
        causal_mask = attention_mask[:, :, :, : key.shape[-2]]
        attn_weights = attn_weights + causal_mask

    attn_weights = nn.functional.softmax(attn_weights, dim=-1)

    # Downcast (if necessary) back to V's dtype (if in mixed-precision) -- No-Op otherwise
    attn_weights = attn_weights.type(value.dtype)
    attn_weights = module.attn_dropout(attn_weights)

    attn_output = torch.matmul(attn_weights, value)
    attn_output = attn_output.transpose(1, 2)

    return attn_output, attn_weights


class GPT2Attention(nn.Module):
    def __init__(self, config, is_cross_attention=False, layer_idx=None):
        super().__init__()
        self.config = config
<<<<<<< HEAD
=======
        max_positions = config.max_position_embeddings
        self.register_buffer(
            "bias",
            torch.tril(torch.ones((max_positions, max_positions), dtype=torch.bool)).view(
                1, 1, max_positions, max_positions
            ),
            persistent=False,
        )

>>>>>>> 537c2e3d
        self.embed_dim = config.hidden_size
        self.num_heads = config.num_attention_heads
        self.head_dim = self.embed_dim // self.num_heads
        self.split_size = self.embed_dim
        if self.head_dim * self.num_heads != self.embed_dim:
            raise ValueError(
                f"`embed_dim` must be divisible by num_heads (got `embed_dim`: {self.embed_dim} and `num_heads`:"
                f" {self.num_heads})."
            )

        self.scale_attn_weights = config.scale_attn_weights
        self.is_cross_attention = is_cross_attention

        # Layer-wise attention scaling, reordering, and upcasting
        self.scale_attn_by_inverse_layer_idx = config.scale_attn_by_inverse_layer_idx
        self.layer_idx = layer_idx
        self.reorder_and_upcast_attn = config.reorder_and_upcast_attn

        if self.is_cross_attention:
            self.c_attn = Conv1D(2 * self.embed_dim, self.embed_dim)
            self.q_attn = Conv1D(self.embed_dim, self.embed_dim)
        else:
            self.c_attn = Conv1D(3 * self.embed_dim, self.embed_dim)
        self.c_proj = Conv1D(self.embed_dim, self.embed_dim)

        self.attn_dropout = nn.Dropout(config.attn_pdrop)
        self.resid_dropout = nn.Dropout(config.resid_pdrop)
        self.is_causal = not is_cross_attention

    def _upcast_and_reordered_attn(self, query, key, value, attention_mask=None):
        # Use `torch.baddbmm` (a bit more efficient w/ alpha param for scaling -- from Megatron-LM)
        bsz, num_heads, q_seq_len, dk = query.size()
        _, _, k_seq_len, _ = key.size()

        # Preallocate attn_weights for `baddbmm`
        attn_weights = torch.empty(bsz * num_heads, q_seq_len, k_seq_len, dtype=torch.float32, device=query.device)

        # Compute Scale Factor
        scale_factor = 1.0
        if self.scale_attn_weights:
            scale_factor /= float(value.size(-1)) ** 0.5

        if self.scale_attn_by_inverse_layer_idx:
            scale_factor /= float(self.layer_idx + 1)

        # Upcast (turn off autocast) and reorder (Scale K by 1 / root(dk))
        with maybe_autocast(query.device.type, enabled=False):
            q, k = query.reshape(-1, q_seq_len, dk), key.transpose(-1, -2).reshape(-1, dk, k_seq_len)
            attn_weights = torch.baddbmm(attn_weights, q.float(), k.float(), beta=0, alpha=scale_factor)
            attn_weights = attn_weights.reshape(bsz, num_heads, q_seq_len, k_seq_len)

        if attention_mask is not None:
            # Apply the attention mask
            attn_weights = attn_weights + attention_mask

        attn_weights = nn.functional.softmax(attn_weights, dim=-1)

        # Downcast (if necessary) back to V's dtype (if in mixed-precision) -- No-Op if otherwise
        if attn_weights.dtype != torch.float32:
            raise RuntimeError("Error with upcasting, attn_weights does not have dtype torch.float32")
        attn_weights = attn_weights.type(value.dtype)
        attn_weights = self.attn_dropout(attn_weights)

        attn_output = torch.matmul(attn_weights, value)
        attn_output = attn_output.transpose(1, 2)

        return attn_output, attn_weights

    def forward(
        self,
        hidden_states: Optional[tuple[torch.FloatTensor]],
        past_key_values: Optional[Cache] = None,
        cache_position: Optional[torch.LongTensor] = None,
        attention_mask: Optional[torch.FloatTensor] = None,
        encoder_hidden_states: Optional[torch.Tensor] = None,
        encoder_attention_mask: Optional[torch.FloatTensor] = None,
        output_attentions: Optional[bool] = False,
        **kwargs,
    ) -> tuple[Union[torch.Tensor, tuple[torch.Tensor]], ...]:
        is_cross_attention = encoder_hidden_states is not None
        if past_key_values is not None:
            if isinstance(past_key_values, EncoderDecoderCache):
                is_updated = past_key_values.is_updated.get(self.layer_idx)
                if is_cross_attention:
                    # after the first generated id, we can subsequently re-use all key/value_layer from cache
                    curr_past_key_values = past_key_values.cross_attention_cache
                else:
                    curr_past_key_values = past_key_values.self_attention_cache
            else:
                curr_past_key_values = past_key_values

        if is_cross_attention:
            if not hasattr(self, "q_attn"):
                raise ValueError(
                    "If class is used as cross attention, the weights `q_attn` have to be defined. "
                    "Please make sure to instantiate class with `GPT2Attention(..., is_cross_attention=True)`."
                )
            query_states = self.q_attn(hidden_states)
            attention_mask = encoder_attention_mask

            # Try to get key/value states from cache if possible
            if past_key_values is not None and is_updated:
                key_states = curr_past_key_values.layers[self.layer_idx].keys
                value_states = curr_past_key_values.layers[self.layer_idx].values
            else:
                key_states, value_states = self.c_attn(encoder_hidden_states).split(self.split_size, dim=2)
                shape_kv = (*key_states.shape[:-1], -1, self.head_dim)
                key_states = key_states.view(shape_kv).transpose(1, 2)
                value_states = value_states.view(shape_kv).transpose(1, 2)
        else:
            query_states, key_states, value_states = self.c_attn(hidden_states).split(self.split_size, dim=2)
            shape_kv = (*key_states.shape[:-1], -1, self.head_dim)
            key_states = key_states.view(shape_kv).transpose(1, 2)
            value_states = value_states.view(shape_kv).transpose(1, 2)

        shape_q = (*query_states.shape[:-1], -1, self.head_dim)
        query_states = query_states.view(shape_q).transpose(1, 2)

        if (past_key_values is not None and not is_cross_attention) or (
            past_key_values is not None and is_cross_attention and not is_updated
        ):
            # save all key/value_layer to cache to be re-used for fast auto-regressive generation
            cache_position = cache_position if not is_cross_attention else None
            key_states, value_states = curr_past_key_values.update(
                key_states, value_states, self.layer_idx, {"cache_position": cache_position}
            )
            # set flag that curr layer for cross-attn is already updated so we can re-use in subsequent calls
            if is_cross_attention:
                past_key_values.is_updated[self.layer_idx] = True

        using_eager = self.config._attn_implementation == "eager"
        attention_interface: Callable = eager_attention_forward
        if self.config._attn_implementation != "eager":
            attention_interface = ALL_ATTENTION_FUNCTIONS[self.config._attn_implementation]

        if using_eager and self.reorder_and_upcast_attn:
            attn_output, attn_weights = self._upcast_and_reordered_attn(
                query_states, key_states, value_states, attention_mask
            )
        else:
            attn_output, attn_weights = attention_interface(
                self,
                query_states,
                key_states,
                value_states,
                attention_mask,
                dropout=self.attn_dropout.p if self.training else 0.0,
                **kwargs,
            )

        attn_output = attn_output.reshape(*attn_output.shape[:-2], -1).contiguous()
        attn_output = self.c_proj(attn_output)
        attn_output = self.resid_dropout(attn_output)

        return attn_output, attn_weights


class GPT2MLP(nn.Module):
    def __init__(self, intermediate_size, config):
        super().__init__()
        embed_dim = config.hidden_size
        self.c_fc = Conv1D(intermediate_size, embed_dim)
        self.c_proj = Conv1D(embed_dim, intermediate_size)
        self.act = ACT2FN[config.activation_function]
        self.dropout = nn.Dropout(config.resid_pdrop)

    def forward(self, hidden_states: Optional[tuple[torch.FloatTensor]]) -> torch.FloatTensor:
        hidden_states = self.c_fc(hidden_states)
        hidden_states = self.act(hidden_states)
        hidden_states = self.c_proj(hidden_states)
        hidden_states = self.dropout(hidden_states)
        return hidden_states


class GPT2Block(GradientCheckpointingLayer):
    def __init__(self, config, layer_idx=None):
        super().__init__()
        hidden_size = config.hidden_size
        inner_dim = config.n_inner if config.n_inner is not None else 4 * hidden_size

        self.ln_1 = nn.LayerNorm(hidden_size, eps=config.layer_norm_epsilon)
        self.attn = GPT2Attention(config=config, layer_idx=layer_idx)
        self.ln_2 = nn.LayerNorm(hidden_size, eps=config.layer_norm_epsilon)

        if config.add_cross_attention:
            self.crossattention = GPT2Attention(config=config, is_cross_attention=True, layer_idx=layer_idx)
            self.ln_cross_attn = nn.LayerNorm(hidden_size, eps=config.layer_norm_epsilon)

        self.mlp = GPT2MLP(inner_dim, config)

    def forward(
        self,
        hidden_states: Optional[tuple[torch.FloatTensor]],
        past_key_values: Optional[Cache] = None,
        cache_position: Optional[torch.LongTensor] = None,
        attention_mask: Optional[torch.FloatTensor] = None,
        encoder_hidden_states: Optional[torch.Tensor] = None,
        encoder_attention_mask: Optional[torch.FloatTensor] = None,
        use_cache: Optional[bool] = False,
        output_attentions: Optional[bool] = False,
        **kwargs,
    ) -> Union[tuple[torch.Tensor], Optional[tuple[torch.Tensor, tuple[torch.FloatTensor, ...]]]]:
        residual = hidden_states
        hidden_states = self.ln_1(hidden_states)
        attn_output, self_attn_weights = self.attn(
            hidden_states,
            past_key_values=past_key_values,
            cache_position=cache_position,
            attention_mask=attention_mask,
            use_cache=use_cache,
            output_attentions=output_attentions,
            **kwargs,
        )
        # residual connection
        hidden_states = attn_output + residual

        if encoder_hidden_states is not None:
            # add one self-attention block for cross-attention
            if not hasattr(self, "crossattention"):
                raise ValueError(
                    f"If `encoder_hidden_states` are passed, {self} has to be instantiated with "
                    "cross-attention layers by setting `config.add_cross_attention=True`"
                )
            residual = hidden_states
            hidden_states = self.ln_cross_attn(hidden_states)
            cross_attn_output, cross_attn_weights = self.crossattention(
                hidden_states,
                past_key_values=past_key_values,
                attention_mask=attention_mask,
                encoder_hidden_states=encoder_hidden_states,
                encoder_attention_mask=encoder_attention_mask,
                output_attentions=output_attentions,
            )
            # residual connection
            hidden_states = residual + cross_attn_output

        residual = hidden_states
        hidden_states = self.ln_2(hidden_states)
        feed_forward_hidden_states = self.mlp(hidden_states)
        # residual connection
        hidden_states = residual + feed_forward_hidden_states

        outputs = (hidden_states,)
        if output_attentions:
            outputs += (self_attn_weights,)
            if encoder_hidden_states is not None:
                outputs += (cross_attn_weights,)

        return outputs


# Copied from transformers.models.xlm.modeling_xlm.XLMSequenceSummary with XLM->GPT2
class GPT2SequenceSummary(nn.Module):
    r"""
    Compute a single vector summary of a sequence hidden states.

    Args:
        config ([`GPT2Config`]):
            The config used by the model. Relevant arguments in the config class of the model are (refer to the actual
            config class of your model for the default values it uses):

            - **summary_type** (`str`) -- The method to use to make this summary. Accepted values are:

                - `"last"` -- Take the last token hidden state (like XLNet)
                - `"first"` -- Take the first token hidden state (like Bert)
                - `"mean"` -- Take the mean of all tokens hidden states
                - `"cls_index"` -- Supply a Tensor of classification token position (GPT/GPT-2)
                - `"attn"` -- Not implemented now, use multi-head attention

            - **summary_use_proj** (`bool`) -- Add a projection after the vector extraction.
            - **summary_proj_to_labels** (`bool`) -- If `True`, the projection outputs to `config.num_labels` classes
              (otherwise to `config.hidden_size`).
            - **summary_activation** (`Optional[str]`) -- Set to `"tanh"` to add a tanh activation to the output,
              another string or `None` will add no activation.
            - **summary_first_dropout** (`float`) -- Optional dropout probability before the projection and activation.
            - **summary_last_dropout** (`float`)-- Optional dropout probability after the projection and activation.
    """

    def __init__(self, config: GPT2Config):
        super().__init__()

        self.summary_type = getattr(config, "summary_type", "last")
        if self.summary_type == "attn":
            # We should use a standard multi-head attention module with absolute positional embedding for that.
            # Cf. https://github.com/zihangdai/xlnet/blob/master/modeling.py#L253-L276
            # We can probably just use the multi-head attention module of PyTorch >=1.1.0
            raise NotImplementedError

        self.summary = nn.Identity()
        if hasattr(config, "summary_use_proj") and config.summary_use_proj:
            if hasattr(config, "summary_proj_to_labels") and config.summary_proj_to_labels and config.num_labels > 0:
                num_classes = config.num_labels
            else:
                num_classes = config.hidden_size
            self.summary = nn.Linear(config.hidden_size, num_classes)

        activation_string = getattr(config, "summary_activation", None)
        self.activation: Callable = get_activation(activation_string) if activation_string else nn.Identity()

        self.first_dropout = nn.Identity()
        if hasattr(config, "summary_first_dropout") and config.summary_first_dropout > 0:
            self.first_dropout = nn.Dropout(config.summary_first_dropout)

        self.last_dropout = nn.Identity()
        if hasattr(config, "summary_last_dropout") and config.summary_last_dropout > 0:
            self.last_dropout = nn.Dropout(config.summary_last_dropout)

    def forward(
        self, hidden_states: torch.FloatTensor, cls_index: Optional[torch.LongTensor] = None
    ) -> torch.FloatTensor:
        """
        Compute a single vector summary of a sequence hidden states.

        Args:
            hidden_states (`torch.FloatTensor` of shape `[batch_size, seq_len, hidden_size]`):
                The hidden states of the last layer.
            cls_index (`torch.LongTensor` of shape `[batch_size]` or `[batch_size, ...]` where ... are optional leading dimensions of `hidden_states`, *optional*):
                Used if `summary_type == "cls_index"` and takes the last token of the sequence as classification token.

        Returns:
            `torch.FloatTensor`: The summary of the sequence hidden states.
        """
        if self.summary_type == "last":
            output = hidden_states[:, -1]
        elif self.summary_type == "first":
            output = hidden_states[:, 0]
        elif self.summary_type == "mean":
            output = hidden_states.mean(dim=1)
        elif self.summary_type == "cls_index":
            if cls_index is None:
                cls_index = torch.full_like(
                    hidden_states[..., :1, :],
                    hidden_states.shape[-2] - 1,
                    dtype=torch.long,
                )
            else:
                cls_index = cls_index.unsqueeze(-1).unsqueeze(-1)
                cls_index = cls_index.expand((-1,) * (cls_index.dim() - 1) + (hidden_states.size(-1),))
            # shape of cls_index: (bsz, XX, 1, hidden_size) where XX are optional leading dim of hidden_states
            output = hidden_states.gather(-2, cls_index).squeeze(-2)  # shape (bsz, XX, hidden_size)
        elif self.summary_type == "attn":
            raise NotImplementedError

        output = self.first_dropout(output)
        output = self.summary(output)
        output = self.activation(output)
        output = self.last_dropout(output)

        return output


@auto_docstring
class GPT2PreTrainedModel(PreTrainedModel):
    config: GPT2Config
    base_model_prefix = "transformer"
    supports_gradient_checkpointing = True
    _no_split_modules = ["GPT2Block"]
    _skip_keys_device_placement = "past_key_values"
    _supports_flash_attn = True
    _supports_sdpa = True
    _supports_attention_backend = True
    _can_compile_fullgraph = True

    # No longer used as we directly use our masks instead
    _keys_to_ignore_on_load_unexpected = ["attn.bias", "crossattention.bias"]

    @torch.no_grad()
    def _init_weights(self, module):
        """Initialize the weights."""
        if isinstance(module, (nn.Linear, Conv1D)):
            init.normal_(module.weight, mean=0.0, std=self.config.initializer_range)
            if module.bias is not None:
                init.zeros_(module.bias)
        elif isinstance(module, nn.Embedding):
            init.normal_(module.weight, mean=0.0, std=self.config.initializer_range)
            # Here we need the check explicitly, as we slice the weight in the `zeros_` call, so it looses the flag
            if module.padding_idx is not None and not getattr(module.weight, "_is_hf_initialized", False):
                init.zeros_(module.weight[module.padding_idx])
        elif isinstance(module, nn.LayerNorm):
            init.zeros_(module.bias)
            init.ones_(module.weight)
        elif isinstance(module, GPT2Attention):
            max_positions = module.config.max_position_embeddings
            init.copy_(
                module.bias,
                torch.tril(torch.ones((max_positions, max_positions), dtype=torch.bool)).view(
                    1, 1, max_positions, max_positions
                ),
            )

        # Reinitialize selected weights subject to the OpenAI GPT-2 Paper Scheme:
        #   > A modified initialization which accounts for the accumulation on the residual path with model depth. Scale
        #   > the weights of residual layers at initialization by a factor of 1/√N where N is the # of residual layers.
        #   >   -- GPT-2 :: https://openai.com/blog/better-language-models/
        #
        # Reference (Megatron-LM): https://github.com/NVIDIA/Megatron-LM/blob/main/megatron/model/gpt_model.py
        if isinstance(module, PreTrainedModel):
            for name, p in module.named_parameters():
                if name == "c_proj.weight":
                    # Special Scaled Initialization --> There are 2 Layer Norms per Transformer Block
                    init.normal_(p, mean=0.0, std=self.config.initializer_range / math.sqrt(2 * self.config.n_layer))


@dataclass
@auto_docstring(
    custom_intro="""
    Base class for outputs of models predicting if two sentences are consecutive or not.
    """
)
class GPT2DoubleHeadsModelOutput(ModelOutput):
    r"""
    loss (`torch.FloatTensor` of shape `(1,)`, *optional*, returned when `labels` is provided):
        Language modeling loss.
    mc_loss (`torch.FloatTensor` of shape `(1,)`, *optional*, returned when `mc_labels` is provided):
        Multiple choice classification loss.
    logits (`torch.FloatTensor` of shape `(batch_size, num_choices, sequence_length, config.vocab_size)`):
        Prediction scores of the language modeling head (scores for each vocabulary token before SoftMax).
    mc_logits (`torch.FloatTensor` of shape `(batch_size, num_choices)`):
        Prediction scores of the multiple choice classification head (scores for each choice before SoftMax).
    past_key_values (`Cache`, *optional*, returned when `use_cache=True` is passed or when `config.use_cache=True`):
        It is a [`~cache_utils.Cache`] instance. For more details, see our [kv cache guide](https://huggingface.co/docs/transformers/en/kv_cache).

        Contains pre-computed hidden-states (key and values in the attention blocks) that can be used (see
        `past_key_values` input) to speed up sequential decoding.
    """

    loss: Optional[torch.FloatTensor] = None
    mc_loss: Optional[torch.FloatTensor] = None
    logits: Optional[torch.FloatTensor] = None
    mc_logits: Optional[torch.FloatTensor] = None
    past_key_values: Optional[Cache] = None
    hidden_states: Optional[tuple[torch.FloatTensor]] = None
    attentions: Optional[tuple[torch.FloatTensor]] = None


@auto_docstring
class GPT2Model(GPT2PreTrainedModel):
    def __init__(self, config):
        super().__init__(config)

        self.embed_dim = config.hidden_size

        self.wte = nn.Embedding(config.vocab_size, self.embed_dim)
        self.wpe = nn.Embedding(config.max_position_embeddings, self.embed_dim)

        self.drop = nn.Dropout(config.embd_pdrop)
        self.h = nn.ModuleList([GPT2Block(config, layer_idx=i) for i in range(config.num_hidden_layers)])
        self.ln_f = nn.LayerNorm(self.embed_dim, eps=config.layer_norm_epsilon)

        self.gradient_checkpointing = False
        self._attn_implementation = config._attn_implementation

        # Initialize weights and apply final processing
        self.post_init()

    def get_input_embeddings(self):
        return self.wte

    def set_input_embeddings(self, new_embeddings):
        self.wte = new_embeddings

    @auto_docstring
    def forward(
        self,
        input_ids: Optional[torch.LongTensor] = None,
        past_key_values: Optional[Cache] = None,
        cache_position: Optional[torch.LongTensor] = None,
        attention_mask: Optional[torch.FloatTensor] = None,
        token_type_ids: Optional[torch.LongTensor] = None,
        position_ids: Optional[torch.LongTensor] = None,
        inputs_embeds: Optional[torch.FloatTensor] = None,
        encoder_hidden_states: Optional[torch.Tensor] = None,
        encoder_attention_mask: Optional[torch.FloatTensor] = None,
        use_cache: Optional[bool] = None,
        output_attentions: Optional[bool] = None,
        output_hidden_states: Optional[bool] = None,
        return_dict: Optional[bool] = None,
        **kwargs,
    ) -> Union[tuple, BaseModelOutputWithPastAndCrossAttentions]:
        r"""
        input_ids (`torch.LongTensor` of shape `(batch_size, input_ids_length)`):
            `input_ids_length` = `sequence_length` if `past_key_values` is `None` else
            `past_key_values.get_seq_length()` (`sequence_length` of input past key value states). Indices of input
            sequence tokens in the vocabulary.

            If `past_key_values` is used, only `input_ids` that do not have their past calculated should be passed as
            `input_ids`.

            Indices can be obtained using [`AutoTokenizer`]. See [`PreTrainedTokenizer.encode`] and
            [`PreTrainedTokenizer.__call__`] for details.

            [What are input IDs?](../glossary#input-ids)
        """
        output_attentions = output_attentions if output_attentions is not None else self.config.output_attentions
        output_hidden_states = (
            output_hidden_states if output_hidden_states is not None else self.config.output_hidden_states
        )
        use_cache = use_cache if use_cache is not None else self.config.use_cache
        return_dict = return_dict if return_dict is not None else self.config.use_return_dict

        if input_ids is not None and inputs_embeds is not None:
            raise ValueError("You cannot specify both input_ids and inputs_embeds at the same time")
        elif input_ids is not None:
            self.warn_if_padding_and_no_attention_mask(input_ids, attention_mask)
            input_shape = input_ids.size()
            input_ids = input_ids.view(-1, input_shape[-1])
            batch_size = input_ids.shape[0]
        elif inputs_embeds is not None:
            input_shape = inputs_embeds.size()[:-1]
            batch_size = inputs_embeds.shape[0]
        else:
            raise ValueError("You have to specify either input_ids or inputs_embeds")

        if token_type_ids is not None:
            token_type_ids = token_type_ids.view(-1, input_shape[-1])

        if self.gradient_checkpointing and self.training:
            if use_cache:
                logger.warning_once(
                    "`use_cache=True` is incompatible with gradient checkpointing. Setting `use_cache=False`..."
                )
                use_cache = False

        # based on pattern from src/transformers/models/whisper/modeling_whisper.py::WhisperDecoder
        if use_cache:
            if past_key_values is None:
                past_key_values = DynamicCache(config=self.config)

            if self.config.add_cross_attention and not isinstance(past_key_values, EncoderDecoderCache):
                past_key_values = EncoderDecoderCache(past_key_values, DynamicCache(config=self.config))

        if inputs_embeds is None:
            inputs_embeds = self.wte(input_ids)

        if cache_position is None:
            past_seen_tokens = past_key_values.get_seq_length() if past_key_values is not None else 0
            cache_position = torch.arange(
                past_seen_tokens, past_seen_tokens + inputs_embeds.shape[1], device=inputs_embeds.device
            )
        if position_ids is None:
            position_ids = cache_position.unsqueeze(0)

        position_embeds = self.wpe(position_ids)
        hidden_states = inputs_embeds + position_embeds.to(inputs_embeds.device)

        # Attention mask.
        if attention_mask is not None and attention_mask.ndim < 4:
            attention_mask = attention_mask.view(batch_size, -1)

        causal_mask = create_causal_mask(
            config=self.config,
            input_embeds=inputs_embeds,
            attention_mask=attention_mask,
            cache_position=cache_position,
            past_key_values=past_key_values,
            position_ids=position_ids,
        )

        encoder_attention_mask = None
        if encoder_hidden_states is not None:
            encoder_attention_mask = create_bidirectional_mask(
                config=self.config,
                input_embeds=inputs_embeds,
                attention_mask=encoder_attention_mask,
                encoder_hidden_states=encoder_hidden_states,
            )

        if token_type_ids is not None:
            token_type_embeds = self.wte(token_type_ids)
            hidden_states = hidden_states + token_type_embeds

        hidden_states = self.drop(hidden_states)

        output_shape = (-1,) + input_shape[1:] + (hidden_states.size(-1),)

        all_self_attentions = () if output_attentions else None
        all_cross_attentions = () if output_attentions and self.config.add_cross_attention else None
        all_hidden_states = () if output_hidden_states else None
        for i, block in enumerate(self.h):
            if output_hidden_states:
                all_hidden_states = all_hidden_states + (hidden_states,)

            outputs = block(
                hidden_states,
                past_key_values if not (self.gradient_checkpointing and self.training) else None,
                cache_position,
                causal_mask,
                encoder_hidden_states,  # as a positional argument for gradient checkpointing
                encoder_attention_mask=encoder_attention_mask,
                use_cache=use_cache,
                output_attentions=output_attentions,
                position_ids=position_ids,
                **kwargs,
            )

            hidden_states = outputs[0]

            if output_attentions:
                all_self_attentions = all_self_attentions + (outputs[1],)
                if self.config.add_cross_attention:
                    all_cross_attentions = all_cross_attentions + (outputs[2],)

        hidden_states = self.ln_f(hidden_states)

        hidden_states = hidden_states.view(output_shape)
        # Add last hidden state
        if output_hidden_states:
            all_hidden_states = all_hidden_states + (hidden_states,)

        past_key_values = past_key_values if use_cache else None
        if not return_dict:
            return tuple(
                v
                for v in [hidden_states, past_key_values, all_hidden_states, all_self_attentions, all_cross_attentions]
                if v is not None
            )

        return BaseModelOutputWithPastAndCrossAttentions(
            last_hidden_state=hidden_states,
            past_key_values=past_key_values,
            hidden_states=all_hidden_states,
            attentions=all_self_attentions,
            cross_attentions=all_cross_attentions,
        )


@auto_docstring(
    custom_intro="""
    The GPT2 Model transformer with a language modeling head on top (linear layer with weights tied to the input
    embeddings).
    """
)
class GPT2LMHeadModel(GPT2PreTrainedModel, GenerationMixin):
    _tied_weights_keys = {"lm_head.weight": "transformer.wte.weight"}

    def __init__(self, config):
        super().__init__(config)
        self.transformer = GPT2Model(config)
        self.lm_head = nn.Linear(config.n_embd, config.vocab_size, bias=False)

        # Initialize weights and apply final processing
        self.post_init()

    @auto_docstring
    def forward(
        self,
        input_ids: Optional[torch.LongTensor] = None,
        past_key_values: Optional[Cache] = None,
        cache_position: Optional[torch.LongTensor] = None,
        attention_mask: Optional[torch.FloatTensor] = None,
        token_type_ids: Optional[torch.LongTensor] = None,
        position_ids: Optional[torch.LongTensor] = None,
        inputs_embeds: Optional[torch.FloatTensor] = None,
        encoder_hidden_states: Optional[torch.Tensor] = None,
        encoder_attention_mask: Optional[torch.FloatTensor] = None,
        labels: Optional[torch.LongTensor] = None,
        use_cache: Optional[bool] = None,
        output_attentions: Optional[bool] = None,
        output_hidden_states: Optional[bool] = None,
        return_dict: Optional[bool] = None,
        logits_to_keep: Union[int, torch.Tensor] = 0,
        **kwargs,
    ) -> Union[tuple, CausalLMOutputWithCrossAttentions]:
        r"""
        input_ids (`torch.LongTensor` of shape `(batch_size, input_ids_length)`):
            `input_ids_length` = `sequence_length` if `past_key_values` is `None` else
            `past_key_values.get_seq_length()` (`sequence_length` of input past key value states). Indices of input
            sequence tokens in the vocabulary.

            If `past_key_values` is used, only `input_ids` that do not have their past calculated should be passed as
            `input_ids`.

            Indices can be obtained using [`AutoTokenizer`]. See [`PreTrainedTokenizer.encode`] and
            [`PreTrainedTokenizer.__call__`] for details.

            [What are input IDs?](../glossary#input-ids)
        labels (`torch.LongTensor` of shape `(batch_size, input_ids_length)`, *optional*):
            Labels for language modeling. Note that the labels **are shifted** inside the model, i.e. you can set
            `labels = input_ids` Indices are selected in `[-100, 0, ..., config.vocab_size]` All labels set to `-100`
            are ignored (masked), the loss is only computed for labels in `[0, ..., config.vocab_size]`
        """
        return_dict = return_dict if return_dict is not None else self.config.use_return_dict

        transformer_outputs = self.transformer(
            input_ids,
            past_key_values=past_key_values,
            attention_mask=attention_mask,
            cache_position=cache_position,
            token_type_ids=token_type_ids,
            position_ids=position_ids,
            inputs_embeds=inputs_embeds,
            encoder_hidden_states=encoder_hidden_states,
            encoder_attention_mask=encoder_attention_mask,
            use_cache=use_cache,
            output_attentions=output_attentions,
            output_hidden_states=output_hidden_states,
            return_dict=return_dict,
        )
        hidden_states = transformer_outputs[0]

        slice_indices = slice(-logits_to_keep, None) if isinstance(logits_to_keep, int) else logits_to_keep
        logits = self.lm_head(hidden_states[:, slice_indices, :])

        loss = None
        if labels is not None:
            # Flatten the tokens
            loss = self.loss_function(
                logits,
                labels,
                vocab_size=self.config.vocab_size,
                **kwargs,
            )

        if not return_dict:
            output = (logits,) + transformer_outputs[1:]
            return ((loss,) + output) if loss is not None else output

        return CausalLMOutputWithCrossAttentions(
            loss=loss,
            logits=logits,
            past_key_values=transformer_outputs.past_key_values,
            hidden_states=transformer_outputs.hidden_states,
            attentions=transformer_outputs.attentions,
            cross_attentions=transformer_outputs.cross_attentions,
        )


@auto_docstring(
    custom_intro="""
        The GPT2 Model transformer with a language modeling and a multiple-choice classification head on top e.g. for
    RocStories/SWAG tasks. The two heads are two linear layers. The language modeling head has its weights tied to the
    input embeddings, the classification head takes as input the input of a specified classification token index in the
    input sequence).
    """
)
class GPT2DoubleHeadsModel(GPT2PreTrainedModel, GenerationMixin):
    _tied_weights_keys = {"lm_head.weight": "transformer.wte.weight"}

    def __init__(self, config):
        super().__init__(config)
        config.num_labels = 1
        self.transformer = GPT2Model(config)
        self.lm_head = nn.Linear(config.n_embd, config.vocab_size, bias=False)
        self.multiple_choice_head = GPT2SequenceSummary(config)

        # Initialize weights and apply final processing
        self.post_init()

    @auto_docstring
    def forward(
        self,
        input_ids: Optional[torch.LongTensor] = None,
        past_key_values: Optional[Cache] = None,
        cache_position: Optional[torch.LongTensor] = None,
        attention_mask: Optional[torch.FloatTensor] = None,
        token_type_ids: Optional[torch.LongTensor] = None,
        position_ids: Optional[torch.LongTensor] = None,
        inputs_embeds: Optional[torch.FloatTensor] = None,
        mc_token_ids: Optional[torch.LongTensor] = None,
        labels: Optional[torch.LongTensor] = None,
        mc_labels: Optional[torch.LongTensor] = None,
        use_cache: Optional[bool] = None,
        output_attentions: Optional[bool] = None,
        output_hidden_states: Optional[bool] = None,
        return_dict: Optional[bool] = None,
        **kwargs,
    ) -> Union[tuple, GPT2DoubleHeadsModelOutput]:
        r"""
        input_ids (`torch.LongTensor` of shape `(batch_size, input_ids_length)`):
            `input_ids_length` = `sequence_length` if `past_key_values` is `None` else
            `past_key_values.get_seq_length()` (`sequence_length` of input past key value states). Indices of input
            sequence tokens in the vocabulary.

            If `past_key_values` is used, only `input_ids` that do not have their past calculated should be passed as
            `input_ids`.

            Indices can be obtained using [`AutoTokenizer`]. See [`PreTrainedTokenizer.encode`] and
            [`PreTrainedTokenizer.__call__`] for details.

            [What are input IDs?](../glossary#input-ids)
        mc_token_ids (`torch.LongTensor` of shape `(batch_size, num_choices)`, *optional*, default to index of the last token of the input):
            Index of the classification token in each input sequence. Selected in the range `[0, input_ids.size(-1) -
            1]`.
        labels (`torch.LongTensor` of shape `(batch_size, input_ids_length)`, *optional*):
            Labels for language modeling. Note that the labels **are shifted** inside the model, i.e. you can set
            `labels = input_ids`. Indices are selected in `[-100, 0, ..., config.vocab_size - 1]`. All labels set to
            `-100` are ignored (masked), the loss is only computed for labels in `[0, ..., config.vocab_size - 1]`
        mc_labels (`torch.LongTensor` of shape `(batch_size)`, *optional*):
            Labels for computing the multiple choice classification loss. Indices should be in `[0, ..., num_choices]`
            where *num_choices* is the size of the second dimension of the input tensors. (see *input_ids* above)

        Example:

        ```python
        >>> import torch
        >>> from transformers import AutoTokenizer, GPT2DoubleHeadsModel

        >>> tokenizer = AutoTokenizer.from_pretrained("openai-community/gpt2")
        >>> model = GPT2DoubleHeadsModel.from_pretrained("openai-community/gpt2")

        >>> # Add a [CLS] to the vocabulary (we should train it also!)
        >>> num_added_tokens = tokenizer.add_special_tokens({"cls_token": "[CLS]"})
        >>> # Update the model embeddings with the new vocabulary size
        >>> embedding_layer = model.resize_token_embeddings(len(tokenizer))

        >>> choices = ["Hello, my dog is cute [CLS]", "Hello, my cat is cute [CLS]"]
        >>> encoded_choices = [tokenizer.encode(s) for s in choices]
        >>> cls_token_location = [tokens.index(tokenizer.cls_token_id) for tokens in encoded_choices]

        >>> input_ids = torch.tensor(encoded_choices).unsqueeze(0)  # Batch size: 1, number of choices: 2
        >>> mc_token_ids = torch.tensor([cls_token_location])  # Batch size: 1

        >>> outputs = model(input_ids, mc_token_ids=mc_token_ids)
        >>> lm_logits = outputs.logits
        >>> mc_logits = outputs.mc_logits
        ```"""
        return_dict = return_dict if return_dict is not None else self.config.use_return_dict

        transformer_outputs = self.transformer(
            input_ids,
            past_key_values=past_key_values,
            cache_position=cache_position,
            attention_mask=attention_mask,
            token_type_ids=token_type_ids,
            position_ids=position_ids,
            inputs_embeds=inputs_embeds,
            use_cache=use_cache,
            output_attentions=output_attentions,
            output_hidden_states=output_hidden_states,
            return_dict=return_dict,
        )

        hidden_states = transformer_outputs[0]

        lm_logits = self.lm_head(hidden_states)
        mc_logits = self.multiple_choice_head(hidden_states, mc_token_ids).squeeze(-1)

        mc_loss = None
        if mc_labels is not None:
            loss_fct = CrossEntropyLoss()
            mc_loss = loss_fct(mc_logits.view(-1, mc_logits.size(-1)), mc_labels.view(-1))
        lm_loss = None
        if labels is not None:
            labels = labels.to(lm_logits.device)
            shift_logits = lm_logits[..., :-1, :].contiguous()
            shift_labels = labels[..., 1:].contiguous()
            loss_fct = CrossEntropyLoss()
            lm_loss = loss_fct(shift_logits.view(-1, shift_logits.size(-1)), shift_labels.view(-1))

        if not return_dict:
            output = (lm_logits, mc_logits) + transformer_outputs[1:]
            if mc_loss is not None:
                output = (mc_loss,) + output
            return ((lm_loss,) + output) if lm_loss is not None else output

        return GPT2DoubleHeadsModelOutput(
            loss=lm_loss,
            mc_loss=mc_loss,
            logits=lm_logits,
            mc_logits=mc_logits,
            past_key_values=transformer_outputs.past_key_values,
            hidden_states=transformer_outputs.hidden_states,
            attentions=transformer_outputs.attentions,
        )


@auto_docstring(
    custom_intro="""
    The GPT2 Model transformer with a sequence classification head on top (linear layer).

    [`GPT2ForSequenceClassification`] uses the last token in order to do the classification, as other causal models
    (e.g. GPT-1) do.

    Since it does classification on the last token, it requires to know the position of the last token. If a
    `pad_token_id` is defined in the configuration, it finds the last token that is not a padding token in each row. If
    no `pad_token_id` is defined, it simply takes the last value in each row of the batch. Since it cannot guess the
    padding tokens when `inputs_embeds` are passed instead of `input_ids`, it does the same (take the last value in
    each row of the batch).
    """
)
class GPT2ForSequenceClassification(GPT2PreTrainedModel):
    def __init__(self, config):
        super().__init__(config)
        self.num_labels = config.num_labels
        self.transformer = GPT2Model(config)
        self.score = nn.Linear(config.n_embd, self.num_labels, bias=False)

        # Initialize weights and apply final processing
        self.post_init()

    @auto_docstring
    def forward(
        self,
        input_ids: Optional[torch.LongTensor] = None,
        past_key_values: Optional[Cache] = None,
        attention_mask: Optional[torch.FloatTensor] = None,
        token_type_ids: Optional[torch.LongTensor] = None,
        position_ids: Optional[torch.LongTensor] = None,
        inputs_embeds: Optional[torch.FloatTensor] = None,
        labels: Optional[torch.LongTensor] = None,
        use_cache: Optional[bool] = None,
        output_attentions: Optional[bool] = None,
        output_hidden_states: Optional[bool] = None,
        return_dict: Optional[bool] = None,
        **kwargs,
    ) -> Union[tuple, SequenceClassifierOutputWithPast]:
        r"""
        input_ids (`torch.LongTensor` of shape `(batch_size, input_ids_length)`):
            `input_ids_length` = `sequence_length` if `past_key_values` is `None` else
            `past_key_values.get_seq_length()` (`sequence_length` of input past key value states). Indices of input
            sequence tokens in the vocabulary.

            If `past_key_values` is used, only `input_ids` that do not have their past calculated should be passed as
            `input_ids`.

            Indices can be obtained using [`AutoTokenizer`]. See [`PreTrainedTokenizer.encode`] and
            [`PreTrainedTokenizer.__call__`] for details.

            [What are input IDs?](../glossary#input-ids)
        labels (`torch.LongTensor` of shape `(batch_size,)`, *optional*):
            Labels for computing the sequence classification/regression loss. Indices should be in `[0, ...,
            config.num_labels - 1]`. If `config.num_labels == 1` a regression loss is computed (Mean-Square loss), If
            `config.num_labels > 1` a classification loss is computed (Cross-Entropy).
        """
        return_dict = return_dict if return_dict is not None else self.config.use_return_dict

        transformer_outputs = self.transformer(
            input_ids,
            past_key_values=past_key_values,
            attention_mask=attention_mask,
            token_type_ids=token_type_ids,
            position_ids=position_ids,
            inputs_embeds=inputs_embeds,
            use_cache=use_cache,
            output_attentions=output_attentions,
            output_hidden_states=output_hidden_states,
            return_dict=return_dict,
        )
        hidden_states = transformer_outputs[0]
        logits = self.score(hidden_states)

        if input_ids is not None:
            batch_size, sequence_length = input_ids.shape[:2]
        else:
            batch_size, sequence_length = inputs_embeds.shape[:2]

        if self.config.pad_token_id is None and batch_size != 1:
            raise ValueError("Cannot handle batch sizes > 1 if no padding token is defined.")
        if self.config.pad_token_id is None:
            last_non_pad_token = -1
        elif input_ids is not None:
            # To handle both left- and right- padding, we take the rightmost token that is not equal to pad_token_id
            non_pad_mask = (input_ids != self.config.pad_token_id).to(logits.device, torch.int32)
            token_indices = torch.arange(input_ids.shape[-1], device=logits.device, dtype=torch.int32)
            last_non_pad_token = (token_indices * non_pad_mask).argmax(-1)
        else:
            last_non_pad_token = -1
            logger.warning_once(
                f"{self.__class__.__name__} will not detect padding tokens in `inputs_embeds`. Results may be "
                "unexpected if using padding tokens in conjunction with `inputs_embeds.`"
            )

        pooled_logits = logits[torch.arange(batch_size, device=logits.device), last_non_pad_token]

        loss = None
        if labels is not None:
            if self.config.problem_type is None:
                if self.num_labels == 1:
                    self.config.problem_type = "regression"
                elif self.num_labels > 1 and (labels.dtype == torch.long or labels.dtype == torch.int):
                    self.config.problem_type = "single_label_classification"
                else:
                    self.config.problem_type = "multi_label_classification"

            if self.config.problem_type == "regression":
                loss_fct = MSELoss()
                if self.num_labels == 1:
                    loss = loss_fct(pooled_logits.squeeze(), labels.squeeze())
                else:
                    loss = loss_fct(pooled_logits, labels)
            elif self.config.problem_type == "single_label_classification":
                loss_fct = CrossEntropyLoss()
                loss = loss_fct(pooled_logits.view(-1, self.num_labels), labels.view(-1))
            elif self.config.problem_type == "multi_label_classification":
                loss_fct = BCEWithLogitsLoss()
                loss = loss_fct(pooled_logits, labels)
        if not return_dict:
            output = (pooled_logits,) + transformer_outputs[1:]
            return ((loss,) + output) if loss is not None else output

        return SequenceClassifierOutputWithPast(
            loss=loss,
            logits=pooled_logits,
            past_key_values=transformer_outputs.past_key_values,
            hidden_states=transformer_outputs.hidden_states,
            attentions=transformer_outputs.attentions,
        )


@auto_docstring
class GPT2ForTokenClassification(GPT2PreTrainedModel):
    def __init__(self, config):
        super().__init__(config)
        self.num_labels = config.num_labels

        self.transformer = GPT2Model(config)
        if hasattr(config, "classifier_dropout") and config.classifier_dropout is not None:
            classifier_dropout = config.classifier_dropout
        elif hasattr(config, "hidden_dropout") and config.hidden_dropout is not None:
            classifier_dropout = config.hidden_dropout
        else:
            classifier_dropout = 0.1
        self.dropout = nn.Dropout(classifier_dropout)
        self.classifier = nn.Linear(config.hidden_size, config.num_labels)

        # Initialize weights and apply final processing
        self.post_init()

    @auto_docstring
    def forward(
        self,
        input_ids: Optional[torch.LongTensor] = None,
        past_key_values: Optional[Cache] = None,
        attention_mask: Optional[torch.FloatTensor] = None,
        token_type_ids: Optional[torch.LongTensor] = None,
        position_ids: Optional[torch.LongTensor] = None,
        inputs_embeds: Optional[torch.FloatTensor] = None,
        labels: Optional[torch.LongTensor] = None,
        use_cache: Optional[bool] = None,
        output_attentions: Optional[bool] = None,
        output_hidden_states: Optional[bool] = None,
        return_dict: Optional[bool] = None,
        **kwargs,
    ) -> Union[tuple, TokenClassifierOutput]:
        r"""
        input_ids (`torch.LongTensor` of shape `(batch_size, input_ids_length)`):
            `input_ids_length` = `sequence_length` if `past_key_values` is `None` else
            `past_key_values.get_seq_length()` (`sequence_length` of input past key value states). Indices of input
            sequence tokens in the vocabulary.

            If `past_key_values` is used, only `input_ids` that do not have their past calculated should be passed as
            `input_ids`.

            Indices can be obtained using [`AutoTokenizer`]. See [`PreTrainedTokenizer.encode`] and
            [`PreTrainedTokenizer.__call__`] for details.

            [What are input IDs?](../glossary#input-ids)
        labels (`torch.LongTensor` of shape `(batch_size, sequence_length)`, *optional*):
            Labels for computing the sequence classification/regression loss. Indices should be in `[0, ...,
            config.num_labels - 1]`. If `config.num_labels == 1` a regression loss is computed (Mean-Square loss), If
            `config.num_labels > 1` a classification loss is computed (Cross-Entropy).
        """
        return_dict = return_dict if return_dict is not None else self.config.use_return_dict

        transformer_outputs = self.transformer(
            input_ids,
            past_key_values=past_key_values,
            attention_mask=attention_mask,
            token_type_ids=token_type_ids,
            position_ids=position_ids,
            inputs_embeds=inputs_embeds,
            use_cache=use_cache,
            output_attentions=output_attentions,
            output_hidden_states=output_hidden_states,
            return_dict=return_dict,
        )

        hidden_states = transformer_outputs[0]
        hidden_states = self.dropout(hidden_states)
        logits = self.classifier(hidden_states)

        loss = None
        if labels is not None:
            labels = labels.to(logits.device)
            loss_fct = CrossEntropyLoss()
            loss = loss_fct(logits.view(-1, self.num_labels), labels.view(-1))

        if not return_dict:
            output = (logits,) + transformer_outputs[2:]
            return ((loss,) + output) if loss is not None else output

        return TokenClassifierOutput(
            loss=loss,
            logits=logits,
            hidden_states=transformer_outputs.hidden_states,
            attentions=transformer_outputs.attentions,
        )


@auto_docstring
class GPT2ForQuestionAnswering(GPT2PreTrainedModel):
    def __init__(self, config):
        super().__init__(config)
        self.num_labels = config.num_labels
        self.transformer = GPT2Model(config)
        self.qa_outputs = nn.Linear(config.hidden_size, 2)

        # Initialize weights and apply final processing
        self.post_init()

    @auto_docstring
    def forward(
        self,
        input_ids: Optional[torch.LongTensor] = None,
        attention_mask: Optional[torch.FloatTensor] = None,
        token_type_ids: Optional[torch.LongTensor] = None,
        position_ids: Optional[torch.LongTensor] = None,
        inputs_embeds: Optional[torch.FloatTensor] = None,
        start_positions: Optional[torch.LongTensor] = None,
        end_positions: Optional[torch.LongTensor] = None,
        output_attentions: Optional[bool] = None,
        output_hidden_states: Optional[bool] = None,
        return_dict: Optional[bool] = None,
        **kwargs,
    ) -> Union[tuple, QuestionAnsweringModelOutput]:
        r"""
        input_ids (`torch.LongTensor` of shape `(batch_size, input_ids_length)`):
            `input_ids_length` = `sequence_length` if `past_key_values` is `None` else
            `past_key_values.get_seq_length()` (`sequence_length` of input past key value states). Indices of input
            sequence tokens in the vocabulary.

            If `past_key_values` is used, only `input_ids` that do not have their past calculated should be passed as
            `input_ids`.

            Indices can be obtained using [`AutoTokenizer`]. See [`PreTrainedTokenizer.encode`] and
            [`PreTrainedTokenizer.__call__`] for details.

            [What are input IDs?](../glossary#input-ids)
        """
        return_dict = return_dict if return_dict is not None else self.config.use_return_dict

        outputs = self.transformer(
            input_ids,
            attention_mask=attention_mask,
            token_type_ids=token_type_ids,
            position_ids=position_ids,
            inputs_embeds=inputs_embeds,
            output_attentions=output_attentions,
            output_hidden_states=output_hidden_states,
            return_dict=return_dict,
        )

        sequence_output = outputs[0]

        logits = self.qa_outputs(sequence_output)
        start_logits, end_logits = logits.split(1, dim=-1)
        start_logits = start_logits.squeeze(-1).contiguous()
        end_logits = end_logits.squeeze(-1).contiguous()

        total_loss = None
        if start_positions is not None and end_positions is not None:
            # If we are on multi-GPU, split add a dimension
            if len(start_positions.size()) > 1:
                start_positions = start_positions.squeeze(-1).to(start_logits.device)
            if len(end_positions.size()) > 1:
                end_positions = end_positions.squeeze(-1).to(end_logits.device)
            # sometimes the start/end positions are outside our model inputs, we ignore these terms
            ignored_index = start_logits.size(1)
            start_positions = start_positions.clamp(0, ignored_index)
            end_positions = end_positions.clamp(0, ignored_index)

            loss_fct = CrossEntropyLoss(ignore_index=ignored_index)
            start_loss = loss_fct(start_logits, start_positions)
            end_loss = loss_fct(end_logits, end_positions)
            total_loss = (start_loss + end_loss) / 2

        if not return_dict:
            output = (start_logits, end_logits) + outputs[2:]
            return ((total_loss,) + output) if total_loss is not None else output

        return QuestionAnsweringModelOutput(
            loss=total_loss,
            start_logits=start_logits,
            end_logits=end_logits,
            hidden_states=outputs.hidden_states,
            attentions=outputs.attentions,
        )


__all__ = [
    "GPT2DoubleHeadsModel",
    "GPT2ForQuestionAnswering",
    "GPT2ForSequenceClassification",
    "GPT2ForTokenClassification",
    "GPT2LMHeadModel",
    "GPT2Model",
    "GPT2PreTrainedModel",
]<|MERGE_RESOLUTION|>--- conflicted
+++ resolved
@@ -84,18 +84,6 @@
     def __init__(self, config, is_cross_attention=False, layer_idx=None):
         super().__init__()
         self.config = config
-<<<<<<< HEAD
-=======
-        max_positions = config.max_position_embeddings
-        self.register_buffer(
-            "bias",
-            torch.tril(torch.ones((max_positions, max_positions), dtype=torch.bool)).view(
-                1, 1, max_positions, max_positions
-            ),
-            persistent=False,
-        )
-
->>>>>>> 537c2e3d
         self.embed_dim = config.hidden_size
         self.num_heads = config.num_attention_heads
         self.head_dim = self.embed_dim // self.num_heads
