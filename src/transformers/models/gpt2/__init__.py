--- conflicted
+++ resolved
@@ -21,11 +21,6 @@
     from .configuration_gpt2 import *
     from .modeling_gpt2 import *
     from .tokenization_gpt2 import *
-<<<<<<< HEAD
-    from .tokenization_gpt2_tf import *
-=======
-    from .tokenization_gpt2_fast import *
->>>>>>> 6ccacf3a
 else:
     import sys
 
