--- conflicted
+++ resolved
@@ -320,11 +320,7 @@
         self.num_languages = num_languages
         self.speaker_embed_dim = speaker_embed_dim
         self.duration_predictor_dropout_rate = duration_predictor_dropout_rate
-<<<<<<< HEAD
-=======
-        self.is_encoder_decoder = is_encoder_decoder
         self.convolution_bias = convolution_bias
->>>>>>> 8a96f5fb
 
         super().__init__(
             is_encoder_decoder=is_encoder_decoder,
