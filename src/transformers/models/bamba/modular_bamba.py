--- conflicted
+++ resolved
@@ -1066,7 +1066,6 @@
 
 
 class BambaForCausalLM(LlamaForCausalLM):
-<<<<<<< HEAD
     def __init__(self, config):
         super().__init__(config)
         self.z_loss_coefficient = config.z_loss_coefficient
@@ -1074,8 +1073,6 @@
         # Initialize weights and apply final processing
         self.post_init()
 
-=======
->>>>>>> 9f9020fe
     def forward(
         self,
         input_ids: Optional[torch.LongTensor] = None,
