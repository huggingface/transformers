# coding=utf-8
# Copyright 2021 The EleutherAI and HuggingFace Teams. All rights reserved.
#
# Licensed under the Apache License, Version 2.0 (the "License");
# you may not use this file except in compliance with the License.
# You may obtain a copy of the License at
#
#     http://www.apache.org/licenses/LICENSE-2.0
#
# Unless required by applicable law or agreed to in writing, software
# distributed under the License is distributed on an "AS IS" BASIS,
# WITHOUT WARRANTIES OR CONDITIONS OF ANY KIND, either express or implied.
# See the License for the specific language governing permissions and
# limitations under the License.
"""PyTorch GPT-J model."""

from typing import Optional, Union

import torch
import torch.fx
from torch import nn
from torch.nn import BCEWithLogitsLoss, CrossEntropyLoss, MSELoss

from ...activations import ACT2FN
from ...cache_utils import Cache, DynamicCache
from ...generation import GenerationMixin
from ...modeling_attn_mask_utils import AttentionMaskConverter
from ...modeling_flash_attention_utils import flash_attn_supports_top_left_mask, is_flash_attn_available
from ...modeling_layers import GradientCheckpointingLayer
from ...modeling_outputs import (
    BaseModelOutputWithPast,
    CausalLMOutputWithPast,
    QuestionAnsweringModelOutput,
    SequenceClassifierOutputWithPast,
)
from ...modeling_utils import PreTrainedModel
from ...utils import (
    auto_docstring,
    is_torch_flex_attn_available,
    is_torch_fx_proxy,
    logging,
)
from .configuration_gptj import GPTJConfig


if is_torch_flex_attn_available():
    from torch.nn.attention.flex_attention import BlockMask

    from ...integrations.flex_attention import make_flex_block_causal_mask


if is_flash_attn_available():
    from ...modeling_flash_attention_utils import _flash_attention_forward


logger = logging.get_logger(__name__)


def create_sinusoidal_positions(num_pos: int, dim: int) -> torch.Tensor:
    inv_freq = 1.0 / (10000 ** (torch.arange(0, dim, 2, dtype=torch.int64) / dim))
    sinusoid_inp = torch.einsum("i , j -> i j", torch.arange(num_pos, dtype=torch.int64).float(), inv_freq).float()
    return torch.cat((torch.sin(sinusoid_inp), torch.cos(sinusoid_inp)), dim=1)


@torch.fx.wrap
def get_embed_positions(embed_positions, position_ids):
    return embed_positions.to(position_ids.device).repeat(position_ids.shape[0], 1, 1)


def rotate_every_two(x: torch.Tensor) -> torch.Tensor:
    x1 = x[:, :, :, ::2]
    x2 = x[:, :, :, 1::2]
    x = torch.stack((-x2, x1), dim=-1)
    return x.flatten(-2)  # in einsum notation: rearrange(x, '... d j -> ... (d j)')


def apply_rotary_pos_emb(tensor: torch.Tensor, sin: torch.Tensor, cos: torch.Tensor) -> torch.Tensor:
    sin = torch.repeat_interleave(sin[:, :, None, :], 2, 3)
    cos = torch.repeat_interleave(cos[:, :, None, :], 2, 3)
    return (tensor * cos) + (rotate_every_two(tensor) * sin)


class GPTJAttention(nn.Module):
    def __init__(self, config, layer_idx=None):
        super().__init__()
        self.config = config
        max_positions = config.max_position_embeddings

        self.attn_dropout = nn.Dropout(config.attn_pdrop)
        self.resid_dropout = nn.Dropout(config.resid_pdrop)

        self.is_causal = True
        self.layer_idx = layer_idx
        if layer_idx is None:
            logger.warning_once(
                f"Instantiating {self.__class__.__name__} without passing a `layer_idx` is not recommended and will "
                "lead to errors during the forward call if caching is used. Please make sure to provide a `layer_idx` "
                "when creating this class."
            )

        self.embed_dim = config.hidden_size
        self.num_attention_heads = config.num_attention_heads
        self.head_dim = self.embed_dim // self.num_attention_heads
        if self.head_dim * self.num_attention_heads != self.embed_dim:
            raise ValueError(
                f"embed_dim must be divisible by num_attention_heads (got `embed_dim`: {self.embed_dim} and"
                f" `num_attention_heads`: {self.num_attention_heads})."
            )
        self.scale_attn = torch.sqrt(torch.tensor(self.head_dim, dtype=torch.float32)).to(torch.get_default_dtype())

        self.k_proj = nn.Linear(self.embed_dim, self.embed_dim, bias=False)
        self.v_proj = nn.Linear(self.embed_dim, self.embed_dim, bias=False)
        self.q_proj = nn.Linear(self.embed_dim, self.embed_dim, bias=False)
        self.out_proj = nn.Linear(self.embed_dim, self.embed_dim, bias=False)
        self.rotary_dim = config.rotary_dim
        pos_embd_dim = self.rotary_dim or self.embed_dim
        self.embed_positions = create_sinusoidal_positions(max_positions, pos_embd_dim)

    def _split_heads(self, tensor, num_attention_heads, attn_head_size, rotary):
        """
        Splits hidden dim into attn_head_size and num_attention_heads
        """
        new_shape = tensor.size()[:-1] + (num_attention_heads, attn_head_size)
        tensor = tensor.view(new_shape)
        if rotary:
            return tensor
        if len(tensor.shape) == 5:
            return tensor.permute(0, 1, 3, 2, 4)  # (batch, blocks, head, block_length, head_features)
        elif len(tensor.shape) == 4:
            return tensor.permute(0, 2, 1, 3)  # (batch, head, seq_length, head_features)
        else:
            raise ValueError(f"Input tensor rank should be one of [4, 5], but is: {len(tensor.shape)}")

    def _merge_heads(self, tensor, num_attention_heads, attn_head_size):
        """
        Merges attn_head_size dim and num_attn_heads dim into hidden dim
        """
        if len(tensor.shape) == 5:
            tensor = tensor.permute(0, 1, 3, 2, 4).contiguous()
        elif len(tensor.shape) == 4:
            tensor = tensor.permute(0, 2, 1, 3).contiguous()
        else:
            raise ValueError(f"Input tensor rank should be one of [4, 5], but is: {len(tensor.shape)}")
        new_shape = tensor.size()[:-2] + (num_attention_heads * attn_head_size,)
        return tensor.view(new_shape)

    def _attn(
        self,
        query,
        key,
        value,
        attention_mask=None,
    ):
        # Keep the attention weights computation in fp32 to avoid overflow issues
        query = query.to(torch.float32)
        key = key.to(torch.float32)

        attn_weights = torch.matmul(query, key.transpose(-1, -2))
        attn_weights = attn_weights / self.scale_attn

        if attention_mask is not None:  # no matter the length, we just slice it
            causal_mask = attention_mask[:, :, :, : key.shape[-2]]
            attn_weights = attn_weights + causal_mask

        attn_weights = nn.functional.softmax(attn_weights, dim=-1)
        attn_weights = attn_weights.to(value.dtype)
        attn_weights = self.attn_dropout(attn_weights)

        attn_output = torch.matmul(attn_weights, value)

        return attn_output, attn_weights

    def _get_embed_positions(self, position_ids):
        embed_positions = self.embed_positions
        if embed_positions.device != position_ids.device:
            embed_positions = embed_positions.to(position_ids.device)
            self.embed_positions = embed_positions
        return embed_positions.repeat(position_ids.shape[0], 1, 1)

    def forward(
        self,
        hidden_states: torch.FloatTensor,
        layer_past: Optional[Cache] = None,
        attention_mask: Optional[torch.FloatTensor] = None,
        position_ids: Optional[torch.LongTensor] = None,
        use_cache: Optional[bool] = False,
        output_attentions: Optional[bool] = False,
        cache_position: Optional[torch.LongTensor] = None,
    ) -> Union[
        tuple[torch.Tensor, tuple[torch.Tensor]],
        Optional[tuple[torch.Tensor, tuple[torch.Tensor], tuple[torch.Tensor, ...]]],
    ]:
        query = self.q_proj(hidden_states)
        key = self.k_proj(hidden_states)
        value = self.v_proj(hidden_states)

        query = self._split_heads(query, self.num_attention_heads, self.head_dim, True)
        key = self._split_heads(key, self.num_attention_heads, self.head_dim, True)
        value = self._split_heads(value, self.num_attention_heads, self.head_dim, False)

        if is_torch_fx_proxy(position_ids) or torch.jit.is_tracing():
            # The logic to conditionally copy to GPU could not be traced, so we do this
            # every time in the torch.fx case
            embed_positions = get_embed_positions(self.embed_positions, position_ids)
        else:
            embed_positions = self._get_embed_positions(position_ids)

        repeated_position_ids = position_ids.unsqueeze(-1).repeat(1, 1, embed_positions.shape[-1])
        sincos = torch.gather(embed_positions, 1, repeated_position_ids).to(key.dtype)
        sin, cos = torch.split(sincos, sincos.shape[-1] // 2, dim=-1)

        if self.rotary_dim is not None:
            k_rot = key[:, :, :, : self.rotary_dim]
            k_pass = key[:, :, :, self.rotary_dim :]

            q_rot = query[:, :, :, : self.rotary_dim]
            q_pass = query[:, :, :, self.rotary_dim :]

            k_rot = apply_rotary_pos_emb(k_rot, sin, cos)
            q_rot = apply_rotary_pos_emb(q_rot, sin, cos)

            key = torch.cat([k_rot, k_pass], dim=-1)
            query = torch.cat([q_rot, q_pass], dim=-1)
        else:
            key = apply_rotary_pos_emb(key, sin, cos)
            query = apply_rotary_pos_emb(query, sin, cos)

        key = key.permute(0, 2, 1, 3)
        query = query.permute(0, 2, 1, 3)

        if layer_past is not None:
            cache_kwargs = {
                "sin": sin,
                "cos": cos,
                "partial_rotation_size": self.rotary_dim,
                "cache_position": cache_position,
            }
            key, value = layer_past.update(key, value, self.layer_idx, cache_kwargs)

        # compute self-attention: V x Softmax(QK^T)
        attn_output, attn_weights = self._attn(query, key, value, attention_mask)

        attn_output = self._merge_heads(attn_output, self.num_attention_heads, self.head_dim)
        attn_output = self.out_proj(attn_output)
        attn_output = self.resid_dropout(attn_output)

        return attn_output, attn_weights


class GPTJFlashAttention2(GPTJAttention):
    """
    GPTJ flash attention module. This module inherits from `GPTJAttention` as the weights of the module stays
    untouched. The only required change would be on the forward pass where it needs to correctly call the public API of
    flash attention and deal with padding tokens in case the input contains any of them.
    """

    def __init__(self, *args, **kwargs):
        super().__init__(*args, **kwargs)

        # TODO: Should be removed once Flash Attention for RoCm is bumped to 2.1.
        # flash_attn<2.1 generates top-left aligned causal mask, while what is needed here is bottom-right alignment, that was made default for flash_attn>=2.1. This attribute is used to handle this difference. Reference: https://github.com/Dao-AILab/flash-attention/releases/tag/v2.1.0.
        # Beware that with flash_attn<2.1, using q_seqlen != k_seqlen (except for the case q_seqlen == 1) produces a wrong mask (top-left).
        self._flash_attn_uses_top_left_mask = flash_attn_supports_top_left_mask()

    def forward(
        self,
        hidden_states: torch.FloatTensor,
        layer_past: Optional[Cache] = None,
        attention_mask: Optional[torch.FloatTensor] = None,
        position_ids: Optional[torch.LongTensor] = None,
        use_cache: Optional[bool] = False,
        output_attentions: Optional[bool] = False,
        cache_position: Optional[torch.LongTensor] = None,
    ) -> Union[
        tuple[torch.Tensor, tuple[torch.Tensor]],
        Optional[tuple[torch.Tensor, tuple[torch.Tensor], tuple[torch.Tensor, ...]]],
    ]:
        query = self.q_proj(hidden_states)
        key = self.k_proj(hidden_states)
        value = self.v_proj(hidden_states)

        query = self._split_heads(query, self.num_attention_heads, self.head_dim, True)
        key = self._split_heads(key, self.num_attention_heads, self.head_dim, True)
        value = self._split_heads(value, self.num_attention_heads, self.head_dim, False)

        if is_torch_fx_proxy(position_ids) or torch.jit.is_tracing():
            # The logic to conditionally copy to GPU could not be traced, so we do this
            # every time in the torch.fx case
            embed_positions = get_embed_positions(self.embed_positions, position_ids)
        else:
            embed_positions = self._get_embed_positions(position_ids)

        repeated_position_ids = position_ids.unsqueeze(-1).repeat(1, 1, embed_positions.shape[-1])
        sincos = torch.gather(embed_positions, 1, repeated_position_ids).to(key.dtype)
        sin, cos = torch.split(sincos, sincos.shape[-1] // 2, dim=-1)

        if self.rotary_dim is not None:
            k_rot = key[:, :, :, : self.rotary_dim]
            k_pass = key[:, :, :, self.rotary_dim :]

            q_rot = query[:, :, :, : self.rotary_dim]
            q_pass = query[:, :, :, self.rotary_dim :]

            k_rot = apply_rotary_pos_emb(k_rot, sin, cos)
            q_rot = apply_rotary_pos_emb(q_rot, sin, cos)

            key = torch.cat([k_rot, k_pass], dim=-1)
            query = torch.cat([q_rot, q_pass], dim=-1)
        else:
            key = apply_rotary_pos_emb(key, sin, cos)
            query = apply_rotary_pos_emb(query, sin, cos)

        # tanspose to have the desired shape
        # before transpose: batch_size x seq_length x num_attention_heads x head_dim
        # after transpose: batch_size x num_attention_heads x seq_length x head_dim
        key = key.permute(0, 2, 1, 3)
        query = query.permute(0, 2, 1, 3)
        # value: batch_size x num_attention_heads x seq_length x head_dim

        if layer_past is not None:
            cache_kwargs = {
                "sin": sin,
                "cos": cos,
                "partial_rotation_size": self.rotary_dim,
                "cache_position": cache_position,
            }
            key, value = layer_past.update(key, value, self.layer_idx, cache_kwargs)

        # The Flash attention requires the input to have the shape
        # batch_size x seq_length x head_dim x hidden_dim
        # therefore we need to keep the original shape for query and key, and reshape value
        # to have the correct shape.
        key = key.permute(0, 2, 1, 3).contiguous()
        query = query.permute(0, 2, 1, 3).contiguous()
        value = value.permute(0, 2, 1, 3).contiguous()

        # In PEFT, usually we cast the layer norms in float32 for training stability reasons
        # therefore the input hidden states gets silently casted in float32. Hence, we need
        # cast them back in the correct dtype just to be sure everything works as expected.
        # This might slowdown training & inference so it is recommended to not cast the LayerNorms
        # in fp32. (LlamaRMSNorm handles it correctly)

        input_dtype = query.dtype
        device_type = query.device.type if query.device.type != "mps" else "cpu"
        if input_dtype == torch.float32:
            if torch.is_autocast_enabled():
                target_dtype = (
                    torch.get_autocast_dtype(device_type)
                    if hasattr(torch, "get_autocast_dtype")
                    else torch.get_autocast_gpu_dtype()
                )
            # Handle the case where the model is quantized
            elif hasattr(self.config, "_pre_quantization_dtype"):
                target_dtype = self.config._pre_quantization_dtype
            else:
                target_dtype = self.q_proj.weight.dtype

            logger.warning_once(
                f"The input hidden states seems to be silently casted in float32, this might be related to"
                f" the fact you have upcasted embedding or layer norm layers in float32. We will cast back the input in"
                f" {target_dtype}."
            )

            query = query.to(target_dtype)
            key = key.to(target_dtype)
            value = value.to(target_dtype)

        attention_dropout = self.config.attn_pdrop if self.training else 0.0  # attn_pdrop in gptj

        query_length = query.shape[1]

        # Compute attention
        attn_weights = _flash_attention_forward(
            query,
            key,
            value,
            attention_mask,
            query_length,
            dropout=attention_dropout,
            is_causal=self.is_causal,
            use_top_left_mask=self._flash_attn_uses_top_left_mask,
        )

        # Reshape outputs
        attn_output = attn_weights.reshape(
            attn_weights.shape[0], attn_weights.shape[1], attn_weights.shape[2] * attn_weights.shape[3]
        )
        attn_output = self.out_proj(attn_output)
        attn_output = self.resid_dropout(attn_output)
        return attn_output, attn_weights


GPTJ_ATTENTION_CLASSES = {
    "eager": GPTJAttention,
    "flash_attention_2": GPTJFlashAttention2,
}


class GPTJMLP(nn.Module):
    def __init__(self, intermediate_size, config):  # in MLP: intermediate_size= 4 * embed_dim
        super().__init__()
        embed_dim = config.n_embd

        self.fc_in = nn.Linear(embed_dim, intermediate_size)
        self.fc_out = nn.Linear(intermediate_size, embed_dim)

        self.act = ACT2FN[config.activation_function]
        self.dropout = nn.Dropout(config.resid_pdrop)

    def forward(self, hidden_states: Optional[torch.FloatTensor]) -> torch.FloatTensor:
        hidden_states = self.fc_in(hidden_states)
        hidden_states = self.act(hidden_states)
        hidden_states = self.fc_out(hidden_states)
        hidden_states = self.dropout(hidden_states)
        return hidden_states


class GPTJBlock(GradientCheckpointingLayer):
    def __init__(self, config, layer_idx=None):
        super().__init__()
        inner_dim = config.n_inner if config.n_inner is not None else 4 * config.n_embd
        self.ln_1 = nn.LayerNorm(config.n_embd, eps=config.layer_norm_epsilon)
        self.attn = GPTJ_ATTENTION_CLASSES[config._attn_implementation](config, layer_idx)
        self.mlp = GPTJMLP(inner_dim, config)

    def forward(
        self,
        hidden_states: Optional[torch.FloatTensor],
        layer_past: Optional[Cache] = None,
        attention_mask: Optional[torch.FloatTensor] = None,
        position_ids: Optional[torch.LongTensor] = None,
        use_cache: Optional[bool] = False,
        output_attentions: Optional[bool] = False,
        cache_position: Optional[torch.LongTensor] = None,
    ) -> Union[tuple[torch.Tensor], Optional[tuple[torch.Tensor, tuple[torch.FloatTensor, ...]]]]:
        residual = hidden_states
        hidden_states = self.ln_1(hidden_states)
        attn_outputs, attn_weights = self.attn(
            hidden_states=hidden_states,
            layer_past=layer_past,
            attention_mask=attention_mask,
            position_ids=position_ids,
            use_cache=use_cache,
            output_attentions=output_attentions,
            cache_position=cache_position,
        )
        feed_forward_hidden_states = self.mlp(hidden_states)
        hidden_states = attn_outputs + feed_forward_hidden_states + residual

        return hidden_states, attn_weights


@auto_docstring
class GPTJPreTrainedModel(PreTrainedModel):
    config: GPTJConfig
    base_model_prefix = "transformer"
    supports_gradient_checkpointing = True
    _no_split_modules = ["GPTJBlock"]
    _skip_keys_device_placement = "past_key_values"
    _supports_flash_attn = True
    _can_compile_fullgraph = True
    _supports_param_buffer_assignment = False

    def __init__(self, *inputs, **kwargs):
        super().__init__(*inputs, **kwargs)

    def _init_weights(self, module):
        """Initialize the weights."""
        if isinstance(module, (nn.Linear,)):
            module.weight.data.normal_(mean=0.0, std=self.config.initializer_range)
            if module.bias is not None:
                module.bias.data.zero_()
        elif isinstance(module, nn.Embedding):
            module.weight.data.normal_(mean=0.0, std=self.config.initializer_range)
            if module.padding_idx is not None:
                module.weight.data[module.padding_idx].zero_()
        elif isinstance(module, nn.LayerNorm):
            module.bias.data.zero_()
            module.weight.data.fill_(1.0)


@auto_docstring
class GPTJModel(GPTJPreTrainedModel):
    def __init__(self, config):
        super().__init__(config)

        self.embed_dim = config.n_embd
        self.vocab_size = config.vocab_size
        self.wte = nn.Embedding(config.vocab_size, self.embed_dim)
        self.drop = nn.Dropout(config.embd_pdrop)
        self.h = nn.ModuleList([GPTJBlock(config, layer_idx=i) for i in range(config.n_layer)])
        self.ln_f = nn.LayerNorm(self.embed_dim, eps=config.layer_norm_epsilon)

        self.gradient_checkpointing = False

        # Initialize weights and apply final processing
        self.post_init()

    def get_input_embeddings(self):
        return self.wte

    def set_input_embeddings(self, new_embeddings):
        self.wte = new_embeddings

    @auto_docstring
    def forward(
        self,
        input_ids: Optional[torch.LongTensor] = None,
        past_key_values: Optional[Union[Cache, tuple[tuple[torch.Tensor]]]] = None,
        attention_mask: Optional[torch.FloatTensor] = None,
        token_type_ids: Optional[torch.LongTensor] = None,
        position_ids: Optional[torch.LongTensor] = None,
        inputs_embeds: Optional[torch.FloatTensor] = None,
        use_cache: Optional[bool] = None,
        output_attentions: Optional[bool] = None,
        output_hidden_states: Optional[bool] = None,
        return_dict: Optional[bool] = None,
        cache_position: Optional[torch.LongTensor] = None,
    ) -> Union[tuple, BaseModelOutputWithPast]:
        r"""
        inputs_embeds (`torch.FloatTensor` of shape `(batch_size, sequence_length, hidden_dim)`, *optional*):
            Optionally, instead of passing `input_ids` you can choose to directly pass an embedded representation. This
            is useful if you want more control over how to convert *input_ids* indices into associated vectors than the
            model's internal embedding lookup matrix.
        """
        output_attentions = output_attentions if output_attentions is not None else self.config.output_attentions
        output_hidden_states = (
            output_hidden_states if output_hidden_states is not None else self.config.output_hidden_states
        )
        use_cache = use_cache if use_cache is not None else self.config.use_cache
        return_dict = return_dict if return_dict is not None else self.config.use_return_dict

        if (input_ids is None) ^ (inputs_embeds is not None):
            raise ValueError("You must specify exactly one of input_ids or inputs_embeds")

        if self.gradient_checkpointing and self.training:
            if use_cache:
                logger.warning_once(
                    "`use_cache=True` is incompatible with gradient checkpointing. Setting `use_cache=False`..."
                )
                use_cache = False

        if inputs_embeds is None:
            inputs_embeds = self.wte(input_ids)

        if use_cache and past_key_values is None:
            past_key_values = DynamicCache(config=self.config)

        seq_length = inputs_embeds.shape[1]
        if cache_position is None:
            past_key_values_length = past_key_values.get_seq_length() if past_key_values is not None else 0
            cache_position = torch.arange(
                past_key_values_length, past_key_values_length + seq_length, device=inputs_embeds.device
            )

        if position_ids is None:
            position_ids = cache_position.unsqueeze(0)

        causal_mask = self._update_causal_mask(
            attention_mask, inputs_embeds, cache_position, past_key_values, output_attentions
        )

        hidden_states = inputs_embeds

        if token_type_ids is not None:
            token_type_ids = token_type_ids.view(-1, seq_length)
            token_type_embeds = self.wte(token_type_ids)
            hidden_states = hidden_states + token_type_embeds

        hidden_states = self.drop(hidden_states)
        output_shape = (-1, seq_length, hidden_states.size(-1))

        all_self_attentions = () if output_attentions else None
        all_hidden_states = () if output_hidden_states else None
        for i, block in enumerate(self.h):
<<<<<<< HEAD
            # Model parallel
            if self.model_parallel:
                torch.cuda.set_device(hidden_states.device)

                # Ensure layer_past is on same device as hidden_states (might not be correct)
                if past_key_values is not None:
                    for layer in past_key_values.layers:
                        layer.keys = layer.keys.to(hidden_states.device)
                        layer.values = layer.values.to(hidden_states.device)

                # Ensure that attention_mask is always on the same device as hidden_states
                if causal_mask is not None:
                    causal_mask = causal_mask.to(hidden_states.device)
=======
>>>>>>> 3e975acc
            if output_hidden_states:
                all_hidden_states = all_hidden_states + (hidden_states,)

            outputs = block(
                hidden_states,
                layer_past=past_key_values,
                attention_mask=causal_mask,
                position_ids=position_ids,
                use_cache=use_cache,
                output_attentions=output_attentions,
                cache_position=cache_position,
            )

            hidden_states = outputs[0]
            if output_attentions:
                all_self_attentions = all_self_attentions + (outputs[1],)

        hidden_states = self.ln_f(hidden_states)

        hidden_states = hidden_states.view(output_shape)
        # Add last hidden state
        if output_hidden_states:
            all_hidden_states = all_hidden_states + (hidden_states,)

        if not return_dict:
            return tuple(
                v for v in [hidden_states, past_key_values, all_hidden_states, all_self_attentions] if v is not None
            )

        return BaseModelOutputWithPast(
            last_hidden_state=hidden_states,
            past_key_values=past_key_values,
            hidden_states=all_hidden_states,
            attentions=all_self_attentions,
        )

    def _update_causal_mask(
        self,
        attention_mask: Union[torch.Tensor, "BlockMask"],
        input_tensor: torch.Tensor,
        cache_position: torch.Tensor,
        past_key_values: Cache,
        output_attentions: bool = False,
    ):
        if self.config._attn_implementation == "flash_attention_2":
            if attention_mask is not None and (attention_mask == 0.0).any():
                return attention_mask
            return None
        if self.config._attn_implementation == "flex_attention":
            if isinstance(attention_mask, torch.Tensor):
                attention_mask = make_flex_block_causal_mask(attention_mask)
            return attention_mask

        # For SDPA, when possible, we will rely on its `is_causal` argument instead of its `attn_mask` argument, in
        # order to dispatch on Flash Attention 2. This feature is not compatible with static cache, as SDPA will fail
        # to infer the attention mask.
        past_seen_tokens = past_key_values.get_seq_length() if past_key_values is not None else 0
        using_compilable_cache = past_key_values.is_compileable if past_key_values is not None else False

        # When output attentions is True, sdpa implementation's forward method calls the eager implementation's forward
        if self.config._attn_implementation == "sdpa" and not using_compilable_cache and not output_attentions:
            if AttentionMaskConverter._ignore_causal_mask_sdpa(
                attention_mask,
                inputs_embeds=input_tensor,
                past_key_values_length=past_seen_tokens,
                is_training=self.training,
            ):
                return None

        dtype = input_tensor.dtype
        sequence_length = input_tensor.shape[1]
        if using_compilable_cache:
            target_length = past_key_values.get_max_cache_shape()
        else:
            target_length = (
                attention_mask.shape[-1]
                if isinstance(attention_mask, torch.Tensor)
                else past_seen_tokens + sequence_length + 1
            )

        # In case the provided `attention` mask is 2D, we generate a causal mask here (4D).
        causal_mask = self._prepare_4d_causal_attention_mask_with_cache_position(
            attention_mask,
            sequence_length=sequence_length,
            target_length=target_length,
            dtype=dtype,
            cache_position=cache_position,
            batch_size=input_tensor.shape[0],
        )

        if (
            self.config._attn_implementation == "sdpa"
            and attention_mask is not None
            and attention_mask.device.type in ["cuda", "xpu", "npu"]
            and not output_attentions
        ):
            # Attend to all tokens in fully masked rows in the causal_mask, for example the relevant first rows when
            # using left padding. This is required by F.scaled_dot_product_attention memory-efficient attention path.
            # Details: https://github.com/pytorch/pytorch/issues/110213
            min_dtype = torch.finfo(dtype).min
            causal_mask = AttentionMaskConverter._unmask_unattended(causal_mask, min_dtype)

        return causal_mask

    @staticmethod
    def _prepare_4d_causal_attention_mask_with_cache_position(
        attention_mask: torch.Tensor,
        sequence_length: int,
        target_length: int,
        dtype: torch.dtype,
        cache_position: torch.Tensor,
        batch_size: int,
        **kwargs,
    ):
        """
        Creates a causal 4D mask of shape `(batch_size, 1, query_length, key_value_length)` from a 2D mask of shape
        `(batch_size, key_value_length)`, or if the input `attention_mask` is already 4D, do nothing.

        Args:
            attention_mask (`torch.Tensor`):
                A 2D attention mask of shape `(batch_size, key_value_length)` or a 4D attention mask of shape
                `(batch_size, 1, query_length, key_value_length)`.
            sequence_length (`int`):
                The sequence length being processed.
            target_length (`int`):
                The target length: when generating with static cache, the mask should be as long as the static cache,
                to account for the 0 padding, the part of the cache that is not filled yet.
            dtype (`torch.dtype`):
                The dtype to use for the 4D attention mask.
            cache_position (`torch.Tensor`):
                Indices depicting the position of the input sequence tokens in the sequence.
            batch_size (`torch.Tensor`):
                Batch size.
        """
        if attention_mask is not None and attention_mask.dim() == 4:
            # In this case we assume that the mask comes already in inverted form and requires no inversion or slicing.
            causal_mask = attention_mask
        else:
            min_dtype = torch.finfo(dtype).min
            causal_mask = torch.full(
                (sequence_length, target_length), fill_value=min_dtype, dtype=dtype, device=cache_position.device
            )
            if sequence_length != 1:
                causal_mask = torch.triu(causal_mask, diagonal=1)
            causal_mask *= torch.arange(target_length, device=cache_position.device) > cache_position.reshape(-1, 1)
            causal_mask = causal_mask[None, None, :, :].expand(batch_size, 1, -1, -1)
            if attention_mask is not None:
                causal_mask = causal_mask.clone()  # copy to contiguous memory for in-place edit
                mask_length = attention_mask.shape[-1]
                padding_mask = causal_mask[:, :, :, :mask_length] + attention_mask[:, None, None, :].to(
                    causal_mask.device
                )
                padding_mask = padding_mask == 0
                causal_mask[:, :, :, :mask_length] = causal_mask[:, :, :, :mask_length].masked_fill(
                    padding_mask, min_dtype
                )

        return causal_mask


@auto_docstring(
    custom_intro="""
    The GPT-J Model transformer with a language modeling head on top.
    """
)
class GPTJForCausalLM(GPTJPreTrainedModel, GenerationMixin):
    _tied_weights_keys = ["lm_head.weight"]

    def __init__(self, config):
        super().__init__(config)
        self.transformer = GPTJModel(config)
        self.lm_head = nn.Linear(config.n_embd, config.vocab_size)

        # Initialize weights and apply final processing
        self.post_init()

    @auto_docstring
    def forward(
        self,
        input_ids: Optional[torch.LongTensor] = None,
        past_key_values: Optional[Union[Cache, tuple[tuple[torch.Tensor]]]] = None,
        attention_mask: Optional[torch.FloatTensor] = None,
        token_type_ids: Optional[torch.LongTensor] = None,
        position_ids: Optional[torch.LongTensor] = None,
        inputs_embeds: Optional[torch.FloatTensor] = None,
        labels: Optional[torch.LongTensor] = None,
        use_cache: Optional[bool] = None,
        output_attentions: Optional[bool] = None,
        output_hidden_states: Optional[bool] = None,
        return_dict: Optional[bool] = None,
        cache_position: Optional[torch.LongTensor] = None,
        **kwargs,
    ) -> Union[tuple, CausalLMOutputWithPast]:
        r"""
        inputs_embeds (`torch.FloatTensor` of shape `(batch_size, sequence_length, hidden_dim)`, *optional*):
            Optionally, instead of passing `input_ids` you can choose to directly pass an embedded representation. This
            is useful if you want more control over how to convert *input_ids* indices into associated vectors than the
            model's internal embedding lookup matrix.
        labels (`torch.LongTensor` of shape `(batch_size, sequence_length)`, *optional*):
            Labels for language modeling. Note that the labels **are shifted** inside the model, i.e. you can set
            `labels = input_ids` Indices are selected in `[-100, 0, ..., config.vocab_size]` All labels set to `-100`
            are ignored (masked), the loss is only computed for labels in `[0, ..., config.vocab_size]`
        """
        return_dict = return_dict if return_dict is not None else self.config.use_return_dict

        transformer_outputs = self.transformer(
            input_ids,
            past_key_values=past_key_values,
            attention_mask=attention_mask,
            token_type_ids=token_type_ids,
            position_ids=position_ids,
            inputs_embeds=inputs_embeds,
            use_cache=use_cache,
            output_attentions=output_attentions,
            output_hidden_states=output_hidden_states,
            return_dict=return_dict,
            cache_position=cache_position,
        )
        hidden_states = transformer_outputs[0]

        # make sure sampling in fp16 works correctly and
        # compute loss in fp32 to match with mesh-tf version
        # https://github.com/EleutherAI/gpt-neo/blob/89ce74164da2fb16179106f54e2269b5da8db333/models/gpt2/gpt2.py#L179
        lm_logits = self.lm_head(hidden_states).to(torch.float32)

        loss = None
        if labels is not None:
            # move labels to correct device
            labels = labels.to(lm_logits.device)
            # Flatten the tokens
            loss = self.loss_function(
                lm_logits,
                labels,
                vocab_size=self.config.vocab_size,
                **kwargs,
            )

            loss = loss.to(hidden_states.dtype)

        if not return_dict:
            output = (lm_logits,) + transformer_outputs[1:]
            return ((loss,) + output) if loss is not None else output

        return CausalLMOutputWithPast(
            loss=loss,
            logits=lm_logits,
            past_key_values=transformer_outputs.past_key_values,
            hidden_states=transformer_outputs.hidden_states,
            attentions=transformer_outputs.attentions,
        )


@auto_docstring(
    custom_intro="""
    The GPT-J Model transformer with a sequence classification head on top (linear layer).

    [`GPTJForSequenceClassification`] uses the last token in order to do the classification, as other causal models
    (e.g. GPT, GPT-2, GPT-Neo) do.

    Since it does classification on the last token, it requires to know the position of the last token. If a
    `pad_token_id` is defined in the configuration, it finds the last token that is not a padding token in each row. If
    no `pad_token_id` is defined, it simply takes the last value in each row of the batch. Since it cannot guess the
    padding tokens when `inputs_embeds` are passed instead of `input_ids`, it does the same (take the last value in
    each row of the batch).
    """
)
class GPTJForSequenceClassification(GPTJPreTrainedModel):
    def __init__(self, config):
        super().__init__(config)
        self.num_labels = config.num_labels
        self.transformer = GPTJModel(config)
        self.score = nn.Linear(config.n_embd, self.num_labels, bias=False)

        # Initialize weights and apply final processing
        self.post_init()

    @auto_docstring
    def forward(
        self,
        input_ids: Optional[torch.LongTensor] = None,
        past_key_values: Optional[Cache] = None,
        attention_mask: Optional[torch.FloatTensor] = None,
        token_type_ids: Optional[torch.LongTensor] = None,
        position_ids: Optional[torch.LongTensor] = None,
        inputs_embeds: Optional[torch.FloatTensor] = None,
        labels: Optional[torch.LongTensor] = None,
        use_cache: Optional[bool] = None,
        output_attentions: Optional[bool] = None,
        output_hidden_states: Optional[bool] = None,
        return_dict: Optional[bool] = None,
    ) -> Union[tuple, SequenceClassifierOutputWithPast]:
        r"""
        inputs_embeds (`torch.FloatTensor` of shape `(batch_size, sequence_length, hidden_dim)`, *optional*):
            Optionally, instead of passing `input_ids` you can choose to directly pass an embedded representation. This
            is useful if you want more control over how to convert *input_ids* indices into associated vectors than the
            model's internal embedding lookup matrix.
        labels (`torch.LongTensor` of shape `(batch_size,)`, *optional*):
            Labels for computing the sequence classification/regression loss. Indices should be in `[0, ...,
            config.num_labels - 1]`. If `config.num_labels == 1` a regression loss is computed (Mean-Square loss), If
            `config.num_labels > 1` a classification loss is computed (Cross-Entropy).
        """
        return_dict = return_dict if return_dict is not None else self.config.use_return_dict

        transformer_outputs = self.transformer(
            input_ids,
            past_key_values=past_key_values,
            attention_mask=attention_mask,
            token_type_ids=token_type_ids,
            position_ids=position_ids,
            inputs_embeds=inputs_embeds,
            use_cache=use_cache,
            output_attentions=output_attentions,
            output_hidden_states=output_hidden_states,
            return_dict=return_dict,
        )
        hidden_states = transformer_outputs[0]
        logits = self.score(hidden_states)

        if input_ids is not None:
            batch_size = input_ids.shape[0]
        else:
            batch_size = inputs_embeds.shape[0]

        if self.config.pad_token_id is None and batch_size != 1:
            raise ValueError("Cannot handle batch sizes > 1 if no padding token is defined.")
        if self.config.pad_token_id is None:
            last_non_pad_token = -1
        elif input_ids is not None:
            # To handle both left- and right- padding, we take the rightmost token that is not equal to pad_token_id
            non_pad_mask = (input_ids != self.config.pad_token_id).to(logits.device, torch.int32)
            token_indices = torch.arange(input_ids.shape[-1], device=logits.device, dtype=torch.int32)
            last_non_pad_token = (token_indices * non_pad_mask).argmax(-1)
        else:
            last_non_pad_token = -1
            logger.warning_once(
                f"{self.__class__.__name__} will not detect padding tokens in `inputs_embeds`. Results may be "
                "unexpected if using padding tokens in conjunction with `inputs_embeds.`"
            )

        pooled_logits = logits[torch.arange(batch_size, device=logits.device), last_non_pad_token]

        loss = None
        if labels is not None:
            labels = labels.to(pooled_logits.device)
            if self.config.problem_type is None:
                if self.num_labels == 1:
                    self.config.problem_type = "regression"
                elif self.num_labels > 1 and (labels.dtype == torch.long or labels.dtype == torch.int):
                    self.config.problem_type = "single_label_classification"
                else:
                    self.config.problem_type = "multi_label_classification"

            if self.config.problem_type == "regression":
                loss_fct = MSELoss()
                if self.num_labels == 1:
                    loss = loss_fct(pooled_logits.squeeze(), labels.squeeze())
                else:
                    loss = loss_fct(pooled_logits, labels)
            elif self.config.problem_type == "single_label_classification":
                loss_fct = CrossEntropyLoss()
                loss = loss_fct(pooled_logits.view(-1, self.num_labels), labels.view(-1))
            elif self.config.problem_type == "multi_label_classification":
                loss_fct = BCEWithLogitsLoss()
                loss = loss_fct(pooled_logits, labels)
        if not return_dict:
            output = (pooled_logits,) + transformer_outputs[1:]
            return ((loss,) + output) if loss is not None else output

        return SequenceClassifierOutputWithPast(
            loss=loss,
            logits=pooled_logits,
            past_key_values=transformer_outputs.past_key_values,
            hidden_states=transformer_outputs.hidden_states,
            attentions=transformer_outputs.attentions,
        )


@auto_docstring
class GPTJForQuestionAnswering(GPTJPreTrainedModel):
    def __init__(self, config):
        super().__init__(config)
        self.num_labels = config.num_labels
        self.transformer = GPTJModel(config)
        self.qa_outputs = nn.Linear(config.hidden_size, config.num_labels)

        # Initialize weights and apply final processing
        self.post_init()

    @auto_docstring
    def forward(
        self,
        input_ids: Optional[torch.LongTensor] = None,
        attention_mask: Optional[torch.FloatTensor] = None,
        token_type_ids: Optional[torch.LongTensor] = None,
        position_ids: Optional[torch.LongTensor] = None,
        inputs_embeds: Optional[torch.FloatTensor] = None,
        start_positions: Optional[torch.LongTensor] = None,
        end_positions: Optional[torch.LongTensor] = None,
        output_attentions: Optional[bool] = None,
        output_hidden_states: Optional[bool] = None,
        return_dict: Optional[bool] = None,
    ) -> Union[tuple, QuestionAnsweringModelOutput]:
        r"""
        inputs_embeds (`torch.FloatTensor` of shape `(batch_size, sequence_length, hidden_dim)`, *optional*):
            Optionally, instead of passing `input_ids` you can choose to directly pass an embedded representation. This
            is useful if you want more control over how to convert *input_ids* indices into associated vectors than the
            model's internal embedding lookup matrix.
        """
        return_dict = return_dict if return_dict is not None else self.config.use_return_dict

        outputs = self.transformer(
            input_ids,
            attention_mask=attention_mask,
            token_type_ids=token_type_ids,
            position_ids=position_ids,
            inputs_embeds=inputs_embeds,
            output_attentions=output_attentions,
            output_hidden_states=output_hidden_states,
            return_dict=return_dict,
        )

        sequence_output = outputs[0]

        logits = self.qa_outputs(sequence_output)
        start_logits, end_logits = logits.split(1, dim=-1)
        start_logits = start_logits.squeeze(-1).contiguous()
        end_logits = end_logits.squeeze(-1).contiguous()

        total_loss = None
        if start_positions is not None and end_positions is not None:
            # If we are on multi-GPU, split add a dimension
            if len(start_positions.size()) > 1:
                start_positions = start_positions.squeeze(-1).to(start_logits.device)
            if len(end_positions.size()) > 1:
                end_positions = end_positions.squeeze(-1).to(end_logits.device)
            # sometimes the start/end positions are outside our model inputs, we ignore these terms
            ignored_index = start_logits.size(1)
            start_positions = start_positions.clamp(0, ignored_index)
            end_positions = end_positions.clamp(0, ignored_index)

            loss_fct = CrossEntropyLoss(ignore_index=ignored_index)
            start_loss = loss_fct(start_logits, start_positions)
            end_loss = loss_fct(end_logits, end_positions)
            total_loss = (start_loss + end_loss) / 2

        if not return_dict:
            output = (start_logits, end_logits) + outputs[2:]
            return ((total_loss,) + output) if total_loss is not None else output

        return QuestionAnsweringModelOutput(
            loss=total_loss,
            start_logits=start_logits,
            end_logits=end_logits,
            hidden_states=outputs.hidden_states,
            attentions=outputs.attentions,
        )


__all__ = [
    "GPTJForCausalLM",
    "GPTJForQuestionAnswering",
    "GPTJForSequenceClassification",
    "GPTJModel",
    "GPTJPreTrainedModel",
]<|MERGE_RESOLUTION|>--- conflicted
+++ resolved
@@ -573,22 +573,6 @@
         all_self_attentions = () if output_attentions else None
         all_hidden_states = () if output_hidden_states else None
         for i, block in enumerate(self.h):
-<<<<<<< HEAD
-            # Model parallel
-            if self.model_parallel:
-                torch.cuda.set_device(hidden_states.device)
-
-                # Ensure layer_past is on same device as hidden_states (might not be correct)
-                if past_key_values is not None:
-                    for layer in past_key_values.layers:
-                        layer.keys = layer.keys.to(hidden_states.device)
-                        layer.values = layer.values.to(hidden_states.device)
-
-                # Ensure that attention_mask is always on the same device as hidden_states
-                if causal_mask is not None:
-                    causal_mask = causal_mask.to(hidden_states.device)
-=======
->>>>>>> 3e975acc
             if output_hidden_states:
                 all_hidden_states = all_hidden_states + (hidden_states,)
 
