--- conflicted
+++ resolved
@@ -14,17 +14,7 @@
 # limitations under the License.
 """GPT-J model configuration"""
 
-<<<<<<< HEAD
-from collections import OrderedDict
-from collections.abc import Mapping
-from typing import Any, Optional
-
-from ... import PythonBackend, is_torch_available
-from ...configuration_utils import PretrainedConfig
-from ...onnx import OnnxConfigWithPast, PatchingSpec
-=======
 from ...configuration_utils import PreTrainedConfig
->>>>>>> 6ccacf3a
 from ...utils import logging
 
 
@@ -139,89 +129,4 @@
         )
 
 
-<<<<<<< HEAD
-# Copied from transformers.models.gpt2.configuration_gpt2.GPT2OnnxConfig
-class GPTJOnnxConfig(OnnxConfigWithPast):
-    def __init__(
-        self,
-        config: PretrainedConfig,
-        task: str = "default",
-        patching_specs: Optional[list[PatchingSpec]] = None,
-        use_past: bool = False,
-    ):
-        super().__init__(config, task=task, patching_specs=patching_specs, use_past=use_past)
-        if not getattr(self._config, "pad_token_id", None):
-            # TODO: how to do that better?
-            self._config.pad_token_id = 0
-
-    @property
-    def inputs(self) -> Mapping[str, Mapping[int, str]]:
-        common_inputs = OrderedDict({"input_ids": {0: "batch", 1: "sequence"}})
-        if self.use_past:
-            self.fill_with_past_key_values_(common_inputs, direction="inputs")
-            common_inputs["attention_mask"] = {0: "batch", 1: "past_sequence + sequence"}
-        else:
-            common_inputs["attention_mask"] = {0: "batch", 1: "sequence"}
-
-        return common_inputs
-
-    @property
-    def num_layers(self) -> int:
-        return self._config.n_layer
-
-    @property
-    def num_attention_heads(self) -> int:
-        return self._config.n_head
-
-    def generate_dummy_inputs(
-        self,
-        tokenizer: PythonBackend,
-        batch_size: int = -1,
-        seq_length: int = -1,
-        is_pair: bool = False,
-    ) -> Mapping[str, Any]:
-        common_inputs = super(OnnxConfigWithPast, self).generate_dummy_inputs(
-            tokenizer, batch_size=batch_size, seq_length=seq_length, is_pair=is_pair
-        )
-
-        # We need to order the input in the way they appears in the forward()
-        ordered_inputs = OrderedDict({"input_ids": common_inputs["input_ids"]})
-
-        # Need to add the past_keys
-        if self.use_past:
-            if not is_torch_available():
-                raise ValueError("Cannot generate dummy past_keys inputs without PyTorch installed.")
-            else:
-                import torch
-
-                batch, seqlen = common_inputs["input_ids"].shape
-                # Not using the same length for past_key_values
-                past_key_values_length = seqlen + 2
-                past_shape = (
-                    batch,
-                    self.num_attention_heads,
-                    past_key_values_length,
-                    self._config.hidden_size // self.num_attention_heads,
-                )
-                ordered_inputs["past_key_values"] = [
-                    (torch.zeros(past_shape), torch.zeros(past_shape)) for _ in range(self.num_layers)
-                ]
-
-        ordered_inputs["attention_mask"] = common_inputs["attention_mask"]
-        if self.use_past:
-            mask_dtype = ordered_inputs["attention_mask"].dtype
-            ordered_inputs["attention_mask"] = torch.cat(
-                [ordered_inputs["attention_mask"], torch.ones(batch, past_key_values_length, dtype=mask_dtype)], dim=1
-            )
-
-        return ordered_inputs
-
-    @property
-    def default_onnx_opset(self) -> int:
-        return 13
-
-
-__all__ = ["GPTJConfig", "GPTJOnnxConfig"]
-=======
-__all__ = ["GPTJConfig"]
->>>>>>> 6ccacf3a
+__all__ = ["GPTJConfig"]