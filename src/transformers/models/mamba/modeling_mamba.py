--- conflicted
+++ resolved
@@ -16,11 +16,7 @@
 
 import math
 from dataclasses import dataclass
-<<<<<<< HEAD
-from typing import Any, Dict, List, Optional, Tuple, Union
-=======
 from typing import Any, Optional, Union
->>>>>>> 5a95ed5c
 
 import torch
 import torch.utils.checkpoint
@@ -110,8 +106,8 @@
         self.ssm_state_size = config.state_size
         self.conv_kernel_size = config.conv_kernel
 
-        self.conv_states: List[torch.Tensor] = []
-        self.ssm_states: List[torch.Tensor] = []
+        self.conv_states: list[torch.Tensor] = []
+        self.ssm_states: list[torch.Tensor] = []
         device = torch.device(device) if device is not None else None
         for _ in range(config.num_hidden_layers):
             conv_state: torch.Tensor = torch.zeros(
@@ -589,7 +585,7 @@
         super().__init__(config)
 
         self.embeddings = nn.Embedding(config.vocab_size, config.hidden_size)
-        self.layers = nn.ModuleList([MambaBlock(config, layer_idx=idx) for idx in range(config.num_hidden_layers)])
+        self.layers = nn.Modulelist([MambaBlock(config, layer_idx=idx) for idx in range(config.num_hidden_layers)])
 
         self.gradient_checkpointing = False
         self.norm_f = MambaRMSNorm(config.hidden_size, eps=config.layer_norm_epsilon)
