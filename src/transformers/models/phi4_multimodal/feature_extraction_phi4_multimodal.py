# Copyright 2024 Microsoft and the HuggingFace Inc. team. All rights reserved.
#
# Licensed under the Apache License, Version 2.0 (the "License");
# you may not use this file except in compliance with the License.
# You may obtain a copy of the License at
#
#     http://www.apache.org/licenses/LICENSE-2.0
#
# Unless required by applicable law or agreed to in writing, software
# distributed under the License is distributed on an "AS IS" BASIS,
# WITHOUT WARRANTIES OR CONDITIONS OF ANY KIND, either express or implied.
# See the License for the specific language governing permissions and
# limitations under the License.

"""
Processor class for Phi4Multimodal
"""

from typing import Optional, Union

import numpy as np

from ...audio_utils import AudioInput
from ...feature_extraction_sequence_utils import SequenceFeatureExtractor
from ...image_processing_utils import BatchFeature
from ...utils import TensorType, is_torch_available, logging
from ...audio_utils import mel_filter_bank

if is_torch_available():
    import torch


logger = logging.get_logger(__name__)


<<<<<<< HEAD
=======
# TODO: @eustlb, remove this once #36603 is merged.
def speechlib_mel(sample_rate, n_fft, n_mels, fmin=None, fmax=None):
    """Create a Mel filter-bank the same as SpeechLib FbankFC.

    Args:
        sample_rate (int): Sample rate in Hz. number > 0 [scalar]
        n_fft (int): FFT size. int > 0 [scalar]
        n_mel (int): Mel filter size. int > 0 [scalar]
        fmin (float): lowest frequency (in Hz). If None use 0.0.
            float >= 0 [scalar]
        fmax: highest frequency (in Hz). If None use sample_rate / 2.
            float >= 0 [scalar]

    Returns
        out (numpy.ndarray): Mel transform matrix
            [shape=(n_mels, 1 + n_fft/2)]
    """

    bank_width = int(n_fft // 2 + 1)
    if fmax is None:
        fmax = sample_rate / 2
    if fmin is None:
        fmin = 0
    assert fmin >= 0, "fmin cannot be negative"
    assert fmin < fmax <= sample_rate / 2, "fmax must be between (fmin, samplerate / 2]"

    def mel(f):
        return 1127.0 * np.log(1.0 + f / 700.0)

    def bin2mel(fft_bin):
        return 1127.0 * np.log(1.0 + fft_bin * sample_rate / (n_fft * 700.0))

    def f2bin(f):
        return int((f * n_fft / sample_rate) + 0.5)

    # Spec 1: FFT bin range [f2bin(fmin) + 1, f2bin(fmax) - 1]
    klo = f2bin(fmin) + 1
    khi = f2bin(fmax)

    khi = max(khi, klo)

    # Spec 2: SpeechLib uses triangles in Mel space
    mlo = mel(fmin)
    mhi = mel(fmax)
    m_centers = np.linspace(mlo, mhi, n_mels + 2)
    ms = (mhi - mlo) / (n_mels + 1)

    matrix = np.zeros((n_mels, bank_width), dtype=np.float32)
    for m in range(0, n_mels):
        left = m_centers[m]
        center = m_centers[m + 1]
        right = m_centers[m + 2]
        for fft_bin in range(klo, khi):
            mbin = bin2mel(fft_bin)
            if left < mbin < right:
                matrix[m, fft_bin] = 1.0 - abs(center - mbin) / ms

    return matrix


>>>>>>> f7b21822
class Phi4MultimodalFeatureExtractor(SequenceFeatureExtractor):
    model_input_names = ["audio_input_features", "audio_embed_sizes", "audio_attention_mask"]

    def __init__(
        self,
        feature_size: int = 80,
        sampling_rate: int = 16000,
        hop_length: int = 160,
        n_fft: int = 512,
        win_length: int = 400,
        preemphasis: float = 0.97,
        padding_value: float = 0.0,
        audio_compression_rate: int = 8,
        audio_downsample_rate: int = 1,
        audio_feat_stride: int = 1,
        mel_min_frequency: float = 0,
        mel_max_frequency: float = 7690,
        **kwargs,
    ):
        super().__init__(feature_size=feature_size, sampling_rate=sampling_rate, padding_value=padding_value, **kwargs)

        self.hop_length = hop_length
        self.n_fft = n_fft
        self.win_length = win_length
        self.preemphasis = preemphasis
        self.padding_value = padding_value
        self.audio_compression_rate = audio_compression_rate
        self.audio_downsample_rate = audio_downsample_rate
        self.audio_feat_stride = audio_feat_stride

        self.mel_filters = mel_filter_bank(
            num_frequency_bins=self.n_fft // 2 + 1,
            num_mel_filters=self.feature_size,
            min_frequency=mel_min_frequency,
            max_frequency=mel_max_frequency,
            sampling_rate=self.sampling_rate,
            triangularize_in_mel_space=True,
            mel_scale="kaldi",
        )

    def __call__(
        self,
        raw_speech: AudioInput,
        sampling_rate: Optional[int] = None,
        pad_to_multiple_of: Optional[int] = None,
        padding: Optional[str] = "longest",
        max_length: Optional[int] = None,
        truncation: bool = False,
        return_tensors: Optional[Union[str, TensorType]] = None,
        return_attention_mask: Optional[bool] = True,
        device: Optional[str] = "cpu",
        **kwargs,
    ) -> BatchFeature:
        """
        Main method to featurize and prepare for the model one or several audio sequence(s). Implementation uses PyTorch for
        the STFT computation if available, otherwise a slower NumPy based one.

        Args:
            raw_speech (`np.ndarray`, `torch.Tensor`, `list[np.ndarray]`, `list[torch.Tensor]`):
                The sequence or batch of sequences to be processed. Each sequence can be a numpy array or PyTorch tensor.
                For batched inputs, sequences can be a list of numpy arrays or PyTorch tensors, or a single numpy array or
                PyTorch tensor with first dimension being the batch size.
            sampling_rate (`int`, *optional*):
                The sampling rate at which the `raw_speech` input was sampled. It is strongly recommended to pass
                `sampling_rate` at the forward call to prevent silent errors.
            pad_to_multiple_of (`int`, *optional*, defaults to None):
                If set will pad the sequence to a multiple of the provided value.
            padding (`str`, *optional*, defaults to "longest"):
                Padding strategy. Can be "longest" to pad to the longest sequence in the batch, or a specific length.
            max_length (`int`, *optional*):
                Maximum length of the returned list and optionally padding length.
            truncation (`bool`, *optional*, defaults to False):
                Activates truncation to cut input sequences longer than *max_length* to *max_length*.
            return_tensors (`str` or [`~utils.TensorType`], *optional*):
                If set, will return tensors instead of numpy arrays. Acceptable values are:
                - `'pt'`: Return PyTorch `torch.Tensor` objects.
                - `'np'`: Return Numpy `np.ndarray` objects.
                - `'tf'`: Return TensorFlow `tf.constant` objects.
            return_attention_mask (`bool`, *optional*, defaults to `True`):
                Whether to return the extracted audio input features' attention mask.
            device (`str`, *optional*, defaults to "cpu"):
                Specifies the device for computation of the audio features. (e.g., "cpu", "cuda")

        Returns:
            [`BatchFeature`]: A [`BatchFeature`] with the following fields:
                - **audio_input_features** -- Audio features extracted from the raw audio input, shape (batch_size, max_feature_length, feature_size).
                - **audio_lengths** -- Length of each audio sample in the batch, shape (batch_size,).
                - **audio_attention_mask** -- Attention mask for the audio input, shape (batch_size, max_feature_length).
                If `return_tensors` is not specified, the fields will be PyTorch tensors if PyTorch is available, otherwise NumPy arrays.
        """
        if sampling_rate is not None:
            if sampling_rate != self.sampling_rate:
                raise ValueError(
                    f"The model corresponding to this feature extractor: {self.__class__.__name__} was trained using a"
                    f" sampling rate of {self.sampling_rate}. Please make sure that the provided `raw_speech` input"
                    f" was sampled with {self.sampling_rate} and not {sampling_rate}."
                )
        else:
            logger.warning(
                f"It is strongly recommended to pass the `sampling_rate` argument to `{self.__class__.__name__}()`. "
                "Failing to do so can result in silent errors that might be hard to debug."
            )

        # Convert to torch tensor
        if isinstance(raw_speech, np.ndarray):
            raw_speech = torch.tensor(raw_speech)
        elif isinstance(raw_speech, (list, tuple)) and isinstance(raw_speech[0], np.ndarray):
            raw_speech = [torch.tensor(speech) for speech in raw_speech]

        is_batched_torch = isinstance(raw_speech, torch.Tensor) and len(raw_speech.shape) > 1
        if is_batched_torch and len(raw_speech.shape) > 2:
            logger.warning(
                f"Only mono-channel audio is supported for input to {self.__class__.__name__}. "
                "We will take the mean of the channels to convert to mono."
            )
            raw_speech = raw_speech.mean(-1)

        is_batched_sequence = isinstance(raw_speech, (list, tuple))
        if is_batched_sequence:
            for speech in raw_speech:
                if len(speech.shape) > 1:
                    logger.warning(
                        f"Only mono-channel audio is supported for input to {self.__class__.__name__}. "
                        "We will take the mean of the channels to convert to mono."
                    )
                    speech = speech.mean(-1)

        if is_batched_torch or is_batched_sequence:
            raw_speech = [speech[:, None].to(torch.float32) for speech in raw_speech]
        else:
            raw_speech = [raw_speech[:, None].to(torch.float32)]

        audio_lengths = [len(speech) for speech in raw_speech]

        # convert into correct format for padding
        batched_speech = BatchFeature(data={"audio_input_features": raw_speech, "audio_lengths": audio_lengths})
        padded_inputs = self.pad(
            batched_speech,
            padding=padding,
            max_length=max_length,
            truncation=truncation,
            pad_to_multiple_of=pad_to_multiple_of,
            return_tensors="pt",
        )
        input_features = padded_inputs.audio_input_features.squeeze(-1)
        audio_lengths = padded_inputs.audio_lengths

        input_features = self._torch_extract_fbank_features(input_features, audio_lengths, device)

        feature_lengths = (audio_lengths - self.win_length) // self.hop_length + 1
        feature_lengths = feature_lengths * self.audio_feat_stride
        audio_embed_sizes = self._compute_audio_embed_size(feature_lengths)

        feature_attention_mask = (
            torch.arange(0, feature_lengths.max()) if is_torch_available() else np.arange(0, feature_lengths.max())
        )
        feature_attention_mask = (
            feature_attention_mask[None, :] < feature_lengths[:, None] if len(feature_lengths) > 1 else None
        )

        data = {
            "audio_input_features": input_features,
            "audio_embed_sizes": audio_embed_sizes,
        }
        if feature_attention_mask is not None and return_attention_mask:
            data["audio_attention_mask"] = feature_attention_mask

        return BatchFeature(data=data, tensor_type=return_tensors)

    # TODO; @eustlb, move this to audio_utils in a general spectogram_batch function that handles torch and numpy
    def _torch_extract_fbank_features(
        self, waveform: "torch.FloatTensor", audio_lengths: "torch.Tensor", device: str = "cpu"
    ) -> "torch.FloatTensor":
        """
        Compute the log mel-scaled spectrogram of batched waveforms using PyTorch's FFT implementation.

        Args:
            waveform (torch.FloatTensor` of shape `(batch_size, max_audio_length)`):
                The batched waveforms.
            audio_lengths (`torch.Tensor` of shape `(batch_size,)`):
                The lengths of the waveforms along the max_audio_length dimension.
            device (`str`, *optional*, defaults to "cpu"):
                The device to run the computation on. (e.g., "cpu", "cuda")

        Returns:
            `torch.FloatTensor` of shape `(batch_size, max_feature_length, feature_size)`:
                The log mel-scaled spectrogram of the batched waveforms.
        """
        fft_window = torch.hamming_window(self.win_length, periodic=False, device=device, dtype=torch.float64)

        # batched implementation
        batch_size = waveform.shape[0]
        frames = waveform.unfold(-1, self.win_length, self.hop_length)

        # ---
        # the unbatched (and unpaded) original implementation skips last few audio values that can't be included in a frame
        # we need to ensure that the corresponding frames for the padded input also mask these values
        if batch_size > 1:
            frames = frames.clone()
            # concerned batch indices
            to_mask_batch_idxs = torch.arange(batch_size)[audio_lengths != audio_lengths.max()]
            if to_mask_batch_idxs.numel() > 0:
                batch_idxs_down = (audio_lengths[to_mask_batch_idxs] - self.win_length) // self.hop_length + 1
                batch_idxs_up = (audio_lengths[to_mask_batch_idxs] // self.hop_length) - 1
                offset_idx = batch_idxs_down.min()
                max_idx = batch_idxs_up.max()

                mask = torch.arange(max_idx - offset_idx, device=device).expand(to_mask_batch_idxs.shape[0], -1)
                mask = ((batch_idxs_down - offset_idx).unsqueeze(1) <= mask) & (
                    mask < (batch_idxs_up - offset_idx).unsqueeze(1)
                )
                mask = mask.unsqueeze(-1).expand(-1, -1, self.win_length)
                masked_frames = frames[to_mask_batch_idxs, offset_idx:max_idx].masked_fill_(mask, 0)
                frames[to_mask_batch_idxs, offset_idx:max_idx] = masked_frames
        # ---

        # apply pre-emphasis first order filter on fft windows
        frames_prev = torch.roll(frames, 1, dims=-1)
        frames_prev[:, :, 0] = frames_prev[:, :, 1]
        frames = (frames - self.preemphasis * frames_prev) * 32768

        # apply fft
        S = torch.fft.rfft(fft_window * frames.view(-1, self.win_length), n=self.n_fft, dim=1)
        S = S.view(frames.shape[0], -1, S.shape[-1])
        S = S.to(torch.complex64)

        spec = torch.abs(S)
        spec_power = spec**2

        # apply triangular mel filter bank
        mel_filters = torch.from_numpy(self.mel_filters).to(device, torch.float32)
        log_spec = torch.clamp(spec_power @ mel_filters, min=1.0)
        log_spec = torch.log(log_spec)

        return log_spec

    def _compute_audio_embed_size(self, audio_frames):
        integer = audio_frames // self.audio_compression_rate
        remainder = audio_frames % self.audio_compression_rate
        result = integer + (remainder > 0).to(integer.dtype)

        integer = result // self.audio_downsample_rate
        remainder = result % self.audio_downsample_rate
        result = integer + (remainder > 0).to(integer.dtype)  # qformer compression

        return result


__all__ = ["Phi4MultimodalFeatureExtractor"]<|MERGE_RESOLUTION|>--- conflicted
+++ resolved
@@ -33,69 +33,6 @@
 logger = logging.get_logger(__name__)
 
 
-<<<<<<< HEAD
-=======
-# TODO: @eustlb, remove this once #36603 is merged.
-def speechlib_mel(sample_rate, n_fft, n_mels, fmin=None, fmax=None):
-    """Create a Mel filter-bank the same as SpeechLib FbankFC.
-
-    Args:
-        sample_rate (int): Sample rate in Hz. number > 0 [scalar]
-        n_fft (int): FFT size. int > 0 [scalar]
-        n_mel (int): Mel filter size. int > 0 [scalar]
-        fmin (float): lowest frequency (in Hz). If None use 0.0.
-            float >= 0 [scalar]
-        fmax: highest frequency (in Hz). If None use sample_rate / 2.
-            float >= 0 [scalar]
-
-    Returns
-        out (numpy.ndarray): Mel transform matrix
-            [shape=(n_mels, 1 + n_fft/2)]
-    """
-
-    bank_width = int(n_fft // 2 + 1)
-    if fmax is None:
-        fmax = sample_rate / 2
-    if fmin is None:
-        fmin = 0
-    assert fmin >= 0, "fmin cannot be negative"
-    assert fmin < fmax <= sample_rate / 2, "fmax must be between (fmin, samplerate / 2]"
-
-    def mel(f):
-        return 1127.0 * np.log(1.0 + f / 700.0)
-
-    def bin2mel(fft_bin):
-        return 1127.0 * np.log(1.0 + fft_bin * sample_rate / (n_fft * 700.0))
-
-    def f2bin(f):
-        return int((f * n_fft / sample_rate) + 0.5)
-
-    # Spec 1: FFT bin range [f2bin(fmin) + 1, f2bin(fmax) - 1]
-    klo = f2bin(fmin) + 1
-    khi = f2bin(fmax)
-
-    khi = max(khi, klo)
-
-    # Spec 2: SpeechLib uses triangles in Mel space
-    mlo = mel(fmin)
-    mhi = mel(fmax)
-    m_centers = np.linspace(mlo, mhi, n_mels + 2)
-    ms = (mhi - mlo) / (n_mels + 1)
-
-    matrix = np.zeros((n_mels, bank_width), dtype=np.float32)
-    for m in range(0, n_mels):
-        left = m_centers[m]
-        center = m_centers[m + 1]
-        right = m_centers[m + 2]
-        for fft_bin in range(klo, khi):
-            mbin = bin2mel(fft_bin)
-            if left < mbin < right:
-                matrix[m, fft_bin] = 1.0 - abs(center - mbin) / ms
-
-    return matrix
-
-
->>>>>>> f7b21822
 class Phi4MultimodalFeatureExtractor(SequenceFeatureExtractor):
     model_input_names = ["audio_input_features", "audio_embed_sizes", "audio_attention_mask"]
 
