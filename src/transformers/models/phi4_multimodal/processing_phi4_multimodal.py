# Copyright 2025 Microsoft and the HuggingFace Inc. team. All rights reserved.
#
# Licensed under the Apache License, Version 2.0 (the "License");
# you may not use this file except in compliance with the License.
# You may obtain a copy of the License at
#
#     http://www.apache.org/licenses/LICENSE-2.0
#
# Unless required by applicable law or agreed to in writing, software
# distributed under the License is distributed on an "AS IS" BASIS,
# WITHOUT WARRANTIES OR CONDITIONS OF ANY KIND, either express or implied.
# See the License for the specific language governing permissions and
# limitations under the License.

"""
Processor class for Phi4Multimodal
"""

import re
from typing import Optional, Union

from ...audio_utils import AudioInput
from ...image_processing_utils import BatchFeature
from ...image_utils import ImageInput
from ...processing_utils import ProcessingKwargs, ProcessorMixin, Unpack
from ...tokenization_utils_base import TextInput
from ...utils import logging
from ...utils.auto_docstring import auto_docstring


logger = logging.get_logger(__name__)


class Phi4MultimodalProcessorKwargs(ProcessingKwargs, total=False):
    _defaults = {
        "audio_kwargs": {
            "device": "cpu",
        },
    }


@auto_docstring
class Phi4MultimodalProcessor(ProcessorMixin):
<<<<<<< HEAD
    audio_processor_class = "Phi4MultimodalFeatureExtractor"
=======
    r"""
    Constructs a Phi4Multimodal processor which raps an image processor, a audio processor, and a GPT tokenizer into a single processor.

    [`Phi4MultimodalProcessor`] offers all the functionalities of [`Phi4MultimodalImageProcessorFast`] and [`GPT2Tokenizer`]. See the
    [`~Phi4MultimodalProcessor.__call__`] and [`~Phi4MultimodalProcessor.decode`] for more information.

    Args:
        image_processor (`Phi4MultimodalImageProcessorFast`):
            The image processor to use for images.
        audio_processor (`Phi4MultimodalFeatureExtractor`):
            The audio processor to use for audio inputs.
        tokenizer (`GPT2TokenizerFast`):
            The tokenizer to use for text.
        fake_image_token_pattern (`str`, *optional*, defaults to `r"<\|image_\d+\|>"`):
            The fake image token pattern.
        fake_audio_token_pattern (`str`, *optional*, defaults to `r"<\|audio_\d+\|>"`):
            The fake audio token pattern.
    """
>>>>>>> 3e4baf8e

    def __init__(
        self,
        image_processor,
        audio_processor,
        tokenizer,
        **kwargs,
    ):
        r"""
        fake_image_token_pattern (`str`, *optional*, defaults to `r"<\|image_\d+\|>"`):
            The fake image token pattern.
        fake_audio_token_pattern (`str`, *optional*, defaults to `r"<\|audio_\d+\|>"`):
            The fake audio token pattern.
        """
        self.image_token = tokenizer.image_token
        self.image_token_id = tokenizer.image_token_id
        self.audio_token = tokenizer.audio_token
        self.audio_token_id = tokenizer.audio_token_id
        super().__init__(image_processor, audio_processor, tokenizer, **kwargs)

    @auto_docstring
    def __call__(
        self,
        text: Union[TextInput, list[TextInput]],
        images: Optional[ImageInput] = None,
        audio: Optional[AudioInput] = None,
        **kwargs: Unpack[ProcessingKwargs],
    ) -> BatchFeature:
        """
        Returns:
            [`BatchFeature`]: A [`BatchFeature`] with the following fields:

            - **input_ids** -- List of token ids to be fed to a model.
            - **attention_mask** -- List of indices specifying which tokens should be attended to by the model.
            - **input_image_embeds** -- Pixel values to be fed to a model.
            - **image_sizes** -- List of tuples specifying the size of each image in `input_image_embeds`.
            - **image_attention_mask** -- List of attention masks for each image in `input_image_embeds`.
            - **input_audio_embeds** -- Audio embeddings to be fed to a model.
            - **audio_embed_sizes** -- List of integers specifying the size of each audio in `input_audio_embeds`.
        """

        output_kwargs = self._merge_kwargs(Phi4MultimodalProcessorKwargs, self.tokenizer.init_kwargs, **kwargs)
        image_kwargs = output_kwargs["images_kwargs"]
        audio_kwargs = output_kwargs["audio_kwargs"]

        image_inputs = self.image_processor(images, **image_kwargs) if images is not None else {}
        audio_inputs = self.audio_processor(audio, **audio_kwargs) if audio is not None else {}

        # We pop here for images as we don't need it later
        num_img_tokens = image_inputs.pop("num_img_tokens", [])
        audio_embed_sizes = audio_inputs.get("audio_embed_sizes", [])

        # Replace certain special tokens for compatibility
        if isinstance(text, str):
            text = [text]
        elif not isinstance(text, list) and not isinstance(text[0], str):
            raise TypeError("Invalid input text. Please provide a string, or a list of strings")

        image_token = self.tokenizer.image_token
        audio_token = self.tokenizer.audio_token

        # Check that the number of special tokens is sound
        concatenated_prompt = "".join(text)
        if concatenated_prompt.count(image_token) != len(num_img_tokens):
            raise ValueError(
                "You should add as much image tokens `<|image|>` in your prompt as you pass `images` to the processor. ",
                f"Input contains {concatenated_prompt.count(image_token)} tokens != {len(num_img_tokens)} images",
            )
        if concatenated_prompt.count(audio_token) != len(audio_embed_sizes):
            raise ValueError(
                "You should add as much audio tokens `<|audio|>` in your prompt as you pass `audios` to the processor. "
                f"Input contains {concatenated_prompt.count(audio_token)} tokens != {len(audio_embed_sizes)} audios"
            )

        # Add appropriate number of image/audio tokens (note that the count of replacement is dynamic)
        image_count_iter = iter(num_img_tokens)
        audio_count_iter = iter(audio_embed_sizes)
        processed_text = [
            re.sub(re.escape(image_token), lambda _: image_token * next(image_count_iter), t) for t in text
        ]
        processed_text = [
            re.sub(re.escape(audio_token), lambda _: audio_token * next(audio_count_iter), t) for t in processed_text
        ]

        return_tensors = output_kwargs["text_kwargs"].pop("return_tensors", None)
        text_inputs = self.tokenizer(processed_text, **output_kwargs["text_kwargs"])
        self._check_special_mm_tokens(processed_text, text_inputs, modalities=["image"])

        # prepare batch feature
        data = {
            **text_inputs,
            **image_inputs,
            **audio_inputs,
        }

        return BatchFeature(data=data, tensor_type=return_tensors)


__all__ = ["Phi4MultimodalProcessor"]<|MERGE_RESOLUTION|>--- conflicted
+++ resolved
@@ -41,29 +41,6 @@
 
 @auto_docstring
 class Phi4MultimodalProcessor(ProcessorMixin):
-<<<<<<< HEAD
-    audio_processor_class = "Phi4MultimodalFeatureExtractor"
-=======
-    r"""
-    Constructs a Phi4Multimodal processor which raps an image processor, a audio processor, and a GPT tokenizer into a single processor.
-
-    [`Phi4MultimodalProcessor`] offers all the functionalities of [`Phi4MultimodalImageProcessorFast`] and [`GPT2Tokenizer`]. See the
-    [`~Phi4MultimodalProcessor.__call__`] and [`~Phi4MultimodalProcessor.decode`] for more information.
-
-    Args:
-        image_processor (`Phi4MultimodalImageProcessorFast`):
-            The image processor to use for images.
-        audio_processor (`Phi4MultimodalFeatureExtractor`):
-            The audio processor to use for audio inputs.
-        tokenizer (`GPT2TokenizerFast`):
-            The tokenizer to use for text.
-        fake_image_token_pattern (`str`, *optional*, defaults to `r"<\|image_\d+\|>"`):
-            The fake image token pattern.
-        fake_audio_token_pattern (`str`, *optional*, defaults to `r"<\|audio_\d+\|>"`):
-            The fake audio token pattern.
-    """
->>>>>>> 3e4baf8e
-
     def __init__(
         self,
         image_processor,
