# coding=utf-8
# Copyright 2025 IBM and the HuggingFace Inc. team. All rights reserved.
#
#
# Licensed under the Apache License, Version 2.0 (the "License");
# you may not use this file except in compliance with the License.
# You may obtain a copy of the License at
#
#     http://www.apache.org/licenses/LICENSE-2.0
#
# Unless required by applicable law or agreed to in writing, software
# distributed under the License is distributed on an "AS IS" BASIS,
# WITHOUT WARRANTIES OR CONDITIONS OF ANY KIND, either express or implied.
# See the License for the specific language governing permissions and
# limitations under the License.
from typing import Optional, Union

import torch
from torch import nn

from ...cache_utils import Cache
from ...modeling_outputs import BaseModelOutputWithPast, MoeModelOutputWithPast
from ...processing_utils import Unpack
from ...utils import auto_docstring, can_return_tuple, logging
from ..bamba.configuration_bamba import BambaConfig
from ..bamba.modeling_bamba import BambaMixer, BambaRMSNormGated, HybridMambaAttentionDynamicCache
from ..granitemoeshared.modeling_granitemoeshared import (
    GraniteFlashAttentionKwargs,
    GraniteMoeSharedAttention,
    GraniteMoeSharedDecoderLayer,
    GraniteMoeSharedForCausalLM,
    GraniteMoeSharedMLP,
    GraniteMoeSharedModel,
    GraniteMoeSharedPreTrainedModel,
)
from .configuration_granitemoehybrid import GraniteMoeHybridConfig


logger = logging.get_logger(__name__)


class GraniteMoeHybridAttention(GraniteMoeSharedAttention):
    def __init__(self, config: GraniteMoeHybridConfig, layer_idx: int):
        super().__init__(config, layer_idx)


class GraniteMoeHybridMambaLayer(BambaMixer):
    def __init__(self, config: GraniteMoeHybridConfig, layer_idx: int):
        super().__init__(BambaConfig(config), layer_idx)


class GraniteMoeHybridRMSNormGated(BambaRMSNormGated):
    def __init__(self, hidden_size, eps=1e-6):
        super().__init__(hidden_size, eps)


class GraniteMoeHybridMLP(GraniteMoeSharedMLP):
    def __init__(self, config: GraniteMoeHybridConfig):
        super().__init__(config)


class GraniteMoeHybridDecoderLayer(GraniteMoeSharedDecoderLayer):
    def __init__(self, config: GraniteMoeHybridConfig, layer_idx: int):
        super().__init__(config, layer_idx)
        self.shared_mlp = GraniteMoeHybridMLP(config)
        # Either attention or mamba will be initialized, depending on the layer type.
        self.self_attn = None
        self.mamba = None

        if config.layers_block_type[layer_idx] == "mamba":
            self.mamba = GraniteMoeHybridMambaLayer(config, layer_idx)
        else:
            self.self_attn = GraniteMoeHybridAttention(config, layer_idx)
        self.layer_type = config.layers_block_type[layer_idx]

        # Accept 0 experts: skip MoE if num_local_experts == 0
        self.has_experts = getattr(config, "num_local_experts", 0) > 0

    def forward(
        self,
        hidden_states: torch.Tensor,
        attention_mask: Optional[torch.Tensor] = None,
        past_key_value: Optional[Cache] = None,
        output_attentions: Optional[bool] = False,
        use_cache: Optional[bool] = False,
        cache_position: Optional[torch.LongTensor] = None,
        output_router_logits: Optional[bool] = False,
        position_embeddings: Optional[tuple[torch.Tensor, torch.Tensor]] = None,
        **kwargs: Unpack[GraniteFlashAttentionKwargs],
    ) -> tuple[torch.FloatTensor, Optional[tuple[torch.FloatTensor, torch.FloatTensor]]]:
        """
        Args:
            hidden_states (`torch.FloatTensor`): input to the layer of shape `(batch, seq_len, embed_dim)`
            attention_mask (`torch.FloatTensor`, *optional*):
                attention mask of size `(batch_size, sequence_length)` if flash attention is used or `(batch_size, 1,
                query_sequence_length, key_sequence_length)` if default attention is used.
            past_key_value (`Tuple(torch.FloatTensor)`, *optional*): cached past key and value projection states
            output_attentions (`bool`, *optional*):
                Whether or not to return the attentions tensors of all attention layers. See `attentions` under
                returned tensors for more detail.
            use_cache (`bool`, *optional*):
                If set to `True`, `past_key_values` key value states are returned and can be used to speed up decoding
                (see `past_key_values`).
            cache_position (`torch.LongTensor` of shape `(sequence_length)`, *optional*):
                Indices depicting the position of the input sequence tokens in the sequence
            output_router_logits (`bool`, *optional*):
                Whether or not to return the logits of all the routers. They are useful for computing the router loss, and
                should not be returned during inference.
            position_embeddings (`tuple[torch.FloatTensor, torch.FloatTensor]`, *optional*):
                Tuple containing the cosine and sine positional embeddings of shape `(batch_size, seq_len, head_dim)`,
                with `head_dim` being the embedding dimension of each attention head.
            kwargs (`dict`, *optional*):
                Arbitrary kwargs.Can be used to provide `GraniteFlashAttentionKwargs` for
                padding-free training and/or improve torch.compile performance.
        """
        residual = hidden_states
        hidden_states = self.input_layernorm(hidden_states)

        if self.mamba is not None:
            hidden_states = self.mamba(
                hidden_states=hidden_states,
                cache_position=cache_position,
                cache_params=past_key_value,
                attention_mask=attention_mask,
                **kwargs,
            )
            # No attention weights for state space layers
            self_attn_weights = None
        else:
            hidden_states, self_attn_weights = self.self_attn(
                hidden_states=hidden_states,
                attention_mask=attention_mask,
                past_key_value=past_key_value,
                output_attentions=output_attentions,
                use_cache=use_cache,
                cache_position=cache_position,
                position_embeddings=position_embeddings,
                **kwargs,
            )

        hidden_states = residual + hidden_states * self.residual_multiplier

        # Fully Connected
        residual = hidden_states
        hidden_states = self.post_attention_layernorm(hidden_states)

        if self.has_experts:
            moe_hidden_states, router_logits = self.block_sparse_moe(hidden_states)
            hidden_states = moe_hidden_states + self.shared_mlp(hidden_states)
        else:
            hidden_states = self.shared_mlp(hidden_states)
            router_logits = None

        hidden_states = residual + hidden_states * self.residual_multiplier

        outputs = (hidden_states,)

        if output_attentions:
            outputs += (self_attn_weights,)

        if output_router_logits:
            outputs += (router_logits,)

        return outputs


class GraniteMoeHybridPreTrainedModel(GraniteMoeSharedPreTrainedModel):
    config: GraniteMoeHybridConfig
    _no_split_modules = ["GraniteMoeHybridDecoderLayer"]
    _is_stateful = True

    def _init_weights(self, module):
        super()._init_weights(module)
        if isinstance(module, GraniteMoeHybridMambaLayer):
            module.dt_bias.data.fill_(1.0)
            module.A_log.data = torch.log(torch.arange(1, module.num_heads + 1))
            module.D.data.fill_(1.0)
        elif isinstance(module, GraniteMoeHybridRMSNormGated):
            module.weight.data.fill_(1.0)


class GraniteMoeHybridModel(GraniteMoeSharedModel):
    def __init__(self, config: GraniteMoeHybridConfig):
        super().__init__(config)
        self.layers = nn.ModuleList(
            [GraniteMoeHybridDecoderLayer(config, layer_idx) for layer_idx in range(config.num_hidden_layers)]
        )

    @can_return_tuple
    @auto_docstring
    def forward(
        self,
        input_ids: torch.LongTensor = None,
        attention_mask: Optional[torch.Tensor] = None,
        position_ids: Optional[torch.LongTensor] = None,
        past_key_values: Optional[Union[Cache, list[torch.FloatTensor]]] = None,
        inputs_embeds: Optional[torch.FloatTensor] = None,
        use_cache: Optional[bool] = None,
        output_attentions: Optional[bool] = None,
        output_hidden_states: Optional[bool] = None,
        output_router_logits: Optional[bool] = None,
        return_dict: Optional[bool] = None,
        cache_position: Optional[torch.LongTensor] = None,
        **kwargs: Unpack[GraniteFlashAttentionKwargs],
    ) -> Union[tuple, BaseModelOutputWithPast]:
        output_attentions = output_attentions if output_attentions is not None else self.config.output_attentions
        output_hidden_states = (
            output_hidden_states if output_hidden_states is not None else self.config.output_hidden_states
        )
        use_cache = use_cache if use_cache is not None else self.config.use_cache
        return_dict = return_dict if return_dict is not None else self.config.use_return_dict

        if (input_ids is None) ^ (inputs_embeds is not None):
            raise ValueError("You must specify exactly one of input_ids or inputs_embeds")

        if self.gradient_checkpointing and self.training and use_cache:
            logger.warning_once(
                "`use_cache=True` is incompatible with gradient checkpointing. Setting `use_cache=False`."
            )
            use_cache = False

        if inputs_embeds is None:
            inputs_embeds = self.embed_tokens(input_ids)

        inputs_embeds = inputs_embeds * self.embedding_multiplier

        ## overwritten because `HybridMambaAttentionDynamicCache` is needed
        if use_cache and past_key_values is None:
            logger.warning_once(
                "GraniteMoeHybrid requires an initialized `HybridMambaAttentionDynamicCache` to return a cache. "
                "Because one was not provided, no cache will be returned."
            )

        if cache_position is None:
            past_seen_tokens = past_key_values.get_seq_length() if past_key_values is not None else 0
            cache_position = torch.arange(
                past_seen_tokens, past_seen_tokens + inputs_embeds.shape[1], device=inputs_embeds.device
            )
        if position_ids is None:
            position_ids = cache_position.unsqueeze(0)

        causal_mask = self._update_causal_mask(
            attention_mask, inputs_embeds, cache_position, past_key_values, output_attentions
        )
        mamba_mask = self._update_mamba_mask(attention_mask, cache_position)

        # embed positions
        hidden_states = inputs_embeds

        position_embeddings = None
        # create position embeddings to be shared across the decoder layers
        if self.rotary_emb is not None:
            position_embeddings = self.rotary_emb(hidden_states, position_ids)

        # decoder layers
        all_hidden_states = () if output_hidden_states else None
        all_self_attns = () if output_attentions else None
        all_router_logits = () if output_router_logits else None

        for i, decoder_layer in enumerate(self.layers):
            # Depending on the layer type we opt for 2D base attention mask (Mamba) or 4D causal mask (Attention)
            layer_mask = mamba_mask if decoder_layer.layer_type == "mamba" else causal_mask
            layer_type = self.config.layer_types[i] if hasattr(self.config, "layer_types") else "full_attention"

            if output_hidden_states:
                all_hidden_states += (hidden_states,)

            layer_outputs = decoder_layer(
                hidden_states,
                attention_mask=layer_mask,
                past_key_value=past_key_values,
                output_attentions=output_attentions,
                use_cache=use_cache,
                cache_position=cache_position,
                output_router_logits=output_router_logits,
<<<<<<< HEAD
                position_embeddings=position_embeddings[layer_type] if position_embeddings is not None else None,
=======
                position_embeddings=position_embeddings,
                **kwargs,
>>>>>>> 75794792
            )

            hidden_states = layer_outputs[0]

            if output_attentions:
                if layer_outputs[1] is not None:
                    # append attentions only of attention layers. Mamba layers return `None` as the attention weights
                    all_self_attns += (layer_outputs[1],)

            if output_router_logits:
                if layer_outputs[-1] is not None:
                    # append router logits only of expert layers. Regular MLP layers return `None` as the router logits
                    all_router_logits += (layer_outputs[-1],)

        hidden_states = self.norm(hidden_states)

        # add hidden states from the last decoder layer
        if output_hidden_states:
            all_hidden_states += (hidden_states,)

        if past_key_values and not past_key_values.has_previous_state:
            past_key_values.has_previous_state = True

        return MoeModelOutputWithPast(
            last_hidden_state=hidden_states,
            past_key_values=past_key_values,
            hidden_states=all_hidden_states,
            attentions=all_self_attns,
            router_logits=all_router_logits,
        )

    def _update_mamba_mask(self, attention_mask, cache_position):
        """
        No need for zeroing states when
            1. Cached forward
            2. Attending to all inputs
        """
        mamba_mask = attention_mask
        if cache_position[0] > 0 or (attention_mask is not None and torch.all(attention_mask == 1)):
            mamba_mask = None
        return mamba_mask


class GraniteMoeHybridForCausalLM(GraniteMoeSharedForCausalLM):
    _tied_weights_keys = ["lm_head.weight"]

    def __init__(self, config: GraniteMoeHybridConfig):
        super().__init__(config)
        self.model = GraniteMoeHybridModel(config)
        # Initialize weights and apply final processing
        self.post_init()

    def prepare_inputs_for_generation(
        self,
        input_ids,
        past_key_values=None,
        attention_mask=None,
        inputs_embeds=None,
        cache_position=None,
        position_ids=None,
        use_cache=True,
        **kwargs,
    ):
        # Overwritten -- has a unique cache type, `HybridMambaAttentionDynamicCache`

        empty_past_kv = past_key_values is None

        # If we have cache: let's slice `input_ids` through `cache_position`, to keep only the unprocessed tokens
        # Exception 1: when passing input_embeds, input_ids may be missing entries
        # Exception 2: some generation methods do special slicing of input_ids, so we don't need to do it here
        # Exception 3: with synced GPUs cache_position may go out of bounds, but we only want dummy token in that case.
        #              (we can't check exception 3 while compiling)
        if not empty_past_kv:
            if (
                inputs_embeds is not None  # Exception 1
                or cache_position[-1] >= input_ids.shape[1]  # Exception 3
            ):
                input_ids = input_ids[:, -cache_position.shape[0] :]
            elif input_ids.shape[1] != cache_position.shape[0]:  # Default case (the "else", a no op, is Exception 2)
                input_ids = input_ids[:, cache_position]
        elif use_cache:
            past_key_values = HybridMambaAttentionDynamicCache(
                self.config, input_ids.shape[0], self.dtype, device=self.device
            )

        if attention_mask is not None and position_ids is None:
            # create position_ids on the fly for batch generation
            position_ids = attention_mask.long().cumsum(-1) - 1
            position_ids.masked_fill_(attention_mask == 0, 1)
            if not empty_past_kv:
                position_ids = position_ids[:, -input_ids.shape[1] :]

        # if `inputs_embeds` are passed, we only want to use them in the 1st generation step
        if inputs_embeds is not None and empty_past_kv:
            model_inputs = {"inputs_embeds": inputs_embeds}
        else:
            model_inputs = {"input_ids": input_ids.contiguous()}  # `contiguous()` needed for compilation use cases

        model_inputs.update(
            {
                "position_ids": position_ids,
                "past_key_values": past_key_values,
                "use_cache": use_cache,
                "attention_mask": attention_mask,
                "cache_position": cache_position,
            }
        )
        return model_inputs


__all__ = ["GraniteMoeHybridForCausalLM", "GraniteMoeHybridModel", "GraniteMoeHybridPreTrainedModel"]<|MERGE_RESOLUTION|>--- conflicted
+++ resolved
@@ -273,12 +273,8 @@
                 use_cache=use_cache,
                 cache_position=cache_position,
                 output_router_logits=output_router_logits,
-<<<<<<< HEAD
-                position_embeddings=position_embeddings[layer_type] if position_embeddings is not None else None,
-=======
                 position_embeddings=position_embeddings,
                 **kwargs,
->>>>>>> 75794792
             )
 
             hidden_states = layer_outputs[0]
