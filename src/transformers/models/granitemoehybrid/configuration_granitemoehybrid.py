# coding=utf-8
# Copyright 2025 IBM and the HuggingFace Inc. team. All rights reserved.
#
#
# Licensed under the Apache License, Version 2.0 (the "License");
# you may not use this file except in compliance with the License.
# You may obtain a copy of the License at
#
#     http://www.apache.org/licenses/LICENSE-2.0
#
# Unless required by applicable law or agreed to in writing, software
# distributed under the License is distributed on an "AS IS" BASIS,
# WITHOUT WARRANTIES OR CONDITIONS OF ANY KIND, either express or implied.
# See the License for the specific language governing permissions and
# limitations under the License.
"""GraniteMoeHybrid model configuration"""

<<<<<<< HEAD
from typing import Optional

from ...configuration_utils import PretrainedConfig
from ...modeling_rope_utils import RopeParameters, rope_config_validation, standardize_rope_params
=======
from ...configuration_utils import PreTrainedConfig
>>>>>>> 93464a02
from ...utils import logging


logger = logging.get_logger(__name__)


class GraniteMoeHybridConfig(PreTrainedConfig):
    r"""
    This is the configuration class to store the configuration of a [`GraniteMoeHybridConfig`]. It is used to
    instantiate an GraniteMoeHybrid model according to the specified arguments, defining the model architecture.

    Configuration objects inherit from [`PreTrainedConfig`] and can be used to control the model outputs. Read the
    documentation from [`PreTrainedConfig`] for more information.


    Args:
        vocab_size (`int`, *optional*, defaults to 32000):
            Vocabulary size of the GraniteMoeHybrid model. Defines the number of different tokens that
            can be represented by the `inputs_ids` passed when calling [`GraniteMoeHybridModel`]
        hidden_size (`int`, *optional*, defaults to 4096):
            Dimension of the hidden representations.
        intermediate_size (`int`, *optional*, defaults to 11008):
            Dimension of the MLP representations.
        num_hidden_layers (`int`, *optional*, defaults to 32):
            Number of hidden layers in the Transformer decoder.
        num_attention_heads (`int`, *optional*, defaults to 32):
            Number of attention heads for each attention layer in the Transformer decoder.
        num_key_value_heads (`int`, *optional*):
            This is the number of key_value heads that should be used to implement Grouped Query Attention. If
            `num_key_value_heads=num_attention_heads`, the model will use Multi Head Attention (MHA), if
            `num_key_value_heads=1` the model will use Multi Query Attention (MQA) otherwise GQA is used. When
            converting a multi-head checkpoint to a GQA checkpoint, each group key and value head should be constructed
            by meanpooling all the original heads within that group. For more details, check out [this
            paper](https://huggingface.co/papers/2305.13245). If it is not specified, will default to
            `num_attention_heads`.
        hidden_act (`str` or `function`, *optional*, defaults to `"silu"`):
            The non-linear activation function (function or string) in the decoder.
        max_position_embeddings (`int`, *optional*, defaults to 2048):
            The maximum sequence length that this model might ever be used with.
        initializer_range (`float`, *optional*, defaults to 0.02):
            The standard deviation of the truncated_normal_initializer for initializing all weight matrices.
        rms_norm_eps (`float`, *optional*, defaults to 1e-06):
            The epsilon used by the rms normalization layers.
        use_cache (`bool`, *optional*, defaults to `True`):
            Whether or not the model should return the last key/values attentions (not used by all models).
            Only relevant if `config.is_decoder=True`.
        pad_token_id (`int`, *optional*):
            Padding token id.
        bos_token_id (`int`, *optional*, defaults to 1):
            Beginning of stream token id.
        eos_token_id (`int`, *optional*, defaults to 2):
            End of stream token id.
        tie_word_embeddings (`bool`, *optional*, defaults to `False`):
            Whether to tie weight embeddings
        rope_parameters (`RopeParameters`, *optional*):
            Dictionary containing the configuration parameters for the RoPE embeddings. The dictionaty should contain
            a value for `rope_theta` and optionally parameters used for scaling in case you want to use RoPE
            with longer `max_position_embeddings`.
        attention_bias (`bool`, *optional*, defaults to `False`):
            Whether to use a bias in the query, key, value and output projection layers during self-attention.
        attention_dropout (`float`, *optional*, defaults to 0.0):
            The dropout ratio for the attention probabilities.
        embedding_multiplier (`float`, *optional*, defaults to 1.0): embedding multiplier.
        logits_scaling (`float`, *optional*, defaults to 1.0): divisor for output logits.
        residual_multiplier (`float`, *optional*, defaults to 1.0): residual multiplier.
        attention_multiplier (`float`, *optional*, defaults to 1.0): attention multiplier.
        num_local_experts (`int`, *optional*, defaults to 8): total number of experts.
        num_experts_per_tok (`int`, *optional*, defaults to 2): number of experts per token.
        output_router_logits (`bool`, *optional*, defaults to `False`):
            Whether or not the router logits should be returned by the model. Enabling this will also
            allow the model to output the auxiliary loss.
        router_aux_loss_coef (`float`, *optional*, defaults to 0.001): router auxiliary loss coefficient
        shared_intermediate_size (`int`, *optional*, defaults to 1024): intermediate size for shared experts.
        layer_types (`List`, *optional*): list of strings to be used as layer types.
            Allowed choices: "mamba", "attention".
        mamba_n_heads (`int`, *optional*, defaults to 128):
            The number of mamba heads used.
        mamba_n_groups (`int`, *optional*, defaults to 1):
            The number of the mamba groups used.
        mamba_d_state (`int`, *optional*, defaults to 256):
            The dimension the mamba latent state space.
        mamba_d_head (`int`, *optional*, defaults to `"auto"`):
            Head embedding dimension size.
        mamba_d_conv (`int`, *optional*, defaults to 4):
            The size of the mamba convolution kernel.
        mamba_expand (`int`, *optional*, defaults to 2):
            Expanding factor (relative to hidden_size) used to determine the mamba intermediate size.
        mamba_chunk_size (`int`, *optional*, defaults to 256):
            The chunks in which to break the sequence when doing prefill/training.
        mamba_conv_bias (`bool`, *optional*, defaults to `True`):
            Flag indicating whether or not to use bias in the convolution layer of the mamba mixer block.
        mamba_proj_bias (`bool`, *optional*, defaults to `False`):
            Flag indicating whether or not to use bias in the input and output projections (["in_proj", "out_proj"])
            of the mamba mixer block.
    ```python
    >>> from transformers import GraniteMoeHybridModel, GraniteMoeHybridConfig

    >>> # Initializing a GraniteMoeHybrid config
    >>> configuration = GraniteMoeHybridConfig()


    >>> # Accessing the model configuration
    >>> configuration = model.config
    ```"""

    model_type = "granitemoehybrid"
    attribute_map = {
        "layers_block_type": "layer_types",
    }
    keys_to_ignore_at_inference = ["past_key_values"]

    def __init__(
        self,
<<<<<<< HEAD
        vocab_size: Optional[int] = 32000,
        hidden_size: Optional[int] = 4096,
        intermediate_size: Optional[int] = 11008,
        num_hidden_layers: Optional[int] = 32,
        num_attention_heads: Optional[int] = 32,
        num_key_value_heads: Optional[int] = None,
        hidden_act: Optional[str] = "silu",
        max_position_embeddings: Optional[int] = 2048,
        initializer_range: Optional[float] = 0.02,
        rms_norm_eps: Optional[int] = 1e-6,
        use_cache: Optional[bool] = True,
        pad_token_id: Optional[int] = None,
        bos_token_id: Optional[int] = 1,
        eos_token_id: Optional[int] = 2,
        tie_word_embeddings: Optional[bool] = False,
        rope_parameters: Optional[RopeParameters | dict[RopeParameters]] = None,
        attention_bias: Optional[bool] = False,
        attention_dropout: Optional[float] = 0.0,
        embedding_multiplier: Optional[float] = 1.0,
        logits_scaling: Optional[float] = 1.0,
        residual_multiplier: Optional[float] = 1.0,
        attention_multiplier: Optional[float] = 1.0,
        num_local_experts: Optional[int] = 8,
        num_experts_per_tok: Optional[int] = 2,
        output_router_logits: Optional[bool] = False,
        router_aux_loss_coef: Optional[float] = 0.001,
        shared_intermediate_size: Optional[int] = 1024,
        position_embedding_type: Optional[str] = None,
        layer_types: Optional[list[str]] = None,
        mamba_n_heads: Optional[int] = 128,
        mamba_n_groups: Optional[int] = 1,
        mamba_d_state: Optional[int] = 256,
        mamba_d_head: Optional[str] = "auto",
        mamba_d_conv: Optional[int] = 4,
        mamba_expand: Optional[int] = 2,
        mamba_chunk_size: Optional[int] = 256,
        mamba_conv_bias: Optional[bool] = True,
        mamba_proj_bias: Optional[bool] = False,
=======
        vocab_size=32000,
        hidden_size=4096,
        intermediate_size=11008,
        num_hidden_layers=32,
        num_attention_heads=32,
        num_key_value_heads=None,
        hidden_act="silu",
        max_position_embeddings=2048,
        initializer_range=0.02,
        rms_norm_eps=1e-6,
        use_cache=True,
        pad_token_id=None,
        bos_token_id=1,
        eos_token_id=2,
        tie_word_embeddings=False,
        rope_theta=10000.0,
        rope_scaling=None,
        attention_bias=False,
        attention_dropout=0.0,
        embedding_multiplier=1.0,
        logits_scaling=1.0,
        residual_multiplier=1.0,
        attention_multiplier=1.0,
        num_local_experts=8,
        num_experts_per_tok=2,
        output_router_logits=False,
        router_aux_loss_coef=0.001,
        shared_intermediate_size=1024,
        layer_types=None,
        mamba_n_heads=128,
        mamba_n_groups=1,
        mamba_d_state=256,
        mamba_d_head="auto",
        mamba_d_conv=4,
        mamba_expand=2,
        mamba_chunk_size=256,
        mamba_conv_bias=True,
        mamba_proj_bias=False,
>>>>>>> 93464a02
        **kwargs,
    ):
        self.vocab_size = vocab_size
        self.max_position_embeddings = max_position_embeddings
        self.hidden_size = hidden_size
        self.intermediate_size = intermediate_size
        self.num_hidden_layers = num_hidden_layers
        self.num_attention_heads = num_attention_heads

        # for backward compatibility
        if num_key_value_heads is None:
            num_key_value_heads = num_attention_heads

        self.num_key_value_heads = num_key_value_heads
        self.hidden_act = hidden_act
        self.initializer_range = initializer_range
        self.rms_norm_eps = rms_norm_eps
        self.use_cache = use_cache
        self.attention_bias = attention_bias
        self.embedding_multiplier = embedding_multiplier
        self.logits_scaling = logits_scaling
        self.residual_multiplier = residual_multiplier
        self.attention_multiplier = attention_multiplier
        self.attention_dropout = attention_dropout
        self.num_local_experts = num_local_experts
        self.num_experts_per_tok = num_experts_per_tok
        self.output_router_logits = output_router_logits
        self.router_aux_loss_coef = router_aux_loss_coef
        self.shared_intermediate_size = shared_intermediate_size
<<<<<<< HEAD
        self.position_embedding_type = position_embedding_type
        self.rope_parameters = rope_parameters

        # Validate the correctness of rotary position embeddings parameters
        rope_theta = kwargs.get("rope_theta", 10000.0)
        standardize_rope_params(self, rope_theta=rope_theta)
        rope_config_validation(self)
=======
>>>>>>> 93464a02

        mamba_intermediate = mamba_expand * hidden_size

        if layer_types is not None and any(layer_type not in ["mamba", "attention"] for layer_type in layer_types):
            raise ValueError("layer_types must be a list strings in  [`mamba` `attention`]")

        if mamba_intermediate % mamba_n_heads != 0:
            raise ValueError("mamba_n_heads must divide mamba_expand * hidden_size")

        # for the mamba_v2, must satisfy the following
        if mamba_d_head == "auto":
            mamba_d_head = mamba_intermediate // mamba_n_heads

        if mamba_d_head * mamba_n_heads != mamba_intermediate:
            raise ValueError("The dimensions for the Mamba head state do not match the model intermediate_size")

        self.mamba_n_heads = mamba_n_heads
        self.mamba_d_head = mamba_d_head
        self.mamba_n_groups = mamba_n_groups
        self.mamba_d_state = mamba_d_state
        self.mamba_d_conv = mamba_d_conv
        self.mamba_chunk_size = mamba_chunk_size
        self.mamba_conv_bias = mamba_conv_bias
        self.mamba_proj_bias = mamba_proj_bias
        self.mamba_expand = mamba_expand
        self.layer_types = layer_types

        super().__init__(
            pad_token_id=pad_token_id,
            bos_token_id=bos_token_id,
            eos_token_id=eos_token_id,
            tie_word_embeddings=tie_word_embeddings,
            **kwargs,
        )

    # overwrite the function to use in `HybridMambaAttentionDynamicCache`
    @property
    def layers_block_type(self):
        return self.layer_types if self.layer_types else ["mamba"] * self.num_hidden_layers


__all__ = ["GraniteMoeHybridConfig"]<|MERGE_RESOLUTION|>--- conflicted
+++ resolved
@@ -15,14 +15,10 @@
 # limitations under the License.
 """GraniteMoeHybrid model configuration"""
 
-<<<<<<< HEAD
 from typing import Optional
 
 from ...configuration_utils import PretrainedConfig
 from ...modeling_rope_utils import RopeParameters, rope_config_validation, standardize_rope_params
-=======
-from ...configuration_utils import PreTrainedConfig
->>>>>>> 93464a02
 from ...utils import logging
 
 
@@ -136,7 +132,6 @@
 
     def __init__(
         self,
-<<<<<<< HEAD
         vocab_size: Optional[int] = 32000,
         hidden_size: Optional[int] = 4096,
         intermediate_size: Optional[int] = 11008,
@@ -164,7 +159,6 @@
         output_router_logits: Optional[bool] = False,
         router_aux_loss_coef: Optional[float] = 0.001,
         shared_intermediate_size: Optional[int] = 1024,
-        position_embedding_type: Optional[str] = None,
         layer_types: Optional[list[str]] = None,
         mamba_n_heads: Optional[int] = 128,
         mamba_n_groups: Optional[int] = 1,
@@ -175,46 +169,6 @@
         mamba_chunk_size: Optional[int] = 256,
         mamba_conv_bias: Optional[bool] = True,
         mamba_proj_bias: Optional[bool] = False,
-=======
-        vocab_size=32000,
-        hidden_size=4096,
-        intermediate_size=11008,
-        num_hidden_layers=32,
-        num_attention_heads=32,
-        num_key_value_heads=None,
-        hidden_act="silu",
-        max_position_embeddings=2048,
-        initializer_range=0.02,
-        rms_norm_eps=1e-6,
-        use_cache=True,
-        pad_token_id=None,
-        bos_token_id=1,
-        eos_token_id=2,
-        tie_word_embeddings=False,
-        rope_theta=10000.0,
-        rope_scaling=None,
-        attention_bias=False,
-        attention_dropout=0.0,
-        embedding_multiplier=1.0,
-        logits_scaling=1.0,
-        residual_multiplier=1.0,
-        attention_multiplier=1.0,
-        num_local_experts=8,
-        num_experts_per_tok=2,
-        output_router_logits=False,
-        router_aux_loss_coef=0.001,
-        shared_intermediate_size=1024,
-        layer_types=None,
-        mamba_n_heads=128,
-        mamba_n_groups=1,
-        mamba_d_state=256,
-        mamba_d_head="auto",
-        mamba_d_conv=4,
-        mamba_expand=2,
-        mamba_chunk_size=256,
-        mamba_conv_bias=True,
-        mamba_proj_bias=False,
->>>>>>> 93464a02
         **kwargs,
     ):
         self.vocab_size = vocab_size
@@ -244,16 +198,12 @@
         self.output_router_logits = output_router_logits
         self.router_aux_loss_coef = router_aux_loss_coef
         self.shared_intermediate_size = shared_intermediate_size
-<<<<<<< HEAD
-        self.position_embedding_type = position_embedding_type
         self.rope_parameters = rope_parameters
 
         # Validate the correctness of rotary position embeddings parameters
         rope_theta = kwargs.get("rope_theta", 10000.0)
         standardize_rope_params(self, rope_theta=rope_theta)
         rope_config_validation(self)
-=======
->>>>>>> 93464a02
 
         mamba_intermediate = mamba_expand * hidden_size
 
