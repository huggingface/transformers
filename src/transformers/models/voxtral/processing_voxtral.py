# coding=utf-8
# Copyright 2025 Sesame and The HuggingFace Inc. team. All rights reserved.
#
# Licensed under the Apache License, Version 2.0 (the "License");
# you may not use this file except in compliance with the License.
# You may obtain a copy of the License at
#
#     http://www.apache.org/licenses/LICENSE-2.0
#
# Unless required by applicable law or agreed to in writing, software
# distributed under the License is distributed on an "AS IS" BASIS,
# WITHOUT WARRANTIES OR CONDITIONS OF ANY KIND, either express or implied.
# See the License for the specific language governing permissions and
# limitations under the License.

import io
from typing import Optional, Union

from ...utils import is_mistral_common_available, is_soundfile_available, is_torch_available, logging
from ...utils.auto_docstring import auto_docstring


if is_torch_available():
    import torch

if is_soundfile_available():
    import soundfile as sf

if is_mistral_common_available():
    from mistral_common.protocol.transcription.request import TranscriptionRequest

from ...audio_utils import AudioInput, load_audio_as, make_list_of_audio
from ...feature_extraction_utils import BatchFeature
from ...processing_utils import AllKwargsForChatTemplate, AudioKwargs, ProcessingKwargs, ProcessorMixin, Unpack
from ...tokenization_utils_base import PreTokenizedInput, TextInput


logger = logging.get_logger(__name__)


class VoxtralAudioKwargs(AudioKwargs, total=False):
    max_source_positions: Optional[int]


class VoxtralProcessorKwargs(ProcessingKwargs, total=False):
    _defaults = {
        "text_kwargs": {
            "padding": True,
        },
        "audio_kwargs": {
            "sampling_rate": 16000,
            "padding": True,
            "truncation": False,
            "pad_to_multiple_of": 480000,
            "max_source_positions": 3000,
        },
        "common_kwargs": {
            "return_tensors": "pt",
            "return_dict": True,
            "tokenize": True,
        },
    }


@auto_docstring
class VoxtralProcessor(ProcessorMixin):
<<<<<<< HEAD
=======
    r"""
    Constructs a Voxtral processor which wraps [`WhisperFeatureExtractor`] and
    [`MistralCommonBackend`] into a single processor that inherits both the audio feature extraction and
    tokenizer functionalities.

    Args:
        feature_extractor ([`WhisperFeatureExtractor`]):
            The feature extractor is a required input.
        tokenizer ([`MistralCommonBackend`]):
            The tokenizer is a required input.
    """

>>>>>>> 3e4baf8e
    def __init__(
        self,
        feature_extractor,
        tokenizer,
    ):
        self.audio_token_id = 24
        self.audio_token = tokenizer.convert_ids_to_tokens(self.audio_token_id)

        super().__init__(feature_extractor, tokenizer)

    def _retrieve_input_features(self, audio, max_source_positions, **kwargs):
        """
        Handles specific logic of Voxtral expected input features: audio arrays should be padded to next multiple of 480000 (duration is a multiple of 30s), see VoxtralProcessorKwargs' default audio_kwargs.
        Then mel input features are extracted and stacked along batch dimension, splitting into chunks of max_source_positions.
        """
        input_features_list = []
        for audio_array in audio:
            audio_inputs = self.feature_extractor(audio_array, **kwargs)

            # let's split into chunks of max_source_positions, and then stack them along batch dimension
            input_features = audio_inputs["input_features"].reshape(
                self.feature_extractor.feature_size, -1, max_source_positions
            )
            input_features_list.append(input_features.transpose(0, 1))

        return torch.cat(input_features_list)

    def apply_chat_template(
        self,
        conversation: Union[list[dict[str, str]], list[list[dict[str, str]]]],
        **kwargs: Unpack[AllKwargsForChatTemplate],
    ) -> str:
        """
        This method applies the model's chat completion template given a conversation. It relies on MistralCommonBackend's
        [`~MistralCommonBackend.apply_chat_template`] to prepare input ids to the model and on WhisperFeatureExtractor's
        [`~WhisperFeatureExtractor.__call__`] to prepare input features to the model.

        Note that audio is padded to the nearest 30-second multiple prior to mel feature extraction.

        A `conversation` is a list of messages, where each message is a dictionary with a `role` and a `content` field.
        For Voxtral, `role` can be `"user"` or `"assistant"`.
        The `content` field can be a string or a list of dictionaries with a `type` field. See example below.

        ```python
        from huggingface_hub import hf_hub_download
        from transformers.audio_utils import load_audio_as

        audio_url = "https://huggingface.co/datasets/hf-internal-testing/dummy-audio-samples/resolve/main/bcn_weather.mp3"
        audio_path = hf_hub_download(repo_id="hf-internal-testing/dummy-audio-samples", filename="bcn_weather.mp3", repo_type="dataset")
        audio_base64 = load_audio_as(audio_path, return_format="base64", force_mono=True)

        # audio + text
        conversation = [
            {
                "role": "user",
                "content": [
                    {"type": "audio", "url": audio_url},
                    {"type": "audio", "path": audio_path},
                    {"type": "audio", "base64": audio_base64},
                    {"type": "text", "text": "How many audio do you hear?"},
                ],
            },
        ]

        processor = VoxtralProcessor.from_pretrained("mistralai/Voxtral-Mini-3B-2507")
        inputs = processor.apply_chat_template(conversation)
        ```

        Args:
            conversation (`Union[list[Dict, [str, str]], list[list[dict[str, str]]]]`):
                The conversation to format.
        """
        if kwargs.get("continue_final_message", False):
            if kwargs.get("add_generation_prompt", False):
                raise ValueError(
                    "continue_final_message and add_generation_prompt are not compatible. Use continue_final_message when you want the model to continue the final message, and add_generation_prompt when you want to add a header that will prompt it to start a new assistant message instead."
                )
            if kwargs.get("return_assistant_tokens_mask", False):
                raise ValueError("continue_final_message is not compatible with return_assistant_tokens_mask.")

        # Fill sets of kwargs that should be used by different parts of template
        processed_kwargs = {
            "mm_load_kwargs": {},
            "template_kwargs": {},
        }

        for kwarg_type in processed_kwargs:
            for key in AllKwargsForChatTemplate.__annotations__[kwarg_type].__annotations__:
                kwarg_type_defaults = AllKwargsForChatTemplate.__annotations__[kwarg_type]
                default_value = getattr(kwarg_type_defaults, key, None)
                value = kwargs.pop(key, default_value)
                if value is not None and not isinstance(value, dict):
                    processed_kwargs[kwarg_type][key] = value

        # Pass unprocessed custom kwargs
        processed_kwargs["template_kwargs"].update(kwargs)

        if isinstance(conversation, (list, tuple)) and (
            isinstance(conversation[0], (list, tuple)) or hasattr(conversation[0], "content")
        ):
            is_batched = True
            conversations = conversation
        else:
            is_batched = False
            conversations = [conversation]

        # Check for any overlapping keys between mm_load_kwargs and kwargs
        mm_load_kwargs = processed_kwargs["mm_load_kwargs"]
        if any(key in kwargs for key in mm_load_kwargs):
            overlapping_keys = [key for key in mm_load_kwargs if key in kwargs]
            logger.warning(
                f"{overlapping_keys[0] if len(overlapping_keys) == 1 else ', '.join(overlapping_keys)} load multimodal data kwarg{'s' if len(overlapping_keys) > 1 else ''} {'have' if len(overlapping_keys) > 1 else 'has'} been passed to the processor, but {'they are' if len(overlapping_keys) > 1 else 'it is'} not supported for VoxtralProcessor since it relies on mistral_common directly. {'They' if len(overlapping_keys) > 1 else 'It'} will be ignored."
            )

        output_kwargs = self._merge_kwargs(
            VoxtralProcessorKwargs,
            **kwargs,
        )
        text_kwargs = output_kwargs["text_kwargs"]
        audio_kwargs = output_kwargs["audio_kwargs"]
        return_tensors = text_kwargs.get("return_tensors", None)

        if return_tensors != "pt":
            raise ValueError(f"{self.__class__.__name__} only supports `return_tensors='pt'`.")

        tokenizer_kwargs = {**processed_kwargs["template_kwargs"], **text_kwargs}
        tokenizer_kwargs["return_tensors"] = None  # let's not return tensors here
        tokenize = tokenizer_kwargs.pop("tokenize", False)
        return_dict = tokenizer_kwargs.pop("return_dict", True)

        encoded_instruct_inputs = self.tokenizer.apply_chat_template(
            conversations,
            tokenize=tokenize,
            return_dict=return_dict,
            **tokenizer_kwargs,
        )

        if tokenize:
            if return_dict:
                audio = encoded_instruct_inputs.pop("audio", None)
                data = dict(encoded_instruct_inputs)
                if audio is not None:
                    max_source_positions = audio_kwargs.pop("max_source_positions")
                    data["input_features"] = self._retrieve_input_features(audio, max_source_positions, **audio_kwargs)

                return BatchFeature(data=data, tensor_type=return_tensors)

        if not is_batched:
            return encoded_instruct_inputs[0]

        return encoded_instruct_inputs

    @auto_docstring
    def __call__(
        self,
        text: Optional[Union[TextInput, PreTokenizedInput, list[TextInput], list[PreTokenizedInput]]],
        **kwargs: Unpack[VoxtralProcessorKwargs],
    ):
<<<<<<< HEAD
        """
=======
        r"""
        Method to prepare text to be fed as input to the model. This method forwards the `text`
        arguments to MistralCommonBackend's [`~MistralCommonBackend.__call__`] to encode
        the text. Please refer to the docstring of the above methods for more information.
        This methods does not support audio. To prepare the audio, please use:
        1. `apply_chat_template` [`~VoxtralProcessor.apply_chat_template`] method.
        2. `apply_transcription_request` [`~VoxtralProcessor.apply_transcription_request`] method.

        Args:
            text (`str`, `list[str]`, `list[list[str]]`):
                The sequence or batch of sequences to be encoded. Each sequence can be a string or a list of strings
                (pretokenized string). If the sequences are provided as list of strings (pretokenized), you must set
                `is_split_into_words=True` (to lift the ambiguity with a batch of sequences).
            return_tensors (`str` or [`~utils.TensorType`], *optional*):
                If set, will return tensors of a particular framework. Acceptable values are:
                    - `'pt'`: Return PyTorch `torch.Tensor` objects.
                    - `'np'`: Return NumPy `np.ndarray` objects.
>>>>>>> 3e4baf8e
        Returns:
            [`BatchFeature`]: A [`BatchFeature`] with the following fields:

            - **input_ids** -- List of token ids to be fed to a model. Returned when `text` is not `None`.
            - **input_features** -- List of audio values to be fed to a model. Returned when `audio` is not `None`.
            - **attention_mask** -- List of indices specifying which tokens should be attended to by the model (when
              `return_attention_mask=True` or if *"attention_mask"* is in `self.model_input_names` and if `text` is not
              `None`).
        """
        if isinstance(text, str):
            text = [text]

        if any(self.audio_token in t for t in text):
            raise ValueError(
                f"{self.audio_token} is present in the provided text which is not supported by VoxtralProcessor. Please use the `apply_chat_template` method instead."
            )

        output_kwargs = self._merge_kwargs(VoxtralProcessorKwargs, **kwargs)
        out = self.tokenizer(text, **output_kwargs["text_kwargs"])

        return BatchFeature(data=out, tensor_type=output_kwargs["text_kwargs"].get("return_tensors", None))

    # TODO: @eustlb, this should be moved to mistral_common + testing
    def apply_transcription_request(
        self,
        audio: Union[str, list[str], AudioInput],
        model_id: str,
        language: Optional[Union[str, list[Union[str, None]]]] = None,
        sampling_rate: Optional[int] = None,
        format: Optional[Union[str, list[str]]] = None,
        **kwargs: Unpack[VoxtralProcessorKwargs],
    ):
        """
        This method applies the model's transcription request template given a language and audio.
        It relies on MistralCommonBackend and WhisperFeatureExtractor to prepare input ids and input features to the model.

        ```python
        from transformers import VoxtralProcessor

        model_id = "mistralai/Voxtral-Mini-3B-2507"
        processor = VoxtralProcessor.from_pretrained(model_id)

        language = "en"
        audio = "https://huggingface.co/datasets/hf-internal-testing/dummy-audio-samples/resolve/main/obama.mp3"

        # set the language is already know for better accuracy
        inputs = processor.apply_transcription_request(language=language, audio=audio, model_id=model_id)

        # but you can also let the model detect the language automatically
        inputs = processor.apply_transcription_request(audio=audio, model_id=model_id)
        ```

        Args:
            audio (`str`, `list[str]`, `np.ndarray`, `torch.Tensor`, `list[np.ndarray]`, `list[torch.Tensor]`):
                The audio or batch of audio to be prepared. If provided as a string, it should correspond to the path or url of the audio file.
            model_id (`str`:
                The hub model id of the model to use for transcription.
            language (`str`, `list[Union[str, None]]`, *optional*):
                The language or languages of the audio.
                If not provided or None, automatic language detection will be used for all audio.
                If provided as a string (a language code in the [ISO 639-1 alpha-2 format](https://en.wikipedia.org/wiki/ISO_639-1) e.g. `"en"`), it will be applied uniformly to all audio.
                If provided as a list of strings/ None values, e.g. `["en", None, "fr"]`, will be applied to each audio individually with a one-to-one mapping,
                with a None value indicating automatic language detection for that audio.
            sampling_rate (`int`, *optional*):
                The sampling rate of the audio. Necessary if it is provided as `np.ndarray`, `torch.Tensor`, `list[np.ndarray]`, `list[torch.Tensor]`.
                Used to avoid silent errors when passing audio that is not in the expected sampling rate.
            format (`str`, `list[str]`, *optional*):
                The format of the audio, necessary if is provided as `np.ndarray`, `torch.Tensor`, `list[np.ndarray]`, `list[torch.Tensor]`.
        """
        output_kwargs = self._merge_kwargs(
            VoxtralProcessorKwargs,
            **kwargs,
        )
        text_kwargs = output_kwargs["text_kwargs"]
        audio_kwargs = output_kwargs["audio_kwargs"]

        is_str = isinstance(audio, str)
        is_list_of_str = all(isinstance(el, str) for el in audio)
        is_list_of_audio = not (is_str or is_list_of_str)

        if is_list_of_audio:
            if sampling_rate is None:
                logger.warning_once(
                    f"You've provided audio without specifying the sampling rate. It will be assumed to be {audio_kwargs['sampling_rate']}, which can result in silent errors."
                )
            elif sampling_rate != audio_kwargs["sampling_rate"]:
                raise ValueError(
                    f"The sampling rate of the audio ({sampling_rate}) does not match the sampling rate of the processor ({audio_kwargs['sampling_rate']}). Please provide resampled the audio to the expected sampling rate."
                )

        sampling_rate = audio_kwargs["sampling_rate"]

        # make sure to remove from text_kwargs and audio_kwargs
        return_dict = text_kwargs.pop("return_dict", False)
        tokenize = text_kwargs.pop("tokenize", False)
        _ = audio_kwargs.pop("return_dict", False)
        _ = audio_kwargs.pop("tokenize", False)

        return_tensors = text_kwargs.pop("return_tensors", None)
        if return_tensors != "pt":
            raise ValueError(f"{self.__class__.__name__} only supports `return_tensors='pt'`.")

        # validate audio input
        if is_str:
            audio = [load_audio_as(audio, return_format="buffer", force_mono=True, sampling_rate=sampling_rate)]
        elif is_list_of_str:
            audio = [
                load_audio_as(el, return_format="buffer", force_mono=True, sampling_rate=sampling_rate) for el in audio
            ]
        else:
            audio = make_list_of_audio(audio)
            if len(audio) != len(format):
                raise ValueError(
                    f"When passed as a list of audio, the length ({len(audio)}) must match the number of format ({len(format)})"
                )
            audio_buffers = []
            for array, f in zip(audio, format):
                # Create new BytesIO object and write audio data to it
                buffer = io.BytesIO()
                # Convert to mono if needed
                if array.ndim == 2:
                    array = array.mean(axis=1)
                # Write to buffer with default format and sampling rate
                sf.write(buffer, array, samplerate=audio_kwargs["sampling_rate"], format=f)
                buffer.seek(0)
                audio_buffers.append(buffer)
            audio = audio_buffers

        # validate language input
        n_audio = len(audio)
        if isinstance(language, str):
            language = [language] * n_audio
        elif language is None:
            language = [None] * n_audio
        if len(language) != n_audio:
            raise ValueError(
                f"When passed as a list of languages, the length ({len(language)}) must match the number of audio ({n_audio})"
            )

        input_ids = []
        texts = []
        audio_arrays = []
        for audio_el, language_el in zip(audio, language):
            openai_transcription_request = {
                "model": model_id,
                "file": audio_el,
                "language": language_el,
            }

            transcription_request = TranscriptionRequest.from_openai(openai_transcription_request)
            tokenized_transcription_request = self.tokenizer.tokenizer.encode_transcription(transcription_request)

            input_ids.append(tokenized_transcription_request.tokens)
            texts.append(tokenized_transcription_request.text)
            audio_arrays.extend([el.audio_array for el in tokenized_transcription_request.audios])

        if tokenize:
            if return_dict:
                # text are already tokenized but we need to pad etc
                encoding = self.tokenizer(
                    input_ids,
                    add_special_tokens=False,
                    **text_kwargs,
                )
                data = dict(encoding)

                # extract the input features
                max_source_positions = audio_kwargs.pop("max_source_positions")
                data["input_features"] = self._retrieve_input_features(
                    audio_arrays, max_source_positions, **audio_kwargs
                )

                return BatchFeature(data=data, tensor_type=return_tensors)

        return texts


__all__ = ["VoxtralProcessor"]<|MERGE_RESOLUTION|>--- conflicted
+++ resolved
@@ -64,21 +64,6 @@
 
 @auto_docstring
 class VoxtralProcessor(ProcessorMixin):
-<<<<<<< HEAD
-=======
-    r"""
-    Constructs a Voxtral processor which wraps [`WhisperFeatureExtractor`] and
-    [`MistralCommonBackend`] into a single processor that inherits both the audio feature extraction and
-    tokenizer functionalities.
-
-    Args:
-        feature_extractor ([`WhisperFeatureExtractor`]):
-            The feature extractor is a required input.
-        tokenizer ([`MistralCommonBackend`]):
-            The tokenizer is a required input.
-    """
-
->>>>>>> 3e4baf8e
     def __init__(
         self,
         feature_extractor,
@@ -237,9 +222,6 @@
         text: Optional[Union[TextInput, PreTokenizedInput, list[TextInput], list[PreTokenizedInput]]],
         **kwargs: Unpack[VoxtralProcessorKwargs],
     ):
-<<<<<<< HEAD
-        """
-=======
         r"""
         Method to prepare text to be fed as input to the model. This method forwards the `text`
         arguments to MistralCommonBackend's [`~MistralCommonBackend.__call__`] to encode
@@ -247,25 +229,6 @@
         This methods does not support audio. To prepare the audio, please use:
         1. `apply_chat_template` [`~VoxtralProcessor.apply_chat_template`] method.
         2. `apply_transcription_request` [`~VoxtralProcessor.apply_transcription_request`] method.
-
-        Args:
-            text (`str`, `list[str]`, `list[list[str]]`):
-                The sequence or batch of sequences to be encoded. Each sequence can be a string or a list of strings
-                (pretokenized string). If the sequences are provided as list of strings (pretokenized), you must set
-                `is_split_into_words=True` (to lift the ambiguity with a batch of sequences).
-            return_tensors (`str` or [`~utils.TensorType`], *optional*):
-                If set, will return tensors of a particular framework. Acceptable values are:
-                    - `'pt'`: Return PyTorch `torch.Tensor` objects.
-                    - `'np'`: Return NumPy `np.ndarray` objects.
->>>>>>> 3e4baf8e
-        Returns:
-            [`BatchFeature`]: A [`BatchFeature`] with the following fields:
-
-            - **input_ids** -- List of token ids to be fed to a model. Returned when `text` is not `None`.
-            - **input_features** -- List of audio values to be fed to a model. Returned when `audio` is not `None`.
-            - **attention_mask** -- List of indices specifying which tokens should be attended to by the model (when
-              `return_attention_mask=True` or if *"attention_mask"* is in `self.model_input_names` and if `text` is not
-              `None`).
         """
         if isinstance(text, str):
             text = [text]
