# coding=utf-8
# Copyright 2018 The HuggingFace Inc. team.
#
# Licensed under the Apache License, Version 2.0 (the "License");
# you may not use this file except in compliance with the License.
# You may obtain a copy of the License at
#
#     http://www.apache.org/licenses/LICENSE-2.0
#
# Unless required by applicable law or agreed to in writing, software
# distributed under the License is distributed on an "AS IS" BASIS,
# WITHOUT WARRANTIES OR CONDITIONS OF ANY KIND, either express or implied.
# See the License for the specific language governing permissions and
# limitations under the License.
"""Auto Model class."""

import os
import warnings
from collections import OrderedDict
from typing import TYPE_CHECKING, Union

from ...utils import logging
from .auto_factory import (
    _BaseAutoBackboneClass,
    _BaseAutoModelClass,
    _LazyAutoMapping,
    auto_class_update,
)
from .configuration_auto import CONFIG_MAPPING_NAMES


if TYPE_CHECKING:
    from ...generation import GenerationMixin
    from ...modeling_utils import PreTrainedModel

    # class for better type annotations
    class _BaseModelWithGenerate(PreTrainedModel, GenerationMixin):
        pass


logger = logging.get_logger(__name__)

MODEL_MAPPING_NAMES = OrderedDict(
    [
        # Base model mapping
        ("aimv2", "Aimv2Model"),
        ("aimv2_vision_model", "Aimv2VisionModel"),
        ("albert", "AlbertModel"),
        ("align", "AlignModel"),
        ("altclip", "AltCLIPModel"),
        ("apertus", "ApertusModel"),
        ("arcee", "ArceeModel"),
        ("aria", "AriaModel"),
        ("aria_text", "AriaTextModel"),
        ("audio-spectrogram-transformer", "ASTModel"),
        ("audioflamingo3", "AudioFlamingo3ForConditionalGeneration"),
        ("audioflamingo3_encoder", "AudioFlamingo3Encoder"),
        ("autoformer", "AutoformerModel"),
        ("aya_vision", "AyaVisionModel"),
        ("bamba", "BambaModel"),
        ("bark", "BarkModel"),
        ("bart", "BartModel"),
        ("beit", "BeitModel"),
        ("bert", "BertModel"),
        ("bert-generation", "BertGenerationEncoder"),
        ("big_bird", "BigBirdModel"),
        ("bigbird_pegasus", "BigBirdPegasusModel"),
        ("biogpt", "BioGptModel"),
        ("bit", "BitModel"),
        ("bitnet", "BitNetModel"),
        ("blenderbot", "BlenderbotModel"),
        ("blenderbot-small", "BlenderbotSmallModel"),
        ("blip", "BlipModel"),
        ("blip-2", "Blip2Model"),
        ("blip_2_qformer", "Blip2QFormerModel"),
        ("bloom", "BloomModel"),
        ("blt", "BltModel"),
        ("bridgetower", "BridgeTowerModel"),
        ("bros", "BrosModel"),
        ("camembert", "CamembertModel"),
        ("canine", "CanineModel"),
        ("chameleon", "ChameleonModel"),
        ("chinese_clip", "ChineseCLIPModel"),
        ("chinese_clip_vision_model", "ChineseCLIPVisionModel"),
        ("clap", "ClapModel"),
        ("clip", "CLIPModel"),
        ("clip_text_model", "CLIPTextModel"),
        ("clip_vision_model", "CLIPVisionModel"),
        ("clipseg", "CLIPSegModel"),
        ("clvp", "ClvpModelForConditionalGeneration"),
        ("code_llama", "LlamaModel"),
        ("codegen", "CodeGenModel"),
        ("cohere", "CohereModel"),
        ("cohere2", "Cohere2Model"),
        ("cohere2_vision", "Cohere2VisionModel"),
        ("conditional_detr", "ConditionalDetrModel"),
        ("convbert", "ConvBertModel"),
        ("convnext", "ConvNextModel"),
        ("convnextv2", "ConvNextV2Model"),
        ("cpmant", "CpmAntModel"),
        ("csm", "CsmForConditionalGeneration"),
        ("ctrl", "CTRLModel"),
        ("cvt", "CvtModel"),
        ("cwm", "CwmModel"),
        ("d_fine", "DFineModel"),
        ("dab-detr", "DabDetrModel"),
        ("dac", "DacModel"),
        ("data2vec-audio", "Data2VecAudioModel"),
        ("data2vec-text", "Data2VecTextModel"),
        ("data2vec-vision", "Data2VecVisionModel"),
        ("dbrx", "DbrxModel"),
        ("deberta", "DebertaModel"),
        ("deberta-v2", "DebertaV2Model"),
        ("decision_transformer", "DecisionTransformerModel"),
        ("deepseek_v2", "DeepseekV2Model"),
        ("deepseek_v3", "DeepseekV3Model"),
        ("deepseek_vl", "DeepseekVLModel"),
        ("deepseek_vl_hybrid", "DeepseekVLHybridModel"),
        ("deformable_detr", "DeformableDetrModel"),
        ("deit", "DeiTModel"),
        ("depth_pro", "DepthProModel"),
        ("detr", "DetrModel"),
        ("dia", "DiaModel"),
        ("diffllama", "DiffLlamaModel"),
        ("dinat", "DinatModel"),
        ("dinov2", "Dinov2Model"),
        ("dinov2_with_registers", "Dinov2WithRegistersModel"),
        ("dinov3_convnext", "DINOv3ConvNextModel"),
        ("dinov3_vit", "DINOv3ViTModel"),
        ("distilbert", "DistilBertModel"),
        ("doge", "DogeModel"),
        ("donut-swin", "DonutSwinModel"),
        ("dots1", "Dots1Model"),
        ("dpr", "DPRQuestionEncoder"),
        ("dpt", "DPTModel"),
        ("edgetam", "EdgeTamModel"),
        ("edgetam_video", "EdgeTamVideoModel"),
        ("edgetam_vision_model", "EdgeTamVisionModel"),
        ("efficientloftr", "EfficientLoFTRModel"),
        ("efficientnet", "EfficientNetModel"),
        ("electra", "ElectraModel"),
        ("emu3", "Emu3Model"),
        ("encodec", "EncodecModel"),
        ("ernie", "ErnieModel"),
        ("ernie4_5", "Ernie4_5Model"),
        ("ernie4_5_moe", "Ernie4_5_MoeModel"),
        ("esm", "EsmModel"),
        ("evolla", "EvollaModel"),
        ("exaone4", "Exaone4Model"),
        ("falcon", "FalconModel"),
        ("falcon_h1", "FalconH1Model"),
        ("falcon_mamba", "FalconMambaModel"),
        ("fastspeech2_conformer", "FastSpeech2ConformerModel"),
        ("fastspeech2_conformer_with_hifigan", "FastSpeech2ConformerWithHifiGan"),
        ("flaubert", "FlaubertModel"),
        ("flava", "FlavaModel"),
        ("flex_olmo", "FlexOlmoModel"),
        ("florence2", "Florence2Model"),
        ("fnet", "FNetModel"),
        ("focalnet", "FocalNetModel"),
        ("fsmt", "FSMTModel"),
        ("funnel", ("FunnelModel", "FunnelBaseModel")),
        ("fuyu", "FuyuModel"),
        ("gemma", "GemmaModel"),
        ("gemma2", "Gemma2Model"),
        ("gemma3", "Gemma3Model"),
        ("gemma3_text", "Gemma3TextModel"),
        ("gemma3n", "Gemma3nModel"),
        ("gemma3n_audio", "Gemma3nAudioEncoder"),
        ("gemma3n_text", "Gemma3nTextModel"),
        ("gemma3n_vision", "TimmWrapperModel"),
        ("git", "GitModel"),
        ("glm", "GlmModel"),
        ("glm4", "Glm4Model"),
        ("glm46v", "Glm46VModel"),
        ("glm4_moe", "Glm4MoeModel"),
        ("glm4v", "Glm4vModel"),
        ("glm4v_moe", "Glm4vMoeModel"),
        ("glm4v_moe_text", "Glm4vMoeTextModel"),
        ("glm4v_moe_vision", "Glm4vMoeVisionModel"),
        ("glm4v_text", "Glm4vTextModel"),
        ("glm4v_vision", "Glm4vVisionModel"),
        ("glpn", "GLPNModel"),
        ("got_ocr2", "GotOcr2Model"),
        ("gpt-sw3", "GPT2Model"),
        ("gpt2", "GPT2Model"),
        ("gpt_bigcode", "GPTBigCodeModel"),
        ("gpt_neo", "GPTNeoModel"),
        ("gpt_neox", "GPTNeoXModel"),
        ("gpt_neox_japanese", "GPTNeoXJapaneseModel"),
        ("gpt_oss", "GptOssModel"),
        ("gptj", "GPTJModel"),
        ("granite", "GraniteModel"),
        ("granitemoe", "GraniteMoeModel"),
        ("granitemoehybrid", "GraniteMoeHybridModel"),
        ("granitemoeshared", "GraniteMoeSharedModel"),
        ("grounding-dino", "GroundingDinoModel"),
        ("groupvit", "GroupViTModel"),
        ("helium", "HeliumModel"),
        ("hgnet_v2", "HGNetV2Backbone"),
        ("hiera", "HieraModel"),
        ("hubert", "HubertModel"),
        ("hunyuan_v1_dense", "HunYuanDenseV1Model"),
        ("hunyuan_v1_moe", "HunYuanMoEV1Model"),
        ("ibert", "IBertModel"),
        ("idefics", "IdeficsModel"),
        ("idefics2", "Idefics2Model"),
        ("idefics3", "Idefics3Model"),
        ("idefics3_vision", "Idefics3VisionTransformer"),
        ("ijepa", "IJepaModel"),
        ("imagegpt", "ImageGPTModel"),
        ("informer", "InformerModel"),
        ("instructblip", "InstructBlipModel"),
        ("instructblipvideo", "InstructBlipVideoModel"),
        ("internvl", "InternVLModel"),
        ("internvl_vision", "InternVLVisionModel"),
        ("jamba", "JambaModel"),
        ("janus", "JanusModel"),
        ("jetmoe", "JetMoeModel"),
        ("kosmos-2", "Kosmos2Model"),
        ("kosmos-2.5", "Kosmos2_5Model"),
        ("kyutai_speech_to_text", "KyutaiSpeechToTextModel"),
        ("layoutlm", "LayoutLMModel"),
        ("layoutlmv2", "LayoutLMv2Model"),
        ("layoutlmv3", "LayoutLMv3Model"),
        ("led", "LEDModel"),
        ("levit", "LevitModel"),
        ("lfm2", "Lfm2Model"),
        ("lfm2_moe", "Lfm2MoeModel"),
        ("lfm2_vl", "Lfm2VlModel"),
        ("lightglue", "LightGlueForKeypointMatching"),
        ("lilt", "LiltModel"),
        ("llama", "LlamaModel"),
        ("llama4", "Llama4ForConditionalGeneration"),
        ("llama4_text", "Llama4TextModel"),
        ("llava", "LlavaModel"),
        ("llava_next", "LlavaNextModel"),
        ("llava_next_video", "LlavaNextVideoModel"),
        ("llava_onevision", "LlavaOnevisionModel"),
        ("longcat_flash", "LongcatFlashModel"),
        ("longformer", "LongformerModel"),
        ("longt5", "LongT5Model"),
        ("luke", "LukeModel"),
        ("lxmert", "LxmertModel"),
        ("m2m_100", "M2M100Model"),
        ("mamba", "MambaModel"),
        ("mamba2", "Mamba2Model"),
        ("marian", "MarianModel"),
        ("markuplm", "MarkupLMModel"),
        ("mask2former", "Mask2FormerModel"),
        ("maskformer", "MaskFormerModel"),
        ("maskformer-swin", "MaskFormerSwinModel"),
        ("mbart", "MBartModel"),
        ("megatron-bert", "MegatronBertModel"),
        ("metaclip_2", "MetaClip2Model"),
        ("mgp-str", "MgpstrForSceneTextRecognition"),
        ("mimi", "MimiModel"),
        ("minimax", "MiniMaxModel"),
        ("ministral", "MinistralModel"),
        ("mistral", "MistralModel"),
        ("mistral3", "Mistral3Model"),
        ("mixtral", "MixtralModel"),
        ("mlcd", "MLCDVisionModel"),
        ("mllama", "MllamaModel"),
        ("mm-grounding-dino", "MMGroundingDinoModel"),
        ("mobilebert", "MobileBertModel"),
        ("mobilenet_v1", "MobileNetV1Model"),
        ("mobilenet_v2", "MobileNetV2Model"),
        ("mobilevit", "MobileViTModel"),
        ("mobilevitv2", "MobileViTV2Model"),
        ("modernbert", "ModernBertModel"),
        ("modernbert-decoder", "ModernBertDecoderModel"),
        ("moonshine", "MoonshineModel"),
        ("moshi", "MoshiModel"),
        ("mpnet", "MPNetModel"),
        ("mpt", "MptModel"),
        ("mra", "MraModel"),
        ("mt5", "MT5Model"),
        ("musicgen", "MusicgenModel"),
        ("musicgen_melody", "MusicgenMelodyModel"),
        ("mvp", "MvpModel"),
<<<<<<< HEAD
        ("nanochat", "NanoChatModel"),
        ("nat", "NatModel"),
=======
>>>>>>> 7b84f726
        ("nemotron", "NemotronModel"),
        ("nllb-moe", "NllbMoeModel"),
        ("nystromformer", "NystromformerModel"),
        ("olmo", "OlmoModel"),
        ("olmo2", "Olmo2Model"),
        ("olmo3", "Olmo3Model"),
        ("olmoe", "OlmoeModel"),
        ("omdet-turbo", "OmDetTurboForObjectDetection"),
        ("oneformer", "OneFormerModel"),
        ("openai-gpt", "OpenAIGPTModel"),
        ("opt", "OPTModel"),
        ("ovis2", "Ovis2Model"),
        ("owlv2", "Owlv2Model"),
        ("owlvit", "OwlViTModel"),
        ("paligemma", "PaliGemmaModel"),
        ("parakeet_ctc", "ParakeetForCTC"),
        ("parakeet_encoder", "ParakeetEncoder"),
        ("patchtsmixer", "PatchTSMixerModel"),
        ("patchtst", "PatchTSTModel"),
        ("pegasus", "PegasusModel"),
        ("pegasus_x", "PegasusXModel"),
        ("perceiver", "PerceiverModel"),
        ("perception_lm", "PerceptionLMModel"),
        ("persimmon", "PersimmonModel"),
        ("phi", "PhiModel"),
        ("phi3", "Phi3Model"),
        ("phi4_multimodal", "Phi4MultimodalModel"),
        ("phimoe", "PhimoeModel"),
        ("pixtral", "PixtralVisionModel"),
        ("plbart", "PLBartModel"),
        ("poolformer", "PoolFormerModel"),
        ("prophetnet", "ProphetNetModel"),
        ("pvt", "PvtModel"),
        ("pvt_v2", "PvtV2Model"),
        ("qwen2", "Qwen2Model"),
        ("qwen2_5_vl", "Qwen2_5_VLModel"),
        ("qwen2_5_vl_text", "Qwen2_5_VLTextModel"),
        ("qwen2_audio_encoder", "Qwen2AudioEncoder"),
        ("qwen2_moe", "Qwen2MoeModel"),
        ("qwen2_vl", "Qwen2VLModel"),
        ("qwen2_vl_text", "Qwen2VLTextModel"),
        ("qwen3", "Qwen3Model"),
        ("qwen3_moe", "Qwen3MoeModel"),
        ("qwen3_next", "Qwen3NextModel"),
        ("qwen3_vl", "Qwen3VLModel"),
        ("qwen3_vl_moe", "Qwen3VLMoeModel"),
        ("qwen3_vl_moe_text", "Qwen3VLMoeTextModel"),
        ("qwen3_vl_text", "Qwen3VLTextModel"),
        ("recurrent_gemma", "RecurrentGemmaModel"),
        ("reformer", "ReformerModel"),
        ("regnet", "RegNetModel"),
        ("rembert", "RemBertModel"),
        ("resnet", "ResNetModel"),
        ("roberta", "RobertaModel"),
        ("roberta-prelayernorm", "RobertaPreLayerNormModel"),
        ("roc_bert", "RoCBertModel"),
        ("roformer", "RoFormerModel"),
        ("rt_detr", "RTDetrModel"),
        ("rt_detr_v2", "RTDetrV2Model"),
        ("rwkv", "RwkvModel"),
        ("sam", "SamModel"),
        ("sam2", "Sam2Model"),
        ("sam2_hiera_det_model", "Sam2HieraDetModel"),
        ("sam2_video", "Sam2VideoModel"),
        ("sam2_vision_model", "Sam2VisionModel"),
        ("sam3", "Sam3Model"),
        ("sam3_tracker", "Sam3TrackerModel"),
        ("sam3_tracker", "Sam3TrackerModel"),
        ("sam3_tracker_video", "Sam3TrackerVideoModel"),
        ("sam3_video", "Sam3VideoModel"),
        ("sam3_vision_model", "Sam3VisionModel"),
        ("sam3_vit_model", "Sam3ViTModel"),
        ("sam_hq", "SamHQModel"),
        ("sam_hq_vision_model", "SamHQVisionModel"),
        ("sam_vision_model", "SamVisionModel"),
        ("seamless_m4t", "SeamlessM4TModel"),
        ("seamless_m4t_v2", "SeamlessM4Tv2Model"),
        ("seed_oss", "SeedOssModel"),
        ("segformer", "SegformerModel"),
        ("seggpt", "SegGptModel"),
        ("sew", "SEWModel"),
        ("sew-d", "SEWDModel"),
        ("siglip", "SiglipModel"),
        ("siglip2", "Siglip2Model"),
        ("siglip2_vision_model", "Siglip2VisionModel"),
        ("siglip_vision_model", "SiglipVisionModel"),
        ("smollm3", "SmolLM3Model"),
        ("smolvlm", "SmolVLMModel"),
        ("smolvlm_vision", "SmolVLMVisionTransformer"),
        ("speech_to_text", "Speech2TextModel"),
        ("speecht5", "SpeechT5Model"),
        ("splinter", "SplinterModel"),
        ("squeezebert", "SqueezeBertModel"),
        ("stablelm", "StableLmModel"),
        ("starcoder2", "Starcoder2Model"),
        ("swiftformer", "SwiftFormerModel"),
        ("swin", "SwinModel"),
        ("swin2sr", "Swin2SRModel"),
        ("swinv2", "Swinv2Model"),
        ("switch_transformers", "SwitchTransformersModel"),
        ("t5", "T5Model"),
        ("t5gemma", "T5GemmaModel"),
        ("table-transformer", "TableTransformerModel"),
        ("tapas", "TapasModel"),
        ("textnet", "TextNetModel"),
        ("time_series_transformer", "TimeSeriesTransformerModel"),
        ("timesfm", "TimesFmModel"),
        ("timesformer", "TimesformerModel"),
        ("timm_backbone", "TimmBackbone"),
        ("timm_wrapper", "TimmWrapperModel"),
        ("tvp", "TvpModel"),
        ("udop", "UdopModel"),
        ("umt5", "UMT5Model"),
        ("unispeech", "UniSpeechModel"),
        ("unispeech-sat", "UniSpeechSatModel"),
        ("univnet", "UnivNetModel"),
        ("vaultgemma", "VaultGemmaModel"),
        ("video_llama_3", "VideoLlama3Model"),
        ("video_llama_3_vision", "VideoLlama3VisionModel"),
        ("video_llava", "VideoLlavaModel"),
        ("videomae", "VideoMAEModel"),
        ("vilt", "ViltModel"),
        ("vipllava", "VipLlavaModel"),
        ("vision-text-dual-encoder", "VisionTextDualEncoderModel"),
        ("visual_bert", "VisualBertModel"),
        ("vit", "ViTModel"),
        ("vit_mae", "ViTMAEModel"),
        ("vit_msn", "ViTMSNModel"),
        ("vitdet", "VitDetModel"),
        ("vits", "VitsModel"),
        ("vivit", "VivitModel"),
        ("vjepa2", "VJEPA2Model"),
        ("voxtral", "VoxtralForConditionalGeneration"),
        ("voxtral_encoder", "VoxtralEncoder"),
        ("wav2vec2", "Wav2Vec2Model"),
        ("wav2vec2-bert", "Wav2Vec2BertModel"),
        ("wav2vec2-conformer", "Wav2Vec2ConformerModel"),
        ("wavlm", "WavLMModel"),
        ("whisper", "WhisperModel"),
        ("xclip", "XCLIPModel"),
        ("xcodec", "XcodecModel"),
        ("xglm", "XGLMModel"),
        ("xlm", "XLMModel"),
        ("xlm-roberta", "XLMRobertaModel"),
        ("xlm-roberta-xl", "XLMRobertaXLModel"),
        ("xlnet", "XLNetModel"),
        ("xlstm", "xLSTMModel"),
        ("xmod", "XmodModel"),
        ("yolos", "YolosModel"),
        ("yoso", "YosoModel"),
        ("zamba", "ZambaModel"),
        ("zamba2", "Zamba2Model"),
    ]
)

MODEL_FOR_PRETRAINING_MAPPING_NAMES = OrderedDict(
    [
        # Model for pre-training mapping
        ("albert", "AlbertForPreTraining"),
        ("audioflamingo3", "AudioFlamingo3ForConditionalGeneration"),
        ("bart", "BartForConditionalGeneration"),
        ("bert", "BertForPreTraining"),
        ("big_bird", "BigBirdForPreTraining"),
        ("bloom", "BloomForCausalLM"),
        ("camembert", "CamembertForMaskedLM"),
        ("colpali", "ColPaliForRetrieval"),
        ("colqwen2", "ColQwen2ForRetrieval"),
        ("ctrl", "CTRLLMHeadModel"),
        ("data2vec-text", "Data2VecTextForMaskedLM"),
        ("deberta", "DebertaForMaskedLM"),
        ("deberta-v2", "DebertaV2ForMaskedLM"),
        ("distilbert", "DistilBertForMaskedLM"),
        ("electra", "ElectraForPreTraining"),
        ("ernie", "ErnieForPreTraining"),
        ("evolla", "EvollaForProteinText2Text"),
        ("exaone4", "Exaone4ForCausalLM"),
        ("falcon_mamba", "FalconMambaForCausalLM"),
        ("flaubert", "FlaubertWithLMHeadModel"),
        ("flava", "FlavaForPreTraining"),
        ("florence2", "Florence2ForConditionalGeneration"),
        ("fnet", "FNetForPreTraining"),
        ("fsmt", "FSMTForConditionalGeneration"),
        ("funnel", "FunnelForPreTraining"),
        ("gemma3", "Gemma3ForConditionalGeneration"),
        ("gpt-sw3", "GPT2LMHeadModel"),
        ("gpt2", "GPT2LMHeadModel"),
        ("gpt_bigcode", "GPTBigCodeForCausalLM"),
        ("hiera", "HieraForPreTraining"),
        ("ibert", "IBertForMaskedLM"),
        ("idefics", "IdeficsForVisionText2Text"),
        ("idefics2", "Idefics2ForConditionalGeneration"),
        ("idefics3", "Idefics3ForConditionalGeneration"),
        ("janus", "JanusForConditionalGeneration"),
        ("layoutlm", "LayoutLMForMaskedLM"),
        ("llava", "LlavaForConditionalGeneration"),
        ("llava_next", "LlavaNextForConditionalGeneration"),
        ("llava_next_video", "LlavaNextVideoForConditionalGeneration"),
        ("llava_onevision", "LlavaOnevisionForConditionalGeneration"),
        ("longformer", "LongformerForMaskedLM"),
        ("luke", "LukeForMaskedLM"),
        ("lxmert", "LxmertForPreTraining"),
        ("mamba", "MambaForCausalLM"),
        ("mamba2", "Mamba2ForCausalLM"),
        ("megatron-bert", "MegatronBertForPreTraining"),
        ("mistral3", "Mistral3ForConditionalGeneration"),
        ("mllama", "MllamaForConditionalGeneration"),
        ("mobilebert", "MobileBertForPreTraining"),
        ("mpnet", "MPNetForMaskedLM"),
        ("mpt", "MptForCausalLM"),
        ("mra", "MraForMaskedLM"),
        ("mvp", "MvpForConditionalGeneration"),
<<<<<<< HEAD
        ("nanochat", "NanoChatForCausalLM"),
        ("nezha", "NezhaForPreTraining"),
=======
>>>>>>> 7b84f726
        ("nllb-moe", "NllbMoeForConditionalGeneration"),
        ("openai-gpt", "OpenAIGPTLMHeadModel"),
        ("paligemma", "PaliGemmaForConditionalGeneration"),
        ("qwen2_audio", "Qwen2AudioForConditionalGeneration"),
        ("roberta", "RobertaForMaskedLM"),
        ("roberta-prelayernorm", "RobertaPreLayerNormForMaskedLM"),
        ("roc_bert", "RoCBertForPreTraining"),
        ("rwkv", "RwkvForCausalLM"),
        ("splinter", "SplinterForPreTraining"),
        ("squeezebert", "SqueezeBertForMaskedLM"),
        ("switch_transformers", "SwitchTransformersForConditionalGeneration"),
        ("t5", "T5ForConditionalGeneration"),
        ("t5gemma", "T5GemmaForConditionalGeneration"),
        ("tapas", "TapasForMaskedLM"),
        ("unispeech", "UniSpeechForPreTraining"),
        ("unispeech-sat", "UniSpeechSatForPreTraining"),
        ("video_llava", "VideoLlavaForConditionalGeneration"),
        ("videomae", "VideoMAEForPreTraining"),
        ("vipllava", "VipLlavaForConditionalGeneration"),
        ("visual_bert", "VisualBertForPreTraining"),
        ("vit_mae", "ViTMAEForPreTraining"),
        ("voxtral", "VoxtralForConditionalGeneration"),
        ("wav2vec2", "Wav2Vec2ForPreTraining"),
        ("wav2vec2-conformer", "Wav2Vec2ConformerForPreTraining"),
        ("xlm", "XLMWithLMHeadModel"),
        ("xlm-roberta", "XLMRobertaForMaskedLM"),
        ("xlm-roberta-xl", "XLMRobertaXLForMaskedLM"),
        ("xlnet", "XLNetLMHeadModel"),
        ("xlstm", "xLSTMForCausalLM"),
        ("xmod", "XmodForMaskedLM"),
    ]
)

MODEL_WITH_LM_HEAD_MAPPING_NAMES = OrderedDict(
    [
        # Model with LM heads mapping
        ("albert", "AlbertForMaskedLM"),
        ("bart", "BartForConditionalGeneration"),
        ("bert", "BertForMaskedLM"),
        ("big_bird", "BigBirdForMaskedLM"),
        ("bigbird_pegasus", "BigBirdPegasusForConditionalGeneration"),
        ("blenderbot-small", "BlenderbotSmallForConditionalGeneration"),
        ("bloom", "BloomForCausalLM"),
        ("camembert", "CamembertForMaskedLM"),
        ("codegen", "CodeGenForCausalLM"),
        ("convbert", "ConvBertForMaskedLM"),
        ("cpmant", "CpmAntForCausalLM"),
        ("ctrl", "CTRLLMHeadModel"),
        ("data2vec-text", "Data2VecTextForMaskedLM"),
        ("deberta", "DebertaForMaskedLM"),
        ("deberta-v2", "DebertaV2ForMaskedLM"),
        ("dia", "DiaForConditionalGeneration"),
        ("distilbert", "DistilBertForMaskedLM"),
        ("electra", "ElectraForMaskedLM"),
        ("encoder-decoder", "EncoderDecoderModel"),
        ("ernie", "ErnieForMaskedLM"),
        ("esm", "EsmForMaskedLM"),
        ("exaone4", "Exaone4ForCausalLM"),
        ("falcon_mamba", "FalconMambaForCausalLM"),
        ("flaubert", "FlaubertWithLMHeadModel"),
        ("fnet", "FNetForMaskedLM"),
        ("fsmt", "FSMTForConditionalGeneration"),
        ("funnel", "FunnelForMaskedLM"),
        ("git", "GitForCausalLM"),
        ("gpt-sw3", "GPT2LMHeadModel"),
        ("gpt2", "GPT2LMHeadModel"),
        ("gpt_bigcode", "GPTBigCodeForCausalLM"),
        ("gpt_neo", "GPTNeoForCausalLM"),
        ("gpt_neox", "GPTNeoXForCausalLM"),
        ("gpt_neox_japanese", "GPTNeoXJapaneseForCausalLM"),
        ("gptj", "GPTJForCausalLM"),
        ("ibert", "IBertForMaskedLM"),
        ("layoutlm", "LayoutLMForMaskedLM"),
        ("led", "LEDForConditionalGeneration"),
        ("longformer", "LongformerForMaskedLM"),
        ("longt5", "LongT5ForConditionalGeneration"),
        ("luke", "LukeForMaskedLM"),
        ("m2m_100", "M2M100ForConditionalGeneration"),
        ("mamba", "MambaForCausalLM"),
        ("mamba2", "Mamba2ForCausalLM"),
        ("marian", "MarianMTModel"),
        ("megatron-bert", "MegatronBertForCausalLM"),
        ("mobilebert", "MobileBertForMaskedLM"),
        ("moonshine", "MoonshineForConditionalGeneration"),
        ("mpnet", "MPNetForMaskedLM"),
        ("mpt", "MptForCausalLM"),
        ("mra", "MraForMaskedLM"),
        ("mvp", "MvpForConditionalGeneration"),
        ("nllb-moe", "NllbMoeForConditionalGeneration"),
        ("nystromformer", "NystromformerForMaskedLM"),
        ("openai-gpt", "OpenAIGPTLMHeadModel"),
        ("pegasus_x", "PegasusXForConditionalGeneration"),
        ("plbart", "PLBartForConditionalGeneration"),
        ("pop2piano", "Pop2PianoForConditionalGeneration"),
        ("reformer", "ReformerModelWithLMHead"),
        ("rembert", "RemBertForMaskedLM"),
        ("roberta", "RobertaForMaskedLM"),
        ("roberta-prelayernorm", "RobertaPreLayerNormForMaskedLM"),
        ("roc_bert", "RoCBertForMaskedLM"),
        ("roformer", "RoFormerForMaskedLM"),
        ("rwkv", "RwkvForCausalLM"),
        ("speech_to_text", "Speech2TextForConditionalGeneration"),
        ("squeezebert", "SqueezeBertForMaskedLM"),
        ("switch_transformers", "SwitchTransformersForConditionalGeneration"),
        ("t5", "T5ForConditionalGeneration"),
        ("t5gemma", "T5GemmaForConditionalGeneration"),
        ("tapas", "TapasForMaskedLM"),
        ("wav2vec2", "Wav2Vec2ForMaskedLM"),
        ("whisper", "WhisperForConditionalGeneration"),
        ("xlm", "XLMWithLMHeadModel"),
        ("xlm-roberta", "XLMRobertaForMaskedLM"),
        ("xlm-roberta-xl", "XLMRobertaXLForMaskedLM"),
        ("xlnet", "XLNetLMHeadModel"),
        ("xmod", "XmodForMaskedLM"),
        ("yoso", "YosoForMaskedLM"),
    ]
)

MODEL_FOR_CAUSAL_LM_MAPPING_NAMES = OrderedDict(
    [
        # Model for Causal LM mapping
        ("apertus", "ApertusForCausalLM"),
        ("arcee", "ArceeForCausalLM"),
        ("aria_text", "AriaTextForCausalLM"),
        ("bamba", "BambaForCausalLM"),
        ("bart", "BartForCausalLM"),
        ("bert", "BertLMHeadModel"),
        ("bert-generation", "BertGenerationDecoder"),
        ("big_bird", "BigBirdForCausalLM"),
        ("bigbird_pegasus", "BigBirdPegasusForCausalLM"),
        ("biogpt", "BioGptForCausalLM"),
        ("bitnet", "BitNetForCausalLM"),
        ("blenderbot", "BlenderbotForCausalLM"),
        ("blenderbot-small", "BlenderbotSmallForCausalLM"),
        ("bloom", "BloomForCausalLM"),
        ("blt", "BltForCausalLM"),
        ("camembert", "CamembertForCausalLM"),
        ("code_llama", "LlamaForCausalLM"),
        ("codegen", "CodeGenForCausalLM"),
        ("cohere", "CohereForCausalLM"),
        ("cohere2", "Cohere2ForCausalLM"),
        ("cpmant", "CpmAntForCausalLM"),
        ("ctrl", "CTRLLMHeadModel"),
        ("cwm", "CwmForCausalLM"),
        ("data2vec-text", "Data2VecTextForCausalLM"),
        ("dbrx", "DbrxForCausalLM"),
        ("deepseek_v2", "DeepseekV2ForCausalLM"),
        ("deepseek_v3", "DeepseekV3ForCausalLM"),
        ("diffllama", "DiffLlamaForCausalLM"),
        ("doge", "DogeForCausalLM"),
        ("dots1", "Dots1ForCausalLM"),
        ("electra", "ElectraForCausalLM"),
        ("emu3", "Emu3ForCausalLM"),
        ("ernie", "ErnieForCausalLM"),
        ("ernie4_5", "Ernie4_5ForCausalLM"),
        ("ernie4_5_moe", "Ernie4_5_MoeForCausalLM"),
        ("exaone4", "Exaone4ForCausalLM"),
        ("falcon", "FalconForCausalLM"),
        ("falcon_h1", "FalconH1ForCausalLM"),
        ("falcon_mamba", "FalconMambaForCausalLM"),
        ("flex_olmo", "FlexOlmoForCausalLM"),
        ("fuyu", "FuyuForCausalLM"),
        ("gemma", "GemmaForCausalLM"),
        ("gemma2", "Gemma2ForCausalLM"),
        ("gemma3", "Gemma3ForConditionalGeneration"),
        ("gemma3_text", "Gemma3ForCausalLM"),
        ("gemma3n", "Gemma3nForConditionalGeneration"),
        ("gemma3n_text", "Gemma3nForCausalLM"),
        ("git", "GitForCausalLM"),
        ("glm", "GlmForCausalLM"),
        ("glm4", "Glm4ForCausalLM"),
        ("glm4_moe", "Glm4MoeForCausalLM"),
        ("got_ocr2", "GotOcr2ForConditionalGeneration"),
        ("gpt-sw3", "GPT2LMHeadModel"),
        ("gpt2", "GPT2LMHeadModel"),
        ("gpt_bigcode", "GPTBigCodeForCausalLM"),
        ("gpt_neo", "GPTNeoForCausalLM"),
        ("gpt_neox", "GPTNeoXForCausalLM"),
        ("gpt_neox_japanese", "GPTNeoXJapaneseForCausalLM"),
        ("gpt_oss", "GptOssForCausalLM"),
        ("gptj", "GPTJForCausalLM"),
        ("granite", "GraniteForCausalLM"),
        ("granitemoe", "GraniteMoeForCausalLM"),
        ("granitemoehybrid", "GraniteMoeHybridForCausalLM"),
        ("granitemoeshared", "GraniteMoeSharedForCausalLM"),
        ("helium", "HeliumForCausalLM"),
        ("hunyuan_v1_dense", "HunYuanDenseV1ForCausalLM"),
        ("hunyuan_v1_moe", "HunYuanMoEV1ForCausalLM"),
        ("jamba", "JambaForCausalLM"),
        ("jetmoe", "JetMoeForCausalLM"),
        ("lfm2", "Lfm2ForCausalLM"),
        ("lfm2_moe", "Lfm2MoeForCausalLM"),
        ("llama", "LlamaForCausalLM"),
        ("llama4", "Llama4ForCausalLM"),
        ("llama4_text", "Llama4ForCausalLM"),
        ("longcat_flash", "LongcatFlashForCausalLM"),
        ("mamba", "MambaForCausalLM"),
        ("mamba2", "Mamba2ForCausalLM"),
        ("marian", "MarianForCausalLM"),
        ("mbart", "MBartForCausalLM"),
        ("megatron-bert", "MegatronBertForCausalLM"),
        ("minimax", "MiniMaxForCausalLM"),
        ("ministral", "MinistralForCausalLM"),
        ("mistral", "MistralForCausalLM"),
        ("mixtral", "MixtralForCausalLM"),
        ("mllama", "MllamaForCausalLM"),
        ("modernbert-decoder", "ModernBertDecoderForCausalLM"),
        ("moshi", "MoshiForCausalLM"),
        ("mpt", "MptForCausalLM"),
        ("musicgen", "MusicgenForCausalLM"),
        ("musicgen_melody", "MusicgenMelodyForCausalLM"),
        ("mvp", "MvpForCausalLM"),
        ("nanochat", "NanoChatForCausalLM"),
        ("nemotron", "NemotronForCausalLM"),
        ("olmo", "OlmoForCausalLM"),
        ("olmo2", "Olmo2ForCausalLM"),
        ("olmo3", "Olmo3ForCausalLM"),
        ("olmoe", "OlmoeForCausalLM"),
        ("openai-gpt", "OpenAIGPTLMHeadModel"),
        ("opt", "OPTForCausalLM"),
        ("pegasus", "PegasusForCausalLM"),
        ("persimmon", "PersimmonForCausalLM"),
        ("phi", "PhiForCausalLM"),
        ("phi3", "Phi3ForCausalLM"),
        ("phi4_multimodal", "Phi4MultimodalForCausalLM"),
        ("phimoe", "PhimoeForCausalLM"),
        ("plbart", "PLBartForCausalLM"),
        ("prophetnet", "ProphetNetForCausalLM"),
        ("qwen2", "Qwen2ForCausalLM"),
        ("qwen2_moe", "Qwen2MoeForCausalLM"),
        ("qwen3", "Qwen3ForCausalLM"),
        ("qwen3_moe", "Qwen3MoeForCausalLM"),
        ("qwen3_next", "Qwen3NextForCausalLM"),
        ("recurrent_gemma", "RecurrentGemmaForCausalLM"),
        ("reformer", "ReformerModelWithLMHead"),
        ("rembert", "RemBertForCausalLM"),
        ("roberta", "RobertaForCausalLM"),
        ("roberta-prelayernorm", "RobertaPreLayerNormForCausalLM"),
        ("roc_bert", "RoCBertForCausalLM"),
        ("roformer", "RoFormerForCausalLM"),
        ("rwkv", "RwkvForCausalLM"),
        ("seed_oss", "SeedOssForCausalLM"),
        ("smollm3", "SmolLM3ForCausalLM"),
        ("stablelm", "StableLmForCausalLM"),
        ("starcoder2", "Starcoder2ForCausalLM"),
        ("trocr", "TrOCRForCausalLM"),
        ("vaultgemma", "VaultGemmaForCausalLM"),
        ("whisper", "WhisperForCausalLM"),
        ("xglm", "XGLMForCausalLM"),
        ("xlm", "XLMWithLMHeadModel"),
        ("xlm-roberta", "XLMRobertaForCausalLM"),
        ("xlm-roberta-xl", "XLMRobertaXLForCausalLM"),
        ("xlnet", "XLNetLMHeadModel"),
        ("xlstm", "xLSTMForCausalLM"),
        ("xmod", "XmodForCausalLM"),
        ("zamba", "ZambaForCausalLM"),
        ("zamba2", "Zamba2ForCausalLM"),
    ]
)

MODEL_FOR_IMAGE_MAPPING_NAMES = OrderedDict(
    [
        # Model for Image mapping
        ("aimv2_vision_model", "Aimv2VisionModel"),
        ("beit", "BeitModel"),
        ("bit", "BitModel"),
        ("cohere2_vision", "Cohere2VisionModel"),
        ("conditional_detr", "ConditionalDetrModel"),
        ("convnext", "ConvNextModel"),
        ("convnextv2", "ConvNextV2Model"),
        ("dab-detr", "DabDetrModel"),
        ("data2vec-vision", "Data2VecVisionModel"),
        ("deformable_detr", "DeformableDetrModel"),
        ("deit", "DeiTModel"),
        ("depth_pro", "DepthProModel"),
        ("detr", "DetrModel"),
        ("dinat", "DinatModel"),
        ("dinov2", "Dinov2Model"),
        ("dinov2_with_registers", "Dinov2WithRegistersModel"),
        ("dinov3_convnext", "DINOv3ConvNextModel"),
        ("dinov3_vit", "DINOv3ViTModel"),
        ("dpt", "DPTModel"),
        ("efficientnet", "EfficientNetModel"),
        ("focalnet", "FocalNetModel"),
        ("glpn", "GLPNModel"),
        ("hiera", "HieraModel"),
        ("ijepa", "IJepaModel"),
        ("imagegpt", "ImageGPTModel"),
        ("levit", "LevitModel"),
        ("llama4", "Llama4VisionModel"),
        ("mlcd", "MLCDVisionModel"),
        ("mllama", "MllamaVisionModel"),
        ("mobilenet_v1", "MobileNetV1Model"),
        ("mobilenet_v2", "MobileNetV2Model"),
        ("mobilevit", "MobileViTModel"),
        ("mobilevitv2", "MobileViTV2Model"),
        ("poolformer", "PoolFormerModel"),
        ("pvt", "PvtModel"),
        ("regnet", "RegNetModel"),
        ("resnet", "ResNetModel"),
        ("segformer", "SegformerModel"),
        ("siglip_vision_model", "SiglipVisionModel"),
        ("swiftformer", "SwiftFormerModel"),
        ("swin", "SwinModel"),
        ("swin2sr", "Swin2SRModel"),
        ("swinv2", "Swinv2Model"),
        ("table-transformer", "TableTransformerModel"),
        ("timesformer", "TimesformerModel"),
        ("timm_backbone", "TimmBackbone"),
        ("timm_wrapper", "TimmWrapperModel"),
        ("videomae", "VideoMAEModel"),
        ("vit", "ViTModel"),
        ("vit_mae", "ViTMAEModel"),
        ("vit_msn", "ViTMSNModel"),
        ("vitdet", "VitDetModel"),
        ("vivit", "VivitModel"),
        ("yolos", "YolosModel"),
    ]
)

MODEL_FOR_MASKED_IMAGE_MODELING_MAPPING_NAMES = OrderedDict(
    [
        ("deit", "DeiTForMaskedImageModeling"),
        ("focalnet", "FocalNetForMaskedImageModeling"),
        ("swin", "SwinForMaskedImageModeling"),
        ("swinv2", "Swinv2ForMaskedImageModeling"),
        ("vit", "ViTForMaskedImageModeling"),
    ]
)


MODEL_FOR_CAUSAL_IMAGE_MODELING_MAPPING_NAMES = OrderedDict(
    # Model for Causal Image Modeling mapping
    [
        ("imagegpt", "ImageGPTForCausalImageModeling"),
    ]
)

MODEL_FOR_IMAGE_CLASSIFICATION_MAPPING_NAMES = OrderedDict(
    [
        # Model for Image Classification mapping
        ("beit", "BeitForImageClassification"),
        ("bit", "BitForImageClassification"),
        ("clip", "CLIPForImageClassification"),
        ("convnext", "ConvNextForImageClassification"),
        ("convnextv2", "ConvNextV2ForImageClassification"),
        ("cvt", "CvtForImageClassification"),
        ("data2vec-vision", "Data2VecVisionForImageClassification"),
        (
            "deit",
            ("DeiTForImageClassification", "DeiTForImageClassificationWithTeacher"),
        ),
        ("dinat", "DinatForImageClassification"),
        ("dinov2", "Dinov2ForImageClassification"),
        ("dinov2_with_registers", "Dinov2WithRegistersForImageClassification"),
        ("donut-swin", "DonutSwinForImageClassification"),
        ("efficientnet", "EfficientNetForImageClassification"),
        ("focalnet", "FocalNetForImageClassification"),
        ("hgnet_v2", "HGNetV2ForImageClassification"),
        ("hiera", "HieraForImageClassification"),
        ("ijepa", "IJepaForImageClassification"),
        ("imagegpt", "ImageGPTForImageClassification"),
        (
            "levit",
            ("LevitForImageClassification", "LevitForImageClassificationWithTeacher"),
        ),
        ("metaclip_2", "MetaClip2ForImageClassification"),
        ("mobilenet_v1", "MobileNetV1ForImageClassification"),
        ("mobilenet_v2", "MobileNetV2ForImageClassification"),
        ("mobilevit", "MobileViTForImageClassification"),
        ("mobilevitv2", "MobileViTV2ForImageClassification"),
        (
            "perceiver",
            (
                "PerceiverForImageClassificationLearned",
                "PerceiverForImageClassificationFourier",
                "PerceiverForImageClassificationConvProcessing",
            ),
        ),
        ("poolformer", "PoolFormerForImageClassification"),
        ("pvt", "PvtForImageClassification"),
        ("pvt_v2", "PvtV2ForImageClassification"),
        ("regnet", "RegNetForImageClassification"),
        ("resnet", "ResNetForImageClassification"),
        ("segformer", "SegformerForImageClassification"),
        ("shieldgemma2", "ShieldGemma2ForImageClassification"),
        ("siglip", "SiglipForImageClassification"),
        ("siglip2", "Siglip2ForImageClassification"),
        ("swiftformer", "SwiftFormerForImageClassification"),
        ("swin", "SwinForImageClassification"),
        ("swinv2", "Swinv2ForImageClassification"),
        ("textnet", "TextNetForImageClassification"),
        ("timm_wrapper", "TimmWrapperForImageClassification"),
        ("vit", "ViTForImageClassification"),
        ("vit_msn", "ViTMSNForImageClassification"),
    ]
)

MODEL_FOR_IMAGE_SEGMENTATION_MAPPING_NAMES = OrderedDict(
    [
        # Do not add new models here, this class will be deprecated in the future.
        # Model for Image Segmentation mapping
        ("detr", "DetrForSegmentation"),
    ]
)

MODEL_FOR_SEMANTIC_SEGMENTATION_MAPPING_NAMES = OrderedDict(
    [
        # Model for Semantic Segmentation mapping
        ("beit", "BeitForSemanticSegmentation"),
        ("data2vec-vision", "Data2VecVisionForSemanticSegmentation"),
        ("dpt", "DPTForSemanticSegmentation"),
        ("mobilenet_v2", "MobileNetV2ForSemanticSegmentation"),
        ("mobilevit", "MobileViTForSemanticSegmentation"),
        ("mobilevitv2", "MobileViTV2ForSemanticSegmentation"),
        ("segformer", "SegformerForSemanticSegmentation"),
        ("upernet", "UperNetForSemanticSegmentation"),
    ]
)

MODEL_FOR_INSTANCE_SEGMENTATION_MAPPING_NAMES = OrderedDict(
    [
        # Model for Instance Segmentation mapping
        # MaskFormerForInstanceSegmentation can be removed from this mapping in v5
        ("maskformer", "MaskFormerForInstanceSegmentation"),
    ]
)

MODEL_FOR_UNIVERSAL_SEGMENTATION_MAPPING_NAMES = OrderedDict(
    [
        # Model for Universal Segmentation mapping
        ("detr", "DetrForSegmentation"),
        ("eomt", "EomtForUniversalSegmentation"),
        ("mask2former", "Mask2FormerForUniversalSegmentation"),
        ("maskformer", "MaskFormerForInstanceSegmentation"),
        ("oneformer", "OneFormerForUniversalSegmentation"),
    ]
)

MODEL_FOR_VIDEO_CLASSIFICATION_MAPPING_NAMES = OrderedDict(
    [
        ("timesformer", "TimesformerForVideoClassification"),
        ("videomae", "VideoMAEForVideoClassification"),
        ("vivit", "VivitForVideoClassification"),
        ("vjepa2", "VJEPA2ForVideoClassification"),
    ]
)

MODEL_FOR_VISION_2_SEQ_MAPPING_NAMES = OrderedDict(
    [
        ("blip", "BlipForConditionalGeneration"),
        ("blip-2", "Blip2ForConditionalGeneration"),
        ("chameleon", "ChameleonForConditionalGeneration"),
        ("git", "GitForCausalLM"),
        ("idefics2", "Idefics2ForConditionalGeneration"),
        ("idefics3", "Idefics3ForConditionalGeneration"),
        ("instructblip", "InstructBlipForConditionalGeneration"),
        ("instructblipvideo", "InstructBlipVideoForConditionalGeneration"),
        ("kosmos-2", "Kosmos2ForConditionalGeneration"),
        ("kosmos-2.5", "Kosmos2_5ForConditionalGeneration"),
        ("llava", "LlavaForConditionalGeneration"),
        ("llava_next", "LlavaNextForConditionalGeneration"),
        ("llava_next_video", "LlavaNextVideoForConditionalGeneration"),
        ("llava_onevision", "LlavaOnevisionForConditionalGeneration"),
        ("mistral3", "Mistral3ForConditionalGeneration"),
        ("mllama", "MllamaForConditionalGeneration"),
        ("ovis2", "Ovis2ForConditionalGeneration"),
        ("paligemma", "PaliGemmaForConditionalGeneration"),
        ("pix2struct", "Pix2StructForConditionalGeneration"),
        ("qwen2_5_vl", "Qwen2_5_VLForConditionalGeneration"),
        ("qwen2_vl", "Qwen2VLForConditionalGeneration"),
        ("qwen3_vl", "Qwen3VLForConditionalGeneration"),
        ("qwen3_vl_moe", "Qwen3VLMoeForConditionalGeneration"),
        ("video_llava", "VideoLlavaForConditionalGeneration"),
        ("vipllava", "VipLlavaForConditionalGeneration"),
        ("vision-encoder-decoder", "VisionEncoderDecoderModel"),
    ]
)

MODEL_FOR_RETRIEVAL_MAPPING_NAMES = OrderedDict(
    [
        ("colpali", "ColPaliForRetrieval"),
    ]
)

MODEL_FOR_IMAGE_TEXT_TO_TEXT_MAPPING_NAMES = OrderedDict(
    [
        ("aria", "AriaForConditionalGeneration"),
        ("aya_vision", "AyaVisionForConditionalGeneration"),
        ("blip", "BlipForConditionalGeneration"),
        ("blip-2", "Blip2ForConditionalGeneration"),
        ("chameleon", "ChameleonForConditionalGeneration"),
        ("cohere2_vision", "Cohere2VisionForConditionalGeneration"),
        ("deepseek_vl", "DeepseekVLForConditionalGeneration"),
        ("deepseek_vl_hybrid", "DeepseekVLHybridForConditionalGeneration"),
        ("emu3", "Emu3ForConditionalGeneration"),
        ("evolla", "EvollaForProteinText2Text"),
        ("florence2", "Florence2ForConditionalGeneration"),
        ("fuyu", "FuyuForCausalLM"),
        ("gemma3", "Gemma3ForConditionalGeneration"),
        ("gemma3n", "Gemma3nForConditionalGeneration"),
        ("git", "GitForCausalLM"),
        ("glm46v", "Glm46VForConditionalGeneration"),
        ("glm4v", "Glm4vForConditionalGeneration"),
        ("glm4v_moe", "Glm4vMoeForConditionalGeneration"),
        ("got_ocr2", "GotOcr2ForConditionalGeneration"),
        ("idefics", "IdeficsForVisionText2Text"),
        ("idefics2", "Idefics2ForConditionalGeneration"),
        ("idefics3", "Idefics3ForConditionalGeneration"),
        ("instructblip", "InstructBlipForConditionalGeneration"),
        ("internvl", "InternVLForConditionalGeneration"),
        ("janus", "JanusForConditionalGeneration"),
        ("kosmos-2", "Kosmos2ForConditionalGeneration"),
        ("kosmos-2.5", "Kosmos2_5ForConditionalGeneration"),
        ("lfm2_vl", "Lfm2VlForConditionalGeneration"),
        ("llama4", "Llama4ForConditionalGeneration"),
        ("llava", "LlavaForConditionalGeneration"),
        ("llava_next", "LlavaNextForConditionalGeneration"),
        ("llava_next_video", "LlavaNextVideoForConditionalGeneration"),
        ("llava_onevision", "LlavaOnevisionForConditionalGeneration"),
        ("mistral3", "Mistral3ForConditionalGeneration"),
        ("mllama", "MllamaForConditionalGeneration"),
        ("ovis2", "Ovis2ForConditionalGeneration"),
        ("paligemma", "PaliGemmaForConditionalGeneration"),
        ("perception_lm", "PerceptionLMForConditionalGeneration"),
        ("pix2struct", "Pix2StructForConditionalGeneration"),
        ("pixtral", "LlavaForConditionalGeneration"),
        ("qwen2_5_vl", "Qwen2_5_VLForConditionalGeneration"),
        ("qwen2_vl", "Qwen2VLForConditionalGeneration"),
        ("qwen3_vl", "Qwen3VLForConditionalGeneration"),
        ("qwen3_vl_moe", "Qwen3VLMoeForConditionalGeneration"),
        ("shieldgemma2", "Gemma3ForConditionalGeneration"),
        ("smolvlm", "SmolVLMForConditionalGeneration"),
        ("udop", "UdopForConditionalGeneration"),
        ("video_llama_3", "VideoLlama3ForConditionalGeneration"),
        ("vipllava", "VipLlavaForConditionalGeneration"),
        ("vision-encoder-decoder", "VisionEncoderDecoderModel"),
    ]
)

MODEL_FOR_MASKED_LM_MAPPING_NAMES = OrderedDict(
    [
        # Model for Masked LM mapping
        ("albert", "AlbertForMaskedLM"),
        ("bart", "BartForConditionalGeneration"),
        ("bert", "BertForMaskedLM"),
        ("big_bird", "BigBirdForMaskedLM"),
        ("camembert", "CamembertForMaskedLM"),
        ("convbert", "ConvBertForMaskedLM"),
        ("data2vec-text", "Data2VecTextForMaskedLM"),
        ("deberta", "DebertaForMaskedLM"),
        ("deberta-v2", "DebertaV2ForMaskedLM"),
        ("distilbert", "DistilBertForMaskedLM"),
        ("electra", "ElectraForMaskedLM"),
        ("ernie", "ErnieForMaskedLM"),
        ("esm", "EsmForMaskedLM"),
        ("flaubert", "FlaubertWithLMHeadModel"),
        ("fnet", "FNetForMaskedLM"),
        ("funnel", "FunnelForMaskedLM"),
        ("ibert", "IBertForMaskedLM"),
        ("layoutlm", "LayoutLMForMaskedLM"),
        ("longformer", "LongformerForMaskedLM"),
        ("luke", "LukeForMaskedLM"),
        ("mbart", "MBartForConditionalGeneration"),
        ("megatron-bert", "MegatronBertForMaskedLM"),
        ("mobilebert", "MobileBertForMaskedLM"),
        ("modernbert", "ModernBertForMaskedLM"),
        ("mpnet", "MPNetForMaskedLM"),
        ("mra", "MraForMaskedLM"),
        ("mvp", "MvpForConditionalGeneration"),
        ("nystromformer", "NystromformerForMaskedLM"),
        ("perceiver", "PerceiverForMaskedLM"),
        ("reformer", "ReformerForMaskedLM"),
        ("rembert", "RemBertForMaskedLM"),
        ("roberta", "RobertaForMaskedLM"),
        ("roberta-prelayernorm", "RobertaPreLayerNormForMaskedLM"),
        ("roc_bert", "RoCBertForMaskedLM"),
        ("roformer", "RoFormerForMaskedLM"),
        ("squeezebert", "SqueezeBertForMaskedLM"),
        ("tapas", "TapasForMaskedLM"),
        ("wav2vec2", "Wav2Vec2ForMaskedLM"),
        ("xlm", "XLMWithLMHeadModel"),
        ("xlm-roberta", "XLMRobertaForMaskedLM"),
        ("xlm-roberta-xl", "XLMRobertaXLForMaskedLM"),
        ("xmod", "XmodForMaskedLM"),
        ("yoso", "YosoForMaskedLM"),
    ]
)

MODEL_FOR_OBJECT_DETECTION_MAPPING_NAMES = OrderedDict(
    [
        # Model for Object Detection mapping
        ("conditional_detr", "ConditionalDetrForObjectDetection"),
        ("d_fine", "DFineForObjectDetection"),
        ("dab-detr", "DabDetrForObjectDetection"),
        ("deformable_detr", "DeformableDetrForObjectDetection"),
        ("detr", "DetrForObjectDetection"),
        ("rt_detr", "RTDetrForObjectDetection"),
        ("rt_detr_v2", "RTDetrV2ForObjectDetection"),
        ("table-transformer", "TableTransformerForObjectDetection"),
        ("yolos", "YolosForObjectDetection"),
    ]
)

MODEL_FOR_ZERO_SHOT_OBJECT_DETECTION_MAPPING_NAMES = OrderedDict(
    [
        # Model for Zero Shot Object Detection mapping
        ("grounding-dino", "GroundingDinoForObjectDetection"),
        ("mm-grounding-dino", "MMGroundingDinoForObjectDetection"),
        ("omdet-turbo", "OmDetTurboForObjectDetection"),
        ("owlv2", "Owlv2ForObjectDetection"),
        ("owlvit", "OwlViTForObjectDetection"),
    ]
)

MODEL_FOR_DEPTH_ESTIMATION_MAPPING_NAMES = OrderedDict(
    [
        # Model for depth estimation mapping
        ("depth_anything", "DepthAnythingForDepthEstimation"),
        ("depth_pro", "DepthProForDepthEstimation"),
        ("dpt", "DPTForDepthEstimation"),
        ("glpn", "GLPNForDepthEstimation"),
        ("prompt_depth_anything", "PromptDepthAnythingForDepthEstimation"),
        ("zoedepth", "ZoeDepthForDepthEstimation"),
    ]
)
MODEL_FOR_SEQ_TO_SEQ_CAUSAL_LM_MAPPING_NAMES = OrderedDict(
    [
        # Model for Seq2Seq Causal LM mapping
        ("audioflamingo3", "AudioFlamingo3ForConditionalGeneration"),
        ("bart", "BartForConditionalGeneration"),
        ("bigbird_pegasus", "BigBirdPegasusForConditionalGeneration"),
        ("blenderbot", "BlenderbotForConditionalGeneration"),
        ("blenderbot-small", "BlenderbotSmallForConditionalGeneration"),
        ("encoder-decoder", "EncoderDecoderModel"),
        ("fsmt", "FSMTForConditionalGeneration"),
        ("granite_speech", "GraniteSpeechForConditionalGeneration"),
        ("led", "LEDForConditionalGeneration"),
        ("longt5", "LongT5ForConditionalGeneration"),
        ("m2m_100", "M2M100ForConditionalGeneration"),
        ("marian", "MarianMTModel"),
        ("mbart", "MBartForConditionalGeneration"),
        ("mt5", "MT5ForConditionalGeneration"),
        ("mvp", "MvpForConditionalGeneration"),
        ("nllb-moe", "NllbMoeForConditionalGeneration"),
        ("pegasus", "PegasusForConditionalGeneration"),
        ("pegasus_x", "PegasusXForConditionalGeneration"),
        ("plbart", "PLBartForConditionalGeneration"),
        ("prophetnet", "ProphetNetForConditionalGeneration"),
        ("qwen2_audio", "Qwen2AudioForConditionalGeneration"),
        ("seamless_m4t", "SeamlessM4TForTextToText"),
        ("seamless_m4t_v2", "SeamlessM4Tv2ForTextToText"),
        ("switch_transformers", "SwitchTransformersForConditionalGeneration"),
        ("t5", "T5ForConditionalGeneration"),
        ("t5gemma", "T5GemmaForConditionalGeneration"),
        ("umt5", "UMT5ForConditionalGeneration"),
        ("voxtral", "VoxtralForConditionalGeneration"),
    ]
)

MODEL_FOR_SPEECH_SEQ_2_SEQ_MAPPING_NAMES = OrderedDict(
    [
        ("dia", "DiaForConditionalGeneration"),
        ("granite_speech", "GraniteSpeechForConditionalGeneration"),
        ("kyutai_speech_to_text", "KyutaiSpeechToTextForConditionalGeneration"),
        ("moonshine", "MoonshineForConditionalGeneration"),
        ("pop2piano", "Pop2PianoForConditionalGeneration"),
        ("seamless_m4t", "SeamlessM4TForSpeechToText"),
        ("seamless_m4t_v2", "SeamlessM4Tv2ForSpeechToText"),
        ("speech-encoder-decoder", "SpeechEncoderDecoderModel"),
        ("speech_to_text", "Speech2TextForConditionalGeneration"),
        ("speecht5", "SpeechT5ForSpeechToText"),
        ("whisper", "WhisperForConditionalGeneration"),
    ]
)

MODEL_FOR_SEQUENCE_CLASSIFICATION_MAPPING_NAMES = OrderedDict(
    [
        # Model for Sequence Classification mapping
        ("albert", "AlbertForSequenceClassification"),
        ("arcee", "ArceeForSequenceClassification"),
        ("bart", "BartForSequenceClassification"),
        ("bert", "BertForSequenceClassification"),
        ("big_bird", "BigBirdForSequenceClassification"),
        ("bigbird_pegasus", "BigBirdPegasusForSequenceClassification"),
        ("biogpt", "BioGptForSequenceClassification"),
        ("bloom", "BloomForSequenceClassification"),
        ("camembert", "CamembertForSequenceClassification"),
        ("canine", "CanineForSequenceClassification"),
        ("code_llama", "LlamaForSequenceClassification"),
        ("convbert", "ConvBertForSequenceClassification"),
        ("ctrl", "CTRLForSequenceClassification"),
        ("data2vec-text", "Data2VecTextForSequenceClassification"),
        ("deberta", "DebertaForSequenceClassification"),
        ("deberta-v2", "DebertaV2ForSequenceClassification"),
        ("deepseek_v2", "DeepseekV2ForSequenceClassification"),
        ("deepseek_v3", "DeepseekV3ForSequenceClassification"),
        ("diffllama", "DiffLlamaForSequenceClassification"),
        ("distilbert", "DistilBertForSequenceClassification"),
        ("doge", "DogeForSequenceClassification"),
        ("electra", "ElectraForSequenceClassification"),
        ("ernie", "ErnieForSequenceClassification"),
        ("esm", "EsmForSequenceClassification"),
        ("exaone4", "Exaone4ForSequenceClassification"),
        ("falcon", "FalconForSequenceClassification"),
        ("flaubert", "FlaubertForSequenceClassification"),
        ("fnet", "FNetForSequenceClassification"),
        ("funnel", "FunnelForSequenceClassification"),
        ("gemma", "GemmaForSequenceClassification"),
        ("gemma2", "Gemma2ForSequenceClassification"),
        ("gemma3", "Gemma3ForSequenceClassification"),
        ("gemma3_text", "Gemma3TextForSequenceClassification"),
        ("glm", "GlmForSequenceClassification"),
        ("glm4", "Glm4ForSequenceClassification"),
        ("gpt-sw3", "GPT2ForSequenceClassification"),
        ("gpt2", "GPT2ForSequenceClassification"),
        ("gpt_bigcode", "GPTBigCodeForSequenceClassification"),
        ("gpt_neo", "GPTNeoForSequenceClassification"),
        ("gpt_neox", "GPTNeoXForSequenceClassification"),
        ("gpt_oss", "GptOssForSequenceClassification"),
        ("gptj", "GPTJForSequenceClassification"),
        ("helium", "HeliumForSequenceClassification"),
        ("hunyuan_v1_dense", "HunYuanDenseV1ForSequenceClassification"),
        ("hunyuan_v1_moe", "HunYuanMoEV1ForSequenceClassification"),
        ("ibert", "IBertForSequenceClassification"),
        ("jamba", "JambaForSequenceClassification"),
        ("jetmoe", "JetMoeForSequenceClassification"),
        ("layoutlm", "LayoutLMForSequenceClassification"),
        ("layoutlmv2", "LayoutLMv2ForSequenceClassification"),
        ("layoutlmv3", "LayoutLMv3ForSequenceClassification"),
        ("led", "LEDForSequenceClassification"),
        ("lilt", "LiltForSequenceClassification"),
        ("llama", "LlamaForSequenceClassification"),
        ("longformer", "LongformerForSequenceClassification"),
        ("luke", "LukeForSequenceClassification"),
        ("markuplm", "MarkupLMForSequenceClassification"),
        ("mbart", "MBartForSequenceClassification"),
        ("megatron-bert", "MegatronBertForSequenceClassification"),
        ("minimax", "MiniMaxForSequenceClassification"),
        ("ministral", "MinistralForSequenceClassification"),
        ("mistral", "MistralForSequenceClassification"),
        ("mixtral", "MixtralForSequenceClassification"),
        ("mobilebert", "MobileBertForSequenceClassification"),
        ("modernbert", "ModernBertForSequenceClassification"),
        ("modernbert-decoder", "ModernBertDecoderForSequenceClassification"),
        ("mpnet", "MPNetForSequenceClassification"),
        ("mpt", "MptForSequenceClassification"),
        ("mra", "MraForSequenceClassification"),
        ("mt5", "MT5ForSequenceClassification"),
        ("mvp", "MvpForSequenceClassification"),
        ("nemotron", "NemotronForSequenceClassification"),
        ("nystromformer", "NystromformerForSequenceClassification"),
        ("openai-gpt", "OpenAIGPTForSequenceClassification"),
        ("opt", "OPTForSequenceClassification"),
        ("perceiver", "PerceiverForSequenceClassification"),
        ("persimmon", "PersimmonForSequenceClassification"),
        ("phi", "PhiForSequenceClassification"),
        ("phi3", "Phi3ForSequenceClassification"),
        ("phimoe", "PhimoeForSequenceClassification"),
        ("plbart", "PLBartForSequenceClassification"),
        ("qwen2", "Qwen2ForSequenceClassification"),
        ("qwen2_moe", "Qwen2MoeForSequenceClassification"),
        ("qwen3", "Qwen3ForSequenceClassification"),
        ("qwen3_moe", "Qwen3MoeForSequenceClassification"),
        ("qwen3_next", "Qwen3NextForSequenceClassification"),
        ("reformer", "ReformerForSequenceClassification"),
        ("rembert", "RemBertForSequenceClassification"),
        ("roberta", "RobertaForSequenceClassification"),
        ("roberta-prelayernorm", "RobertaPreLayerNormForSequenceClassification"),
        ("roc_bert", "RoCBertForSequenceClassification"),
        ("roformer", "RoFormerForSequenceClassification"),
        ("seed_oss", "SeedOssForSequenceClassification"),
        ("smollm3", "SmolLM3ForSequenceClassification"),
        ("squeezebert", "SqueezeBertForSequenceClassification"),
        ("stablelm", "StableLmForSequenceClassification"),
        ("starcoder2", "Starcoder2ForSequenceClassification"),
        ("t5", "T5ForSequenceClassification"),
        ("t5gemma", "T5GemmaForSequenceClassification"),
        ("tapas", "TapasForSequenceClassification"),
        ("umt5", "UMT5ForSequenceClassification"),
        ("xlm", "XLMForSequenceClassification"),
        ("xlm-roberta", "XLMRobertaForSequenceClassification"),
        ("xlm-roberta-xl", "XLMRobertaXLForSequenceClassification"),
        ("xlnet", "XLNetForSequenceClassification"),
        ("xmod", "XmodForSequenceClassification"),
        ("yoso", "YosoForSequenceClassification"),
        ("zamba", "ZambaForSequenceClassification"),
        ("zamba2", "Zamba2ForSequenceClassification"),
    ]
)

MODEL_FOR_QUESTION_ANSWERING_MAPPING_NAMES = OrderedDict(
    [
        # Model for Question Answering mapping
        ("albert", "AlbertForQuestionAnswering"),
        ("arcee", "ArceeForQuestionAnswering"),
        ("bart", "BartForQuestionAnswering"),
        ("bert", "BertForQuestionAnswering"),
        ("big_bird", "BigBirdForQuestionAnswering"),
        ("bigbird_pegasus", "BigBirdPegasusForQuestionAnswering"),
        ("bloom", "BloomForQuestionAnswering"),
        ("camembert", "CamembertForQuestionAnswering"),
        ("canine", "CanineForQuestionAnswering"),
        ("convbert", "ConvBertForQuestionAnswering"),
        ("data2vec-text", "Data2VecTextForQuestionAnswering"),
        ("deberta", "DebertaForQuestionAnswering"),
        ("deberta-v2", "DebertaV2ForQuestionAnswering"),
        ("diffllama", "DiffLlamaForQuestionAnswering"),
        ("distilbert", "DistilBertForQuestionAnswering"),
        ("electra", "ElectraForQuestionAnswering"),
        ("ernie", "ErnieForQuestionAnswering"),
        ("exaone4", "Exaone4ForQuestionAnswering"),
        ("falcon", "FalconForQuestionAnswering"),
        ("flaubert", "FlaubertForQuestionAnsweringSimple"),
        ("fnet", "FNetForQuestionAnswering"),
        ("funnel", "FunnelForQuestionAnswering"),
        ("gpt2", "GPT2ForQuestionAnswering"),
        ("gpt_neo", "GPTNeoForQuestionAnswering"),
        ("gpt_neox", "GPTNeoXForQuestionAnswering"),
        ("gptj", "GPTJForQuestionAnswering"),
        ("ibert", "IBertForQuestionAnswering"),
        ("layoutlmv2", "LayoutLMv2ForQuestionAnswering"),
        ("layoutlmv3", "LayoutLMv3ForQuestionAnswering"),
        ("led", "LEDForQuestionAnswering"),
        ("lilt", "LiltForQuestionAnswering"),
        ("llama", "LlamaForQuestionAnswering"),
        ("longformer", "LongformerForQuestionAnswering"),
        ("luke", "LukeForQuestionAnswering"),
        ("lxmert", "LxmertForQuestionAnswering"),
        ("markuplm", "MarkupLMForQuestionAnswering"),
        ("mbart", "MBartForQuestionAnswering"),
        ("megatron-bert", "MegatronBertForQuestionAnswering"),
        ("minimax", "MiniMaxForQuestionAnswering"),
        ("ministral", "MinistralForQuestionAnswering"),
        ("mistral", "MistralForQuestionAnswering"),
        ("mixtral", "MixtralForQuestionAnswering"),
        ("mobilebert", "MobileBertForQuestionAnswering"),
        ("modernbert", "ModernBertForQuestionAnswering"),
        ("mpnet", "MPNetForQuestionAnswering"),
        ("mpt", "MptForQuestionAnswering"),
        ("mra", "MraForQuestionAnswering"),
        ("mt5", "MT5ForQuestionAnswering"),
        ("mvp", "MvpForQuestionAnswering"),
        ("nemotron", "NemotronForQuestionAnswering"),
        ("nystromformer", "NystromformerForQuestionAnswering"),
        ("opt", "OPTForQuestionAnswering"),
        ("qwen2", "Qwen2ForQuestionAnswering"),
        ("qwen2_moe", "Qwen2MoeForQuestionAnswering"),
        ("qwen3", "Qwen3ForQuestionAnswering"),
        ("qwen3_moe", "Qwen3MoeForQuestionAnswering"),
        ("qwen3_next", "Qwen3NextForQuestionAnswering"),
        ("reformer", "ReformerForQuestionAnswering"),
        ("rembert", "RemBertForQuestionAnswering"),
        ("roberta", "RobertaForQuestionAnswering"),
        ("roberta-prelayernorm", "RobertaPreLayerNormForQuestionAnswering"),
        ("roc_bert", "RoCBertForQuestionAnswering"),
        ("roformer", "RoFormerForQuestionAnswering"),
        ("seed_oss", "SeedOssForQuestionAnswering"),
        ("smollm3", "SmolLM3ForQuestionAnswering"),
        ("splinter", "SplinterForQuestionAnswering"),
        ("squeezebert", "SqueezeBertForQuestionAnswering"),
        ("t5", "T5ForQuestionAnswering"),
        ("umt5", "UMT5ForQuestionAnswering"),
        ("xlm", "XLMForQuestionAnsweringSimple"),
        ("xlm-roberta", "XLMRobertaForQuestionAnswering"),
        ("xlm-roberta-xl", "XLMRobertaXLForQuestionAnswering"),
        ("xlnet", "XLNetForQuestionAnsweringSimple"),
        ("xmod", "XmodForQuestionAnswering"),
        ("yoso", "YosoForQuestionAnswering"),
    ]
)

MODEL_FOR_TABLE_QUESTION_ANSWERING_MAPPING_NAMES = OrderedDict(
    [
        # Model for Table Question Answering mapping
        ("tapas", "TapasForQuestionAnswering"),
    ]
)

MODEL_FOR_VISUAL_QUESTION_ANSWERING_MAPPING_NAMES = OrderedDict(
    [
        ("blip", "BlipForQuestionAnswering"),
        ("blip-2", "Blip2ForConditionalGeneration"),
        ("vilt", "ViltForQuestionAnswering"),
    ]
)

MODEL_FOR_DOCUMENT_QUESTION_ANSWERING_MAPPING_NAMES = OrderedDict(
    [
        ("layoutlm", "LayoutLMForQuestionAnswering"),
        ("layoutlmv2", "LayoutLMv2ForQuestionAnswering"),
        ("layoutlmv3", "LayoutLMv3ForQuestionAnswering"),
    ]
)

MODEL_FOR_TOKEN_CLASSIFICATION_MAPPING_NAMES = OrderedDict(
    [
        # Model for Token Classification mapping
        ("albert", "AlbertForTokenClassification"),
        ("apertus", "ApertusForTokenClassification"),
        ("arcee", "ArceeForTokenClassification"),
        ("bert", "BertForTokenClassification"),
        ("big_bird", "BigBirdForTokenClassification"),
        ("biogpt", "BioGptForTokenClassification"),
        ("bloom", "BloomForTokenClassification"),
        ("bros", "BrosForTokenClassification"),
        ("camembert", "CamembertForTokenClassification"),
        ("canine", "CanineForTokenClassification"),
        ("convbert", "ConvBertForTokenClassification"),
        ("data2vec-text", "Data2VecTextForTokenClassification"),
        ("deberta", "DebertaForTokenClassification"),
        ("deberta-v2", "DebertaV2ForTokenClassification"),
        ("deepseek_v3", "DeepseekV3ForTokenClassification"),
        ("diffllama", "DiffLlamaForTokenClassification"),
        ("distilbert", "DistilBertForTokenClassification"),
        ("electra", "ElectraForTokenClassification"),
        ("ernie", "ErnieForTokenClassification"),
        ("esm", "EsmForTokenClassification"),
        ("exaone4", "Exaone4ForTokenClassification"),
        ("falcon", "FalconForTokenClassification"),
        ("flaubert", "FlaubertForTokenClassification"),
        ("fnet", "FNetForTokenClassification"),
        ("funnel", "FunnelForTokenClassification"),
        ("gemma", "GemmaForTokenClassification"),
        ("gemma2", "Gemma2ForTokenClassification"),
        ("glm", "GlmForTokenClassification"),
        ("glm4", "Glm4ForTokenClassification"),
        ("gpt-sw3", "GPT2ForTokenClassification"),
        ("gpt2", "GPT2ForTokenClassification"),
        ("gpt_bigcode", "GPTBigCodeForTokenClassification"),
        ("gpt_neo", "GPTNeoForTokenClassification"),
        ("gpt_neox", "GPTNeoXForTokenClassification"),
        ("gpt_oss", "GptOssForTokenClassification"),
        ("helium", "HeliumForTokenClassification"),
        ("ibert", "IBertForTokenClassification"),
        ("layoutlm", "LayoutLMForTokenClassification"),
        ("layoutlmv2", "LayoutLMv2ForTokenClassification"),
        ("layoutlmv3", "LayoutLMv3ForTokenClassification"),
        ("lilt", "LiltForTokenClassification"),
        ("llama", "LlamaForTokenClassification"),
        ("longformer", "LongformerForTokenClassification"),
        ("luke", "LukeForTokenClassification"),
        ("markuplm", "MarkupLMForTokenClassification"),
        ("megatron-bert", "MegatronBertForTokenClassification"),
        ("minimax", "MiniMaxForTokenClassification"),
        ("ministral", "MinistralForTokenClassification"),
        ("mistral", "MistralForTokenClassification"),
        ("mixtral", "MixtralForTokenClassification"),
        ("mobilebert", "MobileBertForTokenClassification"),
        ("modernbert", "ModernBertForTokenClassification"),
        ("mpnet", "MPNetForTokenClassification"),
        ("mpt", "MptForTokenClassification"),
        ("mra", "MraForTokenClassification"),
        ("mt5", "MT5ForTokenClassification"),
        ("nemotron", "NemotronForTokenClassification"),
        ("nystromformer", "NystromformerForTokenClassification"),
        ("persimmon", "PersimmonForTokenClassification"),
        ("phi", "PhiForTokenClassification"),
        ("phi3", "Phi3ForTokenClassification"),
        ("qwen2", "Qwen2ForTokenClassification"),
        ("qwen2_moe", "Qwen2MoeForTokenClassification"),
        ("qwen3", "Qwen3ForTokenClassification"),
        ("qwen3_moe", "Qwen3MoeForTokenClassification"),
        ("qwen3_next", "Qwen3NextForTokenClassification"),
        ("rembert", "RemBertForTokenClassification"),
        ("roberta", "RobertaForTokenClassification"),
        ("roberta-prelayernorm", "RobertaPreLayerNormForTokenClassification"),
        ("roc_bert", "RoCBertForTokenClassification"),
        ("roformer", "RoFormerForTokenClassification"),
        ("seed_oss", "SeedOssForTokenClassification"),
        ("smollm3", "SmolLM3ForTokenClassification"),
        ("squeezebert", "SqueezeBertForTokenClassification"),
        ("stablelm", "StableLmForTokenClassification"),
        ("starcoder2", "Starcoder2ForTokenClassification"),
        ("t5", "T5ForTokenClassification"),
        ("t5gemma", "T5GemmaForTokenClassification"),
        ("umt5", "UMT5ForTokenClassification"),
        ("xlm", "XLMForTokenClassification"),
        ("xlm-roberta", "XLMRobertaForTokenClassification"),
        ("xlm-roberta-xl", "XLMRobertaXLForTokenClassification"),
        ("xlnet", "XLNetForTokenClassification"),
        ("xmod", "XmodForTokenClassification"),
        ("yoso", "YosoForTokenClassification"),
    ]
)

MODEL_FOR_MULTIPLE_CHOICE_MAPPING_NAMES = OrderedDict(
    [
        # Model for Multiple Choice mapping
        ("albert", "AlbertForMultipleChoice"),
        ("bert", "BertForMultipleChoice"),
        ("big_bird", "BigBirdForMultipleChoice"),
        ("camembert", "CamembertForMultipleChoice"),
        ("canine", "CanineForMultipleChoice"),
        ("convbert", "ConvBertForMultipleChoice"),
        ("data2vec-text", "Data2VecTextForMultipleChoice"),
        ("deberta-v2", "DebertaV2ForMultipleChoice"),
        ("distilbert", "DistilBertForMultipleChoice"),
        ("electra", "ElectraForMultipleChoice"),
        ("ernie", "ErnieForMultipleChoice"),
        ("flaubert", "FlaubertForMultipleChoice"),
        ("fnet", "FNetForMultipleChoice"),
        ("funnel", "FunnelForMultipleChoice"),
        ("ibert", "IBertForMultipleChoice"),
        ("longformer", "LongformerForMultipleChoice"),
        ("luke", "LukeForMultipleChoice"),
        ("megatron-bert", "MegatronBertForMultipleChoice"),
        ("mobilebert", "MobileBertForMultipleChoice"),
        ("modernbert", "ModernBertForMultipleChoice"),
        ("mpnet", "MPNetForMultipleChoice"),
        ("mra", "MraForMultipleChoice"),
        ("nystromformer", "NystromformerForMultipleChoice"),
        ("rembert", "RemBertForMultipleChoice"),
        ("roberta", "RobertaForMultipleChoice"),
        ("roberta-prelayernorm", "RobertaPreLayerNormForMultipleChoice"),
        ("roc_bert", "RoCBertForMultipleChoice"),
        ("roformer", "RoFormerForMultipleChoice"),
        ("squeezebert", "SqueezeBertForMultipleChoice"),
        ("xlm", "XLMForMultipleChoice"),
        ("xlm-roberta", "XLMRobertaForMultipleChoice"),
        ("xlm-roberta-xl", "XLMRobertaXLForMultipleChoice"),
        ("xlnet", "XLNetForMultipleChoice"),
        ("xmod", "XmodForMultipleChoice"),
        ("yoso", "YosoForMultipleChoice"),
    ]
)

MODEL_FOR_NEXT_SENTENCE_PREDICTION_MAPPING_NAMES = OrderedDict(
    [
        ("bert", "BertForNextSentencePrediction"),
        ("ernie", "ErnieForNextSentencePrediction"),
        ("fnet", "FNetForNextSentencePrediction"),
        ("megatron-bert", "MegatronBertForNextSentencePrediction"),
        ("mobilebert", "MobileBertForNextSentencePrediction"),
    ]
)

MODEL_FOR_AUDIO_CLASSIFICATION_MAPPING_NAMES = OrderedDict(
    [
        # Model for Audio Classification mapping
        ("audio-spectrogram-transformer", "ASTForAudioClassification"),
        ("data2vec-audio", "Data2VecAudioForSequenceClassification"),
        ("hubert", "HubertForSequenceClassification"),
        ("sew", "SEWForSequenceClassification"),
        ("sew-d", "SEWDForSequenceClassification"),
        ("unispeech", "UniSpeechForSequenceClassification"),
        ("unispeech-sat", "UniSpeechSatForSequenceClassification"),
        ("wav2vec2", "Wav2Vec2ForSequenceClassification"),
        ("wav2vec2-bert", "Wav2Vec2BertForSequenceClassification"),
        ("wav2vec2-conformer", "Wav2Vec2ConformerForSequenceClassification"),
        ("wavlm", "WavLMForSequenceClassification"),
        ("whisper", "WhisperForAudioClassification"),
    ]
)

MODEL_FOR_CTC_MAPPING_NAMES = OrderedDict(
    [
        # Model for Connectionist temporal classification (CTC) mapping
        ("data2vec-audio", "Data2VecAudioForCTC"),
        ("hubert", "HubertForCTC"),
        ("parakeet_ctc", "ParakeetForCTC"),
        ("sew", "SEWForCTC"),
        ("sew-d", "SEWDForCTC"),
        ("unispeech", "UniSpeechForCTC"),
        ("unispeech-sat", "UniSpeechSatForCTC"),
        ("wav2vec2", "Wav2Vec2ForCTC"),
        ("wav2vec2-bert", "Wav2Vec2BertForCTC"),
        ("wav2vec2-conformer", "Wav2Vec2ConformerForCTC"),
        ("wavlm", "WavLMForCTC"),
    ]
)

MODEL_FOR_AUDIO_FRAME_CLASSIFICATION_MAPPING_NAMES = OrderedDict(
    [
        # Model for Audio Classification mapping
        ("data2vec-audio", "Data2VecAudioForAudioFrameClassification"),
        ("unispeech-sat", "UniSpeechSatForAudioFrameClassification"),
        ("wav2vec2", "Wav2Vec2ForAudioFrameClassification"),
        ("wav2vec2-bert", "Wav2Vec2BertForAudioFrameClassification"),
        ("wav2vec2-conformer", "Wav2Vec2ConformerForAudioFrameClassification"),
        ("wavlm", "WavLMForAudioFrameClassification"),
    ]
)

MODEL_FOR_AUDIO_XVECTOR_MAPPING_NAMES = OrderedDict(
    [
        # Model for Audio Classification mapping
        ("data2vec-audio", "Data2VecAudioForXVector"),
        ("unispeech-sat", "UniSpeechSatForXVector"),
        ("wav2vec2", "Wav2Vec2ForXVector"),
        ("wav2vec2-bert", "Wav2Vec2BertForXVector"),
        ("wav2vec2-conformer", "Wav2Vec2ConformerForXVector"),
        ("wavlm", "WavLMForXVector"),
    ]
)

MODEL_FOR_TEXT_TO_SPECTROGRAM_MAPPING_NAMES = OrderedDict(
    [
        # Model for Text-To-Spectrogram mapping
        ("fastspeech2_conformer", "FastSpeech2ConformerModel"),
        ("speecht5", "SpeechT5ForTextToSpeech"),
    ]
)

MODEL_FOR_TEXT_TO_WAVEFORM_MAPPING_NAMES = OrderedDict(
    [
        # Model for Text-To-Waveform mapping
        ("bark", "BarkModel"),
        ("csm", "CsmForConditionalGeneration"),
        ("fastspeech2_conformer", "FastSpeech2ConformerWithHifiGan"),
        ("fastspeech2_conformer_with_hifigan", "FastSpeech2ConformerWithHifiGan"),
        ("musicgen", "MusicgenForConditionalGeneration"),
        ("musicgen_melody", "MusicgenMelodyForConditionalGeneration"),
        ("qwen2_5_omni", "Qwen2_5OmniForConditionalGeneration"),
        ("qwen3_omni_moe", "Qwen3OmniMoeForConditionalGeneration"),
        ("seamless_m4t", "SeamlessM4TForTextToSpeech"),
        ("seamless_m4t_v2", "SeamlessM4Tv2ForTextToSpeech"),
        ("vits", "VitsModel"),
    ]
)

MODEL_FOR_ZERO_SHOT_IMAGE_CLASSIFICATION_MAPPING_NAMES = OrderedDict(
    [
        # Model for Zero Shot Image Classification mapping
        ("align", "AlignModel"),
        ("altclip", "AltCLIPModel"),
        ("blip", "BlipModel"),
        ("blip-2", "Blip2ForImageTextRetrieval"),
        ("chinese_clip", "ChineseCLIPModel"),
        ("clip", "CLIPModel"),
        ("clipseg", "CLIPSegModel"),
        ("metaclip_2", "MetaClip2Model"),
        ("siglip", "SiglipModel"),
        ("siglip2", "Siglip2Model"),
    ]
)

MODEL_FOR_BACKBONE_MAPPING_NAMES = OrderedDict(
    [
        # Backbone mapping
        ("beit", "BeitBackbone"),
        ("bit", "BitBackbone"),
        ("convnext", "ConvNextBackbone"),
        ("convnextv2", "ConvNextV2Backbone"),
        ("dinat", "DinatBackbone"),
        ("dinov2", "Dinov2Backbone"),
        ("dinov2_with_registers", "Dinov2WithRegistersBackbone"),
        ("dinov3_convnext", "DINOv3ConvNextBackbone"),
        ("dinov3_vit", "DINOv3ViTBackbone"),
        ("focalnet", "FocalNetBackbone"),
        ("hgnet_v2", "HGNetV2Backbone"),
        ("hiera", "HieraBackbone"),
        ("maskformer-swin", "MaskFormerSwinBackbone"),
        ("pvt_v2", "PvtV2Backbone"),
        ("resnet", "ResNetBackbone"),
        ("rt_detr_resnet", "RTDetrResNetBackbone"),
        ("swin", "SwinBackbone"),
        ("swinv2", "Swinv2Backbone"),
        ("textnet", "TextNetBackbone"),
        ("timm_backbone", "TimmBackbone"),
        ("vitdet", "VitDetBackbone"),
        ("vitpose_backbone", "VitPoseBackbone"),
    ]
)

MODEL_FOR_MASK_GENERATION_MAPPING_NAMES = OrderedDict(
    [
        ("edgetam", "EdgeTamModel"),
        ("edgetam_video", "EdgeTamModel"),
        ("sam", "SamModel"),
        ("sam2", "Sam2Model"),
        ("sam2_video", "Sam2Model"),
        ("sam3_tracker", "Sam3TrackerModel"),
        ("sam3_video", "Sam3TrackerModel"),
        ("sam_hq", "SamHQModel"),
    ]
)


MODEL_FOR_KEYPOINT_DETECTION_MAPPING_NAMES = OrderedDict(
    [
        ("superpoint", "SuperPointForKeypointDetection"),
    ]
)

MODEL_FOR_KEYPOINT_MATCHING_MAPPING_NAMES = OrderedDict(
    [
        ("efficientloftr", "EfficientLoFTRForKeypointMatching"),
        ("lightglue", "LightGlueForKeypointMatching"),
        ("superglue", "SuperGlueForKeypointMatching"),
    ]
)

MODEL_FOR_TEXT_ENCODING_MAPPING_NAMES = OrderedDict(
    [
        ("albert", "AlbertModel"),
        ("bert", "BertModel"),
        ("big_bird", "BigBirdModel"),
        ("clip_text_model", "CLIPTextModel"),
        ("data2vec-text", "Data2VecTextModel"),
        ("deberta", "DebertaModel"),
        ("deberta-v2", "DebertaV2Model"),
        ("distilbert", "DistilBertModel"),
        ("electra", "ElectraModel"),
        ("emu3", "Emu3TextModel"),
        ("flaubert", "FlaubertModel"),
        ("ibert", "IBertModel"),
        ("llama4", "Llama4TextModel"),
        ("longformer", "LongformerModel"),
        ("mllama", "MllamaTextModel"),
        ("mobilebert", "MobileBertModel"),
        ("mt5", "MT5EncoderModel"),
        ("nystromformer", "NystromformerModel"),
        ("reformer", "ReformerModel"),
        ("rembert", "RemBertModel"),
        ("roberta", "RobertaModel"),
        ("roberta-prelayernorm", "RobertaPreLayerNormModel"),
        ("roc_bert", "RoCBertModel"),
        ("roformer", "RoFormerModel"),
        ("squeezebert", "SqueezeBertModel"),
        ("t5", "T5EncoderModel"),
        ("t5gemma", "T5GemmaEncoderModel"),
        ("umt5", "UMT5EncoderModel"),
        ("xlm", "XLMModel"),
        ("xlm-roberta", "XLMRobertaModel"),
        ("xlm-roberta-xl", "XLMRobertaXLModel"),
    ]
)

MODEL_FOR_TIME_SERIES_CLASSIFICATION_MAPPING_NAMES = OrderedDict(
    [
        ("patchtsmixer", "PatchTSMixerForTimeSeriesClassification"),
        ("patchtst", "PatchTSTForClassification"),
    ]
)

MODEL_FOR_TIME_SERIES_REGRESSION_MAPPING_NAMES = OrderedDict(
    [
        ("patchtsmixer", "PatchTSMixerForRegression"),
        ("patchtst", "PatchTSTForRegression"),
    ]
)

MODEL_FOR_TIME_SERIES_PREDICTION_MAPPING_NAMES = OrderedDict(
    [
        ("timesfm", "TimesFmModelForPrediction"),
    ]
)

MODEL_FOR_IMAGE_TO_IMAGE_MAPPING_NAMES = OrderedDict(
    [
        ("swin2sr", "Swin2SRForImageSuperResolution"),
    ]
)

MODEL_FOR_AUDIO_TOKENIZATION_NAMES = OrderedDict(
    [
        ("dac", "DacModel"),
    ]
)

MODEL_MAPPING = _LazyAutoMapping(CONFIG_MAPPING_NAMES, MODEL_MAPPING_NAMES)
MODEL_FOR_PRETRAINING_MAPPING = _LazyAutoMapping(CONFIG_MAPPING_NAMES, MODEL_FOR_PRETRAINING_MAPPING_NAMES)
MODEL_WITH_LM_HEAD_MAPPING = _LazyAutoMapping(CONFIG_MAPPING_NAMES, MODEL_WITH_LM_HEAD_MAPPING_NAMES)
MODEL_FOR_CAUSAL_LM_MAPPING = _LazyAutoMapping(CONFIG_MAPPING_NAMES, MODEL_FOR_CAUSAL_LM_MAPPING_NAMES)
MODEL_FOR_CAUSAL_IMAGE_MODELING_MAPPING = _LazyAutoMapping(
    CONFIG_MAPPING_NAMES, MODEL_FOR_CAUSAL_IMAGE_MODELING_MAPPING_NAMES
)
MODEL_FOR_IMAGE_CLASSIFICATION_MAPPING = _LazyAutoMapping(
    CONFIG_MAPPING_NAMES, MODEL_FOR_IMAGE_CLASSIFICATION_MAPPING_NAMES
)
MODEL_FOR_ZERO_SHOT_IMAGE_CLASSIFICATION_MAPPING = _LazyAutoMapping(
    CONFIG_MAPPING_NAMES, MODEL_FOR_ZERO_SHOT_IMAGE_CLASSIFICATION_MAPPING_NAMES
)
MODEL_FOR_IMAGE_SEGMENTATION_MAPPING = _LazyAutoMapping(
    CONFIG_MAPPING_NAMES, MODEL_FOR_IMAGE_SEGMENTATION_MAPPING_NAMES
)
MODEL_FOR_SEMANTIC_SEGMENTATION_MAPPING = _LazyAutoMapping(
    CONFIG_MAPPING_NAMES, MODEL_FOR_SEMANTIC_SEGMENTATION_MAPPING_NAMES
)
MODEL_FOR_INSTANCE_SEGMENTATION_MAPPING = _LazyAutoMapping(
    CONFIG_MAPPING_NAMES, MODEL_FOR_INSTANCE_SEGMENTATION_MAPPING_NAMES
)
MODEL_FOR_UNIVERSAL_SEGMENTATION_MAPPING = _LazyAutoMapping(
    CONFIG_MAPPING_NAMES, MODEL_FOR_UNIVERSAL_SEGMENTATION_MAPPING_NAMES
)
MODEL_FOR_VIDEO_CLASSIFICATION_MAPPING = _LazyAutoMapping(
    CONFIG_MAPPING_NAMES, MODEL_FOR_VIDEO_CLASSIFICATION_MAPPING_NAMES
)
MODEL_FOR_VISION_2_SEQ_MAPPING = _LazyAutoMapping(CONFIG_MAPPING_NAMES, MODEL_FOR_VISION_2_SEQ_MAPPING_NAMES)
MODEL_FOR_IMAGE_TEXT_TO_TEXT_MAPPING = _LazyAutoMapping(
    CONFIG_MAPPING_NAMES, MODEL_FOR_IMAGE_TEXT_TO_TEXT_MAPPING_NAMES
)
MODEL_FOR_RETRIEVAL_MAPPING = _LazyAutoMapping(CONFIG_MAPPING_NAMES, MODEL_FOR_RETRIEVAL_MAPPING_NAMES)
MODEL_FOR_VISUAL_QUESTION_ANSWERING_MAPPING = _LazyAutoMapping(
    CONFIG_MAPPING_NAMES, MODEL_FOR_VISUAL_QUESTION_ANSWERING_MAPPING_NAMES
)
MODEL_FOR_DOCUMENT_QUESTION_ANSWERING_MAPPING = _LazyAutoMapping(
    CONFIG_MAPPING_NAMES, MODEL_FOR_DOCUMENT_QUESTION_ANSWERING_MAPPING_NAMES
)
MODEL_FOR_MASKED_LM_MAPPING = _LazyAutoMapping(CONFIG_MAPPING_NAMES, MODEL_FOR_MASKED_LM_MAPPING_NAMES)
MODEL_FOR_IMAGE_MAPPING = _LazyAutoMapping(CONFIG_MAPPING_NAMES, MODEL_FOR_IMAGE_MAPPING_NAMES)
MODEL_FOR_MASKED_IMAGE_MODELING_MAPPING = _LazyAutoMapping(
    CONFIG_MAPPING_NAMES, MODEL_FOR_MASKED_IMAGE_MODELING_MAPPING_NAMES
)
MODEL_FOR_OBJECT_DETECTION_MAPPING = _LazyAutoMapping(CONFIG_MAPPING_NAMES, MODEL_FOR_OBJECT_DETECTION_MAPPING_NAMES)
MODEL_FOR_ZERO_SHOT_OBJECT_DETECTION_MAPPING = _LazyAutoMapping(
    CONFIG_MAPPING_NAMES, MODEL_FOR_ZERO_SHOT_OBJECT_DETECTION_MAPPING_NAMES
)
MODEL_FOR_DEPTH_ESTIMATION_MAPPING = _LazyAutoMapping(CONFIG_MAPPING_NAMES, MODEL_FOR_DEPTH_ESTIMATION_MAPPING_NAMES)
MODEL_FOR_SEQ_TO_SEQ_CAUSAL_LM_MAPPING = _LazyAutoMapping(
    CONFIG_MAPPING_NAMES, MODEL_FOR_SEQ_TO_SEQ_CAUSAL_LM_MAPPING_NAMES
)
MODEL_FOR_SEQUENCE_CLASSIFICATION_MAPPING = _LazyAutoMapping(
    CONFIG_MAPPING_NAMES, MODEL_FOR_SEQUENCE_CLASSIFICATION_MAPPING_NAMES
)
MODEL_FOR_QUESTION_ANSWERING_MAPPING = _LazyAutoMapping(
    CONFIG_MAPPING_NAMES, MODEL_FOR_QUESTION_ANSWERING_MAPPING_NAMES
)
MODEL_FOR_TABLE_QUESTION_ANSWERING_MAPPING = _LazyAutoMapping(
    CONFIG_MAPPING_NAMES, MODEL_FOR_TABLE_QUESTION_ANSWERING_MAPPING_NAMES
)
MODEL_FOR_TOKEN_CLASSIFICATION_MAPPING = _LazyAutoMapping(
    CONFIG_MAPPING_NAMES, MODEL_FOR_TOKEN_CLASSIFICATION_MAPPING_NAMES
)
MODEL_FOR_MULTIPLE_CHOICE_MAPPING = _LazyAutoMapping(CONFIG_MAPPING_NAMES, MODEL_FOR_MULTIPLE_CHOICE_MAPPING_NAMES)
MODEL_FOR_NEXT_SENTENCE_PREDICTION_MAPPING = _LazyAutoMapping(
    CONFIG_MAPPING_NAMES, MODEL_FOR_NEXT_SENTENCE_PREDICTION_MAPPING_NAMES
)
MODEL_FOR_AUDIO_CLASSIFICATION_MAPPING = _LazyAutoMapping(
    CONFIG_MAPPING_NAMES, MODEL_FOR_AUDIO_CLASSIFICATION_MAPPING_NAMES
)
MODEL_FOR_CTC_MAPPING = _LazyAutoMapping(CONFIG_MAPPING_NAMES, MODEL_FOR_CTC_MAPPING_NAMES)
MODEL_FOR_SPEECH_SEQ_2_SEQ_MAPPING = _LazyAutoMapping(CONFIG_MAPPING_NAMES, MODEL_FOR_SPEECH_SEQ_2_SEQ_MAPPING_NAMES)
MODEL_FOR_AUDIO_FRAME_CLASSIFICATION_MAPPING = _LazyAutoMapping(
    CONFIG_MAPPING_NAMES, MODEL_FOR_AUDIO_FRAME_CLASSIFICATION_MAPPING_NAMES
)
MODEL_FOR_AUDIO_XVECTOR_MAPPING = _LazyAutoMapping(CONFIG_MAPPING_NAMES, MODEL_FOR_AUDIO_XVECTOR_MAPPING_NAMES)

MODEL_FOR_TEXT_TO_SPECTROGRAM_MAPPING = _LazyAutoMapping(
    CONFIG_MAPPING_NAMES, MODEL_FOR_TEXT_TO_SPECTROGRAM_MAPPING_NAMES
)

MODEL_FOR_TEXT_TO_WAVEFORM_MAPPING = _LazyAutoMapping(CONFIG_MAPPING_NAMES, MODEL_FOR_TEXT_TO_WAVEFORM_MAPPING_NAMES)

MODEL_FOR_BACKBONE_MAPPING = _LazyAutoMapping(CONFIG_MAPPING_NAMES, MODEL_FOR_BACKBONE_MAPPING_NAMES)

MODEL_FOR_MASK_GENERATION_MAPPING = _LazyAutoMapping(CONFIG_MAPPING_NAMES, MODEL_FOR_MASK_GENERATION_MAPPING_NAMES)

MODEL_FOR_KEYPOINT_DETECTION_MAPPING = _LazyAutoMapping(
    CONFIG_MAPPING_NAMES, MODEL_FOR_KEYPOINT_DETECTION_MAPPING_NAMES
)

MODEL_FOR_KEYPOINT_MATCHING_MAPPING = _LazyAutoMapping(CONFIG_MAPPING_NAMES, MODEL_FOR_KEYPOINT_MATCHING_MAPPING_NAMES)

MODEL_FOR_TEXT_ENCODING_MAPPING = _LazyAutoMapping(CONFIG_MAPPING_NAMES, MODEL_FOR_TEXT_ENCODING_MAPPING_NAMES)

MODEL_FOR_TIME_SERIES_CLASSIFICATION_MAPPING = _LazyAutoMapping(
    CONFIG_MAPPING_NAMES, MODEL_FOR_TIME_SERIES_CLASSIFICATION_MAPPING_NAMES
)

MODEL_FOR_TIME_SERIES_REGRESSION_MAPPING = _LazyAutoMapping(
    CONFIG_MAPPING_NAMES, MODEL_FOR_TIME_SERIES_REGRESSION_MAPPING_NAMES
)

MODEL_FOR_TIME_SERIES_PREDICTION_MAPPING = _LazyAutoMapping(
    CONFIG_MAPPING_NAMES, MODEL_FOR_TIME_SERIES_PREDICTION_MAPPING_NAMES
)

MODEL_FOR_IMAGE_TO_IMAGE_MAPPING = _LazyAutoMapping(CONFIG_MAPPING_NAMES, MODEL_FOR_IMAGE_TO_IMAGE_MAPPING_NAMES)

MODEL_FOR_AUDIO_TOKENIZATION_MAPPING = _LazyAutoMapping(CONFIG_MAPPING_NAMES, MODEL_FOR_AUDIO_TOKENIZATION_NAMES)


class AutoModelForMaskGeneration(_BaseAutoModelClass):
    _model_mapping = MODEL_FOR_MASK_GENERATION_MAPPING


class AutoModelForKeypointDetection(_BaseAutoModelClass):
    _model_mapping = MODEL_FOR_KEYPOINT_DETECTION_MAPPING


class AutoModelForKeypointMatching(_BaseAutoModelClass):
    _model_mapping = MODEL_FOR_KEYPOINT_MATCHING_MAPPING


class AutoModelForTextEncoding(_BaseAutoModelClass):
    _model_mapping = MODEL_FOR_TEXT_ENCODING_MAPPING


class AutoModelForImageToImage(_BaseAutoModelClass):
    _model_mapping = MODEL_FOR_IMAGE_TO_IMAGE_MAPPING


class AutoModel(_BaseAutoModelClass):
    _model_mapping = MODEL_MAPPING


AutoModel = auto_class_update(AutoModel)


class AutoModelForPreTraining(_BaseAutoModelClass):
    _model_mapping = MODEL_FOR_PRETRAINING_MAPPING


AutoModelForPreTraining = auto_class_update(AutoModelForPreTraining, head_doc="pretraining")


# Private on purpose, the public class will add the deprecation warnings.
class _AutoModelWithLMHead(_BaseAutoModelClass):
    _model_mapping = MODEL_WITH_LM_HEAD_MAPPING


_AutoModelWithLMHead = auto_class_update(_AutoModelWithLMHead, head_doc="language modeling")


class AutoModelForCausalLM(_BaseAutoModelClass):
    _model_mapping = MODEL_FOR_CAUSAL_LM_MAPPING

    # override to give better return typehint
    @classmethod
    def from_pretrained(
        cls: type["AutoModelForCausalLM"],
        pretrained_model_name_or_path: Union[str, os.PathLike[str]],
        *model_args,
        **kwargs,
    ) -> "_BaseModelWithGenerate":
        return super().from_pretrained(pretrained_model_name_or_path, *model_args, **kwargs)


AutoModelForCausalLM = auto_class_update(AutoModelForCausalLM, head_doc="causal language modeling")


class AutoModelForMaskedLM(_BaseAutoModelClass):
    _model_mapping = MODEL_FOR_MASKED_LM_MAPPING


AutoModelForMaskedLM = auto_class_update(AutoModelForMaskedLM, head_doc="masked language modeling")


class AutoModelForSeq2SeqLM(_BaseAutoModelClass):
    _model_mapping = MODEL_FOR_SEQ_TO_SEQ_CAUSAL_LM_MAPPING


AutoModelForSeq2SeqLM = auto_class_update(
    AutoModelForSeq2SeqLM,
    head_doc="sequence-to-sequence language modeling",
    checkpoint_for_example="google-t5/t5-base",
)


class AutoModelForSequenceClassification(_BaseAutoModelClass):
    _model_mapping = MODEL_FOR_SEQUENCE_CLASSIFICATION_MAPPING


AutoModelForSequenceClassification = auto_class_update(
    AutoModelForSequenceClassification, head_doc="sequence classification"
)


class AutoModelForQuestionAnswering(_BaseAutoModelClass):
    _model_mapping = MODEL_FOR_QUESTION_ANSWERING_MAPPING


AutoModelForQuestionAnswering = auto_class_update(AutoModelForQuestionAnswering, head_doc="question answering")


class AutoModelForTableQuestionAnswering(_BaseAutoModelClass):
    _model_mapping = MODEL_FOR_TABLE_QUESTION_ANSWERING_MAPPING


AutoModelForTableQuestionAnswering = auto_class_update(
    AutoModelForTableQuestionAnswering,
    head_doc="table question answering",
    checkpoint_for_example="google/tapas-base-finetuned-wtq",
)


class AutoModelForVisualQuestionAnswering(_BaseAutoModelClass):
    _model_mapping = MODEL_FOR_VISUAL_QUESTION_ANSWERING_MAPPING


AutoModelForVisualQuestionAnswering = auto_class_update(
    AutoModelForVisualQuestionAnswering,
    head_doc="visual question answering",
    checkpoint_for_example="dandelin/vilt-b32-finetuned-vqa",
)


class AutoModelForDocumentQuestionAnswering(_BaseAutoModelClass):
    _model_mapping = MODEL_FOR_DOCUMENT_QUESTION_ANSWERING_MAPPING


AutoModelForDocumentQuestionAnswering = auto_class_update(
    AutoModelForDocumentQuestionAnswering,
    head_doc="document question answering",
    checkpoint_for_example='impira/layoutlm-document-qa", revision="52e01b3',
)


class AutoModelForTokenClassification(_BaseAutoModelClass):
    _model_mapping = MODEL_FOR_TOKEN_CLASSIFICATION_MAPPING


AutoModelForTokenClassification = auto_class_update(AutoModelForTokenClassification, head_doc="token classification")


class AutoModelForMultipleChoice(_BaseAutoModelClass):
    _model_mapping = MODEL_FOR_MULTIPLE_CHOICE_MAPPING


AutoModelForMultipleChoice = auto_class_update(AutoModelForMultipleChoice, head_doc="multiple choice")


class AutoModelForNextSentencePrediction(_BaseAutoModelClass):
    _model_mapping = MODEL_FOR_NEXT_SENTENCE_PREDICTION_MAPPING


AutoModelForNextSentencePrediction = auto_class_update(
    AutoModelForNextSentencePrediction, head_doc="next sentence prediction"
)


class AutoModelForImageClassification(_BaseAutoModelClass):
    _model_mapping = MODEL_FOR_IMAGE_CLASSIFICATION_MAPPING


AutoModelForImageClassification = auto_class_update(AutoModelForImageClassification, head_doc="image classification")


class AutoModelForZeroShotImageClassification(_BaseAutoModelClass):
    _model_mapping = MODEL_FOR_ZERO_SHOT_IMAGE_CLASSIFICATION_MAPPING


AutoModelForZeroShotImageClassification = auto_class_update(
    AutoModelForZeroShotImageClassification, head_doc="zero-shot image classification"
)


class AutoModelForImageSegmentation(_BaseAutoModelClass):
    _model_mapping = MODEL_FOR_IMAGE_SEGMENTATION_MAPPING


AutoModelForImageSegmentation = auto_class_update(AutoModelForImageSegmentation, head_doc="image segmentation")


class AutoModelForSemanticSegmentation(_BaseAutoModelClass):
    _model_mapping = MODEL_FOR_SEMANTIC_SEGMENTATION_MAPPING


AutoModelForSemanticSegmentation = auto_class_update(
    AutoModelForSemanticSegmentation, head_doc="semantic segmentation"
)


class AutoModelForTimeSeriesPrediction(_BaseAutoModelClass):
    _model_mapping = MODEL_FOR_TIME_SERIES_PREDICTION_MAPPING


AutoModelForTimeSeriesPrediction = auto_class_update(
    AutoModelForTimeSeriesPrediction, head_doc="time-series prediction"
)


class AutoModelForUniversalSegmentation(_BaseAutoModelClass):
    _model_mapping = MODEL_FOR_UNIVERSAL_SEGMENTATION_MAPPING


AutoModelForUniversalSegmentation = auto_class_update(
    AutoModelForUniversalSegmentation, head_doc="universal image segmentation"
)


class AutoModelForInstanceSegmentation(_BaseAutoModelClass):
    _model_mapping = MODEL_FOR_INSTANCE_SEGMENTATION_MAPPING


AutoModelForInstanceSegmentation = auto_class_update(
    AutoModelForInstanceSegmentation, head_doc="instance segmentation"
)


class AutoModelForObjectDetection(_BaseAutoModelClass):
    _model_mapping = MODEL_FOR_OBJECT_DETECTION_MAPPING


AutoModelForObjectDetection = auto_class_update(AutoModelForObjectDetection, head_doc="object detection")


class AutoModelForZeroShotObjectDetection(_BaseAutoModelClass):
    _model_mapping = MODEL_FOR_ZERO_SHOT_OBJECT_DETECTION_MAPPING


AutoModelForZeroShotObjectDetection = auto_class_update(
    AutoModelForZeroShotObjectDetection, head_doc="zero-shot object detection"
)


class AutoModelForDepthEstimation(_BaseAutoModelClass):
    _model_mapping = MODEL_FOR_DEPTH_ESTIMATION_MAPPING


AutoModelForDepthEstimation = auto_class_update(AutoModelForDepthEstimation, head_doc="depth estimation")


class AutoModelForVideoClassification(_BaseAutoModelClass):
    _model_mapping = MODEL_FOR_VIDEO_CLASSIFICATION_MAPPING


AutoModelForVideoClassification = auto_class_update(AutoModelForVideoClassification, head_doc="video classification")


# Private on purpose, the public class will add the deprecation warnings.
class _AutoModelForVision2Seq(_BaseAutoModelClass):
    _model_mapping = MODEL_FOR_VISION_2_SEQ_MAPPING


_AutoModelForVision2Seq = auto_class_update(_AutoModelForVision2Seq, head_doc="vision-to-text modeling")


class AutoModelForImageTextToText(_BaseAutoModelClass):
    _model_mapping = MODEL_FOR_IMAGE_TEXT_TO_TEXT_MAPPING

    # override to give better return typehint
    @classmethod
    def from_pretrained(
        cls: type["AutoModelForImageTextToText"],
        pretrained_model_name_or_path: Union[str, os.PathLike[str]],
        *model_args,
        **kwargs,
    ) -> "_BaseModelWithGenerate":
        return super().from_pretrained(pretrained_model_name_or_path, *model_args, **kwargs)


AutoModelForImageTextToText = auto_class_update(AutoModelForImageTextToText, head_doc="image-text-to-text modeling")


class AutoModelForAudioClassification(_BaseAutoModelClass):
    _model_mapping = MODEL_FOR_AUDIO_CLASSIFICATION_MAPPING


AutoModelForAudioClassification = auto_class_update(AutoModelForAudioClassification, head_doc="audio classification")


class AutoModelForCTC(_BaseAutoModelClass):
    _model_mapping = MODEL_FOR_CTC_MAPPING


AutoModelForCTC = auto_class_update(AutoModelForCTC, head_doc="connectionist temporal classification")


class AutoModelForSpeechSeq2Seq(_BaseAutoModelClass):
    _model_mapping = MODEL_FOR_SPEECH_SEQ_2_SEQ_MAPPING


AutoModelForSpeechSeq2Seq = auto_class_update(
    AutoModelForSpeechSeq2Seq, head_doc="sequence-to-sequence speech-to-text modeling"
)


class AutoModelForAudioFrameClassification(_BaseAutoModelClass):
    _model_mapping = MODEL_FOR_AUDIO_FRAME_CLASSIFICATION_MAPPING


AutoModelForAudioFrameClassification = auto_class_update(
    AutoModelForAudioFrameClassification, head_doc="audio frame (token) classification"
)


class AutoModelForAudioXVector(_BaseAutoModelClass):
    _model_mapping = MODEL_FOR_AUDIO_XVECTOR_MAPPING


class AutoModelForTextToSpectrogram(_BaseAutoModelClass):
    _model_mapping = MODEL_FOR_TEXT_TO_SPECTROGRAM_MAPPING


class AutoModelForTextToWaveform(_BaseAutoModelClass):
    _model_mapping = MODEL_FOR_TEXT_TO_WAVEFORM_MAPPING


class AutoBackbone(_BaseAutoBackboneClass):
    _model_mapping = MODEL_FOR_BACKBONE_MAPPING


AutoModelForAudioXVector = auto_class_update(AutoModelForAudioXVector, head_doc="audio retrieval via x-vector")


class AutoModelForMaskedImageModeling(_BaseAutoModelClass):
    _model_mapping = MODEL_FOR_MASKED_IMAGE_MODELING_MAPPING


AutoModelForMaskedImageModeling = auto_class_update(AutoModelForMaskedImageModeling, head_doc="masked image modeling")


class AutoModelForAudioTokenization(_BaseAutoModelClass):
    _model_mapping = MODEL_FOR_AUDIO_TOKENIZATION_MAPPING


AutoModelForAudioTokenization = auto_class_update(
    AutoModelForAudioTokenization, head_doc="audio tokenization through codebooks"
)


class AutoModelWithLMHead(_AutoModelWithLMHead):
    @classmethod
    def from_config(cls, config, **kwargs):
        warnings.warn(
            "The class `AutoModelWithLMHead` is deprecated and will be removed in a future version. Please use "
            "`AutoModelForCausalLM` for causal language models, `AutoModelForMaskedLM` for masked language models and "
            "`AutoModelForSeq2SeqLM` for encoder-decoder models.",
            FutureWarning,
        )
        return super().from_config(config, **kwargs)

    @classmethod
    def from_pretrained(cls, pretrained_model_name_or_path, *model_args, **kwargs):
        warnings.warn(
            "The class `AutoModelWithLMHead` is deprecated and will be removed in a future version. Please use "
            "`AutoModelForCausalLM` for causal language models, `AutoModelForMaskedLM` for masked language models and "
            "`AutoModelForSeq2SeqLM` for encoder-decoder models.",
            FutureWarning,
        )
        return super().from_pretrained(pretrained_model_name_or_path, *model_args, **kwargs)


class AutoModelForVision2Seq(_AutoModelForVision2Seq):
    @classmethod
    def from_config(cls, config, **kwargs):
        warnings.warn(
            "The class `AutoModelForVision2Seq` is deprecated and will be removed in v5.0. Please use "
            "`AutoModelForImageTextToText` instead.",
            FutureWarning,
        )
        return super().from_config(config, **kwargs)

    @classmethod
    def from_pretrained(cls, pretrained_model_name_or_path, *model_args, **kwargs):
        warnings.warn(
            "The class `AutoModelForVision2Seq` is deprecated and will be removed in v5.0. Please use "
            "`AutoModelForImageTextToText` instead.",
            FutureWarning,
        )
        return super().from_pretrained(pretrained_model_name_or_path, *model_args, **kwargs)


__all__ = [
    "MODEL_FOR_AUDIO_CLASSIFICATION_MAPPING",
    "MODEL_FOR_AUDIO_FRAME_CLASSIFICATION_MAPPING",
    "MODEL_FOR_AUDIO_TOKENIZATION_MAPPING",
    "MODEL_FOR_AUDIO_XVECTOR_MAPPING",
    "MODEL_FOR_BACKBONE_MAPPING",
    "MODEL_FOR_CAUSAL_IMAGE_MODELING_MAPPING",
    "MODEL_FOR_CAUSAL_LM_MAPPING",
    "MODEL_FOR_CTC_MAPPING",
    "MODEL_FOR_DOCUMENT_QUESTION_ANSWERING_MAPPING",
    "MODEL_FOR_DEPTH_ESTIMATION_MAPPING",
    "MODEL_FOR_IMAGE_CLASSIFICATION_MAPPING",
    "MODEL_FOR_IMAGE_MAPPING",
    "MODEL_FOR_IMAGE_SEGMENTATION_MAPPING",
    "MODEL_FOR_IMAGE_TO_IMAGE_MAPPING",
    "MODEL_FOR_KEYPOINT_DETECTION_MAPPING",
    "MODEL_FOR_KEYPOINT_MATCHING_MAPPING",
    "MODEL_FOR_INSTANCE_SEGMENTATION_MAPPING",
    "MODEL_FOR_MASKED_IMAGE_MODELING_MAPPING",
    "MODEL_FOR_MASKED_LM_MAPPING",
    "MODEL_FOR_MASK_GENERATION_MAPPING",
    "MODEL_FOR_MULTIPLE_CHOICE_MAPPING",
    "MODEL_FOR_NEXT_SENTENCE_PREDICTION_MAPPING",
    "MODEL_FOR_OBJECT_DETECTION_MAPPING",
    "MODEL_FOR_PRETRAINING_MAPPING",
    "MODEL_FOR_QUESTION_ANSWERING_MAPPING",
    "MODEL_FOR_SEMANTIC_SEGMENTATION_MAPPING",
    "MODEL_FOR_SEQ_TO_SEQ_CAUSAL_LM_MAPPING",
    "MODEL_FOR_SEQUENCE_CLASSIFICATION_MAPPING",
    "MODEL_FOR_SPEECH_SEQ_2_SEQ_MAPPING",
    "MODEL_FOR_TABLE_QUESTION_ANSWERING_MAPPING",
    "MODEL_FOR_TEXT_ENCODING_MAPPING",
    "MODEL_FOR_TEXT_TO_WAVEFORM_MAPPING",
    "MODEL_FOR_TEXT_TO_SPECTROGRAM_MAPPING",
    "MODEL_FOR_TIME_SERIES_PREDICTION_MAPPING",
    "MODEL_FOR_TOKEN_CLASSIFICATION_MAPPING",
    "MODEL_FOR_UNIVERSAL_SEGMENTATION_MAPPING",
    "MODEL_FOR_VIDEO_CLASSIFICATION_MAPPING",
    "MODEL_FOR_VISION_2_SEQ_MAPPING",
    "MODEL_FOR_RETRIEVAL_MAPPING",
    "MODEL_FOR_IMAGE_TEXT_TO_TEXT_MAPPING",
    "MODEL_FOR_VISUAL_QUESTION_ANSWERING_MAPPING",
    "MODEL_MAPPING",
    "MODEL_WITH_LM_HEAD_MAPPING",
    "MODEL_FOR_ZERO_SHOT_IMAGE_CLASSIFICATION_MAPPING",
    "MODEL_FOR_ZERO_SHOT_OBJECT_DETECTION_MAPPING",
    "MODEL_FOR_TIME_SERIES_CLASSIFICATION_MAPPING",
    "MODEL_FOR_TIME_SERIES_REGRESSION_MAPPING",
    "AutoModel",
    "AutoBackbone",
    "AutoModelForAudioClassification",
    "AutoModelForAudioFrameClassification",
    "AutoModelForAudioTokenization",
    "AutoModelForAudioXVector",
    "AutoModelForCausalLM",
    "AutoModelForCTC",
    "AutoModelForDepthEstimation",
    "AutoModelForImageClassification",
    "AutoModelForImageSegmentation",
    "AutoModelForImageToImage",
    "AutoModelForInstanceSegmentation",
    "AutoModelForKeypointDetection",
    "AutoModelForKeypointMatching",
    "AutoModelForMaskGeneration",
    "AutoModelForTextEncoding",
    "AutoModelForMaskedImageModeling",
    "AutoModelForMaskedLM",
    "AutoModelForMultipleChoice",
    "AutoModelForNextSentencePrediction",
    "AutoModelForObjectDetection",
    "AutoModelForPreTraining",
    "AutoModelForQuestionAnswering",
    "AutoModelForSemanticSegmentation",
    "AutoModelForSeq2SeqLM",
    "AutoModelForSequenceClassification",
    "AutoModelForSpeechSeq2Seq",
    "AutoModelForTableQuestionAnswering",
    "AutoModelForTextToSpectrogram",
    "AutoModelForTextToWaveform",
    "AutoModelForTimeSeriesPrediction",
    "AutoModelForTokenClassification",
    "AutoModelForUniversalSegmentation",
    "AutoModelForVideoClassification",
    "AutoModelForVision2Seq",
    "AutoModelForVisualQuestionAnswering",
    "AutoModelForDocumentQuestionAnswering",
    "AutoModelWithLMHead",
    "AutoModelForZeroShotImageClassification",
    "AutoModelForZeroShotObjectDetection",
    "AutoModelForImageTextToText",
]<|MERGE_RESOLUTION|>--- conflicted
+++ resolved
@@ -279,11 +279,7 @@
         ("musicgen", "MusicgenModel"),
         ("musicgen_melody", "MusicgenMelodyModel"),
         ("mvp", "MvpModel"),
-<<<<<<< HEAD
         ("nanochat", "NanoChatModel"),
-        ("nat", "NatModel"),
-=======
->>>>>>> 7b84f726
         ("nemotron", "NemotronModel"),
         ("nllb-moe", "NllbMoeModel"),
         ("nystromformer", "NystromformerModel"),
@@ -495,11 +491,7 @@
         ("mpt", "MptForCausalLM"),
         ("mra", "MraForMaskedLM"),
         ("mvp", "MvpForConditionalGeneration"),
-<<<<<<< HEAD
         ("nanochat", "NanoChatForCausalLM"),
-        ("nezha", "NezhaForPreTraining"),
-=======
->>>>>>> 7b84f726
         ("nllb-moe", "NllbMoeForConditionalGeneration"),
         ("openai-gpt", "OpenAIGPTLMHeadModel"),
         ("paligemma", "PaliGemmaForConditionalGeneration"),
