# coding=utf-8
# Copyright 2018 The HuggingFace Inc. team.
#
# Licensed under the Apache License, Version 2.0 (the "License");
# you may not use this file except in compliance with the License.
# You may obtain a copy of the License at
#
#     http://www.apache.org/licenses/LICENSE-2.0
#
# Unless required by applicable law or agreed to in writing, software
# distributed under the License is distributed on an "AS IS" BASIS,
# WITHOUT WARRANTIES OR CONDITIONS OF ANY KIND, either express or implied.
# See the License for the specific language governing permissions and
# limitations under the License.
"""Auto Model class."""

import os
import warnings
from collections import OrderedDict
from typing import TYPE_CHECKING, Union

from ...utils import logging
from .auto_factory import (
    _BaseAutoBackboneClass,
    _BaseAutoModelClass,
    _LazyAutoMapping,
    auto_class_update,
)
from .configuration_auto import CONFIG_MAPPING_NAMES


if TYPE_CHECKING:
    from ...generation import GenerationMixin
    from ...modeling_utils import PreTrainedModel

    # class for better type annotations
    class _BaseModelWithGenerate(PreTrainedModel, GenerationMixin):
        pass


logger = logging.get_logger(__name__)

MODEL_MAPPING_NAMES = OrderedDict(
    [
        # Base model mapping
        ("aimv2", "Aimv2Model"),
        ("aimv2_vision_model", "Aimv2VisionModel"),
        ("albert", "AlbertModel"),
        ("align", "AlignModel"),
        ("altclip", "AltCLIPModel"),
        ("apertus", "ApertusModel"),
        ("arcee", "ArceeModel"),
        ("aria", "AriaModel"),
        ("aria_text", "AriaTextModel"),
        ("audio-spectrogram-transformer", "ASTModel"),
        ("autoformer", "AutoformerModel"),
        ("aya_vision", "AyaVisionModel"),
        ("bamba", "BambaModel"),
        ("bark", "BarkModel"),
        ("bart", "BartModel"),
        ("beit", "BeitModel"),
        ("bert", "BertModel"),
        ("bert-generation", "BertGenerationEncoder"),
        ("big_bird", "BigBirdModel"),
        ("bigbird_pegasus", "BigBirdPegasusModel"),
        ("biogpt", "BioGptModel"),
        ("bit", "BitModel"),
        ("bitnet", "BitNetModel"),
        ("blenderbot", "BlenderbotModel"),
        ("blenderbot-small", "BlenderbotSmallModel"),
        ("blip", "BlipModel"),
        ("blip-2", "Blip2Model"),
        ("blip_2_qformer", "Blip2QFormerModel"),
        ("bloom", "BloomModel"),
        ("blt", "BltModel"),
        ("bridgetower", "BridgeTowerModel"),
        ("bros", "BrosModel"),
        ("camembert", "CamembertModel"),
        ("canine", "CanineModel"),
        ("chameleon", "ChameleonModel"),
        ("chinese_clip", "ChineseCLIPModel"),
        ("chinese_clip_vision_model", "ChineseCLIPVisionModel"),
        ("clap", "ClapModel"),
        ("clip", "CLIPModel"),
        ("clip_text_model", "CLIPTextModel"),
        ("clip_vision_model", "CLIPVisionModel"),
        ("clipseg", "CLIPSegModel"),
        ("clvp", "ClvpModelForConditionalGeneration"),
        ("code_llama", "LlamaModel"),
        ("codegen", "CodeGenModel"),
        ("cohere", "CohereModel"),
        ("cohere2", "Cohere2Model"),
        ("cohere2_vision", "Cohere2VisionModel"),
        ("conditional_detr", "ConditionalDetrModel"),
        ("convbert", "ConvBertModel"),
        ("convnext", "ConvNextModel"),
        ("convnextv2", "ConvNextV2Model"),
        ("cpmant", "CpmAntModel"),
        ("csm", "CsmForConditionalGeneration"),
        ("ctrl", "CTRLModel"),
        ("cvt", "CvtModel"),
        ("cwm", "CwmModel"),
        ("d_fine", "DFineModel"),
        ("dab-detr", "DabDetrModel"),
        ("dac", "DacModel"),
        ("data2vec-audio", "Data2VecAudioModel"),
        ("data2vec-text", "Data2VecTextModel"),
        ("data2vec-vision", "Data2VecVisionModel"),
        ("dbrx", "DbrxModel"),
        ("deberta", "DebertaModel"),
        ("deberta-v2", "DebertaV2Model"),
        ("decision_transformer", "DecisionTransformerModel"),
        ("deepseek_v2", "DeepseekV2Model"),
        ("deepseek_v3", "DeepseekV3Model"),
        ("deepseek_vl", "DeepseekVLModel"),
        ("deepseek_vl_hybrid", "DeepseekVLHybridModel"),
        ("deformable_detr", "DeformableDetrModel"),
        ("deit", "DeiTModel"),
        ("depth_pro", "DepthProModel"),
        ("deta", "DetaModel"),
        ("detr", "DetrModel"),
        ("dia", "DiaModel"),
        ("diffllama", "DiffLlamaModel"),
        ("dinat", "DinatModel"),
        ("dinov2", "Dinov2Model"),
        ("dinov2_with_registers", "Dinov2WithRegistersModel"),
        ("dinov3_convnext", "DINOv3ConvNextModel"),
        ("dinov3_vit", "DINOv3ViTModel"),
        ("distilbert", "DistilBertModel"),
        ("doge", "DogeModel"),
        ("donut-swin", "DonutSwinModel"),
        ("dots1", "Dots1Model"),
        ("dpr", "DPRQuestionEncoder"),
        ("dpt", "DPTModel"),
        ("edgetam", "EdgeTamModel"),
        ("edgetam_video", "EdgeTamVideoModel"),
        ("edgetam_vision_model", "EdgeTamVisionModel"),
        ("efficientformer", "EfficientFormerModel"),
        ("efficientloftr", "EfficientLoFTRModel"),
        ("efficientnet", "EfficientNetModel"),
        ("electra", "ElectraModel"),
        ("emu3", "Emu3Model"),
        ("encodec", "EncodecModel"),
        ("ernie", "ErnieModel"),
        ("ernie4_5", "Ernie4_5Model"),
        ("ernie4_5_moe", "Ernie4_5_MoeModel"),
        ("ernie_m", "ErnieMModel"),
        ("esm", "EsmModel"),
        ("evolla", "EvollaModel"),
        ("exaone4", "Exaone4Model"),
        ("falcon", "FalconModel"),
        ("falcon_h1", "FalconH1Model"),
        ("falcon_mamba", "FalconMambaModel"),
        ("fastspeech2_conformer", "FastSpeech2ConformerModel"),
        ("fastspeech2_conformer_with_hifigan", "FastSpeech2ConformerWithHifiGan"),
        ("flaubert", "FlaubertModel"),
        ("flava", "FlavaModel"),
        ("flex_olmo", "FlexOlmoModel"),
        ("florence2", "Florence2Model"),
        ("fnet", "FNetModel"),
        ("focalnet", "FocalNetModel"),
        ("fsmt", "FSMTModel"),
        ("funnel", ("FunnelModel", "FunnelBaseModel")),
        ("fuyu", "FuyuModel"),
        ("gemma", "GemmaModel"),
        ("gemma2", "Gemma2Model"),
        ("gemma3", "Gemma3Model"),
        ("gemma3_text", "Gemma3TextModel"),
        ("gemma3n", "Gemma3nModel"),
        ("gemma3n_audio", "Gemma3nAudioEncoder"),
        ("gemma3n_text", "Gemma3nTextModel"),
        ("gemma3n_vision", "TimmWrapperModel"),
        ("git", "GitModel"),
        ("glm", "GlmModel"),
        ("glm4", "Glm4Model"),
        ("glm4_moe", "Glm4MoeModel"),
        ("glm4v", "Glm4vModel"),
        ("glm4v_moe", "Glm4vMoeModel"),
        ("glm4v_moe_text", "Glm4vMoeTextModel"),
        ("glm4v_text", "Glm4vTextModel"),
        ("glpn", "GLPNModel"),
        ("got_ocr2", "GotOcr2Model"),
        ("gpt-sw3", "GPT2Model"),
        ("gpt2", "GPT2Model"),
        ("gpt_bigcode", "GPTBigCodeModel"),
        ("gpt_neo", "GPTNeoModel"),
        ("gpt_neox", "GPTNeoXModel"),
        ("gpt_neox_japanese", "GPTNeoXJapaneseModel"),
        ("gpt_oss", "GptOssModel"),
        ("gptj", "GPTJModel"),
        ("gptsan-japanese", "GPTSanJapaneseForConditionalGeneration"),
        ("granite", "GraniteModel"),
        ("granitemoe", "GraniteMoeModel"),
        ("granitemoehybrid", "GraniteMoeHybridModel"),
        ("granitemoeshared", "GraniteMoeSharedModel"),
        ("graphormer", "GraphormerModel"),
        ("grounding-dino", "GroundingDinoModel"),
        ("groupvit", "GroupViTModel"),
        ("helium", "HeliumModel"),
        ("hgnet_v2", "HGNetV2Backbone"),
        ("hiera", "HieraModel"),
        ("hubert", "HubertModel"),
        ("hunyuan_v1_dense", "HunYuanDenseV1Model"),
        ("hunyuan_v1_moe", "HunYuanMoEV1Model"),
        ("ibert", "IBertModel"),
        ("idefics", "IdeficsModel"),
        ("idefics2", "Idefics2Model"),
        ("idefics3", "Idefics3Model"),
        ("idefics3_vision", "Idefics3VisionTransformer"),
        ("ijepa", "IJepaModel"),
        ("imagegpt", "ImageGPTModel"),
        ("informer", "InformerModel"),
        ("instructblip", "InstructBlipModel"),
        ("instructblipvideo", "InstructBlipVideoModel"),
        ("internvl", "InternVLModel"),
        ("internvl_vision", "InternVLVisionModel"),
        ("jamba", "JambaModel"),
        ("janus", "JanusModel"),
        ("jetmoe", "JetMoeModel"),
        ("jukebox", "JukeboxModel"),
        ("kosmos-2", "Kosmos2Model"),
        ("kosmos-2.5", "Kosmos2_5Model"),
        ("kyutai_speech_to_text", "KyutaiSpeechToTextModel"),
        ("layoutlm", "LayoutLMModel"),
        ("layoutlmv2", "LayoutLMv2Model"),
        ("layoutlmv3", "LayoutLMv3Model"),
        ("led", "LEDModel"),
        ("levit", "LevitModel"),
        ("lfm2", "Lfm2Model"),
        ("lfm2_moe", "Lfm2MoeModel"),
        ("lfm2_vl", "Lfm2VlModel"),
        ("lightglue", "LightGlueForKeypointMatching"),
        ("lilt", "LiltModel"),
        ("llama", "LlamaModel"),
        ("llama4", "Llama4ForConditionalGeneration"),
        ("llama4_text", "Llama4TextModel"),
        ("llava", "LlavaModel"),
        ("llava_next", "LlavaNextModel"),
        ("llava_next_video", "LlavaNextVideoModel"),
        ("llava_onevision", "LlavaOnevisionModel"),
        ("longcat_flash", "LongcatFlashModel"),
        ("longformer", "LongformerModel"),
        ("longt5", "LongT5Model"),
        ("luke", "LukeModel"),
        ("lxmert", "LxmertModel"),
        ("m2m_100", "M2M100Model"),
        ("mamba", "MambaModel"),
        ("mamba2", "Mamba2Model"),
        ("marian", "MarianModel"),
        ("markuplm", "MarkupLMModel"),
        ("mask2former", "Mask2FormerModel"),
        ("maskformer", "MaskFormerModel"),
        ("maskformer-swin", "MaskFormerSwinModel"),
        ("mbart", "MBartModel"),
        ("mctct", "MCTCTModel"),
        ("mega", "MegaModel"),
        ("megatron-bert", "MegatronBertModel"),
        ("metaclip_2", "MetaClip2Model"),
        ("mgp-str", "MgpstrForSceneTextRecognition"),
        ("mimi", "MimiModel"),
        ("minimax", "MiniMaxModel"),
        ("ministral", "MinistralModel"),
        ("mistral", "MistralModel"),
        ("mistral3", "Mistral3Model"),
        ("mixtral", "MixtralModel"),
        ("mlcd", "MLCDVisionModel"),
        ("mllama", "MllamaModel"),
        ("mm-grounding-dino", "MMGroundingDinoModel"),
        ("mobilebert", "MobileBertModel"),
        ("mobilenet_v1", "MobileNetV1Model"),
        ("mobilenet_v2", "MobileNetV2Model"),
        ("mobilevit", "MobileViTModel"),
        ("mobilevitv2", "MobileViTV2Model"),
        ("modernbert", "ModernBertModel"),
        ("modernbert-decoder", "ModernBertDecoderModel"),
        ("moonshine", "MoonshineModel"),
        ("moshi", "MoshiModel"),
        ("mpnet", "MPNetModel"),
        ("mpt", "MptModel"),
        ("mra", "MraModel"),
        ("mt5", "MT5Model"),
        ("musicgen", "MusicgenModel"),
        ("musicgen_melody", "MusicgenMelodyModel"),
        ("mvp", "MvpModel"),
        ("nat", "NatModel"),
        ("nemotron", "NemotronModel"),
        ("nezha", "NezhaModel"),
        ("nllb-moe", "NllbMoeModel"),
        ("nystromformer", "NystromformerModel"),
        ("olmo", "OlmoModel"),
        ("olmo2", "Olmo2Model"),
        ("olmo3", "Olmo3Model"),
        ("olmoe", "OlmoeModel"),
        ("omdet-turbo", "OmDetTurboForObjectDetection"),
        ("oneformer", "OneFormerModel"),
        ("open-llama", "OpenLlamaModel"),
        ("openai-gpt", "OpenAIGPTModel"),
        ("opt", "OPTModel"),
        ("ovis2", "Ovis2Model"),
        ("owlv2", "Owlv2Model"),
        ("owlvit", "OwlViTModel"),
        ("paligemma", "PaliGemmaModel"),
        ("parakeet_ctc", "ParakeetForCTC"),
        ("parakeet_encoder", "ParakeetEncoder"),
        ("patchtsmixer", "PatchTSMixerModel"),
        ("patchtst", "PatchTSTModel"),
        ("pegasus", "PegasusModel"),
        ("pegasus_x", "PegasusXModel"),
        ("perceiver", "PerceiverModel"),
        ("perception_lm", "PerceptionLMModel"),
        ("persimmon", "PersimmonModel"),
        ("phi", "PhiModel"),
        ("phi3", "Phi3Model"),
        ("phi4_multimodal", "Phi4MultimodalModel"),
        ("phimoe", "PhimoeModel"),
        ("pixtral", "PixtralVisionModel"),
        ("plbart", "PLBartModel"),
        ("poolformer", "PoolFormerModel"),
        ("prophetnet", "ProphetNetModel"),
        ("pvt", "PvtModel"),
        ("pvt_v2", "PvtV2Model"),
        ("qdqbert", "QDQBertModel"),
        ("qwen2", "Qwen2Model"),
        ("qwen2_5_vl", "Qwen2_5_VLModel"),
        ("qwen2_5_vl_text", "Qwen2_5_VLTextModel"),
        ("qwen2_audio_encoder", "Qwen2AudioEncoder"),
        ("qwen2_moe", "Qwen2MoeModel"),
        ("qwen2_vl", "Qwen2VLModel"),
        ("qwen2_vl_text", "Qwen2VLTextModel"),
        ("qwen3", "Qwen3Model"),
        ("qwen3_moe", "Qwen3MoeModel"),
        ("qwen3_next", "Qwen3NextModel"),
        ("qwen3_vl", "Qwen3VLModel"),
        ("qwen3_vl_moe", "Qwen3VLMoeModel"),
        ("qwen3_vl_moe_text", "Qwen3VLMoeTextModel"),
        ("qwen3_vl_text", "Qwen3VLTextModel"),
        ("recurrent_gemma", "RecurrentGemmaModel"),
        ("reformer", "ReformerModel"),
        ("regnet", "RegNetModel"),
        ("rembert", "RemBertModel"),
        ("resnet", "ResNetModel"),
        ("retribert", "RetriBertModel"),
        ("roberta", "RobertaModel"),
        ("roberta-prelayernorm", "RobertaPreLayerNormModel"),
        ("roc_bert", "RoCBertModel"),
        ("roformer", "RoFormerModel"),
        ("rt_detr", "RTDetrModel"),
        ("rt_detr_v2", "RTDetrV2Model"),
        ("rwkv", "RwkvModel"),
        ("sam", "SamModel"),
        ("sam2", "Sam2Model"),
        ("sam2_hiera_det_model", "Sam2HieraDetModel"),
        ("sam2_video", "Sam2VideoModel"),
        ("sam2_vision_model", "Sam2VisionModel"),
        ("sam_hq", "SamHQModel"),
        ("sam_hq_vision_model", "SamHQVisionModel"),
        ("sam_vision_model", "SamVisionModel"),
        ("seamless_m4t", "SeamlessM4TModel"),
        ("seamless_m4t_v2", "SeamlessM4Tv2Model"),
        ("seed_oss", "SeedOssModel"),
        ("segformer", "SegformerModel"),
        ("seggpt", "SegGptModel"),
        ("sew", "SEWModel"),
        ("sew-d", "SEWDModel"),
        ("siglip", "SiglipModel"),
        ("siglip2", "Siglip2Model"),
        ("siglip2_vision_model", "Siglip2VisionModel"),
        ("siglip_vision_model", "SiglipVisionModel"),
        ("smollm3", "SmolLM3Model"),
        ("smolvlm", "SmolVLMModel"),
        ("smolvlm_vision", "SmolVLMVisionTransformer"),
        ("speech_to_text", "Speech2TextModel"),
        ("speecht5", "SpeechT5Model"),
        ("splinter", "SplinterModel"),
        ("squeezebert", "SqueezeBertModel"),
        ("stablelm", "StableLmModel"),
        ("starcoder2", "Starcoder2Model"),
        ("swiftformer", "SwiftFormerModel"),
        ("swin", "SwinModel"),
        ("swin2sr", "Swin2SRModel"),
        ("swinv2", "Swinv2Model"),
        ("switch_transformers", "SwitchTransformersModel"),
        ("t5", "T5Model"),
        ("t5gemma", "T5GemmaModel"),
        ("table-transformer", "TableTransformerModel"),
        ("tapas", "TapasModel"),
        ("textnet", "TextNetModel"),
        ("time_series_transformer", "TimeSeriesTransformerModel"),
        ("timesfm", "TimesFmModel"),
        ("timesformer", "TimesformerModel"),
        ("timm_backbone", "TimmBackbone"),
        ("timm_wrapper", "TimmWrapperModel"),
        ("trajectory_transformer", "TrajectoryTransformerModel"),
        ("transfo-xl", "TransfoXLModel"),
        ("tvlt", "TvltModel"),
        ("tvp", "TvpModel"),
        ("udop", "UdopModel"),
        ("umt5", "UMT5Model"),
        ("unispeech", "UniSpeechModel"),
        ("unispeech-sat", "UniSpeechSatModel"),
        ("univnet", "UnivNetModel"),
        ("van", "VanModel"),
        ("vaultgemma", "VaultGemmaModel"),
        ("video_llama_3", "VideoLlama3Model"),
        ("video_llama_3_vision", "VideoLlama3VisionModel"),
        ("video_llava", "VideoLlavaModel"),
        ("videomae", "VideoMAEModel"),
        ("vilt", "ViltModel"),
        ("vipllava", "VipLlavaModel"),
        ("vision-text-dual-encoder", "VisionTextDualEncoderModel"),
        ("visual_bert", "VisualBertModel"),
        ("vit", "ViTModel"),
        ("vit_hybrid", "ViTHybridModel"),
        ("vit_mae", "ViTMAEModel"),
        ("vit_msn", "ViTMSNModel"),
        ("vitdet", "VitDetModel"),
        ("vits", "VitsModel"),
        ("vivit", "VivitModel"),
        ("vjepa2", "VJEPA2Model"),
        ("voxtral", "VoxtralForConditionalGeneration"),
        ("voxtral_encoder", "VoxtralEncoder"),
        ("wav2vec2", "Wav2Vec2Model"),
        ("wav2vec2-bert", "Wav2Vec2BertModel"),
        ("wav2vec2-conformer", "Wav2Vec2ConformerModel"),
        ("wavlm", "WavLMModel"),
        ("whisper", "WhisperModel"),
        ("xclip", "XCLIPModel"),
        ("xcodec", "XcodecModel"),
        ("xglm", "XGLMModel"),
        ("xlm", "XLMModel"),
        ("xlm-prophetnet", "XLMProphetNetModel"),
        ("xlm-roberta", "XLMRobertaModel"),
        ("xlm-roberta-xl", "XLMRobertaXLModel"),
        ("xlnet", "XLNetModel"),
        ("xlstm", "xLSTMModel"),
        ("xmod", "XmodModel"),
        ("yolos", "YolosModel"),
        ("yoso", "YosoModel"),
        ("zamba", "ZambaModel"),
        ("zamba2", "Zamba2Model"),
    ]
)

MODEL_FOR_PRETRAINING_MAPPING_NAMES = OrderedDict(
    [
        # Model for pre-training mapping
        ("albert", "AlbertForPreTraining"),
        ("bart", "BartForConditionalGeneration"),
        ("bert", "BertForPreTraining"),
        ("big_bird", "BigBirdForPreTraining"),
        ("bloom", "BloomForCausalLM"),
        ("camembert", "CamembertForMaskedLM"),
        ("colpali", "ColPaliForRetrieval"),
        ("colqwen2", "ColQwen2ForRetrieval"),
        ("ctrl", "CTRLLMHeadModel"),
        ("data2vec-text", "Data2VecTextForMaskedLM"),
        ("deberta", "DebertaForMaskedLM"),
        ("deberta-v2", "DebertaV2ForMaskedLM"),
        ("distilbert", "DistilBertForMaskedLM"),
        ("electra", "ElectraForPreTraining"),
        ("ernie", "ErnieForPreTraining"),
        ("evolla", "EvollaForProteinText2Text"),
        ("exaone4", "Exaone4ForCausalLM"),
        ("falcon_mamba", "FalconMambaForCausalLM"),
        ("flaubert", "FlaubertWithLMHeadModel"),
        ("flava", "FlavaForPreTraining"),
        ("florence2", "Florence2ForConditionalGeneration"),
        ("fnet", "FNetForPreTraining"),
        ("fsmt", "FSMTForConditionalGeneration"),
        ("funnel", "FunnelForPreTraining"),
        ("gemma3", "Gemma3ForConditionalGeneration"),
        ("gpt-sw3", "GPT2LMHeadModel"),
        ("gpt2", "GPT2LMHeadModel"),
        ("gpt_bigcode", "GPTBigCodeForCausalLM"),
        ("gptsan-japanese", "GPTSanJapaneseForConditionalGeneration"),
        ("hiera", "HieraForPreTraining"),
        ("ibert", "IBertForMaskedLM"),
        ("idefics", "IdeficsForVisionText2Text"),
        ("idefics2", "Idefics2ForConditionalGeneration"),
        ("idefics3", "Idefics3ForConditionalGeneration"),
        ("janus", "JanusForConditionalGeneration"),
        ("layoutlm", "LayoutLMForMaskedLM"),
        ("llava", "LlavaForConditionalGeneration"),
        ("llava_next", "LlavaNextForConditionalGeneration"),
        ("llava_next_video", "LlavaNextVideoForConditionalGeneration"),
        ("llava_onevision", "LlavaOnevisionForConditionalGeneration"),
        ("longformer", "LongformerForMaskedLM"),
        ("luke", "LukeForMaskedLM"),
        ("lxmert", "LxmertForPreTraining"),
        ("mamba", "MambaForCausalLM"),
        ("mamba2", "Mamba2ForCausalLM"),
        ("mega", "MegaForMaskedLM"),
        ("megatron-bert", "MegatronBertForPreTraining"),
        ("mistral3", "Mistral3ForConditionalGeneration"),
        ("mllama", "MllamaForConditionalGeneration"),
        ("mobilebert", "MobileBertForPreTraining"),
        ("mpnet", "MPNetForMaskedLM"),
        ("mpt", "MptForCausalLM"),
        ("mra", "MraForMaskedLM"),
        ("mvp", "MvpForConditionalGeneration"),
        ("nezha", "NezhaForPreTraining"),
        ("nllb-moe", "NllbMoeForConditionalGeneration"),
        ("openai-gpt", "OpenAIGPTLMHeadModel"),
        ("paligemma", "PaliGemmaForConditionalGeneration"),
        ("qwen2_audio", "Qwen2AudioForConditionalGeneration"),
        ("retribert", "RetriBertModel"),
        ("roberta", "RobertaForMaskedLM"),
        ("roberta-prelayernorm", "RobertaPreLayerNormForMaskedLM"),
        ("roc_bert", "RoCBertForPreTraining"),
        ("rwkv", "RwkvForCausalLM"),
        ("splinter", "SplinterForPreTraining"),
        ("squeezebert", "SqueezeBertForMaskedLM"),
        ("switch_transformers", "SwitchTransformersForConditionalGeneration"),
        ("t5", "T5ForConditionalGeneration"),
        ("t5gemma", "T5GemmaForConditionalGeneration"),
        ("tapas", "TapasForMaskedLM"),
        ("transfo-xl", "TransfoXLLMHeadModel"),
        ("tvlt", "TvltForPreTraining"),
        ("unispeech", "UniSpeechForPreTraining"),
        ("unispeech-sat", "UniSpeechSatForPreTraining"),
        ("video_llava", "VideoLlavaForConditionalGeneration"),
        ("videomae", "VideoMAEForPreTraining"),
        ("vipllava", "VipLlavaForConditionalGeneration"),
        ("visual_bert", "VisualBertForPreTraining"),
        ("vit_mae", "ViTMAEForPreTraining"),
        ("voxtral", "VoxtralForConditionalGeneration"),
        ("wav2vec2", "Wav2Vec2ForPreTraining"),
        ("wav2vec2-conformer", "Wav2Vec2ConformerForPreTraining"),
        ("xlm", "XLMWithLMHeadModel"),
        ("xlm-roberta", "XLMRobertaForMaskedLM"),
        ("xlm-roberta-xl", "XLMRobertaXLForMaskedLM"),
        ("xlnet", "XLNetLMHeadModel"),
        ("xlstm", "xLSTMForCausalLM"),
        ("xmod", "XmodForMaskedLM"),
    ]
)

MODEL_WITH_LM_HEAD_MAPPING_NAMES = OrderedDict(
    [
        # Model with LM heads mapping
        ("albert", "AlbertForMaskedLM"),
        ("bart", "BartForConditionalGeneration"),
        ("bert", "BertForMaskedLM"),
        ("big_bird", "BigBirdForMaskedLM"),
        ("bigbird_pegasus", "BigBirdPegasusForConditionalGeneration"),
        ("blenderbot-small", "BlenderbotSmallForConditionalGeneration"),
        ("bloom", "BloomForCausalLM"),
        ("camembert", "CamembertForMaskedLM"),
        ("codegen", "CodeGenForCausalLM"),
        ("convbert", "ConvBertForMaskedLM"),
        ("cpmant", "CpmAntForCausalLM"),
        ("ctrl", "CTRLLMHeadModel"),
        ("data2vec-text", "Data2VecTextForMaskedLM"),
        ("deberta", "DebertaForMaskedLM"),
        ("deberta-v2", "DebertaV2ForMaskedLM"),
        ("dia", "DiaForConditionalGeneration"),
        ("distilbert", "DistilBertForMaskedLM"),
        ("electra", "ElectraForMaskedLM"),
        ("encoder-decoder", "EncoderDecoderModel"),
        ("ernie", "ErnieForMaskedLM"),
        ("esm", "EsmForMaskedLM"),
        ("exaone4", "Exaone4ForCausalLM"),
        ("falcon_mamba", "FalconMambaForCausalLM"),
        ("flaubert", "FlaubertWithLMHeadModel"),
        ("fnet", "FNetForMaskedLM"),
        ("fsmt", "FSMTForConditionalGeneration"),
        ("funnel", "FunnelForMaskedLM"),
        ("git", "GitForCausalLM"),
        ("gpt-sw3", "GPT2LMHeadModel"),
        ("gpt2", "GPT2LMHeadModel"),
        ("gpt_bigcode", "GPTBigCodeForCausalLM"),
        ("gpt_neo", "GPTNeoForCausalLM"),
        ("gpt_neox", "GPTNeoXForCausalLM"),
        ("gpt_neox_japanese", "GPTNeoXJapaneseForCausalLM"),
        ("gptj", "GPTJForCausalLM"),
        ("gptsan-japanese", "GPTSanJapaneseForConditionalGeneration"),
        ("ibert", "IBertForMaskedLM"),
        ("layoutlm", "LayoutLMForMaskedLM"),
        ("led", "LEDForConditionalGeneration"),
        ("longformer", "LongformerForMaskedLM"),
        ("longt5", "LongT5ForConditionalGeneration"),
        ("luke", "LukeForMaskedLM"),
        ("m2m_100", "M2M100ForConditionalGeneration"),
        ("mamba", "MambaForCausalLM"),
        ("mamba2", "Mamba2ForCausalLM"),
        ("marian", "MarianMTModel"),
        ("mega", "MegaForMaskedLM"),
        ("megatron-bert", "MegatronBertForCausalLM"),
        ("mobilebert", "MobileBertForMaskedLM"),
        ("moonshine", "MoonshineForConditionalGeneration"),
        ("mpnet", "MPNetForMaskedLM"),
        ("mpt", "MptForCausalLM"),
        ("mra", "MraForMaskedLM"),
        ("mvp", "MvpForConditionalGeneration"),
        ("nezha", "NezhaForMaskedLM"),
        ("nllb-moe", "NllbMoeForConditionalGeneration"),
        ("nystromformer", "NystromformerForMaskedLM"),
        ("openai-gpt", "OpenAIGPTLMHeadModel"),
        ("pegasus_x", "PegasusXForConditionalGeneration"),
        ("plbart", "PLBartForConditionalGeneration"),
        ("pop2piano", "Pop2PianoForConditionalGeneration"),
        ("qdqbert", "QDQBertForMaskedLM"),
        ("reformer", "ReformerModelWithLMHead"),
        ("rembert", "RemBertForMaskedLM"),
        ("roberta", "RobertaForMaskedLM"),
        ("roberta-prelayernorm", "RobertaPreLayerNormForMaskedLM"),
        ("roc_bert", "RoCBertForMaskedLM"),
        ("roformer", "RoFormerForMaskedLM"),
        ("rwkv", "RwkvForCausalLM"),
        ("speech_to_text", "Speech2TextForConditionalGeneration"),
        ("squeezebert", "SqueezeBertForMaskedLM"),
        ("switch_transformers", "SwitchTransformersForConditionalGeneration"),
        ("t5", "T5ForConditionalGeneration"),
        ("t5gemma", "T5GemmaForConditionalGeneration"),
        ("tapas", "TapasForMaskedLM"),
        ("transfo-xl", "TransfoXLLMHeadModel"),
        ("wav2vec2", "Wav2Vec2ForMaskedLM"),
        ("whisper", "WhisperForConditionalGeneration"),
        ("xlm", "XLMWithLMHeadModel"),
        ("xlm-roberta", "XLMRobertaForMaskedLM"),
        ("xlm-roberta-xl", "XLMRobertaXLForMaskedLM"),
        ("xlnet", "XLNetLMHeadModel"),
        ("xmod", "XmodForMaskedLM"),
        ("yoso", "YosoForMaskedLM"),
    ]
)

MODEL_FOR_CAUSAL_LM_MAPPING_NAMES = OrderedDict(
    [
        # Model for Causal LM mapping
        ("apertus", "ApertusForCausalLM"),
        ("arcee", "ArceeForCausalLM"),
        ("aria_text", "AriaTextForCausalLM"),
        ("bamba", "BambaForCausalLM"),
        ("bart", "BartForCausalLM"),
        ("bert", "BertLMHeadModel"),
        ("bert-generation", "BertGenerationDecoder"),
        ("big_bird", "BigBirdForCausalLM"),
        ("bigbird_pegasus", "BigBirdPegasusForCausalLM"),
        ("biogpt", "BioGptForCausalLM"),
        ("bitnet", "BitNetForCausalLM"),
        ("blenderbot", "BlenderbotForCausalLM"),
        ("blenderbot-small", "BlenderbotSmallForCausalLM"),
        ("bloom", "BloomForCausalLM"),
        ("blt", "BltForCausalLM"),
        ("camembert", "CamembertForCausalLM"),
        ("code_llama", "LlamaForCausalLM"),
        ("codegen", "CodeGenForCausalLM"),
        ("cohere", "CohereForCausalLM"),
        ("cohere2", "Cohere2ForCausalLM"),
        ("cpmant", "CpmAntForCausalLM"),
        ("ctrl", "CTRLLMHeadModel"),
        ("cwm", "CwmForCausalLM"),
        ("data2vec-text", "Data2VecTextForCausalLM"),
        ("dbrx", "DbrxForCausalLM"),
        ("deepseek_v2", "DeepseekV2ForCausalLM"),
        ("deepseek_v3", "DeepseekV3ForCausalLM"),
        ("diffllama", "DiffLlamaForCausalLM"),
        ("doge", "DogeForCausalLM"),
        ("dots1", "Dots1ForCausalLM"),
        ("electra", "ElectraForCausalLM"),
        ("emu3", "Emu3ForCausalLM"),
        ("ernie", "ErnieForCausalLM"),
        ("ernie4_5", "Ernie4_5ForCausalLM"),
        ("ernie4_5_moe", "Ernie4_5_MoeForCausalLM"),
        ("exaone4", "Exaone4ForCausalLM"),
        ("falcon", "FalconForCausalLM"),
        ("falcon_h1", "FalconH1ForCausalLM"),
        ("falcon_mamba", "FalconMambaForCausalLM"),
        ("flex_olmo", "FlexOlmoForCausalLM"),
        ("fuyu", "FuyuForCausalLM"),
        ("gemma", "GemmaForCausalLM"),
        ("gemma2", "Gemma2ForCausalLM"),
        ("gemma3", "Gemma3ForConditionalGeneration"),
        ("gemma3_text", "Gemma3ForCausalLM"),
        ("gemma3n", "Gemma3nForConditionalGeneration"),
        ("gemma3n_text", "Gemma3nForCausalLM"),
        ("git", "GitForCausalLM"),
        ("glm", "GlmForCausalLM"),
        ("glm4", "Glm4ForCausalLM"),
        ("glm4_moe", "Glm4MoeForCausalLM"),
        ("got_ocr2", "GotOcr2ForConditionalGeneration"),
        ("gpt-sw3", "GPT2LMHeadModel"),
        ("gpt2", "GPT2LMHeadModel"),
        ("gpt_bigcode", "GPTBigCodeForCausalLM"),
        ("gpt_neo", "GPTNeoForCausalLM"),
        ("gpt_neox", "GPTNeoXForCausalLM"),
        ("gpt_neox_japanese", "GPTNeoXJapaneseForCausalLM"),
        ("gpt_oss", "GptOssForCausalLM"),
        ("gptj", "GPTJForCausalLM"),
        ("granite", "GraniteForCausalLM"),
        ("granitemoe", "GraniteMoeForCausalLM"),
        ("granitemoehybrid", "GraniteMoeHybridForCausalLM"),
        ("granitemoeshared", "GraniteMoeSharedForCausalLM"),
        ("helium", "HeliumForCausalLM"),
        ("hunyuan_v1_dense", "HunYuanDenseV1ForCausalLM"),
        ("hunyuan_v1_moe", "HunYuanMoEV1ForCausalLM"),
        ("jamba", "JambaForCausalLM"),
        ("jetmoe", "JetMoeForCausalLM"),
        ("lfm2", "Lfm2ForCausalLM"),
        ("lfm2_moe", "Lfm2MoeForCausalLM"),
        ("llama", "LlamaForCausalLM"),
        ("llama4", "Llama4ForCausalLM"),
        ("llama4_text", "Llama4ForCausalLM"),
        ("longcat_flash", "LongcatFlashForCausalLM"),
        ("mamba", "MambaForCausalLM"),
        ("mamba2", "Mamba2ForCausalLM"),
        ("marian", "MarianForCausalLM"),
        ("mbart", "MBartForCausalLM"),
        ("mega", "MegaForCausalLM"),
        ("megatron-bert", "MegatronBertForCausalLM"),
        ("minimax", "MiniMaxForCausalLM"),
        ("ministral", "MinistralForCausalLM"),
        ("mistral", "MistralForCausalLM"),
        ("mixtral", "MixtralForCausalLM"),
        ("mllama", "MllamaForCausalLM"),
        ("modernbert-decoder", "ModernBertDecoderForCausalLM"),
        ("moshi", "MoshiForCausalLM"),
        ("mpt", "MptForCausalLM"),
        ("musicgen", "MusicgenForCausalLM"),
        ("musicgen_melody", "MusicgenMelodyForCausalLM"),
        ("mvp", "MvpForCausalLM"),
        ("nemotron", "NemotronForCausalLM"),
        ("olmo", "OlmoForCausalLM"),
        ("olmo2", "Olmo2ForCausalLM"),
        ("olmo3", "Olmo3ForCausalLM"),
        ("olmoe", "OlmoeForCausalLM"),
        ("open-llama", "OpenLlamaForCausalLM"),
        ("openai-gpt", "OpenAIGPTLMHeadModel"),
        ("opt", "OPTForCausalLM"),
        ("pegasus", "PegasusForCausalLM"),
        ("persimmon", "PersimmonForCausalLM"),
        ("phi", "PhiForCausalLM"),
        ("phi3", "Phi3ForCausalLM"),
        ("phi4_multimodal", "Phi4MultimodalForCausalLM"),
        ("phimoe", "PhimoeForCausalLM"),
        ("plbart", "PLBartForCausalLM"),
        ("prophetnet", "ProphetNetForCausalLM"),
        ("qdqbert", "QDQBertLMHeadModel"),
        ("qwen2", "Qwen2ForCausalLM"),
        ("qwen2_moe", "Qwen2MoeForCausalLM"),
        ("qwen3", "Qwen3ForCausalLM"),
        ("qwen3_moe", "Qwen3MoeForCausalLM"),
        ("qwen3_next", "Qwen3NextForCausalLM"),
        ("recurrent_gemma", "RecurrentGemmaForCausalLM"),
        ("reformer", "ReformerModelWithLMHead"),
        ("rembert", "RemBertForCausalLM"),
        ("roberta", "RobertaForCausalLM"),
        ("roberta-prelayernorm", "RobertaPreLayerNormForCausalLM"),
        ("roc_bert", "RoCBertForCausalLM"),
        ("roformer", "RoFormerForCausalLM"),
        ("rwkv", "RwkvForCausalLM"),
        ("seed_oss", "SeedOssForCausalLM"),
        ("smollm3", "SmolLM3ForCausalLM"),
        ("speech_to_text_2", "Speech2Text2ForCausalLM"),
        ("stablelm", "StableLmForCausalLM"),
        ("starcoder2", "Starcoder2ForCausalLM"),
        ("transfo-xl", "TransfoXLLMHeadModel"),
        ("trocr", "TrOCRForCausalLM"),
        ("vaultgemma", "VaultGemmaForCausalLM"),
        ("whisper", "WhisperForCausalLM"),
        ("xglm", "XGLMForCausalLM"),
        ("xlm", "XLMWithLMHeadModel"),
        ("xlm-prophetnet", "XLMProphetNetForCausalLM"),
        ("xlm-roberta", "XLMRobertaForCausalLM"),
        ("xlm-roberta-xl", "XLMRobertaXLForCausalLM"),
        ("xlnet", "XLNetLMHeadModel"),
        ("xlstm", "xLSTMForCausalLM"),
        ("xmod", "XmodForCausalLM"),
        ("zamba", "ZambaForCausalLM"),
        ("zamba2", "Zamba2ForCausalLM"),
    ]
)

MODEL_FOR_IMAGE_MAPPING_NAMES = OrderedDict(
    [
        # Model for Image mapping
        ("aimv2_vision_model", "Aimv2VisionModel"),
        ("beit", "BeitModel"),
        ("bit", "BitModel"),
        ("cohere2_vision", "Cohere2VisionModel"),
        ("conditional_detr", "ConditionalDetrModel"),
        ("convnext", "ConvNextModel"),
        ("convnextv2", "ConvNextV2Model"),
        ("dab-detr", "DabDetrModel"),
        ("data2vec-vision", "Data2VecVisionModel"),
        ("deformable_detr", "DeformableDetrModel"),
        ("deit", "DeiTModel"),
        ("depth_pro", "DepthProModel"),
        ("deta", "DetaModel"),
        ("detr", "DetrModel"),
        ("dinat", "DinatModel"),
        ("dinov2", "Dinov2Model"),
        ("dinov2_with_registers", "Dinov2WithRegistersModel"),
        ("dinov3_convnext", "DINOv3ConvNextModel"),
        ("dinov3_vit", "DINOv3ViTModel"),
        ("dpt", "DPTModel"),
        ("efficientformer", "EfficientFormerModel"),
        ("efficientnet", "EfficientNetModel"),
        ("focalnet", "FocalNetModel"),
        ("glpn", "GLPNModel"),
        ("hiera", "HieraModel"),
        ("ijepa", "IJepaModel"),
        ("imagegpt", "ImageGPTModel"),
        ("levit", "LevitModel"),
        ("llama4", "Llama4VisionModel"),
        ("mlcd", "MLCDVisionModel"),
        ("mllama", "MllamaVisionModel"),
        ("mobilenet_v1", "MobileNetV1Model"),
        ("mobilenet_v2", "MobileNetV2Model"),
        ("mobilevit", "MobileViTModel"),
        ("mobilevitv2", "MobileViTV2Model"),
        ("nat", "NatModel"),
        ("poolformer", "PoolFormerModel"),
        ("pvt", "PvtModel"),
        ("regnet", "RegNetModel"),
        ("resnet", "ResNetModel"),
        ("segformer", "SegformerModel"),
        ("siglip_vision_model", "SiglipVisionModel"),
        ("swiftformer", "SwiftFormerModel"),
        ("swin", "SwinModel"),
        ("swin2sr", "Swin2SRModel"),
        ("swinv2", "Swinv2Model"),
        ("table-transformer", "TableTransformerModel"),
        ("timesformer", "TimesformerModel"),
        ("timm_backbone", "TimmBackbone"),
        ("timm_wrapper", "TimmWrapperModel"),
        ("van", "VanModel"),
        ("videomae", "VideoMAEModel"),
        ("vit", "ViTModel"),
        ("vit_hybrid", "ViTHybridModel"),
        ("vit_mae", "ViTMAEModel"),
        ("vit_msn", "ViTMSNModel"),
        ("vitdet", "VitDetModel"),
        ("vivit", "VivitModel"),
        ("yolos", "YolosModel"),
    ]
)

MODEL_FOR_MASKED_IMAGE_MODELING_MAPPING_NAMES = OrderedDict(
    [
        ("deit", "DeiTForMaskedImageModeling"),
        ("focalnet", "FocalNetForMaskedImageModeling"),
        ("swin", "SwinForMaskedImageModeling"),
        ("swinv2", "Swinv2ForMaskedImageModeling"),
        ("vit", "ViTForMaskedImageModeling"),
    ]
)


MODEL_FOR_CAUSAL_IMAGE_MODELING_MAPPING_NAMES = OrderedDict(
    # Model for Causal Image Modeling mapping
    [
        ("imagegpt", "ImageGPTForCausalImageModeling"),
    ]
)

MODEL_FOR_IMAGE_CLASSIFICATION_MAPPING_NAMES = OrderedDict(
    [
        # Model for Image Classification mapping
        ("beit", "BeitForImageClassification"),
        ("bit", "BitForImageClassification"),
        ("clip", "CLIPForImageClassification"),
        ("convnext", "ConvNextForImageClassification"),
        ("convnextv2", "ConvNextV2ForImageClassification"),
        ("cvt", "CvtForImageClassification"),
        ("data2vec-vision", "Data2VecVisionForImageClassification"),
        (
            "deit",
            ("DeiTForImageClassification", "DeiTForImageClassificationWithTeacher"),
        ),
        ("dinat", "DinatForImageClassification"),
        ("dinov2", "Dinov2ForImageClassification"),
        ("dinov2_with_registers", "Dinov2WithRegistersForImageClassification"),
        ("donut-swin", "DonutSwinForImageClassification"),
        (
            "efficientformer",
            (
                "EfficientFormerForImageClassification",
                "EfficientFormerForImageClassificationWithTeacher",
            ),
        ),
        ("efficientnet", "EfficientNetForImageClassification"),
        ("focalnet", "FocalNetForImageClassification"),
        ("hgnet_v2", "HGNetV2ForImageClassification"),
        ("hiera", "HieraForImageClassification"),
        ("ijepa", "IJepaForImageClassification"),
        ("imagegpt", "ImageGPTForImageClassification"),
        (
            "levit",
            ("LevitForImageClassification", "LevitForImageClassificationWithTeacher"),
        ),
        ("metaclip_2", "MetaClip2ForImageClassification"),
        ("mobilenet_v1", "MobileNetV1ForImageClassification"),
        ("mobilenet_v2", "MobileNetV2ForImageClassification"),
        ("mobilevit", "MobileViTForImageClassification"),
        ("mobilevitv2", "MobileViTV2ForImageClassification"),
        ("nat", "NatForImageClassification"),
        (
            "perceiver",
            (
                "PerceiverForImageClassificationLearned",
                "PerceiverForImageClassificationFourier",
                "PerceiverForImageClassificationConvProcessing",
            ),
        ),
        ("poolformer", "PoolFormerForImageClassification"),
        ("pvt", "PvtForImageClassification"),
        ("pvt_v2", "PvtV2ForImageClassification"),
        ("regnet", "RegNetForImageClassification"),
        ("resnet", "ResNetForImageClassification"),
        ("segformer", "SegformerForImageClassification"),
        ("shieldgemma2", "ShieldGemma2ForImageClassification"),
        ("siglip", "SiglipForImageClassification"),
        ("siglip2", "Siglip2ForImageClassification"),
        ("swiftformer", "SwiftFormerForImageClassification"),
        ("swin", "SwinForImageClassification"),
        ("swinv2", "Swinv2ForImageClassification"),
        ("textnet", "TextNetForImageClassification"),
        ("timm_wrapper", "TimmWrapperForImageClassification"),
        ("van", "VanForImageClassification"),
        ("vit", "ViTForImageClassification"),
        ("vit_hybrid", "ViTHybridForImageClassification"),
        ("vit_msn", "ViTMSNForImageClassification"),
    ]
)

MODEL_FOR_IMAGE_SEGMENTATION_MAPPING_NAMES = OrderedDict(
    [
        # Do not add new models here, this class will be deprecated in the future.
        # Model for Image Segmentation mapping
        ("detr", "DetrForSegmentation"),
    ]
)

MODEL_FOR_SEMANTIC_SEGMENTATION_MAPPING_NAMES = OrderedDict(
    [
        # Model for Semantic Segmentation mapping
        ("beit", "BeitForSemanticSegmentation"),
        ("data2vec-vision", "Data2VecVisionForSemanticSegmentation"),
        ("dpt", "DPTForSemanticSegmentation"),
        ("mobilenet_v2", "MobileNetV2ForSemanticSegmentation"),
        ("mobilevit", "MobileViTForSemanticSegmentation"),
        ("mobilevitv2", "MobileViTV2ForSemanticSegmentation"),
        ("segformer", "SegformerForSemanticSegmentation"),
        ("upernet", "UperNetForSemanticSegmentation"),
    ]
)

MODEL_FOR_INSTANCE_SEGMENTATION_MAPPING_NAMES = OrderedDict(
    [
        # Model for Instance Segmentation mapping
        # MaskFormerForInstanceSegmentation can be removed from this mapping in v5
        ("maskformer", "MaskFormerForInstanceSegmentation"),
    ]
)

MODEL_FOR_UNIVERSAL_SEGMENTATION_MAPPING_NAMES = OrderedDict(
    [
        # Model for Universal Segmentation mapping
        ("detr", "DetrForSegmentation"),
        ("eomt", "EomtForUniversalSegmentation"),
        ("mask2former", "Mask2FormerForUniversalSegmentation"),
        ("maskformer", "MaskFormerForInstanceSegmentation"),
        ("oneformer", "OneFormerForUniversalSegmentation"),
    ]
)

MODEL_FOR_VIDEO_CLASSIFICATION_MAPPING_NAMES = OrderedDict(
    [
        ("timesformer", "TimesformerForVideoClassification"),
        ("videomae", "VideoMAEForVideoClassification"),
        ("vivit", "VivitForVideoClassification"),
        ("vjepa2", "VJEPA2ForVideoClassification"),
    ]
)

MODEL_FOR_VISION_2_SEQ_MAPPING_NAMES = OrderedDict(
    [
        ("blip", "BlipForConditionalGeneration"),
        ("blip-2", "Blip2ForConditionalGeneration"),
        ("chameleon", "ChameleonForConditionalGeneration"),
        ("git", "GitForCausalLM"),
        ("idefics2", "Idefics2ForConditionalGeneration"),
        ("idefics3", "Idefics3ForConditionalGeneration"),
        ("instructblip", "InstructBlipForConditionalGeneration"),
        ("instructblipvideo", "InstructBlipVideoForConditionalGeneration"),
        ("kosmos-2", "Kosmos2ForConditionalGeneration"),
        ("kosmos-2.5", "Kosmos2_5ForConditionalGeneration"),
        ("llava", "LlavaForConditionalGeneration"),
        ("llava_next", "LlavaNextForConditionalGeneration"),
        ("llava_next_video", "LlavaNextVideoForConditionalGeneration"),
        ("llava_onevision", "LlavaOnevisionForConditionalGeneration"),
        ("mistral3", "Mistral3ForConditionalGeneration"),
        ("mllama", "MllamaForConditionalGeneration"),
        ("ovis2", "Ovis2ForConditionalGeneration"),
        ("paligemma", "PaliGemmaForConditionalGeneration"),
        ("pix2struct", "Pix2StructForConditionalGeneration"),
        ("qwen2_5_vl", "Qwen2_5_VLForConditionalGeneration"),
        ("qwen2_vl", "Qwen2VLForConditionalGeneration"),
        ("qwen3_vl", "Qwen3VLForConditionalGeneration"),
        ("qwen3_vl_moe", "Qwen3VLMoeForConditionalGeneration"),
        ("video_llava", "VideoLlavaForConditionalGeneration"),
        ("vipllava", "VipLlavaForConditionalGeneration"),
        ("vision-encoder-decoder", "VisionEncoderDecoderModel"),
    ]
)

MODEL_FOR_RETRIEVAL_MAPPING_NAMES = OrderedDict(
    [
        ("colpali", "ColPaliForRetrieval"),
    ]
)

MODEL_FOR_IMAGE_TEXT_TO_TEXT_MAPPING_NAMES = OrderedDict(
    [
        ("aria", "AriaForConditionalGeneration"),
        ("aya_vision", "AyaVisionForConditionalGeneration"),
        ("blip", "BlipForConditionalGeneration"),
        ("blip-2", "Blip2ForConditionalGeneration"),
        ("chameleon", "ChameleonForConditionalGeneration"),
        ("cohere2_vision", "Cohere2VisionForConditionalGeneration"),
        ("deepseek_vl", "DeepseekVLForConditionalGeneration"),
        ("deepseek_vl_hybrid", "DeepseekVLHybridForConditionalGeneration"),
        ("emu3", "Emu3ForConditionalGeneration"),
        ("evolla", "EvollaForProteinText2Text"),
        ("florence2", "Florence2ForConditionalGeneration"),
        ("fuyu", "FuyuForCausalLM"),
        ("gemma3", "Gemma3ForConditionalGeneration"),
        ("gemma3n", "Gemma3nForConditionalGeneration"),
        ("git", "GitForCausalLM"),
        ("glm4v", "Glm4vForConditionalGeneration"),
        ("glm4v_moe", "Glm4vMoeForConditionalGeneration"),
        ("got_ocr2", "GotOcr2ForConditionalGeneration"),
        ("idefics", "IdeficsForVisionText2Text"),
        ("idefics2", "Idefics2ForConditionalGeneration"),
        ("idefics3", "Idefics3ForConditionalGeneration"),
        ("instructblip", "InstructBlipForConditionalGeneration"),
        ("internvl", "InternVLForConditionalGeneration"),
        ("janus", "JanusForConditionalGeneration"),
        ("kosmos-2", "Kosmos2ForConditionalGeneration"),
        ("kosmos-2.5", "Kosmos2_5ForConditionalGeneration"),
        ("lfm2_vl", "Lfm2VlForConditionalGeneration"),
        ("llama4", "Llama4ForConditionalGeneration"),
        ("llava", "LlavaForConditionalGeneration"),
        ("llava_next", "LlavaNextForConditionalGeneration"),
        ("llava_next_video", "LlavaNextVideoForConditionalGeneration"),
        ("llava_onevision", "LlavaOnevisionForConditionalGeneration"),
        ("mistral3", "Mistral3ForConditionalGeneration"),
        ("mllama", "MllamaForConditionalGeneration"),
        ("ovis2", "Ovis2ForConditionalGeneration"),
        ("paligemma", "PaliGemmaForConditionalGeneration"),
        ("perception_lm", "PerceptionLMForConditionalGeneration"),
        ("pix2struct", "Pix2StructForConditionalGeneration"),
        ("pixtral", "LlavaForConditionalGeneration"),
        ("qwen2_5_vl", "Qwen2_5_VLForConditionalGeneration"),
        ("qwen2_vl", "Qwen2VLForConditionalGeneration"),
        ("qwen3_vl", "Qwen3VLForConditionalGeneration"),
        ("qwen3_vl_moe", "Qwen3VLMoeForConditionalGeneration"),
        ("shieldgemma2", "Gemma3ForConditionalGeneration"),
        ("smolvlm", "SmolVLMForConditionalGeneration"),
        ("udop", "UdopForConditionalGeneration"),
        ("video_llama_3", "VideoLlama3ForConditionalGeneration"),
        ("vipllava", "VipLlavaForConditionalGeneration"),
        ("vision-encoder-decoder", "VisionEncoderDecoderModel"),
    ]
)

MODEL_FOR_MASKED_LM_MAPPING_NAMES = OrderedDict(
    [
        # Model for Masked LM mapping
        ("albert", "AlbertForMaskedLM"),
        ("bart", "BartForConditionalGeneration"),
        ("bert", "BertForMaskedLM"),
        ("big_bird", "BigBirdForMaskedLM"),
        ("camembert", "CamembertForMaskedLM"),
        ("convbert", "ConvBertForMaskedLM"),
        ("data2vec-text", "Data2VecTextForMaskedLM"),
        ("deberta", "DebertaForMaskedLM"),
        ("deberta-v2", "DebertaV2ForMaskedLM"),
        ("distilbert", "DistilBertForMaskedLM"),
        ("electra", "ElectraForMaskedLM"),
        ("ernie", "ErnieForMaskedLM"),
        ("esm", "EsmForMaskedLM"),
        ("flaubert", "FlaubertWithLMHeadModel"),
        ("fnet", "FNetForMaskedLM"),
        ("funnel", "FunnelForMaskedLM"),
        ("ibert", "IBertForMaskedLM"),
        ("layoutlm", "LayoutLMForMaskedLM"),
        ("longformer", "LongformerForMaskedLM"),
        ("luke", "LukeForMaskedLM"),
        ("mbart", "MBartForConditionalGeneration"),
        ("mega", "MegaForMaskedLM"),
        ("megatron-bert", "MegatronBertForMaskedLM"),
        ("mobilebert", "MobileBertForMaskedLM"),
        ("modernbert", "ModernBertForMaskedLM"),
        ("mpnet", "MPNetForMaskedLM"),
        ("mra", "MraForMaskedLM"),
        ("mvp", "MvpForConditionalGeneration"),
        ("nezha", "NezhaForMaskedLM"),
        ("nystromformer", "NystromformerForMaskedLM"),
        ("perceiver", "PerceiverForMaskedLM"),
        ("qdqbert", "QDQBertForMaskedLM"),
        ("reformer", "ReformerForMaskedLM"),
        ("rembert", "RemBertForMaskedLM"),
        ("roberta", "RobertaForMaskedLM"),
        ("roberta-prelayernorm", "RobertaPreLayerNormForMaskedLM"),
        ("roc_bert", "RoCBertForMaskedLM"),
        ("roformer", "RoFormerForMaskedLM"),
        ("squeezebert", "SqueezeBertForMaskedLM"),
        ("tapas", "TapasForMaskedLM"),
        ("wav2vec2", "Wav2Vec2ForMaskedLM"),
        ("xlm", "XLMWithLMHeadModel"),
        ("xlm-roberta", "XLMRobertaForMaskedLM"),
        ("xlm-roberta-xl", "XLMRobertaXLForMaskedLM"),
        ("xmod", "XmodForMaskedLM"),
        ("yoso", "YosoForMaskedLM"),
    ]
)

MODEL_FOR_OBJECT_DETECTION_MAPPING_NAMES = OrderedDict(
    [
        # Model for Object Detection mapping
        ("conditional_detr", "ConditionalDetrForObjectDetection"),
        ("d_fine", "DFineForObjectDetection"),
        ("dab-detr", "DabDetrForObjectDetection"),
        ("deformable_detr", "DeformableDetrForObjectDetection"),
        ("deta", "DetaForObjectDetection"),
        ("detr", "DetrForObjectDetection"),
        ("rt_detr", "RTDetrForObjectDetection"),
        ("rt_detr_v2", "RTDetrV2ForObjectDetection"),
        ("table-transformer", "TableTransformerForObjectDetection"),
        ("yolos", "YolosForObjectDetection"),
    ]
)

MODEL_FOR_ZERO_SHOT_OBJECT_DETECTION_MAPPING_NAMES = OrderedDict(
    [
        # Model for Zero Shot Object Detection mapping
        ("grounding-dino", "GroundingDinoForObjectDetection"),
        ("mm-grounding-dino", "MMGroundingDinoForObjectDetection"),
        ("omdet-turbo", "OmDetTurboForObjectDetection"),
        ("owlv2", "Owlv2ForObjectDetection"),
        ("owlvit", "OwlViTForObjectDetection"),
    ]
)

MODEL_FOR_DEPTH_ESTIMATION_MAPPING_NAMES = OrderedDict(
    [
        # Model for depth estimation mapping
        ("depth_anything", "DepthAnythingForDepthEstimation"),
        ("depth_pro", "DepthProForDepthEstimation"),
        ("dpt", "DPTForDepthEstimation"),
        ("glpn", "GLPNForDepthEstimation"),
        ("prompt_depth_anything", "PromptDepthAnythingForDepthEstimation"),
        ("zoedepth", "ZoeDepthForDepthEstimation"),
    ]
)
MODEL_FOR_SEQ_TO_SEQ_CAUSAL_LM_MAPPING_NAMES = OrderedDict(
    [
        # Model for Seq2Seq Causal LM mapping
        ("bart", "BartForConditionalGeneration"),
        ("bigbird_pegasus", "BigBirdPegasusForConditionalGeneration"),
        ("blenderbot", "BlenderbotForConditionalGeneration"),
        ("blenderbot-small", "BlenderbotSmallForConditionalGeneration"),
        ("encoder-decoder", "EncoderDecoderModel"),
        ("fsmt", "FSMTForConditionalGeneration"),
        ("gptsan-japanese", "GPTSanJapaneseForConditionalGeneration"),
        ("granite_speech", "GraniteSpeechForConditionalGeneration"),
        ("led", "LEDForConditionalGeneration"),
        ("longt5", "LongT5ForConditionalGeneration"),
        ("m2m_100", "M2M100ForConditionalGeneration"),
        ("marian", "MarianMTModel"),
        ("mbart", "MBartForConditionalGeneration"),
        ("mt5", "MT5ForConditionalGeneration"),
        ("mvp", "MvpForConditionalGeneration"),
        ("nllb-moe", "NllbMoeForConditionalGeneration"),
        ("pegasus", "PegasusForConditionalGeneration"),
        ("pegasus_x", "PegasusXForConditionalGeneration"),
        ("plbart", "PLBartForConditionalGeneration"),
        ("prophetnet", "ProphetNetForConditionalGeneration"),
        ("qwen2_audio", "Qwen2AudioForConditionalGeneration"),
        ("seamless_m4t", "SeamlessM4TForTextToText"),
        ("seamless_m4t_v2", "SeamlessM4Tv2ForTextToText"),
        ("switch_transformers", "SwitchTransformersForConditionalGeneration"),
        ("t5", "T5ForConditionalGeneration"),
        ("t5gemma", "T5GemmaForConditionalGeneration"),
        ("umt5", "UMT5ForConditionalGeneration"),
        ("voxtral", "VoxtralForConditionalGeneration"),
        ("xlm-prophetnet", "XLMProphetNetForConditionalGeneration"),
    ]
)

MODEL_FOR_SPEECH_SEQ_2_SEQ_MAPPING_NAMES = OrderedDict(
    [
        ("dia", "DiaForConditionalGeneration"),
        ("granite_speech", "GraniteSpeechForConditionalGeneration"),
        ("kyutai_speech_to_text", "KyutaiSpeechToTextForConditionalGeneration"),
        ("moonshine", "MoonshineForConditionalGeneration"),
        ("pop2piano", "Pop2PianoForConditionalGeneration"),
        ("seamless_m4t", "SeamlessM4TForSpeechToText"),
        ("seamless_m4t_v2", "SeamlessM4Tv2ForSpeechToText"),
        ("speech-encoder-decoder", "SpeechEncoderDecoderModel"),
        ("speech_to_text", "Speech2TextForConditionalGeneration"),
        ("speecht5", "SpeechT5ForSpeechToText"),
        ("whisper", "WhisperForConditionalGeneration"),
    ]
)

MODEL_FOR_SEQUENCE_CLASSIFICATION_MAPPING_NAMES = OrderedDict(
    [
        # Model for Sequence Classification mapping
        ("albert", "AlbertForSequenceClassification"),
        ("arcee", "ArceeForSequenceClassification"),
        ("bart", "BartForSequenceClassification"),
        ("bert", "BertForSequenceClassification"),
        ("big_bird", "BigBirdForSequenceClassification"),
        ("bigbird_pegasus", "BigBirdPegasusForSequenceClassification"),
        ("biogpt", "BioGptForSequenceClassification"),
        ("bloom", "BloomForSequenceClassification"),
        ("camembert", "CamembertForSequenceClassification"),
        ("canine", "CanineForSequenceClassification"),
        ("code_llama", "LlamaForSequenceClassification"),
        ("convbert", "ConvBertForSequenceClassification"),
        ("ctrl", "CTRLForSequenceClassification"),
        ("data2vec-text", "Data2VecTextForSequenceClassification"),
        ("deberta", "DebertaForSequenceClassification"),
        ("deberta-v2", "DebertaV2ForSequenceClassification"),
        ("deepseek_v2", "DeepseekV2ForSequenceClassification"),
        ("deepseek_v3", "DeepseekV3ForSequenceClassification"),
        ("diffllama", "DiffLlamaForSequenceClassification"),
        ("distilbert", "DistilBertForSequenceClassification"),
        ("doge", "DogeForSequenceClassification"),
        ("electra", "ElectraForSequenceClassification"),
        ("ernie", "ErnieForSequenceClassification"),
        ("ernie_m", "ErnieMForSequenceClassification"),
        ("esm", "EsmForSequenceClassification"),
        ("exaone4", "Exaone4ForSequenceClassification"),
        ("falcon", "FalconForSequenceClassification"),
        ("flaubert", "FlaubertForSequenceClassification"),
        ("fnet", "FNetForSequenceClassification"),
        ("funnel", "FunnelForSequenceClassification"),
        ("gemma", "GemmaForSequenceClassification"),
        ("gemma2", "Gemma2ForSequenceClassification"),
        ("gemma3", "Gemma3ForSequenceClassification"),
        ("gemma3_text", "Gemma3TextForSequenceClassification"),
        ("glm", "GlmForSequenceClassification"),
        ("glm4", "Glm4ForSequenceClassification"),
        ("gpt-sw3", "GPT2ForSequenceClassification"),
        ("gpt2", "GPT2ForSequenceClassification"),
        ("gpt_bigcode", "GPTBigCodeForSequenceClassification"),
        ("gpt_neo", "GPTNeoForSequenceClassification"),
        ("gpt_neox", "GPTNeoXForSequenceClassification"),
        ("gpt_oss", "GptOssForSequenceClassification"),
        ("gptj", "GPTJForSequenceClassification"),
        ("helium", "HeliumForSequenceClassification"),
        ("hunyuan_v1_dense", "HunYuanDenseV1ForSequenceClassification"),
        ("hunyuan_v1_moe", "HunYuanMoEV1ForSequenceClassification"),
        ("ibert", "IBertForSequenceClassification"),
        ("jamba", "JambaForSequenceClassification"),
        ("jetmoe", "JetMoeForSequenceClassification"),
        ("layoutlm", "LayoutLMForSequenceClassification"),
        ("layoutlmv2", "LayoutLMv2ForSequenceClassification"),
        ("layoutlmv3", "LayoutLMv3ForSequenceClassification"),
        ("led", "LEDForSequenceClassification"),
        ("lilt", "LiltForSequenceClassification"),
        ("llama", "LlamaForSequenceClassification"),
        ("longformer", "LongformerForSequenceClassification"),
        ("luke", "LukeForSequenceClassification"),
        ("markuplm", "MarkupLMForSequenceClassification"),
        ("mbart", "MBartForSequenceClassification"),
        ("mega", "MegaForSequenceClassification"),
        ("megatron-bert", "MegatronBertForSequenceClassification"),
        ("minimax", "MiniMaxForSequenceClassification"),
        ("ministral", "MinistralForSequenceClassification"),
        ("mistral", "MistralForSequenceClassification"),
        ("mixtral", "MixtralForSequenceClassification"),
        ("mobilebert", "MobileBertForSequenceClassification"),
        ("modernbert", "ModernBertForSequenceClassification"),
        ("modernbert-decoder", "ModernBertDecoderForSequenceClassification"),
        ("mpnet", "MPNetForSequenceClassification"),
        ("mpt", "MptForSequenceClassification"),
        ("mra", "MraForSequenceClassification"),
        ("mt5", "MT5ForSequenceClassification"),
        ("mvp", "MvpForSequenceClassification"),
        ("nemotron", "NemotronForSequenceClassification"),
        ("nezha", "NezhaForSequenceClassification"),
        ("nystromformer", "NystromformerForSequenceClassification"),
        ("open-llama", "OpenLlamaForSequenceClassification"),
        ("openai-gpt", "OpenAIGPTForSequenceClassification"),
        ("opt", "OPTForSequenceClassification"),
        ("perceiver", "PerceiverForSequenceClassification"),
        ("persimmon", "PersimmonForSequenceClassification"),
        ("phi", "PhiForSequenceClassification"),
        ("phi3", "Phi3ForSequenceClassification"),
        ("phimoe", "PhimoeForSequenceClassification"),
        ("plbart", "PLBartForSequenceClassification"),
        ("qdqbert", "QDQBertForSequenceClassification"),
        ("qwen2", "Qwen2ForSequenceClassification"),
        ("qwen2_moe", "Qwen2MoeForSequenceClassification"),
        ("qwen3", "Qwen3ForSequenceClassification"),
        ("qwen3_moe", "Qwen3MoeForSequenceClassification"),
        ("qwen3_next", "Qwen3NextForSequenceClassification"),
        ("reformer", "ReformerForSequenceClassification"),
        ("rembert", "RemBertForSequenceClassification"),
        ("roberta", "RobertaForSequenceClassification"),
        ("roberta-prelayernorm", "RobertaPreLayerNormForSequenceClassification"),
        ("roc_bert", "RoCBertForSequenceClassification"),
        ("roformer", "RoFormerForSequenceClassification"),
        ("seed_oss", "SeedOssForSequenceClassification"),
        ("smollm3", "SmolLM3ForSequenceClassification"),
        ("squeezebert", "SqueezeBertForSequenceClassification"),
        ("stablelm", "StableLmForSequenceClassification"),
        ("starcoder2", "Starcoder2ForSequenceClassification"),
        ("t5", "T5ForSequenceClassification"),
        ("t5gemma", "T5GemmaForSequenceClassification"),
        ("tapas", "TapasForSequenceClassification"),
        ("transfo-xl", "TransfoXLForSequenceClassification"),
        ("umt5", "UMT5ForSequenceClassification"),
        ("xlm", "XLMForSequenceClassification"),
        ("xlm-roberta", "XLMRobertaForSequenceClassification"),
        ("xlm-roberta-xl", "XLMRobertaXLForSequenceClassification"),
        ("xlnet", "XLNetForSequenceClassification"),
        ("xmod", "XmodForSequenceClassification"),
        ("yoso", "YosoForSequenceClassification"),
        ("zamba", "ZambaForSequenceClassification"),
        ("zamba2", "Zamba2ForSequenceClassification"),
    ]
)

MODEL_FOR_QUESTION_ANSWERING_MAPPING_NAMES = OrderedDict(
    [
        # Model for Question Answering mapping
        ("albert", "AlbertForQuestionAnswering"),
        ("arcee", "ArceeForQuestionAnswering"),
        ("bart", "BartForQuestionAnswering"),
        ("bert", "BertForQuestionAnswering"),
        ("big_bird", "BigBirdForQuestionAnswering"),
        ("bigbird_pegasus", "BigBirdPegasusForQuestionAnswering"),
        ("bloom", "BloomForQuestionAnswering"),
        ("camembert", "CamembertForQuestionAnswering"),
        ("canine", "CanineForQuestionAnswering"),
        ("convbert", "ConvBertForQuestionAnswering"),
        ("data2vec-text", "Data2VecTextForQuestionAnswering"),
        ("deberta", "DebertaForQuestionAnswering"),
        ("deberta-v2", "DebertaV2ForQuestionAnswering"),
        ("diffllama", "DiffLlamaForQuestionAnswering"),
        ("distilbert", "DistilBertForQuestionAnswering"),
        ("electra", "ElectraForQuestionAnswering"),
        ("ernie", "ErnieForQuestionAnswering"),
        ("ernie_m", "ErnieMForQuestionAnswering"),
        ("exaone4", "Exaone4ForQuestionAnswering"),
        ("falcon", "FalconForQuestionAnswering"),
        ("flaubert", "FlaubertForQuestionAnsweringSimple"),
        ("fnet", "FNetForQuestionAnswering"),
        ("funnel", "FunnelForQuestionAnswering"),
        ("gpt2", "GPT2ForQuestionAnswering"),
        ("gpt_neo", "GPTNeoForQuestionAnswering"),
        ("gpt_neox", "GPTNeoXForQuestionAnswering"),
        ("gptj", "GPTJForQuestionAnswering"),
        ("ibert", "IBertForQuestionAnswering"),
        ("layoutlmv2", "LayoutLMv2ForQuestionAnswering"),
        ("layoutlmv3", "LayoutLMv3ForQuestionAnswering"),
        ("led", "LEDForQuestionAnswering"),
        ("lilt", "LiltForQuestionAnswering"),
        ("llama", "LlamaForQuestionAnswering"),
        ("longformer", "LongformerForQuestionAnswering"),
        ("luke", "LukeForQuestionAnswering"),
        ("lxmert", "LxmertForQuestionAnswering"),
        ("markuplm", "MarkupLMForQuestionAnswering"),
        ("mbart", "MBartForQuestionAnswering"),
        ("mega", "MegaForQuestionAnswering"),
        ("megatron-bert", "MegatronBertForQuestionAnswering"),
        ("minimax", "MiniMaxForQuestionAnswering"),
        ("ministral", "MinistralForQuestionAnswering"),
        ("mistral", "MistralForQuestionAnswering"),
        ("mixtral", "MixtralForQuestionAnswering"),
        ("mobilebert", "MobileBertForQuestionAnswering"),
        ("modernbert", "ModernBertForQuestionAnswering"),
        ("mpnet", "MPNetForQuestionAnswering"),
        ("mpt", "MptForQuestionAnswering"),
        ("mra", "MraForQuestionAnswering"),
        ("mt5", "MT5ForQuestionAnswering"),
        ("mvp", "MvpForQuestionAnswering"),
        ("nemotron", "NemotronForQuestionAnswering"),
        ("nezha", "NezhaForQuestionAnswering"),
        ("nystromformer", "NystromformerForQuestionAnswering"),
        ("opt", "OPTForQuestionAnswering"),
        ("qdqbert", "QDQBertForQuestionAnswering"),
        ("qwen2", "Qwen2ForQuestionAnswering"),
        ("qwen2_moe", "Qwen2MoeForQuestionAnswering"),
        ("qwen3", "Qwen3ForQuestionAnswering"),
        ("qwen3_moe", "Qwen3MoeForQuestionAnswering"),
        ("qwen3_next", "Qwen3NextForQuestionAnswering"),
        ("reformer", "ReformerForQuestionAnswering"),
        ("rembert", "RemBertForQuestionAnswering"),
        ("roberta", "RobertaForQuestionAnswering"),
        ("roberta-prelayernorm", "RobertaPreLayerNormForQuestionAnswering"),
        ("roc_bert", "RoCBertForQuestionAnswering"),
        ("roformer", "RoFormerForQuestionAnswering"),
        ("seed_oss", "SeedOssForQuestionAnswering"),
        ("smollm3", "SmolLM3ForQuestionAnswering"),
        ("splinter", "SplinterForQuestionAnswering"),
        ("squeezebert", "SqueezeBertForQuestionAnswering"),
        ("t5", "T5ForQuestionAnswering"),
        ("umt5", "UMT5ForQuestionAnswering"),
        ("xlm", "XLMForQuestionAnsweringSimple"),
        ("xlm-roberta", "XLMRobertaForQuestionAnswering"),
        ("xlm-roberta-xl", "XLMRobertaXLForQuestionAnswering"),
        ("xlnet", "XLNetForQuestionAnsweringSimple"),
        ("xmod", "XmodForQuestionAnswering"),
        ("yoso", "YosoForQuestionAnswering"),
    ]
)

MODEL_FOR_TABLE_QUESTION_ANSWERING_MAPPING_NAMES = OrderedDict(
    [
        # Model for Table Question Answering mapping
        ("tapas", "TapasForQuestionAnswering"),
    ]
)

MODEL_FOR_VISUAL_QUESTION_ANSWERING_MAPPING_NAMES = OrderedDict(
    [
        ("blip", "BlipForQuestionAnswering"),
        ("blip-2", "Blip2ForConditionalGeneration"),
        ("vilt", "ViltForQuestionAnswering"),
    ]
)

MODEL_FOR_DOCUMENT_QUESTION_ANSWERING_MAPPING_NAMES = OrderedDict(
    [
        ("layoutlm", "LayoutLMForQuestionAnswering"),
        ("layoutlmv2", "LayoutLMv2ForQuestionAnswering"),
        ("layoutlmv3", "LayoutLMv3ForQuestionAnswering"),
    ]
)

MODEL_FOR_TOKEN_CLASSIFICATION_MAPPING_NAMES = OrderedDict(
    [
        # Model for Token Classification mapping
        ("albert", "AlbertForTokenClassification"),
        ("apertus", "ApertusForTokenClassification"),
        ("arcee", "ArceeForTokenClassification"),
        ("bert", "BertForTokenClassification"),
        ("big_bird", "BigBirdForTokenClassification"),
        ("biogpt", "BioGptForTokenClassification"),
        ("bloom", "BloomForTokenClassification"),
        ("bros", "BrosForTokenClassification"),
        ("camembert", "CamembertForTokenClassification"),
        ("canine", "CanineForTokenClassification"),
        ("convbert", "ConvBertForTokenClassification"),
        ("data2vec-text", "Data2VecTextForTokenClassification"),
        ("deberta", "DebertaForTokenClassification"),
        ("deberta-v2", "DebertaV2ForTokenClassification"),
        ("deepseek_v3", "DeepseekV3ForTokenClassification"),
        ("diffllama", "DiffLlamaForTokenClassification"),
        ("distilbert", "DistilBertForTokenClassification"),
        ("electra", "ElectraForTokenClassification"),
        ("ernie", "ErnieForTokenClassification"),
        ("ernie_m", "ErnieMForTokenClassification"),
        ("esm", "EsmForTokenClassification"),
        ("exaone4", "Exaone4ForTokenClassification"),
        ("falcon", "FalconForTokenClassification"),
        ("flaubert", "FlaubertForTokenClassification"),
        ("fnet", "FNetForTokenClassification"),
        ("funnel", "FunnelForTokenClassification"),
        ("gemma", "GemmaForTokenClassification"),
        ("gemma2", "Gemma2ForTokenClassification"),
        ("glm", "GlmForTokenClassification"),
        ("glm4", "Glm4ForTokenClassification"),
        ("gpt-sw3", "GPT2ForTokenClassification"),
        ("gpt2", "GPT2ForTokenClassification"),
        ("gpt_bigcode", "GPTBigCodeForTokenClassification"),
        ("gpt_neo", "GPTNeoForTokenClassification"),
        ("gpt_neox", "GPTNeoXForTokenClassification"),
        ("gpt_oss", "GptOssForTokenClassification"),
        ("helium", "HeliumForTokenClassification"),
        ("ibert", "IBertForTokenClassification"),
        ("layoutlm", "LayoutLMForTokenClassification"),
        ("layoutlmv2", "LayoutLMv2ForTokenClassification"),
        ("layoutlmv3", "LayoutLMv3ForTokenClassification"),
        ("lilt", "LiltForTokenClassification"),
        ("llama", "LlamaForTokenClassification"),
        ("longformer", "LongformerForTokenClassification"),
        ("luke", "LukeForTokenClassification"),
        ("markuplm", "MarkupLMForTokenClassification"),
        ("mega", "MegaForTokenClassification"),
        ("megatron-bert", "MegatronBertForTokenClassification"),
        ("minimax", "MiniMaxForTokenClassification"),
        ("ministral", "MinistralForTokenClassification"),
        ("mistral", "MistralForTokenClassification"),
        ("mixtral", "MixtralForTokenClassification"),
        ("mobilebert", "MobileBertForTokenClassification"),
        ("modernbert", "ModernBertForTokenClassification"),
        ("mpnet", "MPNetForTokenClassification"),
        ("mpt", "MptForTokenClassification"),
        ("mra", "MraForTokenClassification"),
        ("mt5", "MT5ForTokenClassification"),
        ("nemotron", "NemotronForTokenClassification"),
        ("nezha", "NezhaForTokenClassification"),
        ("nystromformer", "NystromformerForTokenClassification"),
        ("persimmon", "PersimmonForTokenClassification"),
        ("phi", "PhiForTokenClassification"),
        ("phi3", "Phi3ForTokenClassification"),
        ("qdqbert", "QDQBertForTokenClassification"),
        ("qwen2", "Qwen2ForTokenClassification"),
        ("qwen2_moe", "Qwen2MoeForTokenClassification"),
        ("qwen3", "Qwen3ForTokenClassification"),
        ("qwen3_moe", "Qwen3MoeForTokenClassification"),
        ("qwen3_next", "Qwen3NextForTokenClassification"),
        ("rembert", "RemBertForTokenClassification"),
        ("roberta", "RobertaForTokenClassification"),
        ("roberta-prelayernorm", "RobertaPreLayerNormForTokenClassification"),
        ("roc_bert", "RoCBertForTokenClassification"),
        ("roformer", "RoFormerForTokenClassification"),
        ("seed_oss", "SeedOssForTokenClassification"),
        ("smollm3", "SmolLM3ForTokenClassification"),
        ("squeezebert", "SqueezeBertForTokenClassification"),
        ("stablelm", "StableLmForTokenClassification"),
        ("starcoder2", "Starcoder2ForTokenClassification"),
        ("t5", "T5ForTokenClassification"),
        ("t5gemma", "T5GemmaForTokenClassification"),
        ("umt5", "UMT5ForTokenClassification"),
        ("xlm", "XLMForTokenClassification"),
        ("xlm-roberta", "XLMRobertaForTokenClassification"),
        ("xlm-roberta-xl", "XLMRobertaXLForTokenClassification"),
        ("xlnet", "XLNetForTokenClassification"),
        ("xmod", "XmodForTokenClassification"),
        ("yoso", "YosoForTokenClassification"),
    ]
)

MODEL_FOR_MULTIPLE_CHOICE_MAPPING_NAMES = OrderedDict(
    [
        # Model for Multiple Choice mapping
        ("albert", "AlbertForMultipleChoice"),
        ("bert", "BertForMultipleChoice"),
        ("big_bird", "BigBirdForMultipleChoice"),
        ("camembert", "CamembertForMultipleChoice"),
        ("canine", "CanineForMultipleChoice"),
        ("convbert", "ConvBertForMultipleChoice"),
        ("data2vec-text", "Data2VecTextForMultipleChoice"),
        ("deberta-v2", "DebertaV2ForMultipleChoice"),
        ("distilbert", "DistilBertForMultipleChoice"),
        ("electra", "ElectraForMultipleChoice"),
        ("ernie", "ErnieForMultipleChoice"),
        ("ernie_m", "ErnieMForMultipleChoice"),
        ("flaubert", "FlaubertForMultipleChoice"),
        ("fnet", "FNetForMultipleChoice"),
        ("funnel", "FunnelForMultipleChoice"),
        ("ibert", "IBertForMultipleChoice"),
        ("longformer", "LongformerForMultipleChoice"),
        ("luke", "LukeForMultipleChoice"),
        ("mega", "MegaForMultipleChoice"),
        ("megatron-bert", "MegatronBertForMultipleChoice"),
        ("mobilebert", "MobileBertForMultipleChoice"),
        ("modernbert", "ModernBertForMultipleChoice"),
        ("mpnet", "MPNetForMultipleChoice"),
        ("mra", "MraForMultipleChoice"),
        ("nezha", "NezhaForMultipleChoice"),
        ("nystromformer", "NystromformerForMultipleChoice"),
        ("qdqbert", "QDQBertForMultipleChoice"),
        ("rembert", "RemBertForMultipleChoice"),
        ("roberta", "RobertaForMultipleChoice"),
        ("roberta-prelayernorm", "RobertaPreLayerNormForMultipleChoice"),
        ("roc_bert", "RoCBertForMultipleChoice"),
        ("roformer", "RoFormerForMultipleChoice"),
        ("squeezebert", "SqueezeBertForMultipleChoice"),
        ("xlm", "XLMForMultipleChoice"),
        ("xlm-roberta", "XLMRobertaForMultipleChoice"),
        ("xlm-roberta-xl", "XLMRobertaXLForMultipleChoice"),
        ("xlnet", "XLNetForMultipleChoice"),
        ("xmod", "XmodForMultipleChoice"),
        ("yoso", "YosoForMultipleChoice"),
    ]
)

MODEL_FOR_NEXT_SENTENCE_PREDICTION_MAPPING_NAMES = OrderedDict(
    [
        ("bert", "BertForNextSentencePrediction"),
        ("ernie", "ErnieForNextSentencePrediction"),
        ("fnet", "FNetForNextSentencePrediction"),
        ("megatron-bert", "MegatronBertForNextSentencePrediction"),
        ("mobilebert", "MobileBertForNextSentencePrediction"),
        ("nezha", "NezhaForNextSentencePrediction"),
        ("qdqbert", "QDQBertForNextSentencePrediction"),
    ]
)

MODEL_FOR_AUDIO_CLASSIFICATION_MAPPING_NAMES = OrderedDict(
    [
        # Model for Audio Classification mapping
        ("audio-spectrogram-transformer", "ASTForAudioClassification"),
        ("data2vec-audio", "Data2VecAudioForSequenceClassification"),
        ("hubert", "HubertForSequenceClassification"),
        ("sew", "SEWForSequenceClassification"),
        ("sew-d", "SEWDForSequenceClassification"),
        ("unispeech", "UniSpeechForSequenceClassification"),
        ("unispeech-sat", "UniSpeechSatForSequenceClassification"),
        ("wav2vec2", "Wav2Vec2ForSequenceClassification"),
        ("wav2vec2-bert", "Wav2Vec2BertForSequenceClassification"),
        ("wav2vec2-conformer", "Wav2Vec2ConformerForSequenceClassification"),
        ("wavlm", "WavLMForSequenceClassification"),
        ("whisper", "WhisperForAudioClassification"),
    ]
)

MODEL_FOR_CTC_MAPPING_NAMES = OrderedDict(
    [
        # Model for Connectionist temporal classification (CTC) mapping
        ("data2vec-audio", "Data2VecAudioForCTC"),
        ("hubert", "HubertForCTC"),
        ("mctct", "MCTCTForCTC"),
        ("parakeet_ctc", "ParakeetForCTC"),
        ("sew", "SEWForCTC"),
        ("sew-d", "SEWDForCTC"),
        ("unispeech", "UniSpeechForCTC"),
        ("unispeech-sat", "UniSpeechSatForCTC"),
        ("wav2vec2", "Wav2Vec2ForCTC"),
        ("wav2vec2-bert", "Wav2Vec2BertForCTC"),
        ("wav2vec2-conformer", "Wav2Vec2ConformerForCTC"),
        ("wavlm", "WavLMForCTC"),
    ]
)

MODEL_FOR_AUDIO_FRAME_CLASSIFICATION_MAPPING_NAMES = OrderedDict(
    [
        # Model for Audio Classification mapping
        ("data2vec-audio", "Data2VecAudioForAudioFrameClassification"),
        ("unispeech-sat", "UniSpeechSatForAudioFrameClassification"),
        ("wav2vec2", "Wav2Vec2ForAudioFrameClassification"),
        ("wav2vec2-bert", "Wav2Vec2BertForAudioFrameClassification"),
        ("wav2vec2-conformer", "Wav2Vec2ConformerForAudioFrameClassification"),
        ("wavlm", "WavLMForAudioFrameClassification"),
    ]
)

MODEL_FOR_AUDIO_XVECTOR_MAPPING_NAMES = OrderedDict(
    [
        # Model for Audio Classification mapping
        ("data2vec-audio", "Data2VecAudioForXVector"),
        ("unispeech-sat", "UniSpeechSatForXVector"),
        ("wav2vec2", "Wav2Vec2ForXVector"),
        ("wav2vec2-bert", "Wav2Vec2BertForXVector"),
        ("wav2vec2-conformer", "Wav2Vec2ConformerForXVector"),
        ("wavlm", "WavLMForXVector"),
    ]
)

MODEL_FOR_TEXT_TO_SPECTROGRAM_MAPPING_NAMES = OrderedDict(
    [
        # Model for Text-To-Spectrogram mapping
        ("fastspeech2_conformer", "FastSpeech2ConformerModel"),
        ("speecht5", "SpeechT5ForTextToSpeech"),
    ]
)

MODEL_FOR_TEXT_TO_WAVEFORM_MAPPING_NAMES = OrderedDict(
    [
        # Model for Text-To-Waveform mapping
        ("bark", "BarkModel"),
        ("csm", "CsmForConditionalGeneration"),
        ("fastspeech2_conformer", "FastSpeech2ConformerWithHifiGan"),
        ("fastspeech2_conformer_with_hifigan", "FastSpeech2ConformerWithHifiGan"),
        ("musicgen", "MusicgenForConditionalGeneration"),
        ("musicgen_melody", "MusicgenMelodyForConditionalGeneration"),
        ("qwen2_5_omni", "Qwen2_5OmniForConditionalGeneration"),
        ("qwen3_omni_moe", "Qwen3OmniMoeForConditionalGeneration"),
        ("seamless_m4t", "SeamlessM4TForTextToSpeech"),
        ("seamless_m4t_v2", "SeamlessM4Tv2ForTextToSpeech"),
        ("vits", "VitsModel"),
    ]
)

MODEL_FOR_ZERO_SHOT_IMAGE_CLASSIFICATION_MAPPING_NAMES = OrderedDict(
    [
        # Model for Zero Shot Image Classification mapping
        ("align", "AlignModel"),
        ("altclip", "AltCLIPModel"),
        ("blip", "BlipModel"),
        ("blip-2", "Blip2ForImageTextRetrieval"),
        ("chinese_clip", "ChineseCLIPModel"),
        ("clip", "CLIPModel"),
        ("clipseg", "CLIPSegModel"),
        ("metaclip_2", "MetaClip2Model"),
        ("siglip", "SiglipModel"),
        ("siglip2", "Siglip2Model"),
    ]
)

MODEL_FOR_BACKBONE_MAPPING_NAMES = OrderedDict(
    [
        # Backbone mapping
        ("beit", "BeitBackbone"),
        ("bit", "BitBackbone"),
        ("convnext", "ConvNextBackbone"),
        ("convnextv2", "ConvNextV2Backbone"),
        ("dinat", "DinatBackbone"),
        ("dinov2", "Dinov2Backbone"),
        ("dinov2_with_registers", "Dinov2WithRegistersBackbone"),
<<<<<<< HEAD
        ("dinov3_vit", "DINOv3ViTBackbone"),
=======
        ("dinov3_convnext", "DINOv3ConvNextBackbone"),
>>>>>>> 264cce9e
        ("focalnet", "FocalNetBackbone"),
        ("hgnet_v2", "HGNetV2Backbone"),
        ("hiera", "HieraBackbone"),
        ("maskformer-swin", "MaskFormerSwinBackbone"),
        ("nat", "NatBackbone"),
        ("pvt_v2", "PvtV2Backbone"),
        ("resnet", "ResNetBackbone"),
        ("rt_detr_resnet", "RTDetrResNetBackbone"),
        ("swin", "SwinBackbone"),
        ("swinv2", "Swinv2Backbone"),
        ("textnet", "TextNetBackbone"),
        ("timm_backbone", "TimmBackbone"),
        ("vitdet", "VitDetBackbone"),
        ("vitpose_backbone", "VitPoseBackbone"),
    ]
)

MODEL_FOR_MASK_GENERATION_MAPPING_NAMES = OrderedDict(
    [
        ("edgetam", "EdgeTamModel"),
        ("edgetam_video", "EdgeTamModel"),
        ("sam", "SamModel"),
        ("sam2", "Sam2Model"),
        ("sam2_video", "Sam2Model"),
        ("sam_hq", "SamHQModel"),
    ]
)


MODEL_FOR_KEYPOINT_DETECTION_MAPPING_NAMES = OrderedDict(
    [
        ("superpoint", "SuperPointForKeypointDetection"),
    ]
)

MODEL_FOR_KEYPOINT_MATCHING_MAPPING_NAMES = OrderedDict(
    [
        ("efficientloftr", "EfficientLoFTRForKeypointMatching"),
        ("lightglue", "LightGlueForKeypointMatching"),
        ("superglue", "SuperGlueForKeypointMatching"),
    ]
)

MODEL_FOR_TEXT_ENCODING_MAPPING_NAMES = OrderedDict(
    [
        ("albert", "AlbertModel"),
        ("bert", "BertModel"),
        ("big_bird", "BigBirdModel"),
        ("clip_text_model", "CLIPTextModel"),
        ("data2vec-text", "Data2VecTextModel"),
        ("deberta", "DebertaModel"),
        ("deberta-v2", "DebertaV2Model"),
        ("distilbert", "DistilBertModel"),
        ("electra", "ElectraModel"),
        ("emu3", "Emu3TextModel"),
        ("flaubert", "FlaubertModel"),
        ("ibert", "IBertModel"),
        ("llama4", "Llama4TextModel"),
        ("longformer", "LongformerModel"),
        ("mllama", "MllamaTextModel"),
        ("mobilebert", "MobileBertModel"),
        ("mt5", "MT5EncoderModel"),
        ("nystromformer", "NystromformerModel"),
        ("reformer", "ReformerModel"),
        ("rembert", "RemBertModel"),
        ("roberta", "RobertaModel"),
        ("roberta-prelayernorm", "RobertaPreLayerNormModel"),
        ("roc_bert", "RoCBertModel"),
        ("roformer", "RoFormerModel"),
        ("squeezebert", "SqueezeBertModel"),
        ("t5", "T5EncoderModel"),
        ("t5gemma", "T5GemmaEncoderModel"),
        ("umt5", "UMT5EncoderModel"),
        ("xlm", "XLMModel"),
        ("xlm-roberta", "XLMRobertaModel"),
        ("xlm-roberta-xl", "XLMRobertaXLModel"),
    ]
)

MODEL_FOR_TIME_SERIES_CLASSIFICATION_MAPPING_NAMES = OrderedDict(
    [
        ("patchtsmixer", "PatchTSMixerForTimeSeriesClassification"),
        ("patchtst", "PatchTSTForClassification"),
    ]
)

MODEL_FOR_TIME_SERIES_REGRESSION_MAPPING_NAMES = OrderedDict(
    [
        ("patchtsmixer", "PatchTSMixerForRegression"),
        ("patchtst", "PatchTSTForRegression"),
    ]
)

MODEL_FOR_TIME_SERIES_PREDICTION_MAPPING_NAMES = OrderedDict(
    [
        ("timesfm", "TimesFmModelForPrediction"),
    ]
)

MODEL_FOR_IMAGE_TO_IMAGE_MAPPING_NAMES = OrderedDict(
    [
        ("swin2sr", "Swin2SRForImageSuperResolution"),
    ]
)

MODEL_FOR_AUDIO_TOKENIZATION_NAMES = OrderedDict(
    [
        ("dac", "DacModel"),
    ]
)

MODEL_MAPPING = _LazyAutoMapping(CONFIG_MAPPING_NAMES, MODEL_MAPPING_NAMES)
MODEL_FOR_PRETRAINING_MAPPING = _LazyAutoMapping(CONFIG_MAPPING_NAMES, MODEL_FOR_PRETRAINING_MAPPING_NAMES)
MODEL_WITH_LM_HEAD_MAPPING = _LazyAutoMapping(CONFIG_MAPPING_NAMES, MODEL_WITH_LM_HEAD_MAPPING_NAMES)
MODEL_FOR_CAUSAL_LM_MAPPING = _LazyAutoMapping(CONFIG_MAPPING_NAMES, MODEL_FOR_CAUSAL_LM_MAPPING_NAMES)
MODEL_FOR_CAUSAL_IMAGE_MODELING_MAPPING = _LazyAutoMapping(
    CONFIG_MAPPING_NAMES, MODEL_FOR_CAUSAL_IMAGE_MODELING_MAPPING_NAMES
)
MODEL_FOR_IMAGE_CLASSIFICATION_MAPPING = _LazyAutoMapping(
    CONFIG_MAPPING_NAMES, MODEL_FOR_IMAGE_CLASSIFICATION_MAPPING_NAMES
)
MODEL_FOR_ZERO_SHOT_IMAGE_CLASSIFICATION_MAPPING = _LazyAutoMapping(
    CONFIG_MAPPING_NAMES, MODEL_FOR_ZERO_SHOT_IMAGE_CLASSIFICATION_MAPPING_NAMES
)
MODEL_FOR_IMAGE_SEGMENTATION_MAPPING = _LazyAutoMapping(
    CONFIG_MAPPING_NAMES, MODEL_FOR_IMAGE_SEGMENTATION_MAPPING_NAMES
)
MODEL_FOR_SEMANTIC_SEGMENTATION_MAPPING = _LazyAutoMapping(
    CONFIG_MAPPING_NAMES, MODEL_FOR_SEMANTIC_SEGMENTATION_MAPPING_NAMES
)
MODEL_FOR_INSTANCE_SEGMENTATION_MAPPING = _LazyAutoMapping(
    CONFIG_MAPPING_NAMES, MODEL_FOR_INSTANCE_SEGMENTATION_MAPPING_NAMES
)
MODEL_FOR_UNIVERSAL_SEGMENTATION_MAPPING = _LazyAutoMapping(
    CONFIG_MAPPING_NAMES, MODEL_FOR_UNIVERSAL_SEGMENTATION_MAPPING_NAMES
)
MODEL_FOR_VIDEO_CLASSIFICATION_MAPPING = _LazyAutoMapping(
    CONFIG_MAPPING_NAMES, MODEL_FOR_VIDEO_CLASSIFICATION_MAPPING_NAMES
)
MODEL_FOR_VISION_2_SEQ_MAPPING = _LazyAutoMapping(CONFIG_MAPPING_NAMES, MODEL_FOR_VISION_2_SEQ_MAPPING_NAMES)
MODEL_FOR_IMAGE_TEXT_TO_TEXT_MAPPING = _LazyAutoMapping(
    CONFIG_MAPPING_NAMES, MODEL_FOR_IMAGE_TEXT_TO_TEXT_MAPPING_NAMES
)
MODEL_FOR_RETRIEVAL_MAPPING = _LazyAutoMapping(CONFIG_MAPPING_NAMES, MODEL_FOR_RETRIEVAL_MAPPING_NAMES)
MODEL_FOR_VISUAL_QUESTION_ANSWERING_MAPPING = _LazyAutoMapping(
    CONFIG_MAPPING_NAMES, MODEL_FOR_VISUAL_QUESTION_ANSWERING_MAPPING_NAMES
)
MODEL_FOR_DOCUMENT_QUESTION_ANSWERING_MAPPING = _LazyAutoMapping(
    CONFIG_MAPPING_NAMES, MODEL_FOR_DOCUMENT_QUESTION_ANSWERING_MAPPING_NAMES
)
MODEL_FOR_MASKED_LM_MAPPING = _LazyAutoMapping(CONFIG_MAPPING_NAMES, MODEL_FOR_MASKED_LM_MAPPING_NAMES)
MODEL_FOR_IMAGE_MAPPING = _LazyAutoMapping(CONFIG_MAPPING_NAMES, MODEL_FOR_IMAGE_MAPPING_NAMES)
MODEL_FOR_MASKED_IMAGE_MODELING_MAPPING = _LazyAutoMapping(
    CONFIG_MAPPING_NAMES, MODEL_FOR_MASKED_IMAGE_MODELING_MAPPING_NAMES
)
MODEL_FOR_OBJECT_DETECTION_MAPPING = _LazyAutoMapping(CONFIG_MAPPING_NAMES, MODEL_FOR_OBJECT_DETECTION_MAPPING_NAMES)
MODEL_FOR_ZERO_SHOT_OBJECT_DETECTION_MAPPING = _LazyAutoMapping(
    CONFIG_MAPPING_NAMES, MODEL_FOR_ZERO_SHOT_OBJECT_DETECTION_MAPPING_NAMES
)
MODEL_FOR_DEPTH_ESTIMATION_MAPPING = _LazyAutoMapping(CONFIG_MAPPING_NAMES, MODEL_FOR_DEPTH_ESTIMATION_MAPPING_NAMES)
MODEL_FOR_SEQ_TO_SEQ_CAUSAL_LM_MAPPING = _LazyAutoMapping(
    CONFIG_MAPPING_NAMES, MODEL_FOR_SEQ_TO_SEQ_CAUSAL_LM_MAPPING_NAMES
)
MODEL_FOR_SEQUENCE_CLASSIFICATION_MAPPING = _LazyAutoMapping(
    CONFIG_MAPPING_NAMES, MODEL_FOR_SEQUENCE_CLASSIFICATION_MAPPING_NAMES
)
MODEL_FOR_QUESTION_ANSWERING_MAPPING = _LazyAutoMapping(
    CONFIG_MAPPING_NAMES, MODEL_FOR_QUESTION_ANSWERING_MAPPING_NAMES
)
MODEL_FOR_TABLE_QUESTION_ANSWERING_MAPPING = _LazyAutoMapping(
    CONFIG_MAPPING_NAMES, MODEL_FOR_TABLE_QUESTION_ANSWERING_MAPPING_NAMES
)
MODEL_FOR_TOKEN_CLASSIFICATION_MAPPING = _LazyAutoMapping(
    CONFIG_MAPPING_NAMES, MODEL_FOR_TOKEN_CLASSIFICATION_MAPPING_NAMES
)
MODEL_FOR_MULTIPLE_CHOICE_MAPPING = _LazyAutoMapping(CONFIG_MAPPING_NAMES, MODEL_FOR_MULTIPLE_CHOICE_MAPPING_NAMES)
MODEL_FOR_NEXT_SENTENCE_PREDICTION_MAPPING = _LazyAutoMapping(
    CONFIG_MAPPING_NAMES, MODEL_FOR_NEXT_SENTENCE_PREDICTION_MAPPING_NAMES
)
MODEL_FOR_AUDIO_CLASSIFICATION_MAPPING = _LazyAutoMapping(
    CONFIG_MAPPING_NAMES, MODEL_FOR_AUDIO_CLASSIFICATION_MAPPING_NAMES
)
MODEL_FOR_CTC_MAPPING = _LazyAutoMapping(CONFIG_MAPPING_NAMES, MODEL_FOR_CTC_MAPPING_NAMES)
MODEL_FOR_SPEECH_SEQ_2_SEQ_MAPPING = _LazyAutoMapping(CONFIG_MAPPING_NAMES, MODEL_FOR_SPEECH_SEQ_2_SEQ_MAPPING_NAMES)
MODEL_FOR_AUDIO_FRAME_CLASSIFICATION_MAPPING = _LazyAutoMapping(
    CONFIG_MAPPING_NAMES, MODEL_FOR_AUDIO_FRAME_CLASSIFICATION_MAPPING_NAMES
)
MODEL_FOR_AUDIO_XVECTOR_MAPPING = _LazyAutoMapping(CONFIG_MAPPING_NAMES, MODEL_FOR_AUDIO_XVECTOR_MAPPING_NAMES)

MODEL_FOR_TEXT_TO_SPECTROGRAM_MAPPING = _LazyAutoMapping(
    CONFIG_MAPPING_NAMES, MODEL_FOR_TEXT_TO_SPECTROGRAM_MAPPING_NAMES
)

MODEL_FOR_TEXT_TO_WAVEFORM_MAPPING = _LazyAutoMapping(CONFIG_MAPPING_NAMES, MODEL_FOR_TEXT_TO_WAVEFORM_MAPPING_NAMES)

MODEL_FOR_BACKBONE_MAPPING = _LazyAutoMapping(CONFIG_MAPPING_NAMES, MODEL_FOR_BACKBONE_MAPPING_NAMES)

MODEL_FOR_MASK_GENERATION_MAPPING = _LazyAutoMapping(CONFIG_MAPPING_NAMES, MODEL_FOR_MASK_GENERATION_MAPPING_NAMES)

MODEL_FOR_KEYPOINT_DETECTION_MAPPING = _LazyAutoMapping(
    CONFIG_MAPPING_NAMES, MODEL_FOR_KEYPOINT_DETECTION_MAPPING_NAMES
)

MODEL_FOR_KEYPOINT_MATCHING_MAPPING = _LazyAutoMapping(CONFIG_MAPPING_NAMES, MODEL_FOR_KEYPOINT_MATCHING_MAPPING_NAMES)

MODEL_FOR_TEXT_ENCODING_MAPPING = _LazyAutoMapping(CONFIG_MAPPING_NAMES, MODEL_FOR_TEXT_ENCODING_MAPPING_NAMES)

MODEL_FOR_TIME_SERIES_CLASSIFICATION_MAPPING = _LazyAutoMapping(
    CONFIG_MAPPING_NAMES, MODEL_FOR_TIME_SERIES_CLASSIFICATION_MAPPING_NAMES
)

MODEL_FOR_TIME_SERIES_REGRESSION_MAPPING = _LazyAutoMapping(
    CONFIG_MAPPING_NAMES, MODEL_FOR_TIME_SERIES_REGRESSION_MAPPING_NAMES
)

MODEL_FOR_TIME_SERIES_PREDICTION_MAPPING = _LazyAutoMapping(
    CONFIG_MAPPING_NAMES, MODEL_FOR_TIME_SERIES_PREDICTION_MAPPING_NAMES
)

MODEL_FOR_IMAGE_TO_IMAGE_MAPPING = _LazyAutoMapping(CONFIG_MAPPING_NAMES, MODEL_FOR_IMAGE_TO_IMAGE_MAPPING_NAMES)

MODEL_FOR_AUDIO_TOKENIZATION_MAPPING = _LazyAutoMapping(CONFIG_MAPPING_NAMES, MODEL_FOR_AUDIO_TOKENIZATION_NAMES)


class AutoModelForMaskGeneration(_BaseAutoModelClass):
    _model_mapping = MODEL_FOR_MASK_GENERATION_MAPPING


class AutoModelForKeypointDetection(_BaseAutoModelClass):
    _model_mapping = MODEL_FOR_KEYPOINT_DETECTION_MAPPING


class AutoModelForKeypointMatching(_BaseAutoModelClass):
    _model_mapping = MODEL_FOR_KEYPOINT_MATCHING_MAPPING


class AutoModelForTextEncoding(_BaseAutoModelClass):
    _model_mapping = MODEL_FOR_TEXT_ENCODING_MAPPING


class AutoModelForImageToImage(_BaseAutoModelClass):
    _model_mapping = MODEL_FOR_IMAGE_TO_IMAGE_MAPPING


class AutoModel(_BaseAutoModelClass):
    _model_mapping = MODEL_MAPPING


AutoModel = auto_class_update(AutoModel)


class AutoModelForPreTraining(_BaseAutoModelClass):
    _model_mapping = MODEL_FOR_PRETRAINING_MAPPING


AutoModelForPreTraining = auto_class_update(AutoModelForPreTraining, head_doc="pretraining")


# Private on purpose, the public class will add the deprecation warnings.
class _AutoModelWithLMHead(_BaseAutoModelClass):
    _model_mapping = MODEL_WITH_LM_HEAD_MAPPING


_AutoModelWithLMHead = auto_class_update(_AutoModelWithLMHead, head_doc="language modeling")


class AutoModelForCausalLM(_BaseAutoModelClass):
    _model_mapping = MODEL_FOR_CAUSAL_LM_MAPPING

    # override to give better return typehint
    @classmethod
    def from_pretrained(
        cls: type["AutoModelForCausalLM"],
        pretrained_model_name_or_path: Union[str, os.PathLike[str]],
        *model_args,
        **kwargs,
    ) -> "_BaseModelWithGenerate":
        return super().from_pretrained(pretrained_model_name_or_path, *model_args, **kwargs)


AutoModelForCausalLM = auto_class_update(AutoModelForCausalLM, head_doc="causal language modeling")


class AutoModelForMaskedLM(_BaseAutoModelClass):
    _model_mapping = MODEL_FOR_MASKED_LM_MAPPING


AutoModelForMaskedLM = auto_class_update(AutoModelForMaskedLM, head_doc="masked language modeling")


class AutoModelForSeq2SeqLM(_BaseAutoModelClass):
    _model_mapping = MODEL_FOR_SEQ_TO_SEQ_CAUSAL_LM_MAPPING


AutoModelForSeq2SeqLM = auto_class_update(
    AutoModelForSeq2SeqLM,
    head_doc="sequence-to-sequence language modeling",
    checkpoint_for_example="google-t5/t5-base",
)


class AutoModelForSequenceClassification(_BaseAutoModelClass):
    _model_mapping = MODEL_FOR_SEQUENCE_CLASSIFICATION_MAPPING


AutoModelForSequenceClassification = auto_class_update(
    AutoModelForSequenceClassification, head_doc="sequence classification"
)


class AutoModelForQuestionAnswering(_BaseAutoModelClass):
    _model_mapping = MODEL_FOR_QUESTION_ANSWERING_MAPPING


AutoModelForQuestionAnswering = auto_class_update(AutoModelForQuestionAnswering, head_doc="question answering")


class AutoModelForTableQuestionAnswering(_BaseAutoModelClass):
    _model_mapping = MODEL_FOR_TABLE_QUESTION_ANSWERING_MAPPING


AutoModelForTableQuestionAnswering = auto_class_update(
    AutoModelForTableQuestionAnswering,
    head_doc="table question answering",
    checkpoint_for_example="google/tapas-base-finetuned-wtq",
)


class AutoModelForVisualQuestionAnswering(_BaseAutoModelClass):
    _model_mapping = MODEL_FOR_VISUAL_QUESTION_ANSWERING_MAPPING


AutoModelForVisualQuestionAnswering = auto_class_update(
    AutoModelForVisualQuestionAnswering,
    head_doc="visual question answering",
    checkpoint_for_example="dandelin/vilt-b32-finetuned-vqa",
)


class AutoModelForDocumentQuestionAnswering(_BaseAutoModelClass):
    _model_mapping = MODEL_FOR_DOCUMENT_QUESTION_ANSWERING_MAPPING


AutoModelForDocumentQuestionAnswering = auto_class_update(
    AutoModelForDocumentQuestionAnswering,
    head_doc="document question answering",
    checkpoint_for_example='impira/layoutlm-document-qa", revision="52e01b3',
)


class AutoModelForTokenClassification(_BaseAutoModelClass):
    _model_mapping = MODEL_FOR_TOKEN_CLASSIFICATION_MAPPING


AutoModelForTokenClassification = auto_class_update(AutoModelForTokenClassification, head_doc="token classification")


class AutoModelForMultipleChoice(_BaseAutoModelClass):
    _model_mapping = MODEL_FOR_MULTIPLE_CHOICE_MAPPING


AutoModelForMultipleChoice = auto_class_update(AutoModelForMultipleChoice, head_doc="multiple choice")


class AutoModelForNextSentencePrediction(_BaseAutoModelClass):
    _model_mapping = MODEL_FOR_NEXT_SENTENCE_PREDICTION_MAPPING


AutoModelForNextSentencePrediction = auto_class_update(
    AutoModelForNextSentencePrediction, head_doc="next sentence prediction"
)


class AutoModelForImageClassification(_BaseAutoModelClass):
    _model_mapping = MODEL_FOR_IMAGE_CLASSIFICATION_MAPPING


AutoModelForImageClassification = auto_class_update(AutoModelForImageClassification, head_doc="image classification")


class AutoModelForZeroShotImageClassification(_BaseAutoModelClass):
    _model_mapping = MODEL_FOR_ZERO_SHOT_IMAGE_CLASSIFICATION_MAPPING


AutoModelForZeroShotImageClassification = auto_class_update(
    AutoModelForZeroShotImageClassification, head_doc="zero-shot image classification"
)


class AutoModelForImageSegmentation(_BaseAutoModelClass):
    _model_mapping = MODEL_FOR_IMAGE_SEGMENTATION_MAPPING


AutoModelForImageSegmentation = auto_class_update(AutoModelForImageSegmentation, head_doc="image segmentation")


class AutoModelForSemanticSegmentation(_BaseAutoModelClass):
    _model_mapping = MODEL_FOR_SEMANTIC_SEGMENTATION_MAPPING


AutoModelForSemanticSegmentation = auto_class_update(
    AutoModelForSemanticSegmentation, head_doc="semantic segmentation"
)


class AutoModelForTimeSeriesPrediction(_BaseAutoModelClass):
    _model_mapping = MODEL_FOR_TIME_SERIES_PREDICTION_MAPPING


AutoModelForTimeSeriesPrediction = auto_class_update(
    AutoModelForTimeSeriesPrediction, head_doc="time-series prediction"
)


class AutoModelForUniversalSegmentation(_BaseAutoModelClass):
    _model_mapping = MODEL_FOR_UNIVERSAL_SEGMENTATION_MAPPING


AutoModelForUniversalSegmentation = auto_class_update(
    AutoModelForUniversalSegmentation, head_doc="universal image segmentation"
)


class AutoModelForInstanceSegmentation(_BaseAutoModelClass):
    _model_mapping = MODEL_FOR_INSTANCE_SEGMENTATION_MAPPING


AutoModelForInstanceSegmentation = auto_class_update(
    AutoModelForInstanceSegmentation, head_doc="instance segmentation"
)


class AutoModelForObjectDetection(_BaseAutoModelClass):
    _model_mapping = MODEL_FOR_OBJECT_DETECTION_MAPPING


AutoModelForObjectDetection = auto_class_update(AutoModelForObjectDetection, head_doc="object detection")


class AutoModelForZeroShotObjectDetection(_BaseAutoModelClass):
    _model_mapping = MODEL_FOR_ZERO_SHOT_OBJECT_DETECTION_MAPPING


AutoModelForZeroShotObjectDetection = auto_class_update(
    AutoModelForZeroShotObjectDetection, head_doc="zero-shot object detection"
)


class AutoModelForDepthEstimation(_BaseAutoModelClass):
    _model_mapping = MODEL_FOR_DEPTH_ESTIMATION_MAPPING


AutoModelForDepthEstimation = auto_class_update(AutoModelForDepthEstimation, head_doc="depth estimation")


class AutoModelForVideoClassification(_BaseAutoModelClass):
    _model_mapping = MODEL_FOR_VIDEO_CLASSIFICATION_MAPPING


AutoModelForVideoClassification = auto_class_update(AutoModelForVideoClassification, head_doc="video classification")


# Private on purpose, the public class will add the deprecation warnings.
class _AutoModelForVision2Seq(_BaseAutoModelClass):
    _model_mapping = MODEL_FOR_VISION_2_SEQ_MAPPING


_AutoModelForVision2Seq = auto_class_update(_AutoModelForVision2Seq, head_doc="vision-to-text modeling")


class AutoModelForImageTextToText(_BaseAutoModelClass):
    _model_mapping = MODEL_FOR_IMAGE_TEXT_TO_TEXT_MAPPING

    # override to give better return typehint
    @classmethod
    def from_pretrained(
        cls: type["AutoModelForImageTextToText"],
        pretrained_model_name_or_path: Union[str, os.PathLike[str]],
        *model_args,
        **kwargs,
    ) -> "_BaseModelWithGenerate":
        return super().from_pretrained(pretrained_model_name_or_path, *model_args, **kwargs)


AutoModelForImageTextToText = auto_class_update(AutoModelForImageTextToText, head_doc="image-text-to-text modeling")


class AutoModelForAudioClassification(_BaseAutoModelClass):
    _model_mapping = MODEL_FOR_AUDIO_CLASSIFICATION_MAPPING


AutoModelForAudioClassification = auto_class_update(AutoModelForAudioClassification, head_doc="audio classification")


class AutoModelForCTC(_BaseAutoModelClass):
    _model_mapping = MODEL_FOR_CTC_MAPPING


AutoModelForCTC = auto_class_update(AutoModelForCTC, head_doc="connectionist temporal classification")


class AutoModelForSpeechSeq2Seq(_BaseAutoModelClass):
    _model_mapping = MODEL_FOR_SPEECH_SEQ_2_SEQ_MAPPING


AutoModelForSpeechSeq2Seq = auto_class_update(
    AutoModelForSpeechSeq2Seq, head_doc="sequence-to-sequence speech-to-text modeling"
)


class AutoModelForAudioFrameClassification(_BaseAutoModelClass):
    _model_mapping = MODEL_FOR_AUDIO_FRAME_CLASSIFICATION_MAPPING


AutoModelForAudioFrameClassification = auto_class_update(
    AutoModelForAudioFrameClassification, head_doc="audio frame (token) classification"
)


class AutoModelForAudioXVector(_BaseAutoModelClass):
    _model_mapping = MODEL_FOR_AUDIO_XVECTOR_MAPPING


class AutoModelForTextToSpectrogram(_BaseAutoModelClass):
    _model_mapping = MODEL_FOR_TEXT_TO_SPECTROGRAM_MAPPING


class AutoModelForTextToWaveform(_BaseAutoModelClass):
    _model_mapping = MODEL_FOR_TEXT_TO_WAVEFORM_MAPPING


class AutoBackbone(_BaseAutoBackboneClass):
    _model_mapping = MODEL_FOR_BACKBONE_MAPPING


AutoModelForAudioXVector = auto_class_update(AutoModelForAudioXVector, head_doc="audio retrieval via x-vector")


class AutoModelForMaskedImageModeling(_BaseAutoModelClass):
    _model_mapping = MODEL_FOR_MASKED_IMAGE_MODELING_MAPPING


AutoModelForMaskedImageModeling = auto_class_update(AutoModelForMaskedImageModeling, head_doc="masked image modeling")


class AutoModelForAudioTokenization(_BaseAutoModelClass):
    _model_mapping = MODEL_FOR_AUDIO_TOKENIZATION_MAPPING


AutoModelForAudioTokenization = auto_class_update(
    AutoModelForAudioTokenization, head_doc="audio tokenization through codebooks"
)


class AutoModelWithLMHead(_AutoModelWithLMHead):
    @classmethod
    def from_config(cls, config, **kwargs):
        warnings.warn(
            "The class `AutoModelWithLMHead` is deprecated and will be removed in a future version. Please use "
            "`AutoModelForCausalLM` for causal language models, `AutoModelForMaskedLM` for masked language models and "
            "`AutoModelForSeq2SeqLM` for encoder-decoder models.",
            FutureWarning,
        )
        return super().from_config(config, **kwargs)

    @classmethod
    def from_pretrained(cls, pretrained_model_name_or_path, *model_args, **kwargs):
        warnings.warn(
            "The class `AutoModelWithLMHead` is deprecated and will be removed in a future version. Please use "
            "`AutoModelForCausalLM` for causal language models, `AutoModelForMaskedLM` for masked language models and "
            "`AutoModelForSeq2SeqLM` for encoder-decoder models.",
            FutureWarning,
        )
        return super().from_pretrained(pretrained_model_name_or_path, *model_args, **kwargs)


class AutoModelForVision2Seq(_AutoModelForVision2Seq):
    @classmethod
    def from_config(cls, config, **kwargs):
        warnings.warn(
            "The class `AutoModelForVision2Seq` is deprecated and will be removed in v5.0. Please use "
            "`AutoModelForImageTextToText` instead.",
            FutureWarning,
        )
        return super().from_config(config, **kwargs)

    @classmethod
    def from_pretrained(cls, pretrained_model_name_or_path, *model_args, **kwargs):
        warnings.warn(
            "The class `AutoModelForVision2Seq` is deprecated and will be removed in v5.0. Please use "
            "`AutoModelForImageTextToText` instead.",
            FutureWarning,
        )
        return super().from_pretrained(pretrained_model_name_or_path, *model_args, **kwargs)


__all__ = [
    "MODEL_FOR_AUDIO_CLASSIFICATION_MAPPING",
    "MODEL_FOR_AUDIO_FRAME_CLASSIFICATION_MAPPING",
    "MODEL_FOR_AUDIO_TOKENIZATION_MAPPING",
    "MODEL_FOR_AUDIO_XVECTOR_MAPPING",
    "MODEL_FOR_BACKBONE_MAPPING",
    "MODEL_FOR_CAUSAL_IMAGE_MODELING_MAPPING",
    "MODEL_FOR_CAUSAL_LM_MAPPING",
    "MODEL_FOR_CTC_MAPPING",
    "MODEL_FOR_DOCUMENT_QUESTION_ANSWERING_MAPPING",
    "MODEL_FOR_DEPTH_ESTIMATION_MAPPING",
    "MODEL_FOR_IMAGE_CLASSIFICATION_MAPPING",
    "MODEL_FOR_IMAGE_MAPPING",
    "MODEL_FOR_IMAGE_SEGMENTATION_MAPPING",
    "MODEL_FOR_IMAGE_TO_IMAGE_MAPPING",
    "MODEL_FOR_KEYPOINT_DETECTION_MAPPING",
    "MODEL_FOR_KEYPOINT_MATCHING_MAPPING",
    "MODEL_FOR_INSTANCE_SEGMENTATION_MAPPING",
    "MODEL_FOR_MASKED_IMAGE_MODELING_MAPPING",
    "MODEL_FOR_MASKED_LM_MAPPING",
    "MODEL_FOR_MASK_GENERATION_MAPPING",
    "MODEL_FOR_MULTIPLE_CHOICE_MAPPING",
    "MODEL_FOR_NEXT_SENTENCE_PREDICTION_MAPPING",
    "MODEL_FOR_OBJECT_DETECTION_MAPPING",
    "MODEL_FOR_PRETRAINING_MAPPING",
    "MODEL_FOR_QUESTION_ANSWERING_MAPPING",
    "MODEL_FOR_SEMANTIC_SEGMENTATION_MAPPING",
    "MODEL_FOR_SEQ_TO_SEQ_CAUSAL_LM_MAPPING",
    "MODEL_FOR_SEQUENCE_CLASSIFICATION_MAPPING",
    "MODEL_FOR_SPEECH_SEQ_2_SEQ_MAPPING",
    "MODEL_FOR_TABLE_QUESTION_ANSWERING_MAPPING",
    "MODEL_FOR_TEXT_ENCODING_MAPPING",
    "MODEL_FOR_TEXT_TO_WAVEFORM_MAPPING",
    "MODEL_FOR_TEXT_TO_SPECTROGRAM_MAPPING",
    "MODEL_FOR_TIME_SERIES_PREDICTION_MAPPING",
    "MODEL_FOR_TOKEN_CLASSIFICATION_MAPPING",
    "MODEL_FOR_UNIVERSAL_SEGMENTATION_MAPPING",
    "MODEL_FOR_VIDEO_CLASSIFICATION_MAPPING",
    "MODEL_FOR_VISION_2_SEQ_MAPPING",
    "MODEL_FOR_RETRIEVAL_MAPPING",
    "MODEL_FOR_IMAGE_TEXT_TO_TEXT_MAPPING",
    "MODEL_FOR_VISUAL_QUESTION_ANSWERING_MAPPING",
    "MODEL_MAPPING",
    "MODEL_WITH_LM_HEAD_MAPPING",
    "MODEL_FOR_ZERO_SHOT_IMAGE_CLASSIFICATION_MAPPING",
    "MODEL_FOR_ZERO_SHOT_OBJECT_DETECTION_MAPPING",
    "MODEL_FOR_TIME_SERIES_CLASSIFICATION_MAPPING",
    "MODEL_FOR_TIME_SERIES_REGRESSION_MAPPING",
    "AutoModel",
    "AutoBackbone",
    "AutoModelForAudioClassification",
    "AutoModelForAudioFrameClassification",
    "AutoModelForAudioTokenization",
    "AutoModelForAudioXVector",
    "AutoModelForCausalLM",
    "AutoModelForCTC",
    "AutoModelForDepthEstimation",
    "AutoModelForImageClassification",
    "AutoModelForImageSegmentation",
    "AutoModelForImageToImage",
    "AutoModelForInstanceSegmentation",
    "AutoModelForKeypointDetection",
    "AutoModelForKeypointMatching",
    "AutoModelForMaskGeneration",
    "AutoModelForTextEncoding",
    "AutoModelForMaskedImageModeling",
    "AutoModelForMaskedLM",
    "AutoModelForMultipleChoice",
    "AutoModelForNextSentencePrediction",
    "AutoModelForObjectDetection",
    "AutoModelForPreTraining",
    "AutoModelForQuestionAnswering",
    "AutoModelForSemanticSegmentation",
    "AutoModelForSeq2SeqLM",
    "AutoModelForSequenceClassification",
    "AutoModelForSpeechSeq2Seq",
    "AutoModelForTableQuestionAnswering",
    "AutoModelForTextToSpectrogram",
    "AutoModelForTextToWaveform",
    "AutoModelForTimeSeriesPrediction",
    "AutoModelForTokenClassification",
    "AutoModelForUniversalSegmentation",
    "AutoModelForVideoClassification",
    "AutoModelForVision2Seq",
    "AutoModelForVisualQuestionAnswering",
    "AutoModelForDocumentQuestionAnswering",
    "AutoModelWithLMHead",
    "AutoModelForZeroShotImageClassification",
    "AutoModelForZeroShotObjectDetection",
    "AutoModelForImageTextToText",
]<|MERGE_RESOLUTION|>--- conflicted
+++ resolved
@@ -1699,11 +1699,8 @@
         ("dinat", "DinatBackbone"),
         ("dinov2", "Dinov2Backbone"),
         ("dinov2_with_registers", "Dinov2WithRegistersBackbone"),
-<<<<<<< HEAD
         ("dinov3_vit", "DINOv3ViTBackbone"),
-=======
         ("dinov3_convnext", "DINOv3ConvNextBackbone"),
->>>>>>> 264cce9e
         ("focalnet", "FocalNetBackbone"),
         ("hgnet_v2", "HGNetV2Backbone"),
         ("hiera", "HieraBackbone"),
