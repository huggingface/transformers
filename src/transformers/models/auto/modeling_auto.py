--- conflicted
+++ resolved
@@ -271,11 +271,8 @@
         ("mobilevit", "MobileViTModel"),
         ("mobilevitv2", "MobileViTV2Model"),
         ("modernbert", "ModernBertModel"),
-<<<<<<< HEAD
         ("molmo", "MolmoModel"),
-=======
         ("modernbert-decoder", "ModernBertDecoderModel"),
->>>>>>> b44d9157
         ("moonshine", "MoonshineModel"),
         ("moshi", "MoshiModel"),
         ("mpnet", "MPNetModel"),
@@ -714,11 +711,8 @@
         ("mistral", "MistralForCausalLM"),
         ("mixtral", "MixtralForCausalLM"),
         ("mllama", "MllamaForCausalLM"),
-<<<<<<< HEAD
         ("molmo", "MolmoForCausalLM"),
-=======
         ("modernbert-decoder", "ModernBertDecoderForCausalLM"),
->>>>>>> b44d9157
         ("moshi", "MoshiForCausalLM"),
         ("mpt", "MptForCausalLM"),
         ("musicgen", "MusicgenForCausalLM"),
@@ -1052,11 +1046,8 @@
         ("llava_onevision", "LlavaOnevisionForConditionalGeneration"),
         ("mistral3", "Mistral3ForConditionalGeneration"),
         ("mllama", "MllamaForConditionalGeneration"),
-<<<<<<< HEAD
         ("molmo", "MolmoForConditionalGeneration"),
-=======
         ("ovis2", "Ovis2ForConditionalGeneration"),
->>>>>>> b44d9157
         ("paligemma", "PaliGemmaForConditionalGeneration"),
         ("perception_lm", "PerceptionLMForConditionalGeneration"),
         ("pix2struct", "Pix2StructForConditionalGeneration"),
