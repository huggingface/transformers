--- conflicted
+++ resolved
@@ -400,15 +400,12 @@
         ("unispeech-sat", "UniSpeechSatModel"),
         ("univnet", "UnivNetModel"),
         ("van", "VanModel"),
-<<<<<<< HEAD
+        ("vaultgemma", "VaultGemmaModel"),
         ("vibevoice", "VibeVoiceModel"),
         ("vibevoice_acoustic_tokenizer", "VibeVoiceAcousticTokenizerModel"),
         ("vibevoice_semantic_tokenizer", "VibeVoiceSemanticTokenizerModel"),
-=======
-        ("vaultgemma", "VaultGemmaModel"),
         ("video_llama_3", "VideoLlama3Model"),
         ("video_llama_3_vision", "VideoLlama3VisionModel"),
->>>>>>> e20df45b
         ("video_llava", "VideoLlavaModel"),
         ("videomae", "VideoMAEModel"),
         ("vilt", "ViltModel"),
