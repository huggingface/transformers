--- conflicted
+++ resolved
@@ -335,10 +335,7 @@
         ("sam", "SamModel"),
         ("sam2", "Sam2Model"),
         ("sam2_hiera_det_model", "Sam2HieraDetModel"),
-<<<<<<< HEAD
-=======
         ("sam2_video", "Sam2VideoModel"),
->>>>>>> 68b9cbb7
         ("sam2_vision_model", "Sam2VisionModel"),
         ("sam_hq", "SamHQModel"),
         ("sam_hq_vision_model", "SamHQVisionModel"),
@@ -1681,10 +1678,7 @@
         ("edgetam", "EdgeTamModel"),
         ("sam", "SamModel"),
         ("sam2", "Sam2Model"),
-<<<<<<< HEAD
-=======
         ("sam2_video", "Sam2Model"),
->>>>>>> 68b9cbb7
         ("sam_hq", "SamHQModel"),
     ]
 )
