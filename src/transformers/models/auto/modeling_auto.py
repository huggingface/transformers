--- conflicted
+++ resolved
@@ -60,11 +60,8 @@
         ("bros", "BrosModel"),
         ("camembert", "CamembertModel"),
         ("canine", "CanineModel"),
-<<<<<<< HEAD
         ("character_bert", "CharacterBertModel"),
-=======
         ("chameleon", "ChameleonModel"),
->>>>>>> 8e8025b3
         ("chinese_clip", "ChineseCLIPModel"),
         ("chinese_clip_vision_model", "ChineseCLIPVisionModel"),
         ("clap", "ClapModel"),
@@ -348,11 +345,8 @@
         ("big_bird", "BigBirdForPreTraining"),
         ("bloom", "BloomForCausalLM"),
         ("camembert", "CamembertForMaskedLM"),
-<<<<<<< HEAD
         ("character_bert", "CharacterBertForPreTraining"),
-=======
         ("colpali", "ColPaliForRetrieval"),
->>>>>>> 8e8025b3
         ("ctrl", "CTRLLMHeadModel"),
         ("data2vec-text", "Data2VecTextForMaskedLM"),
         ("deberta", "DebertaForMaskedLM"),
@@ -1536,11 +1530,8 @@
         ("albert", "AlbertModel"),
         ("bert", "BertModel"),
         ("big_bird", "BigBirdModel"),
-<<<<<<< HEAD
         ("character_bert", "CharacterBertModel"),
-=======
         ("clip_text_model", "CLIPTextModel"),
->>>>>>> 8e8025b3
         ("data2vec-text", "Data2VecTextModel"),
         ("deberta", "DebertaModel"),
         ("deberta-v2", "DebertaV2Model"),
