--- conflicted
+++ resolved
@@ -216,11 +216,8 @@
         ("instructblipvideo", "InstructBlipVideoModel"),
         ("internvl", "InternVLModel"),
         ("internvl_vision", "InternVLVisionModel"),
-<<<<<<< HEAD
         ("isaac", "IsaacModel"),
-=======
         ("jais2", "Jais2Model"),
->>>>>>> 79432f7a
         ("jamba", "JambaModel"),
         ("janus", "JanusModel"),
         ("jetmoe", "JetMoeModel"),
