--- conflicted
+++ resolved
@@ -583,12 +583,9 @@
         ("jamba", "JambaForCausalLM"),
         ("jetmoe", "JetMoeForCausalLM"),
         ("llama", "LlamaForCausalLM"),
-<<<<<<< HEAD
-        ("magma", "MagmaForCausalLM"),
-=======
         ("llama4", "Llama4ForCausalLM"),
         ("llama4_text", "Llama4ForCausalLM"),
->>>>>>> d23aae2b
+        ("magma", "MagmaForCausalLM"),
         ("mamba", "MambaForCausalLM"),
         ("mamba2", "Mamba2ForCausalLM"),
         ("marian", "MarianForCausalLM"),
