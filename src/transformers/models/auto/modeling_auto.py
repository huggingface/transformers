# coding=utf-8
# Copyright 2018 The HuggingFace Inc. team.
#
# Licensed under the Apache License, Version 2.0 (the "License");
# you may not use this file except in compliance with the License.
# You may obtain a copy of the License at
#
#     http://www.apache.org/licenses/LICENSE-2.0
#
# Unless required by applicable law or agreed to in writing, software
# distributed under the License is distributed on an "AS IS" BASIS,
# WITHOUT WARRANTIES OR CONDITIONS OF ANY KIND, either express or implied.
# See the License for the specific language governing permissions and
# limitations under the License.
""" Auto Model class."""

import warnings
from collections import OrderedDict

from ...utils import logging
from .auto_factory import _BaseAutoModelClass, _LazyAutoMapping, auto_class_update
from .configuration_auto import CONFIG_MAPPING_NAMES


logger = logging.get_logger(__name__)


MODEL_MAPPING_NAMES = OrderedDict(
    [
        # Base model mapping
        ("albert", "AlbertModel"),
        ("align", "AlignModel"),
        ("altclip", "AltCLIPModel"),
        ("audio-spectrogram-transformer", "ASTModel"),
        ("bart", "BartModel"),
        ("beit", "BeitModel"),
        ("bert", "BertModel"),
        ("bert-generation", "BertGenerationEncoder"),
        ("big_bird", "BigBirdModel"),
        ("bigbird_pegasus", "BigBirdPegasusModel"),
        ("biogpt", "BioGptModel"),
        ("bit", "BitModel"),
        ("blenderbot", "BlenderbotModel"),
        ("blenderbot-small", "BlenderbotSmallModel"),
        ("blip", "BlipModel"),
        ("blip-2", "Blip2Model"),
        ("bloom", "BloomModel"),
        ("bridgetower", "BridgeTowerModel"),
        ("camembert", "CamembertModel"),
        ("canine", "CanineModel"),
        ("chinese_clip", "ChineseCLIPModel"),
        ("clap", "ClapModel"),
        ("clip", "CLIPModel"),
        ("clipseg", "CLIPSegModel"),
        ("codegen", "CodeGenModel"),
        ("conditional_detr", "ConditionalDetrModel"),
        ("convbert", "ConvBertModel"),
        ("convnext", "ConvNextModel"),
        ("convnextv2", "ConvNextV2Model"),
        ("cpmant", "CpmAntModel"),
        ("ctrl", "CTRLModel"),
        ("cvt", "CvtModel"),
        ("data2vec-audio", "Data2VecAudioModel"),
        ("data2vec-text", "Data2VecTextModel"),
        ("data2vec-vision", "Data2VecVisionModel"),
        ("deberta", "DebertaModel"),
        ("deberta-v2", "DebertaV2Model"),
        ("decision_transformer", "DecisionTransformerModel"),
        ("deformable_detr", "DeformableDetrModel"),
        ("deit", "DeiTModel"),
        ("deta", "DetaModel"),
        ("detr", "DetrModel"),
        ("dinat", "DinatModel"),
        ("distilbert", "DistilBertModel"),
        ("donut-swin", "DonutSwinModel"),
        ("dpr", "DPRQuestionEncoder"),
        ("dpt", "DPTModel"),
        ("efficientformer", "EfficientFormerModel"),
        ("efficientnet", "EfficientNetModel"),
        ("electra", "ElectraModel"),
        ("ernie", "ErnieModel"),
        ("ernie_m", "ErnieMModel"),
        ("esm", "EsmModel"),
        ("flaubert", "FlaubertModel"),
        ("flava", "FlavaModel"),
        ("fnet", "FNetModel"),
        ("focalnet", "FocalNetModel"),
        ("fsmt", "FSMTModel"),
        ("funnel", ("FunnelModel", "FunnelBaseModel")),
        ("git", "GitModel"),
        ("glpn", "GLPNModel"),
        ("gpt-sw3", "GPT2Model"),
        ("gpt2", "GPT2Model"),
        ("gpt_bigcode", "GPTBigCodeModel"),
        ("gpt_neo", "GPTNeoModel"),
        ("gpt_neox", "GPTNeoXModel"),
        ("gpt_neox_japanese", "GPTNeoXJapaneseModel"),
        ("gptj", "GPTJModel"),
        ("gptsan-japanese", "GPTSanJapaneseForConditionalGeneration"),
        ("graphormer", "GraphormerModel"),
        ("groupvit", "GroupViTModel"),
        ("hubert", "HubertModel"),
        ("ibert", "IBertModel"),
        ("imagegpt", "ImageGPTModel"),
        ("informer", "InformerModel"),
        ("jukebox", "JukeboxModel"),
        ("layoutlm", "LayoutLMModel"),
        ("layoutlmv2", "LayoutLMv2Model"),
        ("layoutlmv3", "LayoutLMv3Model"),
        ("led", "LEDModel"),
        ("levit", "LevitModel"),
        ("lilt", "LiltModel"),
        ("llama", "LlamaModel"),
        ("longformer", "LongformerModel"),
        ("longt5", "LongT5Model"),
        ("luke", "LukeModel"),
        ("lxmert", "LxmertModel"),
        ("m2m_100", "M2M100Model"),
        ("marian", "MarianModel"),
        ("markuplm", "MarkupLMModel"),
        ("mask2former", "Mask2FormerModel"),
        ("maskformer", "MaskFormerModel"),
        ("maskformer-swin", "MaskFormerSwinModel"),
        ("mbart", "MBartModel"),
        ("mctct", "MCTCTModel"),
        ("mega", "MegaModel"),
        ("megatron-bert", "MegatronBertModel"),
        ("mgp-str", "MgpstrForSceneTextRecognition"),
        ("mobilebert", "MobileBertModel"),
        ("mobilenet_v1", "MobileNetV1Model"),
        ("mobilenet_v2", "MobileNetV2Model"),
        ("mobilevit", "MobileViTModel"),
        ("mpnet", "MPNetModel"),
        ("mt5", "MT5Model"),
        ("mvp", "MvpModel"),
        ("nat", "NatModel"),
        ("nezha", "NezhaModel"),
        ("nllb-moe", "NllbMoeModel"),
        ("nystromformer", "NystromformerModel"),
        ("oneformer", "OneFormerModel"),
        ("open-llama", "OpenLlamaModel"),
        ("openai-gpt", "OpenAIGPTModel"),
        ("opt", "OPTModel"),
        ("owlvit", "OwlViTModel"),
        ("pegasus", "PegasusModel"),
        ("pegasus_x", "PegasusXModel"),
        ("perceiver", "PerceiverModel"),
        ("plbart", "PLBartModel"),
        ("poolformer", "PoolFormerModel"),
        ("prophetnet", "ProphetNetModel"),
        ("qdqbert", "QDQBertModel"),
        ("reformer", "ReformerModel"),
        ("regnet", "RegNetModel"),
        ("rembert", "RemBertModel"),
        ("resnet", "ResNetModel"),
        ("retribert", "RetriBertModel"),
        ("roberta", "RobertaModel"),
        ("roberta-prelayernorm", "RobertaPreLayerNormModel"),
        ("roc_bert", "RoCBertModel"),
        ("roformer", "RoFormerModel"),
        ("sam", "SamModel"),
        ("segformer", "SegformerModel"),
        ("sew", "SEWModel"),
        ("sew-d", "SEWDModel"),
        ("speech_to_text", "Speech2TextModel"),
        ("speecht5", "SpeechT5Model"),
        ("splinter", "SplinterModel"),
        ("squeezebert", "SqueezeBertModel"),
        ("swin", "SwinModel"),
        ("swin2sr", "Swin2SRModel"),
        ("swinv2", "Swinv2Model"),
        ("switch_transformers", "SwitchTransformersModel"),
        ("t5", "T5Model"),
        ("table-transformer", "TableTransformerModel"),
        ("tapas", "TapasModel"),
        ("time_series_transformer", "TimeSeriesTransformerModel"),
        ("timesformer", "TimesformerModel"),
        ("trajectory_transformer", "TrajectoryTransformerModel"),
        ("transfo-xl", "TransfoXLModel"),
        ("tvlt", "TvltModel"),
        ("unispeech", "UniSpeechModel"),
        ("unispeech-sat", "UniSpeechSatModel"),
        ("van", "VanModel"),
        ("videomae", "VideoMAEModel"),
        ("vilt", "ViltModel"),
        ("vision-text-dual-encoder", "VisionTextDualEncoderModel"),
        ("visual_bert", "VisualBertModel"),
        ("vit", "ViTModel"),
        ("vit_hybrid", "ViTHybridModel"),
        ("vit_mae", "ViTMAEModel"),
        ("vit_msn", "ViTMSNModel"),
        ("wav2vec2", "Wav2Vec2Model"),
        ("wav2vec2-conformer", "Wav2Vec2ConformerModel"),
        ("wavlm", "WavLMModel"),
        ("whisper", "WhisperModel"),
        ("xclip", "XCLIPModel"),
        ("xglm", "XGLMModel"),
        ("xlm", "XLMModel"),
        ("xlm-prophetnet", "XLMProphetNetModel"),
        ("xlm-roberta", "XLMRobertaModel"),
        ("xlm-roberta-xl", "XLMRobertaXLModel"),
        ("xlnet", "XLNetModel"),
        ("xmod", "XmodModel"),
        ("yolos", "YolosModel"),
        ("yoso", "YosoModel"),
    ]
)

MODEL_FOR_PRETRAINING_MAPPING_NAMES = OrderedDict(
    [
        # Model for pre-training mapping
        ("albert", "AlbertForPreTraining"),
        ("bart", "BartForConditionalGeneration"),
        ("bert", "BertForPreTraining"),
        ("big_bird", "BigBirdForPreTraining"),
        ("bloom", "BloomForCausalLM"),
        ("camembert", "CamembertForMaskedLM"),
        ("ctrl", "CTRLLMHeadModel"),
        ("data2vec-text", "Data2VecTextForMaskedLM"),
        ("deberta", "DebertaForMaskedLM"),
        ("deberta-v2", "DebertaV2ForMaskedLM"),
        ("distilbert", "DistilBertForMaskedLM"),
        ("electra", "ElectraForPreTraining"),
        ("ernie", "ErnieForPreTraining"),
        ("flaubert", "FlaubertWithLMHeadModel"),
        ("flava", "FlavaForPreTraining"),
        ("fnet", "FNetForPreTraining"),
        ("fsmt", "FSMTForConditionalGeneration"),
        ("funnel", "FunnelForPreTraining"),
        ("gpt-sw3", "GPT2LMHeadModel"),
        ("gpt2", "GPT2LMHeadModel"),
        ("gpt_bigcode", "GPTBigCodeForCausalLM"),
        ("gptsan-japanese", "GPTSanJapaneseForConditionalGeneration"),
        ("ibert", "IBertForMaskedLM"),
        ("layoutlm", "LayoutLMForMaskedLM"),
        ("longformer", "LongformerForMaskedLM"),
        ("luke", "LukeForMaskedLM"),
        ("lxmert", "LxmertForPreTraining"),
        ("mega", "MegaForMaskedLM"),
        ("megatron-bert", "MegatronBertForPreTraining"),
        ("mobilebert", "MobileBertForPreTraining"),
        ("mpnet", "MPNetForMaskedLM"),
        ("mvp", "MvpForConditionalGeneration"),
        ("nezha", "NezhaForPreTraining"),
        ("nllb-moe", "NllbMoeForConditionalGeneration"),
        ("openai-gpt", "OpenAIGPTLMHeadModel"),
        ("retribert", "RetriBertModel"),
        ("roberta", "RobertaForMaskedLM"),
        ("roberta-prelayernorm", "RobertaPreLayerNormForMaskedLM"),
        ("roc_bert", "RoCBertForPreTraining"),
        ("splinter", "SplinterForPreTraining"),
        ("squeezebert", "SqueezeBertForMaskedLM"),
        ("switch_transformers", "SwitchTransformersForConditionalGeneration"),
        ("t5", "T5ForConditionalGeneration"),
        ("tapas", "TapasForMaskedLM"),
        ("transfo-xl", "TransfoXLLMHeadModel"),
        ("tvlt", "TvltForPreTraining"),
        ("unispeech", "UniSpeechForPreTraining"),
        ("unispeech-sat", "UniSpeechSatForPreTraining"),
        ("videomae", "VideoMAEForPreTraining"),
        ("visual_bert", "VisualBertForPreTraining"),
        ("vit_mae", "ViTMAEForPreTraining"),
        ("wav2vec2", "Wav2Vec2ForPreTraining"),
        ("wav2vec2-conformer", "Wav2Vec2ConformerForPreTraining"),
        ("xlm", "XLMWithLMHeadModel"),
        ("xlm-roberta", "XLMRobertaForMaskedLM"),
        ("xlm-roberta-xl", "XLMRobertaXLForMaskedLM"),
        ("xlnet", "XLNetLMHeadModel"),
        ("xmod", "XmodForMaskedLM"),
    ]
)

MODEL_WITH_LM_HEAD_MAPPING_NAMES = OrderedDict(
    [
        # Model with LM heads mapping
        ("albert", "AlbertForMaskedLM"),
        ("bart", "BartForConditionalGeneration"),
        ("bert", "BertForMaskedLM"),
        ("big_bird", "BigBirdForMaskedLM"),
        ("bigbird_pegasus", "BigBirdPegasusForConditionalGeneration"),
        ("blenderbot-small", "BlenderbotSmallForConditionalGeneration"),
        ("bloom", "BloomForCausalLM"),
        ("camembert", "CamembertForMaskedLM"),
        ("codegen", "CodeGenForCausalLM"),
        ("convbert", "ConvBertForMaskedLM"),
        ("cpmant", "CpmAntForCausalLM"),
        ("ctrl", "CTRLLMHeadModel"),
        ("data2vec-text", "Data2VecTextForMaskedLM"),
        ("deberta", "DebertaForMaskedLM"),
        ("deberta-v2", "DebertaV2ForMaskedLM"),
        ("distilbert", "DistilBertForMaskedLM"),
        ("electra", "ElectraForMaskedLM"),
        ("encoder-decoder", "EncoderDecoderModel"),
        ("ernie", "ErnieForMaskedLM"),
        ("esm", "EsmForMaskedLM"),
        ("flaubert", "FlaubertWithLMHeadModel"),
        ("fnet", "FNetForMaskedLM"),
        ("fsmt", "FSMTForConditionalGeneration"),
        ("funnel", "FunnelForMaskedLM"),
        ("git", "GitForCausalLM"),
        ("gpt-sw3", "GPT2LMHeadModel"),
        ("gpt2", "GPT2LMHeadModel"),
        ("gpt_bigcode", "GPTBigCodeForCausalLM"),
        ("gpt_neo", "GPTNeoForCausalLM"),
        ("gpt_neox", "GPTNeoXForCausalLM"),
        ("gpt_neox_japanese", "GPTNeoXJapaneseForCausalLM"),
        ("gptj", "GPTJForCausalLM"),
        ("gptsan-japanese", "GPTSanJapaneseForConditionalGeneration"),
        ("ibert", "IBertForMaskedLM"),
        ("layoutlm", "LayoutLMForMaskedLM"),
        ("led", "LEDForConditionalGeneration"),
        ("longformer", "LongformerForMaskedLM"),
        ("longt5", "LongT5ForConditionalGeneration"),
        ("luke", "LukeForMaskedLM"),
        ("m2m_100", "M2M100ForConditionalGeneration"),
        ("marian", "MarianMTModel"),
        ("mega", "MegaForMaskedLM"),
        ("megatron-bert", "MegatronBertForCausalLM"),
        ("mobilebert", "MobileBertForMaskedLM"),
        ("mpnet", "MPNetForMaskedLM"),
        ("mvp", "MvpForConditionalGeneration"),
        ("nezha", "NezhaForMaskedLM"),
        ("nllb-moe", "NllbMoeForConditionalGeneration"),
        ("nystromformer", "NystromformerForMaskedLM"),
        ("openai-gpt", "OpenAIGPTLMHeadModel"),
        ("pegasus_x", "PegasusXForConditionalGeneration"),
        ("plbart", "PLBartForConditionalGeneration"),
        ("qdqbert", "QDQBertForMaskedLM"),
        ("reformer", "ReformerModelWithLMHead"),
        ("rembert", "RemBertForMaskedLM"),
        ("roberta", "RobertaForMaskedLM"),
        ("roberta-prelayernorm", "RobertaPreLayerNormForMaskedLM"),
        ("roc_bert", "RoCBertForMaskedLM"),
        ("roformer", "RoFormerForMaskedLM"),
        ("speech_to_text", "Speech2TextForConditionalGeneration"),
        ("squeezebert", "SqueezeBertForMaskedLM"),
        ("switch_transformers", "SwitchTransformersForConditionalGeneration"),
        ("t5", "T5ForConditionalGeneration"),
        ("tapas", "TapasForMaskedLM"),
        ("transfo-xl", "TransfoXLLMHeadModel"),
        ("wav2vec2", "Wav2Vec2ForMaskedLM"),
        ("whisper", "WhisperForConditionalGeneration"),
        ("xlm", "XLMWithLMHeadModel"),
        ("xlm-roberta", "XLMRobertaForMaskedLM"),
        ("xlm-roberta-xl", "XLMRobertaXLForMaskedLM"),
        ("xlnet", "XLNetLMHeadModel"),
        ("xmod", "XmodForMaskedLM"),
        ("yoso", "YosoForMaskedLM"),
    ]
)

MODEL_FOR_CAUSAL_LM_MAPPING_NAMES = OrderedDict(
    [
        # Model for Causal LM mapping
        ("bart", "BartForCausalLM"),
        ("bert", "BertLMHeadModel"),
        ("bert-generation", "BertGenerationDecoder"),
        ("big_bird", "BigBirdForCausalLM"),
        ("bigbird_pegasus", "BigBirdPegasusForCausalLM"),
        ("biogpt", "BioGptForCausalLM"),
        ("blenderbot", "BlenderbotForCausalLM"),
        ("blenderbot-small", "BlenderbotSmallForCausalLM"),
        ("bloom", "BloomForCausalLM"),
        ("camembert", "CamembertForCausalLM"),
        ("codegen", "CodeGenForCausalLM"),
        ("cpmant", "CpmAntForCausalLM"),
        ("ctrl", "CTRLLMHeadModel"),
        ("data2vec-text", "Data2VecTextForCausalLM"),
        ("electra", "ElectraForCausalLM"),
        ("ernie", "ErnieForCausalLM"),
        ("git", "GitForCausalLM"),
        ("gpt-sw3", "GPT2LMHeadModel"),
        ("gpt2", "GPT2LMHeadModel"),
        ("gpt_bigcode", "GPTBigCodeForCausalLM"),
        ("gpt_neo", "GPTNeoForCausalLM"),
        ("gpt_neox", "GPTNeoXForCausalLM"),
        ("gpt_neox_japanese", "GPTNeoXJapaneseForCausalLM"),
        ("gptj", "GPTJForCausalLM"),
        ("llama", "LlamaForCausalLM"),
        ("marian", "MarianForCausalLM"),
        ("mbart", "MBartForCausalLM"),
        ("mega", "MegaForCausalLM"),
        ("megatron-bert", "MegatronBertForCausalLM"),
        ("mvp", "MvpForCausalLM"),
        ("open-llama", "OpenLlamaForCausalLM"),
        ("openai-gpt", "OpenAIGPTLMHeadModel"),
        ("opt", "OPTForCausalLM"),
        ("pegasus", "PegasusForCausalLM"),
        ("plbart", "PLBartForCausalLM"),
        ("prophetnet", "ProphetNetForCausalLM"),
        ("qdqbert", "QDQBertLMHeadModel"),
        ("reformer", "ReformerModelWithLMHead"),
        ("rembert", "RemBertForCausalLM"),
        ("roberta", "RobertaForCausalLM"),
        ("roberta-prelayernorm", "RobertaPreLayerNormForCausalLM"),
        ("roc_bert", "RoCBertForCausalLM"),
        ("roformer", "RoFormerForCausalLM"),
        ("speech_to_text_2", "Speech2Text2ForCausalLM"),
        ("transfo-xl", "TransfoXLLMHeadModel"),
        ("trocr", "TrOCRForCausalLM"),
        ("xglm", "XGLMForCausalLM"),
        ("xlm", "XLMWithLMHeadModel"),
        ("xlm-prophetnet", "XLMProphetNetForCausalLM"),
        ("xlm-roberta", "XLMRobertaForCausalLM"),
        ("xlm-roberta-xl", "XLMRobertaXLForCausalLM"),
        ("xlnet", "XLNetLMHeadModel"),
        ("xmod", "XmodForCausalLM"),
    ]
)

MODEL_FOR_MASKED_IMAGE_MODELING_MAPPING_NAMES = OrderedDict(
    [
        ("deit", "DeiTForMaskedImageModeling"),
        ("focalnet", "FocalNetForMaskedImageModeling"),
        ("swin", "SwinForMaskedImageModeling"),
        ("swinv2", "Swinv2ForMaskedImageModeling"),
        ("vit", "ViTForMaskedImageModeling"),
    ]
)


MODEL_FOR_CAUSAL_IMAGE_MODELING_MAPPING_NAMES = OrderedDict(
    # Model for Causal Image Modeling mapping
    [
        ("imagegpt", "ImageGPTForCausalImageModeling"),
    ]
)

MODEL_FOR_IMAGE_CLASSIFICATION_MAPPING_NAMES = OrderedDict(
    [
        # Model for Image Classification mapping
        ("beit", "BeitForImageClassification"),
        ("bit", "BitForImageClassification"),
        ("convnext", "ConvNextForImageClassification"),
        ("convnextv2", "ConvNextV2ForImageClassification"),
        ("cvt", "CvtForImageClassification"),
        ("data2vec-vision", "Data2VecVisionForImageClassification"),
        ("deit", ("DeiTForImageClassification", "DeiTForImageClassificationWithTeacher")),
        ("dinat", "DinatForImageClassification"),
        (
            "efficientformer",
            (
                "EfficientFormerForImageClassification",
                "EfficientFormerForImageClassificationWithTeacher",
            ),
        ),
        ("efficientnet", "EfficientNetForImageClassification"),
        ("focalnet", "FocalNetForImageClassification"),
        ("imagegpt", "ImageGPTForImageClassification"),
        ("levit", ("LevitForImageClassification", "LevitForImageClassificationWithTeacher")),
        ("mobilenet_v1", "MobileNetV1ForImageClassification"),
        ("mobilenet_v2", "MobileNetV2ForImageClassification"),
        ("mobilevit", "MobileViTForImageClassification"),
        ("nat", "NatForImageClassification"),
        (
            "perceiver",
            (
                "PerceiverForImageClassificationLearned",
                "PerceiverForImageClassificationFourier",
                "PerceiverForImageClassificationConvProcessing",
            ),
        ),
        ("poolformer", "PoolFormerForImageClassification"),
        ("regnet", "RegNetForImageClassification"),
        ("resnet", "ResNetForImageClassification"),
        ("segformer", "SegformerForImageClassification"),
        ("swin", "SwinForImageClassification"),
        ("swinv2", "Swinv2ForImageClassification"),
        ("van", "VanForImageClassification"),
        ("vit", "ViTForImageClassification"),
        ("vit_hybrid", "ViTHybridForImageClassification"),
        ("vit_msn", "ViTMSNForImageClassification"),
    ]
)

MODEL_FOR_IMAGE_SEGMENTATION_MAPPING_NAMES = OrderedDict(
    [
        # Do not add new models here, this class will be deprecated in the future.
        # Model for Image Segmentation mapping
        ("detr", "DetrForSegmentation"),
    ]
)

MODEL_FOR_SEMANTIC_SEGMENTATION_MAPPING_NAMES = OrderedDict(
    [
        # Model for Semantic Segmentation mapping
        ("beit", "BeitForSemanticSegmentation"),
        ("data2vec-vision", "Data2VecVisionForSemanticSegmentation"),
        ("dpt", "DPTForSemanticSegmentation"),
        ("mobilenet_v2", "MobileNetV2ForSemanticSegmentation"),
        ("mobilevit", "MobileViTForSemanticSegmentation"),
        ("segformer", "SegformerForSemanticSegmentation"),
        ("upernet", "UperNetForSemanticSegmentation"),
    ]
)

MODEL_FOR_INSTANCE_SEGMENTATION_MAPPING_NAMES = OrderedDict(
    [
        # Model for Instance Segmentation mapping
        # MaskFormerForInstanceSegmentation can be removed from this mapping in v5
        ("maskformer", "MaskFormerForInstanceSegmentation"),
    ]
)

MODEL_FOR_UNIVERSAL_SEGMENTATION_MAPPING_NAMES = OrderedDict(
    [
        # Model for Universal Segmentation mapping
        ("detr", "DetrForSegmentation"),
        ("mask2former", "Mask2FormerForUniversalSegmentation"),
        ("maskformer", "MaskFormerForInstanceSegmentation"),
        ("oneformer", "OneFormerForUniversalSegmentation"),
    ]
)

MODEL_FOR_VIDEO_CLASSIFICATION_MAPPING_NAMES = OrderedDict(
    [
        ("timesformer", "TimesformerForVideoClassification"),
        ("videomae", "VideoMAEForVideoClassification"),
    ]
)

MODEL_FOR_VISION_2_SEQ_MAPPING_NAMES = OrderedDict(
    [
        ("blip", "BlipForConditionalGeneration"),
        ("blip-2", "Blip2ForConditionalGeneration"),
        ("vision-encoder-decoder", "VisionEncoderDecoderModel"),
    ]
)

MODEL_FOR_MASKED_LM_MAPPING_NAMES = OrderedDict(
    [
        # Model for Masked LM mapping
        ("albert", "AlbertForMaskedLM"),
        ("bart", "BartForConditionalGeneration"),
        ("bert", "BertForMaskedLM"),
        ("big_bird", "BigBirdForMaskedLM"),
        ("camembert", "CamembertForMaskedLM"),
        ("convbert", "ConvBertForMaskedLM"),
        ("data2vec-text", "Data2VecTextForMaskedLM"),
        ("deberta", "DebertaForMaskedLM"),
        ("deberta-v2", "DebertaV2ForMaskedLM"),
        ("distilbert", "DistilBertForMaskedLM"),
        ("electra", "ElectraForMaskedLM"),
        ("ernie", "ErnieForMaskedLM"),
        ("esm", "EsmForMaskedLM"),
        ("flaubert", "FlaubertWithLMHeadModel"),
        ("fnet", "FNetForMaskedLM"),
        ("funnel", "FunnelForMaskedLM"),
        ("ibert", "IBertForMaskedLM"),
        ("layoutlm", "LayoutLMForMaskedLM"),
        ("longformer", "LongformerForMaskedLM"),
        ("luke", "LukeForMaskedLM"),
        ("mbart", "MBartForConditionalGeneration"),
        ("mega", "MegaForMaskedLM"),
        ("megatron-bert", "MegatronBertForMaskedLM"),
        ("mobilebert", "MobileBertForMaskedLM"),
        ("mpnet", "MPNetForMaskedLM"),
        ("mvp", "MvpForConditionalGeneration"),
        ("nezha", "NezhaForMaskedLM"),
        ("nystromformer", "NystromformerForMaskedLM"),
        ("perceiver", "PerceiverForMaskedLM"),
        ("qdqbert", "QDQBertForMaskedLM"),
        ("reformer", "ReformerForMaskedLM"),
        ("rembert", "RemBertForMaskedLM"),
        ("roberta", "RobertaForMaskedLM"),
        ("roberta-prelayernorm", "RobertaPreLayerNormForMaskedLM"),
        ("roc_bert", "RoCBertForMaskedLM"),
        ("roformer", "RoFormerForMaskedLM"),
        ("squeezebert", "SqueezeBertForMaskedLM"),
        ("tapas", "TapasForMaskedLM"),
        ("wav2vec2", "Wav2Vec2ForMaskedLM"),
        ("xlm", "XLMWithLMHeadModel"),
        ("xlm-roberta", "XLMRobertaForMaskedLM"),
        ("xlm-roberta-xl", "XLMRobertaXLForMaskedLM"),
        ("xmod", "XmodForMaskedLM"),
        ("yoso", "YosoForMaskedLM"),
    ]
)

MODEL_FOR_OBJECT_DETECTION_MAPPING_NAMES = OrderedDict(
    [
        # Model for Object Detection mapping
        ("conditional_detr", "ConditionalDetrForObjectDetection"),
        ("deformable_detr", "DeformableDetrForObjectDetection"),
        ("deta", "DetaForObjectDetection"),
        ("detr", "DetrForObjectDetection"),
        ("table-transformer", "TableTransformerForObjectDetection"),
        ("yolos", "YolosForObjectDetection"),
    ]
)

MODEL_FOR_ZERO_SHOT_OBJECT_DETECTION_MAPPING_NAMES = OrderedDict(
    [
        # Model for Zero Shot Object Detection mapping
        ("owlvit", "OwlViTForObjectDetection")
    ]
)

MODEL_FOR_DEPTH_ESTIMATION_MAPPING_NAMES = OrderedDict(
    [
        # Model for depth estimation mapping
        ("dpt", "DPTForDepthEstimation"),
        ("glpn", "GLPNForDepthEstimation"),
    ]
)
MODEL_FOR_SEQ_TO_SEQ_CAUSAL_LM_MAPPING_NAMES = OrderedDict(
    [
        # Model for Seq2Seq Causal LM mapping
        ("bart", "BartForConditionalGeneration"),
        ("bigbird_pegasus", "BigBirdPegasusForConditionalGeneration"),
        ("blenderbot", "BlenderbotForConditionalGeneration"),
        ("blenderbot-small", "BlenderbotSmallForConditionalGeneration"),
        ("encoder-decoder", "EncoderDecoderModel"),
        ("fsmt", "FSMTForConditionalGeneration"),
        ("gptsan-japanese", "GPTSanJapaneseForConditionalGeneration"),
        ("led", "LEDForConditionalGeneration"),
        ("longt5", "LongT5ForConditionalGeneration"),
        ("m2m_100", "M2M100ForConditionalGeneration"),
        ("marian", "MarianMTModel"),
        ("mbart", "MBartForConditionalGeneration"),
        ("mt5", "MT5ForConditionalGeneration"),
        ("mvp", "MvpForConditionalGeneration"),
        ("nllb-moe", "NllbMoeForConditionalGeneration"),
        ("pegasus", "PegasusForConditionalGeneration"),
        ("pegasus_x", "PegasusXForConditionalGeneration"),
        ("plbart", "PLBartForConditionalGeneration"),
        ("prophetnet", "ProphetNetForConditionalGeneration"),
        ("switch_transformers", "SwitchTransformersForConditionalGeneration"),
        ("t5", "T5ForConditionalGeneration"),
        ("xlm-prophetnet", "XLMProphetNetForConditionalGeneration"),
    ]
)

MODEL_FOR_SPEECH_SEQ_2_SEQ_MAPPING_NAMES = OrderedDict(
    [
        ("speech-encoder-decoder", "SpeechEncoderDecoderModel"),
        ("speech_to_text", "Speech2TextForConditionalGeneration"),
        ("speecht5", "SpeechT5ForSpeechToText"),
        ("whisper", "WhisperForConditionalGeneration"),
    ]
)

MODEL_FOR_SEQUENCE_CLASSIFICATION_MAPPING_NAMES = OrderedDict(
    [
        # Model for Sequence Classification mapping
        ("albert", "AlbertForSequenceClassification"),
        ("bart", "BartForSequenceClassification"),
        ("bert", "BertForSequenceClassification"),
        ("big_bird", "BigBirdForSequenceClassification"),
        ("bigbird_pegasus", "BigBirdPegasusForSequenceClassification"),
        ("biogpt", "BioGptForSequenceClassification"),
        ("bloom", "BloomForSequenceClassification"),
        ("camembert", "CamembertForSequenceClassification"),
        ("canine", "CanineForSequenceClassification"),
        ("convbert", "ConvBertForSequenceClassification"),
        ("ctrl", "CTRLForSequenceClassification"),
        ("data2vec-text", "Data2VecTextForSequenceClassification"),
        ("deberta", "DebertaForSequenceClassification"),
        ("deberta-v2", "DebertaV2ForSequenceClassification"),
        ("distilbert", "DistilBertForSequenceClassification"),
        ("electra", "ElectraForSequenceClassification"),
        ("ernie", "ErnieForSequenceClassification"),
        ("ernie_m", "ErnieMForSequenceClassification"),
        ("esm", "EsmForSequenceClassification"),
        ("flaubert", "FlaubertForSequenceClassification"),
        ("fnet", "FNetForSequenceClassification"),
        ("funnel", "FunnelForSequenceClassification"),
        ("gpt-sw3", "GPT2ForSequenceClassification"),
        ("gpt2", "GPT2ForSequenceClassification"),
        ("gpt_bigcode", "GPTBigCodeForSequenceClassification"),
        ("gpt_neo", "GPTNeoForSequenceClassification"),
        ("gpt_neox", "GPTNeoXForSequenceClassification"),
        ("gptj", "GPTJForSequenceClassification"),
        ("ibert", "IBertForSequenceClassification"),
        ("layoutlm", "LayoutLMForSequenceClassification"),
        ("layoutlmv2", "LayoutLMv2ForSequenceClassification"),
        ("layoutlmv3", "LayoutLMv3ForSequenceClassification"),
        ("led", "LEDForSequenceClassification"),
        ("lilt", "LiltForSequenceClassification"),
        ("llama", "LlamaForSequenceClassification"),
        ("longformer", "LongformerForSequenceClassification"),
        ("luke", "LukeForSequenceClassification"),
        ("markuplm", "MarkupLMForSequenceClassification"),
        ("mbart", "MBartForSequenceClassification"),
        ("mega", "MegaForSequenceClassification"),
        ("megatron-bert", "MegatronBertForSequenceClassification"),
        ("mobilebert", "MobileBertForSequenceClassification"),
        ("mpnet", "MPNetForSequenceClassification"),
        ("mvp", "MvpForSequenceClassification"),
        ("nezha", "NezhaForSequenceClassification"),
        ("nystromformer", "NystromformerForSequenceClassification"),
        ("open-llama", "OpenLlamaForSequenceClassification"),
        ("openai-gpt", "OpenAIGPTForSequenceClassification"),
        ("opt", "OPTForSequenceClassification"),
        ("perceiver", "PerceiverForSequenceClassification"),
        ("plbart", "PLBartForSequenceClassification"),
        ("qdqbert", "QDQBertForSequenceClassification"),
        ("reformer", "ReformerForSequenceClassification"),
        ("rembert", "RemBertForSequenceClassification"),
        ("roberta", "RobertaForSequenceClassification"),
        ("roberta-prelayernorm", "RobertaPreLayerNormForSequenceClassification"),
        ("roc_bert", "RoCBertForSequenceClassification"),
        ("roformer", "RoFormerForSequenceClassification"),
        ("squeezebert", "SqueezeBertForSequenceClassification"),
        ("tapas", "TapasForSequenceClassification"),
        ("transfo-xl", "TransfoXLForSequenceClassification"),
        ("xlm", "XLMForSequenceClassification"),
        ("xlm-roberta", "XLMRobertaForSequenceClassification"),
        ("xlm-roberta-xl", "XLMRobertaXLForSequenceClassification"),
        ("xlnet", "XLNetForSequenceClassification"),
        ("xmod", "XmodForSequenceClassification"),
        ("yoso", "YosoForSequenceClassification"),
    ]
)

MODEL_FOR_QUESTION_ANSWERING_MAPPING_NAMES = OrderedDict(
    [
        # Model for Question Answering mapping
        ("albert", "AlbertForQuestionAnswering"),
        ("bart", "BartForQuestionAnswering"),
        ("bert", "BertForQuestionAnswering"),
        ("big_bird", "BigBirdForQuestionAnswering"),
        ("bigbird_pegasus", "BigBirdPegasusForQuestionAnswering"),
        ("bloom", "BloomForQuestionAnswering"),
        ("camembert", "CamembertForQuestionAnswering"),
        ("canine", "CanineForQuestionAnswering"),
        ("convbert", "ConvBertForQuestionAnswering"),
        ("data2vec-text", "Data2VecTextForQuestionAnswering"),
        ("deberta", "DebertaForQuestionAnswering"),
        ("deberta-v2", "DebertaV2ForQuestionAnswering"),
        ("distilbert", "DistilBertForQuestionAnswering"),
        ("electra", "ElectraForQuestionAnswering"),
        ("ernie", "ErnieForQuestionAnswering"),
        ("ernie_m", "ErnieMForQuestionAnswering"),
        ("flaubert", "FlaubertForQuestionAnsweringSimple"),
        ("fnet", "FNetForQuestionAnswering"),
        ("funnel", "FunnelForQuestionAnswering"),
        ("gpt2", "GPT2ForQuestionAnswering"),
<<<<<<< HEAD
        ("gpt_neo", "GPTNeoForQuestionAnswering"),
=======
>>>>>>> 9ade58f0
        ("gptj", "GPTJForQuestionAnswering"),
        ("ibert", "IBertForQuestionAnswering"),
        ("layoutlmv2", "LayoutLMv2ForQuestionAnswering"),
        ("layoutlmv3", "LayoutLMv3ForQuestionAnswering"),
        ("led", "LEDForQuestionAnswering"),
        ("lilt", "LiltForQuestionAnswering"),
        ("longformer", "LongformerForQuestionAnswering"),
        ("luke", "LukeForQuestionAnswering"),
        ("lxmert", "LxmertForQuestionAnswering"),
        ("markuplm", "MarkupLMForQuestionAnswering"),
        ("mbart", "MBartForQuestionAnswering"),
        ("mega", "MegaForQuestionAnswering"),
        ("megatron-bert", "MegatronBertForQuestionAnswering"),
        ("mobilebert", "MobileBertForQuestionAnswering"),
        ("mpnet", "MPNetForQuestionAnswering"),
        ("mvp", "MvpForQuestionAnswering"),
        ("nezha", "NezhaForQuestionAnswering"),
        ("nystromformer", "NystromformerForQuestionAnswering"),
        ("opt", "OPTForQuestionAnswering"),
        ("qdqbert", "QDQBertForQuestionAnswering"),
        ("reformer", "ReformerForQuestionAnswering"),
        ("rembert", "RemBertForQuestionAnswering"),
        ("roberta", "RobertaForQuestionAnswering"),
        ("roberta-prelayernorm", "RobertaPreLayerNormForQuestionAnswering"),
        ("roc_bert", "RoCBertForQuestionAnswering"),
        ("roformer", "RoFormerForQuestionAnswering"),
        ("splinter", "SplinterForQuestionAnswering"),
        ("squeezebert", "SqueezeBertForQuestionAnswering"),
        ("xlm", "XLMForQuestionAnsweringSimple"),
        ("xlm-roberta", "XLMRobertaForQuestionAnswering"),
        ("xlm-roberta-xl", "XLMRobertaXLForQuestionAnswering"),
        ("xlnet", "XLNetForQuestionAnsweringSimple"),
        ("xmod", "XmodForQuestionAnswering"),
        ("yoso", "YosoForQuestionAnswering"),
    ]
)

MODEL_FOR_TABLE_QUESTION_ANSWERING_MAPPING_NAMES = OrderedDict(
    [
        # Model for Table Question Answering mapping
        ("tapas", "TapasForQuestionAnswering"),
    ]
)

MODEL_FOR_VISUAL_QUESTION_ANSWERING_MAPPING_NAMES = OrderedDict(
    [
        ("vilt", "ViltForQuestionAnswering"),
    ]
)

MODEL_FOR_DOCUMENT_QUESTION_ANSWERING_MAPPING_NAMES = OrderedDict(
    [
        ("layoutlm", "LayoutLMForQuestionAnswering"),
        ("layoutlmv2", "LayoutLMv2ForQuestionAnswering"),
        ("layoutlmv3", "LayoutLMv3ForQuestionAnswering"),
    ]
)

MODEL_FOR_TOKEN_CLASSIFICATION_MAPPING_NAMES = OrderedDict(
    [
        # Model for Token Classification mapping
        ("albert", "AlbertForTokenClassification"),
        ("bert", "BertForTokenClassification"),
        ("big_bird", "BigBirdForTokenClassification"),
        ("biogpt", "BioGptForTokenClassification"),
        ("bloom", "BloomForTokenClassification"),
        ("camembert", "CamembertForTokenClassification"),
        ("canine", "CanineForTokenClassification"),
        ("convbert", "ConvBertForTokenClassification"),
        ("data2vec-text", "Data2VecTextForTokenClassification"),
        ("deberta", "DebertaForTokenClassification"),
        ("deberta-v2", "DebertaV2ForTokenClassification"),
        ("distilbert", "DistilBertForTokenClassification"),
        ("electra", "ElectraForTokenClassification"),
        ("ernie", "ErnieForTokenClassification"),
        ("ernie_m", "ErnieMForTokenClassification"),
        ("esm", "EsmForTokenClassification"),
        ("flaubert", "FlaubertForTokenClassification"),
        ("fnet", "FNetForTokenClassification"),
        ("funnel", "FunnelForTokenClassification"),
        ("gpt-sw3", "GPT2ForTokenClassification"),
        ("gpt2", "GPT2ForTokenClassification"),
        ("gpt_bigcode", "GPTBigCodeForTokenClassification"),
        ("gpt_neo", "GPTNeoForTokenClassification"),
        ("gpt_neox", "GPTNeoXForTokenClassification"),
        ("ibert", "IBertForTokenClassification"),
        ("layoutlm", "LayoutLMForTokenClassification"),
        ("layoutlmv2", "LayoutLMv2ForTokenClassification"),
        ("layoutlmv3", "LayoutLMv3ForTokenClassification"),
        ("lilt", "LiltForTokenClassification"),
        ("longformer", "LongformerForTokenClassification"),
        ("luke", "LukeForTokenClassification"),
        ("markuplm", "MarkupLMForTokenClassification"),
        ("mega", "MegaForTokenClassification"),
        ("megatron-bert", "MegatronBertForTokenClassification"),
        ("mobilebert", "MobileBertForTokenClassification"),
        ("mpnet", "MPNetForTokenClassification"),
        ("nezha", "NezhaForTokenClassification"),
        ("nystromformer", "NystromformerForTokenClassification"),
        ("qdqbert", "QDQBertForTokenClassification"),
        ("rembert", "RemBertForTokenClassification"),
        ("roberta", "RobertaForTokenClassification"),
        ("roberta-prelayernorm", "RobertaPreLayerNormForTokenClassification"),
        ("roc_bert", "RoCBertForTokenClassification"),
        ("roformer", "RoFormerForTokenClassification"),
        ("squeezebert", "SqueezeBertForTokenClassification"),
        ("xlm", "XLMForTokenClassification"),
        ("xlm-roberta", "XLMRobertaForTokenClassification"),
        ("xlm-roberta-xl", "XLMRobertaXLForTokenClassification"),
        ("xlnet", "XLNetForTokenClassification"),
        ("xmod", "XmodForTokenClassification"),
        ("yoso", "YosoForTokenClassification"),
    ]
)

MODEL_FOR_MULTIPLE_CHOICE_MAPPING_NAMES = OrderedDict(
    [
        # Model for Multiple Choice mapping
        ("albert", "AlbertForMultipleChoice"),
        ("bert", "BertForMultipleChoice"),
        ("big_bird", "BigBirdForMultipleChoice"),
        ("camembert", "CamembertForMultipleChoice"),
        ("canine", "CanineForMultipleChoice"),
        ("convbert", "ConvBertForMultipleChoice"),
        ("data2vec-text", "Data2VecTextForMultipleChoice"),
        ("deberta-v2", "DebertaV2ForMultipleChoice"),
        ("distilbert", "DistilBertForMultipleChoice"),
        ("electra", "ElectraForMultipleChoice"),
        ("ernie", "ErnieForMultipleChoice"),
        ("ernie_m", "ErnieMForMultipleChoice"),
        ("flaubert", "FlaubertForMultipleChoice"),
        ("fnet", "FNetForMultipleChoice"),
        ("funnel", "FunnelForMultipleChoice"),
        ("ibert", "IBertForMultipleChoice"),
        ("longformer", "LongformerForMultipleChoice"),
        ("luke", "LukeForMultipleChoice"),
        ("mega", "MegaForMultipleChoice"),
        ("megatron-bert", "MegatronBertForMultipleChoice"),
        ("mobilebert", "MobileBertForMultipleChoice"),
        ("mpnet", "MPNetForMultipleChoice"),
        ("nezha", "NezhaForMultipleChoice"),
        ("nystromformer", "NystromformerForMultipleChoice"),
        ("qdqbert", "QDQBertForMultipleChoice"),
        ("rembert", "RemBertForMultipleChoice"),
        ("roberta", "RobertaForMultipleChoice"),
        ("roberta-prelayernorm", "RobertaPreLayerNormForMultipleChoice"),
        ("roc_bert", "RoCBertForMultipleChoice"),
        ("roformer", "RoFormerForMultipleChoice"),
        ("squeezebert", "SqueezeBertForMultipleChoice"),
        ("xlm", "XLMForMultipleChoice"),
        ("xlm-roberta", "XLMRobertaForMultipleChoice"),
        ("xlm-roberta-xl", "XLMRobertaXLForMultipleChoice"),
        ("xlnet", "XLNetForMultipleChoice"),
        ("xmod", "XmodForMultipleChoice"),
        ("yoso", "YosoForMultipleChoice"),
    ]
)

MODEL_FOR_NEXT_SENTENCE_PREDICTION_MAPPING_NAMES = OrderedDict(
    [
        ("bert", "BertForNextSentencePrediction"),
        ("ernie", "ErnieForNextSentencePrediction"),
        ("fnet", "FNetForNextSentencePrediction"),
        ("megatron-bert", "MegatronBertForNextSentencePrediction"),
        ("mobilebert", "MobileBertForNextSentencePrediction"),
        ("nezha", "NezhaForNextSentencePrediction"),
        ("qdqbert", "QDQBertForNextSentencePrediction"),
    ]
)

MODEL_FOR_AUDIO_CLASSIFICATION_MAPPING_NAMES = OrderedDict(
    [
        # Model for Audio Classification mapping
        ("audio-spectrogram-transformer", "ASTForAudioClassification"),
        ("data2vec-audio", "Data2VecAudioForSequenceClassification"),
        ("hubert", "HubertForSequenceClassification"),
        ("sew", "SEWForSequenceClassification"),
        ("sew-d", "SEWDForSequenceClassification"),
        ("unispeech", "UniSpeechForSequenceClassification"),
        ("unispeech-sat", "UniSpeechSatForSequenceClassification"),
        ("wav2vec2", "Wav2Vec2ForSequenceClassification"),
        ("wav2vec2-conformer", "Wav2Vec2ConformerForSequenceClassification"),
        ("wavlm", "WavLMForSequenceClassification"),
        ("whisper", "WhisperForAudioClassification"),
    ]
)

MODEL_FOR_CTC_MAPPING_NAMES = OrderedDict(
    [
        # Model for Connectionist temporal classification (CTC) mapping
        ("data2vec-audio", "Data2VecAudioForCTC"),
        ("hubert", "HubertForCTC"),
        ("mctct", "MCTCTForCTC"),
        ("sew", "SEWForCTC"),
        ("sew-d", "SEWDForCTC"),
        ("unispeech", "UniSpeechForCTC"),
        ("unispeech-sat", "UniSpeechSatForCTC"),
        ("wav2vec2", "Wav2Vec2ForCTC"),
        ("wav2vec2-conformer", "Wav2Vec2ConformerForCTC"),
        ("wavlm", "WavLMForCTC"),
    ]
)

MODEL_FOR_AUDIO_FRAME_CLASSIFICATION_MAPPING_NAMES = OrderedDict(
    [
        # Model for Audio Classification mapping
        ("data2vec-audio", "Data2VecAudioForAudioFrameClassification"),
        ("unispeech-sat", "UniSpeechSatForAudioFrameClassification"),
        ("wav2vec2", "Wav2Vec2ForAudioFrameClassification"),
        ("wav2vec2-conformer", "Wav2Vec2ConformerForAudioFrameClassification"),
        ("wavlm", "WavLMForAudioFrameClassification"),
    ]
)

MODEL_FOR_AUDIO_XVECTOR_MAPPING_NAMES = OrderedDict(
    [
        # Model for Audio Classification mapping
        ("data2vec-audio", "Data2VecAudioForXVector"),
        ("unispeech-sat", "UniSpeechSatForXVector"),
        ("wav2vec2", "Wav2Vec2ForXVector"),
        ("wav2vec2-conformer", "Wav2Vec2ConformerForXVector"),
        ("wavlm", "WavLMForXVector"),
    ]
)

MODEL_FOR_ZERO_SHOT_IMAGE_CLASSIFICATION_MAPPING_NAMES = OrderedDict(
    [
        # Model for Zero Shot Image Classification mapping
        ("align", "AlignModel"),
        ("altclip", "AltCLIPModel"),
        ("blip", "BlipModel"),
        ("chinese_clip", "ChineseCLIPModel"),
        ("clip", "CLIPModel"),
        ("clipseg", "CLIPSegModel"),
    ]
)

MODEL_FOR_BACKBONE_MAPPING_NAMES = OrderedDict(
    [
        # Backbone mapping
        ("bit", "BitBackbone"),
        ("convnext", "ConvNextBackbone"),
        ("convnextv2", "ConvNextV2Backbone"),
        ("dinat", "DinatBackbone"),
        ("maskformer-swin", "MaskFormerSwinBackbone"),
        ("nat", "NatBackbone"),
        ("resnet", "ResNetBackbone"),
        ("swin", "SwinBackbone"),
    ]
)

MODEL_FOR_MASK_GENERATION_MAPPING_NAMES = OrderedDict(
    [
        ("sam", "SamModel"),
    ]
)

MODEL_MAPPING = _LazyAutoMapping(CONFIG_MAPPING_NAMES, MODEL_MAPPING_NAMES)
MODEL_FOR_PRETRAINING_MAPPING = _LazyAutoMapping(CONFIG_MAPPING_NAMES, MODEL_FOR_PRETRAINING_MAPPING_NAMES)
MODEL_WITH_LM_HEAD_MAPPING = _LazyAutoMapping(CONFIG_MAPPING_NAMES, MODEL_WITH_LM_HEAD_MAPPING_NAMES)
MODEL_FOR_CAUSAL_LM_MAPPING = _LazyAutoMapping(CONFIG_MAPPING_NAMES, MODEL_FOR_CAUSAL_LM_MAPPING_NAMES)
MODEL_FOR_CAUSAL_IMAGE_MODELING_MAPPING = _LazyAutoMapping(
    CONFIG_MAPPING_NAMES, MODEL_FOR_CAUSAL_IMAGE_MODELING_MAPPING_NAMES
)
MODEL_FOR_IMAGE_CLASSIFICATION_MAPPING = _LazyAutoMapping(
    CONFIG_MAPPING_NAMES, MODEL_FOR_IMAGE_CLASSIFICATION_MAPPING_NAMES
)
MODEL_FOR_ZERO_SHOT_IMAGE_CLASSIFICATION_MAPPING = _LazyAutoMapping(
    CONFIG_MAPPING_NAMES, MODEL_FOR_ZERO_SHOT_IMAGE_CLASSIFICATION_MAPPING_NAMES
)
MODEL_FOR_IMAGE_SEGMENTATION_MAPPING = _LazyAutoMapping(
    CONFIG_MAPPING_NAMES, MODEL_FOR_IMAGE_SEGMENTATION_MAPPING_NAMES
)
MODEL_FOR_SEMANTIC_SEGMENTATION_MAPPING = _LazyAutoMapping(
    CONFIG_MAPPING_NAMES, MODEL_FOR_SEMANTIC_SEGMENTATION_MAPPING_NAMES
)
MODEL_FOR_INSTANCE_SEGMENTATION_MAPPING = _LazyAutoMapping(
    CONFIG_MAPPING_NAMES, MODEL_FOR_INSTANCE_SEGMENTATION_MAPPING_NAMES
)
MODEL_FOR_UNIVERSAL_SEGMENTATION_MAPPING = _LazyAutoMapping(
    CONFIG_MAPPING_NAMES, MODEL_FOR_UNIVERSAL_SEGMENTATION_MAPPING_NAMES
)
MODEL_FOR_VIDEO_CLASSIFICATION_MAPPING = _LazyAutoMapping(
    CONFIG_MAPPING_NAMES, MODEL_FOR_VIDEO_CLASSIFICATION_MAPPING_NAMES
)
MODEL_FOR_VISION_2_SEQ_MAPPING = _LazyAutoMapping(CONFIG_MAPPING_NAMES, MODEL_FOR_VISION_2_SEQ_MAPPING_NAMES)
MODEL_FOR_VISUAL_QUESTION_ANSWERING_MAPPING = _LazyAutoMapping(
    CONFIG_MAPPING_NAMES, MODEL_FOR_VISUAL_QUESTION_ANSWERING_MAPPING_NAMES
)
MODEL_FOR_DOCUMENT_QUESTION_ANSWERING_MAPPING = _LazyAutoMapping(
    CONFIG_MAPPING_NAMES, MODEL_FOR_DOCUMENT_QUESTION_ANSWERING_MAPPING_NAMES
)
MODEL_FOR_MASKED_LM_MAPPING = _LazyAutoMapping(CONFIG_MAPPING_NAMES, MODEL_FOR_MASKED_LM_MAPPING_NAMES)
MODEL_FOR_MASKED_IMAGE_MODELING_MAPPING = _LazyAutoMapping(
    CONFIG_MAPPING_NAMES, MODEL_FOR_MASKED_IMAGE_MODELING_MAPPING_NAMES
)
MODEL_FOR_OBJECT_DETECTION_MAPPING = _LazyAutoMapping(CONFIG_MAPPING_NAMES, MODEL_FOR_OBJECT_DETECTION_MAPPING_NAMES)
MODEL_FOR_ZERO_SHOT_OBJECT_DETECTION_MAPPING = _LazyAutoMapping(
    CONFIG_MAPPING_NAMES, MODEL_FOR_ZERO_SHOT_OBJECT_DETECTION_MAPPING_NAMES
)
MODEL_FOR_DEPTH_ESTIMATION_MAPPING = _LazyAutoMapping(CONFIG_MAPPING_NAMES, MODEL_FOR_DEPTH_ESTIMATION_MAPPING_NAMES)
MODEL_FOR_SEQ_TO_SEQ_CAUSAL_LM_MAPPING = _LazyAutoMapping(
    CONFIG_MAPPING_NAMES, MODEL_FOR_SEQ_TO_SEQ_CAUSAL_LM_MAPPING_NAMES
)
MODEL_FOR_SEQUENCE_CLASSIFICATION_MAPPING = _LazyAutoMapping(
    CONFIG_MAPPING_NAMES, MODEL_FOR_SEQUENCE_CLASSIFICATION_MAPPING_NAMES
)
MODEL_FOR_QUESTION_ANSWERING_MAPPING = _LazyAutoMapping(
    CONFIG_MAPPING_NAMES, MODEL_FOR_QUESTION_ANSWERING_MAPPING_NAMES
)
MODEL_FOR_TABLE_QUESTION_ANSWERING_MAPPING = _LazyAutoMapping(
    CONFIG_MAPPING_NAMES, MODEL_FOR_TABLE_QUESTION_ANSWERING_MAPPING_NAMES
)
MODEL_FOR_TOKEN_CLASSIFICATION_MAPPING = _LazyAutoMapping(
    CONFIG_MAPPING_NAMES, MODEL_FOR_TOKEN_CLASSIFICATION_MAPPING_NAMES
)
MODEL_FOR_MULTIPLE_CHOICE_MAPPING = _LazyAutoMapping(CONFIG_MAPPING_NAMES, MODEL_FOR_MULTIPLE_CHOICE_MAPPING_NAMES)
MODEL_FOR_NEXT_SENTENCE_PREDICTION_MAPPING = _LazyAutoMapping(
    CONFIG_MAPPING_NAMES, MODEL_FOR_NEXT_SENTENCE_PREDICTION_MAPPING_NAMES
)
MODEL_FOR_AUDIO_CLASSIFICATION_MAPPING = _LazyAutoMapping(
    CONFIG_MAPPING_NAMES, MODEL_FOR_AUDIO_CLASSIFICATION_MAPPING_NAMES
)
MODEL_FOR_CTC_MAPPING = _LazyAutoMapping(CONFIG_MAPPING_NAMES, MODEL_FOR_CTC_MAPPING_NAMES)
MODEL_FOR_SPEECH_SEQ_2_SEQ_MAPPING = _LazyAutoMapping(CONFIG_MAPPING_NAMES, MODEL_FOR_SPEECH_SEQ_2_SEQ_MAPPING_NAMES)
MODEL_FOR_AUDIO_FRAME_CLASSIFICATION_MAPPING = _LazyAutoMapping(
    CONFIG_MAPPING_NAMES, MODEL_FOR_AUDIO_FRAME_CLASSIFICATION_MAPPING_NAMES
)
MODEL_FOR_AUDIO_XVECTOR_MAPPING = _LazyAutoMapping(CONFIG_MAPPING_NAMES, MODEL_FOR_AUDIO_XVECTOR_MAPPING_NAMES)

MODEL_FOR_BACKBONE_MAPPING = _LazyAutoMapping(CONFIG_MAPPING_NAMES, MODEL_FOR_BACKBONE_MAPPING_NAMES)

MODEL_FOR_MASK_GENERATION_MAPPING = _LazyAutoMapping(CONFIG_MAPPING_NAMES, MODEL_FOR_MASK_GENERATION_MAPPING_NAMES)


class AutoModelForMaskGeneration(_BaseAutoModelClass):
    _model_mapping = MODEL_FOR_MASK_GENERATION_MAPPING


class AutoModel(_BaseAutoModelClass):
    _model_mapping = MODEL_MAPPING


AutoModel = auto_class_update(AutoModel)


class AutoModelForPreTraining(_BaseAutoModelClass):
    _model_mapping = MODEL_FOR_PRETRAINING_MAPPING


AutoModelForPreTraining = auto_class_update(AutoModelForPreTraining, head_doc="pretraining")


# Private on purpose, the public class will add the deprecation warnings.
class _AutoModelWithLMHead(_BaseAutoModelClass):
    _model_mapping = MODEL_WITH_LM_HEAD_MAPPING


_AutoModelWithLMHead = auto_class_update(_AutoModelWithLMHead, head_doc="language modeling")


class AutoModelForCausalLM(_BaseAutoModelClass):
    _model_mapping = MODEL_FOR_CAUSAL_LM_MAPPING


AutoModelForCausalLM = auto_class_update(AutoModelForCausalLM, head_doc="causal language modeling")


class AutoModelForMaskedLM(_BaseAutoModelClass):
    _model_mapping = MODEL_FOR_MASKED_LM_MAPPING


AutoModelForMaskedLM = auto_class_update(AutoModelForMaskedLM, head_doc="masked language modeling")


class AutoModelForSeq2SeqLM(_BaseAutoModelClass):
    _model_mapping = MODEL_FOR_SEQ_TO_SEQ_CAUSAL_LM_MAPPING


AutoModelForSeq2SeqLM = auto_class_update(
    AutoModelForSeq2SeqLM, head_doc="sequence-to-sequence language modeling", checkpoint_for_example="t5-base"
)


class AutoModelForSequenceClassification(_BaseAutoModelClass):
    _model_mapping = MODEL_FOR_SEQUENCE_CLASSIFICATION_MAPPING


AutoModelForSequenceClassification = auto_class_update(
    AutoModelForSequenceClassification, head_doc="sequence classification"
)


class AutoModelForQuestionAnswering(_BaseAutoModelClass):
    _model_mapping = MODEL_FOR_QUESTION_ANSWERING_MAPPING


AutoModelForQuestionAnswering = auto_class_update(AutoModelForQuestionAnswering, head_doc="question answering")


class AutoModelForTableQuestionAnswering(_BaseAutoModelClass):
    _model_mapping = MODEL_FOR_TABLE_QUESTION_ANSWERING_MAPPING


AutoModelForTableQuestionAnswering = auto_class_update(
    AutoModelForTableQuestionAnswering,
    head_doc="table question answering",
    checkpoint_for_example="google/tapas-base-finetuned-wtq",
)


class AutoModelForVisualQuestionAnswering(_BaseAutoModelClass):
    _model_mapping = MODEL_FOR_VISUAL_QUESTION_ANSWERING_MAPPING


AutoModelForVisualQuestionAnswering = auto_class_update(
    AutoModelForVisualQuestionAnswering,
    head_doc="visual question answering",
    checkpoint_for_example="dandelin/vilt-b32-finetuned-vqa",
)


class AutoModelForDocumentQuestionAnswering(_BaseAutoModelClass):
    _model_mapping = MODEL_FOR_DOCUMENT_QUESTION_ANSWERING_MAPPING


AutoModelForDocumentQuestionAnswering = auto_class_update(
    AutoModelForDocumentQuestionAnswering,
    head_doc="document question answering",
    checkpoint_for_example='impira/layoutlm-document-qa", revision="52e01b3',
)


class AutoModelForTokenClassification(_BaseAutoModelClass):
    _model_mapping = MODEL_FOR_TOKEN_CLASSIFICATION_MAPPING


AutoModelForTokenClassification = auto_class_update(AutoModelForTokenClassification, head_doc="token classification")


class AutoModelForMultipleChoice(_BaseAutoModelClass):
    _model_mapping = MODEL_FOR_MULTIPLE_CHOICE_MAPPING


AutoModelForMultipleChoice = auto_class_update(AutoModelForMultipleChoice, head_doc="multiple choice")


class AutoModelForNextSentencePrediction(_BaseAutoModelClass):
    _model_mapping = MODEL_FOR_NEXT_SENTENCE_PREDICTION_MAPPING


AutoModelForNextSentencePrediction = auto_class_update(
    AutoModelForNextSentencePrediction, head_doc="next sentence prediction"
)


class AutoModelForImageClassification(_BaseAutoModelClass):
    _model_mapping = MODEL_FOR_IMAGE_CLASSIFICATION_MAPPING


AutoModelForImageClassification = auto_class_update(AutoModelForImageClassification, head_doc="image classification")


class AutoModelForZeroShotImageClassification(_BaseAutoModelClass):
    _model_mapping = MODEL_FOR_ZERO_SHOT_IMAGE_CLASSIFICATION_MAPPING


AutoModelForZeroShotImageClassification = auto_class_update(
    AutoModelForZeroShotImageClassification, head_doc="zero-shot image classification"
)


class AutoModelForImageSegmentation(_BaseAutoModelClass):
    _model_mapping = MODEL_FOR_IMAGE_SEGMENTATION_MAPPING


AutoModelForImageSegmentation = auto_class_update(AutoModelForImageSegmentation, head_doc="image segmentation")


class AutoModelForSemanticSegmentation(_BaseAutoModelClass):
    _model_mapping = MODEL_FOR_SEMANTIC_SEGMENTATION_MAPPING


AutoModelForSemanticSegmentation = auto_class_update(
    AutoModelForSemanticSegmentation, head_doc="semantic segmentation"
)


class AutoModelForUniversalSegmentation(_BaseAutoModelClass):
    _model_mapping = MODEL_FOR_UNIVERSAL_SEGMENTATION_MAPPING


AutoModelForUniversalSegmentation = auto_class_update(
    AutoModelForUniversalSegmentation, head_doc="universal image segmentation"
)


class AutoModelForInstanceSegmentation(_BaseAutoModelClass):
    _model_mapping = MODEL_FOR_INSTANCE_SEGMENTATION_MAPPING


AutoModelForInstanceSegmentation = auto_class_update(
    AutoModelForInstanceSegmentation, head_doc="instance segmentation"
)


class AutoModelForObjectDetection(_BaseAutoModelClass):
    _model_mapping = MODEL_FOR_OBJECT_DETECTION_MAPPING


AutoModelForObjectDetection = auto_class_update(AutoModelForObjectDetection, head_doc="object detection")


class AutoModelForZeroShotObjectDetection(_BaseAutoModelClass):
    _model_mapping = MODEL_FOR_ZERO_SHOT_OBJECT_DETECTION_MAPPING


AutoModelForZeroShotObjectDetection = auto_class_update(
    AutoModelForZeroShotObjectDetection, head_doc="zero-shot object detection"
)


class AutoModelForDepthEstimation(_BaseAutoModelClass):
    _model_mapping = MODEL_FOR_DEPTH_ESTIMATION_MAPPING


AutoModelForDepthEstimation = auto_class_update(AutoModelForDepthEstimation, head_doc="depth estimation")


class AutoModelForVideoClassification(_BaseAutoModelClass):
    _model_mapping = MODEL_FOR_VIDEO_CLASSIFICATION_MAPPING


AutoModelForVideoClassification = auto_class_update(AutoModelForVideoClassification, head_doc="video classification")


class AutoModelForVision2Seq(_BaseAutoModelClass):
    _model_mapping = MODEL_FOR_VISION_2_SEQ_MAPPING


AutoModelForVision2Seq = auto_class_update(AutoModelForVision2Seq, head_doc="vision-to-text modeling")


class AutoModelForAudioClassification(_BaseAutoModelClass):
    _model_mapping = MODEL_FOR_AUDIO_CLASSIFICATION_MAPPING


AutoModelForAudioClassification = auto_class_update(AutoModelForAudioClassification, head_doc="audio classification")


class AutoModelForCTC(_BaseAutoModelClass):
    _model_mapping = MODEL_FOR_CTC_MAPPING


AutoModelForCTC = auto_class_update(AutoModelForCTC, head_doc="connectionist temporal classification")


class AutoModelForSpeechSeq2Seq(_BaseAutoModelClass):
    _model_mapping = MODEL_FOR_SPEECH_SEQ_2_SEQ_MAPPING


AutoModelForSpeechSeq2Seq = auto_class_update(
    AutoModelForSpeechSeq2Seq, head_doc="sequence-to-sequence speech-to-text modeling"
)


class AutoModelForAudioFrameClassification(_BaseAutoModelClass):
    _model_mapping = MODEL_FOR_AUDIO_FRAME_CLASSIFICATION_MAPPING


AutoModelForAudioFrameClassification = auto_class_update(
    AutoModelForAudioFrameClassification, head_doc="audio frame (token) classification"
)


class AutoModelForAudioXVector(_BaseAutoModelClass):
    _model_mapping = MODEL_FOR_AUDIO_XVECTOR_MAPPING


class AutoBackbone(_BaseAutoModelClass):
    _model_mapping = MODEL_FOR_BACKBONE_MAPPING


AutoModelForAudioXVector = auto_class_update(AutoModelForAudioXVector, head_doc="audio retrieval via x-vector")


class AutoModelForMaskedImageModeling(_BaseAutoModelClass):
    _model_mapping = MODEL_FOR_MASKED_IMAGE_MODELING_MAPPING


AutoModelForMaskedImageModeling = auto_class_update(AutoModelForMaskedImageModeling, head_doc="masked image modeling")


class AutoModelWithLMHead(_AutoModelWithLMHead):
    @classmethod
    def from_config(cls, config):
        warnings.warn(
            "The class `AutoModelWithLMHead` is deprecated and will be removed in a future version. Please use "
            "`AutoModelForCausalLM` for causal language models, `AutoModelForMaskedLM` for masked language models and "
            "`AutoModelForSeq2SeqLM` for encoder-decoder models.",
            FutureWarning,
        )
        return super().from_config(config)

    @classmethod
    def from_pretrained(cls, pretrained_model_name_or_path, *model_args, **kwargs):
        warnings.warn(
            "The class `AutoModelWithLMHead` is deprecated and will be removed in a future version. Please use "
            "`AutoModelForCausalLM` for causal language models, `AutoModelForMaskedLM` for masked language models and "
            "`AutoModelForSeq2SeqLM` for encoder-decoder models.",
            FutureWarning,
        )
        return super().from_pretrained(pretrained_model_name_or_path, *model_args, **kwargs)<|MERGE_RESOLUTION|>--- conflicted
+++ resolved
@@ -736,10 +736,7 @@
         ("fnet", "FNetForQuestionAnswering"),
         ("funnel", "FunnelForQuestionAnswering"),
         ("gpt2", "GPT2ForQuestionAnswering"),
-<<<<<<< HEAD
         ("gpt_neo", "GPTNeoForQuestionAnswering"),
-=======
->>>>>>> 9ade58f0
         ("gptj", "GPTJForQuestionAnswering"),
         ("ibert", "IBertForQuestionAnswering"),
         ("layoutlmv2", "LayoutLMv2ForQuestionAnswering"),
