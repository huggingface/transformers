--- conflicted
+++ resolved
@@ -949,11 +949,8 @@
         ("deepseek_vl", "DeepseekVLForConditionalGeneration"),
         ("deepseek_vl_hybrid", "DeepseekVLHybridForConditionalGeneration"),
         ("emu3", "Emu3ForConditionalGeneration"),
-<<<<<<< HEAD
         ("florence2", "Florence2ForConditionalGeneration"),
-=======
         ("evolla", "EvollaForProteinText2Text"),
->>>>>>> a6393e7d
         ("fuyu", "FuyuForCausalLM"),
         ("gemma3", "Gemma3ForConditionalGeneration"),
         ("gemma3n", "Gemma3nForConditionalGeneration"),
