--- conflicted
+++ resolved
@@ -234,12 +234,9 @@
         ("qwen2_audio_encoder", "Qwen2AudioEncoder"),
         ("qwen2_moe", "Qwen2MoeModel"),
         ("qwen2_vl", "Qwen2VLModel"),
-<<<<<<< HEAD
         ("qwen2_vl_text", "Qwen2VLModel"),
-=======
         ("qwen3", "Qwen3Model"),
         ("qwen3_moe", "Qwen3MoeModel"),
->>>>>>> 41b9b92b
         ("recurrent_gemma", "RecurrentGemmaModel"),
         ("reformer", "ReformerModel"),
         ("regnet", "RegNetModel"),
