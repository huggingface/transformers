# coding=utf-8
# Copyright 2018 The HuggingFace Inc. team.
#
# Licensed under the Apache License, Version 2.0 (the "License");
# you may not use this file except in compliance with the License.
# You may obtain a copy of the License at
#
#     http://www.apache.org/licenses/LICENSE-2.0
#
# Unless required by applicable law or agreed to in writing, software
# distributed under the License is distributed on an "AS IS" BASIS,
# WITHOUT WARRANTIES OR CONDITIONS OF ANY KIND, either express or implied.
# See the License for the specific language governing permissions and
# limitations under the License.
"""Auto Model class."""

import os
import warnings
from collections import OrderedDict
from typing import TYPE_CHECKING, Union

from ...utils import logging
from .auto_factory import (
    _BaseAutoBackboneClass,
    _BaseAutoModelClass,
    _LazyAutoMapping,
    auto_class_update,
)
from .configuration_auto import CONFIG_MAPPING_NAMES


if TYPE_CHECKING:
    from ...generation import GenerationMixin
    from ...modeling_utils import PreTrainedModel

    # class for better type annotations
    class _BaseModelWithGenerate(PreTrainedModel, GenerationMixin):
        pass


logger = logging.get_logger(__name__)

MODEL_MAPPING_NAMES = OrderedDict(
    [
        # Base model mapping
        ("aimv2", "Aimv2Model"),
        ("aimv2_vision_model", "Aimv2VisionModel"),
        ("albert", "AlbertModel"),
        ("align", "AlignModel"),
        ("altclip", "AltCLIPModel"),
        ("apertus", "ApertusModel"),
        ("arcee", "ArceeModel"),
        ("aria", "AriaModel"),
        ("aria_text", "AriaTextModel"),
        ("audio-spectrogram-transformer", "ASTModel"),
        ("audioflamingo3", "AudioFlamingo3ForConditionalGeneration"),
        ("audioflamingo3_encoder", "AudioFlamingo3Encoder"),
        ("autoformer", "AutoformerModel"),
        ("aya_vision", "AyaVisionModel"),
        ("bamba", "BambaModel"),
        ("bark", "BarkModel"),
        ("bart", "BartModel"),
        ("beit", "BeitModel"),
        ("bert", "BertModel"),
        ("bert-generation", "BertGenerationEncoder"),
        ("big_bird", "BigBirdModel"),
        ("bigbird_pegasus", "BigBirdPegasusModel"),
        ("biogpt", "BioGptModel"),
        ("bit", "BitModel"),
        ("bitnet", "BitNetModel"),
        ("blenderbot", "BlenderbotModel"),
        ("blenderbot-small", "BlenderbotSmallModel"),
        ("blip", "BlipModel"),
        ("blip-2", "Blip2Model"),
        ("blip_2_qformer", "Blip2QFormerModel"),
        ("bloom", "BloomModel"),
        ("blt", "BltModel"),
        ("bridgetower", "BridgeTowerModel"),
        ("bros", "BrosModel"),
        ("camembert", "CamembertModel"),
        ("canine", "CanineModel"),
        ("chameleon", "ChameleonModel"),
        ("chinese_clip", "ChineseCLIPModel"),
        ("chinese_clip_vision_model", "ChineseCLIPVisionModel"),
        ("clap", "ClapModel"),
        ("clip", "CLIPModel"),
        ("clip_text_model", "CLIPTextModel"),
        ("clip_vision_model", "CLIPVisionModel"),
        ("clipseg", "CLIPSegModel"),
        ("clvp", "ClvpModelForConditionalGeneration"),
        ("code_llama", "LlamaModel"),
        ("codegen", "CodeGenModel"),
        ("cohere", "CohereModel"),
        ("cohere2", "Cohere2Model"),
        ("cohere2_vision", "Cohere2VisionModel"),
        ("conditional_detr", "ConditionalDetrModel"),
        ("convbert", "ConvBertModel"),
        ("convnext", "ConvNextModel"),
        ("convnextv2", "ConvNextV2Model"),
        ("cpmant", "CpmAntModel"),
        ("csm", "CsmForConditionalGeneration"),
        ("ctrl", "CTRLModel"),
        ("cvt", "CvtModel"),
        ("cwm", "CwmModel"),
        ("d_fine", "DFineModel"),
        ("dab-detr", "DabDetrModel"),
        ("dac", "DacModel"),
        ("data2vec-audio", "Data2VecAudioModel"),
        ("data2vec-text", "Data2VecTextModel"),
        ("data2vec-vision", "Data2VecVisionModel"),
        ("dbrx", "DbrxModel"),
        ("deberta", "DebertaModel"),
        ("deberta-v2", "DebertaV2Model"),
        ("decision_transformer", "DecisionTransformerModel"),
        ("deepseek_v2", "DeepseekV2Model"),
        ("deepseek_v3", "DeepseekV3Model"),
        ("deepseek_vl", "DeepseekVLModel"),
        ("deepseek_vl_hybrid", "DeepseekVLHybridModel"),
        ("deformable_detr", "DeformableDetrModel"),
        ("deit", "DeiTModel"),
        ("depth_pro", "DepthProModel"),
        ("detr", "DetrModel"),
        ("dia", "DiaModel"),
        ("diffllama", "DiffLlamaModel"),
        ("dinat", "DinatModel"),
        ("dinov2", "Dinov2Model"),
        ("dinov2_with_registers", "Dinov2WithRegistersModel"),
        ("dinov3_convnext", "DINOv3ConvNextModel"),
        ("dinov3_vit", "DINOv3ViTModel"),
        ("distilbert", "DistilBertModel"),
        ("doge", "DogeModel"),
        ("donut-swin", "DonutSwinModel"),
        ("dots1", "Dots1Model"),
        ("dpr", "DPRQuestionEncoder"),
        ("dpt", "DPTModel"),
        ("edgetam", "EdgeTamModel"),
        ("edgetam_video", "EdgeTamVideoModel"),
        ("edgetam_vision_model", "EdgeTamVisionModel"),
        ("efficientloftr", "EfficientLoFTRModel"),
        ("efficientnet", "EfficientNetModel"),
        ("electra", "ElectraModel"),
        ("emu3", "Emu3Model"),
        ("encodec", "EncodecModel"),
        ("ernie", "ErnieModel"),
        ("ernie4_5", "Ernie4_5Model"),
        ("ernie4_5_moe", "Ernie4_5_MoeModel"),
<<<<<<< HEAD
        ("ernie4_5_vl", "Ernie4_5_VLModel"),
        ("ernie_m", "ErnieMModel"),
=======
>>>>>>> 9f311047
        ("esm", "EsmModel"),
        ("evolla", "EvollaModel"),
        ("exaone4", "Exaone4Model"),
        ("falcon", "FalconModel"),
        ("falcon_h1", "FalconH1Model"),
        ("falcon_mamba", "FalconMambaModel"),
        ("fastspeech2_conformer", "FastSpeech2ConformerModel"),
        ("fastspeech2_conformer_with_hifigan", "FastSpeech2ConformerWithHifiGan"),
        ("flaubert", "FlaubertModel"),
        ("flava", "FlavaModel"),
        ("flex_olmo", "FlexOlmoModel"),
        ("florence2", "Florence2Model"),
        ("fnet", "FNetModel"),
        ("focalnet", "FocalNetModel"),
        ("fsmt", "FSMTModel"),
        ("funnel", ("FunnelModel", "FunnelBaseModel")),
        ("fuyu", "FuyuModel"),
        ("gemma", "GemmaModel"),
        ("gemma2", "Gemma2Model"),
        ("gemma3", "Gemma3Model"),
        ("gemma3_text", "Gemma3TextModel"),
        ("gemma3n", "Gemma3nModel"),
        ("gemma3n_audio", "Gemma3nAudioEncoder"),
        ("gemma3n_text", "Gemma3nTextModel"),
        ("gemma3n_vision", "TimmWrapperModel"),
        ("git", "GitModel"),
        ("glm", "GlmModel"),
        ("glm4", "Glm4Model"),
        ("glm46v", "Glm46VModel"),
        ("glm4_moe", "Glm4MoeModel"),
        ("glm4v", "Glm4vModel"),
        ("glm4v_moe", "Glm4vMoeModel"),
        ("glm4v_moe_text", "Glm4vMoeTextModel"),
        ("glm4v_moe_vision", "Glm4vMoeVisionModel"),
        ("glm4v_text", "Glm4vTextModel"),
        ("glm4v_vision", "Glm4vVisionModel"),
        ("glpn", "GLPNModel"),
        ("got_ocr2", "GotOcr2Model"),
        ("gpt-sw3", "GPT2Model"),
        ("gpt2", "GPT2Model"),
        ("gpt_bigcode", "GPTBigCodeModel"),
        ("gpt_neo", "GPTNeoModel"),
        ("gpt_neox", "GPTNeoXModel"),
        ("gpt_neox_japanese", "GPTNeoXJapaneseModel"),
        ("gpt_oss", "GptOssModel"),
        ("gptj", "GPTJModel"),
        ("granite", "GraniteModel"),
        ("granitemoe", "GraniteMoeModel"),
        ("granitemoehybrid", "GraniteMoeHybridModel"),
        ("granitemoeshared", "GraniteMoeSharedModel"),
        ("grounding-dino", "GroundingDinoModel"),
        ("groupvit", "GroupViTModel"),
        ("helium", "HeliumModel"),
        ("hgnet_v2", "HGNetV2Backbone"),
        ("hiera", "HieraModel"),
        ("hubert", "HubertModel"),
        ("hunyuan_v1_dense", "HunYuanDenseV1Model"),
        ("hunyuan_v1_moe", "HunYuanMoEV1Model"),
        ("ibert", "IBertModel"),
        ("idefics", "IdeficsModel"),
        ("idefics2", "Idefics2Model"),
        ("idefics3", "Idefics3Model"),
        ("idefics3_vision", "Idefics3VisionTransformer"),
        ("ijepa", "IJepaModel"),
        ("imagegpt", "ImageGPTModel"),
        ("informer", "InformerModel"),
        ("instructblip", "InstructBlipModel"),
        ("instructblipvideo", "InstructBlipVideoModel"),
        ("internvl", "InternVLModel"),
        ("internvl_vision", "InternVLVisionModel"),
        ("jamba", "JambaModel"),
        ("janus", "JanusModel"),
        ("jetmoe", "JetMoeModel"),
        ("kosmos-2", "Kosmos2Model"),
        ("kosmos-2.5", "Kosmos2_5Model"),
        ("kyutai_speech_to_text", "KyutaiSpeechToTextModel"),
        ("layoutlm", "LayoutLMModel"),
        ("layoutlmv2", "LayoutLMv2Model"),
        ("layoutlmv3", "LayoutLMv3Model"),
        ("led", "LEDModel"),
        ("levit", "LevitModel"),
        ("lfm2", "Lfm2Model"),
        ("lfm2_moe", "Lfm2MoeModel"),
        ("lfm2_vl", "Lfm2VlModel"),
        ("lightglue", "LightGlueForKeypointMatching"),
        ("lilt", "LiltModel"),
        ("llama", "LlamaModel"),
        ("llama4", "Llama4ForConditionalGeneration"),
        ("llama4_text", "Llama4TextModel"),
        ("llava", "LlavaModel"),
        ("llava_next", "LlavaNextModel"),
        ("llava_next_video", "LlavaNextVideoModel"),
        ("llava_onevision", "LlavaOnevisionModel"),
        ("longcat_flash", "LongcatFlashModel"),
        ("longformer", "LongformerModel"),
        ("longt5", "LongT5Model"),
        ("luke", "LukeModel"),
        ("lxmert", "LxmertModel"),
        ("m2m_100", "M2M100Model"),
        ("mamba", "MambaModel"),
        ("mamba2", "Mamba2Model"),
        ("marian", "MarianModel"),
        ("markuplm", "MarkupLMModel"),
        ("mask2former", "Mask2FormerModel"),
        ("maskformer", "MaskFormerModel"),
        ("maskformer-swin", "MaskFormerSwinModel"),
        ("mbart", "MBartModel"),
        ("megatron-bert", "MegatronBertModel"),
        ("metaclip_2", "MetaClip2Model"),
        ("mgp-str", "MgpstrForSceneTextRecognition"),
        ("mimi", "MimiModel"),
        ("minimax", "MiniMaxModel"),
        ("ministral", "MinistralModel"),
        ("mistral", "MistralModel"),
        ("mistral3", "Mistral3Model"),
        ("mixtral", "MixtralModel"),
        ("mlcd", "MLCDVisionModel"),
        ("mllama", "MllamaModel"),
        ("mm-grounding-dino", "MMGroundingDinoModel"),
        ("mobilebert", "MobileBertModel"),
        ("mobilenet_v1", "MobileNetV1Model"),
        ("mobilenet_v2", "MobileNetV2Model"),
        ("mobilevit", "MobileViTModel"),
        ("mobilevitv2", "MobileViTV2Model"),
        ("modernbert", "ModernBertModel"),
        ("modernbert-decoder", "ModernBertDecoderModel"),
        ("moonshine", "MoonshineModel"),
        ("moshi", "MoshiModel"),
        ("mpnet", "MPNetModel"),
        ("mpt", "MptModel"),
        ("mra", "MraModel"),
        ("mt5", "MT5Model"),
        ("musicgen", "MusicgenModel"),
        ("musicgen_melody", "MusicgenMelodyModel"),
        ("mvp", "MvpModel"),
        ("nemotron", "NemotronModel"),
        ("nllb-moe", "NllbMoeModel"),
        ("nystromformer", "NystromformerModel"),
        ("olmo", "OlmoModel"),
        ("olmo2", "Olmo2Model"),
        ("olmo3", "Olmo3Model"),
        ("olmoe", "OlmoeModel"),
        ("omdet-turbo", "OmDetTurboForObjectDetection"),
        ("oneformer", "OneFormerModel"),
        ("openai-gpt", "OpenAIGPTModel"),
        ("opt", "OPTModel"),
        ("ovis2", "Ovis2Model"),
        ("owlv2", "Owlv2Model"),
        ("owlvit", "OwlViTModel"),
        ("paligemma", "PaliGemmaModel"),
        ("parakeet_ctc", "ParakeetForCTC"),
        ("parakeet_encoder", "ParakeetEncoder"),
        ("patchtsmixer", "PatchTSMixerModel"),
        ("patchtst", "PatchTSTModel"),
        ("pegasus", "PegasusModel"),
        ("pegasus_x", "PegasusXModel"),
        ("perceiver", "PerceiverModel"),
        ("perception_lm", "PerceptionLMModel"),
        ("persimmon", "PersimmonModel"),
        ("phi", "PhiModel"),
        ("phi3", "Phi3Model"),
        ("phi4_multimodal", "Phi4MultimodalModel"),
        ("phimoe", "PhimoeModel"),
        ("pixtral", "PixtralVisionModel"),
        ("plbart", "PLBartModel"),
        ("poolformer", "PoolFormerModel"),
        ("prophetnet", "ProphetNetModel"),
        ("pvt", "PvtModel"),
        ("pvt_v2", "PvtV2Model"),
        ("qwen2", "Qwen2Model"),
        ("qwen2_5_vl", "Qwen2_5_VLModel"),
        ("qwen2_5_vl_text", "Qwen2_5_VLTextModel"),
        ("qwen2_audio_encoder", "Qwen2AudioEncoder"),
        ("qwen2_moe", "Qwen2MoeModel"),
        ("qwen2_vl", "Qwen2VLModel"),
        ("qwen2_vl_text", "Qwen2VLTextModel"),
        ("qwen3", "Qwen3Model"),
        ("qwen3_moe", "Qwen3MoeModel"),
        ("qwen3_next", "Qwen3NextModel"),
        ("qwen3_vl", "Qwen3VLModel"),
        ("qwen3_vl_moe", "Qwen3VLMoeModel"),
        ("qwen3_vl_moe_text", "Qwen3VLMoeTextModel"),
        ("qwen3_vl_text", "Qwen3VLTextModel"),
        ("recurrent_gemma", "RecurrentGemmaModel"),
        ("reformer", "ReformerModel"),
        ("regnet", "RegNetModel"),
        ("rembert", "RemBertModel"),
        ("resnet", "ResNetModel"),
        ("roberta", "RobertaModel"),
        ("roberta-prelayernorm", "RobertaPreLayerNormModel"),
        ("roc_bert", "RoCBertModel"),
        ("roformer", "RoFormerModel"),
        ("rt_detr", "RTDetrModel"),
        ("rt_detr_v2", "RTDetrV2Model"),
        ("rwkv", "RwkvModel"),
        ("sam", "SamModel"),
        ("sam2", "Sam2Model"),
        ("sam2_hiera_det_model", "Sam2HieraDetModel"),
        ("sam2_video", "Sam2VideoModel"),
        ("sam2_vision_model", "Sam2VisionModel"),
        ("sam_hq", "SamHQModel"),
        ("sam_hq_vision_model", "SamHQVisionModel"),
        ("sam_vision_model", "SamVisionModel"),
        ("seamless_m4t", "SeamlessM4TModel"),
        ("seamless_m4t_v2", "SeamlessM4Tv2Model"),
        ("seed_oss", "SeedOssModel"),
        ("segformer", "SegformerModel"),
        ("seggpt", "SegGptModel"),
        ("sew", "SEWModel"),
        ("sew-d", "SEWDModel"),
        ("siglip", "SiglipModel"),
        ("siglip2", "Siglip2Model"),
        ("siglip2_vision_model", "Siglip2VisionModel"),
        ("siglip_vision_model", "SiglipVisionModel"),
        ("smollm3", "SmolLM3Model"),
        ("smolvlm", "SmolVLMModel"),
        ("smolvlm_vision", "SmolVLMVisionTransformer"),
        ("speech_to_text", "Speech2TextModel"),
        ("speecht5", "SpeechT5Model"),
        ("splinter", "SplinterModel"),
        ("squeezebert", "SqueezeBertModel"),
        ("stablelm", "StableLmModel"),
        ("starcoder2", "Starcoder2Model"),
        ("swiftformer", "SwiftFormerModel"),
        ("swin", "SwinModel"),
        ("swin2sr", "Swin2SRModel"),
        ("swinv2", "Swinv2Model"),
        ("switch_transformers", "SwitchTransformersModel"),
        ("t5", "T5Model"),
        ("t5gemma", "T5GemmaModel"),
        ("table-transformer", "TableTransformerModel"),
        ("tapas", "TapasModel"),
        ("textnet", "TextNetModel"),
        ("time_series_transformer", "TimeSeriesTransformerModel"),
        ("timesfm", "TimesFmModel"),
        ("timesformer", "TimesformerModel"),
        ("timm_backbone", "TimmBackbone"),
        ("timm_wrapper", "TimmWrapperModel"),
        ("tvp", "TvpModel"),
        ("udop", "UdopModel"),
        ("umt5", "UMT5Model"),
        ("unispeech", "UniSpeechModel"),
        ("unispeech-sat", "UniSpeechSatModel"),
        ("univnet", "UnivNetModel"),
        ("vaultgemma", "VaultGemmaModel"),
        ("video_llama_3", "VideoLlama3Model"),
        ("video_llama_3_vision", "VideoLlama3VisionModel"),
        ("video_llava", "VideoLlavaModel"),
        ("videomae", "VideoMAEModel"),
        ("vilt", "ViltModel"),
        ("vipllava", "VipLlavaModel"),
        ("vision-text-dual-encoder", "VisionTextDualEncoderModel"),
        ("visual_bert", "VisualBertModel"),
        ("vit", "ViTModel"),
        ("vit_mae", "ViTMAEModel"),
        ("vit_msn", "ViTMSNModel"),
        ("vitdet", "VitDetModel"),
        ("vits", "VitsModel"),
        ("vivit", "VivitModel"),
        ("vjepa2", "VJEPA2Model"),
        ("voxtral", "VoxtralForConditionalGeneration"),
        ("voxtral_encoder", "VoxtralEncoder"),
        ("wav2vec2", "Wav2Vec2Model"),
        ("wav2vec2-bert", "Wav2Vec2BertModel"),
        ("wav2vec2-conformer", "Wav2Vec2ConformerModel"),
        ("wavlm", "WavLMModel"),
        ("whisper", "WhisperModel"),
        ("xclip", "XCLIPModel"),
        ("xcodec", "XcodecModel"),
        ("xglm", "XGLMModel"),
        ("xlm", "XLMModel"),
        ("xlm-roberta", "XLMRobertaModel"),
        ("xlm-roberta-xl", "XLMRobertaXLModel"),
        ("xlnet", "XLNetModel"),
        ("xlstm", "xLSTMModel"),
        ("xmod", "XmodModel"),
        ("yolos", "YolosModel"),
        ("yoso", "YosoModel"),
        ("zamba", "ZambaModel"),
        ("zamba2", "Zamba2Model"),
    ]
)

MODEL_FOR_PRETRAINING_MAPPING_NAMES = OrderedDict(
    [
        # Model for pre-training mapping
        ("albert", "AlbertForPreTraining"),
        ("audioflamingo3", "AudioFlamingo3ForConditionalGeneration"),
        ("bart", "BartForConditionalGeneration"),
        ("bert", "BertForPreTraining"),
        ("big_bird", "BigBirdForPreTraining"),
        ("bloom", "BloomForCausalLM"),
        ("camembert", "CamembertForMaskedLM"),
        ("colpali", "ColPaliForRetrieval"),
        ("colqwen2", "ColQwen2ForRetrieval"),
        ("ctrl", "CTRLLMHeadModel"),
        ("data2vec-text", "Data2VecTextForMaskedLM"),
        ("deberta", "DebertaForMaskedLM"),
        ("deberta-v2", "DebertaV2ForMaskedLM"),
        ("distilbert", "DistilBertForMaskedLM"),
        ("electra", "ElectraForPreTraining"),
        ("ernie", "ErnieForPreTraining"),
        ("evolla", "EvollaForProteinText2Text"),
        ("exaone4", "Exaone4ForCausalLM"),
        ("falcon_mamba", "FalconMambaForCausalLM"),
        ("flaubert", "FlaubertWithLMHeadModel"),
        ("flava", "FlavaForPreTraining"),
        ("florence2", "Florence2ForConditionalGeneration"),
        ("fnet", "FNetForPreTraining"),
        ("fsmt", "FSMTForConditionalGeneration"),
        ("funnel", "FunnelForPreTraining"),
        ("gemma3", "Gemma3ForConditionalGeneration"),
        ("gpt-sw3", "GPT2LMHeadModel"),
        ("gpt2", "GPT2LMHeadModel"),
        ("gpt_bigcode", "GPTBigCodeForCausalLM"),
        ("hiera", "HieraForPreTraining"),
        ("ibert", "IBertForMaskedLM"),
        ("idefics", "IdeficsForVisionText2Text"),
        ("idefics2", "Idefics2ForConditionalGeneration"),
        ("idefics3", "Idefics3ForConditionalGeneration"),
        ("janus", "JanusForConditionalGeneration"),
        ("layoutlm", "LayoutLMForMaskedLM"),
        ("llava", "LlavaForConditionalGeneration"),
        ("llava_next", "LlavaNextForConditionalGeneration"),
        ("llava_next_video", "LlavaNextVideoForConditionalGeneration"),
        ("llava_onevision", "LlavaOnevisionForConditionalGeneration"),
        ("longformer", "LongformerForMaskedLM"),
        ("luke", "LukeForMaskedLM"),
        ("lxmert", "LxmertForPreTraining"),
        ("mamba", "MambaForCausalLM"),
        ("mamba2", "Mamba2ForCausalLM"),
        ("megatron-bert", "MegatronBertForPreTraining"),
        ("mistral3", "Mistral3ForConditionalGeneration"),
        ("mllama", "MllamaForConditionalGeneration"),
        ("mobilebert", "MobileBertForPreTraining"),
        ("mpnet", "MPNetForMaskedLM"),
        ("mpt", "MptForCausalLM"),
        ("mra", "MraForMaskedLM"),
        ("mvp", "MvpForConditionalGeneration"),
        ("nllb-moe", "NllbMoeForConditionalGeneration"),
        ("openai-gpt", "OpenAIGPTLMHeadModel"),
        ("paligemma", "PaliGemmaForConditionalGeneration"),
        ("qwen2_audio", "Qwen2AudioForConditionalGeneration"),
        ("roberta", "RobertaForMaskedLM"),
        ("roberta-prelayernorm", "RobertaPreLayerNormForMaskedLM"),
        ("roc_bert", "RoCBertForPreTraining"),
        ("rwkv", "RwkvForCausalLM"),
        ("splinter", "SplinterForPreTraining"),
        ("squeezebert", "SqueezeBertForMaskedLM"),
        ("switch_transformers", "SwitchTransformersForConditionalGeneration"),
        ("t5", "T5ForConditionalGeneration"),
        ("t5gemma", "T5GemmaForConditionalGeneration"),
        ("tapas", "TapasForMaskedLM"),
        ("unispeech", "UniSpeechForPreTraining"),
        ("unispeech-sat", "UniSpeechSatForPreTraining"),
        ("video_llava", "VideoLlavaForConditionalGeneration"),
        ("videomae", "VideoMAEForPreTraining"),
        ("vipllava", "VipLlavaForConditionalGeneration"),
        ("visual_bert", "VisualBertForPreTraining"),
        ("vit_mae", "ViTMAEForPreTraining"),
        ("voxtral", "VoxtralForConditionalGeneration"),
        ("wav2vec2", "Wav2Vec2ForPreTraining"),
        ("wav2vec2-conformer", "Wav2Vec2ConformerForPreTraining"),
        ("xlm", "XLMWithLMHeadModel"),
        ("xlm-roberta", "XLMRobertaForMaskedLM"),
        ("xlm-roberta-xl", "XLMRobertaXLForMaskedLM"),
        ("xlnet", "XLNetLMHeadModel"),
        ("xlstm", "xLSTMForCausalLM"),
        ("xmod", "XmodForMaskedLM"),
    ]
)

MODEL_WITH_LM_HEAD_MAPPING_NAMES = OrderedDict(
    [
        # Model with LM heads mapping
        ("albert", "AlbertForMaskedLM"),
        ("bart", "BartForConditionalGeneration"),
        ("bert", "BertForMaskedLM"),
        ("big_bird", "BigBirdForMaskedLM"),
        ("bigbird_pegasus", "BigBirdPegasusForConditionalGeneration"),
        ("blenderbot-small", "BlenderbotSmallForConditionalGeneration"),
        ("bloom", "BloomForCausalLM"),
        ("camembert", "CamembertForMaskedLM"),
        ("codegen", "CodeGenForCausalLM"),
        ("convbert", "ConvBertForMaskedLM"),
        ("cpmant", "CpmAntForCausalLM"),
        ("ctrl", "CTRLLMHeadModel"),
        ("data2vec-text", "Data2VecTextForMaskedLM"),
        ("deberta", "DebertaForMaskedLM"),
        ("deberta-v2", "DebertaV2ForMaskedLM"),
        ("dia", "DiaForConditionalGeneration"),
        ("distilbert", "DistilBertForMaskedLM"),
        ("electra", "ElectraForMaskedLM"),
        ("encoder-decoder", "EncoderDecoderModel"),
        ("ernie", "ErnieForMaskedLM"),
        ("esm", "EsmForMaskedLM"),
        ("exaone4", "Exaone4ForCausalLM"),
        ("falcon_mamba", "FalconMambaForCausalLM"),
        ("flaubert", "FlaubertWithLMHeadModel"),
        ("fnet", "FNetForMaskedLM"),
        ("fsmt", "FSMTForConditionalGeneration"),
        ("funnel", "FunnelForMaskedLM"),
        ("git", "GitForCausalLM"),
        ("gpt-sw3", "GPT2LMHeadModel"),
        ("gpt2", "GPT2LMHeadModel"),
        ("gpt_bigcode", "GPTBigCodeForCausalLM"),
        ("gpt_neo", "GPTNeoForCausalLM"),
        ("gpt_neox", "GPTNeoXForCausalLM"),
        ("gpt_neox_japanese", "GPTNeoXJapaneseForCausalLM"),
        ("gptj", "GPTJForCausalLM"),
        ("ibert", "IBertForMaskedLM"),
        ("layoutlm", "LayoutLMForMaskedLM"),
        ("led", "LEDForConditionalGeneration"),
        ("longformer", "LongformerForMaskedLM"),
        ("longt5", "LongT5ForConditionalGeneration"),
        ("luke", "LukeForMaskedLM"),
        ("m2m_100", "M2M100ForConditionalGeneration"),
        ("mamba", "MambaForCausalLM"),
        ("mamba2", "Mamba2ForCausalLM"),
        ("marian", "MarianMTModel"),
        ("megatron-bert", "MegatronBertForCausalLM"),
        ("mobilebert", "MobileBertForMaskedLM"),
        ("moonshine", "MoonshineForConditionalGeneration"),
        ("mpnet", "MPNetForMaskedLM"),
        ("mpt", "MptForCausalLM"),
        ("mra", "MraForMaskedLM"),
        ("mvp", "MvpForConditionalGeneration"),
        ("nllb-moe", "NllbMoeForConditionalGeneration"),
        ("nystromformer", "NystromformerForMaskedLM"),
        ("openai-gpt", "OpenAIGPTLMHeadModel"),
        ("pegasus_x", "PegasusXForConditionalGeneration"),
        ("plbart", "PLBartForConditionalGeneration"),
        ("pop2piano", "Pop2PianoForConditionalGeneration"),
        ("reformer", "ReformerModelWithLMHead"),
        ("rembert", "RemBertForMaskedLM"),
        ("roberta", "RobertaForMaskedLM"),
        ("roberta-prelayernorm", "RobertaPreLayerNormForMaskedLM"),
        ("roc_bert", "RoCBertForMaskedLM"),
        ("roformer", "RoFormerForMaskedLM"),
        ("rwkv", "RwkvForCausalLM"),
        ("speech_to_text", "Speech2TextForConditionalGeneration"),
        ("squeezebert", "SqueezeBertForMaskedLM"),
        ("switch_transformers", "SwitchTransformersForConditionalGeneration"),
        ("t5", "T5ForConditionalGeneration"),
        ("t5gemma", "T5GemmaForConditionalGeneration"),
        ("tapas", "TapasForMaskedLM"),
        ("wav2vec2", "Wav2Vec2ForMaskedLM"),
        ("whisper", "WhisperForConditionalGeneration"),
        ("xlm", "XLMWithLMHeadModel"),
        ("xlm-roberta", "XLMRobertaForMaskedLM"),
        ("xlm-roberta-xl", "XLMRobertaXLForMaskedLM"),
        ("xlnet", "XLNetLMHeadModel"),
        ("xmod", "XmodForMaskedLM"),
        ("yoso", "YosoForMaskedLM"),
    ]
)

MODEL_FOR_CAUSAL_LM_MAPPING_NAMES = OrderedDict(
    [
        # Model for Causal LM mapping
        ("apertus", "ApertusForCausalLM"),
        ("arcee", "ArceeForCausalLM"),
        ("aria_text", "AriaTextForCausalLM"),
        ("bamba", "BambaForCausalLM"),
        ("bart", "BartForCausalLM"),
        ("bert", "BertLMHeadModel"),
        ("bert-generation", "BertGenerationDecoder"),
        ("big_bird", "BigBirdForCausalLM"),
        ("bigbird_pegasus", "BigBirdPegasusForCausalLM"),
        ("biogpt", "BioGptForCausalLM"),
        ("bitnet", "BitNetForCausalLM"),
        ("blenderbot", "BlenderbotForCausalLM"),
        ("blenderbot-small", "BlenderbotSmallForCausalLM"),
        ("bloom", "BloomForCausalLM"),
        ("blt", "BltForCausalLM"),
        ("camembert", "CamembertForCausalLM"),
        ("code_llama", "LlamaForCausalLM"),
        ("codegen", "CodeGenForCausalLM"),
        ("cohere", "CohereForCausalLM"),
        ("cohere2", "Cohere2ForCausalLM"),
        ("cpmant", "CpmAntForCausalLM"),
        ("ctrl", "CTRLLMHeadModel"),
        ("cwm", "CwmForCausalLM"),
        ("data2vec-text", "Data2VecTextForCausalLM"),
        ("dbrx", "DbrxForCausalLM"),
        ("deepseek_v2", "DeepseekV2ForCausalLM"),
        ("deepseek_v3", "DeepseekV3ForCausalLM"),
        ("diffllama", "DiffLlamaForCausalLM"),
        ("doge", "DogeForCausalLM"),
        ("dots1", "Dots1ForCausalLM"),
        ("electra", "ElectraForCausalLM"),
        ("emu3", "Emu3ForCausalLM"),
        ("ernie", "ErnieForCausalLM"),
        ("ernie4_5", "Ernie4_5ForCausalLM"),
        ("ernie4_5_moe", "Ernie4_5_MoeForCausalLM"),
        ("exaone4", "Exaone4ForCausalLM"),
        ("falcon", "FalconForCausalLM"),
        ("falcon_h1", "FalconH1ForCausalLM"),
        ("falcon_mamba", "FalconMambaForCausalLM"),
        ("flex_olmo", "FlexOlmoForCausalLM"),
        ("fuyu", "FuyuForCausalLM"),
        ("gemma", "GemmaForCausalLM"),
        ("gemma2", "Gemma2ForCausalLM"),
        ("gemma3", "Gemma3ForConditionalGeneration"),
        ("gemma3_text", "Gemma3ForCausalLM"),
        ("gemma3n", "Gemma3nForConditionalGeneration"),
        ("gemma3n_text", "Gemma3nForCausalLM"),
        ("git", "GitForCausalLM"),
        ("glm", "GlmForCausalLM"),
        ("glm4", "Glm4ForCausalLM"),
        ("glm4_moe", "Glm4MoeForCausalLM"),
        ("got_ocr2", "GotOcr2ForConditionalGeneration"),
        ("gpt-sw3", "GPT2LMHeadModel"),
        ("gpt2", "GPT2LMHeadModel"),
        ("gpt_bigcode", "GPTBigCodeForCausalLM"),
        ("gpt_neo", "GPTNeoForCausalLM"),
        ("gpt_neox", "GPTNeoXForCausalLM"),
        ("gpt_neox_japanese", "GPTNeoXJapaneseForCausalLM"),
        ("gpt_oss", "GptOssForCausalLM"),
        ("gptj", "GPTJForCausalLM"),
        ("granite", "GraniteForCausalLM"),
        ("granitemoe", "GraniteMoeForCausalLM"),
        ("granitemoehybrid", "GraniteMoeHybridForCausalLM"),
        ("granitemoeshared", "GraniteMoeSharedForCausalLM"),
        ("helium", "HeliumForCausalLM"),
        ("hunyuan_v1_dense", "HunYuanDenseV1ForCausalLM"),
        ("hunyuan_v1_moe", "HunYuanMoEV1ForCausalLM"),
        ("jamba", "JambaForCausalLM"),
        ("jetmoe", "JetMoeForCausalLM"),
        ("lfm2", "Lfm2ForCausalLM"),
        ("lfm2_moe", "Lfm2MoeForCausalLM"),
        ("llama", "LlamaForCausalLM"),
        ("llama4", "Llama4ForCausalLM"),
        ("llama4_text", "Llama4ForCausalLM"),
        ("longcat_flash", "LongcatFlashForCausalLM"),
        ("mamba", "MambaForCausalLM"),
        ("mamba2", "Mamba2ForCausalLM"),
        ("marian", "MarianForCausalLM"),
        ("mbart", "MBartForCausalLM"),
        ("megatron-bert", "MegatronBertForCausalLM"),
        ("minimax", "MiniMaxForCausalLM"),
        ("ministral", "MinistralForCausalLM"),
        ("mistral", "MistralForCausalLM"),
        ("mixtral", "MixtralForCausalLM"),
        ("mllama", "MllamaForCausalLM"),
        ("modernbert-decoder", "ModernBertDecoderForCausalLM"),
        ("moshi", "MoshiForCausalLM"),
        ("mpt", "MptForCausalLM"),
        ("musicgen", "MusicgenForCausalLM"),
        ("musicgen_melody", "MusicgenMelodyForCausalLM"),
        ("mvp", "MvpForCausalLM"),
        ("nemotron", "NemotronForCausalLM"),
        ("olmo", "OlmoForCausalLM"),
        ("olmo2", "Olmo2ForCausalLM"),
        ("olmo3", "Olmo3ForCausalLM"),
        ("olmoe", "OlmoeForCausalLM"),
        ("openai-gpt", "OpenAIGPTLMHeadModel"),
        ("opt", "OPTForCausalLM"),
        ("pegasus", "PegasusForCausalLM"),
        ("persimmon", "PersimmonForCausalLM"),
        ("phi", "PhiForCausalLM"),
        ("phi3", "Phi3ForCausalLM"),
        ("phi4_multimodal", "Phi4MultimodalForCausalLM"),
        ("phimoe", "PhimoeForCausalLM"),
        ("plbart", "PLBartForCausalLM"),
        ("prophetnet", "ProphetNetForCausalLM"),
        ("qwen2", "Qwen2ForCausalLM"),
        ("qwen2_moe", "Qwen2MoeForCausalLM"),
        ("qwen3", "Qwen3ForCausalLM"),
        ("qwen3_moe", "Qwen3MoeForCausalLM"),
        ("qwen3_next", "Qwen3NextForCausalLM"),
        ("recurrent_gemma", "RecurrentGemmaForCausalLM"),
        ("reformer", "ReformerModelWithLMHead"),
        ("rembert", "RemBertForCausalLM"),
        ("roberta", "RobertaForCausalLM"),
        ("roberta-prelayernorm", "RobertaPreLayerNormForCausalLM"),
        ("roc_bert", "RoCBertForCausalLM"),
        ("roformer", "RoFormerForCausalLM"),
        ("rwkv", "RwkvForCausalLM"),
        ("seed_oss", "SeedOssForCausalLM"),
        ("smollm3", "SmolLM3ForCausalLM"),
        ("stablelm", "StableLmForCausalLM"),
        ("starcoder2", "Starcoder2ForCausalLM"),
        ("trocr", "TrOCRForCausalLM"),
        ("vaultgemma", "VaultGemmaForCausalLM"),
        ("whisper", "WhisperForCausalLM"),
        ("xglm", "XGLMForCausalLM"),
        ("xlm", "XLMWithLMHeadModel"),
        ("xlm-roberta", "XLMRobertaForCausalLM"),
        ("xlm-roberta-xl", "XLMRobertaXLForCausalLM"),
        ("xlnet", "XLNetLMHeadModel"),
        ("xlstm", "xLSTMForCausalLM"),
        ("xmod", "XmodForCausalLM"),
        ("zamba", "ZambaForCausalLM"),
        ("zamba2", "Zamba2ForCausalLM"),
    ]
)

MODEL_FOR_IMAGE_MAPPING_NAMES = OrderedDict(
    [
        # Model for Image mapping
        ("aimv2_vision_model", "Aimv2VisionModel"),
        ("beit", "BeitModel"),
        ("bit", "BitModel"),
        ("cohere2_vision", "Cohere2VisionModel"),
        ("conditional_detr", "ConditionalDetrModel"),
        ("convnext", "ConvNextModel"),
        ("convnextv2", "ConvNextV2Model"),
        ("dab-detr", "DabDetrModel"),
        ("data2vec-vision", "Data2VecVisionModel"),
        ("deformable_detr", "DeformableDetrModel"),
        ("deit", "DeiTModel"),
        ("depth_pro", "DepthProModel"),
        ("detr", "DetrModel"),
        ("dinat", "DinatModel"),
        ("dinov2", "Dinov2Model"),
        ("dinov2_with_registers", "Dinov2WithRegistersModel"),
        ("dinov3_convnext", "DINOv3ConvNextModel"),
        ("dinov3_vit", "DINOv3ViTModel"),
        ("dpt", "DPTModel"),
        ("efficientnet", "EfficientNetModel"),
        ("focalnet", "FocalNetModel"),
        ("glpn", "GLPNModel"),
        ("hiera", "HieraModel"),
        ("ijepa", "IJepaModel"),
        ("imagegpt", "ImageGPTModel"),
        ("levit", "LevitModel"),
        ("llama4", "Llama4VisionModel"),
        ("mlcd", "MLCDVisionModel"),
        ("mllama", "MllamaVisionModel"),
        ("mobilenet_v1", "MobileNetV1Model"),
        ("mobilenet_v2", "MobileNetV2Model"),
        ("mobilevit", "MobileViTModel"),
        ("mobilevitv2", "MobileViTV2Model"),
        ("poolformer", "PoolFormerModel"),
        ("pvt", "PvtModel"),
        ("regnet", "RegNetModel"),
        ("resnet", "ResNetModel"),
        ("segformer", "SegformerModel"),
        ("siglip_vision_model", "SiglipVisionModel"),
        ("swiftformer", "SwiftFormerModel"),
        ("swin", "SwinModel"),
        ("swin2sr", "Swin2SRModel"),
        ("swinv2", "Swinv2Model"),
        ("table-transformer", "TableTransformerModel"),
        ("timesformer", "TimesformerModel"),
        ("timm_backbone", "TimmBackbone"),
        ("timm_wrapper", "TimmWrapperModel"),
        ("videomae", "VideoMAEModel"),
        ("vit", "ViTModel"),
        ("vit_mae", "ViTMAEModel"),
        ("vit_msn", "ViTMSNModel"),
        ("vitdet", "VitDetModel"),
        ("vivit", "VivitModel"),
        ("yolos", "YolosModel"),
    ]
)

MODEL_FOR_MASKED_IMAGE_MODELING_MAPPING_NAMES = OrderedDict(
    [
        ("deit", "DeiTForMaskedImageModeling"),
        ("focalnet", "FocalNetForMaskedImageModeling"),
        ("swin", "SwinForMaskedImageModeling"),
        ("swinv2", "Swinv2ForMaskedImageModeling"),
        ("vit", "ViTForMaskedImageModeling"),
    ]
)


MODEL_FOR_CAUSAL_IMAGE_MODELING_MAPPING_NAMES = OrderedDict(
    # Model for Causal Image Modeling mapping
    [
        ("imagegpt", "ImageGPTForCausalImageModeling"),
    ]
)

MODEL_FOR_IMAGE_CLASSIFICATION_MAPPING_NAMES = OrderedDict(
    [
        # Model for Image Classification mapping
        ("beit", "BeitForImageClassification"),
        ("bit", "BitForImageClassification"),
        ("clip", "CLIPForImageClassification"),
        ("convnext", "ConvNextForImageClassification"),
        ("convnextv2", "ConvNextV2ForImageClassification"),
        ("cvt", "CvtForImageClassification"),
        ("data2vec-vision", "Data2VecVisionForImageClassification"),
        (
            "deit",
            ("DeiTForImageClassification", "DeiTForImageClassificationWithTeacher"),
        ),
        ("dinat", "DinatForImageClassification"),
        ("dinov2", "Dinov2ForImageClassification"),
        ("dinov2_with_registers", "Dinov2WithRegistersForImageClassification"),
        ("donut-swin", "DonutSwinForImageClassification"),
        ("efficientnet", "EfficientNetForImageClassification"),
        ("focalnet", "FocalNetForImageClassification"),
        ("hgnet_v2", "HGNetV2ForImageClassification"),
        ("hiera", "HieraForImageClassification"),
        ("ijepa", "IJepaForImageClassification"),
        ("imagegpt", "ImageGPTForImageClassification"),
        (
            "levit",
            ("LevitForImageClassification", "LevitForImageClassificationWithTeacher"),
        ),
        ("metaclip_2", "MetaClip2ForImageClassification"),
        ("mobilenet_v1", "MobileNetV1ForImageClassification"),
        ("mobilenet_v2", "MobileNetV2ForImageClassification"),
        ("mobilevit", "MobileViTForImageClassification"),
        ("mobilevitv2", "MobileViTV2ForImageClassification"),
        (
            "perceiver",
            (
                "PerceiverForImageClassificationLearned",
                "PerceiverForImageClassificationFourier",
                "PerceiverForImageClassificationConvProcessing",
            ),
        ),
        ("poolformer", "PoolFormerForImageClassification"),
        ("pvt", "PvtForImageClassification"),
        ("pvt_v2", "PvtV2ForImageClassification"),
        ("regnet", "RegNetForImageClassification"),
        ("resnet", "ResNetForImageClassification"),
        ("segformer", "SegformerForImageClassification"),
        ("shieldgemma2", "ShieldGemma2ForImageClassification"),
        ("siglip", "SiglipForImageClassification"),
        ("siglip2", "Siglip2ForImageClassification"),
        ("swiftformer", "SwiftFormerForImageClassification"),
        ("swin", "SwinForImageClassification"),
        ("swinv2", "Swinv2ForImageClassification"),
        ("textnet", "TextNetForImageClassification"),
        ("timm_wrapper", "TimmWrapperForImageClassification"),
        ("vit", "ViTForImageClassification"),
        ("vit_msn", "ViTMSNForImageClassification"),
    ]
)

MODEL_FOR_IMAGE_SEGMENTATION_MAPPING_NAMES = OrderedDict(
    [
        # Do not add new models here, this class will be deprecated in the future.
        # Model for Image Segmentation mapping
        ("detr", "DetrForSegmentation"),
    ]
)

MODEL_FOR_SEMANTIC_SEGMENTATION_MAPPING_NAMES = OrderedDict(
    [
        # Model for Semantic Segmentation mapping
        ("beit", "BeitForSemanticSegmentation"),
        ("data2vec-vision", "Data2VecVisionForSemanticSegmentation"),
        ("dpt", "DPTForSemanticSegmentation"),
        ("mobilenet_v2", "MobileNetV2ForSemanticSegmentation"),
        ("mobilevit", "MobileViTForSemanticSegmentation"),
        ("mobilevitv2", "MobileViTV2ForSemanticSegmentation"),
        ("segformer", "SegformerForSemanticSegmentation"),
        ("upernet", "UperNetForSemanticSegmentation"),
    ]
)

MODEL_FOR_INSTANCE_SEGMENTATION_MAPPING_NAMES = OrderedDict(
    [
        # Model for Instance Segmentation mapping
        # MaskFormerForInstanceSegmentation can be removed from this mapping in v5
        ("maskformer", "MaskFormerForInstanceSegmentation"),
    ]
)

MODEL_FOR_UNIVERSAL_SEGMENTATION_MAPPING_NAMES = OrderedDict(
    [
        # Model for Universal Segmentation mapping
        ("detr", "DetrForSegmentation"),
        ("eomt", "EomtForUniversalSegmentation"),
        ("mask2former", "Mask2FormerForUniversalSegmentation"),
        ("maskformer", "MaskFormerForInstanceSegmentation"),
        ("oneformer", "OneFormerForUniversalSegmentation"),
    ]
)

MODEL_FOR_VIDEO_CLASSIFICATION_MAPPING_NAMES = OrderedDict(
    [
        ("timesformer", "TimesformerForVideoClassification"),
        ("videomae", "VideoMAEForVideoClassification"),
        ("vivit", "VivitForVideoClassification"),
        ("vjepa2", "VJEPA2ForVideoClassification"),
    ]
)

MODEL_FOR_VISION_2_SEQ_MAPPING_NAMES = OrderedDict(
    [
        ("blip", "BlipForConditionalGeneration"),
        ("blip-2", "Blip2ForConditionalGeneration"),
        ("chameleon", "ChameleonForConditionalGeneration"),
        ("git", "GitForCausalLM"),
        ("idefics2", "Idefics2ForConditionalGeneration"),
        ("idefics3", "Idefics3ForConditionalGeneration"),
        ("instructblip", "InstructBlipForConditionalGeneration"),
        ("instructblipvideo", "InstructBlipVideoForConditionalGeneration"),
        ("kosmos-2", "Kosmos2ForConditionalGeneration"),
        ("kosmos-2.5", "Kosmos2_5ForConditionalGeneration"),
        ("llava", "LlavaForConditionalGeneration"),
        ("llava_next", "LlavaNextForConditionalGeneration"),
        ("llava_next_video", "LlavaNextVideoForConditionalGeneration"),
        ("llava_onevision", "LlavaOnevisionForConditionalGeneration"),
        ("mistral3", "Mistral3ForConditionalGeneration"),
        ("mllama", "MllamaForConditionalGeneration"),
        ("ovis2", "Ovis2ForConditionalGeneration"),
        ("paligemma", "PaliGemmaForConditionalGeneration"),
        ("pix2struct", "Pix2StructForConditionalGeneration"),
        ("qwen2_5_vl", "Qwen2_5_VLForConditionalGeneration"),
        ("qwen2_vl", "Qwen2VLForConditionalGeneration"),
        ("qwen3_vl", "Qwen3VLForConditionalGeneration"),
        ("qwen3_vl_moe", "Qwen3VLMoeForConditionalGeneration"),
        ("video_llava", "VideoLlavaForConditionalGeneration"),
        ("vipllava", "VipLlavaForConditionalGeneration"),
        ("vision-encoder-decoder", "VisionEncoderDecoderModel"),
    ]
)

MODEL_FOR_RETRIEVAL_MAPPING_NAMES = OrderedDict(
    [
        ("colpali", "ColPaliForRetrieval"),
    ]
)

MODEL_FOR_IMAGE_TEXT_TO_TEXT_MAPPING_NAMES = OrderedDict(
    [
        ("aria", "AriaForConditionalGeneration"),
        ("aya_vision", "AyaVisionForConditionalGeneration"),
        ("blip", "BlipForConditionalGeneration"),
        ("blip-2", "Blip2ForConditionalGeneration"),
        ("chameleon", "ChameleonForConditionalGeneration"),
        ("cohere2_vision", "Cohere2VisionForConditionalGeneration"),
        ("deepseek_vl", "DeepseekVLForConditionalGeneration"),
        ("deepseek_vl_hybrid", "DeepseekVLHybridForConditionalGeneration"),
        ("emu3", "Emu3ForConditionalGeneration"),
        ("ernie4_5_vl", "Ernie4_5_VLForConditionalGeneration"),
        ("evolla", "EvollaForProteinText2Text"),
        ("florence2", "Florence2ForConditionalGeneration"),
        ("fuyu", "FuyuForCausalLM"),
        ("gemma3", "Gemma3ForConditionalGeneration"),
        ("gemma3n", "Gemma3nForConditionalGeneration"),
        ("git", "GitForCausalLM"),
        ("glm46v", "Glm46VForConditionalGeneration"),
        ("glm4v", "Glm4vForConditionalGeneration"),
        ("glm4v_moe", "Glm4vMoeForConditionalGeneration"),
        ("got_ocr2", "GotOcr2ForConditionalGeneration"),
        ("idefics", "IdeficsForVisionText2Text"),
        ("idefics2", "Idefics2ForConditionalGeneration"),
        ("idefics3", "Idefics3ForConditionalGeneration"),
        ("instructblip", "InstructBlipForConditionalGeneration"),
        ("internvl", "InternVLForConditionalGeneration"),
        ("janus", "JanusForConditionalGeneration"),
        ("kosmos-2", "Kosmos2ForConditionalGeneration"),
        ("kosmos-2.5", "Kosmos2_5ForConditionalGeneration"),
        ("lfm2_vl", "Lfm2VlForConditionalGeneration"),
        ("llama4", "Llama4ForConditionalGeneration"),
        ("llava", "LlavaForConditionalGeneration"),
        ("llava_next", "LlavaNextForConditionalGeneration"),
        ("llava_next_video", "LlavaNextVideoForConditionalGeneration"),
        ("llava_onevision", "LlavaOnevisionForConditionalGeneration"),
        ("mistral3", "Mistral3ForConditionalGeneration"),
        ("mllama", "MllamaForConditionalGeneration"),
        ("ovis2", "Ovis2ForConditionalGeneration"),
        ("paligemma", "PaliGemmaForConditionalGeneration"),
        ("perception_lm", "PerceptionLMForConditionalGeneration"),
        ("pix2struct", "Pix2StructForConditionalGeneration"),
        ("pixtral", "LlavaForConditionalGeneration"),
        ("qwen2_5_vl", "Qwen2_5_VLForConditionalGeneration"),
        ("qwen2_vl", "Qwen2VLForConditionalGeneration"),
        ("qwen3_vl", "Qwen3VLForConditionalGeneration"),
        ("qwen3_vl_moe", "Qwen3VLMoeForConditionalGeneration"),
        ("shieldgemma2", "Gemma3ForConditionalGeneration"),
        ("smolvlm", "SmolVLMForConditionalGeneration"),
        ("udop", "UdopForConditionalGeneration"),
        ("video_llama_3", "VideoLlama3ForConditionalGeneration"),
        ("vipllava", "VipLlavaForConditionalGeneration"),
        ("vision-encoder-decoder", "VisionEncoderDecoderModel"),
    ]
)

MODEL_FOR_MASKED_LM_MAPPING_NAMES = OrderedDict(
    [
        # Model for Masked LM mapping
        ("albert", "AlbertForMaskedLM"),
        ("bart", "BartForConditionalGeneration"),
        ("bert", "BertForMaskedLM"),
        ("big_bird", "BigBirdForMaskedLM"),
        ("camembert", "CamembertForMaskedLM"),
        ("convbert", "ConvBertForMaskedLM"),
        ("data2vec-text", "Data2VecTextForMaskedLM"),
        ("deberta", "DebertaForMaskedLM"),
        ("deberta-v2", "DebertaV2ForMaskedLM"),
        ("distilbert", "DistilBertForMaskedLM"),
        ("electra", "ElectraForMaskedLM"),
        ("ernie", "ErnieForMaskedLM"),
        ("esm", "EsmForMaskedLM"),
        ("flaubert", "FlaubertWithLMHeadModel"),
        ("fnet", "FNetForMaskedLM"),
        ("funnel", "FunnelForMaskedLM"),
        ("ibert", "IBertForMaskedLM"),
        ("layoutlm", "LayoutLMForMaskedLM"),
        ("longformer", "LongformerForMaskedLM"),
        ("luke", "LukeForMaskedLM"),
        ("mbart", "MBartForConditionalGeneration"),
        ("megatron-bert", "MegatronBertForMaskedLM"),
        ("mobilebert", "MobileBertForMaskedLM"),
        ("modernbert", "ModernBertForMaskedLM"),
        ("mpnet", "MPNetForMaskedLM"),
        ("mra", "MraForMaskedLM"),
        ("mvp", "MvpForConditionalGeneration"),
        ("nystromformer", "NystromformerForMaskedLM"),
        ("perceiver", "PerceiverForMaskedLM"),
        ("reformer", "ReformerForMaskedLM"),
        ("rembert", "RemBertForMaskedLM"),
        ("roberta", "RobertaForMaskedLM"),
        ("roberta-prelayernorm", "RobertaPreLayerNormForMaskedLM"),
        ("roc_bert", "RoCBertForMaskedLM"),
        ("roformer", "RoFormerForMaskedLM"),
        ("squeezebert", "SqueezeBertForMaskedLM"),
        ("tapas", "TapasForMaskedLM"),
        ("wav2vec2", "Wav2Vec2ForMaskedLM"),
        ("xlm", "XLMWithLMHeadModel"),
        ("xlm-roberta", "XLMRobertaForMaskedLM"),
        ("xlm-roberta-xl", "XLMRobertaXLForMaskedLM"),
        ("xmod", "XmodForMaskedLM"),
        ("yoso", "YosoForMaskedLM"),
    ]
)

MODEL_FOR_OBJECT_DETECTION_MAPPING_NAMES = OrderedDict(
    [
        # Model for Object Detection mapping
        ("conditional_detr", "ConditionalDetrForObjectDetection"),
        ("d_fine", "DFineForObjectDetection"),
        ("dab-detr", "DabDetrForObjectDetection"),
        ("deformable_detr", "DeformableDetrForObjectDetection"),
        ("detr", "DetrForObjectDetection"),
        ("rt_detr", "RTDetrForObjectDetection"),
        ("rt_detr_v2", "RTDetrV2ForObjectDetection"),
        ("table-transformer", "TableTransformerForObjectDetection"),
        ("yolos", "YolosForObjectDetection"),
    ]
)

MODEL_FOR_ZERO_SHOT_OBJECT_DETECTION_MAPPING_NAMES = OrderedDict(
    [
        # Model for Zero Shot Object Detection mapping
        ("grounding-dino", "GroundingDinoForObjectDetection"),
        ("mm-grounding-dino", "MMGroundingDinoForObjectDetection"),
        ("omdet-turbo", "OmDetTurboForObjectDetection"),
        ("owlv2", "Owlv2ForObjectDetection"),
        ("owlvit", "OwlViTForObjectDetection"),
    ]
)

MODEL_FOR_DEPTH_ESTIMATION_MAPPING_NAMES = OrderedDict(
    [
        # Model for depth estimation mapping
        ("depth_anything", "DepthAnythingForDepthEstimation"),
        ("depth_pro", "DepthProForDepthEstimation"),
        ("dpt", "DPTForDepthEstimation"),
        ("glpn", "GLPNForDepthEstimation"),
        ("prompt_depth_anything", "PromptDepthAnythingForDepthEstimation"),
        ("zoedepth", "ZoeDepthForDepthEstimation"),
    ]
)
MODEL_FOR_SEQ_TO_SEQ_CAUSAL_LM_MAPPING_NAMES = OrderedDict(
    [
        # Model for Seq2Seq Causal LM mapping
        ("audioflamingo3", "AudioFlamingo3ForConditionalGeneration"),
        ("bart", "BartForConditionalGeneration"),
        ("bigbird_pegasus", "BigBirdPegasusForConditionalGeneration"),
        ("blenderbot", "BlenderbotForConditionalGeneration"),
        ("blenderbot-small", "BlenderbotSmallForConditionalGeneration"),
        ("encoder-decoder", "EncoderDecoderModel"),
        ("fsmt", "FSMTForConditionalGeneration"),
        ("granite_speech", "GraniteSpeechForConditionalGeneration"),
        ("led", "LEDForConditionalGeneration"),
        ("longt5", "LongT5ForConditionalGeneration"),
        ("m2m_100", "M2M100ForConditionalGeneration"),
        ("marian", "MarianMTModel"),
        ("mbart", "MBartForConditionalGeneration"),
        ("mt5", "MT5ForConditionalGeneration"),
        ("mvp", "MvpForConditionalGeneration"),
        ("nllb-moe", "NllbMoeForConditionalGeneration"),
        ("pegasus", "PegasusForConditionalGeneration"),
        ("pegasus_x", "PegasusXForConditionalGeneration"),
        ("plbart", "PLBartForConditionalGeneration"),
        ("prophetnet", "ProphetNetForConditionalGeneration"),
        ("qwen2_audio", "Qwen2AudioForConditionalGeneration"),
        ("seamless_m4t", "SeamlessM4TForTextToText"),
        ("seamless_m4t_v2", "SeamlessM4Tv2ForTextToText"),
        ("switch_transformers", "SwitchTransformersForConditionalGeneration"),
        ("t5", "T5ForConditionalGeneration"),
        ("t5gemma", "T5GemmaForConditionalGeneration"),
        ("umt5", "UMT5ForConditionalGeneration"),
        ("voxtral", "VoxtralForConditionalGeneration"),
    ]
)

MODEL_FOR_SPEECH_SEQ_2_SEQ_MAPPING_NAMES = OrderedDict(
    [
        ("dia", "DiaForConditionalGeneration"),
        ("granite_speech", "GraniteSpeechForConditionalGeneration"),
        ("kyutai_speech_to_text", "KyutaiSpeechToTextForConditionalGeneration"),
        ("moonshine", "MoonshineForConditionalGeneration"),
        ("pop2piano", "Pop2PianoForConditionalGeneration"),
        ("seamless_m4t", "SeamlessM4TForSpeechToText"),
        ("seamless_m4t_v2", "SeamlessM4Tv2ForSpeechToText"),
        ("speech-encoder-decoder", "SpeechEncoderDecoderModel"),
        ("speech_to_text", "Speech2TextForConditionalGeneration"),
        ("speecht5", "SpeechT5ForSpeechToText"),
        ("whisper", "WhisperForConditionalGeneration"),
    ]
)

MODEL_FOR_SEQUENCE_CLASSIFICATION_MAPPING_NAMES = OrderedDict(
    [
        # Model for Sequence Classification mapping
        ("albert", "AlbertForSequenceClassification"),
        ("arcee", "ArceeForSequenceClassification"),
        ("bart", "BartForSequenceClassification"),
        ("bert", "BertForSequenceClassification"),
        ("big_bird", "BigBirdForSequenceClassification"),
        ("bigbird_pegasus", "BigBirdPegasusForSequenceClassification"),
        ("biogpt", "BioGptForSequenceClassification"),
        ("bloom", "BloomForSequenceClassification"),
        ("camembert", "CamembertForSequenceClassification"),
        ("canine", "CanineForSequenceClassification"),
        ("code_llama", "LlamaForSequenceClassification"),
        ("convbert", "ConvBertForSequenceClassification"),
        ("ctrl", "CTRLForSequenceClassification"),
        ("data2vec-text", "Data2VecTextForSequenceClassification"),
        ("deberta", "DebertaForSequenceClassification"),
        ("deberta-v2", "DebertaV2ForSequenceClassification"),
        ("deepseek_v2", "DeepseekV2ForSequenceClassification"),
        ("deepseek_v3", "DeepseekV3ForSequenceClassification"),
        ("diffllama", "DiffLlamaForSequenceClassification"),
        ("distilbert", "DistilBertForSequenceClassification"),
        ("doge", "DogeForSequenceClassification"),
        ("electra", "ElectraForSequenceClassification"),
        ("ernie", "ErnieForSequenceClassification"),
        ("esm", "EsmForSequenceClassification"),
        ("exaone4", "Exaone4ForSequenceClassification"),
        ("falcon", "FalconForSequenceClassification"),
        ("flaubert", "FlaubertForSequenceClassification"),
        ("fnet", "FNetForSequenceClassification"),
        ("funnel", "FunnelForSequenceClassification"),
        ("gemma", "GemmaForSequenceClassification"),
        ("gemma2", "Gemma2ForSequenceClassification"),
        ("gemma3", "Gemma3ForSequenceClassification"),
        ("gemma3_text", "Gemma3TextForSequenceClassification"),
        ("glm", "GlmForSequenceClassification"),
        ("glm4", "Glm4ForSequenceClassification"),
        ("gpt-sw3", "GPT2ForSequenceClassification"),
        ("gpt2", "GPT2ForSequenceClassification"),
        ("gpt_bigcode", "GPTBigCodeForSequenceClassification"),
        ("gpt_neo", "GPTNeoForSequenceClassification"),
        ("gpt_neox", "GPTNeoXForSequenceClassification"),
        ("gpt_oss", "GptOssForSequenceClassification"),
        ("gptj", "GPTJForSequenceClassification"),
        ("helium", "HeliumForSequenceClassification"),
        ("hunyuan_v1_dense", "HunYuanDenseV1ForSequenceClassification"),
        ("hunyuan_v1_moe", "HunYuanMoEV1ForSequenceClassification"),
        ("ibert", "IBertForSequenceClassification"),
        ("jamba", "JambaForSequenceClassification"),
        ("jetmoe", "JetMoeForSequenceClassification"),
        ("layoutlm", "LayoutLMForSequenceClassification"),
        ("layoutlmv2", "LayoutLMv2ForSequenceClassification"),
        ("layoutlmv3", "LayoutLMv3ForSequenceClassification"),
        ("led", "LEDForSequenceClassification"),
        ("lilt", "LiltForSequenceClassification"),
        ("llama", "LlamaForSequenceClassification"),
        ("longformer", "LongformerForSequenceClassification"),
        ("luke", "LukeForSequenceClassification"),
        ("markuplm", "MarkupLMForSequenceClassification"),
        ("mbart", "MBartForSequenceClassification"),
        ("megatron-bert", "MegatronBertForSequenceClassification"),
        ("minimax", "MiniMaxForSequenceClassification"),
        ("ministral", "MinistralForSequenceClassification"),
        ("mistral", "MistralForSequenceClassification"),
        ("mixtral", "MixtralForSequenceClassification"),
        ("mobilebert", "MobileBertForSequenceClassification"),
        ("modernbert", "ModernBertForSequenceClassification"),
        ("modernbert-decoder", "ModernBertDecoderForSequenceClassification"),
        ("mpnet", "MPNetForSequenceClassification"),
        ("mpt", "MptForSequenceClassification"),
        ("mra", "MraForSequenceClassification"),
        ("mt5", "MT5ForSequenceClassification"),
        ("mvp", "MvpForSequenceClassification"),
        ("nemotron", "NemotronForSequenceClassification"),
        ("nystromformer", "NystromformerForSequenceClassification"),
        ("openai-gpt", "OpenAIGPTForSequenceClassification"),
        ("opt", "OPTForSequenceClassification"),
        ("perceiver", "PerceiverForSequenceClassification"),
        ("persimmon", "PersimmonForSequenceClassification"),
        ("phi", "PhiForSequenceClassification"),
        ("phi3", "Phi3ForSequenceClassification"),
        ("phimoe", "PhimoeForSequenceClassification"),
        ("plbart", "PLBartForSequenceClassification"),
        ("qwen2", "Qwen2ForSequenceClassification"),
        ("qwen2_moe", "Qwen2MoeForSequenceClassification"),
        ("qwen3", "Qwen3ForSequenceClassification"),
        ("qwen3_moe", "Qwen3MoeForSequenceClassification"),
        ("qwen3_next", "Qwen3NextForSequenceClassification"),
        ("reformer", "ReformerForSequenceClassification"),
        ("rembert", "RemBertForSequenceClassification"),
        ("roberta", "RobertaForSequenceClassification"),
        ("roberta-prelayernorm", "RobertaPreLayerNormForSequenceClassification"),
        ("roc_bert", "RoCBertForSequenceClassification"),
        ("roformer", "RoFormerForSequenceClassification"),
        ("seed_oss", "SeedOssForSequenceClassification"),
        ("smollm3", "SmolLM3ForSequenceClassification"),
        ("squeezebert", "SqueezeBertForSequenceClassification"),
        ("stablelm", "StableLmForSequenceClassification"),
        ("starcoder2", "Starcoder2ForSequenceClassification"),
        ("t5", "T5ForSequenceClassification"),
        ("t5gemma", "T5GemmaForSequenceClassification"),
        ("tapas", "TapasForSequenceClassification"),
        ("umt5", "UMT5ForSequenceClassification"),
        ("xlm", "XLMForSequenceClassification"),
        ("xlm-roberta", "XLMRobertaForSequenceClassification"),
        ("xlm-roberta-xl", "XLMRobertaXLForSequenceClassification"),
        ("xlnet", "XLNetForSequenceClassification"),
        ("xmod", "XmodForSequenceClassification"),
        ("yoso", "YosoForSequenceClassification"),
        ("zamba", "ZambaForSequenceClassification"),
        ("zamba2", "Zamba2ForSequenceClassification"),
    ]
)

MODEL_FOR_QUESTION_ANSWERING_MAPPING_NAMES = OrderedDict(
    [
        # Model for Question Answering mapping
        ("albert", "AlbertForQuestionAnswering"),
        ("arcee", "ArceeForQuestionAnswering"),
        ("bart", "BartForQuestionAnswering"),
        ("bert", "BertForQuestionAnswering"),
        ("big_bird", "BigBirdForQuestionAnswering"),
        ("bigbird_pegasus", "BigBirdPegasusForQuestionAnswering"),
        ("bloom", "BloomForQuestionAnswering"),
        ("camembert", "CamembertForQuestionAnswering"),
        ("canine", "CanineForQuestionAnswering"),
        ("convbert", "ConvBertForQuestionAnswering"),
        ("data2vec-text", "Data2VecTextForQuestionAnswering"),
        ("deberta", "DebertaForQuestionAnswering"),
        ("deberta-v2", "DebertaV2ForQuestionAnswering"),
        ("diffllama", "DiffLlamaForQuestionAnswering"),
        ("distilbert", "DistilBertForQuestionAnswering"),
        ("electra", "ElectraForQuestionAnswering"),
        ("ernie", "ErnieForQuestionAnswering"),
        ("exaone4", "Exaone4ForQuestionAnswering"),
        ("falcon", "FalconForQuestionAnswering"),
        ("flaubert", "FlaubertForQuestionAnsweringSimple"),
        ("fnet", "FNetForQuestionAnswering"),
        ("funnel", "FunnelForQuestionAnswering"),
        ("gpt2", "GPT2ForQuestionAnswering"),
        ("gpt_neo", "GPTNeoForQuestionAnswering"),
        ("gpt_neox", "GPTNeoXForQuestionAnswering"),
        ("gptj", "GPTJForQuestionAnswering"),
        ("ibert", "IBertForQuestionAnswering"),
        ("layoutlmv2", "LayoutLMv2ForQuestionAnswering"),
        ("layoutlmv3", "LayoutLMv3ForQuestionAnswering"),
        ("led", "LEDForQuestionAnswering"),
        ("lilt", "LiltForQuestionAnswering"),
        ("llama", "LlamaForQuestionAnswering"),
        ("longformer", "LongformerForQuestionAnswering"),
        ("luke", "LukeForQuestionAnswering"),
        ("lxmert", "LxmertForQuestionAnswering"),
        ("markuplm", "MarkupLMForQuestionAnswering"),
        ("mbart", "MBartForQuestionAnswering"),
        ("megatron-bert", "MegatronBertForQuestionAnswering"),
        ("minimax", "MiniMaxForQuestionAnswering"),
        ("ministral", "MinistralForQuestionAnswering"),
        ("mistral", "MistralForQuestionAnswering"),
        ("mixtral", "MixtralForQuestionAnswering"),
        ("mobilebert", "MobileBertForQuestionAnswering"),
        ("modernbert", "ModernBertForQuestionAnswering"),
        ("mpnet", "MPNetForQuestionAnswering"),
        ("mpt", "MptForQuestionAnswering"),
        ("mra", "MraForQuestionAnswering"),
        ("mt5", "MT5ForQuestionAnswering"),
        ("mvp", "MvpForQuestionAnswering"),
        ("nemotron", "NemotronForQuestionAnswering"),
        ("nystromformer", "NystromformerForQuestionAnswering"),
        ("opt", "OPTForQuestionAnswering"),
        ("qwen2", "Qwen2ForQuestionAnswering"),
        ("qwen2_moe", "Qwen2MoeForQuestionAnswering"),
        ("qwen3", "Qwen3ForQuestionAnswering"),
        ("qwen3_moe", "Qwen3MoeForQuestionAnswering"),
        ("qwen3_next", "Qwen3NextForQuestionAnswering"),
        ("reformer", "ReformerForQuestionAnswering"),
        ("rembert", "RemBertForQuestionAnswering"),
        ("roberta", "RobertaForQuestionAnswering"),
        ("roberta-prelayernorm", "RobertaPreLayerNormForQuestionAnswering"),
        ("roc_bert", "RoCBertForQuestionAnswering"),
        ("roformer", "RoFormerForQuestionAnswering"),
        ("seed_oss", "SeedOssForQuestionAnswering"),
        ("smollm3", "SmolLM3ForQuestionAnswering"),
        ("splinter", "SplinterForQuestionAnswering"),
        ("squeezebert", "SqueezeBertForQuestionAnswering"),
        ("t5", "T5ForQuestionAnswering"),
        ("umt5", "UMT5ForQuestionAnswering"),
        ("xlm", "XLMForQuestionAnsweringSimple"),
        ("xlm-roberta", "XLMRobertaForQuestionAnswering"),
        ("xlm-roberta-xl", "XLMRobertaXLForQuestionAnswering"),
        ("xlnet", "XLNetForQuestionAnsweringSimple"),
        ("xmod", "XmodForQuestionAnswering"),
        ("yoso", "YosoForQuestionAnswering"),
    ]
)

MODEL_FOR_TABLE_QUESTION_ANSWERING_MAPPING_NAMES = OrderedDict(
    [
        # Model for Table Question Answering mapping
        ("tapas", "TapasForQuestionAnswering"),
    ]
)

MODEL_FOR_VISUAL_QUESTION_ANSWERING_MAPPING_NAMES = OrderedDict(
    [
        ("blip", "BlipForQuestionAnswering"),
        ("blip-2", "Blip2ForConditionalGeneration"),
        ("vilt", "ViltForQuestionAnswering"),
    ]
)

MODEL_FOR_DOCUMENT_QUESTION_ANSWERING_MAPPING_NAMES = OrderedDict(
    [
        ("layoutlm", "LayoutLMForQuestionAnswering"),
        ("layoutlmv2", "LayoutLMv2ForQuestionAnswering"),
        ("layoutlmv3", "LayoutLMv3ForQuestionAnswering"),
    ]
)

MODEL_FOR_TOKEN_CLASSIFICATION_MAPPING_NAMES = OrderedDict(
    [
        # Model for Token Classification mapping
        ("albert", "AlbertForTokenClassification"),
        ("apertus", "ApertusForTokenClassification"),
        ("arcee", "ArceeForTokenClassification"),
        ("bert", "BertForTokenClassification"),
        ("big_bird", "BigBirdForTokenClassification"),
        ("biogpt", "BioGptForTokenClassification"),
        ("bloom", "BloomForTokenClassification"),
        ("bros", "BrosForTokenClassification"),
        ("camembert", "CamembertForTokenClassification"),
        ("canine", "CanineForTokenClassification"),
        ("convbert", "ConvBertForTokenClassification"),
        ("data2vec-text", "Data2VecTextForTokenClassification"),
        ("deberta", "DebertaForTokenClassification"),
        ("deberta-v2", "DebertaV2ForTokenClassification"),
        ("deepseek_v3", "DeepseekV3ForTokenClassification"),
        ("diffllama", "DiffLlamaForTokenClassification"),
        ("distilbert", "DistilBertForTokenClassification"),
        ("electra", "ElectraForTokenClassification"),
        ("ernie", "ErnieForTokenClassification"),
        ("esm", "EsmForTokenClassification"),
        ("exaone4", "Exaone4ForTokenClassification"),
        ("falcon", "FalconForTokenClassification"),
        ("flaubert", "FlaubertForTokenClassification"),
        ("fnet", "FNetForTokenClassification"),
        ("funnel", "FunnelForTokenClassification"),
        ("gemma", "GemmaForTokenClassification"),
        ("gemma2", "Gemma2ForTokenClassification"),
        ("glm", "GlmForTokenClassification"),
        ("glm4", "Glm4ForTokenClassification"),
        ("gpt-sw3", "GPT2ForTokenClassification"),
        ("gpt2", "GPT2ForTokenClassification"),
        ("gpt_bigcode", "GPTBigCodeForTokenClassification"),
        ("gpt_neo", "GPTNeoForTokenClassification"),
        ("gpt_neox", "GPTNeoXForTokenClassification"),
        ("gpt_oss", "GptOssForTokenClassification"),
        ("helium", "HeliumForTokenClassification"),
        ("ibert", "IBertForTokenClassification"),
        ("layoutlm", "LayoutLMForTokenClassification"),
        ("layoutlmv2", "LayoutLMv2ForTokenClassification"),
        ("layoutlmv3", "LayoutLMv3ForTokenClassification"),
        ("lilt", "LiltForTokenClassification"),
        ("llama", "LlamaForTokenClassification"),
        ("longformer", "LongformerForTokenClassification"),
        ("luke", "LukeForTokenClassification"),
        ("markuplm", "MarkupLMForTokenClassification"),
        ("megatron-bert", "MegatronBertForTokenClassification"),
        ("minimax", "MiniMaxForTokenClassification"),
        ("ministral", "MinistralForTokenClassification"),
        ("mistral", "MistralForTokenClassification"),
        ("mixtral", "MixtralForTokenClassification"),
        ("mobilebert", "MobileBertForTokenClassification"),
        ("modernbert", "ModernBertForTokenClassification"),
        ("mpnet", "MPNetForTokenClassification"),
        ("mpt", "MptForTokenClassification"),
        ("mra", "MraForTokenClassification"),
        ("mt5", "MT5ForTokenClassification"),
        ("nemotron", "NemotronForTokenClassification"),
        ("nystromformer", "NystromformerForTokenClassification"),
        ("persimmon", "PersimmonForTokenClassification"),
        ("phi", "PhiForTokenClassification"),
        ("phi3", "Phi3ForTokenClassification"),
        ("qwen2", "Qwen2ForTokenClassification"),
        ("qwen2_moe", "Qwen2MoeForTokenClassification"),
        ("qwen3", "Qwen3ForTokenClassification"),
        ("qwen3_moe", "Qwen3MoeForTokenClassification"),
        ("qwen3_next", "Qwen3NextForTokenClassification"),
        ("rembert", "RemBertForTokenClassification"),
        ("roberta", "RobertaForTokenClassification"),
        ("roberta-prelayernorm", "RobertaPreLayerNormForTokenClassification"),
        ("roc_bert", "RoCBertForTokenClassification"),
        ("roformer", "RoFormerForTokenClassification"),
        ("seed_oss", "SeedOssForTokenClassification"),
        ("smollm3", "SmolLM3ForTokenClassification"),
        ("squeezebert", "SqueezeBertForTokenClassification"),
        ("stablelm", "StableLmForTokenClassification"),
        ("starcoder2", "Starcoder2ForTokenClassification"),
        ("t5", "T5ForTokenClassification"),
        ("t5gemma", "T5GemmaForTokenClassification"),
        ("umt5", "UMT5ForTokenClassification"),
        ("xlm", "XLMForTokenClassification"),
        ("xlm-roberta", "XLMRobertaForTokenClassification"),
        ("xlm-roberta-xl", "XLMRobertaXLForTokenClassification"),
        ("xlnet", "XLNetForTokenClassification"),
        ("xmod", "XmodForTokenClassification"),
        ("yoso", "YosoForTokenClassification"),
    ]
)

MODEL_FOR_MULTIPLE_CHOICE_MAPPING_NAMES = OrderedDict(
    [
        # Model for Multiple Choice mapping
        ("albert", "AlbertForMultipleChoice"),
        ("bert", "BertForMultipleChoice"),
        ("big_bird", "BigBirdForMultipleChoice"),
        ("camembert", "CamembertForMultipleChoice"),
        ("canine", "CanineForMultipleChoice"),
        ("convbert", "ConvBertForMultipleChoice"),
        ("data2vec-text", "Data2VecTextForMultipleChoice"),
        ("deberta-v2", "DebertaV2ForMultipleChoice"),
        ("distilbert", "DistilBertForMultipleChoice"),
        ("electra", "ElectraForMultipleChoice"),
        ("ernie", "ErnieForMultipleChoice"),
        ("flaubert", "FlaubertForMultipleChoice"),
        ("fnet", "FNetForMultipleChoice"),
        ("funnel", "FunnelForMultipleChoice"),
        ("ibert", "IBertForMultipleChoice"),
        ("longformer", "LongformerForMultipleChoice"),
        ("luke", "LukeForMultipleChoice"),
        ("megatron-bert", "MegatronBertForMultipleChoice"),
        ("mobilebert", "MobileBertForMultipleChoice"),
        ("modernbert", "ModernBertForMultipleChoice"),
        ("mpnet", "MPNetForMultipleChoice"),
        ("mra", "MraForMultipleChoice"),
        ("nystromformer", "NystromformerForMultipleChoice"),
        ("rembert", "RemBertForMultipleChoice"),
        ("roberta", "RobertaForMultipleChoice"),
        ("roberta-prelayernorm", "RobertaPreLayerNormForMultipleChoice"),
        ("roc_bert", "RoCBertForMultipleChoice"),
        ("roformer", "RoFormerForMultipleChoice"),
        ("squeezebert", "SqueezeBertForMultipleChoice"),
        ("xlm", "XLMForMultipleChoice"),
        ("xlm-roberta", "XLMRobertaForMultipleChoice"),
        ("xlm-roberta-xl", "XLMRobertaXLForMultipleChoice"),
        ("xlnet", "XLNetForMultipleChoice"),
        ("xmod", "XmodForMultipleChoice"),
        ("yoso", "YosoForMultipleChoice"),
    ]
)

MODEL_FOR_NEXT_SENTENCE_PREDICTION_MAPPING_NAMES = OrderedDict(
    [
        ("bert", "BertForNextSentencePrediction"),
        ("ernie", "ErnieForNextSentencePrediction"),
        ("fnet", "FNetForNextSentencePrediction"),
        ("megatron-bert", "MegatronBertForNextSentencePrediction"),
        ("mobilebert", "MobileBertForNextSentencePrediction"),
    ]
)

MODEL_FOR_AUDIO_CLASSIFICATION_MAPPING_NAMES = OrderedDict(
    [
        # Model for Audio Classification mapping
        ("audio-spectrogram-transformer", "ASTForAudioClassification"),
        ("data2vec-audio", "Data2VecAudioForSequenceClassification"),
        ("hubert", "HubertForSequenceClassification"),
        ("sew", "SEWForSequenceClassification"),
        ("sew-d", "SEWDForSequenceClassification"),
        ("unispeech", "UniSpeechForSequenceClassification"),
        ("unispeech-sat", "UniSpeechSatForSequenceClassification"),
        ("wav2vec2", "Wav2Vec2ForSequenceClassification"),
        ("wav2vec2-bert", "Wav2Vec2BertForSequenceClassification"),
        ("wav2vec2-conformer", "Wav2Vec2ConformerForSequenceClassification"),
        ("wavlm", "WavLMForSequenceClassification"),
        ("whisper", "WhisperForAudioClassification"),
    ]
)

MODEL_FOR_CTC_MAPPING_NAMES = OrderedDict(
    [
        # Model for Connectionist temporal classification (CTC) mapping
        ("data2vec-audio", "Data2VecAudioForCTC"),
        ("hubert", "HubertForCTC"),
        ("parakeet_ctc", "ParakeetForCTC"),
        ("sew", "SEWForCTC"),
        ("sew-d", "SEWDForCTC"),
        ("unispeech", "UniSpeechForCTC"),
        ("unispeech-sat", "UniSpeechSatForCTC"),
        ("wav2vec2", "Wav2Vec2ForCTC"),
        ("wav2vec2-bert", "Wav2Vec2BertForCTC"),
        ("wav2vec2-conformer", "Wav2Vec2ConformerForCTC"),
        ("wavlm", "WavLMForCTC"),
    ]
)

MODEL_FOR_AUDIO_FRAME_CLASSIFICATION_MAPPING_NAMES = OrderedDict(
    [
        # Model for Audio Classification mapping
        ("data2vec-audio", "Data2VecAudioForAudioFrameClassification"),
        ("unispeech-sat", "UniSpeechSatForAudioFrameClassification"),
        ("wav2vec2", "Wav2Vec2ForAudioFrameClassification"),
        ("wav2vec2-bert", "Wav2Vec2BertForAudioFrameClassification"),
        ("wav2vec2-conformer", "Wav2Vec2ConformerForAudioFrameClassification"),
        ("wavlm", "WavLMForAudioFrameClassification"),
    ]
)

MODEL_FOR_AUDIO_XVECTOR_MAPPING_NAMES = OrderedDict(
    [
        # Model for Audio Classification mapping
        ("data2vec-audio", "Data2VecAudioForXVector"),
        ("unispeech-sat", "UniSpeechSatForXVector"),
        ("wav2vec2", "Wav2Vec2ForXVector"),
        ("wav2vec2-bert", "Wav2Vec2BertForXVector"),
        ("wav2vec2-conformer", "Wav2Vec2ConformerForXVector"),
        ("wavlm", "WavLMForXVector"),
    ]
)

MODEL_FOR_TEXT_TO_SPECTROGRAM_MAPPING_NAMES = OrderedDict(
    [
        # Model for Text-To-Spectrogram mapping
        ("fastspeech2_conformer", "FastSpeech2ConformerModel"),
        ("speecht5", "SpeechT5ForTextToSpeech"),
    ]
)

MODEL_FOR_TEXT_TO_WAVEFORM_MAPPING_NAMES = OrderedDict(
    [
        # Model for Text-To-Waveform mapping
        ("bark", "BarkModel"),
        ("csm", "CsmForConditionalGeneration"),
        ("fastspeech2_conformer", "FastSpeech2ConformerWithHifiGan"),
        ("fastspeech2_conformer_with_hifigan", "FastSpeech2ConformerWithHifiGan"),
        ("musicgen", "MusicgenForConditionalGeneration"),
        ("musicgen_melody", "MusicgenMelodyForConditionalGeneration"),
        ("qwen2_5_omni", "Qwen2_5OmniForConditionalGeneration"),
        ("qwen3_omni_moe", "Qwen3OmniMoeForConditionalGeneration"),
        ("seamless_m4t", "SeamlessM4TForTextToSpeech"),
        ("seamless_m4t_v2", "SeamlessM4Tv2ForTextToSpeech"),
        ("vits", "VitsModel"),
    ]
)

MODEL_FOR_ZERO_SHOT_IMAGE_CLASSIFICATION_MAPPING_NAMES = OrderedDict(
    [
        # Model for Zero Shot Image Classification mapping
        ("align", "AlignModel"),
        ("altclip", "AltCLIPModel"),
        ("blip", "BlipModel"),
        ("blip-2", "Blip2ForImageTextRetrieval"),
        ("chinese_clip", "ChineseCLIPModel"),
        ("clip", "CLIPModel"),
        ("clipseg", "CLIPSegModel"),
        ("metaclip_2", "MetaClip2Model"),
        ("siglip", "SiglipModel"),
        ("siglip2", "Siglip2Model"),
    ]
)

MODEL_FOR_BACKBONE_MAPPING_NAMES = OrderedDict(
    [
        # Backbone mapping
        ("beit", "BeitBackbone"),
        ("bit", "BitBackbone"),
        ("convnext", "ConvNextBackbone"),
        ("convnextv2", "ConvNextV2Backbone"),
        ("dinat", "DinatBackbone"),
        ("dinov2", "Dinov2Backbone"),
        ("dinov2_with_registers", "Dinov2WithRegistersBackbone"),
        ("dinov3_convnext", "DINOv3ConvNextBackbone"),
        ("dinov3_vit", "DINOv3ViTBackbone"),
        ("focalnet", "FocalNetBackbone"),
        ("hgnet_v2", "HGNetV2Backbone"),
        ("hiera", "HieraBackbone"),
        ("maskformer-swin", "MaskFormerSwinBackbone"),
        ("pvt_v2", "PvtV2Backbone"),
        ("resnet", "ResNetBackbone"),
        ("rt_detr_resnet", "RTDetrResNetBackbone"),
        ("swin", "SwinBackbone"),
        ("swinv2", "Swinv2Backbone"),
        ("textnet", "TextNetBackbone"),
        ("timm_backbone", "TimmBackbone"),
        ("vitdet", "VitDetBackbone"),
        ("vitpose_backbone", "VitPoseBackbone"),
    ]
)

MODEL_FOR_MASK_GENERATION_MAPPING_NAMES = OrderedDict(
    [
        ("edgetam", "EdgeTamModel"),
        ("edgetam_video", "EdgeTamModel"),
        ("sam", "SamModel"),
        ("sam2", "Sam2Model"),
        ("sam2_video", "Sam2Model"),
        ("sam_hq", "SamHQModel"),
    ]
)


MODEL_FOR_KEYPOINT_DETECTION_MAPPING_NAMES = OrderedDict(
    [
        ("superpoint", "SuperPointForKeypointDetection"),
    ]
)

MODEL_FOR_KEYPOINT_MATCHING_MAPPING_NAMES = OrderedDict(
    [
        ("efficientloftr", "EfficientLoFTRForKeypointMatching"),
        ("lightglue", "LightGlueForKeypointMatching"),
        ("superglue", "SuperGlueForKeypointMatching"),
    ]
)

MODEL_FOR_TEXT_ENCODING_MAPPING_NAMES = OrderedDict(
    [
        ("albert", "AlbertModel"),
        ("bert", "BertModel"),
        ("big_bird", "BigBirdModel"),
        ("clip_text_model", "CLIPTextModel"),
        ("data2vec-text", "Data2VecTextModel"),
        ("deberta", "DebertaModel"),
        ("deberta-v2", "DebertaV2Model"),
        ("distilbert", "DistilBertModel"),
        ("electra", "ElectraModel"),
        ("emu3", "Emu3TextModel"),
        ("flaubert", "FlaubertModel"),
        ("ibert", "IBertModel"),
        ("llama4", "Llama4TextModel"),
        ("longformer", "LongformerModel"),
        ("mllama", "MllamaTextModel"),
        ("mobilebert", "MobileBertModel"),
        ("mt5", "MT5EncoderModel"),
        ("nystromformer", "NystromformerModel"),
        ("reformer", "ReformerModel"),
        ("rembert", "RemBertModel"),
        ("roberta", "RobertaModel"),
        ("roberta-prelayernorm", "RobertaPreLayerNormModel"),
        ("roc_bert", "RoCBertModel"),
        ("roformer", "RoFormerModel"),
        ("squeezebert", "SqueezeBertModel"),
        ("t5", "T5EncoderModel"),
        ("t5gemma", "T5GemmaEncoderModel"),
        ("umt5", "UMT5EncoderModel"),
        ("xlm", "XLMModel"),
        ("xlm-roberta", "XLMRobertaModel"),
        ("xlm-roberta-xl", "XLMRobertaXLModel"),
    ]
)

MODEL_FOR_TIME_SERIES_CLASSIFICATION_MAPPING_NAMES = OrderedDict(
    [
        ("patchtsmixer", "PatchTSMixerForTimeSeriesClassification"),
        ("patchtst", "PatchTSTForClassification"),
    ]
)

MODEL_FOR_TIME_SERIES_REGRESSION_MAPPING_NAMES = OrderedDict(
    [
        ("patchtsmixer", "PatchTSMixerForRegression"),
        ("patchtst", "PatchTSTForRegression"),
    ]
)

MODEL_FOR_TIME_SERIES_PREDICTION_MAPPING_NAMES = OrderedDict(
    [
        ("timesfm", "TimesFmModelForPrediction"),
    ]
)

MODEL_FOR_IMAGE_TO_IMAGE_MAPPING_NAMES = OrderedDict(
    [
        ("swin2sr", "Swin2SRForImageSuperResolution"),
    ]
)

MODEL_FOR_AUDIO_TOKENIZATION_NAMES = OrderedDict(
    [
        ("dac", "DacModel"),
    ]
)

MODEL_MAPPING = _LazyAutoMapping(CONFIG_MAPPING_NAMES, MODEL_MAPPING_NAMES)
MODEL_FOR_PRETRAINING_MAPPING = _LazyAutoMapping(CONFIG_MAPPING_NAMES, MODEL_FOR_PRETRAINING_MAPPING_NAMES)
MODEL_WITH_LM_HEAD_MAPPING = _LazyAutoMapping(CONFIG_MAPPING_NAMES, MODEL_WITH_LM_HEAD_MAPPING_NAMES)
MODEL_FOR_CAUSAL_LM_MAPPING = _LazyAutoMapping(CONFIG_MAPPING_NAMES, MODEL_FOR_CAUSAL_LM_MAPPING_NAMES)
MODEL_FOR_CAUSAL_IMAGE_MODELING_MAPPING = _LazyAutoMapping(
    CONFIG_MAPPING_NAMES, MODEL_FOR_CAUSAL_IMAGE_MODELING_MAPPING_NAMES
)
MODEL_FOR_IMAGE_CLASSIFICATION_MAPPING = _LazyAutoMapping(
    CONFIG_MAPPING_NAMES, MODEL_FOR_IMAGE_CLASSIFICATION_MAPPING_NAMES
)
MODEL_FOR_ZERO_SHOT_IMAGE_CLASSIFICATION_MAPPING = _LazyAutoMapping(
    CONFIG_MAPPING_NAMES, MODEL_FOR_ZERO_SHOT_IMAGE_CLASSIFICATION_MAPPING_NAMES
)
MODEL_FOR_IMAGE_SEGMENTATION_MAPPING = _LazyAutoMapping(
    CONFIG_MAPPING_NAMES, MODEL_FOR_IMAGE_SEGMENTATION_MAPPING_NAMES
)
MODEL_FOR_SEMANTIC_SEGMENTATION_MAPPING = _LazyAutoMapping(
    CONFIG_MAPPING_NAMES, MODEL_FOR_SEMANTIC_SEGMENTATION_MAPPING_NAMES
)
MODEL_FOR_INSTANCE_SEGMENTATION_MAPPING = _LazyAutoMapping(
    CONFIG_MAPPING_NAMES, MODEL_FOR_INSTANCE_SEGMENTATION_MAPPING_NAMES
)
MODEL_FOR_UNIVERSAL_SEGMENTATION_MAPPING = _LazyAutoMapping(
    CONFIG_MAPPING_NAMES, MODEL_FOR_UNIVERSAL_SEGMENTATION_MAPPING_NAMES
)
MODEL_FOR_VIDEO_CLASSIFICATION_MAPPING = _LazyAutoMapping(
    CONFIG_MAPPING_NAMES, MODEL_FOR_VIDEO_CLASSIFICATION_MAPPING_NAMES
)
MODEL_FOR_VISION_2_SEQ_MAPPING = _LazyAutoMapping(CONFIG_MAPPING_NAMES, MODEL_FOR_VISION_2_SEQ_MAPPING_NAMES)
MODEL_FOR_IMAGE_TEXT_TO_TEXT_MAPPING = _LazyAutoMapping(
    CONFIG_MAPPING_NAMES, MODEL_FOR_IMAGE_TEXT_TO_TEXT_MAPPING_NAMES
)
MODEL_FOR_RETRIEVAL_MAPPING = _LazyAutoMapping(CONFIG_MAPPING_NAMES, MODEL_FOR_RETRIEVAL_MAPPING_NAMES)
MODEL_FOR_VISUAL_QUESTION_ANSWERING_MAPPING = _LazyAutoMapping(
    CONFIG_MAPPING_NAMES, MODEL_FOR_VISUAL_QUESTION_ANSWERING_MAPPING_NAMES
)
MODEL_FOR_DOCUMENT_QUESTION_ANSWERING_MAPPING = _LazyAutoMapping(
    CONFIG_MAPPING_NAMES, MODEL_FOR_DOCUMENT_QUESTION_ANSWERING_MAPPING_NAMES
)
MODEL_FOR_MASKED_LM_MAPPING = _LazyAutoMapping(CONFIG_MAPPING_NAMES, MODEL_FOR_MASKED_LM_MAPPING_NAMES)
MODEL_FOR_IMAGE_MAPPING = _LazyAutoMapping(CONFIG_MAPPING_NAMES, MODEL_FOR_IMAGE_MAPPING_NAMES)
MODEL_FOR_MASKED_IMAGE_MODELING_MAPPING = _LazyAutoMapping(
    CONFIG_MAPPING_NAMES, MODEL_FOR_MASKED_IMAGE_MODELING_MAPPING_NAMES
)
MODEL_FOR_OBJECT_DETECTION_MAPPING = _LazyAutoMapping(CONFIG_MAPPING_NAMES, MODEL_FOR_OBJECT_DETECTION_MAPPING_NAMES)
MODEL_FOR_ZERO_SHOT_OBJECT_DETECTION_MAPPING = _LazyAutoMapping(
    CONFIG_MAPPING_NAMES, MODEL_FOR_ZERO_SHOT_OBJECT_DETECTION_MAPPING_NAMES
)
MODEL_FOR_DEPTH_ESTIMATION_MAPPING = _LazyAutoMapping(CONFIG_MAPPING_NAMES, MODEL_FOR_DEPTH_ESTIMATION_MAPPING_NAMES)
MODEL_FOR_SEQ_TO_SEQ_CAUSAL_LM_MAPPING = _LazyAutoMapping(
    CONFIG_MAPPING_NAMES, MODEL_FOR_SEQ_TO_SEQ_CAUSAL_LM_MAPPING_NAMES
)
MODEL_FOR_SEQUENCE_CLASSIFICATION_MAPPING = _LazyAutoMapping(
    CONFIG_MAPPING_NAMES, MODEL_FOR_SEQUENCE_CLASSIFICATION_MAPPING_NAMES
)
MODEL_FOR_QUESTION_ANSWERING_MAPPING = _LazyAutoMapping(
    CONFIG_MAPPING_NAMES, MODEL_FOR_QUESTION_ANSWERING_MAPPING_NAMES
)
MODEL_FOR_TABLE_QUESTION_ANSWERING_MAPPING = _LazyAutoMapping(
    CONFIG_MAPPING_NAMES, MODEL_FOR_TABLE_QUESTION_ANSWERING_MAPPING_NAMES
)
MODEL_FOR_TOKEN_CLASSIFICATION_MAPPING = _LazyAutoMapping(
    CONFIG_MAPPING_NAMES, MODEL_FOR_TOKEN_CLASSIFICATION_MAPPING_NAMES
)
MODEL_FOR_MULTIPLE_CHOICE_MAPPING = _LazyAutoMapping(CONFIG_MAPPING_NAMES, MODEL_FOR_MULTIPLE_CHOICE_MAPPING_NAMES)
MODEL_FOR_NEXT_SENTENCE_PREDICTION_MAPPING = _LazyAutoMapping(
    CONFIG_MAPPING_NAMES, MODEL_FOR_NEXT_SENTENCE_PREDICTION_MAPPING_NAMES
)
MODEL_FOR_AUDIO_CLASSIFICATION_MAPPING = _LazyAutoMapping(
    CONFIG_MAPPING_NAMES, MODEL_FOR_AUDIO_CLASSIFICATION_MAPPING_NAMES
)
MODEL_FOR_CTC_MAPPING = _LazyAutoMapping(CONFIG_MAPPING_NAMES, MODEL_FOR_CTC_MAPPING_NAMES)
MODEL_FOR_SPEECH_SEQ_2_SEQ_MAPPING = _LazyAutoMapping(CONFIG_MAPPING_NAMES, MODEL_FOR_SPEECH_SEQ_2_SEQ_MAPPING_NAMES)
MODEL_FOR_AUDIO_FRAME_CLASSIFICATION_MAPPING = _LazyAutoMapping(
    CONFIG_MAPPING_NAMES, MODEL_FOR_AUDIO_FRAME_CLASSIFICATION_MAPPING_NAMES
)
MODEL_FOR_AUDIO_XVECTOR_MAPPING = _LazyAutoMapping(CONFIG_MAPPING_NAMES, MODEL_FOR_AUDIO_XVECTOR_MAPPING_NAMES)

MODEL_FOR_TEXT_TO_SPECTROGRAM_MAPPING = _LazyAutoMapping(
    CONFIG_MAPPING_NAMES, MODEL_FOR_TEXT_TO_SPECTROGRAM_MAPPING_NAMES
)

MODEL_FOR_TEXT_TO_WAVEFORM_MAPPING = _LazyAutoMapping(CONFIG_MAPPING_NAMES, MODEL_FOR_TEXT_TO_WAVEFORM_MAPPING_NAMES)

MODEL_FOR_BACKBONE_MAPPING = _LazyAutoMapping(CONFIG_MAPPING_NAMES, MODEL_FOR_BACKBONE_MAPPING_NAMES)

MODEL_FOR_MASK_GENERATION_MAPPING = _LazyAutoMapping(CONFIG_MAPPING_NAMES, MODEL_FOR_MASK_GENERATION_MAPPING_NAMES)

MODEL_FOR_KEYPOINT_DETECTION_MAPPING = _LazyAutoMapping(
    CONFIG_MAPPING_NAMES, MODEL_FOR_KEYPOINT_DETECTION_MAPPING_NAMES
)

MODEL_FOR_KEYPOINT_MATCHING_MAPPING = _LazyAutoMapping(CONFIG_MAPPING_NAMES, MODEL_FOR_KEYPOINT_MATCHING_MAPPING_NAMES)

MODEL_FOR_TEXT_ENCODING_MAPPING = _LazyAutoMapping(CONFIG_MAPPING_NAMES, MODEL_FOR_TEXT_ENCODING_MAPPING_NAMES)

MODEL_FOR_TIME_SERIES_CLASSIFICATION_MAPPING = _LazyAutoMapping(
    CONFIG_MAPPING_NAMES, MODEL_FOR_TIME_SERIES_CLASSIFICATION_MAPPING_NAMES
)

MODEL_FOR_TIME_SERIES_REGRESSION_MAPPING = _LazyAutoMapping(
    CONFIG_MAPPING_NAMES, MODEL_FOR_TIME_SERIES_REGRESSION_MAPPING_NAMES
)

MODEL_FOR_TIME_SERIES_PREDICTION_MAPPING = _LazyAutoMapping(
    CONFIG_MAPPING_NAMES, MODEL_FOR_TIME_SERIES_PREDICTION_MAPPING_NAMES
)

MODEL_FOR_IMAGE_TO_IMAGE_MAPPING = _LazyAutoMapping(CONFIG_MAPPING_NAMES, MODEL_FOR_IMAGE_TO_IMAGE_MAPPING_NAMES)

MODEL_FOR_AUDIO_TOKENIZATION_MAPPING = _LazyAutoMapping(CONFIG_MAPPING_NAMES, MODEL_FOR_AUDIO_TOKENIZATION_NAMES)


class AutoModelForMaskGeneration(_BaseAutoModelClass):
    _model_mapping = MODEL_FOR_MASK_GENERATION_MAPPING


class AutoModelForKeypointDetection(_BaseAutoModelClass):
    _model_mapping = MODEL_FOR_KEYPOINT_DETECTION_MAPPING


class AutoModelForKeypointMatching(_BaseAutoModelClass):
    _model_mapping = MODEL_FOR_KEYPOINT_MATCHING_MAPPING


class AutoModelForTextEncoding(_BaseAutoModelClass):
    _model_mapping = MODEL_FOR_TEXT_ENCODING_MAPPING


class AutoModelForImageToImage(_BaseAutoModelClass):
    _model_mapping = MODEL_FOR_IMAGE_TO_IMAGE_MAPPING


class AutoModel(_BaseAutoModelClass):
    _model_mapping = MODEL_MAPPING


AutoModel = auto_class_update(AutoModel)


class AutoModelForPreTraining(_BaseAutoModelClass):
    _model_mapping = MODEL_FOR_PRETRAINING_MAPPING


AutoModelForPreTraining = auto_class_update(AutoModelForPreTraining, head_doc="pretraining")


# Private on purpose, the public class will add the deprecation warnings.
class _AutoModelWithLMHead(_BaseAutoModelClass):
    _model_mapping = MODEL_WITH_LM_HEAD_MAPPING


_AutoModelWithLMHead = auto_class_update(_AutoModelWithLMHead, head_doc="language modeling")


class AutoModelForCausalLM(_BaseAutoModelClass):
    _model_mapping = MODEL_FOR_CAUSAL_LM_MAPPING

    # override to give better return typehint
    @classmethod
    def from_pretrained(
        cls: type["AutoModelForCausalLM"],
        pretrained_model_name_or_path: Union[str, os.PathLike[str]],
        *model_args,
        **kwargs,
    ) -> "_BaseModelWithGenerate":
        return super().from_pretrained(pretrained_model_name_or_path, *model_args, **kwargs)


AutoModelForCausalLM = auto_class_update(AutoModelForCausalLM, head_doc="causal language modeling")


class AutoModelForMaskedLM(_BaseAutoModelClass):
    _model_mapping = MODEL_FOR_MASKED_LM_MAPPING


AutoModelForMaskedLM = auto_class_update(AutoModelForMaskedLM, head_doc="masked language modeling")


class AutoModelForSeq2SeqLM(_BaseAutoModelClass):
    _model_mapping = MODEL_FOR_SEQ_TO_SEQ_CAUSAL_LM_MAPPING


AutoModelForSeq2SeqLM = auto_class_update(
    AutoModelForSeq2SeqLM,
    head_doc="sequence-to-sequence language modeling",
    checkpoint_for_example="google-t5/t5-base",
)


class AutoModelForSequenceClassification(_BaseAutoModelClass):
    _model_mapping = MODEL_FOR_SEQUENCE_CLASSIFICATION_MAPPING


AutoModelForSequenceClassification = auto_class_update(
    AutoModelForSequenceClassification, head_doc="sequence classification"
)


class AutoModelForQuestionAnswering(_BaseAutoModelClass):
    _model_mapping = MODEL_FOR_QUESTION_ANSWERING_MAPPING


AutoModelForQuestionAnswering = auto_class_update(AutoModelForQuestionAnswering, head_doc="question answering")


class AutoModelForTableQuestionAnswering(_BaseAutoModelClass):
    _model_mapping = MODEL_FOR_TABLE_QUESTION_ANSWERING_MAPPING


AutoModelForTableQuestionAnswering = auto_class_update(
    AutoModelForTableQuestionAnswering,
    head_doc="table question answering",
    checkpoint_for_example="google/tapas-base-finetuned-wtq",
)


class AutoModelForVisualQuestionAnswering(_BaseAutoModelClass):
    _model_mapping = MODEL_FOR_VISUAL_QUESTION_ANSWERING_MAPPING


AutoModelForVisualQuestionAnswering = auto_class_update(
    AutoModelForVisualQuestionAnswering,
    head_doc="visual question answering",
    checkpoint_for_example="dandelin/vilt-b32-finetuned-vqa",
)


class AutoModelForDocumentQuestionAnswering(_BaseAutoModelClass):
    _model_mapping = MODEL_FOR_DOCUMENT_QUESTION_ANSWERING_MAPPING


AutoModelForDocumentQuestionAnswering = auto_class_update(
    AutoModelForDocumentQuestionAnswering,
    head_doc="document question answering",
    checkpoint_for_example='impira/layoutlm-document-qa", revision="52e01b3',
)


class AutoModelForTokenClassification(_BaseAutoModelClass):
    _model_mapping = MODEL_FOR_TOKEN_CLASSIFICATION_MAPPING


AutoModelForTokenClassification = auto_class_update(AutoModelForTokenClassification, head_doc="token classification")


class AutoModelForMultipleChoice(_BaseAutoModelClass):
    _model_mapping = MODEL_FOR_MULTIPLE_CHOICE_MAPPING


AutoModelForMultipleChoice = auto_class_update(AutoModelForMultipleChoice, head_doc="multiple choice")


class AutoModelForNextSentencePrediction(_BaseAutoModelClass):
    _model_mapping = MODEL_FOR_NEXT_SENTENCE_PREDICTION_MAPPING


AutoModelForNextSentencePrediction = auto_class_update(
    AutoModelForNextSentencePrediction, head_doc="next sentence prediction"
)


class AutoModelForImageClassification(_BaseAutoModelClass):
    _model_mapping = MODEL_FOR_IMAGE_CLASSIFICATION_MAPPING


AutoModelForImageClassification = auto_class_update(AutoModelForImageClassification, head_doc="image classification")


class AutoModelForZeroShotImageClassification(_BaseAutoModelClass):
    _model_mapping = MODEL_FOR_ZERO_SHOT_IMAGE_CLASSIFICATION_MAPPING


AutoModelForZeroShotImageClassification = auto_class_update(
    AutoModelForZeroShotImageClassification, head_doc="zero-shot image classification"
)


class AutoModelForImageSegmentation(_BaseAutoModelClass):
    _model_mapping = MODEL_FOR_IMAGE_SEGMENTATION_MAPPING


AutoModelForImageSegmentation = auto_class_update(AutoModelForImageSegmentation, head_doc="image segmentation")


class AutoModelForSemanticSegmentation(_BaseAutoModelClass):
    _model_mapping = MODEL_FOR_SEMANTIC_SEGMENTATION_MAPPING


AutoModelForSemanticSegmentation = auto_class_update(
    AutoModelForSemanticSegmentation, head_doc="semantic segmentation"
)


class AutoModelForTimeSeriesPrediction(_BaseAutoModelClass):
    _model_mapping = MODEL_FOR_TIME_SERIES_PREDICTION_MAPPING


AutoModelForTimeSeriesPrediction = auto_class_update(
    AutoModelForTimeSeriesPrediction, head_doc="time-series prediction"
)


class AutoModelForUniversalSegmentation(_BaseAutoModelClass):
    _model_mapping = MODEL_FOR_UNIVERSAL_SEGMENTATION_MAPPING


AutoModelForUniversalSegmentation = auto_class_update(
    AutoModelForUniversalSegmentation, head_doc="universal image segmentation"
)


class AutoModelForInstanceSegmentation(_BaseAutoModelClass):
    _model_mapping = MODEL_FOR_INSTANCE_SEGMENTATION_MAPPING


AutoModelForInstanceSegmentation = auto_class_update(
    AutoModelForInstanceSegmentation, head_doc="instance segmentation"
)


class AutoModelForObjectDetection(_BaseAutoModelClass):
    _model_mapping = MODEL_FOR_OBJECT_DETECTION_MAPPING


AutoModelForObjectDetection = auto_class_update(AutoModelForObjectDetection, head_doc="object detection")


class AutoModelForZeroShotObjectDetection(_BaseAutoModelClass):
    _model_mapping = MODEL_FOR_ZERO_SHOT_OBJECT_DETECTION_MAPPING


AutoModelForZeroShotObjectDetection = auto_class_update(
    AutoModelForZeroShotObjectDetection, head_doc="zero-shot object detection"
)


class AutoModelForDepthEstimation(_BaseAutoModelClass):
    _model_mapping = MODEL_FOR_DEPTH_ESTIMATION_MAPPING


AutoModelForDepthEstimation = auto_class_update(AutoModelForDepthEstimation, head_doc="depth estimation")


class AutoModelForVideoClassification(_BaseAutoModelClass):
    _model_mapping = MODEL_FOR_VIDEO_CLASSIFICATION_MAPPING


AutoModelForVideoClassification = auto_class_update(AutoModelForVideoClassification, head_doc="video classification")


# Private on purpose, the public class will add the deprecation warnings.
class _AutoModelForVision2Seq(_BaseAutoModelClass):
    _model_mapping = MODEL_FOR_VISION_2_SEQ_MAPPING


_AutoModelForVision2Seq = auto_class_update(_AutoModelForVision2Seq, head_doc="vision-to-text modeling")


class AutoModelForImageTextToText(_BaseAutoModelClass):
    _model_mapping = MODEL_FOR_IMAGE_TEXT_TO_TEXT_MAPPING

    # override to give better return typehint
    @classmethod
    def from_pretrained(
        cls: type["AutoModelForImageTextToText"],
        pretrained_model_name_or_path: Union[str, os.PathLike[str]],
        *model_args,
        **kwargs,
    ) -> "_BaseModelWithGenerate":
        return super().from_pretrained(pretrained_model_name_or_path, *model_args, **kwargs)


AutoModelForImageTextToText = auto_class_update(AutoModelForImageTextToText, head_doc="image-text-to-text modeling")


class AutoModelForAudioClassification(_BaseAutoModelClass):
    _model_mapping = MODEL_FOR_AUDIO_CLASSIFICATION_MAPPING


AutoModelForAudioClassification = auto_class_update(AutoModelForAudioClassification, head_doc="audio classification")


class AutoModelForCTC(_BaseAutoModelClass):
    _model_mapping = MODEL_FOR_CTC_MAPPING


AutoModelForCTC = auto_class_update(AutoModelForCTC, head_doc="connectionist temporal classification")


class AutoModelForSpeechSeq2Seq(_BaseAutoModelClass):
    _model_mapping = MODEL_FOR_SPEECH_SEQ_2_SEQ_MAPPING


AutoModelForSpeechSeq2Seq = auto_class_update(
    AutoModelForSpeechSeq2Seq, head_doc="sequence-to-sequence speech-to-text modeling"
)


class AutoModelForAudioFrameClassification(_BaseAutoModelClass):
    _model_mapping = MODEL_FOR_AUDIO_FRAME_CLASSIFICATION_MAPPING


AutoModelForAudioFrameClassification = auto_class_update(
    AutoModelForAudioFrameClassification, head_doc="audio frame (token) classification"
)


class AutoModelForAudioXVector(_BaseAutoModelClass):
    _model_mapping = MODEL_FOR_AUDIO_XVECTOR_MAPPING


class AutoModelForTextToSpectrogram(_BaseAutoModelClass):
    _model_mapping = MODEL_FOR_TEXT_TO_SPECTROGRAM_MAPPING


class AutoModelForTextToWaveform(_BaseAutoModelClass):
    _model_mapping = MODEL_FOR_TEXT_TO_WAVEFORM_MAPPING


class AutoBackbone(_BaseAutoBackboneClass):
    _model_mapping = MODEL_FOR_BACKBONE_MAPPING


AutoModelForAudioXVector = auto_class_update(AutoModelForAudioXVector, head_doc="audio retrieval via x-vector")


class AutoModelForMaskedImageModeling(_BaseAutoModelClass):
    _model_mapping = MODEL_FOR_MASKED_IMAGE_MODELING_MAPPING


AutoModelForMaskedImageModeling = auto_class_update(AutoModelForMaskedImageModeling, head_doc="masked image modeling")


class AutoModelForAudioTokenization(_BaseAutoModelClass):
    _model_mapping = MODEL_FOR_AUDIO_TOKENIZATION_MAPPING


AutoModelForAudioTokenization = auto_class_update(
    AutoModelForAudioTokenization, head_doc="audio tokenization through codebooks"
)


class AutoModelWithLMHead(_AutoModelWithLMHead):
    @classmethod
    def from_config(cls, config, **kwargs):
        warnings.warn(
            "The class `AutoModelWithLMHead` is deprecated and will be removed in a future version. Please use "
            "`AutoModelForCausalLM` for causal language models, `AutoModelForMaskedLM` for masked language models and "
            "`AutoModelForSeq2SeqLM` for encoder-decoder models.",
            FutureWarning,
        )
        return super().from_config(config, **kwargs)

    @classmethod
    def from_pretrained(cls, pretrained_model_name_or_path, *model_args, **kwargs):
        warnings.warn(
            "The class `AutoModelWithLMHead` is deprecated and will be removed in a future version. Please use "
            "`AutoModelForCausalLM` for causal language models, `AutoModelForMaskedLM` for masked language models and "
            "`AutoModelForSeq2SeqLM` for encoder-decoder models.",
            FutureWarning,
        )
        return super().from_pretrained(pretrained_model_name_or_path, *model_args, **kwargs)


class AutoModelForVision2Seq(_AutoModelForVision2Seq):
    @classmethod
    def from_config(cls, config, **kwargs):
        warnings.warn(
            "The class `AutoModelForVision2Seq` is deprecated and will be removed in v5.0. Please use "
            "`AutoModelForImageTextToText` instead.",
            FutureWarning,
        )
        return super().from_config(config, **kwargs)

    @classmethod
    def from_pretrained(cls, pretrained_model_name_or_path, *model_args, **kwargs):
        warnings.warn(
            "The class `AutoModelForVision2Seq` is deprecated and will be removed in v5.0. Please use "
            "`AutoModelForImageTextToText` instead.",
            FutureWarning,
        )
        return super().from_pretrained(pretrained_model_name_or_path, *model_args, **kwargs)


__all__ = [
    "MODEL_FOR_AUDIO_CLASSIFICATION_MAPPING",
    "MODEL_FOR_AUDIO_FRAME_CLASSIFICATION_MAPPING",
    "MODEL_FOR_AUDIO_TOKENIZATION_MAPPING",
    "MODEL_FOR_AUDIO_XVECTOR_MAPPING",
    "MODEL_FOR_BACKBONE_MAPPING",
    "MODEL_FOR_CAUSAL_IMAGE_MODELING_MAPPING",
    "MODEL_FOR_CAUSAL_LM_MAPPING",
    "MODEL_FOR_CTC_MAPPING",
    "MODEL_FOR_DOCUMENT_QUESTION_ANSWERING_MAPPING",
    "MODEL_FOR_DEPTH_ESTIMATION_MAPPING",
    "MODEL_FOR_IMAGE_CLASSIFICATION_MAPPING",
    "MODEL_FOR_IMAGE_MAPPING",
    "MODEL_FOR_IMAGE_SEGMENTATION_MAPPING",
    "MODEL_FOR_IMAGE_TO_IMAGE_MAPPING",
    "MODEL_FOR_KEYPOINT_DETECTION_MAPPING",
    "MODEL_FOR_KEYPOINT_MATCHING_MAPPING",
    "MODEL_FOR_INSTANCE_SEGMENTATION_MAPPING",
    "MODEL_FOR_MASKED_IMAGE_MODELING_MAPPING",
    "MODEL_FOR_MASKED_LM_MAPPING",
    "MODEL_FOR_MASK_GENERATION_MAPPING",
    "MODEL_FOR_MULTIPLE_CHOICE_MAPPING",
    "MODEL_FOR_NEXT_SENTENCE_PREDICTION_MAPPING",
    "MODEL_FOR_OBJECT_DETECTION_MAPPING",
    "MODEL_FOR_PRETRAINING_MAPPING",
    "MODEL_FOR_QUESTION_ANSWERING_MAPPING",
    "MODEL_FOR_SEMANTIC_SEGMENTATION_MAPPING",
    "MODEL_FOR_SEQ_TO_SEQ_CAUSAL_LM_MAPPING",
    "MODEL_FOR_SEQUENCE_CLASSIFICATION_MAPPING",
    "MODEL_FOR_SPEECH_SEQ_2_SEQ_MAPPING",
    "MODEL_FOR_TABLE_QUESTION_ANSWERING_MAPPING",
    "MODEL_FOR_TEXT_ENCODING_MAPPING",
    "MODEL_FOR_TEXT_TO_WAVEFORM_MAPPING",
    "MODEL_FOR_TEXT_TO_SPECTROGRAM_MAPPING",
    "MODEL_FOR_TIME_SERIES_PREDICTION_MAPPING",
    "MODEL_FOR_TOKEN_CLASSIFICATION_MAPPING",
    "MODEL_FOR_UNIVERSAL_SEGMENTATION_MAPPING",
    "MODEL_FOR_VIDEO_CLASSIFICATION_MAPPING",
    "MODEL_FOR_VISION_2_SEQ_MAPPING",
    "MODEL_FOR_RETRIEVAL_MAPPING",
    "MODEL_FOR_IMAGE_TEXT_TO_TEXT_MAPPING",
    "MODEL_FOR_VISUAL_QUESTION_ANSWERING_MAPPING",
    "MODEL_MAPPING",
    "MODEL_WITH_LM_HEAD_MAPPING",
    "MODEL_FOR_ZERO_SHOT_IMAGE_CLASSIFICATION_MAPPING",
    "MODEL_FOR_ZERO_SHOT_OBJECT_DETECTION_MAPPING",
    "MODEL_FOR_TIME_SERIES_CLASSIFICATION_MAPPING",
    "MODEL_FOR_TIME_SERIES_REGRESSION_MAPPING",
    "AutoModel",
    "AutoBackbone",
    "AutoModelForAudioClassification",
    "AutoModelForAudioFrameClassification",
    "AutoModelForAudioTokenization",
    "AutoModelForAudioXVector",
    "AutoModelForCausalLM",
    "AutoModelForCTC",
    "AutoModelForDepthEstimation",
    "AutoModelForImageClassification",
    "AutoModelForImageSegmentation",
    "AutoModelForImageToImage",
    "AutoModelForInstanceSegmentation",
    "AutoModelForKeypointDetection",
    "AutoModelForKeypointMatching",
    "AutoModelForMaskGeneration",
    "AutoModelForTextEncoding",
    "AutoModelForMaskedImageModeling",
    "AutoModelForMaskedLM",
    "AutoModelForMultipleChoice",
    "AutoModelForNextSentencePrediction",
    "AutoModelForObjectDetection",
    "AutoModelForPreTraining",
    "AutoModelForQuestionAnswering",
    "AutoModelForSemanticSegmentation",
    "AutoModelForSeq2SeqLM",
    "AutoModelForSequenceClassification",
    "AutoModelForSpeechSeq2Seq",
    "AutoModelForTableQuestionAnswering",
    "AutoModelForTextToSpectrogram",
    "AutoModelForTextToWaveform",
    "AutoModelForTimeSeriesPrediction",
    "AutoModelForTokenClassification",
    "AutoModelForUniversalSegmentation",
    "AutoModelForVideoClassification",
    "AutoModelForVision2Seq",
    "AutoModelForVisualQuestionAnswering",
    "AutoModelForDocumentQuestionAnswering",
    "AutoModelWithLMHead",
    "AutoModelForZeroShotImageClassification",
    "AutoModelForZeroShotObjectDetection",
    "AutoModelForImageTextToText",
]<|MERGE_RESOLUTION|>--- conflicted
+++ resolved
@@ -144,11 +144,7 @@
         ("ernie", "ErnieModel"),
         ("ernie4_5", "Ernie4_5Model"),
         ("ernie4_5_moe", "Ernie4_5_MoeModel"),
-<<<<<<< HEAD
         ("ernie4_5_vl", "Ernie4_5_VLModel"),
-        ("ernie_m", "ErnieMModel"),
-=======
->>>>>>> 9f311047
         ("esm", "EsmModel"),
         ("evolla", "EvollaModel"),
         ("exaone4", "Exaone4Model"),
