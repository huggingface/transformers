# coding=utf-8
# Copyright 2018 The HuggingFace Inc. team.
#
# Licensed under the Apache License, Version 2.0 (the "License");
# you may not use this file except in compliance with the License.
# You may obtain a copy of the License at
#
#     http://www.apache.org/licenses/LICENSE-2.0
#
# Unless required by applicable law or agreed to in writing, software
# distributed under the License is distributed on an "AS IS" BASIS,
# WITHOUT WARRANTIES OR CONDITIONS OF ANY KIND, either express or implied.
# See the License for the specific language governing permissions and
# limitations under the License.
"""Auto Tokenizer class."""

import importlib
import json
import os
from collections import OrderedDict
from typing import Any, Optional, Union

from transformers.utils.import_utils import is_mistral_common_available

from ...configuration_utils import PreTrainedConfig
from ...dynamic_module_utils import get_class_from_dynamic_module, resolve_trust_remote_code
from ...modeling_gguf_pytorch_utils import load_gguf_checkpoint
from ...tokenization_utils_base import TOKENIZER_CONFIG_FILE
from ...utils import (
    extract_commit_hash,
    is_g2p_en_available,
    is_sentencepiece_available,
    is_tokenizers_available,
    logging,
)
from ...utils.hub import cached_file
from ..encoder_decoder import EncoderDecoderConfig
from .auto_factory import _LazyAutoMapping
from .configuration_auto import (
    CONFIG_MAPPING_NAMES,
    AutoConfig,
    config_class_to_model_type,
    model_type_to_module_name,
    replace_list_option_in_docstrings,
)


if is_tokenizers_available():
    from ...tokenization_utils_tokenizers import TokenizersBackend
else:
    TokenizersBackend = None

if is_sentencepiece_available():
    from ...tokenization_utils_sentencepiece import SentencePieceBackend
else:
    SentencePieceBackend = None

logger = logging.get_logger(__name__)

# V5: Simplified mapping - single tokenizer class per model type (always prefer tokenizers-based)
REGISTERED_TOKENIZER_CLASSES: dict[str, type[Any]] = {}
REGISTERED_FAST_ALIASES: dict[str, type[Any]] = {}

TOKENIZER_MAPPING_NAMES = OrderedDict[str, Optional[str]](
    [
        ("aimv2", "CLIPTokenizerFast" if is_tokenizers_available() else None),
        ("albert", "AlbertTokenizer" if is_tokenizers_available() else None),
        ("align", "BertTokenizer" if is_tokenizers_available() else None),
        ("arcee", "LlamaTokenizer" if is_tokenizers_available() else None),
        ("aria", "LlamaTokenizer" if is_tokenizers_available() else None),
        ("aya_vision", "CohereTokenizer" if is_tokenizers_available() else None),
        ("bark", "BertTokenizer" if is_tokenizers_available() else None),
        ("bart", "RobertaTokenizer" if is_tokenizers_available() else None),
        ("barthez", "BarthezTokenizer" if is_tokenizers_available() else None),
        ("bartpho", "BartphoTokenizer"),
        ("bert", "BertTokenizer" if is_tokenizers_available() else None),
        ("bert-generation", "BertGenerationTokenizer" if is_sentencepiece_available() else None),
        ("bert-japanese", "BertJapaneseTokenizer"),
        ("bertweet", "BertweetTokenizer"),
        ("big_bird", "BigBirdTokenizer" if is_tokenizers_available() else None),
        ("bigbird_pegasus", "PegasusTokenizer" if is_tokenizers_available() else None),
        ("biogpt", "BioGptTokenizer"),
        ("bitnet", "TokenizersBackend" if is_tokenizers_available() else None),
        ("blenderbot", "BlenderbotTokenizer" if is_tokenizers_available() else None),
        ("blenderbot-small", "BlenderbotSmallTokenizer"),
        ("blip", "BertTokenizer" if is_tokenizers_available() else None),
        ("blip-2", "GPT2Tokenizer" if is_tokenizers_available() else None),
        ("bloom", "TokenizersBackend" if is_tokenizers_available() else None),
        ("blt", "TokenizersBackend" if is_tokenizers_available() else None),
        ("bridgetower", "RobertaTokenizer"),
        ("bros", "BertTokenizer" if is_tokenizers_available() else None),
        ("byt5", "ByT5Tokenizer"),
        ("camembert", "CamembertTokenizer" if is_tokenizers_available() else None),
        ("canine", "CanineTokenizer"),
        ("chameleon", "LlamaTokenizer" if is_tokenizers_available() else None),
        ("chinese_clip", "BertTokenizer" if is_tokenizers_available() else None),
        ("clap", "RobertaTokenizer"),
        ("clip", "CLIPTokenizer" if is_tokenizers_available() else None),
        ("clipseg", "CLIPTokenizer" if is_tokenizers_available() else None),
        ("clvp", "ClvpTokenizer"),
        ("code_llama", "CodeLlamaTokenizer" if is_tokenizers_available() else None),
        ("codegen", "GPT2Tokenizer" if is_tokenizers_available() else None),
        ("cohere", "CohereTokenizer" if is_tokenizers_available() else None),
        ("cohere2", "CohereTokenizer" if is_tokenizers_available() else None),
        ("colpali", "LlamaTokenizer" if is_tokenizers_available() else None),
        ("colqwen2", "Qwen2TokenizerFast" if is_tokenizers_available() else None),
        ("convbert", "BertTokenizer" if is_tokenizers_available() else None),
        ("cpm", "CpmTokenizer" if is_tokenizers_available() else None),
        ("cpmant", "CpmAntTokenizer"),
        ("csm", "TokenizersBackend" if is_tokenizers_available() else None),
        ("ctrl", "CTRLTokenizer"),
        ("data2vec-audio", "Wav2Vec2CTCTokenizer"),
        ("data2vec-text", "RobertaTokenizer"),
        ("dbrx", "GPT2Tokenizer" if is_tokenizers_available() else None),
        ("deberta", "DebertaTokenizer" if is_tokenizers_available() else None),
        ("deberta-v2", "DebertaV2Tokenizer" if is_tokenizers_available() else None),
        ("deepseek_v2", "LlamaTokenizer" if is_tokenizers_available() else None),
        ("deepseek_v3", "LlamaTokenizer" if is_tokenizers_available() else None),
        ("deepseek_vl", "LlamaTokenizer" if is_tokenizers_available() else None),
        ("deepseek_vl_hybrid", "LlamaTokenizer" if is_tokenizers_available() else None),
        ("dia", "DiaTokenizer"),
        ("diffllama", "LlamaTokenizer" if is_tokenizers_available() else None),
        ("distilbert", "BertTokenizer" if is_tokenizers_available() else None),
        ("dpr", "DPRQuestionEncoderTokenizerFast" if is_tokenizers_available() else None),
        ("electra", "BertTokenizer" if is_tokenizers_available() else None),
        ("emu3", "GPT2Tokenizer" if is_tokenizers_available() else None),
        ("ernie", "BertTokenizer" if is_tokenizers_available() else None),
<<<<<<< HEAD
        ("ernie4_5", "LlamaTokenizerFast" if is_tokenizers_available() else None),
        ("ernie4_5_moe", "LlamaTokenizerFast" if is_tokenizers_available() else None),
        ("ernie4_5_vl", "LlamaTokenizerFast" if is_tokenizers_available() else None),
=======
        ("ernie4_5", "LlamaTokenizer" if is_tokenizers_available() else None),
        ("ernie4_5_moe", "LlamaTokenizer" if is_tokenizers_available() else None),
>>>>>>> 3f3cae74
        ("esm", "EsmTokenizer"),
        ("exaone4", "GPT2Tokenizer" if is_tokenizers_available() else None),
        ("falcon", "TokenizersBackend" if is_tokenizers_available() else None),
        ("falcon_mamba", "GPTNeoXTokenizerFast" if is_tokenizers_available() else None),
        ("fastspeech2_conformer", "FastSpeech2ConformerTokenizer" if is_g2p_en_available() else None),
        ("flaubert", "FlaubertTokenizer"),
        ("flava", "BertTokenizer" if is_tokenizers_available() else None),
        ("flex_olmo", "GPT2Tokenizer" if is_tokenizers_available() else None),
        ("florence2", "BartTokenizer" if is_tokenizers_available() else None),
        ("fnet", "FNetTokenizerFast" if is_tokenizers_available() else None),
        ("fsmt", "FSMTTokenizer"),
        ("funnel", "FunnelTokenizer" if is_tokenizers_available() else None),
        ("fuyu", "TokenizersBackend" if is_tokenizers_available() else None),
        ("gemma", "GemmaTokenizerFast" if is_tokenizers_available() else None),
        ("gemma2", "GemmaTokenizerFast" if is_tokenizers_available() else None),
        ("gemma3", "GemmaTokenizerFast" if is_tokenizers_available() else None),
        ("gemma3_text", "GemmaTokenizerFast" if is_tokenizers_available() else None),
        ("gemma3n", "GemmaTokenizerFast" if is_tokenizers_available() else None),
        ("gemma3n_text", "GemmaTokenizerFast" if is_tokenizers_available() else None),
        ("git", "BertTokenizer" if is_tokenizers_available() else None),
        ("glm", "TokenizersBackend" if is_tokenizers_available() else None),
        ("glm4", "TokenizersBackend" if is_tokenizers_available() else None),
        ("glm4_moe", "TokenizersBackend" if is_tokenizers_available() else None),
        ("glm4v", "TokenizersBackend" if is_tokenizers_available() else None),
        ("glm4v_moe", "TokenizersBackend" if is_tokenizers_available() else None),
        ("got_ocr2", "TokenizersBackend" if is_tokenizers_available() else None),
        ("gpt-sw3", "GPTSw3Tokenizer" if is_sentencepiece_available() else None),
        ("gpt2", "GPT2Tokenizer" if is_tokenizers_available() else None),
        ("gpt_bigcode", "GPT2Tokenizer" if is_tokenizers_available() else None),
        ("gpt_neo", "GPT2Tokenizer" if is_tokenizers_available() else None),
        ("gpt_neox", "GPTNeoXTokenizer" if is_tokenizers_available() else None),
        ("gpt_neox_japanese", "GPTNeoXJapaneseTokenizer"),
        ("gpt_oss", "TokenizersBackend" if is_tokenizers_available() else None),
        ("gptj", "GPT2Tokenizer" if is_tokenizers_available() else None),
        ("granite", "GPT2Tokenizer"),
        ("granitemoe", "GPT2Tokenizer"),
        ("granitemoehybrid", "GPT2Tokenizer"),
        ("granitemoeshared", "GPT2Tokenizer"),
        ("grounding-dino", "BertTokenizer" if is_tokenizers_available() else None),
        ("groupvit", "CLIPTokenizerFast" if is_tokenizers_available() else None),
        ("helium", "TokenizersBackend" if is_tokenizers_available() else None),
        ("herbert", "HerbertTokenizer" if is_tokenizers_available() else None),
        ("hubert", "Wav2Vec2CTCTokenizer"),
        ("ibert", "RobertaTokenizer"),
        ("idefics", "LlamaTokenizer" if is_tokenizers_available() else None),
        ("idefics2", "LlamaTokenizer" if is_tokenizers_available() else None),
        ("idefics3", "LlamaTokenizer" if is_tokenizers_available() else None),
        ("instructblip", "GPT2Tokenizer" if is_tokenizers_available() else None),
        ("instructblipvideo", "GPT2Tokenizer" if is_tokenizers_available() else None),
        ("internvl", "Qwen2TokenizerFast" if is_tokenizers_available() else None),
        ("jamba", "LlamaTokenizer" if is_tokenizers_available() else None),
        ("janus", "LlamaTokenizer" if is_tokenizers_available() else None),
        ("jetmoe", "LlamaTokenizer" if is_tokenizers_available() else None),
        ("kosmos-2", "XLMRobertaTokenizer" if is_tokenizers_available() else None),
        ("kosmos-2.5", "TokenizersBackend" if is_tokenizers_available() else None),
        ("layoutlm", "BertTokenizer" if is_tokenizers_available() else None),
        ("layoutlmv2", "LayoutLMv2Tokenizer" if is_tokenizers_available() else None),
        ("layoutlmv3", "LayoutLMv3Tokenizer" if is_tokenizers_available() else None),
        ("layoutxlm", "LayoutXLMTokenizer" if is_tokenizers_available() else None),
        ("led", "LEDTokenizer" if is_tokenizers_available() else None),
        ("lfm2_vl", "TokenizersBackend" if is_tokenizers_available() else None),
        ("lilt", "RobertaTokenizer" if is_tokenizers_available() else None),
        ("llama", "LlamaTokenizer" if is_tokenizers_available() else None),
        ("llama4", "LlamaTokenizer" if is_tokenizers_available() else None),
        ("llama4_text", "LlamaTokenizer" if is_tokenizers_available() else None),
        ("llava", "LlamaTokenizer" if is_tokenizers_available() else None),
        ("llava_next", "LlamaTokenizer" if is_tokenizers_available() else None),
        ("llava_next_video", "LlamaTokenizer" if is_tokenizers_available() else None),
        ("llava_onevision", "LlamaTokenizer" if is_tokenizers_available() else None),
        ("longformer", "RobertaTokenizer" if is_tokenizers_available() else None),
        ("longt5", "T5Tokenizer" if is_tokenizers_available() else None),
        ("luke", "LukeTokenizer"),
        ("lxmert", "LxmertTokenizer" if is_tokenizers_available() else None),
        ("m2m_100", "M2M100Tokenizer" if is_sentencepiece_available() else None),
        ("mamba", "GPTNeoXTokenizerFast" if is_tokenizers_available() else None),
        ("mamba2", "GPTNeoXTokenizerFast" if is_tokenizers_available() else None),
        ("marian", "MarianTokenizer" if is_sentencepiece_available() else None),
        ("mbart", "MBartTokenizer" if is_tokenizers_available() else None),
        ("mbart50", "MBart50Tokenizer" if is_tokenizers_available() else None),
        ("mega", "RobertaTokenizer"),
        ("megatron-bert", "BertTokenizer" if is_tokenizers_available() else None),
        ("metaclip_2", "XLMRobertaTokenizerFast" if is_tokenizers_available() else None),
        ("mgp-str", "MgpstrTokenizer"),
        ("minimax", "GPT2Tokenizer" if is_tokenizers_available() else None),
        (
            "ministral3",
            (
                "MistralCommonBackend"
                if is_mistral_common_available()
                else ("LlamaTokenizer" if is_sentencepiece_available() else None),
                "LlamaTokenizer" if is_tokenizers_available() and not is_mistral_common_available() else None,
            ),
        ),
        (
            "mistral",
            "MistralCommonBackend"
            if is_mistral_common_available()
            else ("LlamaTokenizer" if is_tokenizers_available() else None),
        ),
        (
            "mistral3",
            (
                "MistralCommonBackend"
                if is_mistral_common_available()
                else ("LlamaTokenizer" if is_sentencepiece_available() else None),
                "LlamaTokenizer" if is_tokenizers_available() and not is_mistral_common_available() else None,
            ),
        ),
        (
            "mixtral",
            "MistralCommonBackend"
            if is_mistral_common_available()
            else ("LlamaTokenizer" if is_tokenizers_available() else None),
        ),
        ("mllama", "LlamaTokenizer" if is_tokenizers_available() else None),
        ("mluke", "MLukeTokenizer" if is_sentencepiece_available() else None),
        ("mm-grounding-dino", "BertTokenizer" if is_tokenizers_available() else None),
        ("mobilebert", "MobileBertTokenizer" if is_tokenizers_available() else None),
        ("modernbert", "TokenizersBackend" if is_tokenizers_available() else None),
        ("moonshine", "TokenizersBackend" if is_tokenizers_available() else None),
        ("moshi", "TokenizersBackend" if is_tokenizers_available() else None),
        ("mpnet", "MPNetTokenizer" if is_tokenizers_available() else None),
        ("mpt", "GPTNeoXTokenizerFast" if is_tokenizers_available() else None),
        ("mra", "RobertaTokenizer"),
        ("mt5", "T5Tokenizer" if is_tokenizers_available() else None),
        ("musicgen", "T5Tokenizer" if is_tokenizers_available() else None),
        ("musicgen_melody", "T5Tokenizer" if is_tokenizers_available() else None),
        ("mvp", "MvpTokenizer" if is_tokenizers_available() else None),
        ("myt5", "MyT5Tokenizer"),
        ("nemotron", "TokenizersBackend" if is_tokenizers_available() else None),
        ("nezha", "BertTokenizer" if is_tokenizers_available() else None),
        ("nllb", "NllbTokenizer" if is_tokenizers_available() else None),
        ("nllb-moe", "NllbTokenizer" if is_tokenizers_available() else None),
        ("nougat", "NougatTokenizer" if is_tokenizers_available() else None),
        ("nystromformer", "AlbertTokenizerFast" if is_tokenizers_available() else None),
        ("olmo", "GPTNeoXTokenizerFast" if is_tokenizers_available() else None),
        ("olmo2", "GPTNeoXTokenizerFast" if is_tokenizers_available() else None),
        ("olmo3", "GPT2Tokenizer" if is_tokenizers_available() else None),
        ("olmoe", "GPTNeoXTokenizerFast" if is_tokenizers_available() else None),
        ("omdet-turbo", "CLIPTokenizerFast" if is_tokenizers_available() else None),
        ("oneformer", "CLIPTokenizerFast" if is_tokenizers_available() else None),
        ("openai-gpt", "OpenAIGPTTokenizer" if is_tokenizers_available() else None),
        ("opt", "GPT2Tokenizer" if is_tokenizers_available() else None),
        ("ovis2", "Qwen2TokenizerFast" if is_tokenizers_available() else None),
        ("owlv2", "CLIPTokenizerFast" if is_tokenizers_available() else None),
        ("owlvit", "CLIPTokenizerFast" if is_tokenizers_available() else None),
        ("paligemma", "LlamaTokenizer" if is_tokenizers_available() else None),
        ("pegasus", "PegasusTokenizer" if is_tokenizers_available() else None),
        ("pegasus_x", "PegasusTokenizer" if is_tokenizers_available() else None),
        ("perceiver", "PerceiverTokenizer"),
        ("persimmon", "LlamaTokenizer" if is_tokenizers_available() else None),
        ("phi", "GPT2Tokenizer" if is_tokenizers_available() else None),
        ("phi3", "LlamaTokenizer" if is_tokenizers_available() else None),
        ("phimoe", "LlamaTokenizer" if is_tokenizers_available() else None),
        ("phobert", "PhobertTokenizer"),
        ("pix2struct", "T5Tokenizer" if is_tokenizers_available() else None),
        (
            "pixtral",
            "MistralCommonBackend"
            if is_mistral_common_available()
            else ("TokenizersBackend" if is_tokenizers_available() else None),
        ),
        ("plbart", "PLBartTokenizer" if is_tokenizers_available() else None),
        ("prophetnet", "ProphetNetTokenizer"),
        ("qdqbert", "BertTokenizer" if is_tokenizers_available() else None),
        ("qwen2", "Qwen2TokenizerFast" if is_tokenizers_available() else None),
        ("qwen2_5_omni", "Qwen2TokenizerFast" if is_tokenizers_available() else None),
        ("qwen2_5_vl", "Qwen2TokenizerFast" if is_tokenizers_available() else None),
        ("qwen2_audio", "Qwen2TokenizerFast" if is_tokenizers_available() else None),
        ("qwen2_moe", "Qwen2TokenizerFast" if is_tokenizers_available() else None),
        ("qwen2_vl", "Qwen2TokenizerFast" if is_tokenizers_available() else None),
        ("qwen3", "Qwen2TokenizerFast" if is_tokenizers_available() else None),
        ("qwen3_moe", "Qwen2TokenizerFast" if is_tokenizers_available() else None),
        ("qwen3_next", "Qwen2TokenizerFast" if is_tokenizers_available() else None),
        ("qwen3_omni_moe", "Qwen2TokenizerFast" if is_tokenizers_available() else None),
        ("qwen3_vl", "Qwen2TokenizerFast" if is_tokenizers_available() else None),
        ("qwen3_vl_moe", "Qwen2TokenizerFast" if is_tokenizers_available() else None),
        ("rag", "RagTokenizer"),
        ("realm", "BertTokenizer" if is_tokenizers_available() else None),
        ("recurrent_gemma", "GemmaTokenizerFast" if is_tokenizers_available() else None),
        ("reformer", "ReformerTokenizer" if is_tokenizers_available() else None),
        ("rembert", "RemBertTokenizer" if is_tokenizers_available() else None),
        ("retribert", "BertTokenizer" if is_tokenizers_available() else None),
        ("roberta", "RobertaTokenizer"),
        ("roberta-prelayernorm", "RobertaTokenizer"),
        ("roc_bert", "RoCBertTokenizer"),
        ("roformer", "RoFormerTokenizer" if is_tokenizers_available() else None),
        ("rwkv", "GPTNeoXTokenizerFast" if is_tokenizers_available() else None),
        ("seamless_m4t", "SeamlessM4TTokenizer" if is_tokenizers_available() else None),
        ("seamless_m4t_v2", "SeamlessM4TTokenizer" if is_tokenizers_available() else None),
        ("shieldgemma2", "GemmaTokenizerFast" if is_tokenizers_available() else None),
        ("siglip", "SiglipTokenizer" if is_sentencepiece_available() else None),
        ("siglip2", "GemmaTokenizerFast" if is_tokenizers_available() else None),
        ("smollm3", "TokenizersBackend" if is_tokenizers_available() else None),
        ("speech_to_text", "Speech2TextTokenizer" if is_sentencepiece_available() else None),
        ("speecht5", "SpeechT5Tokenizer" if is_sentencepiece_available() else None),
        ("splinter", "SplinterTokenizer"),
        ("squeezebert", "BertTokenizer" if is_tokenizers_available() else None),
        ("stablelm", "GPTNeoXTokenizerFast" if is_tokenizers_available() else None),
        ("starcoder2", "GPT2Tokenizer" if is_tokenizers_available() else None),
        ("switch_transformers", "T5Tokenizer" if is_tokenizers_available() else None),
        ("t5", "T5Tokenizer" if is_tokenizers_available() else None),
        ("t5gemma", "GemmaTokenizerFast" if is_tokenizers_available() else None),
        ("tapas", "TapasTokenizer"),
        ("trocr", "XLMRobertaTokenizer" if is_tokenizers_available() else None),
        ("tvp", "BertTokenizer" if is_tokenizers_available() else None),
        ("udop", "UdopTokenizer" if is_tokenizers_available() else None),
        ("umt5", "T5Tokenizer" if is_tokenizers_available() else None),
        ("video_llava", "LlamaTokenizer" if is_tokenizers_available() else None),
        ("vilt", "BertTokenizer" if is_tokenizers_available() else None),
        ("vipllava", "LlamaTokenizer" if is_tokenizers_available() else None),
        ("visual_bert", "BertTokenizer" if is_tokenizers_available() else None),
        ("vits", "VitsTokenizer"),
        (
            "voxtral",
            "MistralCommonBackend"
            if is_mistral_common_available()
            else ("LlamaTokenizer" if is_tokenizers_available() else None),
        ),
        ("wav2vec2", "Wav2Vec2CTCTokenizer"),
        ("wav2vec2-bert", "Wav2Vec2CTCTokenizer"),
        ("wav2vec2-conformer", "Wav2Vec2CTCTokenizer"),
        ("wav2vec2_phoneme", "Wav2Vec2PhonemeCTCTokenizer"),
        ("whisper", "WhisperTokenizer" if is_tokenizers_available() else None),
        ("xclip", "CLIPTokenizerFast" if is_tokenizers_available() else None),
        ("xglm", "XGLMTokenizer" if is_tokenizers_available() else None),
        ("xlm", "XLMTokenizer"),
        ("xlm-roberta", "XLMRobertaTokenizer" if is_tokenizers_available() else None),
        ("xlm-roberta-xl", "XLMRobertaTokenizer" if is_tokenizers_available() else None),
        ("xlnet", "XLNetTokenizer" if is_tokenizers_available() else None),
        ("xlstm", "GPTNeoXTokenizerFast" if is_tokenizers_available() else None),
        ("xmod", "XLMRobertaTokenizerFast" if is_tokenizers_available() else None),
        ("yoso", "AlbertTokenizer" if is_tokenizers_available() else None),
        ("zamba", "LlamaTokenizer" if is_tokenizers_available() else None),
        ("zamba2", "LlamaTokenizer" if is_tokenizers_available() else None),
    ]
)

TOKENIZER_MAPPING = _LazyAutoMapping(CONFIG_MAPPING_NAMES, TOKENIZER_MAPPING_NAMES)

CONFIG_TO_TYPE = {v: k for k, v in CONFIG_MAPPING_NAMES.items()}


def load_vocab(vocab_file):
    """Loads a vocabulary file into a dictionary."""
    with open(vocab_file, "r", encoding="utf-8") as reader:
        return json.load(reader)


def load_merges(merges_file):
    """Loads a merges file into a list."""
    merges = []
    with open(merges_file, "r", encoding="utf-8") as reader:
        for line in reader:
            line = line.strip()
            if line and not line.startswith("#"):
                merges.append(tuple(line.split()))
    return merges


def tokenizer_class_from_name(class_name: str) -> Union[type[Any], None]:
    # Bloom tokenizer classes were removed but should map to the fast backend for BC
    if class_name in {"BloomTokenizer", "BloomTokenizerFast"}:
        return TokenizersBackend

    if class_name in REGISTERED_FAST_ALIASES:
        return REGISTERED_FAST_ALIASES[class_name]

    if class_name in REGISTERED_TOKENIZER_CLASSES:
        return REGISTERED_TOKENIZER_CLASSES[class_name]

    if class_name == "TokenizersBackend":
        return TokenizersBackend

    # V5: TOKENIZER_MAPPING_NAMES now maps to single strings, not tuples
    for module_name, tokenizer_class in TOKENIZER_MAPPING_NAMES.items():
        if tokenizer_class == class_name:
            module_name = model_type_to_module_name(module_name)
            if (
                module_name in ["mistral", "mistral3", "mixtral", "ministral", "ministral3", "pixtral", "voxtral"]
                and class_name == "MistralCommonBackend"
            ):
                module = importlib.import_module(".tokenization_mistral_common", "transformers")
            else:
                module = importlib.import_module(f".{module_name}", "transformers.models")
            try:
                return getattr(module, class_name)
            except AttributeError:
                continue

    for tokenizer in TOKENIZER_MAPPING._extra_content.values():
        if getattr(tokenizer, "__name__", None) == class_name:
            return tokenizer

    # We did not find the class, but maybe it's because a dep is missing. In that case, the class will be in the main
    # We did not find the class, but maybe it's because a dep is missing. In that case, the class will be in the main
    # init and we return the proper dummy to get an appropriate error message.
    main_module = importlib.import_module("transformers")
    if hasattr(main_module, class_name):
        return getattr(main_module, class_name)

    return None


def get_tokenizer_config(
    pretrained_model_name_or_path: Union[str, os.PathLike[str]],
    cache_dir: Optional[Union[str, os.PathLike[str]]] = None,
    force_download: bool = False,
    proxies: Optional[dict[str, str]] = None,
    token: Optional[Union[bool, str]] = None,
    revision: Optional[str] = None,
    local_files_only: bool = False,
    subfolder: str = "",
    **kwargs,
) -> dict[str, Any]:
    """
    Loads the tokenizer configuration from a pretrained model tokenizer configuration.

    Args:
        pretrained_model_name_or_path (`str` or `os.PathLike`):
            This can be either:

            - a string, the *model id* of a pretrained model configuration hosted inside a model repo on
              huggingface.co.
            - a path to a *directory* containing a configuration file saved using the
              [`~PreTrainedTokenizer.save_pretrained`] method, e.g., `./my_model_directory/`.

        cache_dir (`str` or `os.PathLike`, *optional*):
            Path to a directory in which a downloaded pretrained model configuration should be cached if the standard
            cache should not be used.
        force_download (`bool`, *optional*, defaults to `False`):
            Whether or not to force to (re-)download the configuration files and override the cached versions if they
            exist.
        proxies (`dict[str, str]`, *optional*):
            A dictionary of proxy servers to use by protocol or endpoint, e.g., `{'http': 'foo.bar:3128',
            'http://hostname': 'foo.bar:4012'}.` The proxies are used on each request.
        token (`str` or *bool*, *optional*):
            The token to use as HTTP bearer authorization for remote files. If `True`, will use the token generated
            when running `hf auth login` (stored in `~/.huggingface`).
        revision (`str`, *optional*, defaults to `"main"`):
            The specific model version to use. It can be a branch name, a tag name, or a commit id, since we use a
            git-based system for storing models and other artifacts on huggingface.co, so `revision` can be any
            identifier allowed by git.
        local_files_only (`bool`, *optional*, defaults to `False`):
            If `True`, will only try to load the tokenizer configuration from local files.
        subfolder (`str`, *optional*, defaults to `""`):
            In case the tokenizer config is located inside a subfolder of the model repo on huggingface.co, you can
            specify the folder name here.

    <Tip>

    Passing `token=True` is required when you want to use a private model.

    </Tip>

    Returns:
        `dict`: The configuration of the tokenizer.

    Examples:

    ```python
    # Download configuration from huggingface.co and cache.
    tokenizer_config = get_tokenizer_config("google-bert/bert-base-uncased")
    # This model does not have a tokenizer config so the result will be an empty dict.
    tokenizer_config = get_tokenizer_config("FacebookAI/xlm-roberta-base")

    # Save a pretrained tokenizer locally and you can reload its config
    from transformers import AutoTokenizer

    tokenizer = AutoTokenizer.from_pretrained("google-bert/bert-base-cased")
    tokenizer.save_pretrained("tokenizer-test")
    tokenizer_config = get_tokenizer_config("tokenizer-test")
    ```"""
    commit_hash = kwargs.get("_commit_hash")
    resolved_config_file = cached_file(
        pretrained_model_name_or_path,
        TOKENIZER_CONFIG_FILE,
        cache_dir=cache_dir,
        force_download=force_download,
        proxies=proxies,
        token=token,
        revision=revision,
        local_files_only=local_files_only,
        subfolder=subfolder,
        _raise_exceptions_for_gated_repo=False,
        _raise_exceptions_for_missing_entries=False,
        _raise_exceptions_for_connection_errors=False,
        _commit_hash=commit_hash,
    )
    if resolved_config_file is None:
        logger.info("Could not locate the tokenizer configuration file, will try to use the model config instead.")
        return {}
    commit_hash = extract_commit_hash(resolved_config_file, commit_hash)

    with open(resolved_config_file, encoding="utf-8") as reader:
        result = json.load(reader)
    result["_commit_hash"] = commit_hash
    return result


class AutoTokenizer:
    r"""
    This is a generic tokenizer class that will be instantiated as one of the tokenizer classes of the library when
    created with the [`AutoTokenizer.from_pretrained`] class method.

    This class cannot be instantiated directly using `__init__()` (throws an error).
    """

    def __init__(self):
        raise OSError(
            "AutoTokenizer is designed to be instantiated "
            "using the `AutoTokenizer.from_pretrained(pretrained_model_name_or_path)` method."
        )

    @classmethod
    @replace_list_option_in_docstrings(TOKENIZER_MAPPING_NAMES)
    def from_pretrained(
        cls, pretrained_model_name_or_path, *inputs, **kwargs
    ) -> Union[TokenizersBackend, SentencePieceBackend]:
        r"""
        Instantiate one of the tokenizer classes of the library from a pretrained model vocabulary.

        The tokenizer class to instantiate is selected based on the `model_type` property of the config object (either
        passed as an argument or loaded from `pretrained_model_name_or_path` if possible), or when it's missing, by
        falling back to using pattern matching on `pretrained_model_name_or_path`:

        List options

        Params:
            pretrained_model_name_or_path (`str` or `os.PathLike`):
                Can be either:

                    - A string, the *model id* of a predefined tokenizer hosted inside a model repo on huggingface.co.
                    - A path to a *directory* containing vocabulary files required by the tokenizer, for instance saved
                      using the [`~PreTrainedTokenizer.save_pretrained`] method, e.g., `./my_model_directory/`.
                    - A path or url to a single saved vocabulary file if and only if the tokenizer only requires a
                      single vocabulary file (like Bert or XLNet), e.g.: `./my_model_directory/vocab.txt`. (Not
                      applicable to all derived classes)
            inputs (additional positional arguments, *optional*):
                Will be passed along to the Tokenizer `__init__()` method.
            config ([`PreTrainedConfig`], *optional*)
                The configuration object used to determine the tokenizer class to instantiate.
            cache_dir (`str` or `os.PathLike`, *optional*):
                Path to a directory in which a downloaded pretrained model configuration should be cached if the
                standard cache should not be used.
            force_download (`bool`, *optional*, defaults to `False`):
                Whether or not to force the (re-)download the model weights and configuration files and override the
                cached versions if they exist.
            proxies (`dict[str, str]`, *optional*):
                A dictionary of proxy servers to use by protocol or endpoint, e.g., `{'http': 'foo.bar:3128',
                'http://hostname': 'foo.bar:4012'}`. The proxies are used on each request.
            revision (`str`, *optional*, defaults to `"main"`):
                The specific model version to use. It can be a branch name, a tag name, or a commit id, since we use a
                git-based system for storing models and other artifacts on huggingface.co, so `revision` can be any
                identifier allowed by git.
            subfolder (`str`, *optional*):
                In case the relevant files are located inside a subfolder of the model repo on huggingface.co (e.g. for
                facebook/rag-token-base), specify it here.
            tokenizer_type (`str`, *optional*):
                Tokenizer type to be loaded.
            backend (`str`, *optional*, defaults to `"tokenizers"`):
                Backend to use for tokenization. Valid options are:
                - `"tokenizers"`: Use the HuggingFace tokenizers library backend (default)
                - `"sentencepiece"`: Use the SentencePiece backend
            trust_remote_code (`bool`, *optional*, defaults to `False`):
                Whether or not to allow for custom models defined on the Hub in their own modeling files. This option
                should only be set to `True` for repositories you trust and in which you have read the code, as it will
                execute code present on the Hub on your local machine.
            kwargs (additional keyword arguments, *optional*):
                Will be passed to the Tokenizer `__init__()` method. Can be used to set special tokens like
                `bos_token`, `eos_token`, `unk_token`, `sep_token`, `pad_token`, `cls_token`, `mask_token`,
                `additional_special_tokens`. See parameters in the `__init__()` for more details.

        Examples:

        ```python
        >>> from transformers import AutoTokenizer

        >>> # Download vocabulary from huggingface.co and cache.
        >>> tokenizer = AutoTokenizer.from_pretrained("google-bert/bert-base-uncased")

        >>> # Download vocabulary from huggingface.co (user-uploaded) and cache.
        >>> tokenizer = AutoTokenizer.from_pretrained("dbmdz/bert-base-german-cased")

        >>> # If vocabulary files are in a directory (e.g. tokenizer was saved using *save_pretrained('./test/saved_model/')*)
        >>> # tokenizer = AutoTokenizer.from_pretrained("./test/bert_saved_model/")

        >>> # Download vocabulary from huggingface.co and define model-specific arguments
        >>> tokenizer = AutoTokenizer.from_pretrained("FacebookAI/roberta-base", add_prefix_space=True)

        >>> # Explicitly use the tokenizers backend
        >>> tokenizer = AutoTokenizer.from_pretrained("hf-internal-testing/llama-tokenizer", backend="tokenizers")

        >>> # Explicitly use the sentencepiece backend
        >>> tokenizer = AutoTokenizer.from_pretrained("hf-internal-testing/llama-tokenizer", backend="sentencepiece")
        ```"""
        use_auth_token = kwargs.pop("use_auth_token", None)
        if use_auth_token is not None:
            logger.warning(
                "The `use_auth_token` argument is deprecated and will be removed in v5 of Transformers. Please use `token` instead.",
                FutureWarning,
            )
            if kwargs.get("token") is not None:
                raise ValueError(
                    "`token` and `use_auth_token` are both specified. Please set only the argument `token`."
                )
            kwargs["token"] = use_auth_token

        config = kwargs.pop("config", None)
        kwargs["_from_auto"] = True

        # V5: Always use fast tokenizers, ignore use_fast parameter
        _ = kwargs.pop("use_fast", None)
        tokenizer_type = kwargs.pop("tokenizer_type", None)
        trust_remote_code = kwargs.pop("trust_remote_code", None)
        gguf_file = kwargs.get("gguf_file")

        # First, let's see whether the tokenizer_type is passed so that we can leverage it
        if tokenizer_type is not None:
            tokenizer_class_name = TOKENIZER_MAPPING_NAMES.get(tokenizer_type, None)

            if tokenizer_class_name is None:
                raise ValueError(
                    f"Passed `tokenizer_type` {tokenizer_type} does not exist. `tokenizer_type` should be one of "
                    f"{', '.join(c for c in TOKENIZER_MAPPING_NAMES)}."
                )

            tokenizer_class = tokenizer_class_from_name(tokenizer_class_name)

            if tokenizer_class is None:
                raise ValueError(f"Tokenizer class {tokenizer_class_name} is not currently imported.")

            return tokenizer_class.from_pretrained(pretrained_model_name_or_path, *inputs, **kwargs)

        # Next, let's try to use the tokenizer_config file to get the tokenizer class.
        tokenizer_config = get_tokenizer_config(pretrained_model_name_or_path, **kwargs)
        if "_commit_hash" in tokenizer_config:
            kwargs["_commit_hash"] = tokenizer_config["_commit_hash"]
        config_tokenizer_class = tokenizer_config.get("tokenizer_class")
        tokenizer_auto_map = None
        if "auto_map" in tokenizer_config:
            if isinstance(tokenizer_config["auto_map"], (tuple, list)):
                # Legacy format for dynamic tokenizers
                tokenizer_auto_map = tokenizer_config["auto_map"]
            else:
                tokenizer_auto_map = tokenizer_config["auto_map"].get("AutoTokenizer", None)

        # If that did not work, let's try to use the config.
        if config_tokenizer_class is None:
            if not isinstance(config, PreTrainedConfig):
                if gguf_file:
                    gguf_path = cached_file(pretrained_model_name_or_path, gguf_file, **kwargs)
                    config_dict = load_gguf_checkpoint(gguf_path, return_tensors=False)["config"]
                    config = AutoConfig.for_model(**config_dict)
                else:
                    config = AutoConfig.from_pretrained(
                        pretrained_model_name_or_path, trust_remote_code=trust_remote_code, **kwargs
                    )
            config_tokenizer_class = config.tokenizer_class
            if hasattr(config, "auto_map") and "AutoTokenizer" in config.auto_map:
                tokenizer_auto_map = config.auto_map["AutoTokenizer"]

        if (
            config_tokenizer_class is not None
            and config_tokenizer_class != "TokenizersBackend"
            and "Fast" in config_tokenizer_class
        ):
            config_tokenizer_class = config_tokenizer_class[:-4]

        has_remote_code = tokenizer_auto_map is not None
        has_local_code = type(config) in TOKENIZER_MAPPING or (
            config_tokenizer_class is not None
            and (
                tokenizer_class_from_name(config_tokenizer_class) is not None
                or tokenizer_class_from_name(config_tokenizer_class + "Fast") is not None
            )
        )
        if has_remote_code:
            # V5: Always prefer fast tokenizer (index 1), fallback to slow (index 0)
            if tokenizer_auto_map[1] is not None:
                class_ref = tokenizer_auto_map[1]
            else:
                class_ref = tokenizer_auto_map[0]
            if "--" in class_ref:
                upstream_repo = class_ref.split("--")[0]
            else:
                upstream_repo = None
            trust_remote_code = resolve_trust_remote_code(
                trust_remote_code, pretrained_model_name_or_path, has_local_code, has_remote_code, upstream_repo
            )

        if has_remote_code and trust_remote_code:
            tokenizer_class = get_class_from_dynamic_module(class_ref, pretrained_model_name_or_path, **kwargs)
            _ = kwargs.pop("code_revision", None)
            tokenizer_class.register_for_auto_class()
            return tokenizer_class.from_pretrained(
                pretrained_model_name_or_path, *inputs, trust_remote_code=trust_remote_code, **kwargs
            )
        elif config_tokenizer_class is not None:
            fast_tokenizer_class = None
            if fast_tokenizer_class is None:
                tokenizer_class_candidate = config_tokenizer_class
                tokenizer_class = tokenizer_class_from_name(tokenizer_class_candidate)
                if tokenizer_class is None and not tokenizer_class_candidate.endswith("Fast"):
                    tokenizer_class = tokenizer_class_from_name(tokenizer_class_candidate + "Fast")
                if tokenizer_class.__name__ == "PythonBackend":  # unless you inherit from it?
                    tokenizer_class = TokenizersBackend
            else:
                tokenizer_class = fast_tokenizer_class

            return tokenizer_class.from_pretrained(pretrained_model_name_or_path, *inputs, **kwargs)

        # Otherwise we have to be creative.
        # if model is an encoder decoder, the encoder tokenizer class is used by default
        if isinstance(config, EncoderDecoderConfig):
            if type(config.decoder) is not type(config.encoder):
                logger.warning(
                    f"The encoder model config class: {config.encoder.__class__} is different from the decoder model "
                    f"config class: {config.decoder.__class__}. It is not recommended to use the "
                    "`AutoTokenizer.from_pretrained()` method in this case. Please use the encoder and decoder "
                    "specific tokenizer classes."
                )
            config = config.encoder

        model_type = config_class_to_model_type(type(config).__name__)
        if model_type is not None:
            tokenizer_class = TOKENIZER_MAPPING.get(type(config), TokenizersBackend)
            if tokenizer_class is not None:
                return tokenizer_class.from_pretrained(pretrained_model_name_or_path, *inputs, **kwargs)

        raise ValueError(
            f"Unrecognized configuration class {config.__class__} to build an AutoTokenizer.\n"
            f"Model type should be one of {', '.join(c.__name__ for c in TOKENIZER_MAPPING)}."
        )

    @staticmethod
    def register(
        config_class, tokenizer_class=None, slow_tokenizer_class=None, fast_tokenizer_class=None, exist_ok=False
    ):
        """
        Register a new tokenizer in this mapping.

        Args:
            config_class ([`PreTrainedConfig`]):
                The configuration corresponding to the model to register.
            tokenizer_class: The tokenizer class to register (V5 - preferred parameter).
            slow_tokenizer_class: (Deprecated) The slow tokenizer to register.
            fast_tokenizer_class: (Deprecated) The fast tokenizer to register.
        """
        if tokenizer_class is None:
            # Legacy: prefer fast over slow
            if fast_tokenizer_class is not None:
                tokenizer_class = fast_tokenizer_class
            elif slow_tokenizer_class is not None:
                tokenizer_class = slow_tokenizer_class
            else:
                raise ValueError("You need to pass a `tokenizer_class`")

        for candidate in (slow_tokenizer_class, fast_tokenizer_class, tokenizer_class):
            if candidate is not None:
                REGISTERED_TOKENIZER_CLASSES[candidate.__name__] = candidate

        if slow_tokenizer_class is not None and fast_tokenizer_class is not None:
            REGISTERED_FAST_ALIASES[slow_tokenizer_class.__name__] = fast_tokenizer_class

        TOKENIZER_MAPPING.register(config_class, tokenizer_class, exist_ok=exist_ok)


__all__ = ["TOKENIZER_MAPPING", "AutoTokenizer"]<|MERGE_RESOLUTION|>--- conflicted
+++ resolved
@@ -125,14 +125,9 @@
         ("electra", "BertTokenizer" if is_tokenizers_available() else None),
         ("emu3", "GPT2Tokenizer" if is_tokenizers_available() else None),
         ("ernie", "BertTokenizer" if is_tokenizers_available() else None),
-<<<<<<< HEAD
-        ("ernie4_5", "LlamaTokenizerFast" if is_tokenizers_available() else None),
-        ("ernie4_5_moe", "LlamaTokenizerFast" if is_tokenizers_available() else None),
-        ("ernie4_5_vl", "LlamaTokenizerFast" if is_tokenizers_available() else None),
-=======
         ("ernie4_5", "LlamaTokenizer" if is_tokenizers_available() else None),
         ("ernie4_5_moe", "LlamaTokenizer" if is_tokenizers_available() else None),
->>>>>>> 3f3cae74
+        ("ernie4_5_vl", "LlamaTokenizer" if is_tokenizers_available() else None),
         ("esm", "EsmTokenizer"),
         ("exaone4", "GPT2Tokenizer" if is_tokenizers_available() else None),
         ("falcon", "TokenizersBackend" if is_tokenizers_available() else None),
