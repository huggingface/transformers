--- conflicted
+++ resolved
@@ -239,11 +239,7 @@
         ("ernie", ("BertTokenizer", "BertTokenizerFast" if is_tokenizers_available() else None)),
         ("ernie4_5", (None, "LlamaTokenizerFast" if is_tokenizers_available() else None)),
         ("ernie4_5_moe", (None, "LlamaTokenizerFast" if is_tokenizers_available() else None)),
-<<<<<<< HEAD
         ("ernie4_5_vl", (None, "LlamaTokenizerFast" if is_tokenizers_available() else None)),
-        ("ernie_m", ("ErnieMTokenizer" if is_sentencepiece_available() else None, None)),
-=======
->>>>>>> 9f311047
         ("esm", ("EsmTokenizer", None)),
         ("evolla", (None, "LlamaTokenizerFast" if is_tokenizers_available() else None)),
         (
