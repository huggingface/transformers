# coding=utf-8
# Copyright 2018 The HuggingFace Inc. team.
#
# Licensed under the Apache License, Version 2.0 (the "License");
# you may not use this file except in compliance with the License.
# You may obtain a copy of the License at
#
#     http://www.apache.org/licenses/LICENSE-2.0
#
# Unless required by applicable law or agreed to in writing, software
# distributed under the License is distributed on an "AS IS" BASIS,
# WITHOUT WARRANTIES OR CONDITIONS OF ANY KIND, either express or implied.
# See the License for the specific language governing permissions and
# limitations under the License.
"""Auto Tokenizer class."""

import importlib
import json
import os
from collections import OrderedDict
from typing import Any, Optional, Union

from transformers.utils.import_utils import is_mistral_common_available

from ...configuration_utils import PreTrainedConfig
from ...dynamic_module_utils import get_class_from_dynamic_module, resolve_trust_remote_code
from ...modeling_gguf_pytorch_utils import load_gguf_checkpoint
from ...tokenization_utils import PreTrainedTokenizer
from ...tokenization_utils_base import TOKENIZER_CONFIG_FILE
from ...utils import (
    cached_file,
    extract_commit_hash,
    is_g2p_en_available,
    is_sentencepiece_available,
    is_tokenizers_available,
    logging,
)
from ..encoder_decoder import EncoderDecoderConfig
from .auto_factory import _LazyAutoMapping
from .configuration_auto import (
    CONFIG_MAPPING_NAMES,
    AutoConfig,
    config_class_to_model_type,
    model_type_to_module_name,
    replace_list_option_in_docstrings,
)


if is_tokenizers_available():
    from ...tokenization_utils_fast import PreTrainedTokenizerFast
else:
    PreTrainedTokenizerFast = None


logger = logging.get_logger(__name__)

# Explicit rather than inferred generics to significantly improves completion suggestion performance for language servers.
TOKENIZER_MAPPING_NAMES = OrderedDict[str, tuple[Optional[str], Optional[str]]](
    [
        (
            "aimv2",
            (
                "CLIPTokenizer",
                "CLIPTokenizerFast" if is_tokenizers_available() else None,
            ),
        ),
        (
            "albert",
            (
                "AlbertTokenizer" if is_sentencepiece_available() else None,
                "AlbertTokenizerFast" if is_tokenizers_available() else None,
            ),
        ),
        ("align", ("BertTokenizer", "BertTokenizerFast" if is_tokenizers_available() else None)),
        ("altclip", ("XLMRobertaTokenizer", "XLMRobertaTokenizerFast" if is_tokenizers_available() else None)),
        ("arcee", ("LlamaTokenizer", "LlamaTokenizerFast" if is_tokenizers_available() else None)),
        ("aria", ("LlamaTokenizer", "LlamaTokenizerFast" if is_tokenizers_available() else None)),
        ("aya_vision", (None, "CohereTokenizerFast" if is_tokenizers_available() else None)),
        ("bark", ("BertTokenizer", "BertTokenizerFast" if is_tokenizers_available() else None)),
        ("bart", ("BartTokenizer", "BartTokenizerFast")),
        (
            "barthez",
            (
                "BarthezTokenizer" if is_sentencepiece_available() else None,
                "BarthezTokenizerFast" if is_tokenizers_available() else None,
            ),
        ),
        ("bartpho", ("BartphoTokenizer", None)),
        ("bert", ("BertTokenizer", "BertTokenizerFast" if is_tokenizers_available() else None)),
        ("bert-generation", ("BertGenerationTokenizer" if is_sentencepiece_available() else None, None)),
        ("bert-japanese", ("BertJapaneseTokenizer", None)),
        ("bertweet", ("BertweetTokenizer", None)),
        (
            "big_bird",
            (
                "BigBirdTokenizer" if is_sentencepiece_available() else None,
                "BigBirdTokenizerFast" if is_tokenizers_available() else None,
            ),
        ),
        ("bigbird_pegasus", ("PegasusTokenizer", "PegasusTokenizerFast" if is_tokenizers_available() else None)),
        ("biogpt", ("BioGptTokenizer", None)),
        ("bitnet", (None, "PreTrainedTokenizerFast" if is_tokenizers_available() else None)),
        ("blenderbot", ("BlenderbotTokenizer", "BlenderbotTokenizerFast")),
        ("blenderbot-small", ("BlenderbotSmallTokenizer", None)),
        ("blip", ("BertTokenizer", "BertTokenizerFast" if is_tokenizers_available() else None)),
        ("blip-2", ("GPT2Tokenizer", "GPT2TokenizerFast" if is_tokenizers_available() else None)),
        ("bloom", (None, "BloomTokenizerFast" if is_tokenizers_available() else None)),
        ("blt", (None, "PreTrainedTokenizerFast" if is_tokenizers_available() else None)),
        ("bridgetower", ("RobertaTokenizer", "RobertaTokenizerFast" if is_tokenizers_available() else None)),
        ("bros", ("BertTokenizer", "BertTokenizerFast" if is_tokenizers_available() else None)),
        ("byt5", ("ByT5Tokenizer", None)),
        (
            "camembert",
            (
                "CamembertTokenizer" if is_sentencepiece_available() else None,
                "CamembertTokenizerFast" if is_tokenizers_available() else None,
            ),
        ),
        ("canine", ("CanineTokenizer", None)),
        (
            "chameleon",
            (
                "LlamaTokenizer" if is_sentencepiece_available() else None,
                "LlamaTokenizerFast" if is_tokenizers_available() else None,
            ),
        ),
        ("chinese_clip", ("BertTokenizer", "BertTokenizerFast" if is_tokenizers_available() else None)),
        (
            "clap",
            (
                "RobertaTokenizer",
                "RobertaTokenizerFast" if is_tokenizers_available() else None,
            ),
        ),
        (
            "clip",
            (
                "CLIPTokenizer",
                "CLIPTokenizerFast" if is_tokenizers_available() else None,
            ),
        ),
        (
            "clipseg",
            (
                "CLIPTokenizer",
                "CLIPTokenizerFast" if is_tokenizers_available() else None,
            ),
        ),
        ("clvp", ("ClvpTokenizer", None)),
        (
            "code_llama",
            (
                "CodeLlamaTokenizer" if is_sentencepiece_available() else None,
                "CodeLlamaTokenizerFast" if is_tokenizers_available() else None,
            ),
        ),
        ("codegen", ("CodeGenTokenizer", "CodeGenTokenizerFast" if is_tokenizers_available() else None)),
        ("cohere", (None, "CohereTokenizerFast" if is_tokenizers_available() else None)),
        ("cohere2", (None, "CohereTokenizerFast" if is_tokenizers_available() else None)),
        ("cohere2_vision", (None, "CohereTokenizerFast" if is_tokenizers_available() else None)),
        ("colpali", ("LlamaTokenizer", "LlamaTokenizerFast" if is_tokenizers_available() else None)),
        ("colqwen2", ("Qwen2Tokenizer", "Qwen2TokenizerFast" if is_tokenizers_available() else None)),
        ("convbert", ("ConvBertTokenizer", "ConvBertTokenizerFast" if is_tokenizers_available() else None)),
        (
            "cpm",
            (
                "CpmTokenizer" if is_sentencepiece_available() else None,
                "CpmTokenizerFast" if is_tokenizers_available() else None,
            ),
        ),
        ("cpmant", ("CpmAntTokenizer", None)),
        ("csm", (None, "PreTrainedTokenizerFast" if is_tokenizers_available() else None)),
        ("ctrl", ("CTRLTokenizer", None)),
        (
            "cwm",
            (
                "LlamaTokenizer" if is_sentencepiece_available() else None,
                "LlamaTokenizerFast" if is_tokenizers_available() else None,
            ),
        ),
        ("data2vec-audio", ("Wav2Vec2CTCTokenizer", None)),
        ("data2vec-text", ("RobertaTokenizer", "RobertaTokenizerFast" if is_tokenizers_available() else None)),
        ("dbrx", ("GPT2Tokenizer", "GPT2TokenizerFast" if is_tokenizers_available() else None)),
        ("deberta", ("DebertaTokenizer", "DebertaTokenizerFast" if is_tokenizers_available() else None)),
        (
            "deberta-v2",
            (
                "DebertaV2Tokenizer" if is_sentencepiece_available() else None,
                "DebertaV2TokenizerFast" if is_tokenizers_available() else None,
            ),
        ),
        (
            "deepseek_v2",
            (
                "LlamaTokenizer" if is_sentencepiece_available() else None,
                "LlamaTokenizerFast" if is_tokenizers_available() else None,
            ),
        ),
        (
            "deepseek_v3",
            (
                "LlamaTokenizer" if is_sentencepiece_available() else None,
                "LlamaTokenizerFast" if is_tokenizers_available() else None,
            ),
        ),
        (
            "deepseek_vl",
            (
                "LlamaTokenizer" if is_sentencepiece_available() else None,
                "LlamaTokenizerFast" if is_tokenizers_available() else None,
            ),
        ),
        (
            "deepseek_vl_hybrid",
            (
                "LlamaTokenizer" if is_sentencepiece_available() else None,
                "LlamaTokenizerFast" if is_tokenizers_available() else None,
            ),
        ),
        ("dia", ("DiaTokenizer", None)),
        (
            "diffllama",
            (
                "LlamaTokenizer" if is_sentencepiece_available() else None,
                "LlamaTokenizerFast" if is_tokenizers_available() else None,
            ),
        ),
        ("distilbert", ("DistilBertTokenizer", "DistilBertTokenizerFast" if is_tokenizers_available() else None)),
        ("donut", ("XLMRobertaTokenizer", "XLMRobertaTokenizerFast" if is_tokenizers_available() else None)),
        (
            "dpr",
            (
                "DPRQuestionEncoderTokenizer",
                "DPRQuestionEncoderTokenizerFast" if is_tokenizers_available() else None,
            ),
        ),
        ("electra", ("ElectraTokenizer", "ElectraTokenizerFast" if is_tokenizers_available() else None)),
        ("emu3", ("GPT2Tokenizer", "GPT2TokenizerFast" if is_tokenizers_available() else None)),
        ("ernie", ("BertTokenizer", "BertTokenizerFast" if is_tokenizers_available() else None)),
        ("ernie4_5", (None, "LlamaTokenizerFast" if is_tokenizers_available() else None)),
        ("ernie4_5_moe", (None, "LlamaTokenizerFast" if is_tokenizers_available() else None)),
        ("esm", ("EsmTokenizer", None)),
        ("evolla", (None, "LlamaTokenizerFast" if is_tokenizers_available() else None)),
        (
            "exaone4",
            (
                "GPT2Tokenizer" if is_tokenizers_available() else None,
                "GPT2TokenizerFast" if is_tokenizers_available() else None,
            ),
        ),
        ("falcon", (None, "PreTrainedTokenizerFast" if is_tokenizers_available() else None)),
        ("falcon_mamba", (None, "GPTNeoXTokenizerFast" if is_tokenizers_available() else None)),
        (
            "fastspeech2_conformer",
            ("FastSpeech2ConformerTokenizer" if is_g2p_en_available() else None, None),
        ),
        ("flaubert", ("FlaubertTokenizer", None)),
        ("flava", ("BertTokenizer", "BertTokenizerFast" if is_tokenizers_available() else None)),
        ("flex_olmo", (None, "GPT2TokenizerFast" if is_tokenizers_available() else None)),
        ("florence2", ("BartTokenizer", "BartTokenizerFast" if is_tokenizers_available() else None)),
        ("fnet", ("FNetTokenizer", "FNetTokenizerFast" if is_tokenizers_available() else None)),
        ("fsmt", ("FSMTTokenizer", None)),
        ("funnel", ("FunnelTokenizer", "FunnelTokenizerFast" if is_tokenizers_available() else None)),
        ("fuyu", (None, "LlamaTokenizerFast" if is_tokenizers_available() else None)),
        (
            "gemma",
            (
                "GemmaTokenizer" if is_sentencepiece_available() else None,
                "GemmaTokenizerFast" if is_tokenizers_available() else None,
            ),
        ),
        (
            "gemma2",
            (
                "GemmaTokenizer" if is_sentencepiece_available() else None,
                "GemmaTokenizerFast" if is_tokenizers_available() else None,
            ),
        ),
        (
            "gemma3",
            (
                "GemmaTokenizer" if is_sentencepiece_available() else None,
                "GemmaTokenizerFast" if is_tokenizers_available() else None,
            ),
        ),
        (
            "gemma3_text",
            (
                "GemmaTokenizer" if is_sentencepiece_available() else None,
                "GemmaTokenizerFast" if is_tokenizers_available() else None,
            ),
        ),
        (
            "gemma3n",
            (
                "GemmaTokenizer" if is_sentencepiece_available() else None,
                "GemmaTokenizerFast" if is_tokenizers_available() else None,
            ),
        ),
        (
            "gemma3n_text",
            (
                "GemmaTokenizer" if is_sentencepiece_available() else None,
                "GemmaTokenizerFast" if is_tokenizers_available() else None,
            ),
        ),
        ("git", ("BertTokenizer", "BertTokenizerFast" if is_tokenizers_available() else None)),
        ("glm", (None, "PreTrainedTokenizerFast" if is_tokenizers_available() else None)),
        ("glm4", (None, "PreTrainedTokenizerFast" if is_tokenizers_available() else None)),
        ("glm46v", (None, "PreTrainedTokenizerFast" if is_tokenizers_available() else None)),
        ("glm4_moe", (None, "PreTrainedTokenizerFast" if is_tokenizers_available() else None)),
        ("glm4v", (None, "PreTrainedTokenizerFast" if is_tokenizers_available() else None)),
        ("glm4v_moe", (None, "PreTrainedTokenizerFast" if is_tokenizers_available() else None)),
        ("got_ocr2", (None, "PreTrainedTokenizerFast" if is_tokenizers_available() else None)),
        ("gpt-sw3", ("GPTSw3Tokenizer" if is_sentencepiece_available() else None, None)),
        ("gpt2", ("GPT2Tokenizer", "GPT2TokenizerFast" if is_tokenizers_available() else None)),
        ("gpt_bigcode", ("GPT2Tokenizer", "GPT2TokenizerFast" if is_tokenizers_available() else None)),
        ("gpt_neo", ("GPT2Tokenizer", "GPT2TokenizerFast" if is_tokenizers_available() else None)),
        ("gpt_neox", (None, "GPTNeoXTokenizerFast" if is_tokenizers_available() else None)),
        ("gpt_neox_japanese", ("GPTNeoXJapaneseTokenizer", None)),
        ("gpt_oss", (None, "PreTrainedTokenizerFast" if is_tokenizers_available() else None)),
        ("gptj", ("GPT2Tokenizer", "GPT2TokenizerFast" if is_tokenizers_available() else None)),
        ("granite", ("GPT2Tokenizer", None)),
        ("granite_speech", ("GPT2Tokenizer", None)),
        ("granitemoe", ("GPT2Tokenizer", None)),
        ("granitemoehybrid", ("GPT2Tokenizer", None)),
        ("granitemoeshared", ("GPT2Tokenizer", None)),
        ("grounding-dino", ("BertTokenizer", "BertTokenizerFast" if is_tokenizers_available() else None)),
        ("groupvit", ("CLIPTokenizer", "CLIPTokenizerFast" if is_tokenizers_available() else None)),
        ("helium", (None, "PreTrainedTokenizerFast" if is_tokenizers_available() else None)),
        ("herbert", ("HerbertTokenizer", "HerbertTokenizerFast" if is_tokenizers_available() else None)),
        ("hubert", ("Wav2Vec2CTCTokenizer", None)),
        ("ibert", ("RobertaTokenizer", "RobertaTokenizerFast" if is_tokenizers_available() else None)),
        ("idefics", (None, "LlamaTokenizerFast" if is_tokenizers_available() else None)),
        ("idefics2", ("LlamaTokenizer", "LlamaTokenizerFast" if is_tokenizers_available() else None)),
        ("idefics3", ("LlamaTokenizer", "LlamaTokenizerFast" if is_tokenizers_available() else None)),
        ("instructblip", ("GPT2Tokenizer", "GPT2TokenizerFast" if is_tokenizers_available() else None)),
        ("instructblipvideo", ("GPT2Tokenizer", "GPT2TokenizerFast" if is_tokenizers_available() else None)),
        ("internvl", ("Qwen2Tokenizer", "Qwen2TokenizerFast" if is_tokenizers_available() else None)),
        (
            "jamba",
            (
                "LlamaTokenizer" if is_sentencepiece_available() else None,
                "LlamaTokenizerFast" if is_tokenizers_available() else None,
            ),
        ),
        ("janus", (None, "LlamaTokenizerFast" if is_tokenizers_available() else None)),
        (
            "jetmoe",
            (
                "LlamaTokenizer" if is_sentencepiece_available() else None,
                "LlamaTokenizerFast" if is_tokenizers_available() else None,
            ),
        ),
        (
            "kosmos-2",
            (
                "XLMRobertaTokenizer" if is_sentencepiece_available() else None,
                "XLMRobertaTokenizerFast" if is_tokenizers_available() else None,
            ),
        ),
        ("kosmos-2.5", (None, "PreTrainedTokenizerFast" if is_tokenizers_available() else None)),
        ("kyutai_speech_to_text", (None, "PreTrainedTokenizerFast" if is_tokenizers_available() else None)),
        ("layoutlm", ("LayoutLMTokenizer", "LayoutLMTokenizerFast" if is_tokenizers_available() else None)),
        ("layoutlmv2", ("LayoutLMv2Tokenizer", "LayoutLMv2TokenizerFast" if is_tokenizers_available() else None)),
        ("layoutlmv3", ("LayoutLMv3Tokenizer", "LayoutLMv3TokenizerFast" if is_tokenizers_available() else None)),
        ("layoutxlm", ("LayoutXLMTokenizer", "LayoutXLMTokenizerFast" if is_tokenizers_available() else None)),
        ("led", ("LEDTokenizer", "LEDTokenizerFast" if is_tokenizers_available() else None)),
        ("lfm2", (None, "PreTrainedTokenizerFast" if is_tokenizers_available() else None)),
        ("lfm2_vl", (None, "PreTrainedTokenizerFast" if is_tokenizers_available() else None)),
        ("lilt", ("LayoutLMv3Tokenizer", "LayoutLMv3TokenizerFast" if is_tokenizers_available() else None)),
        (
            "llama",
            (
                "LlamaTokenizer" if is_sentencepiece_available() else None,
                "LlamaTokenizerFast" if is_tokenizers_available() else None,
            ),
        ),
        (
            "llama4",
            (
                "LlamaTokenizer" if is_sentencepiece_available() else None,
                "LlamaTokenizerFast" if is_tokenizers_available() else None,
            ),
        ),
        (
            "llama4_text",
            (
                "LlamaTokenizer" if is_sentencepiece_available() else None,
                "LlamaTokenizerFast" if is_tokenizers_available() else None,
            ),
        ),
        ("llava", ("LlamaTokenizer", "LlamaTokenizerFast" if is_tokenizers_available() else None)),
        ("llava_next", ("LlamaTokenizer", "LlamaTokenizerFast" if is_tokenizers_available() else None)),
        ("llava_next_video", ("LlamaTokenizer", "LlamaTokenizerFast" if is_tokenizers_available() else None)),
        ("llava_onevision", ("LlamaTokenizer", "LlamaTokenizerFast" if is_tokenizers_available() else None)),
        ("longformer", ("LongformerTokenizer", "LongformerTokenizerFast" if is_tokenizers_available() else None)),
        (
            "longt5",
            (
                "T5Tokenizer" if is_sentencepiece_available() else None,
                "T5TokenizerFast" if is_tokenizers_available() else None,
            ),
        ),
        ("luke", ("LukeTokenizer", None)),
        ("lxmert", ("LxmertTokenizer", "LxmertTokenizerFast" if is_tokenizers_available() else None)),
        ("m2m_100", ("M2M100Tokenizer" if is_sentencepiece_available() else None, None)),
        ("mamba", (None, "GPTNeoXTokenizerFast" if is_tokenizers_available() else None)),
        ("mamba2", (None, "GPTNeoXTokenizerFast" if is_tokenizers_available() else None)),
        ("marian", ("MarianTokenizer" if is_sentencepiece_available() else None, None)),
        ("markuplm", ("MarkupLMTokenizer", "MarkupLMTokenizerFast" if is_tokenizers_available() else None)),
        (
            "mbart",
            (
                "MBartTokenizer" if is_sentencepiece_available() else None,
                "MBartTokenizerFast" if is_tokenizers_available() else None,
            ),
        ),
        (
            "mbart50",
            (
                "MBart50Tokenizer" if is_sentencepiece_available() else None,
                "MBart50TokenizerFast" if is_tokenizers_available() else None,
            ),
        ),
        ("megatron-bert", ("BertTokenizer", "BertTokenizerFast" if is_tokenizers_available() else None)),
        (
            "metaclip_2",
            (
                "XLMRobertaTokenizer",
                "XLMRobertaTokenizerFast" if is_tokenizers_available() else None,
            ),
        ),
        ("mgp-str", ("MgpstrTokenizer", None)),
        (
            "minimax",
            (
                "GPT2Tokenizer" if is_sentencepiece_available() else None,
                "GPT2TokenizerFast" if is_tokenizers_available() else None,
            ),
        ),
        (
<<<<<<< HEAD
            "minimax_m2",
            (
                "GPT2Tokenizer" if is_sentencepiece_available() else None,
                "GPT2TokenizerFast" if is_tokenizers_available() else None,
=======
            "ministral",
            (
                "MistralCommonTokenizer"
                if is_mistral_common_available()
                else ("LlamaTokenizer" if is_sentencepiece_available() else None),
                "LlamaTokenizerFast" if is_tokenizers_available() and not is_mistral_common_available() else None,
>>>>>>> bdee0889
            ),
        ),
        (
            "mistral",
            (
                "MistralCommonTokenizer"
                if is_mistral_common_available()
                else ("LlamaTokenizer" if is_sentencepiece_available() else None),
                "LlamaTokenizerFast" if is_tokenizers_available() and not is_mistral_common_available() else None,
            ),
        ),
        (
            "mistral3",
            (
                "MistralCommonTokenizer"
                if is_mistral_common_available()
                else ("LlamaTokenizer" if is_sentencepiece_available() else None),
                "LlamaTokenizerFast" if is_tokenizers_available() and not is_mistral_common_available() else None,
            ),
        ),
        (
            "mixtral",
            (
                "MistralCommonTokenizer"
                if is_mistral_common_available()
                else ("LlamaTokenizer" if is_sentencepiece_available() else None),
                "LlamaTokenizerFast" if is_tokenizers_available() and not is_mistral_common_available() else None,
            ),
        ),
        ("mllama", ("LlamaTokenizer", "LlamaTokenizerFast" if is_tokenizers_available() else None)),
        ("mluke", ("MLukeTokenizer" if is_sentencepiece_available() else None, None)),
        ("mm-grounding-dino", ("BertTokenizer", "BertTokenizerFast" if is_tokenizers_available() else None)),
        ("mobilebert", ("MobileBertTokenizer", "MobileBertTokenizerFast" if is_tokenizers_available() else None)),
        ("modernbert", (None, "PreTrainedTokenizerFast" if is_tokenizers_available() else None)),
        ("moonshine", (None, "PreTrainedTokenizerFast" if is_tokenizers_available() else None)),
        ("moshi", (None, "PreTrainedTokenizerFast" if is_tokenizers_available() else None)),
        ("mpnet", ("MPNetTokenizer", "MPNetTokenizerFast" if is_tokenizers_available() else None)),
        ("mpt", (None, "GPTNeoXTokenizerFast" if is_tokenizers_available() else None)),
        ("mra", ("RobertaTokenizer", "RobertaTokenizerFast" if is_tokenizers_available() else None)),
        (
            "mt5",
            (
                "MT5Tokenizer" if is_sentencepiece_available() else None,
                "MT5TokenizerFast" if is_tokenizers_available() else None,
            ),
        ),
        ("musicgen", ("T5Tokenizer", "T5TokenizerFast" if is_tokenizers_available() else None)),
        ("musicgen_melody", ("T5Tokenizer", "T5TokenizerFast" if is_tokenizers_available() else None)),
        ("mvp", ("MvpTokenizer", "MvpTokenizerFast" if is_tokenizers_available() else None)),
        ("myt5", ("MyT5Tokenizer", None)),
        ("nemotron", (None, "PreTrainedTokenizerFast" if is_tokenizers_available() else None)),
        (
            "nllb",
            (
                "NllbTokenizer" if is_sentencepiece_available() else None,
                "NllbTokenizerFast" if is_tokenizers_available() else None,
            ),
        ),
        (
            "nllb-moe",
            (
                "NllbTokenizer" if is_sentencepiece_available() else None,
                "NllbTokenizerFast" if is_tokenizers_available() else None,
            ),
        ),
        ("nougat", (None, "NougatTokenizerFast" if is_tokenizers_available() else None)),
        (
            "nystromformer",
            (
                "AlbertTokenizer" if is_sentencepiece_available() else None,
                "AlbertTokenizerFast" if is_tokenizers_available() else None,
            ),
        ),
        ("olmo", (None, "GPTNeoXTokenizerFast" if is_tokenizers_available() else None)),
        ("olmo2", (None, "GPTNeoXTokenizerFast" if is_tokenizers_available() else None)),
        ("olmo3", (None, "GPT2TokenizerFast" if is_tokenizers_available() else None)),
        ("olmoe", (None, "GPTNeoXTokenizerFast" if is_tokenizers_available() else None)),
        (
            "omdet-turbo",
            ("CLIPTokenizer", "CLIPTokenizerFast" if is_tokenizers_available() else None),
        ),
        ("oneformer", ("CLIPTokenizer", "CLIPTokenizerFast" if is_tokenizers_available() else None)),
        (
            "openai-gpt",
            ("OpenAIGPTTokenizer", "OpenAIGPTTokenizerFast" if is_tokenizers_available() else None),
        ),
        ("opt", ("GPT2Tokenizer", "GPT2TokenizerFast" if is_tokenizers_available() else None)),
        ("ovis2", (None, "Qwen2TokenizerFast" if is_tokenizers_available() else None)),
        ("owlv2", ("CLIPTokenizer", "CLIPTokenizerFast" if is_tokenizers_available() else None)),
        ("owlvit", ("CLIPTokenizer", "CLIPTokenizerFast" if is_tokenizers_available() else None)),
        ("paligemma", ("LlamaTokenizer", "LlamaTokenizerFast" if is_tokenizers_available() else None)),
        ("parakeet", (None, "ParakeetTokenizerFast" if is_tokenizers_available() else None)),
        (
            "pegasus",
            (
                "PegasusTokenizer" if is_sentencepiece_available() else None,
                "PegasusTokenizerFast" if is_tokenizers_available() else None,
            ),
        ),
        (
            "pegasus_x",
            (
                "PegasusTokenizer" if is_sentencepiece_available() else None,
                "PegasusTokenizerFast" if is_tokenizers_available() else None,
            ),
        ),
        (
            "perceiver",
            (
                "PerceiverTokenizer",
                None,
            ),
        ),
        ("perception_lm", (None, "LlamaTokenizerFast" if is_tokenizers_available() else None)),
        (
            "persimmon",
            (
                "LlamaTokenizer" if is_sentencepiece_available() else None,
                "LlamaTokenizerFast" if is_tokenizers_available() else None,
            ),
        ),
        ("phi", ("CodeGenTokenizer", "CodeGenTokenizerFast" if is_tokenizers_available() else None)),
        ("phi3", ("LlamaTokenizer", "LlamaTokenizerFast" if is_tokenizers_available() else None)),
        ("phi4_multimodal", (None, "GPT2TokenizerFast" if is_tokenizers_available() else None)),
        ("phimoe", ("LlamaTokenizer", "LlamaTokenizerFast" if is_tokenizers_available() else None)),
        ("phobert", ("PhobertTokenizer", None)),
        ("pix2struct", ("T5Tokenizer", "T5TokenizerFast" if is_tokenizers_available() else None)),
        (
            "pixtral",
            (
                None,
                "MistralCommonTokenizer"
                if is_mistral_common_available()
                else ("PreTrainedTokenizerFast" if is_tokenizers_available() else None),
            ),
        ),
        ("plbart", ("PLBartTokenizer" if is_sentencepiece_available() else None, None)),
        ("pop2piano", ("Pop2PianoTokenizer", None)),
        ("prophetnet", ("ProphetNetTokenizer", None)),
        (
            "qwen2",
            (
                "Qwen2Tokenizer",
                "Qwen2TokenizerFast" if is_tokenizers_available() else None,
            ),
        ),
        ("qwen2_5_omni", ("Qwen2Tokenizer", "Qwen2TokenizerFast" if is_tokenizers_available() else None)),
        ("qwen2_5_vl", ("Qwen2Tokenizer", "Qwen2TokenizerFast" if is_tokenizers_available() else None)),
        ("qwen2_audio", ("Qwen2Tokenizer", "Qwen2TokenizerFast" if is_tokenizers_available() else None)),
        (
            "qwen2_moe",
            (
                "Qwen2Tokenizer",
                "Qwen2TokenizerFast" if is_tokenizers_available() else None,
            ),
        ),
        ("qwen2_vl", ("Qwen2Tokenizer", "Qwen2TokenizerFast" if is_tokenizers_available() else None)),
        (
            "qwen3",
            (
                "Qwen2Tokenizer",
                "Qwen2TokenizerFast" if is_tokenizers_available() else None,
            ),
        ),
        (
            "qwen3_moe",
            (
                "Qwen2Tokenizer",
                "Qwen2TokenizerFast" if is_tokenizers_available() else None,
            ),
        ),
        (
            "qwen3_next",
            (
                "Qwen2Tokenizer",
                "Qwen2TokenizerFast" if is_tokenizers_available() else None,
            ),
        ),
        ("qwen3_omni_moe", ("Qwen2Tokenizer", "Qwen2TokenizerFast" if is_tokenizers_available() else None)),
        ("qwen3_vl", ("Qwen2Tokenizer", "Qwen2TokenizerFast" if is_tokenizers_available() else None)),
        ("qwen3_vl_moe", ("Qwen2Tokenizer", "Qwen2TokenizerFast" if is_tokenizers_available() else None)),
        ("rag", ("RagTokenizer", None)),
        (
            "recurrent_gemma",
            (
                "GemmaTokenizer" if is_sentencepiece_available() else None,
                "GemmaTokenizerFast" if is_tokenizers_available() else None,
            ),
        ),
        (
            "reformer",
            (
                "ReformerTokenizer" if is_sentencepiece_available() else None,
                "ReformerTokenizerFast" if is_tokenizers_available() else None,
            ),
        ),
        (
            "rembert",
            (
                "RemBertTokenizer" if is_sentencepiece_available() else None,
                "RemBertTokenizerFast" if is_tokenizers_available() else None,
            ),
        ),
        ("roberta", ("RobertaTokenizer", "RobertaTokenizerFast" if is_tokenizers_available() else None)),
        (
            "roberta-prelayernorm",
            ("RobertaTokenizer", "RobertaTokenizerFast" if is_tokenizers_available() else None),
        ),
        ("roc_bert", ("RoCBertTokenizer", None)),
        ("roformer", ("RoFormerTokenizer", "RoFormerTokenizerFast" if is_tokenizers_available() else None)),
        ("rwkv", (None, "GPTNeoXTokenizerFast" if is_tokenizers_available() else None)),
        (
            "seamless_m4t",
            (
                "SeamlessM4TTokenizer" if is_sentencepiece_available() else None,
                "SeamlessM4TTokenizerFast" if is_tokenizers_available() else None,
            ),
        ),
        (
            "seamless_m4t_v2",
            (
                "SeamlessM4TTokenizer" if is_sentencepiece_available() else None,
                "SeamlessM4TTokenizerFast" if is_tokenizers_available() else None,
            ),
        ),
        (
            "shieldgemma2",
            (
                "GemmaTokenizer" if is_sentencepiece_available() else None,
                "GemmaTokenizerFast" if is_tokenizers_available() else None,
            ),
        ),
        ("siglip", ("SiglipTokenizer" if is_sentencepiece_available() else None, None)),
        (
            "siglip2",
            (
                "GemmaTokenizer" if is_sentencepiece_available() else None,
                "GemmaTokenizerFast" if is_tokenizers_available() else None,
            ),
        ),
        ("smollm3", (None, "PreTrainedTokenizerFast" if is_tokenizers_available() else None)),
        ("smolvlm", (None, "PreTrainedTokenizerFast" if is_tokenizers_available() else None)),
        ("speech_to_text", ("Speech2TextTokenizer" if is_sentencepiece_available() else None, None)),
        ("speecht5", ("SpeechT5Tokenizer" if is_sentencepiece_available() else None, None)),
        ("splinter", ("SplinterTokenizer", "SplinterTokenizerFast")),
        (
            "squeezebert",
            ("SqueezeBertTokenizer", "SqueezeBertTokenizerFast" if is_tokenizers_available() else None),
        ),
        ("stablelm", (None, "GPTNeoXTokenizerFast" if is_tokenizers_available() else None)),
        ("starcoder2", ("GPT2Tokenizer", "GPT2TokenizerFast" if is_tokenizers_available() else None)),
        (
            "switch_transformers",
            (
                "T5Tokenizer" if is_sentencepiece_available() else None,
                "T5TokenizerFast" if is_tokenizers_available() else None,
            ),
        ),
        (
            "t5",
            (
                "T5Tokenizer" if is_sentencepiece_available() else None,
                "T5TokenizerFast" if is_tokenizers_available() else None,
            ),
        ),
        (
            "t5gemma",
            (
                "GemmaTokenizer" if is_sentencepiece_available() else None,
                "GemmaTokenizerFast" if is_tokenizers_available() else None,
            ),
        ),
        ("tapas", ("TapasTokenizer", None)),
        ("trocr", ("XLMRobertaTokenizer", "XLMRobertaTokenizerFast" if is_tokenizers_available() else None)),
        ("tvp", ("BertTokenizer", "BertTokenizerFast" if is_tokenizers_available() else None)),
        (
            "udop",
            (
                "UdopTokenizer" if is_sentencepiece_available() else None,
                "UdopTokenizerFast" if is_tokenizers_available() else None,
            ),
        ),
        (
            "umt5",
            (
                "T5Tokenizer" if is_sentencepiece_available() else None,
                "T5TokenizerFast" if is_tokenizers_available() else None,
            ),
        ),
        ("video_llama_3", ("Qwen2Tokenizer", "Qwen2TokenizerFast" if is_tokenizers_available() else None)),
        ("video_llava", ("LlamaTokenizer", "LlamaTokenizerFast" if is_tokenizers_available() else None)),
        ("vilt", ("BertTokenizer", "BertTokenizerFast" if is_tokenizers_available() else None)),
        ("vipllava", ("LlamaTokenizer", "LlamaTokenizerFast" if is_tokenizers_available() else None)),
        (
            "vision_text_dual_encoder",
            ("PreTrainedTokenizer", "PreTrainedTokenizerFast" if is_tokenizers_available() else None),
        ),
        ("visual_bert", ("BertTokenizer", "BertTokenizerFast" if is_tokenizers_available() else None)),
        ("vits", ("VitsTokenizer", None)),
        (
            "voxtral",
            (
                "MistralCommonTokenizer"
                if is_mistral_common_available()
                else ("LlamaTokenizer" if is_sentencepiece_available() else None),
                "LlamaTokenizerFast" if is_tokenizers_available() and not is_mistral_common_available() else None,
            ),
        ),
        ("wav2vec2", ("Wav2Vec2CTCTokenizer", None)),
        ("wav2vec2-bert", ("Wav2Vec2CTCTokenizer", None)),
        ("wav2vec2-conformer", ("Wav2Vec2CTCTokenizer", None)),
        ("wav2vec2_phoneme", ("Wav2Vec2PhonemeCTCTokenizer", None)),
        ("wav2vec2_with_lm", ("Wav2Vec2CTCTokenizer", None)),
        ("whisper", ("WhisperTokenizer", "WhisperTokenizerFast" if is_tokenizers_available() else None)),
        ("xclip", ("CLIPTokenizer", "CLIPTokenizerFast" if is_tokenizers_available() else None)),
        (
            "xglm",
            (
                "XGLMTokenizer" if is_sentencepiece_available() else None,
                "XGLMTokenizerFast" if is_tokenizers_available() else None,
            ),
        ),
        ("xlm", ("XLMTokenizer", None)),
        (
            "xlm-roberta",
            (
                "XLMRobertaTokenizer" if is_sentencepiece_available() else None,
                "XLMRobertaTokenizerFast" if is_tokenizers_available() else None,
            ),
        ),
        (
            "xlm-roberta-xl",
            (
                "XLMRobertaTokenizer" if is_sentencepiece_available() else None,
                "XLMRobertaTokenizerFast" if is_tokenizers_available() else None,
            ),
        ),
        (
            "xlnet",
            (
                "XLNetTokenizer" if is_sentencepiece_available() else None,
                "XLNetTokenizerFast" if is_tokenizers_available() else None,
            ),
        ),
        ("xlstm", (None, "GPTNeoXTokenizerFast" if is_tokenizers_available() else None)),
        (
            "xmod",
            (
                "XLMRobertaTokenizer" if is_sentencepiece_available() else None,
                "XLMRobertaTokenizerFast" if is_tokenizers_available() else None,
            ),
        ),
        (
            "yoso",
            (
                "AlbertTokenizer" if is_sentencepiece_available() else None,
                "AlbertTokenizerFast" if is_tokenizers_available() else None,
            ),
        ),
        (
            "zamba",
            (
                "LlamaTokenizer" if is_sentencepiece_available() else None,
                "LlamaTokenizerFast" if is_tokenizers_available() else None,
            ),
        ),
        (
            "zamba2",
            (
                "LlamaTokenizer" if is_sentencepiece_available() else None,
                "LlamaTokenizerFast" if is_tokenizers_available() else None,
            ),
        ),
    ]
)

TOKENIZER_MAPPING = _LazyAutoMapping(CONFIG_MAPPING_NAMES, TOKENIZER_MAPPING_NAMES)

CONFIG_TO_TYPE = {v: k for k, v in CONFIG_MAPPING_NAMES.items()}


def tokenizer_class_from_name(class_name: str) -> Union[type[Any], None]:
    if class_name == "PreTrainedTokenizerFast":
        return PreTrainedTokenizerFast

    for module_name, tokenizers in TOKENIZER_MAPPING_NAMES.items():
        if class_name in tokenizers:
            module_name = model_type_to_module_name(module_name)
            if module_name in ["mistral", "mixtral", "ministral"] and class_name == "MistralCommonTokenizer":
                module = importlib.import_module(".tokenization_mistral_common", "transformers")
            else:
                module = importlib.import_module(f".{module_name}", "transformers.models")
            try:
                return getattr(module, class_name)
            except AttributeError:
                continue

    for tokenizers in TOKENIZER_MAPPING._extra_content.values():
        for tokenizer in tokenizers:
            if getattr(tokenizer, "__name__", None) == class_name:
                return tokenizer

    # We did not find the class, but maybe it's because a dep is missing. In that case, the class will be in the main
    # init and we return the proper dummy to get an appropriate error message.
    main_module = importlib.import_module("transformers")
    if hasattr(main_module, class_name):
        return getattr(main_module, class_name)

    return None


def get_tokenizer_config(
    pretrained_model_name_or_path: Union[str, os.PathLike[str]],
    cache_dir: Optional[Union[str, os.PathLike[str]]] = None,
    force_download: bool = False,
    proxies: Optional[dict[str, str]] = None,
    token: Optional[Union[bool, str]] = None,
    revision: Optional[str] = None,
    local_files_only: bool = False,
    subfolder: str = "",
    **kwargs,
) -> dict[str, Any]:
    """
    Loads the tokenizer configuration from a pretrained model tokenizer configuration.

    Args:
        pretrained_model_name_or_path (`str` or `os.PathLike`):
            This can be either:

            - a string, the *model id* of a pretrained model configuration hosted inside a model repo on
              huggingface.co.
            - a path to a *directory* containing a configuration file saved using the
              [`~PreTrainedTokenizer.save_pretrained`] method, e.g., `./my_model_directory/`.

        cache_dir (`str` or `os.PathLike`, *optional*):
            Path to a directory in which a downloaded pretrained model configuration should be cached if the standard
            cache should not be used.
        force_download (`bool`, *optional*, defaults to `False`):
            Whether or not to force to (re-)download the configuration files and override the cached versions if they
            exist.
        proxies (`dict[str, str]`, *optional*):
            A dictionary of proxy servers to use by protocol or endpoint, e.g., `{'http': 'foo.bar:3128',
            'http://hostname': 'foo.bar:4012'}.` The proxies are used on each request.
        token (`str` or *bool*, *optional*):
            The token to use as HTTP bearer authorization for remote files. If `True`, will use the token generated
            when running `hf auth login` (stored in `~/.huggingface`).
        revision (`str`, *optional*, defaults to `"main"`):
            The specific model version to use. It can be a branch name, a tag name, or a commit id, since we use a
            git-based system for storing models and other artifacts on huggingface.co, so `revision` can be any
            identifier allowed by git.
        local_files_only (`bool`, *optional*, defaults to `False`):
            If `True`, will only try to load the tokenizer configuration from local files.
        subfolder (`str`, *optional*, defaults to `""`):
            In case the tokenizer config is located inside a subfolder of the model repo on huggingface.co, you can
            specify the folder name here.

    <Tip>

    Passing `token=True` is required when you want to use a private model.

    </Tip>

    Returns:
        `dict`: The configuration of the tokenizer.

    Examples:

    ```python
    # Download configuration from huggingface.co and cache.
    tokenizer_config = get_tokenizer_config("google-bert/bert-base-uncased")
    # This model does not have a tokenizer config so the result will be an empty dict.
    tokenizer_config = get_tokenizer_config("FacebookAI/xlm-roberta-base")

    # Save a pretrained tokenizer locally and you can reload its config
    from transformers import AutoTokenizer

    tokenizer = AutoTokenizer.from_pretrained("google-bert/bert-base-cased")
    tokenizer.save_pretrained("tokenizer-test")
    tokenizer_config = get_tokenizer_config("tokenizer-test")
    ```"""
    commit_hash = kwargs.get("_commit_hash")
    resolved_config_file = cached_file(
        pretrained_model_name_or_path,
        TOKENIZER_CONFIG_FILE,
        cache_dir=cache_dir,
        force_download=force_download,
        proxies=proxies,
        token=token,
        revision=revision,
        local_files_only=local_files_only,
        subfolder=subfolder,
        _raise_exceptions_for_gated_repo=False,
        _raise_exceptions_for_missing_entries=False,
        _raise_exceptions_for_connection_errors=False,
        _commit_hash=commit_hash,
    )
    if resolved_config_file is None:
        logger.info("Could not locate the tokenizer configuration file, will try to use the model config instead.")
        return {}
    commit_hash = extract_commit_hash(resolved_config_file, commit_hash)

    with open(resolved_config_file, encoding="utf-8") as reader:
        result = json.load(reader)
    result["_commit_hash"] = commit_hash
    return result


class AutoTokenizer:
    r"""
    This is a generic tokenizer class that will be instantiated as one of the tokenizer classes of the library when
    created with the [`AutoTokenizer.from_pretrained`] class method.

    This class cannot be instantiated directly using `__init__()` (throws an error).
    """

    def __init__(self):
        raise OSError(
            "AutoTokenizer is designed to be instantiated "
            "using the `AutoTokenizer.from_pretrained(pretrained_model_name_or_path)` method."
        )

    @classmethod
    @replace_list_option_in_docstrings(TOKENIZER_MAPPING_NAMES)
    def from_pretrained(
        cls, pretrained_model_name_or_path, *inputs, **kwargs
    ) -> Union[PreTrainedTokenizer, PreTrainedTokenizerFast]:
        r"""
        Instantiate one of the tokenizer classes of the library from a pretrained model vocabulary.

        The tokenizer class to instantiate is selected based on the `model_type` property of the config object (either
        passed as an argument or loaded from `pretrained_model_name_or_path` if possible), or when it's missing, by
        falling back to using pattern matching on `pretrained_model_name_or_path`:

        List options

        Params:
            pretrained_model_name_or_path (`str` or `os.PathLike`):
                Can be either:

                    - A string, the *model id* of a predefined tokenizer hosted inside a model repo on huggingface.co.
                    - A path to a *directory* containing vocabulary files required by the tokenizer, for instance saved
                      using the [`~PreTrainedTokenizer.save_pretrained`] method, e.g., `./my_model_directory/`.
                    - A path or url to a single saved vocabulary file if and only if the tokenizer only requires a
                      single vocabulary file (like Bert or XLNet), e.g.: `./my_model_directory/vocab.txt`. (Not
                      applicable to all derived classes)
            inputs (additional positional arguments, *optional*):
                Will be passed along to the Tokenizer `__init__()` method.
            config ([`PreTrainedConfig`], *optional*)
                The configuration object used to determine the tokenizer class to instantiate.
            cache_dir (`str` or `os.PathLike`, *optional*):
                Path to a directory in which a downloaded pretrained model configuration should be cached if the
                standard cache should not be used.
            force_download (`bool`, *optional*, defaults to `False`):
                Whether or not to force the (re-)download the model weights and configuration files and override the
                cached versions if they exist.
            proxies (`dict[str, str]`, *optional*):
                A dictionary of proxy servers to use by protocol or endpoint, e.g., `{'http': 'foo.bar:3128',
                'http://hostname': 'foo.bar:4012'}`. The proxies are used on each request.
            revision (`str`, *optional*, defaults to `"main"`):
                The specific model version to use. It can be a branch name, a tag name, or a commit id, since we use a
                git-based system for storing models and other artifacts on huggingface.co, so `revision` can be any
                identifier allowed by git.
            subfolder (`str`, *optional*):
                In case the relevant files are located inside a subfolder of the model repo on huggingface.co (e.g. for
                facebook/rag-token-base), specify it here.
            use_fast (`bool`, *optional*, defaults to `True`):
                Use a [fast Rust-based tokenizer](https://huggingface.co/docs/tokenizers/index) if it is supported for
                a given model. If a fast tokenizer is not available for a given model, a normal Python-based tokenizer
                is returned instead.
            tokenizer_type (`str`, *optional*):
                Tokenizer type to be loaded.
            trust_remote_code (`bool`, *optional*, defaults to `False`):
                Whether or not to allow for custom models defined on the Hub in their own modeling files. This option
                should only be set to `True` for repositories you trust and in which you have read the code, as it will
                execute code present on the Hub on your local machine.
            kwargs (additional keyword arguments, *optional*):
                Will be passed to the Tokenizer `__init__()` method. Can be used to set special tokens like
                `bos_token`, `eos_token`, `unk_token`, `sep_token`, `pad_token`, `cls_token`, `mask_token`,
                `additional_special_tokens`. See parameters in the `__init__()` for more details.

        Examples:

        ```python
        >>> from transformers import AutoTokenizer

        >>> # Download vocabulary from huggingface.co and cache.
        >>> tokenizer = AutoTokenizer.from_pretrained("google-bert/bert-base-uncased")

        >>> # Download vocabulary from huggingface.co (user-uploaded) and cache.
        >>> tokenizer = AutoTokenizer.from_pretrained("dbmdz/bert-base-german-cased")

        >>> # If vocabulary files are in a directory (e.g. tokenizer was saved using *save_pretrained('./test/saved_model/')*)
        >>> # tokenizer = AutoTokenizer.from_pretrained("./test/bert_saved_model/")

        >>> # Download vocabulary from huggingface.co and define model-specific arguments
        >>> tokenizer = AutoTokenizer.from_pretrained("FacebookAI/roberta-base", add_prefix_space=True)
        ```"""
        config = kwargs.pop("config", None)
        kwargs["_from_auto"] = True

        use_fast = kwargs.pop("use_fast", True)
        tokenizer_type = kwargs.pop("tokenizer_type", None)
        trust_remote_code = kwargs.pop("trust_remote_code", None)
        gguf_file = kwargs.get("gguf_file")

        # First, let's see whether the tokenizer_type is passed so that we can leverage it
        if tokenizer_type is not None:
            tokenizer_class = None
            tokenizer_class_tuple = TOKENIZER_MAPPING_NAMES.get(tokenizer_type, None)

            if tokenizer_class_tuple is None:
                raise ValueError(
                    f"Passed `tokenizer_type` {tokenizer_type} does not exist. `tokenizer_type` should be one of "
                    f"{', '.join(c for c in TOKENIZER_MAPPING_NAMES)}."
                )

            tokenizer_class_name, tokenizer_fast_class_name = tokenizer_class_tuple

            if use_fast:
                if tokenizer_fast_class_name is not None:
                    tokenizer_class = tokenizer_class_from_name(tokenizer_fast_class_name)
                else:
                    logger.warning(
                        "`use_fast` is set to `True` but the tokenizer class does not have a fast version. "
                        " Falling back to the slow version."
                    )
            if tokenizer_class is None:
                tokenizer_class = tokenizer_class_from_name(tokenizer_class_name)

            if tokenizer_class is None:
                raise ValueError(f"Tokenizer class {tokenizer_class_name} is not currently imported.")

            return tokenizer_class.from_pretrained(pretrained_model_name_or_path, *inputs, **kwargs)

        # Next, let's try to use the tokenizer_config file to get the tokenizer class.
        tokenizer_config = get_tokenizer_config(pretrained_model_name_or_path, **kwargs)
        if "_commit_hash" in tokenizer_config:
            kwargs["_commit_hash"] = tokenizer_config["_commit_hash"]
        config_tokenizer_class = tokenizer_config.get("tokenizer_class")
        tokenizer_auto_map = None
        if "auto_map" in tokenizer_config:
            if isinstance(tokenizer_config["auto_map"], (tuple, list)):
                # Legacy format for dynamic tokenizers
                tokenizer_auto_map = tokenizer_config["auto_map"]
            else:
                tokenizer_auto_map = tokenizer_config["auto_map"].get("AutoTokenizer", None)

        # If that did not work, let's try to use the config.
        if config_tokenizer_class is None:
            if not isinstance(config, PreTrainedConfig):
                if gguf_file:
                    gguf_path = cached_file(pretrained_model_name_or_path, gguf_file, **kwargs)
                    config_dict = load_gguf_checkpoint(gguf_path, return_tensors=False)["config"]
                    config = AutoConfig.for_model(**config_dict)
                else:
                    config = AutoConfig.from_pretrained(
                        pretrained_model_name_or_path, trust_remote_code=trust_remote_code, **kwargs
                    )
            config_tokenizer_class = config.tokenizer_class
            if hasattr(config, "auto_map") and "AutoTokenizer" in config.auto_map:
                tokenizer_auto_map = config.auto_map["AutoTokenizer"]

        has_remote_code = tokenizer_auto_map is not None
        has_local_code = type(config) in TOKENIZER_MAPPING or (
            config_tokenizer_class is not None
            and (
                tokenizer_class_from_name(config_tokenizer_class) is not None
                or tokenizer_class_from_name(config_tokenizer_class + "Fast") is not None
            )
        )
        if has_remote_code:
            if use_fast and tokenizer_auto_map[1] is not None:
                class_ref = tokenizer_auto_map[1]
            else:
                class_ref = tokenizer_auto_map[0]
            if "--" in class_ref:
                upstream_repo = class_ref.split("--")[0]
            else:
                upstream_repo = None
            trust_remote_code = resolve_trust_remote_code(
                trust_remote_code, pretrained_model_name_or_path, has_local_code, has_remote_code, upstream_repo
            )

        if has_remote_code and trust_remote_code:
            tokenizer_class = get_class_from_dynamic_module(class_ref, pretrained_model_name_or_path, **kwargs)
            _ = kwargs.pop("code_revision", None)
            tokenizer_class.register_for_auto_class()
            return tokenizer_class.from_pretrained(
                pretrained_model_name_or_path, *inputs, trust_remote_code=trust_remote_code, **kwargs
            )
        elif config_tokenizer_class is not None:
            tokenizer_class = None
            if use_fast and not config_tokenizer_class.endswith("Fast"):
                tokenizer_class_candidate = f"{config_tokenizer_class}Fast"
                tokenizer_class = tokenizer_class_from_name(tokenizer_class_candidate)
            if tokenizer_class is None:
                tokenizer_class_candidate = config_tokenizer_class
                tokenizer_class = tokenizer_class_from_name(tokenizer_class_candidate)
            if tokenizer_class is None:
                raise ValueError(
                    f"Tokenizer class {tokenizer_class_candidate} does not exist or is not currently imported."
                )
            return tokenizer_class.from_pretrained(pretrained_model_name_or_path, *inputs, **kwargs)

        # Otherwise we have to be creative.
        # if model is an encoder decoder, the encoder tokenizer class is used by default
        if isinstance(config, EncoderDecoderConfig):
            if type(config.decoder) is not type(config.encoder):
                logger.warning(
                    f"The encoder model config class: {config.encoder.__class__} is different from the decoder model "
                    f"config class: {config.decoder.__class__}. It is not recommended to use the "
                    "`AutoTokenizer.from_pretrained()` method in this case. Please use the encoder and decoder "
                    "specific tokenizer classes."
                )
            config = config.encoder

        model_type = config_class_to_model_type(type(config).__name__)
        if model_type is not None:
            tokenizer_class_py, tokenizer_class_fast = TOKENIZER_MAPPING[type(config)]

            if tokenizer_class_fast and (use_fast or tokenizer_class_py is None):
                return tokenizer_class_fast.from_pretrained(pretrained_model_name_or_path, *inputs, **kwargs)
            else:
                if tokenizer_class_py is not None:
                    return tokenizer_class_py.from_pretrained(pretrained_model_name_or_path, *inputs, **kwargs)
                else:
                    raise ValueError(
                        "This tokenizer cannot be instantiated. Please make sure you have `sentencepiece` installed "
                        "in order to use this tokenizer."
                    )

        raise ValueError(
            f"Unrecognized configuration class {config.__class__} to build an AutoTokenizer.\n"
            f"Model type should be one of {', '.join(c.__name__ for c in TOKENIZER_MAPPING)}."
        )

    @staticmethod
    def register(config_class, slow_tokenizer_class=None, fast_tokenizer_class=None, exist_ok=False):
        """
        Register a new tokenizer in this mapping.


        Args:
            config_class ([`PreTrainedConfig`]):
                The configuration corresponding to the model to register.
            slow_tokenizer_class ([`PretrainedTokenizer`], *optional*):
                The slow tokenizer to register.
            fast_tokenizer_class ([`PreTrainedTokenizerFast`], *optional*):
                The fast tokenizer to register.
        """
        if slow_tokenizer_class is None and fast_tokenizer_class is None:
            raise ValueError("You need to pass either a `slow_tokenizer_class` or a `fast_tokenizer_class")
        if slow_tokenizer_class is not None and issubclass(slow_tokenizer_class, PreTrainedTokenizerFast):
            raise ValueError("You passed a fast tokenizer in the `slow_tokenizer_class`.")
        if fast_tokenizer_class is not None and issubclass(fast_tokenizer_class, PreTrainedTokenizer):
            raise ValueError("You passed a slow tokenizer in the `fast_tokenizer_class`.")

        if (
            slow_tokenizer_class is not None
            and fast_tokenizer_class is not None
            and issubclass(fast_tokenizer_class, PreTrainedTokenizerFast)
            and fast_tokenizer_class.slow_tokenizer_class != slow_tokenizer_class
        ):
            raise ValueError(
                "The fast tokenizer class you are passing has a `slow_tokenizer_class` attribute that is not "
                "consistent with the slow tokenizer class you passed (fast tokenizer has "
                f"{fast_tokenizer_class.slow_tokenizer_class} and you passed {slow_tokenizer_class}. Fix one of those "
                "so they match!"
            )

        # Avoid resetting a set slow/fast tokenizer if we are passing just the other ones.
        if config_class in TOKENIZER_MAPPING._extra_content:
            existing_slow, existing_fast = TOKENIZER_MAPPING[config_class]
            if slow_tokenizer_class is None:
                slow_tokenizer_class = existing_slow
            if fast_tokenizer_class is None:
                fast_tokenizer_class = existing_fast

        TOKENIZER_MAPPING.register(config_class, (slow_tokenizer_class, fast_tokenizer_class), exist_ok=exist_ok)


__all__ = ["TOKENIZER_MAPPING", "AutoTokenizer"]<|MERGE_RESOLUTION|>--- conflicted
+++ resolved
@@ -440,19 +440,19 @@
             ),
         ),
         (
-<<<<<<< HEAD
             "minimax_m2",
             (
                 "GPT2Tokenizer" if is_sentencepiece_available() else None,
                 "GPT2TokenizerFast" if is_tokenizers_available() else None,
-=======
+            ),
+        ),
+        (
             "ministral",
             (
                 "MistralCommonTokenizer"
                 if is_mistral_common_available()
                 else ("LlamaTokenizer" if is_sentencepiece_available() else None),
                 "LlamaTokenizerFast" if is_tokenizers_available() and not is_mistral_common_available() else None,
->>>>>>> bdee0889
             ),
         ),
         (
