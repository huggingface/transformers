--- conflicted
+++ resolved
@@ -337,9 +337,7 @@
             ("tapas", ("TapasTokenizer", None)),
             ("tapex", ("TapexTokenizer", None)),
             ("transfo-xl", ("TransfoXLTokenizer", None)),
-<<<<<<< HEAD
             ("tvp", ("BertTokenizer", "BertTokenizerFast" if is_tokenizers_available() else None)),
-=======
             (
                 "umt5",
                 (
@@ -347,7 +345,6 @@
                     "T5TokenizerFast" if is_tokenizers_available() else None,
                 ),
             ),
->>>>>>> 50573c64
             ("vilt", ("BertTokenizer", "BertTokenizerFast" if is_tokenizers_available() else None)),
             ("visual_bert", ("BertTokenizer", "BertTokenizerFast" if is_tokenizers_available() else None)),
             ("wav2vec2", ("Wav2Vec2CTCTokenizer", None)),
