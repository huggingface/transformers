# coding=utf-8
# Copyright 2018 The HuggingFace Inc. team.
#
# Licensed under the Apache License, Version 2.0 (the "License");
# you may not use this file except in compliance with the License.
# You may obtain a copy of the License at
#
#     http://www.apache.org/licenses/LICENSE-2.0
#
# Unless required by applicable law or agreed to in writing, software
# distributed under the License is distributed on an "AS IS" BASIS,
# WITHOUT WARRANTIES OR CONDITIONS OF ANY KIND, either express or implied.
# See the License for the specific language governing permissions and
# limitations under the License.
"""Auto Tokenizer class."""

import importlib
import json
import os
from collections import OrderedDict
from typing import Any, Optional, Union

from transformers.utils.import_utils import is_mistral_common_available

from ...configuration_utils import PreTrainedConfig
from ...dynamic_module_utils import get_class_from_dynamic_module, resolve_trust_remote_code
from ...modeling_gguf_pytorch_utils import load_gguf_checkpoint
from ...tokenization_utils import PreTrainedTokenizer
from ...tokenization_utils_base import TOKENIZER_CONFIG_FILE
from ...utils import (
    cached_file,
    extract_commit_hash,
    is_g2p_en_available,
    is_sentencepiece_available,
    is_tokenizers_available,
    logging,
)
from ..encoder_decoder import EncoderDecoderConfig
from .auto_factory import _LazyAutoMapping
from .configuration_auto import (
    CONFIG_MAPPING_NAMES,
    AutoConfig,
    config_class_to_model_type,
    model_type_to_module_name,
    replace_list_option_in_docstrings,
)


if is_tokenizers_available():
    from ...tokenization_utils_fast import PreTrainedTokenizerFast
else:
    PreTrainedTokenizerFast = None


logger = logging.get_logger(__name__)

# Explicit rather than inferred generics to significantly improves completion suggestion performance for language servers.
TOKENIZER_MAPPING_NAMES = OrderedDict[str, tuple[Optional[str], Optional[str]]](
    [
        (
            "aimv2",
            (
                "CLIPTokenizer",
                "CLIPTokenizerFast" if is_tokenizers_available() else None,
            ),
        ),
        (
            "albert",
            (
                "AlbertTokenizer" if is_sentencepiece_available() else None,
                "AlbertTokenizerFast" if is_tokenizers_available() else None,
            ),
        ),
        ("align", ("BertTokenizer", "BertTokenizerFast" if is_tokenizers_available() else None)),
        ("altclip", ("XLMRobertaTokenizer", "XLMRobertaTokenizerFast" if is_tokenizers_available() else None)),
        ("arcee", ("LlamaTokenizer", "LlamaTokenizerFast" if is_tokenizers_available() else None)),
        ("aria", ("LlamaTokenizer", "LlamaTokenizerFast" if is_tokenizers_available() else None)),
        ("aya_vision", (None, "CohereTokenizerFast" if is_tokenizers_available() else None)),
        ("bark", ("BertTokenizer", "BertTokenizerFast" if is_tokenizers_available() else None)),
        ("bart", ("BartTokenizer", "BartTokenizerFast")),
        (
            "barthez",
            (
                "BarthezTokenizer" if is_sentencepiece_available() else None,
                "BarthezTokenizerFast" if is_tokenizers_available() else None,
            ),
        ),
        ("bartpho", ("BartphoTokenizer", None)),
        ("bert", ("BertTokenizer", "BertTokenizerFast" if is_tokenizers_available() else None)),
        ("bert-generation", ("BertGenerationTokenizer" if is_sentencepiece_available() else None, None)),
        ("bert-japanese", ("BertJapaneseTokenizer", None)),
        ("bertweet", ("BertweetTokenizer", None)),
        (
            "big_bird",
            (
                "BigBirdTokenizer" if is_sentencepiece_available() else None,
                "BigBirdTokenizerFast" if is_tokenizers_available() else None,
            ),
        ),
        ("bigbird_pegasus", ("PegasusTokenizer", "PegasusTokenizerFast" if is_tokenizers_available() else None)),
        ("biogpt", ("BioGptTokenizer", None)),
        ("bitnet", (None, "PreTrainedTokenizerFast" if is_tokenizers_available() else None)),
        ("blenderbot", ("BlenderbotTokenizer", "BlenderbotTokenizerFast")),
        ("blenderbot-small", ("BlenderbotSmallTokenizer", None)),
        ("blip", ("BertTokenizer", "BertTokenizerFast" if is_tokenizers_available() else None)),
        ("blip-2", ("GPT2Tokenizer", "GPT2TokenizerFast" if is_tokenizers_available() else None)),
        ("bloom", (None, "BloomTokenizerFast" if is_tokenizers_available() else None)),
        ("blt", (None, "PreTrainedTokenizerFast" if is_tokenizers_available() else None)),
        ("bridgetower", ("RobertaTokenizer", "RobertaTokenizerFast" if is_tokenizers_available() else None)),
        ("bros", ("BertTokenizer", "BertTokenizerFast" if is_tokenizers_available() else None)),
        ("byt5", ("ByT5Tokenizer", None)),
        (
            "camembert",
            (
                "CamembertTokenizer" if is_sentencepiece_available() else None,
                "CamembertTokenizerFast" if is_tokenizers_available() else None,
            ),
        ),
        ("canine", ("CanineTokenizer", None)),
        (
            "chameleon",
            (
                "LlamaTokenizer" if is_sentencepiece_available() else None,
                "LlamaTokenizerFast" if is_tokenizers_available() else None,
            ),
        ),
        ("chinese_clip", ("BertTokenizer", "BertTokenizerFast" if is_tokenizers_available() else None)),
        (
            "clap",
            (
                "RobertaTokenizer",
                "RobertaTokenizerFast" if is_tokenizers_available() else None,
            ),
        ),
        (
            "clip",
            (
                "CLIPTokenizer",
                "CLIPTokenizerFast" if is_tokenizers_available() else None,
            ),
        ),
        (
            "clipseg",
            (
                "CLIPTokenizer",
                "CLIPTokenizerFast" if is_tokenizers_available() else None,
            ),
        ),
        ("clvp", ("ClvpTokenizer", None)),
        (
            "code_llama",
            (
                "CodeLlamaTokenizer" if is_sentencepiece_available() else None,
                "CodeLlamaTokenizerFast" if is_tokenizers_available() else None,
            ),
        ),
        ("codegen", ("CodeGenTokenizer", "CodeGenTokenizerFast" if is_tokenizers_available() else None)),
        ("cohere", (None, "CohereTokenizerFast" if is_tokenizers_available() else None)),
        ("cohere2", (None, "CohereTokenizerFast" if is_tokenizers_available() else None)),
        ("cohere2_vision", (None, "CohereTokenizerFast" if is_tokenizers_available() else None)),
        ("colpali", ("LlamaTokenizer", "LlamaTokenizerFast" if is_tokenizers_available() else None)),
        ("colqwen2", ("Qwen2Tokenizer", "Qwen2TokenizerFast" if is_tokenizers_available() else None)),
        ("convbert", ("ConvBertTokenizer", "ConvBertTokenizerFast" if is_tokenizers_available() else None)),
        (
            "cpm",
            (
                "CpmTokenizer" if is_sentencepiece_available() else None,
                "CpmTokenizerFast" if is_tokenizers_available() else None,
            ),
        ),
        ("cpmant", ("CpmAntTokenizer", None)),
        ("csm", (None, "PreTrainedTokenizerFast" if is_tokenizers_available() else None)),
        ("ctrl", ("CTRLTokenizer", None)),
        (
            "cwm",
            (
                "LlamaTokenizer" if is_sentencepiece_available() else None,
                "LlamaTokenizerFast" if is_tokenizers_available() else None,
            ),
        ),
        ("data2vec-audio", ("Wav2Vec2CTCTokenizer", None)),
        ("data2vec-text", ("RobertaTokenizer", "RobertaTokenizerFast" if is_tokenizers_available() else None)),
        ("dbrx", ("GPT2Tokenizer", "GPT2TokenizerFast" if is_tokenizers_available() else None)),
        ("deberta", ("DebertaTokenizer", "DebertaTokenizerFast" if is_tokenizers_available() else None)),
        (
            "deberta-v2",
            (
                "DebertaV2Tokenizer" if is_sentencepiece_available() else None,
                "DebertaV2TokenizerFast" if is_tokenizers_available() else None,
            ),
        ),
        (
            "deepseek_v2",
            (
                "LlamaTokenizer" if is_sentencepiece_available() else None,
                "LlamaTokenizerFast" if is_tokenizers_available() else None,
            ),
        ),
        (
            "deepseek_v3",
            (
                "LlamaTokenizer" if is_sentencepiece_available() else None,
                "LlamaTokenizerFast" if is_tokenizers_available() else None,
            ),
        ),
        (
            "deepseek_vl",
            (
                "LlamaTokenizer" if is_sentencepiece_available() else None,
                "LlamaTokenizerFast" if is_tokenizers_available() else None,
            ),
        ),
        (
            "deepseek_vl_hybrid",
            (
                "LlamaTokenizer" if is_sentencepiece_available() else None,
                "LlamaTokenizerFast" if is_tokenizers_available() else None,
            ),
        ),
        ("dia", ("DiaTokenizer", None)),
        (
            "diffllama",
            (
                "LlamaTokenizer" if is_sentencepiece_available() else None,
                "LlamaTokenizerFast" if is_tokenizers_available() else None,
            ),
        ),
        ("distilbert", ("DistilBertTokenizer", "DistilBertTokenizerFast" if is_tokenizers_available() else None)),
        ("donut", ("XLMRobertaTokenizer", "XLMRobertaTokenizerFast" if is_tokenizers_available() else None)),
        (
            "dpr",
            (
                "DPRQuestionEncoderTokenizer",
                "DPRQuestionEncoderTokenizerFast" if is_tokenizers_available() else None,
            ),
        ),
        ("electra", ("ElectraTokenizer", "ElectraTokenizerFast" if is_tokenizers_available() else None)),
        ("emu3", ("GPT2Tokenizer", "GPT2TokenizerFast" if is_tokenizers_available() else None)),
        ("ernie", ("BertTokenizer", "BertTokenizerFast" if is_tokenizers_available() else None)),
        ("ernie4_5", (None, "LlamaTokenizerFast" if is_tokenizers_available() else None)),
        ("ernie4_5_moe", (None, "LlamaTokenizerFast" if is_tokenizers_available() else None)),
        ("ernie_m", ("ErnieMTokenizer" if is_sentencepiece_available() else None, None)),
        ("esm", ("EsmTokenizer", None)),
        ("evolla", (None, "LlamaTokenizerFast" if is_tokenizers_available() else None)),
        (
            "exaone4",
            (
                "GPT2Tokenizer" if is_tokenizers_available() else None,
                "GPT2TokenizerFast" if is_tokenizers_available() else None,
            ),
        ),
        ("falcon", (None, "PreTrainedTokenizerFast" if is_tokenizers_available() else None)),
        ("falcon_mamba", (None, "GPTNeoXTokenizerFast" if is_tokenizers_available() else None)),
        (
            "fastspeech2_conformer",
            ("FastSpeech2ConformerTokenizer" if is_g2p_en_available() else None, None),
        ),
        ("flaubert", ("FlaubertTokenizer", None)),
        ("flava", ("BertTokenizer", "BertTokenizerFast" if is_tokenizers_available() else None)),
        ("flex_olmo", (None, "GPT2TokenizerFast" if is_tokenizers_available() else None)),
        ("florence2", ("BartTokenizer", "BartTokenizerFast" if is_tokenizers_available() else None)),
        ("fnet", ("FNetTokenizer", "FNetTokenizerFast" if is_tokenizers_available() else None)),
        ("fsmt", ("FSMTTokenizer", None)),
        ("funnel", ("FunnelTokenizer", "FunnelTokenizerFast" if is_tokenizers_available() else None)),
        ("fuyu", (None, "LlamaTokenizerFast" if is_tokenizers_available() else None)),
        (
            "gemma",
            (
                "GemmaTokenizer" if is_sentencepiece_available() else None,
                "GemmaTokenizerFast" if is_tokenizers_available() else None,
            ),
        ),
        (
            "gemma2",
            (
                "GemmaTokenizer" if is_sentencepiece_available() else None,
                "GemmaTokenizerFast" if is_tokenizers_available() else None,
            ),
        ),
        (
            "gemma3",
            (
                "GemmaTokenizer" if is_sentencepiece_available() else None,
                "GemmaTokenizerFast" if is_tokenizers_available() else None,
            ),
        ),
        (
            "gemma3_text",
            (
                "GemmaTokenizer" if is_sentencepiece_available() else None,
                "GemmaTokenizerFast" if is_tokenizers_available() else None,
            ),
        ),
        (
            "gemma3n",
            (
                "GemmaTokenizer" if is_sentencepiece_available() else None,
                "GemmaTokenizerFast" if is_tokenizers_available() else None,
            ),
        ),
        (
            "gemma3n_text",
            (
                "GemmaTokenizer" if is_sentencepiece_available() else None,
                "GemmaTokenizerFast" if is_tokenizers_available() else None,
            ),
        ),
        ("git", ("BertTokenizer", "BertTokenizerFast" if is_tokenizers_available() else None)),
        ("glm", (None, "PreTrainedTokenizerFast" if is_tokenizers_available() else None)),
        ("glm4", (None, "PreTrainedTokenizerFast" if is_tokenizers_available() else None)),
        ("glm4_moe", (None, "PreTrainedTokenizerFast" if is_tokenizers_available() else None)),
        ("glm4v", (None, "PreTrainedTokenizerFast" if is_tokenizers_available() else None)),
        ("glm4v_moe", (None, "PreTrainedTokenizerFast" if is_tokenizers_available() else None)),
        ("got_ocr2", (None, "PreTrainedTokenizerFast" if is_tokenizers_available() else None)),
        ("gpt-sw3", ("GPTSw3Tokenizer" if is_sentencepiece_available() else None, None)),
        ("gpt2", ("GPT2Tokenizer", "GPT2TokenizerFast" if is_tokenizers_available() else None)),
        ("gpt_bigcode", ("GPT2Tokenizer", "GPT2TokenizerFast" if is_tokenizers_available() else None)),
        ("gpt_neo", ("GPT2Tokenizer", "GPT2TokenizerFast" if is_tokenizers_available() else None)),
        ("gpt_neox", (None, "GPTNeoXTokenizerFast" if is_tokenizers_available() else None)),
        ("gpt_neox_japanese", ("GPTNeoXJapaneseTokenizer", None)),
        ("gpt_oss", (None, "PreTrainedTokenizerFast" if is_tokenizers_available() else None)),
        ("gptj", ("GPT2Tokenizer", "GPT2TokenizerFast" if is_tokenizers_available() else None)),
        ("gptsan-japanese", ("GPTSanJapaneseTokenizer", None)),
        ("granite", ("GPT2Tokenizer", None)),
        ("granite_speech", ("GPT2Tokenizer", None)),
        ("granitemoe", ("GPT2Tokenizer", None)),
        ("granitemoehybrid", ("GPT2Tokenizer", None)),
        ("granitemoeshared", ("GPT2Tokenizer", None)),
        ("grounding-dino", ("BertTokenizer", "BertTokenizerFast" if is_tokenizers_available() else None)),
        ("groupvit", ("CLIPTokenizer", "CLIPTokenizerFast" if is_tokenizers_available() else None)),
        ("helium", (None, "PreTrainedTokenizerFast" if is_tokenizers_available() else None)),
        ("herbert", ("HerbertTokenizer", "HerbertTokenizerFast" if is_tokenizers_available() else None)),
        ("hubert", ("Wav2Vec2CTCTokenizer", None)),
        ("ibert", ("RobertaTokenizer", "RobertaTokenizerFast" if is_tokenizers_available() else None)),
        ("idefics", (None, "LlamaTokenizerFast" if is_tokenizers_available() else None)),
        ("idefics2", ("LlamaTokenizer", "LlamaTokenizerFast" if is_tokenizers_available() else None)),
        ("idefics3", ("LlamaTokenizer", "LlamaTokenizerFast" if is_tokenizers_available() else None)),
        ("instructblip", ("GPT2Tokenizer", "GPT2TokenizerFast" if is_tokenizers_available() else None)),
        ("instructblipvideo", ("GPT2Tokenizer", "GPT2TokenizerFast" if is_tokenizers_available() else None)),
        ("internvl", ("Qwen2Tokenizer", "Qwen2TokenizerFast" if is_tokenizers_available() else None)),
        (
            "jamba",
            (
                "LlamaTokenizer" if is_sentencepiece_available() else None,
                "LlamaTokenizerFast" if is_tokenizers_available() else None,
            ),
        ),
        ("janus", (None, "LlamaTokenizerFast" if is_tokenizers_available() else None)),
        (
            "jetmoe",
            (
                "LlamaTokenizer" if is_sentencepiece_available() else None,
                "LlamaTokenizerFast" if is_tokenizers_available() else None,
            ),
        ),
        ("jukebox", ("JukeboxTokenizer", None)),
        (
            "kosmos-2",
            (
                "XLMRobertaTokenizer" if is_sentencepiece_available() else None,
                "XLMRobertaTokenizerFast" if is_tokenizers_available() else None,
            ),
        ),
        ("kosmos-2.5", (None, "PreTrainedTokenizerFast" if is_tokenizers_available() else None)),
        ("kyutai_speech_to_text", (None, "PreTrainedTokenizerFast" if is_tokenizers_available() else None)),
        ("layoutlm", ("LayoutLMTokenizer", "LayoutLMTokenizerFast" if is_tokenizers_available() else None)),
        ("layoutlmv2", ("LayoutLMv2Tokenizer", "LayoutLMv2TokenizerFast" if is_tokenizers_available() else None)),
        ("layoutlmv3", ("LayoutLMv3Tokenizer", "LayoutLMv3TokenizerFast" if is_tokenizers_available() else None)),
        ("layoutxlm", ("LayoutXLMTokenizer", "LayoutXLMTokenizerFast" if is_tokenizers_available() else None)),
        ("led", ("LEDTokenizer", "LEDTokenizerFast" if is_tokenizers_available() else None)),
        ("lfm2", (None, "PreTrainedTokenizerFast" if is_tokenizers_available() else None)),
        ("lfm2_vl", (None, "PreTrainedTokenizerFast" if is_tokenizers_available() else None)),
        ("lilt", ("LayoutLMv3Tokenizer", "LayoutLMv3TokenizerFast" if is_tokenizers_available() else None)),
        (
            "llama",
            (
                "LlamaTokenizer" if is_sentencepiece_available() else None,
                "LlamaTokenizerFast" if is_tokenizers_available() else None,
            ),
        ),
        (
            "llama4",
            (
                "LlamaTokenizer" if is_sentencepiece_available() else None,
                "LlamaTokenizerFast" if is_tokenizers_available() else None,
            ),
        ),
        (
            "llama4_text",
            (
                "LlamaTokenizer" if is_sentencepiece_available() else None,
                "LlamaTokenizerFast" if is_tokenizers_available() else None,
            ),
        ),
        ("llava", ("LlamaTokenizer", "LlamaTokenizerFast" if is_tokenizers_available() else None)),
        ("llava_next", ("LlamaTokenizer", "LlamaTokenizerFast" if is_tokenizers_available() else None)),
        ("llava_next_video", ("LlamaTokenizer", "LlamaTokenizerFast" if is_tokenizers_available() else None)),
        ("llava_onevision", ("LlamaTokenizer", "LlamaTokenizerFast" if is_tokenizers_available() else None)),
        ("longformer", ("LongformerTokenizer", "LongformerTokenizerFast" if is_tokenizers_available() else None)),
        (
            "longt5",
            (
                "T5Tokenizer" if is_sentencepiece_available() else None,
                "T5TokenizerFast" if is_tokenizers_available() else None,
            ),
        ),
        ("luke", ("LukeTokenizer", None)),
        ("lxmert", ("LxmertTokenizer", "LxmertTokenizerFast" if is_tokenizers_available() else None)),
        ("m2m_100", ("M2M100Tokenizer" if is_sentencepiece_available() else None, None)),
        ("mamba", (None, "GPTNeoXTokenizerFast" if is_tokenizers_available() else None)),
        ("mamba2", (None, "GPTNeoXTokenizerFast" if is_tokenizers_available() else None)),
        ("marian", ("MarianTokenizer" if is_sentencepiece_available() else None, None)),
        ("markuplm", ("MarkupLMTokenizer", "MarkupLMTokenizerFast" if is_tokenizers_available() else None)),
        (
            "mbart",
            (
                "MBartTokenizer" if is_sentencepiece_available() else None,
                "MBartTokenizerFast" if is_tokenizers_available() else None,
            ),
        ),
        (
            "mbart50",
            (
                "MBart50Tokenizer" if is_sentencepiece_available() else None,
                "MBart50TokenizerFast" if is_tokenizers_available() else None,
            ),
        ),
        ("mega", ("RobertaTokenizer", "RobertaTokenizerFast" if is_tokenizers_available() else None)),
        ("megatron-bert", ("BertTokenizer", "BertTokenizerFast" if is_tokenizers_available() else None)),
        (
            "metaclip_2",
            (
                "XLMRobertaTokenizer",
                "XLMRobertaTokenizerFast" if is_tokenizers_available() else None,
            ),
        ),
        ("mgp-str", ("MgpstrTokenizer", None)),
        (
            "minimax",
            (
                "GPT2Tokenizer" if is_sentencepiece_available() else None,
                "GPT2TokenizerFast" if is_tokenizers_available() else None,
            ),
        ),
        (
            "mistral",
            (
                "MistralCommonTokenizer"
                if is_mistral_common_available()
                else ("LlamaTokenizer" if is_sentencepiece_available() else None),
                "LlamaTokenizerFast" if is_tokenizers_available() and not is_mistral_common_available() else None,
            ),
        ),
        (
            "mixtral",
            (
                "MistralCommonTokenizer"
                if is_mistral_common_available()
                else ("LlamaTokenizer" if is_sentencepiece_available() else None),
                "LlamaTokenizerFast" if is_tokenizers_available() and not is_mistral_common_available() else None,
            ),
        ),
        ("mllama", ("LlamaTokenizer", "LlamaTokenizerFast" if is_tokenizers_available() else None)),
        ("mluke", ("MLukeTokenizer" if is_sentencepiece_available() else None, None)),
        ("mm-grounding-dino", ("BertTokenizer", "BertTokenizerFast" if is_tokenizers_available() else None)),
        ("mobilebert", ("MobileBertTokenizer", "MobileBertTokenizerFast" if is_tokenizers_available() else None)),
        ("modernbert", (None, "PreTrainedTokenizerFast" if is_tokenizers_available() else None)),
        ("moonshine", (None, "PreTrainedTokenizerFast" if is_tokenizers_available() else None)),
        ("moshi", (None, "PreTrainedTokenizerFast" if is_tokenizers_available() else None)),
        ("mpnet", ("MPNetTokenizer", "MPNetTokenizerFast" if is_tokenizers_available() else None)),
        ("mpt", (None, "GPTNeoXTokenizerFast" if is_tokenizers_available() else None)),
        ("mra", ("RobertaTokenizer", "RobertaTokenizerFast" if is_tokenizers_available() else None)),
        (
            "mt5",
            (
                "MT5Tokenizer" if is_sentencepiece_available() else None,
                "MT5TokenizerFast" if is_tokenizers_available() else None,
            ),
        ),
        ("musicgen", ("T5Tokenizer", "T5TokenizerFast" if is_tokenizers_available() else None)),
        ("musicgen_melody", ("T5Tokenizer", "T5TokenizerFast" if is_tokenizers_available() else None)),
        ("mvp", ("MvpTokenizer", "MvpTokenizerFast" if is_tokenizers_available() else None)),
        ("myt5", ("MyT5Tokenizer", None)),
        ("nemotron", (None, "PreTrainedTokenizerFast" if is_tokenizers_available() else None)),
        ("nezha", ("BertTokenizer", "BertTokenizerFast" if is_tokenizers_available() else None)),
        (
            "nllb",
            (
                "NllbTokenizer" if is_sentencepiece_available() else None,
                "NllbTokenizerFast" if is_tokenizers_available() else None,
            ),
        ),
        (
            "nllb-moe",
            (
                "NllbTokenizer" if is_sentencepiece_available() else None,
                "NllbTokenizerFast" if is_tokenizers_available() else None,
            ),
        ),
        ("nougat", (None, "NougatTokenizerFast" if is_tokenizers_available() else None)),
        (
            "nystromformer",
            (
                "AlbertTokenizer" if is_sentencepiece_available() else None,
                "AlbertTokenizerFast" if is_tokenizers_available() else None,
            ),
        ),
        ("olmo", (None, "GPTNeoXTokenizerFast" if is_tokenizers_available() else None)),
        ("olmo2", (None, "GPTNeoXTokenizerFast" if is_tokenizers_available() else None)),
        ("olmo3", (None, "GPT2TokenizerFast" if is_tokenizers_available() else None)),
        ("olmoe", (None, "GPTNeoXTokenizerFast" if is_tokenizers_available() else None)),
        (
            "omdet-turbo",
            ("CLIPTokenizer", "CLIPTokenizerFast" if is_tokenizers_available() else None),
        ),
        ("oneformer", ("CLIPTokenizer", "CLIPTokenizerFast" if is_tokenizers_available() else None)),
        (
            "openai-gpt",
            ("OpenAIGPTTokenizer", "OpenAIGPTTokenizerFast" if is_tokenizers_available() else None),
        ),
        ("opt", ("GPT2Tokenizer", "GPT2TokenizerFast" if is_tokenizers_available() else None)),
        ("ovis2", (None, "Qwen2TokenizerFast" if is_tokenizers_available() else None)),
        ("owlv2", ("CLIPTokenizer", "CLIPTokenizerFast" if is_tokenizers_available() else None)),
        ("owlvit", ("CLIPTokenizer", "CLIPTokenizerFast" if is_tokenizers_available() else None)),
        ("paligemma", ("LlamaTokenizer", "LlamaTokenizerFast" if is_tokenizers_available() else None)),
        ("parakeet", (None, "ParakeetTokenizerFast" if is_tokenizers_available() else None)),
        (
            "pegasus",
            (
                "PegasusTokenizer" if is_sentencepiece_available() else None,
                "PegasusTokenizerFast" if is_tokenizers_available() else None,
            ),
        ),
        (
            "pegasus_x",
            (
                "PegasusTokenizer" if is_sentencepiece_available() else None,
                "PegasusTokenizerFast" if is_tokenizers_available() else None,
            ),
        ),
        (
            "perceiver",
            (
                "PerceiverTokenizer",
                None,
            ),
        ),
        ("perception_lm", (None, "LlamaTokenizerFast" if is_tokenizers_available() else None)),
        (
            "persimmon",
            (
                "LlamaTokenizer" if is_sentencepiece_available() else None,
                "LlamaTokenizerFast" if is_tokenizers_available() else None,
            ),
        ),
        ("phi", ("CodeGenTokenizer", "CodeGenTokenizerFast" if is_tokenizers_available() else None)),
        ("phi3", ("LlamaTokenizer", "LlamaTokenizerFast" if is_tokenizers_available() else None)),
        ("phi4_multimodal", (None, "GPT2TokenizerFast" if is_tokenizers_available() else None)),
        ("phimoe", ("LlamaTokenizer", "LlamaTokenizerFast" if is_tokenizers_available() else None)),
        ("phobert", ("PhobertTokenizer", None)),
        ("pix2struct", ("T5Tokenizer", "T5TokenizerFast" if is_tokenizers_available() else None)),
        (
            "pixtral",
            (
                None,
                "MistralCommonTokenizer"
                if is_mistral_common_available()
                else ("PreTrainedTokenizerFast" if is_tokenizers_available() else None),
            ),
        ),
        ("plbart", ("PLBartTokenizer" if is_sentencepiece_available() else None, None)),
        ("pop2piano", ("Pop2PianoTokenizer", None)),
        ("prophetnet", ("ProphetNetTokenizer", None)),
        ("qdqbert", ("BertTokenizer", "BertTokenizerFast" if is_tokenizers_available() else None)),
        (
            "qwen2",
            (
                "Qwen2Tokenizer",
                "Qwen2TokenizerFast" if is_tokenizers_available() else None,
            ),
        ),
        ("qwen2_5_omni", ("Qwen2Tokenizer", "Qwen2TokenizerFast" if is_tokenizers_available() else None)),
        ("qwen2_5_vl", ("Qwen2Tokenizer", "Qwen2TokenizerFast" if is_tokenizers_available() else None)),
        ("qwen2_audio", ("Qwen2Tokenizer", "Qwen2TokenizerFast" if is_tokenizers_available() else None)),
        (
            "qwen2_moe",
            (
                "Qwen2Tokenizer",
                "Qwen2TokenizerFast" if is_tokenizers_available() else None,
            ),
        ),
        ("qwen2_vl", ("Qwen2Tokenizer", "Qwen2TokenizerFast" if is_tokenizers_available() else None)),
        (
            "qwen3",
            (
                "Qwen2Tokenizer",
                "Qwen2TokenizerFast" if is_tokenizers_available() else None,
            ),
        ),
        (
            "qwen3_moe",
            (
                "Qwen2Tokenizer",
                "Qwen2TokenizerFast" if is_tokenizers_available() else None,
            ),
        ),
        (
            "qwen3_next",
            (
                "Qwen2Tokenizer",
                "Qwen2TokenizerFast" if is_tokenizers_available() else None,
            ),
        ),
        ("qwen3_omni_moe", ("Qwen2Tokenizer", "Qwen2TokenizerFast" if is_tokenizers_available() else None)),
        ("qwen3_vl", ("Qwen2Tokenizer", "Qwen2TokenizerFast" if is_tokenizers_available() else None)),
        ("qwen3_vl_moe", ("Qwen2Tokenizer", "Qwen2TokenizerFast" if is_tokenizers_available() else None)),
        ("rag", ("RagTokenizer", None)),
        ("realm", ("RealmTokenizer", "RealmTokenizerFast" if is_tokenizers_available() else None)),
        (
            "recurrent_gemma",
            (
                "GemmaTokenizer" if is_sentencepiece_available() else None,
                "GemmaTokenizerFast" if is_tokenizers_available() else None,
            ),
        ),
        (
            "reformer",
            (
                "ReformerTokenizer" if is_sentencepiece_available() else None,
                "ReformerTokenizerFast" if is_tokenizers_available() else None,
            ),
        ),
        (
            "rembert",
            (
                "RemBertTokenizer" if is_sentencepiece_available() else None,
                "RemBertTokenizerFast" if is_tokenizers_available() else None,
            ),
        ),
        ("retribert", ("RetriBertTokenizer", "RetriBertTokenizerFast" if is_tokenizers_available() else None)),
        ("roberta", ("RobertaTokenizer", "RobertaTokenizerFast" if is_tokenizers_available() else None)),
        (
            "roberta-prelayernorm",
            ("RobertaTokenizer", "RobertaTokenizerFast" if is_tokenizers_available() else None),
        ),
        ("roc_bert", ("RoCBertTokenizer", None)),
        ("roformer", ("RoFormerTokenizer", "RoFormerTokenizerFast" if is_tokenizers_available() else None)),
        ("rwkv", (None, "GPTNeoXTokenizerFast" if is_tokenizers_available() else None)),
        (
            "seamless_m4t",
            (
                "SeamlessM4TTokenizer" if is_sentencepiece_available() else None,
                "SeamlessM4TTokenizerFast" if is_tokenizers_available() else None,
            ),
        ),
        (
            "seamless_m4t_v2",
            (
                "SeamlessM4TTokenizer" if is_sentencepiece_available() else None,
                "SeamlessM4TTokenizerFast" if is_tokenizers_available() else None,
            ),
        ),
        (
            "shieldgemma2",
            (
                "GemmaTokenizer" if is_sentencepiece_available() else None,
                "GemmaTokenizerFast" if is_tokenizers_available() else None,
            ),
        ),
        ("siglip", ("SiglipTokenizer" if is_sentencepiece_available() else None, None)),
        (
            "siglip2",
            (
                "GemmaTokenizer" if is_sentencepiece_available() else None,
                "GemmaTokenizerFast" if is_tokenizers_available() else None,
            ),
        ),
        ("smollm3", (None, "PreTrainedTokenizerFast" if is_tokenizers_available() else None)),
<<<<<<< HEAD
        ("smolvlm", ("PreTrainedTokenizer", "PreTrainedTokenizerFast" if is_tokenizers_available() else None)),
=======
        ("smolvlm", (None, "PreTrainedTokenizerFast" if is_tokenizers_available() else None)),
>>>>>>> 6cc30f90
        ("speech_to_text", ("Speech2TextTokenizer" if is_sentencepiece_available() else None, None)),
        ("speech_to_text_2", ("Speech2Text2Tokenizer", None)),
        ("speecht5", ("SpeechT5Tokenizer" if is_sentencepiece_available() else None, None)),
        ("splinter", ("SplinterTokenizer", "SplinterTokenizerFast")),
        (
            "squeezebert",
            ("SqueezeBertTokenizer", "SqueezeBertTokenizerFast" if is_tokenizers_available() else None),
        ),
        ("stablelm", (None, "GPTNeoXTokenizerFast" if is_tokenizers_available() else None)),
        ("starcoder2", ("GPT2Tokenizer", "GPT2TokenizerFast" if is_tokenizers_available() else None)),
        (
            "switch_transformers",
            (
                "T5Tokenizer" if is_sentencepiece_available() else None,
                "T5TokenizerFast" if is_tokenizers_available() else None,
            ),
        ),
        (
            "t5",
            (
                "T5Tokenizer" if is_sentencepiece_available() else None,
                "T5TokenizerFast" if is_tokenizers_available() else None,
            ),
        ),
        (
            "t5gemma",
            (
                "GemmaTokenizer" if is_sentencepiece_available() else None,
                "GemmaTokenizerFast" if is_tokenizers_available() else None,
            ),
        ),
        ("tapas", ("TapasTokenizer", None)),
        ("tapex", ("TapexTokenizer", None)),
        ("transfo-xl", ("TransfoXLTokenizer", None)),
        ("trocr", ("XLMRobertaTokenizer", "XLMRobertaTokenizerFast" if is_tokenizers_available() else None)),
        ("tvp", ("BertTokenizer", "BertTokenizerFast" if is_tokenizers_available() else None)),
        (
            "udop",
            (
                "UdopTokenizer" if is_sentencepiece_available() else None,
                "UdopTokenizerFast" if is_tokenizers_available() else None,
            ),
        ),
        (
            "umt5",
            (
                "T5Tokenizer" if is_sentencepiece_available() else None,
                "T5TokenizerFast" if is_tokenizers_available() else None,
            ),
        ),
        ("video_llama_3", ("Qwen2Tokenizer", "Qwen2TokenizerFast" if is_tokenizers_available() else None)),
        ("video_llava", ("LlamaTokenizer", "LlamaTokenizerFast" if is_tokenizers_available() else None)),
        ("vilt", ("BertTokenizer", "BertTokenizerFast" if is_tokenizers_available() else None)),
        ("vipllava", ("LlamaTokenizer", "LlamaTokenizerFast" if is_tokenizers_available() else None)),
        (
            "vision_text_dual_encoder",
            ("PreTrainedTokenizer", "PreTrainedTokenizerFast" if is_tokenizers_available() else None),
        ),
        ("visual_bert", ("BertTokenizer", "BertTokenizerFast" if is_tokenizers_available() else None)),
        ("vits", ("VitsTokenizer", None)),
        (
            "voxtral",
            (
                "MistralCommonTokenizer"
                if is_mistral_common_available()
                else ("LlamaTokenizer" if is_sentencepiece_available() else None),
                "LlamaTokenizerFast" if is_tokenizers_available() and not is_mistral_common_available() else None,
            ),
        ),
        ("wav2vec2", ("Wav2Vec2CTCTokenizer", None)),
        ("wav2vec2-bert", ("Wav2Vec2CTCTokenizer", None)),
        ("wav2vec2-conformer", ("Wav2Vec2CTCTokenizer", None)),
        ("wav2vec2_phoneme", ("Wav2Vec2PhonemeCTCTokenizer", None)),
        ("wav2vec2_with_lm", ("Wav2Vec2CTCTokenizer", None)),
        ("whisper", ("WhisperTokenizer", "WhisperTokenizerFast" if is_tokenizers_available() else None)),
        ("xclip", ("CLIPTokenizer", "CLIPTokenizerFast" if is_tokenizers_available() else None)),
        (
            "xglm",
            (
                "XGLMTokenizer" if is_sentencepiece_available() else None,
                "XGLMTokenizerFast" if is_tokenizers_available() else None,
            ),
        ),
        ("xlm", ("XLMTokenizer", None)),
        ("xlm-prophetnet", ("XLMProphetNetTokenizer" if is_sentencepiece_available() else None, None)),
        (
            "xlm-roberta",
            (
                "XLMRobertaTokenizer" if is_sentencepiece_available() else None,
                "XLMRobertaTokenizerFast" if is_tokenizers_available() else None,
            ),
        ),
        (
            "xlm-roberta-xl",
            (
                "XLMRobertaTokenizer" if is_sentencepiece_available() else None,
                "XLMRobertaTokenizerFast" if is_tokenizers_available() else None,
            ),
        ),
        (
            "xlnet",
            (
                "XLNetTokenizer" if is_sentencepiece_available() else None,
                "XLNetTokenizerFast" if is_tokenizers_available() else None,
            ),
        ),
        ("xlstm", (None, "GPTNeoXTokenizerFast" if is_tokenizers_available() else None)),
        (
            "xmod",
            (
                "XLMRobertaTokenizer" if is_sentencepiece_available() else None,
                "XLMRobertaTokenizerFast" if is_tokenizers_available() else None,
            ),
        ),
        (
            "yoso",
            (
                "AlbertTokenizer" if is_sentencepiece_available() else None,
                "AlbertTokenizerFast" if is_tokenizers_available() else None,
            ),
        ),
        (
            "zamba",
            (
                "LlamaTokenizer" if is_sentencepiece_available() else None,
                "LlamaTokenizerFast" if is_tokenizers_available() else None,
            ),
        ),
        (
            "zamba2",
            (
                "LlamaTokenizer" if is_sentencepiece_available() else None,
                "LlamaTokenizerFast" if is_tokenizers_available() else None,
            ),
        ),
    ]
)

TOKENIZER_MAPPING = _LazyAutoMapping(CONFIG_MAPPING_NAMES, TOKENIZER_MAPPING_NAMES)

CONFIG_TO_TYPE = {v: k for k, v in CONFIG_MAPPING_NAMES.items()}


def tokenizer_class_from_name(class_name: str) -> Union[type[Any], None]:
    if class_name == "PreTrainedTokenizerFast":
        return PreTrainedTokenizerFast

    for module_name, tokenizers in TOKENIZER_MAPPING_NAMES.items():
        if class_name in tokenizers:
            module_name = model_type_to_module_name(module_name)
            if module_name in ["mistral", "mixtral", "ministral"] and class_name == "MistralCommonTokenizer":
                module = importlib.import_module(".tokenization_mistral_common", "transformers")
            else:
                module = importlib.import_module(f".{module_name}", "transformers.models")
            try:
                return getattr(module, class_name)
            except AttributeError:
                continue

    for tokenizers in TOKENIZER_MAPPING._extra_content.values():
        for tokenizer in tokenizers:
            if getattr(tokenizer, "__name__", None) == class_name:
                return tokenizer

    # We did not find the class, but maybe it's because a dep is missing. In that case, the class will be in the main
    # init and we return the proper dummy to get an appropriate error message.
    main_module = importlib.import_module("transformers")
    if hasattr(main_module, class_name):
        return getattr(main_module, class_name)

    return None


def get_tokenizer_config(
    pretrained_model_name_or_path: Union[str, os.PathLike[str]],
    cache_dir: Optional[Union[str, os.PathLike[str]]] = None,
    force_download: bool = False,
    proxies: Optional[dict[str, str]] = None,
    token: Optional[Union[bool, str]] = None,
    revision: Optional[str] = None,
    local_files_only: bool = False,
    subfolder: str = "",
    **kwargs,
) -> dict[str, Any]:
    """
    Loads the tokenizer configuration from a pretrained model tokenizer configuration.

    Args:
        pretrained_model_name_or_path (`str` or `os.PathLike`):
            This can be either:

            - a string, the *model id* of a pretrained model configuration hosted inside a model repo on
              huggingface.co.
            - a path to a *directory* containing a configuration file saved using the
              [`~PreTrainedTokenizer.save_pretrained`] method, e.g., `./my_model_directory/`.

        cache_dir (`str` or `os.PathLike`, *optional*):
            Path to a directory in which a downloaded pretrained model configuration should be cached if the standard
            cache should not be used.
        force_download (`bool`, *optional*, defaults to `False`):
            Whether or not to force to (re-)download the configuration files and override the cached versions if they
            exist.
        proxies (`dict[str, str]`, *optional*):
            A dictionary of proxy servers to use by protocol or endpoint, e.g., `{'http': 'foo.bar:3128',
            'http://hostname': 'foo.bar:4012'}.` The proxies are used on each request.
        token (`str` or *bool*, *optional*):
            The token to use as HTTP bearer authorization for remote files. If `True`, will use the token generated
            when running `hf auth login` (stored in `~/.huggingface`).
        revision (`str`, *optional*, defaults to `"main"`):
            The specific model version to use. It can be a branch name, a tag name, or a commit id, since we use a
            git-based system for storing models and other artifacts on huggingface.co, so `revision` can be any
            identifier allowed by git.
        local_files_only (`bool`, *optional*, defaults to `False`):
            If `True`, will only try to load the tokenizer configuration from local files.
        subfolder (`str`, *optional*, defaults to `""`):
            In case the tokenizer config is located inside a subfolder of the model repo on huggingface.co, you can
            specify the folder name here.

    <Tip>

    Passing `token=True` is required when you want to use a private model.

    </Tip>

    Returns:
        `dict`: The configuration of the tokenizer.

    Examples:

    ```python
    # Download configuration from huggingface.co and cache.
    tokenizer_config = get_tokenizer_config("google-bert/bert-base-uncased")
    # This model does not have a tokenizer config so the result will be an empty dict.
    tokenizer_config = get_tokenizer_config("FacebookAI/xlm-roberta-base")

    # Save a pretrained tokenizer locally and you can reload its config
    from transformers import AutoTokenizer

    tokenizer = AutoTokenizer.from_pretrained("google-bert/bert-base-cased")
    tokenizer.save_pretrained("tokenizer-test")
    tokenizer_config = get_tokenizer_config("tokenizer-test")
    ```"""
    commit_hash = kwargs.get("_commit_hash")
    resolved_config_file = cached_file(
        pretrained_model_name_or_path,
        TOKENIZER_CONFIG_FILE,
        cache_dir=cache_dir,
        force_download=force_download,
        proxies=proxies,
        token=token,
        revision=revision,
        local_files_only=local_files_only,
        subfolder=subfolder,
        _raise_exceptions_for_gated_repo=False,
        _raise_exceptions_for_missing_entries=False,
        _raise_exceptions_for_connection_errors=False,
        _commit_hash=commit_hash,
    )
    if resolved_config_file is None:
        logger.info("Could not locate the tokenizer configuration file, will try to use the model config instead.")
        return {}
    commit_hash = extract_commit_hash(resolved_config_file, commit_hash)

    with open(resolved_config_file, encoding="utf-8") as reader:
        result = json.load(reader)
    result["_commit_hash"] = commit_hash
    return result


class AutoTokenizer:
    r"""
    This is a generic tokenizer class that will be instantiated as one of the tokenizer classes of the library when
    created with the [`AutoTokenizer.from_pretrained`] class method.

    This class cannot be instantiated directly using `__init__()` (throws an error).
    """

    def __init__(self):
        raise OSError(
            "AutoTokenizer is designed to be instantiated "
            "using the `AutoTokenizer.from_pretrained(pretrained_model_name_or_path)` method."
        )

    @classmethod
    @replace_list_option_in_docstrings(TOKENIZER_MAPPING_NAMES)
    def from_pretrained(
        cls, pretrained_model_name_or_path, *inputs, **kwargs
    ) -> Union[PreTrainedTokenizer, PreTrainedTokenizerFast]:
        r"""
        Instantiate one of the tokenizer classes of the library from a pretrained model vocabulary.

        The tokenizer class to instantiate is selected based on the `model_type` property of the config object (either
        passed as an argument or loaded from `pretrained_model_name_or_path` if possible), or when it's missing, by
        falling back to using pattern matching on `pretrained_model_name_or_path`:

        List options

        Params:
            pretrained_model_name_or_path (`str` or `os.PathLike`):
                Can be either:

                    - A string, the *model id* of a predefined tokenizer hosted inside a model repo on huggingface.co.
                    - A path to a *directory* containing vocabulary files required by the tokenizer, for instance saved
                      using the [`~PreTrainedTokenizer.save_pretrained`] method, e.g., `./my_model_directory/`.
                    - A path or url to a single saved vocabulary file if and only if the tokenizer only requires a
                      single vocabulary file (like Bert or XLNet), e.g.: `./my_model_directory/vocab.txt`. (Not
                      applicable to all derived classes)
            inputs (additional positional arguments, *optional*):
                Will be passed along to the Tokenizer `__init__()` method.
            config ([`PreTrainedConfig`], *optional*)
                The configuration object used to determine the tokenizer class to instantiate.
            cache_dir (`str` or `os.PathLike`, *optional*):
                Path to a directory in which a downloaded pretrained model configuration should be cached if the
                standard cache should not be used.
            force_download (`bool`, *optional*, defaults to `False`):
                Whether or not to force the (re-)download the model weights and configuration files and override the
                cached versions if they exist.
            proxies (`dict[str, str]`, *optional*):
                A dictionary of proxy servers to use by protocol or endpoint, e.g., `{'http': 'foo.bar:3128',
                'http://hostname': 'foo.bar:4012'}`. The proxies are used on each request.
            revision (`str`, *optional*, defaults to `"main"`):
                The specific model version to use. It can be a branch name, a tag name, or a commit id, since we use a
                git-based system for storing models and other artifacts on huggingface.co, so `revision` can be any
                identifier allowed by git.
            subfolder (`str`, *optional*):
                In case the relevant files are located inside a subfolder of the model repo on huggingface.co (e.g. for
                facebook/rag-token-base), specify it here.
            use_fast (`bool`, *optional*, defaults to `True`):
                Use a [fast Rust-based tokenizer](https://huggingface.co/docs/tokenizers/index) if it is supported for
                a given model. If a fast tokenizer is not available for a given model, a normal Python-based tokenizer
                is returned instead.
            tokenizer_type (`str`, *optional*):
                Tokenizer type to be loaded.
            trust_remote_code (`bool`, *optional*, defaults to `False`):
                Whether or not to allow for custom models defined on the Hub in their own modeling files. This option
                should only be set to `True` for repositories you trust and in which you have read the code, as it will
                execute code present on the Hub on your local machine.
            kwargs (additional keyword arguments, *optional*):
                Will be passed to the Tokenizer `__init__()` method. Can be used to set special tokens like
                `bos_token`, `eos_token`, `unk_token`, `sep_token`, `pad_token`, `cls_token`, `mask_token`,
                `additional_special_tokens`. See parameters in the `__init__()` for more details.

        Examples:

        ```python
        >>> from transformers import AutoTokenizer

        >>> # Download vocabulary from huggingface.co and cache.
        >>> tokenizer = AutoTokenizer.from_pretrained("google-bert/bert-base-uncased")

        >>> # Download vocabulary from huggingface.co (user-uploaded) and cache.
        >>> tokenizer = AutoTokenizer.from_pretrained("dbmdz/bert-base-german-cased")

        >>> # If vocabulary files are in a directory (e.g. tokenizer was saved using *save_pretrained('./test/saved_model/')*)
        >>> # tokenizer = AutoTokenizer.from_pretrained("./test/bert_saved_model/")

        >>> # Download vocabulary from huggingface.co and define model-specific arguments
        >>> tokenizer = AutoTokenizer.from_pretrained("FacebookAI/roberta-base", add_prefix_space=True)
        ```"""
        config = kwargs.pop("config", None)
        kwargs["_from_auto"] = True

        use_fast = kwargs.pop("use_fast", True)
        tokenizer_type = kwargs.pop("tokenizer_type", None)
        trust_remote_code = kwargs.pop("trust_remote_code", None)
        gguf_file = kwargs.get("gguf_file")

        # First, let's see whether the tokenizer_type is passed so that we can leverage it
        if tokenizer_type is not None:
            tokenizer_class = None
            tokenizer_class_tuple = TOKENIZER_MAPPING_NAMES.get(tokenizer_type, None)

            if tokenizer_class_tuple is None:
                raise ValueError(
                    f"Passed `tokenizer_type` {tokenizer_type} does not exist. `tokenizer_type` should be one of "
                    f"{', '.join(c for c in TOKENIZER_MAPPING_NAMES)}."
                )

            tokenizer_class_name, tokenizer_fast_class_name = tokenizer_class_tuple

            if use_fast:
                if tokenizer_fast_class_name is not None:
                    tokenizer_class = tokenizer_class_from_name(tokenizer_fast_class_name)
                else:
                    logger.warning(
                        "`use_fast` is set to `True` but the tokenizer class does not have a fast version. "
                        " Falling back to the slow version."
                    )
            if tokenizer_class is None:
                tokenizer_class = tokenizer_class_from_name(tokenizer_class_name)

            if tokenizer_class is None:
                raise ValueError(f"Tokenizer class {tokenizer_class_name} is not currently imported.")

            return tokenizer_class.from_pretrained(pretrained_model_name_or_path, *inputs, **kwargs)

        # Next, let's try to use the tokenizer_config file to get the tokenizer class.
        tokenizer_config = get_tokenizer_config(pretrained_model_name_or_path, **kwargs)
        if "_commit_hash" in tokenizer_config:
            kwargs["_commit_hash"] = tokenizer_config["_commit_hash"]
        config_tokenizer_class = tokenizer_config.get("tokenizer_class")
        tokenizer_auto_map = None
        if "auto_map" in tokenizer_config:
            if isinstance(tokenizer_config["auto_map"], (tuple, list)):
                # Legacy format for dynamic tokenizers
                tokenizer_auto_map = tokenizer_config["auto_map"]
            else:
                tokenizer_auto_map = tokenizer_config["auto_map"].get("AutoTokenizer", None)

        # If that did not work, let's try to use the config.
        if config_tokenizer_class is None:
            if not isinstance(config, PreTrainedConfig):
                if gguf_file:
                    gguf_path = cached_file(pretrained_model_name_or_path, gguf_file, **kwargs)
                    config_dict = load_gguf_checkpoint(gguf_path, return_tensors=False)["config"]
                    config = AutoConfig.for_model(**config_dict)
                else:
                    config = AutoConfig.from_pretrained(
                        pretrained_model_name_or_path, trust_remote_code=trust_remote_code, **kwargs
                    )
            config_tokenizer_class = config.tokenizer_class
            if hasattr(config, "auto_map") and "AutoTokenizer" in config.auto_map:
                tokenizer_auto_map = config.auto_map["AutoTokenizer"]

        has_remote_code = tokenizer_auto_map is not None
        has_local_code = type(config) in TOKENIZER_MAPPING or (
            config_tokenizer_class is not None
            and (
                tokenizer_class_from_name(config_tokenizer_class) is not None
                or tokenizer_class_from_name(config_tokenizer_class + "Fast") is not None
            )
        )
        if has_remote_code:
            if use_fast and tokenizer_auto_map[1] is not None:
                class_ref = tokenizer_auto_map[1]
            else:
                class_ref = tokenizer_auto_map[0]
            if "--" in class_ref:
                upstream_repo = class_ref.split("--")[0]
            else:
                upstream_repo = None
            trust_remote_code = resolve_trust_remote_code(
                trust_remote_code, pretrained_model_name_or_path, has_local_code, has_remote_code, upstream_repo
            )

        if has_remote_code and trust_remote_code:
            tokenizer_class = get_class_from_dynamic_module(class_ref, pretrained_model_name_or_path, **kwargs)
            _ = kwargs.pop("code_revision", None)
            tokenizer_class.register_for_auto_class()
            return tokenizer_class.from_pretrained(
                pretrained_model_name_or_path, *inputs, trust_remote_code=trust_remote_code, **kwargs
            )
        elif config_tokenizer_class is not None:
            tokenizer_class = None
            if use_fast and not config_tokenizer_class.endswith("Fast"):
                tokenizer_class_candidate = f"{config_tokenizer_class}Fast"
                tokenizer_class = tokenizer_class_from_name(tokenizer_class_candidate)
            if tokenizer_class is None:
                tokenizer_class_candidate = config_tokenizer_class
                tokenizer_class = tokenizer_class_from_name(tokenizer_class_candidate)
            if tokenizer_class is None:
                raise ValueError(
                    f"Tokenizer class {tokenizer_class_candidate} does not exist or is not currently imported."
                )
            return tokenizer_class.from_pretrained(pretrained_model_name_or_path, *inputs, **kwargs)

        # Otherwise we have to be creative.
        # if model is an encoder decoder, the encoder tokenizer class is used by default
        if isinstance(config, EncoderDecoderConfig):
            if type(config.decoder) is not type(config.encoder):
                logger.warning(
                    f"The encoder model config class: {config.encoder.__class__} is different from the decoder model "
                    f"config class: {config.decoder.__class__}. It is not recommended to use the "
                    "`AutoTokenizer.from_pretrained()` method in this case. Please use the encoder and decoder "
                    "specific tokenizer classes."
                )
            config = config.encoder

        model_type = config_class_to_model_type(type(config).__name__)
        if model_type is not None:
            tokenizer_class_py, tokenizer_class_fast = TOKENIZER_MAPPING[type(config)]

            if tokenizer_class_fast and (use_fast or tokenizer_class_py is None):
                return tokenizer_class_fast.from_pretrained(pretrained_model_name_or_path, *inputs, **kwargs)
            else:
                if tokenizer_class_py is not None:
                    return tokenizer_class_py.from_pretrained(pretrained_model_name_or_path, *inputs, **kwargs)
                else:
                    raise ValueError(
                        "This tokenizer cannot be instantiated. Please make sure you have `sentencepiece` installed "
                        "in order to use this tokenizer."
                    )

        raise ValueError(
            f"Unrecognized configuration class {config.__class__} to build an AutoTokenizer.\n"
            f"Model type should be one of {', '.join(c.__name__ for c in TOKENIZER_MAPPING)}."
        )

    @staticmethod
    def register(config_class, slow_tokenizer_class=None, fast_tokenizer_class=None, exist_ok=False):
        """
        Register a new tokenizer in this mapping.


        Args:
            config_class ([`PreTrainedConfig`]):
                The configuration corresponding to the model to register.
            slow_tokenizer_class ([`PretrainedTokenizer`], *optional*):
                The slow tokenizer to register.
            fast_tokenizer_class ([`PreTrainedTokenizerFast`], *optional*):
                The fast tokenizer to register.
        """
        if slow_tokenizer_class is None and fast_tokenizer_class is None:
            raise ValueError("You need to pass either a `slow_tokenizer_class` or a `fast_tokenizer_class")
        if slow_tokenizer_class is not None and issubclass(slow_tokenizer_class, PreTrainedTokenizerFast):
            raise ValueError("You passed a fast tokenizer in the `slow_tokenizer_class`.")
        if fast_tokenizer_class is not None and issubclass(fast_tokenizer_class, PreTrainedTokenizer):
            raise ValueError("You passed a slow tokenizer in the `fast_tokenizer_class`.")

        if (
            slow_tokenizer_class is not None
            and fast_tokenizer_class is not None
            and issubclass(fast_tokenizer_class, PreTrainedTokenizerFast)
            and fast_tokenizer_class.slow_tokenizer_class != slow_tokenizer_class
        ):
            raise ValueError(
                "The fast tokenizer class you are passing has a `slow_tokenizer_class` attribute that is not "
                "consistent with the slow tokenizer class you passed (fast tokenizer has "
                f"{fast_tokenizer_class.slow_tokenizer_class} and you passed {slow_tokenizer_class}. Fix one of those "
                "so they match!"
            )

        # Avoid resetting a set slow/fast tokenizer if we are passing just the other ones.
        if config_class in TOKENIZER_MAPPING._extra_content:
            existing_slow, existing_fast = TOKENIZER_MAPPING[config_class]
            if slow_tokenizer_class is None:
                slow_tokenizer_class = existing_slow
            if fast_tokenizer_class is None:
                fast_tokenizer_class = existing_fast

        TOKENIZER_MAPPING.register(config_class, (slow_tokenizer_class, fast_tokenizer_class), exist_ok=exist_ok)


__all__ = ["TOKENIZER_MAPPING", "AutoTokenizer"]<|MERGE_RESOLUTION|>--- conflicted
+++ resolved
@@ -676,11 +676,7 @@
             ),
         ),
         ("smollm3", (None, "PreTrainedTokenizerFast" if is_tokenizers_available() else None)),
-<<<<<<< HEAD
-        ("smolvlm", ("PreTrainedTokenizer", "PreTrainedTokenizerFast" if is_tokenizers_available() else None)),
-=======
         ("smolvlm", (None, "PreTrainedTokenizerFast" if is_tokenizers_available() else None)),
->>>>>>> 6cc30f90
         ("speech_to_text", ("Speech2TextTokenizer" if is_sentencepiece_available() else None, None)),
         ("speech_to_text_2", ("Speech2Text2Tokenizer", None)),
         ("speecht5", ("SpeechT5Tokenizer" if is_sentencepiece_available() else None, None)),
