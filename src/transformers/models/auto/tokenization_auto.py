--- conflicted
+++ resolved
@@ -23,12 +23,8 @@
 
 from transformers.utils.import_utils import is_mistral_common_available
 
-<<<<<<< HEAD
 from ... import PythonBackend
-from ...configuration_utils import PretrainedConfig
-=======
 from ...configuration_utils import PreTrainedConfig
->>>>>>> 6ccacf3a
 from ...dynamic_module_utils import get_class_from_dynamic_module, resolve_trust_remote_code
 from ...modeling_gguf_pytorch_utils import load_gguf_checkpoint
 from ...tokenization_utils_base import TOKENIZER_CONFIG_FILE, find_sentencepiece_model_file, load_vocab_and_merges
@@ -69,7 +65,6 @@
 
 TOKENIZER_MAPPING_NAMES = OrderedDict[str, Optional[str]](
     [
-<<<<<<< HEAD
         ("aimv2", "CLIPTokenizerFast" if is_tokenizers_available() else None),
         ("albert", "AlbertTokenizer" if is_tokenizers_available() else None),
         ("align", "BertTokenizer" if is_tokenizers_available() else None),
@@ -216,399 +211,6 @@
         ("metaclip_2", "XLMRobertaTokenizerFast" if is_tokenizers_available() else None),
         ("mgp-str", "MgpstrTokenizer"),
         ("minimax", "GPT2Tokenizer" if is_tokenizers_available() else None),
-=======
-        (
-            "aimv2",
-            (
-                "CLIPTokenizer",
-                "CLIPTokenizerFast" if is_tokenizers_available() else None,
-            ),
-        ),
-        (
-            "albert",
-            (
-                "AlbertTokenizer" if is_sentencepiece_available() else None,
-                "AlbertTokenizerFast" if is_tokenizers_available() else None,
-            ),
-        ),
-        ("align", ("BertTokenizer", "BertTokenizerFast" if is_tokenizers_available() else None)),
-        ("altclip", ("XLMRobertaTokenizer", "XLMRobertaTokenizerFast" if is_tokenizers_available() else None)),
-        ("arcee", ("LlamaTokenizer", "LlamaTokenizerFast" if is_tokenizers_available() else None)),
-        ("aria", ("LlamaTokenizer", "LlamaTokenizerFast" if is_tokenizers_available() else None)),
-        ("aya_vision", (None, "CohereTokenizerFast" if is_tokenizers_available() else None)),
-        ("bark", ("BertTokenizer", "BertTokenizerFast" if is_tokenizers_available() else None)),
-        ("bart", ("BartTokenizer", "BartTokenizerFast")),
-        (
-            "barthez",
-            (
-                "BarthezTokenizer" if is_sentencepiece_available() else None,
-                "BarthezTokenizerFast" if is_tokenizers_available() else None,
-            ),
-        ),
-        ("bartpho", ("BartphoTokenizer", None)),
-        ("bert", ("BertTokenizer", "BertTokenizerFast" if is_tokenizers_available() else None)),
-        ("bert-generation", ("BertGenerationTokenizer" if is_sentencepiece_available() else None, None)),
-        ("bert-japanese", ("BertJapaneseTokenizer", None)),
-        ("bertweet", ("BertweetTokenizer", None)),
-        (
-            "big_bird",
-            (
-                "BigBirdTokenizer" if is_sentencepiece_available() else None,
-                "BigBirdTokenizerFast" if is_tokenizers_available() else None,
-            ),
-        ),
-        ("bigbird_pegasus", ("PegasusTokenizer", "PegasusTokenizerFast" if is_tokenizers_available() else None)),
-        ("biogpt", ("BioGptTokenizer", None)),
-        ("bitnet", (None, "PreTrainedTokenizerFast" if is_tokenizers_available() else None)),
-        ("blenderbot", ("BlenderbotTokenizer", "BlenderbotTokenizerFast")),
-        ("blenderbot-small", ("BlenderbotSmallTokenizer", None)),
-        ("blip", ("BertTokenizer", "BertTokenizerFast" if is_tokenizers_available() else None)),
-        ("blip-2", ("GPT2Tokenizer", "GPT2TokenizerFast" if is_tokenizers_available() else None)),
-        ("bloom", (None, "BloomTokenizerFast" if is_tokenizers_available() else None)),
-        ("blt", (None, "PreTrainedTokenizerFast" if is_tokenizers_available() else None)),
-        ("bridgetower", ("RobertaTokenizer", "RobertaTokenizerFast" if is_tokenizers_available() else None)),
-        ("bros", ("BertTokenizer", "BertTokenizerFast" if is_tokenizers_available() else None)),
-        ("byt5", ("ByT5Tokenizer", None)),
-        (
-            "camembert",
-            (
-                "CamembertTokenizer" if is_sentencepiece_available() else None,
-                "CamembertTokenizerFast" if is_tokenizers_available() else None,
-            ),
-        ),
-        ("canine", ("CanineTokenizer", None)),
-        (
-            "chameleon",
-            (
-                "LlamaTokenizer" if is_sentencepiece_available() else None,
-                "LlamaTokenizerFast" if is_tokenizers_available() else None,
-            ),
-        ),
-        ("chinese_clip", ("BertTokenizer", "BertTokenizerFast" if is_tokenizers_available() else None)),
-        (
-            "clap",
-            (
-                "RobertaTokenizer",
-                "RobertaTokenizerFast" if is_tokenizers_available() else None,
-            ),
-        ),
-        (
-            "clip",
-            (
-                "CLIPTokenizer",
-                "CLIPTokenizerFast" if is_tokenizers_available() else None,
-            ),
-        ),
-        (
-            "clipseg",
-            (
-                "CLIPTokenizer",
-                "CLIPTokenizerFast" if is_tokenizers_available() else None,
-            ),
-        ),
-        ("clvp", ("ClvpTokenizer", None)),
-        (
-            "code_llama",
-            (
-                "CodeLlamaTokenizer" if is_sentencepiece_available() else None,
-                "CodeLlamaTokenizerFast" if is_tokenizers_available() else None,
-            ),
-        ),
-        ("codegen", ("CodeGenTokenizer", "CodeGenTokenizerFast" if is_tokenizers_available() else None)),
-        ("cohere", (None, "CohereTokenizerFast" if is_tokenizers_available() else None)),
-        ("cohere2", (None, "CohereTokenizerFast" if is_tokenizers_available() else None)),
-        ("cohere2_vision", (None, "CohereTokenizerFast" if is_tokenizers_available() else None)),
-        ("colpali", ("LlamaTokenizer", "LlamaTokenizerFast" if is_tokenizers_available() else None)),
-        ("colqwen2", ("Qwen2Tokenizer", "Qwen2TokenizerFast" if is_tokenizers_available() else None)),
-        ("convbert", ("ConvBertTokenizer", "ConvBertTokenizerFast" if is_tokenizers_available() else None)),
-        (
-            "cpm",
-            (
-                "CpmTokenizer" if is_sentencepiece_available() else None,
-                "CpmTokenizerFast" if is_tokenizers_available() else None,
-            ),
-        ),
-        ("cpmant", ("CpmAntTokenizer", None)),
-        ("csm", (None, "PreTrainedTokenizerFast" if is_tokenizers_available() else None)),
-        ("ctrl", ("CTRLTokenizer", None)),
-        (
-            "cwm",
-            (
-                "LlamaTokenizer" if is_sentencepiece_available() else None,
-                "LlamaTokenizerFast" if is_tokenizers_available() else None,
-            ),
-        ),
-        ("data2vec-audio", ("Wav2Vec2CTCTokenizer", None)),
-        ("data2vec-text", ("RobertaTokenizer", "RobertaTokenizerFast" if is_tokenizers_available() else None)),
-        ("dbrx", ("GPT2Tokenizer", "GPT2TokenizerFast" if is_tokenizers_available() else None)),
-        ("deberta", ("DebertaTokenizer", "DebertaTokenizerFast" if is_tokenizers_available() else None)),
-        (
-            "deberta-v2",
-            (
-                "DebertaV2Tokenizer" if is_sentencepiece_available() else None,
-                "DebertaV2TokenizerFast" if is_tokenizers_available() else None,
-            ),
-        ),
-        (
-            "deepseek_v2",
-            (
-                "LlamaTokenizer" if is_sentencepiece_available() else None,
-                "LlamaTokenizerFast" if is_tokenizers_available() else None,
-            ),
-        ),
-        (
-            "deepseek_v3",
-            (
-                "LlamaTokenizer" if is_sentencepiece_available() else None,
-                "LlamaTokenizerFast" if is_tokenizers_available() else None,
-            ),
-        ),
-        (
-            "deepseek_vl",
-            (
-                "LlamaTokenizer" if is_sentencepiece_available() else None,
-                "LlamaTokenizerFast" if is_tokenizers_available() else None,
-            ),
-        ),
-        (
-            "deepseek_vl_hybrid",
-            (
-                "LlamaTokenizer" if is_sentencepiece_available() else None,
-                "LlamaTokenizerFast" if is_tokenizers_available() else None,
-            ),
-        ),
-        ("dia", ("DiaTokenizer", None)),
-        (
-            "diffllama",
-            (
-                "LlamaTokenizer" if is_sentencepiece_available() else None,
-                "LlamaTokenizerFast" if is_tokenizers_available() else None,
-            ),
-        ),
-        ("distilbert", ("DistilBertTokenizer", "DistilBertTokenizerFast" if is_tokenizers_available() else None)),
-        ("donut", ("XLMRobertaTokenizer", "XLMRobertaTokenizerFast" if is_tokenizers_available() else None)),
-        (
-            "dpr",
-            (
-                "DPRQuestionEncoderTokenizer",
-                "DPRQuestionEncoderTokenizerFast" if is_tokenizers_available() else None,
-            ),
-        ),
-        ("electra", ("ElectraTokenizer", "ElectraTokenizerFast" if is_tokenizers_available() else None)),
-        ("emu3", ("GPT2Tokenizer", "GPT2TokenizerFast" if is_tokenizers_available() else None)),
-        ("ernie", ("BertTokenizer", "BertTokenizerFast" if is_tokenizers_available() else None)),
-        ("ernie4_5", (None, "LlamaTokenizerFast" if is_tokenizers_available() else None)),
-        ("ernie4_5_moe", (None, "LlamaTokenizerFast" if is_tokenizers_available() else None)),
-        ("esm", ("EsmTokenizer", None)),
-        ("evolla", (None, "LlamaTokenizerFast" if is_tokenizers_available() else None)),
-        (
-            "exaone4",
-            (
-                "GPT2Tokenizer" if is_tokenizers_available() else None,
-                "GPT2TokenizerFast" if is_tokenizers_available() else None,
-            ),
-        ),
-        ("falcon", (None, "PreTrainedTokenizerFast" if is_tokenizers_available() else None)),
-        ("falcon_mamba", (None, "GPTNeoXTokenizerFast" if is_tokenizers_available() else None)),
-        (
-            "fastspeech2_conformer",
-            ("FastSpeech2ConformerTokenizer" if is_g2p_en_available() else None, None),
-        ),
-        ("flaubert", ("FlaubertTokenizer", None)),
-        ("flava", ("BertTokenizer", "BertTokenizerFast" if is_tokenizers_available() else None)),
-        ("flex_olmo", (None, "GPT2TokenizerFast" if is_tokenizers_available() else None)),
-        ("florence2", ("BartTokenizer", "BartTokenizerFast" if is_tokenizers_available() else None)),
-        ("fnet", ("FNetTokenizer", "FNetTokenizerFast" if is_tokenizers_available() else None)),
-        ("fsmt", ("FSMTTokenizer", None)),
-        ("funnel", ("FunnelTokenizer", "FunnelTokenizerFast" if is_tokenizers_available() else None)),
-        ("fuyu", (None, "LlamaTokenizerFast" if is_tokenizers_available() else None)),
-        (
-            "gemma",
-            (
-                "GemmaTokenizer" if is_sentencepiece_available() else None,
-                "GemmaTokenizerFast" if is_tokenizers_available() else None,
-            ),
-        ),
-        (
-            "gemma2",
-            (
-                "GemmaTokenizer" if is_sentencepiece_available() else None,
-                "GemmaTokenizerFast" if is_tokenizers_available() else None,
-            ),
-        ),
-        (
-            "gemma3",
-            (
-                "GemmaTokenizer" if is_sentencepiece_available() else None,
-                "GemmaTokenizerFast" if is_tokenizers_available() else None,
-            ),
-        ),
-        (
-            "gemma3_text",
-            (
-                "GemmaTokenizer" if is_sentencepiece_available() else None,
-                "GemmaTokenizerFast" if is_tokenizers_available() else None,
-            ),
-        ),
-        (
-            "gemma3n",
-            (
-                "GemmaTokenizer" if is_sentencepiece_available() else None,
-                "GemmaTokenizerFast" if is_tokenizers_available() else None,
-            ),
-        ),
-        (
-            "gemma3n_text",
-            (
-                "GemmaTokenizer" if is_sentencepiece_available() else None,
-                "GemmaTokenizerFast" if is_tokenizers_available() else None,
-            ),
-        ),
-        ("git", ("BertTokenizer", "BertTokenizerFast" if is_tokenizers_available() else None)),
-        ("glm", (None, "PreTrainedTokenizerFast" if is_tokenizers_available() else None)),
-        ("glm4", (None, "PreTrainedTokenizerFast" if is_tokenizers_available() else None)),
-        ("glm46v", (None, "PreTrainedTokenizerFast" if is_tokenizers_available() else None)),
-        ("glm4_moe", (None, "PreTrainedTokenizerFast" if is_tokenizers_available() else None)),
-        ("glm4v", (None, "PreTrainedTokenizerFast" if is_tokenizers_available() else None)),
-        ("glm4v_moe", (None, "PreTrainedTokenizerFast" if is_tokenizers_available() else None)),
-        ("got_ocr2", (None, "PreTrainedTokenizerFast" if is_tokenizers_available() else None)),
-        ("gpt-sw3", ("GPTSw3Tokenizer" if is_sentencepiece_available() else None, None)),
-        ("gpt2", ("GPT2Tokenizer", "GPT2TokenizerFast" if is_tokenizers_available() else None)),
-        ("gpt_bigcode", ("GPT2Tokenizer", "GPT2TokenizerFast" if is_tokenizers_available() else None)),
-        ("gpt_neo", ("GPT2Tokenizer", "GPT2TokenizerFast" if is_tokenizers_available() else None)),
-        ("gpt_neox", (None, "GPTNeoXTokenizerFast" if is_tokenizers_available() else None)),
-        ("gpt_neox_japanese", ("GPTNeoXJapaneseTokenizer", None)),
-        ("gpt_oss", (None, "PreTrainedTokenizerFast" if is_tokenizers_available() else None)),
-        ("gptj", ("GPT2Tokenizer", "GPT2TokenizerFast" if is_tokenizers_available() else None)),
-        ("granite", ("GPT2Tokenizer", None)),
-        ("granite_speech", ("GPT2Tokenizer", None)),
-        ("granitemoe", ("GPT2Tokenizer", None)),
-        ("granitemoehybrid", ("GPT2Tokenizer", None)),
-        ("granitemoeshared", ("GPT2Tokenizer", None)),
-        ("grounding-dino", ("BertTokenizer", "BertTokenizerFast" if is_tokenizers_available() else None)),
-        ("groupvit", ("CLIPTokenizer", "CLIPTokenizerFast" if is_tokenizers_available() else None)),
-        ("helium", (None, "PreTrainedTokenizerFast" if is_tokenizers_available() else None)),
-        ("herbert", ("HerbertTokenizer", "HerbertTokenizerFast" if is_tokenizers_available() else None)),
-        ("hubert", ("Wav2Vec2CTCTokenizer", None)),
-        ("ibert", ("RobertaTokenizer", "RobertaTokenizerFast" if is_tokenizers_available() else None)),
-        ("idefics", (None, "LlamaTokenizerFast" if is_tokenizers_available() else None)),
-        ("idefics2", ("LlamaTokenizer", "LlamaTokenizerFast" if is_tokenizers_available() else None)),
-        ("idefics3", ("LlamaTokenizer", "LlamaTokenizerFast" if is_tokenizers_available() else None)),
-        ("instructblip", ("GPT2Tokenizer", "GPT2TokenizerFast" if is_tokenizers_available() else None)),
-        ("instructblipvideo", ("GPT2Tokenizer", "GPT2TokenizerFast" if is_tokenizers_available() else None)),
-        ("internvl", ("Qwen2Tokenizer", "Qwen2TokenizerFast" if is_tokenizers_available() else None)),
-        (
-            "jamba",
-            (
-                "LlamaTokenizer" if is_sentencepiece_available() else None,
-                "LlamaTokenizerFast" if is_tokenizers_available() else None,
-            ),
-        ),
-        ("janus", (None, "LlamaTokenizerFast" if is_tokenizers_available() else None)),
-        (
-            "jetmoe",
-            (
-                "LlamaTokenizer" if is_sentencepiece_available() else None,
-                "LlamaTokenizerFast" if is_tokenizers_available() else None,
-            ),
-        ),
-        (
-            "kosmos-2",
-            (
-                "XLMRobertaTokenizer" if is_sentencepiece_available() else None,
-                "XLMRobertaTokenizerFast" if is_tokenizers_available() else None,
-            ),
-        ),
-        ("kosmos-2.5", (None, "PreTrainedTokenizerFast" if is_tokenizers_available() else None)),
-        ("kyutai_speech_to_text", (None, "PreTrainedTokenizerFast" if is_tokenizers_available() else None)),
-        ("layoutlm", ("LayoutLMTokenizer", "LayoutLMTokenizerFast" if is_tokenizers_available() else None)),
-        ("layoutlmv2", ("LayoutLMv2Tokenizer", "LayoutLMv2TokenizerFast" if is_tokenizers_available() else None)),
-        ("layoutlmv3", ("LayoutLMv3Tokenizer", "LayoutLMv3TokenizerFast" if is_tokenizers_available() else None)),
-        ("layoutxlm", ("LayoutXLMTokenizer", "LayoutXLMTokenizerFast" if is_tokenizers_available() else None)),
-        ("led", ("LEDTokenizer", "LEDTokenizerFast" if is_tokenizers_available() else None)),
-        ("lfm2", (None, "PreTrainedTokenizerFast" if is_tokenizers_available() else None)),
-        ("lfm2_vl", (None, "PreTrainedTokenizerFast" if is_tokenizers_available() else None)),
-        ("lilt", ("LayoutLMv3Tokenizer", "LayoutLMv3TokenizerFast" if is_tokenizers_available() else None)),
-        (
-            "llama",
-            (
-                "LlamaTokenizer" if is_sentencepiece_available() else None,
-                "LlamaTokenizerFast" if is_tokenizers_available() else None,
-            ),
-        ),
-        (
-            "llama4",
-            (
-                "LlamaTokenizer" if is_sentencepiece_available() else None,
-                "LlamaTokenizerFast" if is_tokenizers_available() else None,
-            ),
-        ),
-        (
-            "llama4_text",
-            (
-                "LlamaTokenizer" if is_sentencepiece_available() else None,
-                "LlamaTokenizerFast" if is_tokenizers_available() else None,
-            ),
-        ),
-        ("llava", ("LlamaTokenizer", "LlamaTokenizerFast" if is_tokenizers_available() else None)),
-        ("llava_next", ("LlamaTokenizer", "LlamaTokenizerFast" if is_tokenizers_available() else None)),
-        ("llava_next_video", ("LlamaTokenizer", "LlamaTokenizerFast" if is_tokenizers_available() else None)),
-        ("llava_onevision", ("LlamaTokenizer", "LlamaTokenizerFast" if is_tokenizers_available() else None)),
-        ("longformer", ("LongformerTokenizer", "LongformerTokenizerFast" if is_tokenizers_available() else None)),
-        (
-            "longt5",
-            (
-                "T5Tokenizer" if is_sentencepiece_available() else None,
-                "T5TokenizerFast" if is_tokenizers_available() else None,
-            ),
-        ),
-        ("luke", ("LukeTokenizer", None)),
-        ("lxmert", ("LxmertTokenizer", "LxmertTokenizerFast" if is_tokenizers_available() else None)),
-        ("m2m_100", ("M2M100Tokenizer" if is_sentencepiece_available() else None, None)),
-        ("mamba", (None, "GPTNeoXTokenizerFast" if is_tokenizers_available() else None)),
-        ("mamba2", (None, "GPTNeoXTokenizerFast" if is_tokenizers_available() else None)),
-        ("marian", ("MarianTokenizer" if is_sentencepiece_available() else None, None)),
-        ("markuplm", ("MarkupLMTokenizer", "MarkupLMTokenizerFast" if is_tokenizers_available() else None)),
-        (
-            "mbart",
-            (
-                "MBartTokenizer" if is_sentencepiece_available() else None,
-                "MBartTokenizerFast" if is_tokenizers_available() else None,
-            ),
-        ),
-        (
-            "mbart50",
-            (
-                "MBart50Tokenizer" if is_sentencepiece_available() else None,
-                "MBart50TokenizerFast" if is_tokenizers_available() else None,
-            ),
-        ),
-        ("megatron-bert", ("BertTokenizer", "BertTokenizerFast" if is_tokenizers_available() else None)),
-        (
-            "metaclip_2",
-            (
-                "XLMRobertaTokenizer",
-                "XLMRobertaTokenizerFast" if is_tokenizers_available() else None,
-            ),
-        ),
-        ("mgp-str", ("MgpstrTokenizer", None)),
-        (
-            "minimax",
-            (
-                "GPT2Tokenizer" if is_sentencepiece_available() else None,
-                "GPT2TokenizerFast" if is_tokenizers_available() else None,
-            ),
-        ),
->>>>>>> 6ccacf3a
-        (
-            "ministral",
-            (
-                "MistralCommonTokenizer"
-                if is_mistral_common_available()
-                else ("LlamaTokenizer" if is_sentencepiece_available() else None),
-                "LlamaTokenizerFast" if is_tokenizers_available() and not is_mistral_common_available() else None,
-            ),
-        ),
         (
             "mistral",
             "MistralCommonTokenizer"
@@ -616,17 +218,7 @@
             else ("LlamaTokenizerFast" if is_tokenizers_available() else None),
         ),
         (
-            "mistral3",
-            (
-                "MistralCommonTokenizer"
-                if is_mistral_common_available()
-                else ("LlamaTokenizer" if is_sentencepiece_available() else None),
-                "LlamaTokenizerFast" if is_tokenizers_available() and not is_mistral_common_available() else None,
-            ),
-        ),
-        (
             "mixtral",
-<<<<<<< HEAD
             "MistralCommonTokenizer"
             if is_mistral_common_available()
             else ("LlamaTokenizerFast" if is_tokenizers_available() else None),
@@ -754,359 +346,6 @@
         ("yoso", "AlbertTokenizer" if is_tokenizers_available() else None),
         ("zamba", "LlamaTokenizerFast" if is_tokenizers_available() else None),
         ("zamba2", "LlamaTokenizerFast" if is_tokenizers_available() else None),
-=======
-            (
-                "MistralCommonTokenizer"
-                if is_mistral_common_available()
-                else ("LlamaTokenizer" if is_sentencepiece_available() else None),
-                "LlamaTokenizerFast" if is_tokenizers_available() and not is_mistral_common_available() else None,
-            ),
-        ),
-        ("mllama", ("LlamaTokenizer", "LlamaTokenizerFast" if is_tokenizers_available() else None)),
-        ("mluke", ("MLukeTokenizer" if is_sentencepiece_available() else None, None)),
-        ("mm-grounding-dino", ("BertTokenizer", "BertTokenizerFast" if is_tokenizers_available() else None)),
-        ("mobilebert", ("MobileBertTokenizer", "MobileBertTokenizerFast" if is_tokenizers_available() else None)),
-        ("modernbert", (None, "PreTrainedTokenizerFast" if is_tokenizers_available() else None)),
-        ("moonshine", (None, "PreTrainedTokenizerFast" if is_tokenizers_available() else None)),
-        ("moshi", (None, "PreTrainedTokenizerFast" if is_tokenizers_available() else None)),
-        ("mpnet", ("MPNetTokenizer", "MPNetTokenizerFast" if is_tokenizers_available() else None)),
-        ("mpt", (None, "GPTNeoXTokenizerFast" if is_tokenizers_available() else None)),
-        ("mra", ("RobertaTokenizer", "RobertaTokenizerFast" if is_tokenizers_available() else None)),
-        (
-            "mt5",
-            (
-                "MT5Tokenizer" if is_sentencepiece_available() else None,
-                "MT5TokenizerFast" if is_tokenizers_available() else None,
-            ),
-        ),
-        ("musicgen", ("T5Tokenizer", "T5TokenizerFast" if is_tokenizers_available() else None)),
-        ("musicgen_melody", ("T5Tokenizer", "T5TokenizerFast" if is_tokenizers_available() else None)),
-        ("mvp", ("MvpTokenizer", "MvpTokenizerFast" if is_tokenizers_available() else None)),
-        ("myt5", ("MyT5Tokenizer", None)),
-        ("nemotron", (None, "PreTrainedTokenizerFast" if is_tokenizers_available() else None)),
-        (
-            "nllb",
-            (
-                "NllbTokenizer" if is_sentencepiece_available() else None,
-                "NllbTokenizerFast" if is_tokenizers_available() else None,
-            ),
-        ),
-        (
-            "nllb-moe",
-            (
-                "NllbTokenizer" if is_sentencepiece_available() else None,
-                "NllbTokenizerFast" if is_tokenizers_available() else None,
-            ),
-        ),
-        ("nougat", (None, "NougatTokenizerFast" if is_tokenizers_available() else None)),
-        (
-            "nystromformer",
-            (
-                "AlbertTokenizer" if is_sentencepiece_available() else None,
-                "AlbertTokenizerFast" if is_tokenizers_available() else None,
-            ),
-        ),
-        ("olmo", (None, "GPTNeoXTokenizerFast" if is_tokenizers_available() else None)),
-        ("olmo2", (None, "GPTNeoXTokenizerFast" if is_tokenizers_available() else None)),
-        ("olmo3", (None, "GPT2TokenizerFast" if is_tokenizers_available() else None)),
-        ("olmoe", (None, "GPTNeoXTokenizerFast" if is_tokenizers_available() else None)),
-        (
-            "omdet-turbo",
-            ("CLIPTokenizer", "CLIPTokenizerFast" if is_tokenizers_available() else None),
-        ),
-        ("oneformer", ("CLIPTokenizer", "CLIPTokenizerFast" if is_tokenizers_available() else None)),
-        (
-            "openai-gpt",
-            ("OpenAIGPTTokenizer", "OpenAIGPTTokenizerFast" if is_tokenizers_available() else None),
-        ),
-        ("opt", ("GPT2Tokenizer", "GPT2TokenizerFast" if is_tokenizers_available() else None)),
-        ("ovis2", (None, "Qwen2TokenizerFast" if is_tokenizers_available() else None)),
-        ("owlv2", ("CLIPTokenizer", "CLIPTokenizerFast" if is_tokenizers_available() else None)),
-        ("owlvit", ("CLIPTokenizer", "CLIPTokenizerFast" if is_tokenizers_available() else None)),
-        ("paligemma", ("LlamaTokenizer", "LlamaTokenizerFast" if is_tokenizers_available() else None)),
-        ("parakeet", (None, "ParakeetTokenizerFast" if is_tokenizers_available() else None)),
-        (
-            "pegasus",
-            (
-                "PegasusTokenizer" if is_sentencepiece_available() else None,
-                "PegasusTokenizerFast" if is_tokenizers_available() else None,
-            ),
-        ),
-        (
-            "pegasus_x",
-            (
-                "PegasusTokenizer" if is_sentencepiece_available() else None,
-                "PegasusTokenizerFast" if is_tokenizers_available() else None,
-            ),
-        ),
-        (
-            "perceiver",
-            (
-                "PerceiverTokenizer",
-                None,
-            ),
-        ),
-        ("perception_lm", (None, "LlamaTokenizerFast" if is_tokenizers_available() else None)),
-        (
-            "persimmon",
-            (
-                "LlamaTokenizer" if is_sentencepiece_available() else None,
-                "LlamaTokenizerFast" if is_tokenizers_available() else None,
-            ),
-        ),
-        ("phi", ("CodeGenTokenizer", "CodeGenTokenizerFast" if is_tokenizers_available() else None)),
-        ("phi3", ("LlamaTokenizer", "LlamaTokenizerFast" if is_tokenizers_available() else None)),
-        ("phi4_multimodal", (None, "GPT2TokenizerFast" if is_tokenizers_available() else None)),
-        ("phimoe", ("LlamaTokenizer", "LlamaTokenizerFast" if is_tokenizers_available() else None)),
-        ("phobert", ("PhobertTokenizer", None)),
-        ("pix2struct", ("T5Tokenizer", "T5TokenizerFast" if is_tokenizers_available() else None)),
-        (
-            "pixtral",
-            (
-                None,
-                "MistralCommonTokenizer"
-                if is_mistral_common_available()
-                else ("PreTrainedTokenizerFast" if is_tokenizers_available() else None),
-            ),
-        ),
-        ("plbart", ("PLBartTokenizer" if is_sentencepiece_available() else None, None)),
-        ("pop2piano", ("Pop2PianoTokenizer", None)),
-        ("prophetnet", ("ProphetNetTokenizer", None)),
-        (
-            "qwen2",
-            (
-                "Qwen2Tokenizer",
-                "Qwen2TokenizerFast" if is_tokenizers_available() else None,
-            ),
-        ),
-        ("qwen2_5_omni", ("Qwen2Tokenizer", "Qwen2TokenizerFast" if is_tokenizers_available() else None)),
-        ("qwen2_5_vl", ("Qwen2Tokenizer", "Qwen2TokenizerFast" if is_tokenizers_available() else None)),
-        ("qwen2_audio", ("Qwen2Tokenizer", "Qwen2TokenizerFast" if is_tokenizers_available() else None)),
-        (
-            "qwen2_moe",
-            (
-                "Qwen2Tokenizer",
-                "Qwen2TokenizerFast" if is_tokenizers_available() else None,
-            ),
-        ),
-        ("qwen2_vl", ("Qwen2Tokenizer", "Qwen2TokenizerFast" if is_tokenizers_available() else None)),
-        (
-            "qwen3",
-            (
-                "Qwen2Tokenizer",
-                "Qwen2TokenizerFast" if is_tokenizers_available() else None,
-            ),
-        ),
-        (
-            "qwen3_moe",
-            (
-                "Qwen2Tokenizer",
-                "Qwen2TokenizerFast" if is_tokenizers_available() else None,
-            ),
-        ),
-        (
-            "qwen3_next",
-            (
-                "Qwen2Tokenizer",
-                "Qwen2TokenizerFast" if is_tokenizers_available() else None,
-            ),
-        ),
-        ("qwen3_omni_moe", ("Qwen2Tokenizer", "Qwen2TokenizerFast" if is_tokenizers_available() else None)),
-        ("qwen3_vl", ("Qwen2Tokenizer", "Qwen2TokenizerFast" if is_tokenizers_available() else None)),
-        ("qwen3_vl_moe", ("Qwen2Tokenizer", "Qwen2TokenizerFast" if is_tokenizers_available() else None)),
-        ("rag", ("RagTokenizer", None)),
-        (
-            "recurrent_gemma",
-            (
-                "GemmaTokenizer" if is_sentencepiece_available() else None,
-                "GemmaTokenizerFast" if is_tokenizers_available() else None,
-            ),
-        ),
-        (
-            "reformer",
-            (
-                "ReformerTokenizer" if is_sentencepiece_available() else None,
-                "ReformerTokenizerFast" if is_tokenizers_available() else None,
-            ),
-        ),
-        (
-            "rembert",
-            (
-                "RemBertTokenizer" if is_sentencepiece_available() else None,
-                "RemBertTokenizerFast" if is_tokenizers_available() else None,
-            ),
-        ),
-        ("roberta", ("RobertaTokenizer", "RobertaTokenizerFast" if is_tokenizers_available() else None)),
-        (
-            "roberta-prelayernorm",
-            ("RobertaTokenizer", "RobertaTokenizerFast" if is_tokenizers_available() else None),
-        ),
-        ("roc_bert", ("RoCBertTokenizer", None)),
-        ("roformer", ("RoFormerTokenizer", "RoFormerTokenizerFast" if is_tokenizers_available() else None)),
-        ("rwkv", (None, "GPTNeoXTokenizerFast" if is_tokenizers_available() else None)),
-        (
-            "seamless_m4t",
-            (
-                "SeamlessM4TTokenizer" if is_sentencepiece_available() else None,
-                "SeamlessM4TTokenizerFast" if is_tokenizers_available() else None,
-            ),
-        ),
-        (
-            "seamless_m4t_v2",
-            (
-                "SeamlessM4TTokenizer" if is_sentencepiece_available() else None,
-                "SeamlessM4TTokenizerFast" if is_tokenizers_available() else None,
-            ),
-        ),
-        (
-            "shieldgemma2",
-            (
-                "GemmaTokenizer" if is_sentencepiece_available() else None,
-                "GemmaTokenizerFast" if is_tokenizers_available() else None,
-            ),
-        ),
-        ("siglip", ("SiglipTokenizer" if is_sentencepiece_available() else None, None)),
-        (
-            "siglip2",
-            (
-                "GemmaTokenizer" if is_sentencepiece_available() else None,
-                "GemmaTokenizerFast" if is_tokenizers_available() else None,
-            ),
-        ),
-        ("smollm3", (None, "PreTrainedTokenizerFast" if is_tokenizers_available() else None)),
-        ("smolvlm", (None, "PreTrainedTokenizerFast" if is_tokenizers_available() else None)),
-        ("speech_to_text", ("Speech2TextTokenizer" if is_sentencepiece_available() else None, None)),
-        ("speecht5", ("SpeechT5Tokenizer" if is_sentencepiece_available() else None, None)),
-        ("splinter", ("SplinterTokenizer", "SplinterTokenizerFast")),
-        (
-            "squeezebert",
-            ("SqueezeBertTokenizer", "SqueezeBertTokenizerFast" if is_tokenizers_available() else None),
-        ),
-        ("stablelm", (None, "GPTNeoXTokenizerFast" if is_tokenizers_available() else None)),
-        ("starcoder2", ("GPT2Tokenizer", "GPT2TokenizerFast" if is_tokenizers_available() else None)),
-        (
-            "switch_transformers",
-            (
-                "T5Tokenizer" if is_sentencepiece_available() else None,
-                "T5TokenizerFast" if is_tokenizers_available() else None,
-            ),
-        ),
-        (
-            "t5",
-            (
-                "T5Tokenizer" if is_sentencepiece_available() else None,
-                "T5TokenizerFast" if is_tokenizers_available() else None,
-            ),
-        ),
-        (
-            "t5gemma",
-            (
-                "GemmaTokenizer" if is_sentencepiece_available() else None,
-                "GemmaTokenizerFast" if is_tokenizers_available() else None,
-            ),
-        ),
-        ("tapas", ("TapasTokenizer", None)),
-        ("trocr", ("XLMRobertaTokenizer", "XLMRobertaTokenizerFast" if is_tokenizers_available() else None)),
-        ("tvp", ("BertTokenizer", "BertTokenizerFast" if is_tokenizers_available() else None)),
-        (
-            "udop",
-            (
-                "UdopTokenizer" if is_sentencepiece_available() else None,
-                "UdopTokenizerFast" if is_tokenizers_available() else None,
-            ),
-        ),
-        (
-            "umt5",
-            (
-                "T5Tokenizer" if is_sentencepiece_available() else None,
-                "T5TokenizerFast" if is_tokenizers_available() else None,
-            ),
-        ),
-        ("video_llama_3", ("Qwen2Tokenizer", "Qwen2TokenizerFast" if is_tokenizers_available() else None)),
-        ("video_llava", ("LlamaTokenizer", "LlamaTokenizerFast" if is_tokenizers_available() else None)),
-        ("vilt", ("BertTokenizer", "BertTokenizerFast" if is_tokenizers_available() else None)),
-        ("vipllava", ("LlamaTokenizer", "LlamaTokenizerFast" if is_tokenizers_available() else None)),
-        (
-            "vision_text_dual_encoder",
-            ("PreTrainedTokenizer", "PreTrainedTokenizerFast" if is_tokenizers_available() else None),
-        ),
-        ("visual_bert", ("BertTokenizer", "BertTokenizerFast" if is_tokenizers_available() else None)),
-        ("vits", ("VitsTokenizer", None)),
-        (
-            "voxtral",
-            (
-                "MistralCommonTokenizer"
-                if is_mistral_common_available()
-                else ("LlamaTokenizer" if is_sentencepiece_available() else None),
-                "LlamaTokenizerFast" if is_tokenizers_available() and not is_mistral_common_available() else None,
-            ),
-        ),
-        ("wav2vec2", ("Wav2Vec2CTCTokenizer", None)),
-        ("wav2vec2-bert", ("Wav2Vec2CTCTokenizer", None)),
-        ("wav2vec2-conformer", ("Wav2Vec2CTCTokenizer", None)),
-        ("wav2vec2_phoneme", ("Wav2Vec2PhonemeCTCTokenizer", None)),
-        ("wav2vec2_with_lm", ("Wav2Vec2CTCTokenizer", None)),
-        ("whisper", ("WhisperTokenizer", "WhisperTokenizerFast" if is_tokenizers_available() else None)),
-        ("xclip", ("CLIPTokenizer", "CLIPTokenizerFast" if is_tokenizers_available() else None)),
-        (
-            "xglm",
-            (
-                "XGLMTokenizer" if is_sentencepiece_available() else None,
-                "XGLMTokenizerFast" if is_tokenizers_available() else None,
-            ),
-        ),
-        ("xlm", ("XLMTokenizer", None)),
-        (
-            "xlm-roberta",
-            (
-                "XLMRobertaTokenizer" if is_sentencepiece_available() else None,
-                "XLMRobertaTokenizerFast" if is_tokenizers_available() else None,
-            ),
-        ),
-        (
-            "xlm-roberta-xl",
-            (
-                "XLMRobertaTokenizer" if is_sentencepiece_available() else None,
-                "XLMRobertaTokenizerFast" if is_tokenizers_available() else None,
-            ),
-        ),
-        (
-            "xlnet",
-            (
-                "XLNetTokenizer" if is_sentencepiece_available() else None,
-                "XLNetTokenizerFast" if is_tokenizers_available() else None,
-            ),
-        ),
-        ("xlstm", (None, "GPTNeoXTokenizerFast" if is_tokenizers_available() else None)),
-        (
-            "xmod",
-            (
-                "XLMRobertaTokenizer" if is_sentencepiece_available() else None,
-                "XLMRobertaTokenizerFast" if is_tokenizers_available() else None,
-            ),
-        ),
-        (
-            "yoso",
-            (
-                "AlbertTokenizer" if is_sentencepiece_available() else None,
-                "AlbertTokenizerFast" if is_tokenizers_available() else None,
-            ),
-        ),
-        (
-            "zamba",
-            (
-                "LlamaTokenizer" if is_sentencepiece_available() else None,
-                "LlamaTokenizerFast" if is_tokenizers_available() else None,
-            ),
-        ),
-        (
-            "zamba2",
-            (
-                "LlamaTokenizer" if is_sentencepiece_available() else None,
-                "LlamaTokenizerFast" if is_tokenizers_available() else None,
-            ),
-        ),
->>>>>>> 6ccacf3a
     ]
 )
 
@@ -1159,6 +398,7 @@
         if getattr(tokenizer, "__name__", None) == class_name:
             return tokenizer
 
+    # We did not find the class, but maybe it's because a dep is missing. In that case, the class will be in the main
     # We did not find the class, but maybe it's because a dep is missing. In that case, the class will be in the main
     # init and we return the proper dummy to get an appropriate error message.
     main_module = importlib.import_module("transformers")
@@ -1668,6 +908,18 @@
         >>> # Explicitly use the sentencepiece backend
         >>> tokenizer = AutoTokenizer.from_pretrained("hf-internal-testing/llama-tokenizer", backend="sentencepiece")
         ```"""
+        use_auth_token = kwargs.pop("use_auth_token", None)
+        if use_auth_token is not None:
+            warnings.warn(
+                "The `use_auth_token` argument is deprecated and will be removed in v5 of Transformers. Please use `token` instead.",
+                FutureWarning,
+            )
+            if kwargs.get("token") is not None:
+                raise ValueError(
+                    "`token` and `use_auth_token` are both specified. Please set only the argument `token`."
+                )
+            kwargs["token"] = use_auth_token
+
         config = kwargs.pop("config", None)
         kwargs["_from_auto"] = True
 
@@ -1809,16 +1061,9 @@
         Args:
             config_class ([`PreTrainedConfig`]):
                 The configuration corresponding to the model to register.
-<<<<<<< HEAD
             tokenizer_class: The tokenizer class to register (V5 - preferred parameter).
             slow_tokenizer_class: (Deprecated) The slow tokenizer to register.
             fast_tokenizer_class: (Deprecated) The fast tokenizer to register.
-=======
-            slow_tokenizer_class ([`PretrainedTokenizer`], *optional*):
-                The slow tokenizer to register.
-            fast_tokenizer_class ([`PreTrainedTokenizerFast`], *optional*):
-                The fast tokenizer to register.
->>>>>>> 6ccacf3a
         """
         if tokenizer_class is None:
             # Legacy: prefer fast over slow
