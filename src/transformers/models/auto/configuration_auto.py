# coding=utf-8
# Copyright 2018 The HuggingFace Inc. team.
#
# Licensed under the Apache License, Version 2.0 (the "License");
# you may not use this file except in compliance with the License.
# You may obtain a copy of the License at
#
#     http://www.apache.org/licenses/LICENSE-2.0
#
# Unless required by applicable law or agreed to in writing, software
# distributed under the License is distributed on an "AS IS" BASIS,
# WITHOUT WARRANTIES OR CONDITIONS OF ANY KIND, either express or implied.
# See the License for the specific language governing permissions and
# limitations under the License.
"""Auto Config class."""

import importlib
import os
import re
import warnings
from collections import OrderedDict
from collections.abc import Callable, Iterator, KeysView, ValuesView
from typing import Any, TypeVar, Union

from ...configuration_utils import PreTrainedConfig
from ...dynamic_module_utils import get_class_from_dynamic_module, resolve_trust_remote_code
from ...utils import CONFIG_NAME, logging


logger = logging.get_logger(__name__)


_CallableT = TypeVar("_CallableT", bound=Callable[..., Any])


CONFIG_MAPPING_NAMES = OrderedDict[str, str](
    [
        # Add configs here
        ("aimv2", "Aimv2Config"),
        ("aimv2_vision_model", "Aimv2VisionConfig"),
        ("albert", "AlbertConfig"),
        ("align", "AlignConfig"),
        ("altclip", "AltCLIPConfig"),
        ("apertus", "ApertusConfig"),
        ("arcee", "ArceeConfig"),
        ("aria", "AriaConfig"),
        ("aria_text", "AriaTextConfig"),
        ("audio-spectrogram-transformer", "ASTConfig"),
        ("autoformer", "AutoformerConfig"),
        ("aya_vision", "AyaVisionConfig"),
        ("bamba", "BambaConfig"),
        ("bark", "BarkConfig"),
        ("bart", "BartConfig"),
        ("beit", "BeitConfig"),
        ("bert", "BertConfig"),
        ("bert-generation", "BertGenerationConfig"),
        ("big_bird", "BigBirdConfig"),
        ("bigbird_pegasus", "BigBirdPegasusConfig"),
        ("biogpt", "BioGptConfig"),
        ("bit", "BitConfig"),
        ("bitnet", "BitNetConfig"),
        ("blenderbot", "BlenderbotConfig"),
        ("blenderbot-small", "BlenderbotSmallConfig"),
        ("blip", "BlipConfig"),
        ("blip-2", "Blip2Config"),
        ("blip_2_qformer", "Blip2QFormerConfig"),
        ("bloom", "BloomConfig"),
        ("blt", "BltConfig"),
        ("bridgetower", "BridgeTowerConfig"),
        ("bros", "BrosConfig"),
        ("camembert", "CamembertConfig"),
        ("canine", "CanineConfig"),
        ("chameleon", "ChameleonConfig"),
        ("chinese_clip", "ChineseCLIPConfig"),
        ("chinese_clip_vision_model", "ChineseCLIPVisionConfig"),
        ("clap", "ClapConfig"),
        ("clip", "CLIPConfig"),
        ("clip_text_model", "CLIPTextConfig"),
        ("clip_vision_model", "CLIPVisionConfig"),
        ("clipseg", "CLIPSegConfig"),
        ("clvp", "ClvpConfig"),
        ("code_llama", "LlamaConfig"),
        ("codegen", "CodeGenConfig"),
        ("cohere", "CohereConfig"),
        ("cohere2", "Cohere2Config"),
        ("cohere2_vision", "Cohere2VisionConfig"),
        ("colpali", "ColPaliConfig"),
        ("colqwen2", "ColQwen2Config"),
        ("conditional_detr", "ConditionalDetrConfig"),
        ("convbert", "ConvBertConfig"),
        ("convnext", "ConvNextConfig"),
        ("convnextv2", "ConvNextV2Config"),
        ("cpmant", "CpmAntConfig"),
        ("csm", "CsmConfig"),
        ("ctrl", "CTRLConfig"),
        ("cvt", "CvtConfig"),
        ("d_fine", "DFineConfig"),
        ("dab-detr", "DabDetrConfig"),
        ("dac", "DacConfig"),
        ("data2vec-audio", "Data2VecAudioConfig"),
        ("data2vec-text", "Data2VecTextConfig"),
        ("data2vec-vision", "Data2VecVisionConfig"),
        ("dbrx", "DbrxConfig"),
        ("deberta", "DebertaConfig"),
        ("deberta-v2", "DebertaV2Config"),
        ("decision_transformer", "DecisionTransformerConfig"),
        ("deepseek_v2", "DeepseekV2Config"),
        ("deepseek_v3", "DeepseekV3Config"),
        ("deepseek_vl", "DeepseekVLConfig"),
        ("deepseek_vl_hybrid", "DeepseekVLHybridConfig"),
        ("deformable_detr", "DeformableDetrConfig"),
        ("deit", "DeiTConfig"),
        ("depth_anything", "DepthAnythingConfig"),
        ("depth_pro", "DepthProConfig"),
        ("deta", "DetaConfig"),
        ("detr", "DetrConfig"),
        ("dia", "DiaConfig"),
        ("diffllama", "DiffLlamaConfig"),
        ("dinat", "DinatConfig"),
        ("dinov2", "Dinov2Config"),
        ("dinov2_with_registers", "Dinov2WithRegistersConfig"),
        ("dinov3_convnext", "DINOv3ConvNextConfig"),
        ("dinov3_vit", "DINOv3ViTConfig"),
        ("distilbert", "DistilBertConfig"),
        ("doge", "DogeConfig"),
        ("donut-swin", "DonutSwinConfig"),
        ("dots1", "Dots1Config"),
        ("dpr", "DPRConfig"),
        ("dpt", "DPTConfig"),
        ("edgetam", "EdgeTamConfig"),
        ("edgetam_video", "EdgeTamVideoConfig"),
        ("edgetam_vision_model", "EdgeTamVisionConfig"),
        ("efficientformer", "EfficientFormerConfig"),
        ("efficientloftr", "EfficientLoFTRConfig"),
        ("efficientnet", "EfficientNetConfig"),
        ("electra", "ElectraConfig"),
        ("emu3", "Emu3Config"),
        ("encodec", "EncodecConfig"),
        ("encoder-decoder", "EncoderDecoderConfig"),
        ("eomt", "EomtConfig"),
        ("ernie", "ErnieConfig"),
        ("ernie4_5", "Ernie4_5Config"),
        ("ernie4_5_moe", "Ernie4_5_MoeConfig"),
        ("ernie_m", "ErnieMConfig"),
        ("esm", "EsmConfig"),
        ("evolla", "EvollaConfig"),
        ("exaone4", "Exaone4Config"),
        ("falcon", "FalconConfig"),
        ("falcon_h1", "FalconH1Config"),
        ("falcon_mamba", "FalconMambaConfig"),
        ("fastspeech2_conformer", "FastSpeech2ConformerConfig"),
        ("fastspeech2_conformer_with_hifigan", "FastSpeech2ConformerWithHifiGanConfig"),
        ("flaubert", "FlaubertConfig"),
        ("flava", "FlavaConfig"),
        ("flex_olmo", "FlexOlmoConfig"),
        ("florence2", "Florence2Config"),
        ("fnet", "FNetConfig"),
        ("focalnet", "FocalNetConfig"),
        ("fsmt", "FSMTConfig"),
        ("funnel", "FunnelConfig"),
        ("fuyu", "FuyuConfig"),
        ("gemma", "GemmaConfig"),
        ("gemma2", "Gemma2Config"),
        ("gemma3", "Gemma3Config"),
        ("gemma3_text", "Gemma3TextConfig"),
        ("gemma3n", "Gemma3nConfig"),
        ("gemma3n_audio", "Gemma3nAudioConfig"),
        ("gemma3n_text", "Gemma3nTextConfig"),
        ("gemma3n_vision", "Gemma3nVisionConfig"),
        ("git", "GitConfig"),
        ("glm", "GlmConfig"),
        ("glm4", "Glm4Config"),
        ("glm4_moe", "Glm4MoeConfig"),
        ("glm4v", "Glm4vConfig"),
        ("glm4v_moe", "Glm4vMoeConfig"),
        ("glm4v_moe_text", "Glm4vMoeTextConfig"),
        ("glm4v_text", "Glm4vTextConfig"),
        ("glpn", "GLPNConfig"),
        ("got_ocr2", "GotOcr2Config"),
        ("gpt-sw3", "GPT2Config"),
        ("gpt2", "GPT2Config"),
        ("gpt_bigcode", "GPTBigCodeConfig"),
        ("gpt_neo", "GPTNeoConfig"),
        ("gpt_neox", "GPTNeoXConfig"),
        ("gpt_neox_japanese", "GPTNeoXJapaneseConfig"),
        ("gpt_oss", "GptOssConfig"),
        ("gptj", "GPTJConfig"),
        ("gptsan-japanese", "GPTSanJapaneseConfig"),
        ("granite", "GraniteConfig"),
        ("granite_speech", "GraniteSpeechConfig"),
        ("granitemoe", "GraniteMoeConfig"),
        ("granitemoehybrid", "GraniteMoeHybridConfig"),
        ("granitemoeshared", "GraniteMoeSharedConfig"),
        ("granitevision", "LlavaNextConfig"),
        ("graphormer", "GraphormerConfig"),
        ("grounding-dino", "GroundingDinoConfig"),
        ("groupvit", "GroupViTConfig"),
        ("helium", "HeliumConfig"),
        ("hgnet_v2", "HGNetV2Config"),
        ("hiera", "HieraConfig"),
        ("hubert", "HubertConfig"),
        ("hunyuan_v1_dense", "HunYuanDenseV1Config"),
        ("hunyuan_v1_moe", "HunYuanMoEV1Config"),
        ("ibert", "IBertConfig"),
        ("idefics", "IdeficsConfig"),
        ("idefics2", "Idefics2Config"),
        ("idefics3", "Idefics3Config"),
        ("idefics3_vision", "Idefics3VisionConfig"),
        ("ijepa", "IJepaConfig"),
        ("imagegpt", "ImageGPTConfig"),
        ("informer", "InformerConfig"),
        ("instructblip", "InstructBlipConfig"),
        ("instructblipvideo", "InstructBlipVideoConfig"),
        ("internvl", "InternVLConfig"),
        ("internvl_vision", "InternVLVisionConfig"),
        ("jamba", "JambaConfig"),
        ("janus", "JanusConfig"),
        ("jetmoe", "JetMoeConfig"),
        ("jukebox", "JukeboxConfig"),
        ("kosmos-2", "Kosmos2Config"),
        ("kosmos-2.5", "Kosmos2_5Config"),
        ("kyutai_speech_to_text", "KyutaiSpeechToTextConfig"),
        ("layoutlm", "LayoutLMConfig"),
        ("layoutlmv2", "LayoutLMv2Config"),
        ("layoutlmv3", "LayoutLMv3Config"),
        ("led", "LEDConfig"),
        ("levit", "LevitConfig"),
        ("lfm2", "Lfm2Config"),
        ("lfm2_moe", "Lfm2MoeConfig"),
        ("lfm2_vl", "Lfm2VlConfig"),
        ("lightglue", "LightGlueConfig"),
        ("lilt", "LiltConfig"),
        ("llama", "LlamaConfig"),
        ("llama4", "Llama4Config"),
        ("llama4_text", "Llama4TextConfig"),
        ("llava", "LlavaConfig"),
        ("llava_next", "LlavaNextConfig"),
        ("llava_next_video", "LlavaNextVideoConfig"),
        ("llava_onevision", "LlavaOnevisionConfig"),
        ("longcat_flash", "LongcatFlashConfig"),
        ("longformer", "LongformerConfig"),
        ("longt5", "LongT5Config"),
        ("luke", "LukeConfig"),
        ("lxmert", "LxmertConfig"),
        ("m2m_100", "M2M100Config"),
        ("mamba", "MambaConfig"),
        ("mamba2", "Mamba2Config"),
        ("marian", "MarianConfig"),
        ("markuplm", "MarkupLMConfig"),
        ("mask2former", "Mask2FormerConfig"),
        ("maskformer", "MaskFormerConfig"),
        ("maskformer-swin", "MaskFormerSwinConfig"),
        ("mbart", "MBartConfig"),
        ("mctct", "MCTCTConfig"),
        ("mega", "MegaConfig"),
        ("megatron-bert", "MegatronBertConfig"),
        ("metaclip_2", "MetaClip2Config"),
        ("mgp-str", "MgpstrConfig"),
        ("mimi", "MimiConfig"),
        ("minimax", "MiniMaxConfig"),
        ("ministral", "MinistralConfig"),
        ("mistral", "MistralConfig"),
        ("mistral3", "Mistral3Config"),
        ("mixtral", "MixtralConfig"),
        ("mlcd", "MLCDVisionConfig"),
        ("mllama", "MllamaConfig"),
        ("mm-grounding-dino", "MMGroundingDinoConfig"),
        ("mobilebert", "MobileBertConfig"),
        ("mobilenet_v1", "MobileNetV1Config"),
        ("mobilenet_v2", "MobileNetV2Config"),
        ("mobilevit", "MobileViTConfig"),
        ("mobilevitv2", "MobileViTV2Config"),
        ("modernbert", "ModernBertConfig"),
<<<<<<< HEAD
        ("molmo", "MolmoConfig"),
=======
        ("modernbert-decoder", "ModernBertDecoderConfig"),
>>>>>>> b44d9157
        ("moonshine", "MoonshineConfig"),
        ("moshi", "MoshiConfig"),
        ("mpnet", "MPNetConfig"),
        ("mpt", "MptConfig"),
        ("mra", "MraConfig"),
        ("mt5", "MT5Config"),
        ("musicgen", "MusicgenConfig"),
        ("musicgen_melody", "MusicgenMelodyConfig"),
        ("mvp", "MvpConfig"),
        ("nat", "NatConfig"),
        ("nemotron", "NemotronConfig"),
        ("nezha", "NezhaConfig"),
        ("nllb-moe", "NllbMoeConfig"),
        ("nougat", "VisionEncoderDecoderConfig"),
        ("nystromformer", "NystromformerConfig"),
        ("olmo", "OlmoConfig"),
        ("olmo2", "Olmo2Config"),
        ("olmo3", "Olmo3Config"),
        ("olmoe", "OlmoeConfig"),
        ("omdet-turbo", "OmDetTurboConfig"),
        ("oneformer", "OneFormerConfig"),
        ("open-llama", "OpenLlamaConfig"),
        ("openai-gpt", "OpenAIGPTConfig"),
        ("opt", "OPTConfig"),
        ("ovis2", "Ovis2Config"),
        ("owlv2", "Owlv2Config"),
        ("owlvit", "OwlViTConfig"),
        ("paligemma", "PaliGemmaConfig"),
        ("parakeet_ctc", "ParakeetCTCConfig"),
        ("parakeet_encoder", "ParakeetEncoderConfig"),
        ("patchtsmixer", "PatchTSMixerConfig"),
        ("patchtst", "PatchTSTConfig"),
        ("pegasus", "PegasusConfig"),
        ("pegasus_x", "PegasusXConfig"),
        ("perceiver", "PerceiverConfig"),
        ("perception_lm", "PerceptionLMConfig"),
        ("persimmon", "PersimmonConfig"),
        ("phi", "PhiConfig"),
        ("phi3", "Phi3Config"),
        ("phi4_multimodal", "Phi4MultimodalConfig"),
        ("phimoe", "PhimoeConfig"),
        ("pix2struct", "Pix2StructConfig"),
        ("pixtral", "PixtralVisionConfig"),
        ("plbart", "PLBartConfig"),
        ("poolformer", "PoolFormerConfig"),
        ("pop2piano", "Pop2PianoConfig"),
        ("prompt_depth_anything", "PromptDepthAnythingConfig"),
        ("prophetnet", "ProphetNetConfig"),
        ("pvt", "PvtConfig"),
        ("pvt_v2", "PvtV2Config"),
        ("qdqbert", "QDQBertConfig"),
        ("qwen2", "Qwen2Config"),
        ("qwen2_5_omni", "Qwen2_5OmniConfig"),
        ("qwen2_5_vl", "Qwen2_5_VLConfig"),
        ("qwen2_5_vl_text", "Qwen2_5_VLTextConfig"),
        ("qwen2_audio", "Qwen2AudioConfig"),
        ("qwen2_audio_encoder", "Qwen2AudioEncoderConfig"),
        ("qwen2_moe", "Qwen2MoeConfig"),
        ("qwen2_vl", "Qwen2VLConfig"),
        ("qwen2_vl_text", "Qwen2VLTextConfig"),
        ("qwen3", "Qwen3Config"),
        ("qwen3_moe", "Qwen3MoeConfig"),
        ("qwen3_next", "Qwen3NextConfig"),
        ("qwen3_omni_moe", "Qwen3OmniMoeConfig"),
        ("qwen3_vl", "Qwen3VLConfig"),
        ("qwen3_vl_moe", "Qwen3VLMoeConfig"),
        ("qwen3_vl_moe_text", "Qwen3VLMoeTextConfig"),
        ("qwen3_vl_text", "Qwen3VLTextConfig"),
        ("rag", "RagConfig"),
        ("realm", "RealmConfig"),
        ("recurrent_gemma", "RecurrentGemmaConfig"),
        ("reformer", "ReformerConfig"),
        ("regnet", "RegNetConfig"),
        ("rembert", "RemBertConfig"),
        ("resnet", "ResNetConfig"),
        ("retribert", "RetriBertConfig"),
        ("roberta", "RobertaConfig"),
        ("roberta-prelayernorm", "RobertaPreLayerNormConfig"),
        ("roc_bert", "RoCBertConfig"),
        ("roformer", "RoFormerConfig"),
        ("rt_detr", "RTDetrConfig"),
        ("rt_detr_resnet", "RTDetrResNetConfig"),
        ("rt_detr_v2", "RTDetrV2Config"),
        ("rwkv", "RwkvConfig"),
        ("sam", "SamConfig"),
        ("sam2", "Sam2Config"),
        ("sam2_hiera_det_model", "Sam2HieraDetConfig"),
        ("sam2_video", "Sam2VideoConfig"),
        ("sam2_vision_model", "Sam2VisionConfig"),
        ("sam_hq", "SamHQConfig"),
        ("sam_hq_vision_model", "SamHQVisionConfig"),
        ("sam_vision_model", "SamVisionConfig"),
        ("seamless_m4t", "SeamlessM4TConfig"),
        ("seamless_m4t_v2", "SeamlessM4Tv2Config"),
        ("seed_oss", "SeedOssConfig"),
        ("segformer", "SegformerConfig"),
        ("seggpt", "SegGptConfig"),
        ("sew", "SEWConfig"),
        ("sew-d", "SEWDConfig"),
        ("shieldgemma2", "ShieldGemma2Config"),
        ("siglip", "SiglipConfig"),
        ("siglip2", "Siglip2Config"),
        ("siglip2_vision_model", "Siglip2VisionConfig"),
        ("siglip_vision_model", "SiglipVisionConfig"),
        ("smollm3", "SmolLM3Config"),
        ("smolvlm", "SmolVLMConfig"),
        ("smolvlm_vision", "SmolVLMVisionConfig"),
        ("speech-encoder-decoder", "SpeechEncoderDecoderConfig"),
        ("speech_to_text", "Speech2TextConfig"),
        ("speech_to_text_2", "Speech2Text2Config"),
        ("speecht5", "SpeechT5Config"),
        ("splinter", "SplinterConfig"),
        ("squeezebert", "SqueezeBertConfig"),
        ("stablelm", "StableLmConfig"),
        ("starcoder2", "Starcoder2Config"),
        ("superglue", "SuperGlueConfig"),
        ("superpoint", "SuperPointConfig"),
        ("swiftformer", "SwiftFormerConfig"),
        ("swin", "SwinConfig"),
        ("swin2sr", "Swin2SRConfig"),
        ("swinv2", "Swinv2Config"),
        ("switch_transformers", "SwitchTransformersConfig"),
        ("t5", "T5Config"),
        ("t5gemma", "T5GemmaConfig"),
        ("table-transformer", "TableTransformerConfig"),
        ("tapas", "TapasConfig"),
        ("textnet", "TextNetConfig"),
        ("time_series_transformer", "TimeSeriesTransformerConfig"),
        ("timesfm", "TimesFmConfig"),
        ("timesformer", "TimesformerConfig"),
        ("timm_backbone", "TimmBackboneConfig"),
        ("timm_wrapper", "TimmWrapperConfig"),
        ("trajectory_transformer", "TrajectoryTransformerConfig"),
        ("transfo-xl", "TransfoXLConfig"),
        ("trocr", "TrOCRConfig"),
        ("tvlt", "TvltConfig"),
        ("tvp", "TvpConfig"),
        ("udop", "UdopConfig"),
        ("umt5", "UMT5Config"),
        ("unispeech", "UniSpeechConfig"),
        ("unispeech-sat", "UniSpeechSatConfig"),
        ("univnet", "UnivNetConfig"),
        ("upernet", "UperNetConfig"),
        ("van", "VanConfig"),
        ("vaultgemma", "VaultGemmaConfig"),
        ("video_llava", "VideoLlavaConfig"),
        ("videomae", "VideoMAEConfig"),
        ("vilt", "ViltConfig"),
        ("vipllava", "VipLlavaConfig"),
        ("vision-encoder-decoder", "VisionEncoderDecoderConfig"),
        ("vision-text-dual-encoder", "VisionTextDualEncoderConfig"),
        ("visual_bert", "VisualBertConfig"),
        ("vit", "ViTConfig"),
        ("vit_hybrid", "ViTHybridConfig"),
        ("vit_mae", "ViTMAEConfig"),
        ("vit_msn", "ViTMSNConfig"),
        ("vitdet", "VitDetConfig"),
        ("vitmatte", "VitMatteConfig"),
        ("vitpose", "VitPoseConfig"),
        ("vitpose_backbone", "VitPoseBackboneConfig"),
        ("vits", "VitsConfig"),
        ("vivit", "VivitConfig"),
        ("vjepa2", "VJEPA2Config"),
        ("voxtral", "VoxtralConfig"),
        ("voxtral_encoder", "VoxtralEncoderConfig"),
        ("wav2vec2", "Wav2Vec2Config"),
        ("wav2vec2-bert", "Wav2Vec2BertConfig"),
        ("wav2vec2-conformer", "Wav2Vec2ConformerConfig"),
        ("wavlm", "WavLMConfig"),
        ("whisper", "WhisperConfig"),
        ("xclip", "XCLIPConfig"),
        ("xcodec", "XcodecConfig"),
        ("xglm", "XGLMConfig"),
        ("xlm", "XLMConfig"),
        ("xlm-prophetnet", "XLMProphetNetConfig"),
        ("xlm-roberta", "XLMRobertaConfig"),
        ("xlm-roberta-xl", "XLMRobertaXLConfig"),
        ("xlnet", "XLNetConfig"),
        ("xlstm", "xLSTMConfig"),
        ("xmod", "XmodConfig"),
        ("yolos", "YolosConfig"),
        ("yoso", "YosoConfig"),
        ("zamba", "ZambaConfig"),
        ("zamba2", "Zamba2Config"),
        ("zoedepth", "ZoeDepthConfig"),
    ]
)


MODEL_NAMES_MAPPING = OrderedDict[str, str](
    [
        # Add full (and cased) model names here
        ("aimv2", "AIMv2"),
        ("aimv2_vision_model", "Aimv2VisionModel"),
        ("albert", "ALBERT"),
        ("align", "ALIGN"),
        ("altclip", "AltCLIP"),
        ("apertus", "Apertus"),
        ("arcee", "Arcee"),
        ("aria", "Aria"),
        ("aria_text", "AriaText"),
        ("audio-spectrogram-transformer", "Audio Spectrogram Transformer"),
        ("autoformer", "Autoformer"),
        ("aya_vision", "AyaVision"),
        ("bamba", "Bamba"),
        ("bark", "Bark"),
        ("bart", "BART"),
        ("barthez", "BARThez"),
        ("bartpho", "BARTpho"),
        ("beit", "BEiT"),
        ("bert", "BERT"),
        ("bert-generation", "Bert Generation"),
        ("bert-japanese", "BertJapanese"),
        ("bertweet", "BERTweet"),
        ("big_bird", "BigBird"),
        ("bigbird_pegasus", "BigBird-Pegasus"),
        ("biogpt", "BioGpt"),
        ("bit", "BiT"),
        ("bitnet", "BitNet"),
        ("blenderbot", "Blenderbot"),
        ("blenderbot-small", "BlenderbotSmall"),
        ("blip", "BLIP"),
        ("blip-2", "BLIP-2"),
        ("blip_2_qformer", "BLIP-2 QFormer"),
        ("bloom", "BLOOM"),
        ("blt", "Blt"),
        ("bort", "BORT"),
        ("bridgetower", "BridgeTower"),
        ("bros", "BROS"),
        ("byt5", "ByT5"),
        ("camembert", "CamemBERT"),
        ("canine", "CANINE"),
        ("chameleon", "Chameleon"),
        ("chinese_clip", "Chinese-CLIP"),
        ("chinese_clip_vision_model", "ChineseCLIPVisionModel"),
        ("clap", "CLAP"),
        ("clip", "CLIP"),
        ("clip_text_model", "CLIPTextModel"),
        ("clip_vision_model", "CLIPVisionModel"),
        ("clipseg", "CLIPSeg"),
        ("clvp", "CLVP"),
        ("code_llama", "CodeLlama"),
        ("codegen", "CodeGen"),
        ("cohere", "Cohere"),
        ("cohere2", "Cohere2"),
        ("cohere2_vision", "Cohere2Vision"),
        ("colpali", "ColPali"),
        ("colqwen2", "ColQwen2"),
        ("conditional_detr", "Conditional DETR"),
        ("convbert", "ConvBERT"),
        ("convnext", "ConvNeXT"),
        ("convnextv2", "ConvNeXTV2"),
        ("cpm", "CPM"),
        ("cpmant", "CPM-Ant"),
        ("csm", "CSM"),
        ("ctrl", "CTRL"),
        ("cvt", "CvT"),
        ("d_fine", "D-FINE"),
        ("dab-detr", "DAB-DETR"),
        ("dac", "DAC"),
        ("data2vec-audio", "Data2VecAudio"),
        ("data2vec-text", "Data2VecText"),
        ("data2vec-vision", "Data2VecVision"),
        ("dbrx", "DBRX"),
        ("deberta", "DeBERTa"),
        ("deberta-v2", "DeBERTa-v2"),
        ("decision_transformer", "Decision Transformer"),
        ("deepseek_v2", "DeepSeek-V2"),
        ("deepseek_v3", "DeepSeek-V3"),
        ("deepseek_vl", "DeepseekVL"),
        ("deepseek_vl_hybrid", "DeepseekVLHybrid"),
        ("deformable_detr", "Deformable DETR"),
        ("deit", "DeiT"),
        ("deplot", "DePlot"),
        ("depth_anything", "Depth Anything"),
        ("depth_anything_v2", "Depth Anything V2"),
        ("depth_pro", "DepthPro"),
        ("deta", "DETA"),
        ("detr", "DETR"),
        ("dia", "Dia"),
        ("dialogpt", "DialoGPT"),
        ("diffllama", "DiffLlama"),
        ("dinat", "DiNAT"),
        ("dinov2", "DINOv2"),
        ("dinov2_with_registers", "DINOv2 with Registers"),
        ("dinov3_convnext", "DINOv3 ConvNext"),
        ("dinov3_vit", "DINOv3 ViT"),
        ("distilbert", "DistilBERT"),
        ("dit", "DiT"),
        ("doge", "Doge"),
        ("donut-swin", "DonutSwin"),
        ("dots1", "dots1"),
        ("dpr", "DPR"),
        ("dpt", "DPT"),
        ("edgetam", "EdgeTAM"),
        ("edgetam_video", "EdgeTamVideo"),
        ("edgetam_vision_model", "EdgeTamVisionModel"),
        ("efficientformer", "EfficientFormer"),
        ("efficientloftr", "EfficientLoFTR"),
        ("efficientnet", "EfficientNet"),
        ("electra", "ELECTRA"),
        ("emu3", "Emu3"),
        ("encodec", "EnCodec"),
        ("encoder-decoder", "Encoder decoder"),
        ("eomt", "EoMT"),
        ("ernie", "ERNIE"),
        ("ernie4_5", "Ernie4_5"),
        ("ernie4_5_moe", "Ernie4_5_MoE"),
        ("ernie_m", "ErnieM"),
        ("esm", "ESM"),
        ("evolla", "Evolla"),
        ("exaone4", "EXAONE-4.0"),
        ("falcon", "Falcon"),
        ("falcon3", "Falcon3"),
        ("falcon_h1", "FalconH1"),
        ("falcon_mamba", "FalconMamba"),
        ("fastspeech2_conformer", "FastSpeech2Conformer"),
        ("fastspeech2_conformer_with_hifigan", "FastSpeech2ConformerWithHifiGan"),
        ("flan-t5", "FLAN-T5"),
        ("flan-ul2", "FLAN-UL2"),
        ("flaubert", "FlauBERT"),
        ("flava", "FLAVA"),
        ("flex_olmo", "FlexOlmo"),
        ("florence2", "Florence2"),
        ("fnet", "FNet"),
        ("focalnet", "FocalNet"),
        ("fsmt", "FairSeq Machine-Translation"),
        ("funnel", "Funnel Transformer"),
        ("fuyu", "Fuyu"),
        ("gemma", "Gemma"),
        ("gemma2", "Gemma2"),
        ("gemma3", "Gemma3ForConditionalGeneration"),
        ("gemma3_text", "Gemma3ForCausalLM"),
        ("gemma3n", "Gemma3nForConditionalGeneration"),
        ("gemma3n_audio", "Gemma3nAudioEncoder"),
        ("gemma3n_text", "Gemma3nForCausalLM"),
        ("gemma3n_vision", "TimmWrapperModel"),
        ("git", "GIT"),
        ("glm", "GLM"),
        ("glm4", "GLM4"),
        ("glm4_moe", "Glm4MoE"),
        ("glm4v", "GLM4V"),
        ("glm4v_moe", "GLM4VMOE"),
        ("glm4v_moe_text", "GLM4VMOE"),
        ("glm4v_text", "GLM4V"),
        ("glpn", "GLPN"),
        ("got_ocr2", "GOT-OCR2"),
        ("gpt-sw3", "GPT-Sw3"),
        ("gpt2", "OpenAI GPT-2"),
        ("gpt_bigcode", "GPTBigCode"),
        ("gpt_neo", "GPT Neo"),
        ("gpt_neox", "GPT NeoX"),
        ("gpt_neox_japanese", "GPT NeoX Japanese"),
        ("gpt_oss", "GptOss"),
        ("gptj", "GPT-J"),
        ("gptsan-japanese", "GPTSAN-japanese"),
        ("granite", "Granite"),
        ("granite_speech", "GraniteSpeech"),
        ("granitemoe", "GraniteMoeMoe"),
        ("granitemoehybrid", "GraniteMoeHybrid"),
        ("granitemoeshared", "GraniteMoeSharedMoe"),
        ("granitevision", "LLaVA-NeXT"),
        ("graphormer", "Graphormer"),
        ("grounding-dino", "Grounding DINO"),
        ("groupvit", "GroupViT"),
        ("helium", "Helium"),
        ("herbert", "HerBERT"),
        ("hgnet_v2", "HGNet-V2"),
        ("hiera", "Hiera"),
        ("hubert", "Hubert"),
        ("hunyuan_v1_dense", "HunYuanDenseV1"),
        ("hunyuan_v1_moe", "HunYuanMoeV1"),
        ("ibert", "I-BERT"),
        ("idefics", "IDEFICS"),
        ("idefics2", "Idefics2"),
        ("idefics3", "Idefics3"),
        ("idefics3_vision", "Idefics3VisionTransformer"),
        ("ijepa", "I-JEPA"),
        ("imagegpt", "ImageGPT"),
        ("informer", "Informer"),
        ("instructblip", "InstructBLIP"),
        ("instructblipvideo", "InstructBlipVideo"),
        ("internvl", "InternVL"),
        ("internvl_vision", "InternVLVision"),
        ("jamba", "Jamba"),
        ("janus", "Janus"),
        ("jetmoe", "JetMoe"),
        ("jukebox", "Jukebox"),
        ("kosmos-2", "KOSMOS-2"),
        ("kosmos-2.5", "KOSMOS-2.5"),
        ("kyutai_speech_to_text", "KyutaiSpeechToText"),
        ("layoutlm", "LayoutLM"),
        ("layoutlmv2", "LayoutLMv2"),
        ("layoutlmv3", "LayoutLMv3"),
        ("layoutxlm", "LayoutXLM"),
        ("led", "LED"),
        ("levit", "LeViT"),
        ("lfm2", "Lfm2"),
        ("lfm2_moe", "Lfm2Moe"),
        ("lfm2_vl", "Lfm2Vl"),
        ("lightglue", "LightGlue"),
        ("lilt", "LiLT"),
        ("llama", "LLaMA"),
        ("llama2", "Llama2"),
        ("llama3", "Llama3"),
        ("llama4", "Llama4"),
        ("llama4_text", "Llama4ForCausalLM"),
        ("llava", "LLaVa"),
        ("llava_next", "LLaVA-NeXT"),
        ("llava_next_video", "LLaVa-NeXT-Video"),
        ("llava_onevision", "LLaVA-Onevision"),
        ("longcat_flash", "LongCatFlash"),
        ("longformer", "Longformer"),
        ("longt5", "LongT5"),
        ("luke", "LUKE"),
        ("lxmert", "LXMERT"),
        ("m2m_100", "M2M100"),
        ("madlad-400", "MADLAD-400"),
        ("mamba", "Mamba"),
        ("mamba2", "mamba2"),
        ("marian", "Marian"),
        ("markuplm", "MarkupLM"),
        ("mask2former", "Mask2Former"),
        ("maskformer", "MaskFormer"),
        ("maskformer-swin", "MaskFormerSwin"),
        ("matcha", "MatCha"),
        ("mbart", "mBART"),
        ("mbart50", "mBART-50"),
        ("mctct", "M-CTC-T"),
        ("mega", "MEGA"),
        ("megatron-bert", "Megatron-BERT"),
        ("megatron_gpt2", "Megatron-GPT2"),
        ("metaclip_2", "MetaCLIP 2"),
        ("mgp-str", "MGP-STR"),
        ("mimi", "Mimi"),
        ("minimax", "MiniMax"),
        ("ministral", "Ministral"),
        ("mistral", "Mistral"),
        ("mistral3", "Mistral3"),
        ("mixtral", "Mixtral"),
        ("mlcd", "MLCD"),
        ("mllama", "Mllama"),
        ("mluke", "mLUKE"),
        ("mm-grounding-dino", "MM Grounding DINO"),
        ("mms", "MMS"),
        ("mobilebert", "MobileBERT"),
        ("mobilenet_v1", "MobileNetV1"),
        ("mobilenet_v2", "MobileNetV2"),
        ("mobilevit", "MobileViT"),
        ("mobilevitv2", "MobileViTV2"),
        ("modernbert", "ModernBERT"),
<<<<<<< HEAD
        ("molmo", "Molmo"),
=======
        ("modernbert-decoder", "ModernBertDecoder"),
>>>>>>> b44d9157
        ("moonshine", "Moonshine"),
        ("moshi", "Moshi"),
        ("mpnet", "MPNet"),
        ("mpt", "MPT"),
        ("mra", "MRA"),
        ("mt5", "MT5"),
        ("musicgen", "MusicGen"),
        ("musicgen_melody", "MusicGen Melody"),
        ("mvp", "MVP"),
        ("myt5", "myt5"),
        ("nat", "NAT"),
        ("nemotron", "Nemotron"),
        ("nezha", "Nezha"),
        ("nllb", "NLLB"),
        ("nllb-moe", "NLLB-MOE"),
        ("nougat", "Nougat"),
        ("nystromformer", "Nyströmformer"),
        ("olmo", "OLMo"),
        ("olmo2", "OLMo2"),
        ("olmo3", "Olmo3"),
        ("olmoe", "OLMoE"),
        ("omdet-turbo", "OmDet-Turbo"),
        ("oneformer", "OneFormer"),
        ("open-llama", "OpenLlama"),
        ("openai-gpt", "OpenAI GPT"),
        ("opt", "OPT"),
        ("ovis2", "Ovis2"),
        ("owlv2", "OWLv2"),
        ("owlvit", "OWL-ViT"),
        ("paligemma", "PaliGemma"),
        ("parakeet", "Parakeet"),
        ("parakeet_ctc", "Parakeet"),
        ("parakeet_encoder", "ParakeetEncoder"),
        ("patchtsmixer", "PatchTSMixer"),
        ("patchtst", "PatchTST"),
        ("pegasus", "Pegasus"),
        ("pegasus_x", "PEGASUS-X"),
        ("perceiver", "Perceiver"),
        ("perception_lm", "PerceptionLM"),
        ("persimmon", "Persimmon"),
        ("phi", "Phi"),
        ("phi3", "Phi3"),
        ("phi4_multimodal", "Phi4Multimodal"),
        ("phimoe", "Phimoe"),
        ("phobert", "PhoBERT"),
        ("pix2struct", "Pix2Struct"),
        ("pixtral", "Pixtral"),
        ("plbart", "PLBart"),
        ("poolformer", "PoolFormer"),
        ("pop2piano", "Pop2Piano"),
        ("prompt_depth_anything", "PromptDepthAnything"),
        ("prophetnet", "ProphetNet"),
        ("pvt", "PVT"),
        ("pvt_v2", "PVTv2"),
        ("qdqbert", "QDQBert"),
        ("qwen2", "Qwen2"),
        ("qwen2_5_omni", "Qwen2_5Omni"),
        ("qwen2_5_vl", "Qwen2_5_VL"),
        ("qwen2_5_vl_text", "Qwen2_5_VL"),
        ("qwen2_audio", "Qwen2Audio"),
        ("qwen2_audio_encoder", "Qwen2AudioEncoder"),
        ("qwen2_moe", "Qwen2MoE"),
        ("qwen2_vl", "Qwen2VL"),
        ("qwen2_vl_text", "Qwen2VL"),
        ("qwen3", "Qwen3"),
        ("qwen3_moe", "Qwen3MoE"),
        ("qwen3_next", "Qwen3Next"),
        ("qwen3_omni_moe", "Qwen3OmniMoE"),
        ("qwen3_vl", "Qwen3VL"),
        ("qwen3_vl_moe", "Qwen3VLMoe"),
        ("qwen3_vl_moe_text", "Qwen3VLMoe"),
        ("qwen3_vl_text", "Qwen3VL"),
        ("rag", "RAG"),
        ("realm", "REALM"),
        ("recurrent_gemma", "RecurrentGemma"),
        ("reformer", "Reformer"),
        ("regnet", "RegNet"),
        ("rembert", "RemBERT"),
        ("resnet", "ResNet"),
        ("retribert", "RetriBERT"),
        ("roberta", "RoBERTa"),
        ("roberta-prelayernorm", "RoBERTa-PreLayerNorm"),
        ("roc_bert", "RoCBert"),
        ("roformer", "RoFormer"),
        ("rt_detr", "RT-DETR"),
        ("rt_detr_resnet", "RT-DETR-ResNet"),
        ("rt_detr_v2", "RT-DETRv2"),
        ("rwkv", "RWKV"),
        ("sam", "SAM"),
        ("sam2", "SAM2"),
        ("sam2_hiera_det_model", "Sam2HieraDetModel"),
        ("sam2_video", "Sam2VideoModel"),
        ("sam2_vision_model", "Sam2VisionModel"),
        ("sam_hq", "SAM-HQ"),
        ("sam_hq_vision_model", "SamHQVisionModel"),
        ("sam_vision_model", "SamVisionModel"),
        ("seamless_m4t", "SeamlessM4T"),
        ("seamless_m4t_v2", "SeamlessM4Tv2"),
        ("seed_oss", "SeedOss"),
        ("segformer", "SegFormer"),
        ("seggpt", "SegGPT"),
        ("sew", "SEW"),
        ("sew-d", "SEW-D"),
        ("shieldgemma2", "Shieldgemma2"),
        ("siglip", "SigLIP"),
        ("siglip2", "SigLIP2"),
        ("siglip2_vision_model", "Siglip2VisionModel"),
        ("siglip_vision_model", "SiglipVisionModel"),
        ("smollm3", "SmolLM3"),
        ("smolvlm", "SmolVLM"),
        ("smolvlm_vision", "SmolVLMVisionTransformer"),
        ("speech-encoder-decoder", "Speech Encoder decoder"),
        ("speech_to_text", "Speech2Text"),
        ("speech_to_text_2", "Speech2Text2"),
        ("speecht5", "SpeechT5"),
        ("splinter", "Splinter"),
        ("squeezebert", "SqueezeBERT"),
        ("stablelm", "StableLm"),
        ("starcoder2", "Starcoder2"),
        ("superglue", "SuperGlue"),
        ("superpoint", "SuperPoint"),
        ("swiftformer", "SwiftFormer"),
        ("swin", "Swin Transformer"),
        ("swin2sr", "Swin2SR"),
        ("swinv2", "Swin Transformer V2"),
        ("switch_transformers", "SwitchTransformers"),
        ("t5", "T5"),
        ("t5gemma", "T5Gemma"),
        ("t5v1.1", "T5v1.1"),
        ("table-transformer", "Table Transformer"),
        ("tapas", "TAPAS"),
        ("tapex", "TAPEX"),
        ("textnet", "TextNet"),
        ("time_series_transformer", "Time Series Transformer"),
        ("timesfm", "TimesFm"),
        ("timesformer", "TimeSformer"),
        ("timm_backbone", "TimmBackbone"),
        ("timm_wrapper", "TimmWrapperModel"),
        ("trajectory_transformer", "Trajectory Transformer"),
        ("transfo-xl", "Transformer-XL"),
        ("trocr", "TrOCR"),
        ("tvlt", "TVLT"),
        ("tvp", "TVP"),
        ("udop", "UDOP"),
        ("ul2", "UL2"),
        ("umt5", "UMT5"),
        ("unispeech", "UniSpeech"),
        ("unispeech-sat", "UniSpeechSat"),
        ("univnet", "UnivNet"),
        ("upernet", "UPerNet"),
        ("van", "VAN"),
        ("vaultgemma", "VaultGemma"),
        ("video_llava", "VideoLlava"),
        ("videomae", "VideoMAE"),
        ("vilt", "ViLT"),
        ("vipllava", "VipLlava"),
        ("vision-encoder-decoder", "Vision Encoder decoder"),
        ("vision-text-dual-encoder", "VisionTextDualEncoder"),
        ("visual_bert", "VisualBERT"),
        ("vit", "ViT"),
        ("vit_hybrid", "ViT Hybrid"),
        ("vit_mae", "ViTMAE"),
        ("vit_msn", "ViTMSN"),
        ("vitdet", "VitDet"),
        ("vitmatte", "ViTMatte"),
        ("vitpose", "ViTPose"),
        ("vitpose_backbone", "ViTPoseBackbone"),
        ("vits", "VITS"),
        ("vivit", "ViViT"),
        ("vjepa2", "VJEPA2Model"),
        ("voxtral", "Voxtral"),
        ("voxtral_encoder", "Voxtral Encoder"),
        ("wav2vec2", "Wav2Vec2"),
        ("wav2vec2-bert", "Wav2Vec2-BERT"),
        ("wav2vec2-conformer", "Wav2Vec2-Conformer"),
        ("wav2vec2_phoneme", "Wav2Vec2Phoneme"),
        ("wavlm", "WavLM"),
        ("whisper", "Whisper"),
        ("xclip", "X-CLIP"),
        ("xcodec", "X-CODEC"),
        ("xglm", "XGLM"),
        ("xlm", "XLM"),
        ("xlm-prophetnet", "XLM-ProphetNet"),
        ("xlm-roberta", "XLM-RoBERTa"),
        ("xlm-roberta-xl", "XLM-RoBERTa-XL"),
        ("xlm-v", "XLM-V"),
        ("xlnet", "XLNet"),
        ("xls_r", "XLS-R"),
        ("xlsr_wav2vec2", "XLSR-Wav2Vec2"),
        ("xlstm", "xLSTM"),
        ("xmod", "X-MOD"),
        ("yolos", "YOLOS"),
        ("yoso", "YOSO"),
        ("zamba", "Zamba"),
        ("zamba2", "Zamba2"),
        ("zoedepth", "ZoeDepth"),
    ]
)

# This is tied to the processing `-` -> `_` in `model_type_to_module_name`. For example, instead of putting
# `transfo-xl` (as in `CONFIG_MAPPING_NAMES`), we should use `transfo_xl`.
DEPRECATED_MODELS = [
    "bort",
    "deta",
    "efficientformer",
    "ernie_m",
    "gptsan_japanese",
    "graphormer",
    "jukebox",
    "mctct",
    "mega",
    "mmbt",
    "nat",
    "nezha",
    "open_llama",
    "qdqbert",
    "realm",
    "retribert",
    "speech_to_text_2",
    "tapex",
    "trajectory_transformer",
    "transfo_xl",
    "tvlt",
    "van",
    "vit_hybrid",
    "xlm_prophetnet",
]

SPECIAL_MODEL_TYPE_TO_MODULE_NAME = OrderedDict[str, str](
    [
        ("openai-gpt", "openai"),
        ("data2vec-audio", "data2vec"),
        ("data2vec-text", "data2vec"),
        ("data2vec-vision", "data2vec"),
        ("donut-swin", "donut"),
        ("kosmos-2", "kosmos2"),
        ("kosmos-2.5", "kosmos2_5"),
        ("maskformer-swin", "maskformer"),
        ("xclip", "x_clip"),
        ("clip_vision_model", "clip"),
        ("qwen2_audio_encoder", "qwen2_audio"),
        ("voxtral_encoder", "voxtral"),
        ("clip_text_model", "clip"),
        ("aria_text", "aria"),
        ("gemma3_text", "gemma3"),
        ("gemma3n_audio", "gemma3n"),
        ("gemma3n_text", "gemma3n"),
        ("gemma3n_vision", "gemma3n"),
        ("glm4v_text", "glm4v"),
        ("glm4v_moe_text", "glm4v_moe"),
        ("idefics3_vision", "idefics3"),
        ("siglip_vision_model", "siglip"),
        ("siglip2_vision_model", "siglip2"),
        ("aimv2_vision_model", "aimv2"),
        ("smolvlm_vision", "smolvlm"),
        ("chinese_clip_vision_model", "chinese_clip"),
        ("rt_detr_resnet", "rt_detr"),
        ("granitevision", "llava_next"),
        ("internvl_vision", "internvl"),
        ("qwen2_5_vl_text", "qwen2_5_vl"),
        ("qwen2_vl_text", "qwen2_vl"),
        ("qwen3_vl_text", "qwen3_vl"),
        ("qwen3_vl_moe_text", "qwen3_vl_moe"),
        ("sam_vision_model", "sam"),
        ("sam2_vision_model", "sam2"),
        ("edgetam_vision_model", "edgetam"),
        ("sam2_hiera_det_model", "sam2"),
        ("sam_hq_vision_model", "sam_hq"),
        ("llama4_text", "llama4"),
        ("blip_2_qformer", "blip_2"),
        ("fastspeech2_conformer_with_hifigan", "fastspeech2_conformer"),
        ("parakeet_encoder", "parakeet"),
        ("parakeet_ctc", "parakeet"),
    ]
)


def model_type_to_module_name(key) -> str:
    """Converts a config key to the corresponding module."""
    # Special treatment
    if key in SPECIAL_MODEL_TYPE_TO_MODULE_NAME:
        key = SPECIAL_MODEL_TYPE_TO_MODULE_NAME[key]

        if key in DEPRECATED_MODELS:
            key = f"deprecated.{key}"
        return key

    key = key.replace("-", "_")
    if key in DEPRECATED_MODELS:
        key = f"deprecated.{key}"

    return key


def config_class_to_model_type(config) -> Union[str, None]:
    """Converts a config class name to the corresponding model type"""
    for key, cls in CONFIG_MAPPING_NAMES.items():
        if cls == config:
            return key
    # if key not found check in extra content
    for key, cls in CONFIG_MAPPING._extra_content.items():
        if cls.__name__ == config:
            return key
    return None


class _LazyConfigMapping(OrderedDict[str, type[PreTrainedConfig]]):
    """
    A dictionary that lazily load its values when they are requested.
    """

    def __init__(self, mapping) -> None:
        self._mapping = mapping
        self._extra_content = {}
        self._modules = {}

    def __getitem__(self, key: str) -> type[PreTrainedConfig]:
        if key in self._extra_content:
            return self._extra_content[key]
        if key not in self._mapping:
            raise KeyError(key)
        value = self._mapping[key]
        module_name = model_type_to_module_name(key)
        if module_name not in self._modules:
            self._modules[module_name] = importlib.import_module(f".{module_name}", "transformers.models")
        if hasattr(self._modules[module_name], value):
            return getattr(self._modules[module_name], value)

        # Some of the mappings have entries model_type -> config of another model type. In that case we try to grab the
        # object at the top level.
        transformers_module = importlib.import_module("transformers")
        return getattr(transformers_module, value)

    def keys(self) -> list[str]:
        return list(self._mapping.keys()) + list(self._extra_content.keys())

    def values(self) -> list[type[PreTrainedConfig]]:
        return [self[k] for k in self._mapping] + list(self._extra_content.values())

    def items(self) -> list[tuple[str, type[PreTrainedConfig]]]:
        return [(k, self[k]) for k in self._mapping] + list(self._extra_content.items())

    def __iter__(self) -> Iterator[str]:
        return iter(list(self._mapping.keys()) + list(self._extra_content.keys()))

    def __contains__(self, item: object) -> bool:
        return item in self._mapping or item in self._extra_content

    def register(self, key: str, value: type[PreTrainedConfig], exist_ok=False) -> None:
        """
        Register a new configuration in this mapping.
        """
        if key in self._mapping and not exist_ok:
            raise ValueError(f"'{key}' is already used by a Transformers config, pick another name.")
        self._extra_content[key] = value


CONFIG_MAPPING = _LazyConfigMapping(CONFIG_MAPPING_NAMES)


class _LazyLoadAllMappings(OrderedDict[str, str]):
    """
    A mapping that will load all pairs of key values at the first access (either by indexing, requestions keys, values,
    etc.)

    Args:
        mapping: The mapping to load.
    """

    def __init__(self, mapping):
        self._mapping = mapping
        self._initialized = False
        self._data = {}

    def _initialize(self):
        if self._initialized:
            return

        for model_type, map_name in self._mapping.items():
            module_name = model_type_to_module_name(model_type)
            module = importlib.import_module(f".{module_name}", "transformers.models")
            mapping = getattr(module, map_name)
            self._data.update(mapping)

        self._initialized = True

    def __getitem__(self, key):
        self._initialize()
        return self._data[key]

    def keys(self) -> KeysView[str]:
        self._initialize()
        return self._data.keys()

    def values(self) -> ValuesView[str]:
        self._initialize()
        return self._data.values()

    def items(self) -> KeysView[str]:
        self._initialize()
        return self._data.keys()

    def __iter__(self) -> Iterator[str]:
        self._initialize()
        return iter(self._data)

    def __contains__(self, item: object) -> bool:
        self._initialize()
        return item in self._data


def _get_class_name(model_class: Union[str, list[str]]):
    if isinstance(model_class, (list, tuple)):
        return " or ".join([f"[`{c}`]" for c in model_class if c is not None])
    return f"[`{model_class}`]"


def _list_model_options(indent, config_to_class=None, use_model_types=True):
    if config_to_class is None and not use_model_types:
        raise ValueError("Using `use_model_types=False` requires a `config_to_class` dictionary.")
    if use_model_types:
        if config_to_class is None:
            model_type_to_name = {model_type: f"[`{config}`]" for model_type, config in CONFIG_MAPPING_NAMES.items()}
        else:
            model_type_to_name = {
                model_type: _get_class_name(model_class)
                for model_type, model_class in config_to_class.items()
                if model_type in MODEL_NAMES_MAPPING
            }
        lines = [
            f"{indent}- **{model_type}** -- {model_type_to_name[model_type]} ({MODEL_NAMES_MAPPING[model_type]} model)"
            for model_type in sorted(model_type_to_name.keys())
        ]
    else:
        config_to_name = {
            CONFIG_MAPPING_NAMES[config]: _get_class_name(clas)
            for config, clas in config_to_class.items()
            if config in CONFIG_MAPPING_NAMES
        }
        config_to_model_name = {
            config: MODEL_NAMES_MAPPING[model_type] for model_type, config in CONFIG_MAPPING_NAMES.items()
        }
        lines = [
            f"{indent}- [`{config_name}`] configuration class:"
            f" {config_to_name[config_name]} ({config_to_model_name[config_name]} model)"
            for config_name in sorted(config_to_name.keys())
        ]
    return "\n".join(lines)


def replace_list_option_in_docstrings(
    config_to_class=None, use_model_types: bool = True
) -> Callable[[_CallableT], _CallableT]:
    def docstring_decorator(fn):
        docstrings = fn.__doc__
        if docstrings is None:
            # Example: -OO
            return fn
        lines = docstrings.split("\n")
        i = 0
        while i < len(lines) and re.search(r"^(\s*)List options\s*$", lines[i]) is None:
            i += 1
        if i < len(lines):
            indent = re.search(r"^(\s*)List options\s*$", lines[i]).groups()[0]
            if use_model_types:
                indent = f"{indent}    "
            lines[i] = _list_model_options(indent, config_to_class=config_to_class, use_model_types=use_model_types)
            docstrings = "\n".join(lines)
        else:
            raise ValueError(
                f"The function {fn} should have an empty 'List options' in its docstring as placeholder, current"
                f" docstring is:\n{docstrings}"
            )
        fn.__doc__ = docstrings
        return fn

    return docstring_decorator


class AutoConfig:
    r"""
    This is a generic configuration class that will be instantiated as one of the configuration classes of the library
    when created with the [`~AutoConfig.from_pretrained`] class method.

    This class cannot be instantiated directly using `__init__()` (throws an error).
    """

    def __init__(self) -> None:
        raise OSError(
            "AutoConfig is designed to be instantiated "
            "using the `AutoConfig.from_pretrained(pretrained_model_name_or_path)` method."
        )

    @classmethod
    def for_model(cls, model_type: str, *args, **kwargs) -> PreTrainedConfig:
        if model_type in CONFIG_MAPPING:
            config_class = CONFIG_MAPPING[model_type]
            return config_class(*args, **kwargs)
        raise ValueError(
            f"Unrecognized model identifier: {model_type}. Should contain one of {', '.join(CONFIG_MAPPING.keys())}"
        )

    @classmethod
    @replace_list_option_in_docstrings()
    def from_pretrained(cls, pretrained_model_name_or_path: Union[str, os.PathLike[str]], **kwargs):
        r"""
        Instantiate one of the configuration classes of the library from a pretrained model configuration.

        The configuration class to instantiate is selected based on the `model_type` property of the config object that
        is loaded, or when it's missing, by falling back to using pattern matching on `pretrained_model_name_or_path`:

        List options

        Args:
            pretrained_model_name_or_path (`str` or `os.PathLike`):
                Can be either:

                    - A string, the *model id* of a pretrained model configuration hosted inside a model repo on
                      huggingface.co.
                    - A path to a *directory* containing a configuration file saved using the
                      [`~PreTrainedConfig.save_pretrained`] method, or the [`~PreTrainedModel.save_pretrained`] method,
                      e.g., `./my_model_directory/`.
                    - A path or url to a saved configuration JSON *file*, e.g.,
                      `./my_model_directory/configuration.json`.
            cache_dir (`str` or `os.PathLike`, *optional*):
                Path to a directory in which a downloaded pretrained model configuration should be cached if the
                standard cache should not be used.
            force_download (`bool`, *optional*, defaults to `False`):
                Whether or not to force the (re-)download the model weights and configuration files and override the
                cached versions if they exist.
            proxies (`dict[str, str]`, *optional*):
                A dictionary of proxy servers to use by protocol or endpoint, e.g., `{'http': 'foo.bar:3128',
                'http://hostname': 'foo.bar:4012'}`. The proxies are used on each request.
            revision (`str`, *optional*, defaults to `"main"`):
                The specific model version to use. It can be a branch name, a tag name, or a commit id, since we use a
                git-based system for storing models and other artifacts on huggingface.co, so `revision` can be any
                identifier allowed by git.
            return_unused_kwargs (`bool`, *optional*, defaults to `False`):
                If `False`, then this function returns just the final configuration object.

                If `True`, then this functions returns a `Tuple(config, unused_kwargs)` where *unused_kwargs* is a
                dictionary consisting of the key/value pairs whose keys are not configuration attributes: i.e., the
                part of `kwargs` which has not been used to update `config` and is otherwise ignored.
            trust_remote_code (`bool`, *optional*, defaults to `False`):
                Whether or not to allow for custom models defined on the Hub in their own modeling files. This option
                should only be set to `True` for repositories you trust and in which you have read the code, as it will
                execute code present on the Hub on your local machine.
            kwargs(additional keyword arguments, *optional*):
                The values in kwargs of any keys which are configuration attributes will be used to override the loaded
                values. Behavior concerning key/value pairs whose keys are *not* configuration attributes is controlled
                by the `return_unused_kwargs` keyword parameter.

        Examples:

        ```python
        >>> from transformers import AutoConfig

        >>> # Download configuration from huggingface.co and cache.
        >>> config = AutoConfig.from_pretrained("google-bert/bert-base-uncased")

        >>> # Download configuration from huggingface.co (user-uploaded) and cache.
        >>> config = AutoConfig.from_pretrained("dbmdz/bert-base-german-cased")

        >>> # If configuration file is in a directory (e.g., was saved using *save_pretrained('./test/saved_model/')*).
        >>> config = AutoConfig.from_pretrained("./test/bert_saved_model/")

        >>> # Load a specific configuration file.
        >>> config = AutoConfig.from_pretrained("./test/bert_saved_model/my_configuration.json")

        >>> # Change some config attributes when loading a pretrained config.
        >>> config = AutoConfig.from_pretrained("google-bert/bert-base-uncased", output_attentions=True, foo=False)
        >>> config.output_attentions
        True

        >>> config, unused_kwargs = AutoConfig.from_pretrained(
        ...     "google-bert/bert-base-uncased", output_attentions=True, foo=False, return_unused_kwargs=True
        ... )
        >>> config.output_attentions
        True

        >>> unused_kwargs
        {'foo': False}
        ```
        """
        use_auth_token = kwargs.pop("use_auth_token", None)
        if use_auth_token is not None:
            warnings.warn(
                "The `use_auth_token` argument is deprecated and will be removed in v5 of Transformers. Please use `token` instead.",
                FutureWarning,
            )
            if kwargs.get("token") is not None:
                raise ValueError(
                    "`token` and `use_auth_token` are both specified. Please set only the argument `token`."
                )
            kwargs["token"] = use_auth_token

        kwargs["_from_auto"] = True
        kwargs["name_or_path"] = pretrained_model_name_or_path
        trust_remote_code = kwargs.pop("trust_remote_code", None)
        code_revision = kwargs.pop("code_revision", None)

        config_dict, unused_kwargs = PreTrainedConfig.get_config_dict(pretrained_model_name_or_path, **kwargs)
        has_remote_code = "auto_map" in config_dict and "AutoConfig" in config_dict["auto_map"]
        has_local_code = "model_type" in config_dict and config_dict["model_type"] in CONFIG_MAPPING
        if has_remote_code:
            class_ref = config_dict["auto_map"]["AutoConfig"]
            if "--" in class_ref:
                upstream_repo = class_ref.split("--")[0]
            else:
                upstream_repo = None
            trust_remote_code = resolve_trust_remote_code(
                trust_remote_code, pretrained_model_name_or_path, has_local_code, has_remote_code, upstream_repo
            )

        if has_remote_code and trust_remote_code:
            config_class = get_class_from_dynamic_module(
                class_ref, pretrained_model_name_or_path, code_revision=code_revision, **kwargs
            )
            config_class.register_for_auto_class()
            return config_class.from_pretrained(pretrained_model_name_or_path, **kwargs)
        elif "model_type" in config_dict:
            # Apply heuristic: if model_type is mistral but layer_types is present, treat as ministral
            if config_dict["model_type"] == "mistral" and "layer_types" in config_dict:
                logger.info(
                    "Detected mistral model with layer_types, treating as ministral for alternating attention compatibility. "
                )
                config_dict["model_type"] = "ministral"

            try:
                config_class = CONFIG_MAPPING[config_dict["model_type"]]
            except KeyError:
                raise ValueError(
                    f"The checkpoint you are trying to load has model type `{config_dict['model_type']}` "
                    "but Transformers does not recognize this architecture. This could be because of an "
                    "issue with the checkpoint, or because your version of Transformers is out of date.\n\n"
                    "You can update Transformers with the command `pip install --upgrade transformers`. If this "
                    "does not work, and the checkpoint is very new, then there may not be a release version "
                    "that supports this model yet. In this case, you can get the most up-to-date code by installing "
                    "Transformers from source with the command "
                    "`pip install git+https://github.com/huggingface/transformers.git`"
                )
            return config_class.from_dict(config_dict, **unused_kwargs)
        else:
            # Fallback: use pattern matching on the string.
            # We go from longer names to shorter names to catch roberta before bert (for instance)
            for pattern in sorted(CONFIG_MAPPING.keys(), key=len, reverse=True):
                if pattern in str(pretrained_model_name_or_path):
                    return CONFIG_MAPPING[pattern].from_dict(config_dict, **unused_kwargs)

        raise ValueError(
            f"Unrecognized model in {pretrained_model_name_or_path}. "
            f"Should have a `model_type` key in its {CONFIG_NAME}, or contain one of the following strings "
            f"in its name: {', '.join(CONFIG_MAPPING.keys())}"
        )

    @staticmethod
    def register(model_type, config, exist_ok=False) -> None:
        """
        Register a new configuration for this class.

        Args:
            model_type (`str`): The model type like "bert" or "gpt".
            config ([`PreTrainedConfig`]): The config to register.
        """
        if issubclass(config, PreTrainedConfig) and config.model_type != model_type:
            raise ValueError(
                "The config you are passing has a `model_type` attribute that is not consistent with the model type "
                f"you passed (config has {config.model_type} and you passed {model_type}. Fix one of those so they "
                "match!"
            )
        CONFIG_MAPPING.register(model_type, config, exist_ok=exist_ok)


__all__ = ["CONFIG_MAPPING", "MODEL_NAMES_MAPPING", "AutoConfig"]<|MERGE_RESOLUTION|>--- conflicted
+++ resolved
@@ -271,11 +271,8 @@
         ("mobilevit", "MobileViTConfig"),
         ("mobilevitv2", "MobileViTV2Config"),
         ("modernbert", "ModernBertConfig"),
-<<<<<<< HEAD
         ("molmo", "MolmoConfig"),
-=======
         ("modernbert-decoder", "ModernBertDecoderConfig"),
->>>>>>> b44d9157
         ("moonshine", "MoonshineConfig"),
         ("moshi", "MoshiConfig"),
         ("mpnet", "MPNetConfig"),
@@ -727,11 +724,8 @@
         ("mobilevit", "MobileViT"),
         ("mobilevitv2", "MobileViTV2"),
         ("modernbert", "ModernBERT"),
-<<<<<<< HEAD
         ("molmo", "Molmo"),
-=======
         ("modernbert-decoder", "ModernBertDecoder"),
->>>>>>> b44d9157
         ("moonshine", "Moonshine"),
         ("moshi", "Moshi"),
         ("mpnet", "MPNet"),
