# coding=utf-8
# Copyright 2018 The HuggingFace Inc. team.
#
# Licensed under the Apache License, Version 2.0 (the "License");
# you may not use this file except in compliance with the License.
# You may obtain a copy of the License at
#
#     http://www.apache.org/licenses/LICENSE-2.0
#
# Unless required by applicable law or agreed to in writing, software
# distributed under the License is distributed on an "AS IS" BASIS,
# WITHOUT WARRANTIES OR CONDITIONS OF ANY KIND, either express or implied.
# See the License for the specific language governing permissions and
# limitations under the License.
""" Auto Config class."""
import importlib
import re
import warnings
from collections import OrderedDict
from typing import List, Union

from ...configuration_utils import PretrainedConfig
from ...file_utils import CONFIG_NAME
from ...utils import logging
from .dynamic import get_class_from_dynamic_module


logger = logging.get_logger(__name__)

CONFIG_MAPPING_NAMES = OrderedDict(
    [
        # Add configs here
<<<<<<< HEAD
        ("swin", "SwinConfig"),
=======
        ("realm", "RealmConfig"),
>>>>>>> 531336bb
        ("nystromformer", "NystromformerConfig"),
        ("imagegpt", "ImageGPTConfig"),
        ("qdqbert", "QDQBertConfig"),
        ("vision-encoder-decoder", "VisionEncoderDecoderConfig"),
        ("trocr", "TrOCRConfig"),
        ("fnet", "FNetConfig"),
        ("segformer", "SegformerConfig"),
        ("vision-text-dual-encoder", "VisionTextDualEncoderConfig"),
        ("perceiver", "PerceiverConfig"),
        ("gptj", "GPTJConfig"),
        ("layoutlmv2", "LayoutLMv2Config"),
        ("beit", "BeitConfig"),
        ("rembert", "RemBertConfig"),
        ("visual_bert", "VisualBertConfig"),
        ("canine", "CanineConfig"),
        ("roformer", "RoFormerConfig"),
        ("clip", "CLIPConfig"),
        ("bigbird_pegasus", "BigBirdPegasusConfig"),
        ("deit", "DeiTConfig"),
        ("luke", "LukeConfig"),
        ("detr", "DetrConfig"),
        ("gpt_neo", "GPTNeoConfig"),
        ("big_bird", "BigBirdConfig"),
        ("speech_to_text_2", "Speech2Text2Config"),
        ("speech_to_text", "Speech2TextConfig"),
        ("vit", "ViTConfig"),
        ("wav2vec2", "Wav2Vec2Config"),
        ("m2m_100", "M2M100Config"),
        ("convbert", "ConvBertConfig"),
        ("led", "LEDConfig"),
        ("blenderbot-small", "BlenderbotSmallConfig"),
        ("retribert", "RetriBertConfig"),
        ("ibert", "IBertConfig"),
        ("mt5", "MT5Config"),
        ("t5", "T5Config"),
        ("mobilebert", "MobileBertConfig"),
        ("distilbert", "DistilBertConfig"),
        ("albert", "AlbertConfig"),
        ("bert-generation", "BertGenerationConfig"),
        ("camembert", "CamembertConfig"),
        ("xlm-roberta", "XLMRobertaConfig"),
        ("pegasus", "PegasusConfig"),
        ("marian", "MarianConfig"),
        ("mbart", "MBartConfig"),
        ("megatron-bert", "MegatronBertConfig"),
        ("mpnet", "MPNetConfig"),
        ("bart", "BartConfig"),
        ("blenderbot", "BlenderbotConfig"),
        ("reformer", "ReformerConfig"),
        ("longformer", "LongformerConfig"),
        ("roberta", "RobertaConfig"),
        ("deberta-v2", "DebertaV2Config"),
        ("deberta", "DebertaConfig"),
        ("flaubert", "FlaubertConfig"),
        ("fsmt", "FSMTConfig"),
        ("squeezebert", "SqueezeBertConfig"),
        ("hubert", "HubertConfig"),
        ("bert", "BertConfig"),
        ("openai-gpt", "OpenAIGPTConfig"),
        ("gpt2", "GPT2Config"),
        ("transfo-xl", "TransfoXLConfig"),
        ("xlnet", "XLNetConfig"),
        ("xlm-prophetnet", "XLMProphetNetConfig"),
        ("prophetnet", "ProphetNetConfig"),
        ("xlm", "XLMConfig"),
        ("ctrl", "CTRLConfig"),
        ("electra", "ElectraConfig"),
        ("speech-encoder-decoder", "SpeechEncoderDecoderConfig"),
        ("encoder-decoder", "EncoderDecoderConfig"),
        ("funnel", "FunnelConfig"),
        ("lxmert", "LxmertConfig"),
        ("dpr", "DPRConfig"),
        ("layoutlm", "LayoutLMConfig"),
        ("rag", "RagConfig"),
        ("tapas", "TapasConfig"),
        ("splinter", "SplinterConfig"),
        ("sew-d", "SEWDConfig"),
        ("sew", "SEWConfig"),
        ("unispeech-sat", "UniSpeechSatConfig"),
        ("unispeech", "UniSpeechConfig"),
        ("wavlm", "WavLMConfig"),
    ]
)

CONFIG_ARCHIVE_MAP_MAPPING_NAMES = OrderedDict(
    [
        # Add archive maps here
<<<<<<< HEAD
        ("swin", "SWIN_PRETRAINED_CONFIG_ARCHIVE_MAP"),
=======
        ("realm", "REALM_PRETRAINED_CONFIG_ARCHIVE_MAP"),
>>>>>>> 531336bb
        ("nystromformer", "NYSTROMFORMER_PRETRAINED_CONFIG_ARCHIVE_MAP"),
        ("imagegpt", "IMAGEGPT_PRETRAINED_CONFIG_ARCHIVE_MAP"),
        ("qdqbert", "QDQBERT_PRETRAINED_CONFIG_ARCHIVE_MAP"),
        ("fnet", "FNET_PRETRAINED_CONFIG_ARCHIVE_MAP"),
        ("pegasus", "PEGASUS_PRETRAINED_CONFIG_ARCHIVE_MAP"),
        ("segformer", "SEGFORMER_PRETRAINED_CONFIG_ARCHIVE_MAP"),
        ("perceiver", "PERCEIVER_PRETRAINED_CONFIG_ARCHIVE_MAP"),
        ("gptj", "GPTJ_PRETRAINED_CONFIG_ARCHIVE_MAP"),
        ("layoutlmv2", "LAYOUTLMV2_PRETRAINED_CONFIG_ARCHIVE_MAP"),
        ("beit", "BEIT_PRETRAINED_CONFIG_ARCHIVE_MAP"),
        ("rembert", "REMBERT_PRETRAINED_CONFIG_ARCHIVE_MAP"),
        ("visual_bert", "VISUAL_BERT_PRETRAINED_CONFIG_ARCHIVE_MAP"),
        ("canine", "CANINE_PRETRAINED_CONFIG_ARCHIVE_MAP"),
        ("roformer", "ROFORMER_PRETRAINED_CONFIG_ARCHIVE_MAP"),
        ("clip", "CLIP_PRETRAINED_CONFIG_ARCHIVE_MAP"),
        ("bigbird_pegasus", "BIGBIRD_PEGASUS_PRETRAINED_CONFIG_ARCHIVE_MAP"),
        ("deit", "DEIT_PRETRAINED_CONFIG_ARCHIVE_MAP"),
        ("luke", "LUKE_PRETRAINED_CONFIG_ARCHIVE_MAP"),
        ("detr", "DETR_PRETRAINED_CONFIG_ARCHIVE_MAP"),
        ("gpt_neo", "GPT_NEO_PRETRAINED_CONFIG_ARCHIVE_MAP"),
        ("big_bird", "BIG_BIRD_PRETRAINED_CONFIG_ARCHIVE_MAP"),
        ("megatron-bert", "MEGATRON_BERT_PRETRAINED_CONFIG_ARCHIVE_MAP"),
        ("speech_to_text", "SPEECH_TO_TEXT_PRETRAINED_CONFIG_ARCHIVE_MAP"),
        ("speech_to_text_2", "SPEECH_TO_TEXT_2_PRETRAINED_CONFIG_ARCHIVE_MAP"),
        ("vit", "VIT_PRETRAINED_CONFIG_ARCHIVE_MAP"),
        ("wav2vec2", "WAV_2_VEC_2_PRETRAINED_CONFIG_ARCHIVE_MAP"),
        ("m2m_100", "M2M_100_PRETRAINED_CONFIG_ARCHIVE_MAP"),
        ("convbert", "CONVBERT_PRETRAINED_CONFIG_ARCHIVE_MAP"),
        ("led", "LED_PRETRAINED_CONFIG_ARCHIVE_MAP"),
        ("blenderbot-small", "BLENDERBOT_SMALL_PRETRAINED_CONFIG_ARCHIVE_MAP"),
        ("bert", "BERT_PRETRAINED_CONFIG_ARCHIVE_MAP"),
        ("bart", "BART_PRETRAINED_CONFIG_ARCHIVE_MAP"),
        ("blenderbot", "BLENDERBOT_PRETRAINED_CONFIG_ARCHIVE_MAP"),
        ("mbart", "MBART_PRETRAINED_CONFIG_ARCHIVE_MAP"),
        ("openai-gpt", "OPENAI_GPT_PRETRAINED_CONFIG_ARCHIVE_MAP"),
        ("transfo-xl", "TRANSFO_XL_PRETRAINED_CONFIG_ARCHIVE_MAP"),
        ("gpt2", "GPT2_PRETRAINED_CONFIG_ARCHIVE_MAP"),
        ("ctrl", "CTRL_PRETRAINED_CONFIG_ARCHIVE_MAP"),
        ("xlnet", "XLNET_PRETRAINED_CONFIG_ARCHIVE_MAP"),
        ("xlm", "XLM_PRETRAINED_CONFIG_ARCHIVE_MAP"),
        ("roberta", "ROBERTA_PRETRAINED_CONFIG_ARCHIVE_MAP"),
        ("distilbert", "DISTILBERT_PRETRAINED_CONFIG_ARCHIVE_MAP"),
        ("albert", "ALBERT_PRETRAINED_CONFIG_ARCHIVE_MAP"),
        ("camembert", "CAMEMBERT_PRETRAINED_CONFIG_ARCHIVE_MAP"),
        ("t5", "T5_PRETRAINED_CONFIG_ARCHIVE_MAP"),
        ("xlm-roberta", "XLM_ROBERTA_PRETRAINED_CONFIG_ARCHIVE_MAP"),
        ("flaubert", "FLAUBERT_PRETRAINED_CONFIG_ARCHIVE_MAP"),
        ("fsmt", "FSMT_PRETRAINED_CONFIG_ARCHIVE_MAP"),
        ("electra", "ELECTRA_PRETRAINED_CONFIG_ARCHIVE_MAP"),
        ("longformer", "LONGFORMER_PRETRAINED_CONFIG_ARCHIVE_MAP"),
        ("retribert", "RETRIBERT_PRETRAINED_CONFIG_ARCHIVE_MAP"),
        ("funnel", "FUNNEL_PRETRAINED_CONFIG_ARCHIVE_MAP"),
        ("lxmert", "LXMERT_PRETRAINED_CONFIG_ARCHIVE_MAP"),
        ("layoutlm", "LAYOUTLM_PRETRAINED_CONFIG_ARCHIVE_MAP"),
        ("dpr", "DPR_PRETRAINED_CONFIG_ARCHIVE_MAP"),
        ("deberta", "DEBERTA_PRETRAINED_CONFIG_ARCHIVE_MAP"),
        ("deberta-v2", "DEBERTA_V2_PRETRAINED_CONFIG_ARCHIVE_MAP"),
        ("squeezebert", "SQUEEZEBERT_PRETRAINED_CONFIG_ARCHIVE_MAP"),
        ("xlm-prophetnet", "XLM_PROPHETNET_PRETRAINED_CONFIG_ARCHIVE_MAP"),
        ("prophetnet", "PROPHETNET_PRETRAINED_CONFIG_ARCHIVE_MAP"),
        ("mpnet", "MPNET_PRETRAINED_CONFIG_ARCHIVE_MAP"),
        ("tapas", "TAPAS_PRETRAINED_CONFIG_ARCHIVE_MAP"),
        ("ibert", "IBERT_PRETRAINED_CONFIG_ARCHIVE_MAP"),
        ("hubert", "HUBERT_PRETRAINED_CONFIG_ARCHIVE_MAP"),
        ("splinter", "SPLINTER_PRETRAINED_CONFIG_ARCHIVE_MAP"),
        ("sew-d", "SEW_D_PRETRAINED_CONFIG_ARCHIVE_MAP"),
        ("sew", "SEW_PRETRAINED_CONFIG_ARCHIVE_MAP"),
        ("unispeech-sat", "UNISPEECH_SAT_PRETRAINED_CONFIG_ARCHIVE_MAP"),
        ("unispeech", "UNISPEECH_PRETRAINED_CONFIG_ARCHIVE_MAP"),
    ]
)

MODEL_NAMES_MAPPING = OrderedDict(
    [
        # Add full (and cased) model names here
<<<<<<< HEAD
        ("swin", "Swin"),
=======
        ("realm", "Realm"),
>>>>>>> 531336bb
        ("nystromformer", "Nystromformer"),
        ("imagegpt", "ImageGPT"),
        ("qdqbert", "QDQBert"),
        ("vision-encoder-decoder", "Vision Encoder decoder"),
        ("trocr", "TrOCR"),
        ("fnet", "FNet"),
        ("segformer", "SegFormer"),
        ("vision-text-dual-encoder", "VisionTextDualEncoder"),
        ("perceiver", "Perceiver"),
        ("gptj", "GPT-J"),
        ("beit", "BEiT"),
        ("rembert", "RemBERT"),
        ("layoutlmv2", "LayoutLMv2"),
        ("visual_bert", "VisualBert"),
        ("canine", "Canine"),
        ("roformer", "RoFormer"),
        ("clip", "CLIP"),
        ("bigbird_pegasus", "BigBirdPegasus"),
        ("deit", "DeiT"),
        ("luke", "LUKE"),
        ("detr", "DETR"),
        ("gpt_neo", "GPT Neo"),
        ("big_bird", "BigBird"),
        ("speech_to_text_2", "Speech2Text2"),
        ("speech_to_text", "Speech2Text"),
        ("vit", "ViT"),
        ("wav2vec2", "Wav2Vec2"),
        ("m2m_100", "M2M100"),
        ("convbert", "ConvBERT"),
        ("led", "LED"),
        ("blenderbot-small", "BlenderbotSmall"),
        ("retribert", "RetriBERT"),
        ("ibert", "I-BERT"),
        ("t5", "T5"),
        ("mobilebert", "MobileBERT"),
        ("distilbert", "DistilBERT"),
        ("albert", "ALBERT"),
        ("bert-generation", "Bert Generation"),
        ("camembert", "CamemBERT"),
        ("xlm-roberta", "XLM-RoBERTa"),
        ("pegasus", "Pegasus"),
        ("blenderbot", "Blenderbot"),
        ("marian", "Marian"),
        ("mbart", "mBART"),
        ("megatron-bert", "MegatronBert"),
        ("bart", "BART"),
        ("reformer", "Reformer"),
        ("longformer", "Longformer"),
        ("roberta", "RoBERTa"),
        ("flaubert", "FlauBERT"),
        ("fsmt", "FairSeq Machine-Translation"),
        ("squeezebert", "SqueezeBERT"),
        ("bert", "BERT"),
        ("openai-gpt", "OpenAI GPT"),
        ("gpt2", "OpenAI GPT-2"),
        ("transfo-xl", "Transformer-XL"),
        ("xlnet", "XLNet"),
        ("xlm", "XLM"),
        ("ctrl", "CTRL"),
        ("electra", "ELECTRA"),
        ("encoder-decoder", "Encoder decoder"),
        ("speech-encoder-decoder", "Speech Encoder decoder"),
        ("vision-encoder-decoder", "Vision Encoder decoder"),
        ("funnel", "Funnel Transformer"),
        ("lxmert", "LXMERT"),
        ("deberta-v2", "DeBERTa-v2"),
        ("deberta", "DeBERTa"),
        ("layoutlm", "LayoutLM"),
        ("dpr", "DPR"),
        ("rag", "RAG"),
        ("xlm-prophetnet", "XLMProphetNet"),
        ("prophetnet", "ProphetNet"),
        ("mt5", "mT5"),
        ("mpnet", "MPNet"),
        ("tapas", "TAPAS"),
        ("hubert", "Hubert"),
        ("barthez", "BARThez"),
        ("phobert", "PhoBERT"),
        ("bartpho", "BARTpho"),
        ("cpm", "CPM"),
        ("bertweet", "Bertweet"),
        ("bert-japanese", "BertJapanese"),
        ("byt5", "ByT5"),
        ("mbart50", "mBART-50"),
        ("splinter", "Splinter"),
        ("sew-d", "SEW-D"),
        ("sew", "SEW"),
        ("unispeech-sat", "UniSpeechSat"),
        ("unispeech", "UniSpeech"),
        ("wavlm", "WavLM"),
        ("bort", "BORT"),
        ("dialogpt", "DialoGPT"),
        ("xls_r", "XLS-R"),
        ("t5v1.1", "T5v1.1"),
        ("herbert", "HerBERT"),
        ("wav2vec2_phoneme", "Wav2Vec2Phoneme"),
        ("megatron_gpt2", "MegatronGPT2"),
        ("xlsr_wav2vec2", "XLSR-Wav2Vec2"),
        ("mluke", "mLUKE"),
        ("layoutxlm", "LayoutXLM"),
    ]
)

SPECIAL_MODEL_TYPE_TO_MODULE_NAME = OrderedDict([("openai-gpt", "openai")])


def model_type_to_module_name(key):
    """Converts a config key to the corresponding module."""
    # Special treatment
    if key in SPECIAL_MODEL_TYPE_TO_MODULE_NAME:
        return SPECIAL_MODEL_TYPE_TO_MODULE_NAME[key]

    return key.replace("-", "_")


def config_class_to_model_type(config):
    """Converts a config class name to the corresponding model type"""
    for key, cls in CONFIG_MAPPING_NAMES.items():
        if cls == config:
            return key
    return None


class _LazyConfigMapping(OrderedDict):
    """
    A dictionary that lazily load its values when they are requested.
    """

    def __init__(self, mapping):
        self._mapping = mapping
        self._extra_content = {}
        self._modules = {}

    def __getitem__(self, key):
        if key in self._extra_content:
            return self._extra_content[key]
        if key not in self._mapping:
            raise KeyError(key)
        value = self._mapping[key]
        module_name = model_type_to_module_name(key)
        if module_name not in self._modules:
            self._modules[module_name] = importlib.import_module(f".{module_name}", "transformers.models")
        return getattr(self._modules[module_name], value)

    def keys(self):
        return list(self._mapping.keys()) + list(self._extra_content.keys())

    def values(self):
        return [self[k] for k in self._mapping.keys()] + list(self._extra_content.values())

    def items(self):
        return [(k, self[k]) for k in self._mapping.keys()] + list(self._extra_content.items())

    def __iter__(self):
        return iter(list(self._mapping.keys()) + list(self._extra_content.keys()))

    def __contains__(self, item):
        return item in self._mapping or item in self._extra_content

    def register(self, key, value):
        """
        Register a new configuration in this mapping.
        """
        if key in self._mapping.keys():
            raise ValueError(f"'{key}' is already used by a Transformers config, pick another name.")
        self._extra_content[key] = value


CONFIG_MAPPING = _LazyConfigMapping(CONFIG_MAPPING_NAMES)


class _LazyLoadAllMappings(OrderedDict):
    """
    A mapping that will load all pairs of key values at the first access (either by indexing, requestions keys, values,
    etc.)

    Args:
        mapping: The mapping to load.
    """

    def __init__(self, mapping):
        self._mapping = mapping
        self._initialized = False
        self._data = {}

    def _initialize(self):
        if self._initialized:
            return
        warnings.warn(
            "ALL_PRETRAINED_CONFIG_ARCHIVE_MAP is deprecated and will be removed in v5 of Transformers. "
            "It does not contain all available model checkpoints, far from it. Checkout hf.co/models for that.",
            FutureWarning,
        )

        for model_type, map_name in self._mapping.items():
            module_name = model_type_to_module_name(model_type)
            module = importlib.import_module(f".{module_name}", "transformers.models")
            mapping = getattr(module, map_name)
            self._data.update(mapping)

        self._initialized = True

    def __getitem__(self, key):
        self._initialize()
        return self._data[key]

    def keys(self):
        self._initialize()
        return self._data.keys()

    def values(self):
        self._initialize()
        return self._data.values()

    def items(self):
        self._initialize()
        return self._data.keys()

    def __iter__(self):
        self._initialize()
        return iter(self._data)

    def __contains__(self, item):
        self._initialize()
        return item in self._data


ALL_PRETRAINED_CONFIG_ARCHIVE_MAP = _LazyLoadAllMappings(CONFIG_ARCHIVE_MAP_MAPPING_NAMES)


def _get_class_name(model_class: Union[str, List[str]]):
    if isinstance(model_class, (list, tuple)):
        return " or ".join([f"[`{c}`]" for c in model_class if c is not None])
    return f"[`{model_class}`]"


def _list_model_options(indent, config_to_class=None, use_model_types=True):
    if config_to_class is None and not use_model_types:
        raise ValueError("Using `use_model_types=False` requires a `config_to_class` dictionary.")
    if use_model_types:
        if config_to_class is None:
            model_type_to_name = {model_type: f"[`{config}`]" for model_type, config in CONFIG_MAPPING_NAMES.items()}
        else:
            model_type_to_name = {
                model_type: _get_class_name(model_class)
                for model_type, model_class in config_to_class.items()
                if model_type in MODEL_NAMES_MAPPING
            }
        lines = [
            f"{indent}- **{model_type}** -- {model_type_to_name[model_type]} ({MODEL_NAMES_MAPPING[model_type]} model)"
            for model_type in sorted(model_type_to_name.keys())
        ]
    else:
        config_to_name = {
            CONFIG_MAPPING_NAMES[config]: _get_class_name(clas)
            for config, clas in config_to_class.items()
            if config in CONFIG_MAPPING_NAMES
        }
        config_to_model_name = {
            config: MODEL_NAMES_MAPPING[model_type] for model_type, config in CONFIG_MAPPING_NAMES.items()
        }
        lines = [
            f"{indent}- [`{config_name}`] configuration class: {config_to_name[config_name]} ({config_to_model_name[config_name]} model)"
            for config_name in sorted(config_to_name.keys())
        ]
    return "\n".join(lines)


def replace_list_option_in_docstrings(config_to_class=None, use_model_types=True):
    def docstring_decorator(fn):
        docstrings = fn.__doc__
        lines = docstrings.split("\n")
        i = 0
        while i < len(lines) and re.search(r"^(\s*)List options\s*$", lines[i]) is None:
            i += 1
        if i < len(lines):
            indent = re.search(r"^(\s*)List options\s*$", lines[i]).groups()[0]
            if use_model_types:
                indent = f"{indent}    "
            lines[i] = _list_model_options(indent, config_to_class=config_to_class, use_model_types=use_model_types)
            docstrings = "\n".join(lines)
        else:
            raise ValueError(
                f"The function {fn} should have an empty 'List options' in its docstring as placeholder, current docstring is:\n{docstrings}"
            )
        fn.__doc__ = docstrings
        return fn

    return docstring_decorator


class AutoConfig:
    r"""
    This is a generic configuration class that will be instantiated as one of the configuration classes of the library
    when created with the [`~AutoConfig.from_pretrained`] class method.

    This class cannot be instantiated directly using `__init__()` (throws an error).
    """

    def __init__(self):
        raise EnvironmentError(
            "AutoConfig is designed to be instantiated "
            "using the `AutoConfig.from_pretrained(pretrained_model_name_or_path)` method."
        )

    @classmethod
    def for_model(cls, model_type: str, *args, **kwargs):
        if model_type in CONFIG_MAPPING:
            config_class = CONFIG_MAPPING[model_type]
            return config_class(*args, **kwargs)
        raise ValueError(
            f"Unrecognized model identifier: {model_type}. Should contain one of {', '.join(CONFIG_MAPPING.keys())}"
        )

    @classmethod
    @replace_list_option_in_docstrings()
    def from_pretrained(cls, pretrained_model_name_or_path, **kwargs):
        r"""
        Instantiate one of the configuration classes of the library from a pretrained model configuration.

        The configuration class to instantiate is selected based on the `model_type` property of the config object that
        is loaded, or when it's missing, by falling back to using pattern matching on `pretrained_model_name_or_path`:

        List options

        Args:
            pretrained_model_name_or_path (`str` or `os.PathLike`):
                Can be either:

                    - A string, the *model id* of a pretrained model configuration hosted inside a model repo on
                      huggingface.co. Valid model ids can be located at the root-level, like `bert-base-uncased`, or
                      namespaced under a user or organization name, like `dbmdz/bert-base-german-cased`.
                    - A path to a *directory* containing a configuration file saved using the
                      [`~PretrainedConfig.save_pretrained`] method, or the [`~PreTrainedModel.save_pretrained`] method,
                      e.g., `./my_model_directory/`.
                    - A path or url to a saved configuration JSON *file*, e.g.,
                      `./my_model_directory/configuration.json`.
            cache_dir (`str` or `os.PathLike`, *optional*):
                Path to a directory in which a downloaded pretrained model configuration should be cached if the
                standard cache should not be used.
            force_download (`bool`, *optional*, defaults to `False`):
                Whether or not to force the (re-)download the model weights and configuration files and override the
                cached versions if they exist.
            resume_download (`bool`, *optional*, defaults to `False`):
                Whether or not to delete incompletely received files. Will attempt to resume the download if such a
                file exists.
            proxies (`Dict[str, str]`, *optional*):
                A dictionary of proxy servers to use by protocol or endpoint, e.g., `{'http': 'foo.bar:3128',
                'http://hostname': 'foo.bar:4012'}`. The proxies are used on each request.
            revision(`str`, *optional*, defaults to `"main"`):
                The specific model version to use. It can be a branch name, a tag name, or a commit id, since we use a
                git-based system for storing models and other artifacts on huggingface.co, so `revision` can be any
                identifier allowed by git.
            return_unused_kwargs (`bool`, *optional*, defaults to `False`):
                If `False`, then this function returns just the final configuration object.

                If `True`, then this functions returns a `Tuple(config, unused_kwargs)` where *unused_kwargs* is a
                dictionary consisting of the key/value pairs whose keys are not configuration attributes: i.e., the
                part of `kwargs` which has not been used to update `config` and is otherwise ignored.
            trust_remote_code (`bool`, *optional*, defaults to `False`):
                Whether or not to allow for custom models defined on the Hub in their own modeling files. This option
                should only be set to `True` for repositories you trust and in which you have read the code, as it will
                execute code present on the Hub on your local machine.
            kwargs(additional keyword arguments, *optional*):
                The values in kwargs of any keys which are configuration attributes will be used to override the loaded
                values. Behavior concerning key/value pairs whose keys are *not* configuration attributes is controlled
                by the `return_unused_kwargs` keyword parameter.

        Examples:

        ```python
        >>> from transformers import AutoConfig

        >>> # Download configuration from huggingface.co and cache.
        >>> config = AutoConfig.from_pretrained("bert-base-uncased")

        >>> # Download configuration from huggingface.co (user-uploaded) and cache.
        >>> config = AutoConfig.from_pretrained("dbmdz/bert-base-german-cased")

        >>> # If configuration file is in a directory (e.g., was saved using *save_pretrained('./test/saved_model/')*).
        >>> config = AutoConfig.from_pretrained("./test/bert_saved_model/")

        >>> # Load a specific configuration file.
        >>> config = AutoConfig.from_pretrained("./test/bert_saved_model/my_configuration.json")

        >>> # Change some config attributes when loading a pretrained config.
        >>> config = AutoConfig.from_pretrained("bert-base-uncased", output_attentions=True, foo=False)
        >>> config.output_attentions
        True

        >>> config, unused_kwargs = AutoConfig.from_pretrained(
        ...     "bert-base-uncased", output_attentions=True, foo=False, return_unused_kwargs=True
        ... )
        >>> config.output_attentions
        True

        >>> config.unused_kwargs
        {'foo': False}
        ```"""
        kwargs["_from_auto"] = True
        kwargs["name_or_path"] = pretrained_model_name_or_path
        trust_remote_code = kwargs.pop("trust_remote_code", False)
        config_dict, _ = PretrainedConfig.get_config_dict(pretrained_model_name_or_path, **kwargs)
        if "auto_map" in config_dict and "AutoConfig" in config_dict["auto_map"]:
            if not trust_remote_code:
                raise ValueError(
                    f"Loading {pretrained_model_name_or_path} requires you to execute the configuration file in that repo "
                    "on your local machine. Make sure you have read the code there to avoid malicious use, then set "
                    "the option `trust_remote_code=True` to remove this error."
                )
            if kwargs.get("revision", None) is None:
                logger.warn(
                    "Explicitly passing a `revision` is encouraged when loading a configuration with custom code to "
                    "ensure no malicious code has been contributed in a newer revision."
                )
            class_ref = config_dict["auto_map"]["AutoConfig"]
            module_file, class_name = class_ref.split(".")
            config_class = get_class_from_dynamic_module(
                pretrained_model_name_or_path, module_file + ".py", class_name, **kwargs
            )
            return config_class.from_pretrained(pretrained_model_name_or_path, **kwargs)
        elif "model_type" in config_dict:
            config_class = CONFIG_MAPPING[config_dict["model_type"]]
            return config_class.from_dict(config_dict, **kwargs)
        else:
            # Fallback: use pattern matching on the string.
            for pattern, config_class in CONFIG_MAPPING.items():
                if pattern in str(pretrained_model_name_or_path):
                    return config_class.from_dict(config_dict, **kwargs)

        raise ValueError(
            f"Unrecognized model in {pretrained_model_name_or_path}. "
            f"Should have a `model_type` key in its {CONFIG_NAME}, or contain one of the following strings "
            f"in its name: {', '.join(CONFIG_MAPPING.keys())}"
        )

    @staticmethod
    def register(model_type, config):
        """
        Register a new configuration for this class.

        Args:
            model_type (`str`): The model type like "bert" or "gpt".
            config ([`PretrainedConfig`]): The config to register.
        """
        if issubclass(config, PretrainedConfig) and config.model_type != model_type:
            raise ValueError(
                "The config you are passing has a `model_type` attribute that is not consistent with the model type "
                f"you passed (config has {config.model_type} and you passed {model_type}. Fix one of those so they "
                "match!"
            )
        CONFIG_MAPPING.register(model_type, config)<|MERGE_RESOLUTION|>--- conflicted
+++ resolved
@@ -30,11 +30,8 @@
 CONFIG_MAPPING_NAMES = OrderedDict(
     [
         # Add configs here
-<<<<<<< HEAD
         ("swin", "SwinConfig"),
-=======
         ("realm", "RealmConfig"),
->>>>>>> 531336bb
         ("nystromformer", "NystromformerConfig"),
         ("imagegpt", "ImageGPTConfig"),
         ("qdqbert", "QDQBertConfig"),
@@ -122,11 +119,8 @@
 CONFIG_ARCHIVE_MAP_MAPPING_NAMES = OrderedDict(
     [
         # Add archive maps here
-<<<<<<< HEAD
         ("swin", "SWIN_PRETRAINED_CONFIG_ARCHIVE_MAP"),
-=======
         ("realm", "REALM_PRETRAINED_CONFIG_ARCHIVE_MAP"),
->>>>>>> 531336bb
         ("nystromformer", "NYSTROMFORMER_PRETRAINED_CONFIG_ARCHIVE_MAP"),
         ("imagegpt", "IMAGEGPT_PRETRAINED_CONFIG_ARCHIVE_MAP"),
         ("qdqbert", "QDQBERT_PRETRAINED_CONFIG_ARCHIVE_MAP"),
@@ -202,11 +196,8 @@
 MODEL_NAMES_MAPPING = OrderedDict(
     [
         # Add full (and cased) model names here
-<<<<<<< HEAD
         ("swin", "Swin"),
-=======
         ("realm", "Realm"),
->>>>>>> 531336bb
         ("nystromformer", "Nystromformer"),
         ("imagegpt", "ImageGPT"),
         ("qdqbert", "QDQBert"),
