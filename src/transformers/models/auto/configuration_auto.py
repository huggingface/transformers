# coding=utf-8
# Copyright 2018 The HuggingFace Inc. team.
#
# Licensed under the Apache License, Version 2.0 (the "License");
# you may not use this file except in compliance with the License.
# You may obtain a copy of the License at
#
#     http://www.apache.org/licenses/LICENSE-2.0
#
# Unless required by applicable law or agreed to in writing, software
# distributed under the License is distributed on an "AS IS" BASIS,
# WITHOUT WARRANTIES OR CONDITIONS OF ANY KIND, either express or implied.
# See the License for the specific language governing permissions and
# limitations under the License.
"""Auto Config class."""

import importlib
import os
import re
from collections import OrderedDict
from collections.abc import Callable, Iterator, KeysView, ValuesView
from typing import Any, TypeVar, Union

from ...configuration_utils import PreTrainedConfig
from ...dynamic_module_utils import get_class_from_dynamic_module, resolve_trust_remote_code
from ...utils import CONFIG_NAME, logging


logger = logging.get_logger(__name__)


_CallableT = TypeVar("_CallableT", bound=Callable[..., Any])


CONFIG_MAPPING_NAMES = OrderedDict[str, str](
    [
        # Add configs here
        ("aimv2", "Aimv2Config"),
        ("aimv2_vision_model", "Aimv2VisionConfig"),
        ("albert", "AlbertConfig"),
        ("align", "AlignConfig"),
        ("altclip", "AltCLIPConfig"),
        ("apertus", "ApertusConfig"),
        ("arcee", "ArceeConfig"),
        ("aria", "AriaConfig"),
        ("aria_text", "AriaTextConfig"),
        ("audio-spectrogram-transformer", "ASTConfig"),
        ("audioflamingo3", "AudioFlamingo3Config"),
        ("audioflamingo3_encoder", "AudioFlamingo3EncoderConfig"),
        ("autoformer", "AutoformerConfig"),
        ("aya_vision", "AyaVisionConfig"),
        ("bamba", "BambaConfig"),
        ("bark", "BarkConfig"),
        ("bart", "BartConfig"),
        ("beit", "BeitConfig"),
        ("bert", "BertConfig"),
        ("bert-generation", "BertGenerationConfig"),
        ("big_bird", "BigBirdConfig"),
        ("bigbird_pegasus", "BigBirdPegasusConfig"),
        ("biogpt", "BioGptConfig"),
        ("bit", "BitConfig"),
        ("bitnet", "BitNetConfig"),
        ("blenderbot", "BlenderbotConfig"),
        ("blenderbot-small", "BlenderbotSmallConfig"),
        ("blip", "BlipConfig"),
        ("blip-2", "Blip2Config"),
        ("blip_2_qformer", "Blip2QFormerConfig"),
        ("bloom", "BloomConfig"),
        ("blt", "BltConfig"),
        ("bridgetower", "BridgeTowerConfig"),
        ("bros", "BrosConfig"),
        ("camembert", "CamembertConfig"),
        ("canine", "CanineConfig"),
        ("chameleon", "ChameleonConfig"),
        ("chinese_clip", "ChineseCLIPConfig"),
        ("chinese_clip_vision_model", "ChineseCLIPVisionConfig"),
        ("clap", "ClapConfig"),
        ("clip", "CLIPConfig"),
        ("clip_text_model", "CLIPTextConfig"),
        ("clip_vision_model", "CLIPVisionConfig"),
        ("clipseg", "CLIPSegConfig"),
        ("clvp", "ClvpConfig"),
        ("code_llama", "LlamaConfig"),
        ("codegen", "CodeGenConfig"),
        ("cohere", "CohereConfig"),
        ("cohere2", "Cohere2Config"),
        ("cohere2_vision", "Cohere2VisionConfig"),
        ("colpali", "ColPaliConfig"),
        ("colqwen2", "ColQwen2Config"),
        ("conditional_detr", "ConditionalDetrConfig"),
        ("convbert", "ConvBertConfig"),
        ("convnext", "ConvNextConfig"),
        ("convnextv2", "ConvNextV2Config"),
        ("cpmant", "CpmAntConfig"),
        ("csm", "CsmConfig"),
        ("ctrl", "CTRLConfig"),
        ("cvt", "CvtConfig"),
        ("cwm", "CwmConfig"),
        ("d_fine", "DFineConfig"),
        ("dab-detr", "DabDetrConfig"),
        ("dac", "DacConfig"),
        ("data2vec-audio", "Data2VecAudioConfig"),
        ("data2vec-text", "Data2VecTextConfig"),
        ("data2vec-vision", "Data2VecVisionConfig"),
        ("dbrx", "DbrxConfig"),
        ("deberta", "DebertaConfig"),
        ("deberta-v2", "DebertaV2Config"),
        ("decision_transformer", "DecisionTransformerConfig"),
        ("deepseek_v2", "DeepseekV2Config"),
        ("deepseek_v3", "DeepseekV3Config"),
        ("deepseek_vl", "DeepseekVLConfig"),
        ("deepseek_vl_hybrid", "DeepseekVLHybridConfig"),
        ("deformable_detr", "DeformableDetrConfig"),
        ("deit", "DeiTConfig"),
        ("depth_anything", "DepthAnythingConfig"),
        ("depth_pro", "DepthProConfig"),
        ("detr", "DetrConfig"),
        ("dia", "DiaConfig"),
        ("diffllama", "DiffLlamaConfig"),
        ("dinat", "DinatConfig"),
        ("dinov2", "Dinov2Config"),
        ("dinov2_with_registers", "Dinov2WithRegistersConfig"),
        ("dinov3_convnext", "DINOv3ConvNextConfig"),
        ("dinov3_vit", "DINOv3ViTConfig"),
        ("distilbert", "DistilBertConfig"),
        ("doge", "DogeConfig"),
        ("donut-swin", "DonutSwinConfig"),
        ("dots1", "Dots1Config"),
        ("dpr", "DPRConfig"),
        ("dpt", "DPTConfig"),
        ("edgetam", "EdgeTamConfig"),
        ("edgetam_video", "EdgeTamVideoConfig"),
        ("edgetam_vision_model", "EdgeTamVisionConfig"),
        ("efficientloftr", "EfficientLoFTRConfig"),
        ("efficientnet", "EfficientNetConfig"),
        ("electra", "ElectraConfig"),
        ("emu3", "Emu3Config"),
        ("encodec", "EncodecConfig"),
        ("encoder-decoder", "EncoderDecoderConfig"),
        ("eomt", "EomtConfig"),
        ("ernie", "ErnieConfig"),
        ("ernie4_5", "Ernie4_5Config"),
        ("ernie4_5_moe", "Ernie4_5_MoeConfig"),
<<<<<<< HEAD
        ("ernie4_5_vl", "Ernie4_5_VLConfig"),
        ("ernie_m", "ErnieMConfig"),
=======
>>>>>>> 9f311047
        ("esm", "EsmConfig"),
        ("evolla", "EvollaConfig"),
        ("exaone4", "Exaone4Config"),
        ("falcon", "FalconConfig"),
        ("falcon_h1", "FalconH1Config"),
        ("falcon_mamba", "FalconMambaConfig"),
        ("fastspeech2_conformer", "FastSpeech2ConformerConfig"),
        ("fastspeech2_conformer_with_hifigan", "FastSpeech2ConformerWithHifiGanConfig"),
        ("flaubert", "FlaubertConfig"),
        ("flava", "FlavaConfig"),
        ("flex_olmo", "FlexOlmoConfig"),
        ("florence2", "Florence2Config"),
        ("fnet", "FNetConfig"),
        ("focalnet", "FocalNetConfig"),
        ("fsmt", "FSMTConfig"),
        ("funnel", "FunnelConfig"),
        ("fuyu", "FuyuConfig"),
        ("gemma", "GemmaConfig"),
        ("gemma2", "Gemma2Config"),
        ("gemma3", "Gemma3Config"),
        ("gemma3_text", "Gemma3TextConfig"),
        ("gemma3n", "Gemma3nConfig"),
        ("gemma3n_audio", "Gemma3nAudioConfig"),
        ("gemma3n_text", "Gemma3nTextConfig"),
        ("gemma3n_vision", "Gemma3nVisionConfig"),
        ("git", "GitConfig"),
        ("glm", "GlmConfig"),
        ("glm4", "Glm4Config"),
        ("glm46v", "Glm46VConfig"),
        ("glm4_moe", "Glm4MoeConfig"),
        ("glm4v", "Glm4vConfig"),
        ("glm4v_moe", "Glm4vMoeConfig"),
        ("glm4v_moe_text", "Glm4vMoeTextConfig"),
        ("glm4v_moe_vision", "Glm4vMoeVisionConfig"),
        ("glm4v_text", "Glm4vTextConfig"),
        ("glm4v_vision", "Glm4vVisionConfig"),
        ("glpn", "GLPNConfig"),
        ("got_ocr2", "GotOcr2Config"),
        ("gpt-sw3", "GPT2Config"),
        ("gpt2", "GPT2Config"),
        ("gpt_bigcode", "GPTBigCodeConfig"),
        ("gpt_neo", "GPTNeoConfig"),
        ("gpt_neox", "GPTNeoXConfig"),
        ("gpt_neox_japanese", "GPTNeoXJapaneseConfig"),
        ("gpt_oss", "GptOssConfig"),
        ("gptj", "GPTJConfig"),
        ("granite", "GraniteConfig"),
        ("granite_speech", "GraniteSpeechConfig"),
        ("granitemoe", "GraniteMoeConfig"),
        ("granitemoehybrid", "GraniteMoeHybridConfig"),
        ("granitemoeshared", "GraniteMoeSharedConfig"),
        ("granitevision", "LlavaNextConfig"),
        ("grounding-dino", "GroundingDinoConfig"),
        ("groupvit", "GroupViTConfig"),
        ("helium", "HeliumConfig"),
        ("hgnet_v2", "HGNetV2Config"),
        ("hiera", "HieraConfig"),
        ("hubert", "HubertConfig"),
        ("hunyuan_v1_dense", "HunYuanDenseV1Config"),
        ("hunyuan_v1_moe", "HunYuanMoEV1Config"),
        ("ibert", "IBertConfig"),
        ("idefics", "IdeficsConfig"),
        ("idefics2", "Idefics2Config"),
        ("idefics3", "Idefics3Config"),
        ("idefics3_vision", "Idefics3VisionConfig"),
        ("ijepa", "IJepaConfig"),
        ("imagegpt", "ImageGPTConfig"),
        ("informer", "InformerConfig"),
        ("instructblip", "InstructBlipConfig"),
        ("instructblipvideo", "InstructBlipVideoConfig"),
        ("internvl", "InternVLConfig"),
        ("internvl_vision", "InternVLVisionConfig"),
        ("jamba", "JambaConfig"),
        ("janus", "JanusConfig"),
        ("jetmoe", "JetMoeConfig"),
        ("kosmos-2", "Kosmos2Config"),
        ("kosmos-2.5", "Kosmos2_5Config"),
        ("kyutai_speech_to_text", "KyutaiSpeechToTextConfig"),
        ("layoutlm", "LayoutLMConfig"),
        ("layoutlmv2", "LayoutLMv2Config"),
        ("layoutlmv3", "LayoutLMv3Config"),
        ("layoutxlm", "LayoutLMv2Config"),
        ("led", "LEDConfig"),
        ("levit", "LevitConfig"),
        ("lfm2", "Lfm2Config"),
        ("lfm2_moe", "Lfm2MoeConfig"),
        ("lfm2_vl", "Lfm2VlConfig"),
        ("lightglue", "LightGlueConfig"),
        ("lilt", "LiltConfig"),
        ("llama", "LlamaConfig"),
        ("llama4", "Llama4Config"),
        ("llama4_text", "Llama4TextConfig"),
        ("llava", "LlavaConfig"),
        ("llava_next", "LlavaNextConfig"),
        ("llava_next_video", "LlavaNextVideoConfig"),
        ("llava_onevision", "LlavaOnevisionConfig"),
        ("longcat_flash", "LongcatFlashConfig"),
        ("longformer", "LongformerConfig"),
        ("longt5", "LongT5Config"),
        ("luke", "LukeConfig"),
        ("lxmert", "LxmertConfig"),
        ("m2m_100", "M2M100Config"),
        ("mamba", "MambaConfig"),
        ("mamba2", "Mamba2Config"),
        ("marian", "MarianConfig"),
        ("markuplm", "MarkupLMConfig"),
        ("mask2former", "Mask2FormerConfig"),
        ("maskformer", "MaskFormerConfig"),
        ("maskformer-swin", "MaskFormerSwinConfig"),
        ("mbart", "MBartConfig"),
        ("megatron-bert", "MegatronBertConfig"),
        ("metaclip_2", "MetaClip2Config"),
        ("mgp-str", "MgpstrConfig"),
        ("mimi", "MimiConfig"),
        ("minimax", "MiniMaxConfig"),
        ("ministral", "MinistralConfig"),
        ("mistral", "MistralConfig"),
        ("mistral3", "Mistral3Config"),
        ("mixtral", "MixtralConfig"),
        ("mlcd", "MLCDVisionConfig"),
        ("mllama", "MllamaConfig"),
        ("mm-grounding-dino", "MMGroundingDinoConfig"),
        ("mobilebert", "MobileBertConfig"),
        ("mobilenet_v1", "MobileNetV1Config"),
        ("mobilenet_v2", "MobileNetV2Config"),
        ("mobilevit", "MobileViTConfig"),
        ("mobilevitv2", "MobileViTV2Config"),
        ("modernbert", "ModernBertConfig"),
        ("modernbert-decoder", "ModernBertDecoderConfig"),
        ("moonshine", "MoonshineConfig"),
        ("moshi", "MoshiConfig"),
        ("mpnet", "MPNetConfig"),
        ("mpt", "MptConfig"),
        ("mra", "MraConfig"),
        ("mt5", "MT5Config"),
        ("musicgen", "MusicgenConfig"),
        ("musicgen_melody", "MusicgenMelodyConfig"),
        ("mvp", "MvpConfig"),
        ("nemotron", "NemotronConfig"),
        ("nllb-moe", "NllbMoeConfig"),
        ("nougat", "VisionEncoderDecoderConfig"),
        ("nystromformer", "NystromformerConfig"),
        ("olmo", "OlmoConfig"),
        ("olmo2", "Olmo2Config"),
        ("olmo3", "Olmo3Config"),
        ("olmoe", "OlmoeConfig"),
        ("omdet-turbo", "OmDetTurboConfig"),
        ("oneformer", "OneFormerConfig"),
        ("openai-gpt", "OpenAIGPTConfig"),
        ("opt", "OPTConfig"),
        ("ovis2", "Ovis2Config"),
        ("owlv2", "Owlv2Config"),
        ("owlvit", "OwlViTConfig"),
        ("paligemma", "PaliGemmaConfig"),
        ("parakeet_ctc", "ParakeetCTCConfig"),
        ("parakeet_encoder", "ParakeetEncoderConfig"),
        ("patchtsmixer", "PatchTSMixerConfig"),
        ("patchtst", "PatchTSTConfig"),
        ("pegasus", "PegasusConfig"),
        ("pegasus_x", "PegasusXConfig"),
        ("perceiver", "PerceiverConfig"),
        ("perception_lm", "PerceptionLMConfig"),
        ("persimmon", "PersimmonConfig"),
        ("phi", "PhiConfig"),
        ("phi3", "Phi3Config"),
        ("phi4_multimodal", "Phi4MultimodalConfig"),
        ("phimoe", "PhimoeConfig"),
        ("pix2struct", "Pix2StructConfig"),
        ("pixtral", "PixtralVisionConfig"),
        ("plbart", "PLBartConfig"),
        ("poolformer", "PoolFormerConfig"),
        ("pop2piano", "Pop2PianoConfig"),
        ("prompt_depth_anything", "PromptDepthAnythingConfig"),
        ("prophetnet", "ProphetNetConfig"),
        ("pvt", "PvtConfig"),
        ("pvt_v2", "PvtV2Config"),
        ("qwen2", "Qwen2Config"),
        ("qwen2_5_omni", "Qwen2_5OmniConfig"),
        ("qwen2_5_vl", "Qwen2_5_VLConfig"),
        ("qwen2_5_vl_text", "Qwen2_5_VLTextConfig"),
        ("qwen2_audio", "Qwen2AudioConfig"),
        ("qwen2_audio_encoder", "Qwen2AudioEncoderConfig"),
        ("qwen2_moe", "Qwen2MoeConfig"),
        ("qwen2_vl", "Qwen2VLConfig"),
        ("qwen2_vl_text", "Qwen2VLTextConfig"),
        ("qwen3", "Qwen3Config"),
        ("qwen3_moe", "Qwen3MoeConfig"),
        ("qwen3_next", "Qwen3NextConfig"),
        ("qwen3_omni_moe", "Qwen3OmniMoeConfig"),
        ("qwen3_vl", "Qwen3VLConfig"),
        ("qwen3_vl_moe", "Qwen3VLMoeConfig"),
        ("qwen3_vl_moe_text", "Qwen3VLMoeTextConfig"),
        ("qwen3_vl_text", "Qwen3VLTextConfig"),
        ("rag", "RagConfig"),
        ("recurrent_gemma", "RecurrentGemmaConfig"),
        ("reformer", "ReformerConfig"),
        ("regnet", "RegNetConfig"),
        ("rembert", "RemBertConfig"),
        ("resnet", "ResNetConfig"),
        ("roberta", "RobertaConfig"),
        ("roberta-prelayernorm", "RobertaPreLayerNormConfig"),
        ("roc_bert", "RoCBertConfig"),
        ("roformer", "RoFormerConfig"),
        ("rt_detr", "RTDetrConfig"),
        ("rt_detr_resnet", "RTDetrResNetConfig"),
        ("rt_detr_v2", "RTDetrV2Config"),
        ("rwkv", "RwkvConfig"),
        ("sam", "SamConfig"),
        ("sam2", "Sam2Config"),
        ("sam2_hiera_det_model", "Sam2HieraDetConfig"),
        ("sam2_video", "Sam2VideoConfig"),
        ("sam2_vision_model", "Sam2VisionConfig"),
        ("sam_hq", "SamHQConfig"),
        ("sam_hq_vision_model", "SamHQVisionConfig"),
        ("sam_vision_model", "SamVisionConfig"),
        ("seamless_m4t", "SeamlessM4TConfig"),
        ("seamless_m4t_v2", "SeamlessM4Tv2Config"),
        ("seed_oss", "SeedOssConfig"),
        ("segformer", "SegformerConfig"),
        ("seggpt", "SegGptConfig"),
        ("sew", "SEWConfig"),
        ("sew-d", "SEWDConfig"),
        ("shieldgemma2", "ShieldGemma2Config"),
        ("siglip", "SiglipConfig"),
        ("siglip2", "Siglip2Config"),
        ("siglip2_vision_model", "Siglip2VisionConfig"),
        ("siglip_vision_model", "SiglipVisionConfig"),
        ("smollm3", "SmolLM3Config"),
        ("smolvlm", "SmolVLMConfig"),
        ("smolvlm_vision", "SmolVLMVisionConfig"),
        ("speech-encoder-decoder", "SpeechEncoderDecoderConfig"),
        ("speech_to_text", "Speech2TextConfig"),
        ("speecht5", "SpeechT5Config"),
        ("splinter", "SplinterConfig"),
        ("squeezebert", "SqueezeBertConfig"),
        ("stablelm", "StableLmConfig"),
        ("starcoder2", "Starcoder2Config"),
        ("superglue", "SuperGlueConfig"),
        ("superpoint", "SuperPointConfig"),
        ("swiftformer", "SwiftFormerConfig"),
        ("swin", "SwinConfig"),
        ("swin2sr", "Swin2SRConfig"),
        ("swinv2", "Swinv2Config"),
        ("switch_transformers", "SwitchTransformersConfig"),
        ("t5", "T5Config"),
        ("t5gemma", "T5GemmaConfig"),
        ("table-transformer", "TableTransformerConfig"),
        ("tapas", "TapasConfig"),
        ("textnet", "TextNetConfig"),
        ("time_series_transformer", "TimeSeriesTransformerConfig"),
        ("timesfm", "TimesFmConfig"),
        ("timesformer", "TimesformerConfig"),
        ("timm_backbone", "TimmBackboneConfig"),
        ("timm_wrapper", "TimmWrapperConfig"),
        ("trocr", "TrOCRConfig"),
        ("tvp", "TvpConfig"),
        ("udop", "UdopConfig"),
        ("umt5", "UMT5Config"),
        ("unispeech", "UniSpeechConfig"),
        ("unispeech-sat", "UniSpeechSatConfig"),
        ("univnet", "UnivNetConfig"),
        ("upernet", "UperNetConfig"),
        ("vaultgemma", "VaultGemmaConfig"),
        ("video_llama_3", "VideoLlama3Config"),
        ("video_llama_3_vision", "VideoLlama3VisionConfig"),
        ("video_llava", "VideoLlavaConfig"),
        ("videomae", "VideoMAEConfig"),
        ("vilt", "ViltConfig"),
        ("vipllava", "VipLlavaConfig"),
        ("vision-encoder-decoder", "VisionEncoderDecoderConfig"),
        ("vision-text-dual-encoder", "VisionTextDualEncoderConfig"),
        ("visual_bert", "VisualBertConfig"),
        ("vit", "ViTConfig"),
        ("vit_mae", "ViTMAEConfig"),
        ("vit_msn", "ViTMSNConfig"),
        ("vitdet", "VitDetConfig"),
        ("vitmatte", "VitMatteConfig"),
        ("vitpose", "VitPoseConfig"),
        ("vitpose_backbone", "VitPoseBackboneConfig"),
        ("vits", "VitsConfig"),
        ("vivit", "VivitConfig"),
        ("vjepa2", "VJEPA2Config"),
        ("voxtral", "VoxtralConfig"),
        ("voxtral_encoder", "VoxtralEncoderConfig"),
        ("wav2vec2", "Wav2Vec2Config"),
        ("wav2vec2-bert", "Wav2Vec2BertConfig"),
        ("wav2vec2-conformer", "Wav2Vec2ConformerConfig"),
        ("wavlm", "WavLMConfig"),
        ("whisper", "WhisperConfig"),
        ("xclip", "XCLIPConfig"),
        ("xcodec", "XcodecConfig"),
        ("xglm", "XGLMConfig"),
        ("xlm", "XLMConfig"),
        ("xlm-roberta", "XLMRobertaConfig"),
        ("xlm-roberta-xl", "XLMRobertaXLConfig"),
        ("xlnet", "XLNetConfig"),
        ("xlstm", "xLSTMConfig"),
        ("xmod", "XmodConfig"),
        ("yolos", "YolosConfig"),
        ("yoso", "YosoConfig"),
        ("zamba", "ZambaConfig"),
        ("zamba2", "Zamba2Config"),
        ("zoedepth", "ZoeDepthConfig"),
    ]
)


MODEL_NAMES_MAPPING = OrderedDict[str, str](
    [
        # Add full (and cased) model names here
        ("aimv2", "AIMv2"),
        ("aimv2_vision_model", "Aimv2VisionModel"),
        ("albert", "ALBERT"),
        ("align", "ALIGN"),
        ("altclip", "AltCLIP"),
        ("apertus", "Apertus"),
        ("arcee", "Arcee"),
        ("aria", "Aria"),
        ("aria_text", "AriaText"),
        ("audio-spectrogram-transformer", "Audio Spectrogram Transformer"),
        ("audioflamingo3", "AudioFlamingo3"),
        ("audioflamingo3_encoder", "AudioFlamingo3Encoder"),
        ("autoformer", "Autoformer"),
        ("aya_vision", "AyaVision"),
        ("bamba", "Bamba"),
        ("bark", "Bark"),
        ("bart", "BART"),
        ("barthez", "BARThez"),
        ("bartpho", "BARTpho"),
        ("beit", "BEiT"),
        ("bert", "BERT"),
        ("bert-generation", "Bert Generation"),
        ("bert-japanese", "BertJapanese"),
        ("bertweet", "BERTweet"),
        ("big_bird", "BigBird"),
        ("bigbird_pegasus", "BigBird-Pegasus"),
        ("biogpt", "BioGpt"),
        ("bit", "BiT"),
        ("bitnet", "BitNet"),
        ("blenderbot", "Blenderbot"),
        ("blenderbot-small", "BlenderbotSmall"),
        ("blip", "BLIP"),
        ("blip-2", "BLIP-2"),
        ("blip_2_qformer", "BLIP-2 QFormer"),
        ("bloom", "BLOOM"),
        ("blt", "Blt"),
        ("bridgetower", "BridgeTower"),
        ("bros", "BROS"),
        ("byt5", "ByT5"),
        ("camembert", "CamemBERT"),
        ("canine", "CANINE"),
        ("chameleon", "Chameleon"),
        ("chinese_clip", "Chinese-CLIP"),
        ("chinese_clip_vision_model", "ChineseCLIPVisionModel"),
        ("clap", "CLAP"),
        ("clip", "CLIP"),
        ("clip_text_model", "CLIPTextModel"),
        ("clip_vision_model", "CLIPVisionModel"),
        ("clipseg", "CLIPSeg"),
        ("clvp", "CLVP"),
        ("code_llama", "CodeLlama"),
        ("codegen", "CodeGen"),
        ("cohere", "Cohere"),
        ("cohere2", "Cohere2"),
        ("cohere2_vision", "Cohere2Vision"),
        ("colpali", "ColPali"),
        ("colqwen2", "ColQwen2"),
        ("conditional_detr", "Conditional DETR"),
        ("convbert", "ConvBERT"),
        ("convnext", "ConvNeXT"),
        ("convnextv2", "ConvNeXTV2"),
        ("cpm", "CPM"),
        ("cpmant", "CPM-Ant"),
        ("csm", "CSM"),
        ("ctrl", "CTRL"),
        ("cvt", "CvT"),
        ("cwm", "Code World Model (CWM)"),
        ("d_fine", "D-FINE"),
        ("dab-detr", "DAB-DETR"),
        ("dac", "DAC"),
        ("data2vec-audio", "Data2VecAudio"),
        ("data2vec-text", "Data2VecText"),
        ("data2vec-vision", "Data2VecVision"),
        ("dbrx", "DBRX"),
        ("deberta", "DeBERTa"),
        ("deberta-v2", "DeBERTa-v2"),
        ("decision_transformer", "Decision Transformer"),
        ("deepseek_v2", "DeepSeek-V2"),
        ("deepseek_v3", "DeepSeek-V3"),
        ("deepseek_vl", "DeepseekVL"),
        ("deepseek_vl_hybrid", "DeepseekVLHybrid"),
        ("deformable_detr", "Deformable DETR"),
        ("deit", "DeiT"),
        ("deplot", "DePlot"),
        ("depth_anything", "Depth Anything"),
        ("depth_anything_v2", "Depth Anything V2"),
        ("depth_pro", "DepthPro"),
        ("detr", "DETR"),
        ("dia", "Dia"),
        ("dialogpt", "DialoGPT"),
        ("diffllama", "DiffLlama"),
        ("dinat", "DiNAT"),
        ("dinov2", "DINOv2"),
        ("dinov2_with_registers", "DINOv2 with Registers"),
        ("dinov3_convnext", "DINOv3 ConvNext"),
        ("dinov3_vit", "DINOv3 ViT"),
        ("distilbert", "DistilBERT"),
        ("dit", "DiT"),
        ("doge", "Doge"),
        ("donut-swin", "DonutSwin"),
        ("dots1", "dots1"),
        ("dpr", "DPR"),
        ("dpt", "DPT"),
        ("edgetam", "EdgeTAM"),
        ("edgetam_video", "EdgeTamVideo"),
        ("edgetam_vision_model", "EdgeTamVisionModel"),
        ("efficientloftr", "EfficientLoFTR"),
        ("efficientnet", "EfficientNet"),
        ("electra", "ELECTRA"),
        ("emu3", "Emu3"),
        ("encodec", "EnCodec"),
        ("encoder-decoder", "Encoder decoder"),
        ("eomt", "EoMT"),
        ("ernie", "ERNIE"),
        ("ernie4_5", "Ernie4_5"),
        ("ernie4_5_moe", "Ernie4_5_MoE"),
<<<<<<< HEAD
        ("ernie4_5_vl", "Ernie4_5_VL"),
        ("ernie_m", "ErnieM"),
=======
>>>>>>> 9f311047
        ("esm", "ESM"),
        ("evolla", "Evolla"),
        ("exaone4", "EXAONE-4.0"),
        ("falcon", "Falcon"),
        ("falcon3", "Falcon3"),
        ("falcon_h1", "FalconH1"),
        ("falcon_mamba", "FalconMamba"),
        ("fastspeech2_conformer", "FastSpeech2Conformer"),
        ("fastspeech2_conformer_with_hifigan", "FastSpeech2ConformerWithHifiGan"),
        ("flan-t5", "FLAN-T5"),
        ("flan-ul2", "FLAN-UL2"),
        ("flaubert", "FlauBERT"),
        ("flava", "FLAVA"),
        ("flex_olmo", "FlexOlmo"),
        ("florence2", "Florence2"),
        ("fnet", "FNet"),
        ("focalnet", "FocalNet"),
        ("fsmt", "FairSeq Machine-Translation"),
        ("funnel", "Funnel Transformer"),
        ("fuyu", "Fuyu"),
        ("gemma", "Gemma"),
        ("gemma2", "Gemma2"),
        ("gemma3", "Gemma3ForConditionalGeneration"),
        ("gemma3_text", "Gemma3ForCausalLM"),
        ("gemma3n", "Gemma3nForConditionalGeneration"),
        ("gemma3n_audio", "Gemma3nAudioEncoder"),
        ("gemma3n_text", "Gemma3nForCausalLM"),
        ("gemma3n_vision", "TimmWrapperModel"),
        ("git", "GIT"),
        ("glm", "GLM"),
        ("glm4", "GLM4"),
        ("glm46v", "Glm46V"),
        ("glm4_moe", "Glm4MoE"),
        ("glm4v", "GLM4V"),
        ("glm4v_moe", "GLM4VMOE"),
        ("glm4v_moe_text", "GLM4VMOE"),
        ("glm4v_moe_vision", "Glm4vMoeVisionModel"),
        ("glm4v_text", "GLM4V"),
        ("glm4v_vision", "Glm4vVisionModel"),
        ("glpn", "GLPN"),
        ("got_ocr2", "GOT-OCR2"),
        ("gpt-sw3", "GPT-Sw3"),
        ("gpt2", "OpenAI GPT-2"),
        ("gpt_bigcode", "GPTBigCode"),
        ("gpt_neo", "GPT Neo"),
        ("gpt_neox", "GPT NeoX"),
        ("gpt_neox_japanese", "GPT NeoX Japanese"),
        ("gpt_oss", "GptOss"),
        ("gptj", "GPT-J"),
        ("granite", "Granite"),
        ("granite_speech", "GraniteSpeech"),
        ("granitemoe", "GraniteMoeMoe"),
        ("granitemoehybrid", "GraniteMoeHybrid"),
        ("granitemoeshared", "GraniteMoeSharedMoe"),
        ("granitevision", "LLaVA-NeXT"),
        ("grounding-dino", "Grounding DINO"),
        ("groupvit", "GroupViT"),
        ("helium", "Helium"),
        ("herbert", "HerBERT"),
        ("hgnet_v2", "HGNet-V2"),
        ("hiera", "Hiera"),
        ("hubert", "Hubert"),
        ("hunyuan_v1_dense", "HunYuanDenseV1"),
        ("hunyuan_v1_moe", "HunYuanMoeV1"),
        ("ibert", "I-BERT"),
        ("idefics", "IDEFICS"),
        ("idefics2", "Idefics2"),
        ("idefics3", "Idefics3"),
        ("idefics3_vision", "Idefics3VisionTransformer"),
        ("ijepa", "I-JEPA"),
        ("imagegpt", "ImageGPT"),
        ("informer", "Informer"),
        ("instructblip", "InstructBLIP"),
        ("instructblipvideo", "InstructBlipVideo"),
        ("internvl", "InternVL"),
        ("internvl_vision", "InternVLVision"),
        ("jamba", "Jamba"),
        ("janus", "Janus"),
        ("jetmoe", "JetMoe"),
        ("kosmos-2", "KOSMOS-2"),
        ("kosmos-2.5", "KOSMOS-2.5"),
        ("kyutai_speech_to_text", "KyutaiSpeechToText"),
        ("layoutlm", "LayoutLM"),
        ("layoutlmv2", "LayoutLMv2"),
        ("layoutlmv3", "LayoutLMv3"),
        ("layoutxlm", "LayoutXLM"),
        ("led", "LED"),
        ("levit", "LeViT"),
        ("lfm2", "Lfm2"),
        ("lfm2_moe", "Lfm2Moe"),
        ("lfm2_vl", "Lfm2Vl"),
        ("lightglue", "LightGlue"),
        ("lilt", "LiLT"),
        ("llama", "LLaMA"),
        ("llama2", "Llama2"),
        ("llama3", "Llama3"),
        ("llama4", "Llama4"),
        ("llama4_text", "Llama4ForCausalLM"),
        ("llava", "LLaVa"),
        ("llava_next", "LLaVA-NeXT"),
        ("llava_next_video", "LLaVa-NeXT-Video"),
        ("llava_onevision", "LLaVA-Onevision"),
        ("longcat_flash", "LongCatFlash"),
        ("longformer", "Longformer"),
        ("longt5", "LongT5"),
        ("luke", "LUKE"),
        ("lxmert", "LXMERT"),
        ("m2m_100", "M2M100"),
        ("madlad-400", "MADLAD-400"),
        ("mamba", "Mamba"),
        ("mamba2", "mamba2"),
        ("marian", "Marian"),
        ("markuplm", "MarkupLM"),
        ("mask2former", "Mask2Former"),
        ("maskformer", "MaskFormer"),
        ("maskformer-swin", "MaskFormerSwin"),
        ("matcha", "MatCha"),
        ("mbart", "mBART"),
        ("mbart50", "mBART-50"),
        ("megatron-bert", "Megatron-BERT"),
        ("megatron_gpt2", "Megatron-GPT2"),
        ("metaclip_2", "MetaCLIP 2"),
        ("mgp-str", "MGP-STR"),
        ("mimi", "Mimi"),
        ("minimax", "MiniMax"),
        ("ministral", "Ministral"),
        ("mistral", "Mistral"),
        ("mistral3", "Mistral3"),
        ("mixtral", "Mixtral"),
        ("mlcd", "MLCD"),
        ("mllama", "Mllama"),
        ("mluke", "mLUKE"),
        ("mm-grounding-dino", "MM Grounding DINO"),
        ("mms", "MMS"),
        ("mobilebert", "MobileBERT"),
        ("mobilenet_v1", "MobileNetV1"),
        ("mobilenet_v2", "MobileNetV2"),
        ("mobilevit", "MobileViT"),
        ("mobilevitv2", "MobileViTV2"),
        ("modernbert", "ModernBERT"),
        ("modernbert-decoder", "ModernBertDecoder"),
        ("moonshine", "Moonshine"),
        ("moshi", "Moshi"),
        ("mpnet", "MPNet"),
        ("mpt", "MPT"),
        ("mra", "MRA"),
        ("mt5", "MT5"),
        ("musicgen", "MusicGen"),
        ("musicgen_melody", "MusicGen Melody"),
        ("mvp", "MVP"),
        ("myt5", "myt5"),
        ("nemotron", "Nemotron"),
        ("nllb", "NLLB"),
        ("nllb-moe", "NLLB-MOE"),
        ("nougat", "Nougat"),
        ("nystromformer", "Nyströmformer"),
        ("olmo", "OLMo"),
        ("olmo2", "OLMo2"),
        ("olmo3", "Olmo3"),
        ("olmoe", "OLMoE"),
        ("omdet-turbo", "OmDet-Turbo"),
        ("oneformer", "OneFormer"),
        ("openai-gpt", "OpenAI GPT"),
        ("opt", "OPT"),
        ("ovis2", "Ovis2"),
        ("owlv2", "OWLv2"),
        ("owlvit", "OWL-ViT"),
        ("paligemma", "PaliGemma"),
        ("parakeet", "Parakeet"),
        ("parakeet_ctc", "Parakeet"),
        ("parakeet_encoder", "ParakeetEncoder"),
        ("patchtsmixer", "PatchTSMixer"),
        ("patchtst", "PatchTST"),
        ("pegasus", "Pegasus"),
        ("pegasus_x", "PEGASUS-X"),
        ("perceiver", "Perceiver"),
        ("perception_lm", "PerceptionLM"),
        ("persimmon", "Persimmon"),
        ("phi", "Phi"),
        ("phi3", "Phi3"),
        ("phi4_multimodal", "Phi4Multimodal"),
        ("phimoe", "Phimoe"),
        ("phobert", "PhoBERT"),
        ("pix2struct", "Pix2Struct"),
        ("pixtral", "Pixtral"),
        ("plbart", "PLBart"),
        ("poolformer", "PoolFormer"),
        ("pop2piano", "Pop2Piano"),
        ("prompt_depth_anything", "PromptDepthAnything"),
        ("prophetnet", "ProphetNet"),
        ("pvt", "PVT"),
        ("pvt_v2", "PVTv2"),
        ("qwen2", "Qwen2"),
        ("qwen2_5_omni", "Qwen2_5Omni"),
        ("qwen2_5_vl", "Qwen2_5_VL"),
        ("qwen2_5_vl_text", "Qwen2_5_VL"),
        ("qwen2_audio", "Qwen2Audio"),
        ("qwen2_audio_encoder", "Qwen2AudioEncoder"),
        ("qwen2_moe", "Qwen2MoE"),
        ("qwen2_vl", "Qwen2VL"),
        ("qwen2_vl_text", "Qwen2VL"),
        ("qwen3", "Qwen3"),
        ("qwen3_moe", "Qwen3MoE"),
        ("qwen3_next", "Qwen3Next"),
        ("qwen3_omni_moe", "Qwen3OmniMoE"),
        ("qwen3_vl", "Qwen3VL"),
        ("qwen3_vl_moe", "Qwen3VLMoe"),
        ("qwen3_vl_moe_text", "Qwen3VLMoe"),
        ("qwen3_vl_text", "Qwen3VL"),
        ("rag", "RAG"),
        ("recurrent_gemma", "RecurrentGemma"),
        ("reformer", "Reformer"),
        ("regnet", "RegNet"),
        ("rembert", "RemBERT"),
        ("resnet", "ResNet"),
        ("roberta", "RoBERTa"),
        ("roberta-prelayernorm", "RoBERTa-PreLayerNorm"),
        ("roc_bert", "RoCBert"),
        ("roformer", "RoFormer"),
        ("rt_detr", "RT-DETR"),
        ("rt_detr_resnet", "RT-DETR-ResNet"),
        ("rt_detr_v2", "RT-DETRv2"),
        ("rwkv", "RWKV"),
        ("sam", "SAM"),
        ("sam2", "SAM2"),
        ("sam2_hiera_det_model", "Sam2HieraDetModel"),
        ("sam2_video", "Sam2VideoModel"),
        ("sam2_vision_model", "Sam2VisionModel"),
        ("sam_hq", "SAM-HQ"),
        ("sam_hq_vision_model", "SamHQVisionModel"),
        ("sam_vision_model", "SamVisionModel"),
        ("seamless_m4t", "SeamlessM4T"),
        ("seamless_m4t_v2", "SeamlessM4Tv2"),
        ("seed_oss", "SeedOss"),
        ("segformer", "SegFormer"),
        ("seggpt", "SegGPT"),
        ("sew", "SEW"),
        ("sew-d", "SEW-D"),
        ("shieldgemma2", "Shieldgemma2"),
        ("siglip", "SigLIP"),
        ("siglip2", "SigLIP2"),
        ("siglip2_vision_model", "Siglip2VisionModel"),
        ("siglip_vision_model", "SiglipVisionModel"),
        ("smollm3", "SmolLM3"),
        ("smolvlm", "SmolVLM"),
        ("smolvlm_vision", "SmolVLMVisionTransformer"),
        ("speech-encoder-decoder", "Speech Encoder decoder"),
        ("speech_to_text", "Speech2Text"),
        ("speecht5", "SpeechT5"),
        ("splinter", "Splinter"),
        ("squeezebert", "SqueezeBERT"),
        ("stablelm", "StableLm"),
        ("starcoder2", "Starcoder2"),
        ("superglue", "SuperGlue"),
        ("superpoint", "SuperPoint"),
        ("swiftformer", "SwiftFormer"),
        ("swin", "Swin Transformer"),
        ("swin2sr", "Swin2SR"),
        ("swinv2", "Swin Transformer V2"),
        ("switch_transformers", "SwitchTransformers"),
        ("t5", "T5"),
        ("t5gemma", "T5Gemma"),
        ("t5v1.1", "T5v1.1"),
        ("table-transformer", "Table Transformer"),
        ("tapas", "TAPAS"),
        ("textnet", "TextNet"),
        ("time_series_transformer", "Time Series Transformer"),
        ("timesfm", "TimesFm"),
        ("timesformer", "TimeSformer"),
        ("timm_backbone", "TimmBackbone"),
        ("timm_wrapper", "TimmWrapperModel"),
        ("trocr", "TrOCR"),
        ("tvp", "TVP"),
        ("udop", "UDOP"),
        ("ul2", "UL2"),
        ("umt5", "UMT5"),
        ("unispeech", "UniSpeech"),
        ("unispeech-sat", "UniSpeechSat"),
        ("univnet", "UnivNet"),
        ("upernet", "UPerNet"),
        ("vaultgemma", "VaultGemma"),
        ("video_llama_3", "VideoLlama3"),
        ("video_llama_3_vision", "VideoLlama3Vision"),
        ("video_llava", "VideoLlava"),
        ("videomae", "VideoMAE"),
        ("vilt", "ViLT"),
        ("vipllava", "VipLlava"),
        ("vision-encoder-decoder", "Vision Encoder decoder"),
        ("vision-text-dual-encoder", "VisionTextDualEncoder"),
        ("visual_bert", "VisualBERT"),
        ("vit", "ViT"),
        ("vit_mae", "ViTMAE"),
        ("vit_msn", "ViTMSN"),
        ("vitdet", "VitDet"),
        ("vitmatte", "ViTMatte"),
        ("vitpose", "ViTPose"),
        ("vitpose_backbone", "ViTPoseBackbone"),
        ("vits", "VITS"),
        ("vivit", "ViViT"),
        ("vjepa2", "VJEPA2Model"),
        ("voxtral", "Voxtral"),
        ("voxtral_encoder", "Voxtral Encoder"),
        ("wav2vec2", "Wav2Vec2"),
        ("wav2vec2-bert", "Wav2Vec2-BERT"),
        ("wav2vec2-conformer", "Wav2Vec2-Conformer"),
        ("wav2vec2_phoneme", "Wav2Vec2Phoneme"),
        ("wavlm", "WavLM"),
        ("whisper", "Whisper"),
        ("xclip", "X-CLIP"),
        ("xcodec", "X-CODEC"),
        ("xglm", "XGLM"),
        ("xlm", "XLM"),
        ("xlm-roberta", "XLM-RoBERTa"),
        ("xlm-roberta-xl", "XLM-RoBERTa-XL"),
        ("xlm-v", "XLM-V"),
        ("xlnet", "XLNet"),
        ("xls_r", "XLS-R"),
        ("xlsr_wav2vec2", "XLSR-Wav2Vec2"),
        ("xlstm", "xLSTM"),
        ("xmod", "X-MOD"),
        ("yolos", "YOLOS"),
        ("yoso", "YOSO"),
        ("zamba", "Zamba"),
        ("zamba2", "Zamba2"),
        ("zoedepth", "ZoeDepth"),
    ]
)

# This is tied to the processing `-` -> `_` in `model_type_to_module_name`. For example, instead of putting
# `transfo-xl` (as in `CONFIG_MAPPING_NAMES`), we should use `transfo_xl`.
DEPRECATED_MODELS = []

SPECIAL_MODEL_TYPE_TO_MODULE_NAME = OrderedDict[str, str](
    [
        ("audioflamingo3_encoder", "audioflamingo3"),
        ("openai-gpt", "openai"),
        ("data2vec-audio", "data2vec"),
        ("data2vec-text", "data2vec"),
        ("data2vec-vision", "data2vec"),
        ("donut-swin", "donut"),
        ("kosmos-2", "kosmos2"),
        ("kosmos-2.5", "kosmos2_5"),
        ("maskformer-swin", "maskformer"),
        ("xclip", "x_clip"),
        ("clip_vision_model", "clip"),
        ("qwen2_audio_encoder", "qwen2_audio"),
        ("voxtral_encoder", "voxtral"),
        ("clip_text_model", "clip"),
        ("aria_text", "aria"),
        ("gemma3_text", "gemma3"),
        ("gemma3n_audio", "gemma3n"),
        ("gemma3n_text", "gemma3n"),
        ("gemma3n_vision", "gemma3n"),
        ("glm4v_vision", "glm4v"),
        ("glm4v_moe_vision", "glm4v_moe"),
        ("glm4v_text", "glm4v"),
        ("glm4v_moe_text", "glm4v_moe"),
        ("idefics3_vision", "idefics3"),
        ("siglip_vision_model", "siglip"),
        ("siglip2_vision_model", "siglip2"),
        ("aimv2_vision_model", "aimv2"),
        ("smolvlm_vision", "smolvlm"),
        ("chinese_clip_vision_model", "chinese_clip"),
        ("rt_detr_resnet", "rt_detr"),
        ("granitevision", "llava_next"),
        ("internvl_vision", "internvl"),
        ("qwen2_5_vl_text", "qwen2_5_vl"),
        ("qwen2_vl_text", "qwen2_vl"),
        ("qwen3_vl_text", "qwen3_vl"),
        ("qwen3_vl_moe_text", "qwen3_vl_moe"),
        ("sam_vision_model", "sam"),
        ("sam2_vision_model", "sam2"),
        ("edgetam_vision_model", "edgetam"),
        ("sam2_hiera_det_model", "sam2"),
        ("sam_hq_vision_model", "sam_hq"),
        ("llama4_text", "llama4"),
        ("blip_2_qformer", "blip_2"),
        ("fastspeech2_conformer_with_hifigan", "fastspeech2_conformer"),
        ("video_llama_3_vision", "video_llama_3"),
        ("parakeet_encoder", "parakeet"),
        ("parakeet_ctc", "parakeet"),
    ]
)


def model_type_to_module_name(key) -> str:
    """Converts a config key to the corresponding module."""
    # Special treatment
    if key in SPECIAL_MODEL_TYPE_TO_MODULE_NAME:
        key = SPECIAL_MODEL_TYPE_TO_MODULE_NAME[key]

        if key in DEPRECATED_MODELS:
            key = f"deprecated.{key}"
        return key

    key = key.replace("-", "_")
    if key in DEPRECATED_MODELS:
        key = f"deprecated.{key}"

    return key


def config_class_to_model_type(config) -> Union[str, None]:
    """Converts a config class name to the corresponding model type"""
    for key, cls in CONFIG_MAPPING_NAMES.items():
        if cls == config:
            return key
    # if key not found check in extra content
    for key, cls in CONFIG_MAPPING._extra_content.items():
        if cls.__name__ == config:
            return key
    return None


class _LazyConfigMapping(OrderedDict[str, type[PreTrainedConfig]]):
    """
    A dictionary that lazily load its values when they are requested.
    """

    def __init__(self, mapping) -> None:
        self._mapping = mapping
        self._extra_content = {}
        self._modules = {}

    def __getitem__(self, key: str) -> type[PreTrainedConfig]:
        if key in self._extra_content:
            return self._extra_content[key]
        if key not in self._mapping:
            raise KeyError(key)
        value = self._mapping[key]
        module_name = model_type_to_module_name(key)
        if module_name not in self._modules:
            self._modules[module_name] = importlib.import_module(f".{module_name}", "transformers.models")
        if hasattr(self._modules[module_name], value):
            return getattr(self._modules[module_name], value)

        # Some of the mappings have entries model_type -> config of another model type. In that case we try to grab the
        # object at the top level.
        transformers_module = importlib.import_module("transformers")
        return getattr(transformers_module, value)

    def keys(self) -> list[str]:
        return list(self._mapping.keys()) + list(self._extra_content.keys())

    def values(self) -> list[type[PreTrainedConfig]]:
        return [self[k] for k in self._mapping] + list(self._extra_content.values())

    def items(self) -> list[tuple[str, type[PreTrainedConfig]]]:
        return [(k, self[k]) for k in self._mapping] + list(self._extra_content.items())

    def __iter__(self) -> Iterator[str]:
        return iter(list(self._mapping.keys()) + list(self._extra_content.keys()))

    def __contains__(self, item: object) -> bool:
        return item in self._mapping or item in self._extra_content

    def register(self, key: str, value: type[PreTrainedConfig], exist_ok=False) -> None:
        """
        Register a new configuration in this mapping.
        """
        if key in self._mapping and not exist_ok:
            raise ValueError(f"'{key}' is already used by a Transformers config, pick another name.")
        self._extra_content[key] = value


CONFIG_MAPPING = _LazyConfigMapping(CONFIG_MAPPING_NAMES)


class _LazyLoadAllMappings(OrderedDict[str, str]):
    """
    A mapping that will load all pairs of key values at the first access (either by indexing, requestions keys, values,
    etc.)

    Args:
        mapping: The mapping to load.
    """

    def __init__(self, mapping):
        self._mapping = mapping
        self._initialized = False
        self._data = {}

    def _initialize(self):
        if self._initialized:
            return

        for model_type, map_name in self._mapping.items():
            module_name = model_type_to_module_name(model_type)
            module = importlib.import_module(f".{module_name}", "transformers.models")
            mapping = getattr(module, map_name)
            self._data.update(mapping)

        self._initialized = True

    def __getitem__(self, key):
        self._initialize()
        return self._data[key]

    def keys(self) -> KeysView[str]:
        self._initialize()
        return self._data.keys()

    def values(self) -> ValuesView[str]:
        self._initialize()
        return self._data.values()

    def items(self) -> KeysView[str]:
        self._initialize()
        return self._data.keys()

    def __iter__(self) -> Iterator[str]:
        self._initialize()
        return iter(self._data)

    def __contains__(self, item: object) -> bool:
        self._initialize()
        return item in self._data


def _get_class_name(model_class: Union[str, list[str]]):
    if isinstance(model_class, (list, tuple)):
        return " or ".join([f"[`{c}`]" for c in model_class if c is not None])
    return f"[`{model_class}`]"


def _list_model_options(indent, config_to_class=None, use_model_types=True):
    if config_to_class is None and not use_model_types:
        raise ValueError("Using `use_model_types=False` requires a `config_to_class` dictionary.")
    if use_model_types:
        if config_to_class is None:
            model_type_to_name = {model_type: f"[`{config}`]" for model_type, config in CONFIG_MAPPING_NAMES.items()}
        else:
            model_type_to_name = {
                model_type: _get_class_name(model_class)
                for model_type, model_class in config_to_class.items()
                if model_type in MODEL_NAMES_MAPPING
            }
        lines = [
            f"{indent}- **{model_type}** -- {model_type_to_name[model_type]} ({MODEL_NAMES_MAPPING[model_type]} model)"
            for model_type in sorted(model_type_to_name.keys())
        ]
    else:
        config_to_name = {
            CONFIG_MAPPING_NAMES[config]: _get_class_name(clas)
            for config, clas in config_to_class.items()
            if config in CONFIG_MAPPING_NAMES
        }
        config_to_model_name = {
            config: MODEL_NAMES_MAPPING[model_type] for model_type, config in CONFIG_MAPPING_NAMES.items()
        }
        lines = [
            f"{indent}- [`{config_name}`] configuration class:"
            f" {config_to_name[config_name]} ({config_to_model_name[config_name]} model)"
            for config_name in sorted(config_to_name.keys())
        ]
    return "\n".join(lines)


def replace_list_option_in_docstrings(
    config_to_class=None, use_model_types: bool = True
) -> Callable[[_CallableT], _CallableT]:
    def docstring_decorator(fn):
        docstrings = fn.__doc__
        if docstrings is None:
            # Example: -OO
            return fn
        lines = docstrings.split("\n")
        i = 0
        while i < len(lines) and re.search(r"^(\s*)List options\s*$", lines[i]) is None:
            i += 1
        if i < len(lines):
            indent = re.search(r"^(\s*)List options\s*$", lines[i]).groups()[0]
            if use_model_types:
                indent = f"{indent}    "
            lines[i] = _list_model_options(indent, config_to_class=config_to_class, use_model_types=use_model_types)
            docstrings = "\n".join(lines)
        else:
            raise ValueError(
                f"The function {fn} should have an empty 'List options' in its docstring as placeholder, current"
                f" docstring is:\n{docstrings}"
            )
        fn.__doc__ = docstrings
        return fn

    return docstring_decorator


class AutoConfig:
    r"""
    This is a generic configuration class that will be instantiated as one of the configuration classes of the library
    when created with the [`~AutoConfig.from_pretrained`] class method.

    This class cannot be instantiated directly using `__init__()` (throws an error).
    """

    def __init__(self) -> None:
        raise OSError(
            "AutoConfig is designed to be instantiated "
            "using the `AutoConfig.from_pretrained(pretrained_model_name_or_path)` method."
        )

    @classmethod
    def for_model(cls, model_type: str, *args, **kwargs) -> PreTrainedConfig:
        if model_type in CONFIG_MAPPING:
            config_class = CONFIG_MAPPING[model_type]
            return config_class(*args, **kwargs)
        raise ValueError(
            f"Unrecognized model identifier: {model_type}. Should contain one of {', '.join(CONFIG_MAPPING.keys())}"
        )

    @classmethod
    @replace_list_option_in_docstrings()
    def from_pretrained(cls, pretrained_model_name_or_path: Union[str, os.PathLike[str]], **kwargs):
        r"""
        Instantiate one of the configuration classes of the library from a pretrained model configuration.

        The configuration class to instantiate is selected based on the `model_type` property of the config object that
        is loaded, or when it's missing, by falling back to using pattern matching on `pretrained_model_name_or_path`:

        List options

        Args:
            pretrained_model_name_or_path (`str` or `os.PathLike`):
                Can be either:

                    - A string, the *model id* of a pretrained model configuration hosted inside a model repo on
                      huggingface.co.
                    - A path to a *directory* containing a configuration file saved using the
                      [`~PreTrainedConfig.save_pretrained`] method, or the [`~PreTrainedModel.save_pretrained`] method,
                      e.g., `./my_model_directory/`.
                    - A path or url to a saved configuration JSON *file*, e.g.,
                      `./my_model_directory/configuration.json`.
            cache_dir (`str` or `os.PathLike`, *optional*):
                Path to a directory in which a downloaded pretrained model configuration should be cached if the
                standard cache should not be used.
            force_download (`bool`, *optional*, defaults to `False`):
                Whether or not to force the (re-)download the model weights and configuration files and override the
                cached versions if they exist.
            proxies (`dict[str, str]`, *optional*):
                A dictionary of proxy servers to use by protocol or endpoint, e.g., `{'http': 'foo.bar:3128',
                'http://hostname': 'foo.bar:4012'}`. The proxies are used on each request.
            revision (`str`, *optional*, defaults to `"main"`):
                The specific model version to use. It can be a branch name, a tag name, or a commit id, since we use a
                git-based system for storing models and other artifacts on huggingface.co, so `revision` can be any
                identifier allowed by git.
            return_unused_kwargs (`bool`, *optional*, defaults to `False`):
                If `False`, then this function returns just the final configuration object.

                If `True`, then this functions returns a `Tuple(config, unused_kwargs)` where *unused_kwargs* is a
                dictionary consisting of the key/value pairs whose keys are not configuration attributes: i.e., the
                part of `kwargs` which has not been used to update `config` and is otherwise ignored.
            trust_remote_code (`bool`, *optional*, defaults to `False`):
                Whether or not to allow for custom models defined on the Hub in their own modeling files. This option
                should only be set to `True` for repositories you trust and in which you have read the code, as it will
                execute code present on the Hub on your local machine.
            kwargs(additional keyword arguments, *optional*):
                The values in kwargs of any keys which are configuration attributes will be used to override the loaded
                values. Behavior concerning key/value pairs whose keys are *not* configuration attributes is controlled
                by the `return_unused_kwargs` keyword parameter.

        Examples:

        ```python
        >>> from transformers import AutoConfig

        >>> # Download configuration from huggingface.co and cache.
        >>> config = AutoConfig.from_pretrained("google-bert/bert-base-uncased")

        >>> # Download configuration from huggingface.co (user-uploaded) and cache.
        >>> config = AutoConfig.from_pretrained("dbmdz/bert-base-german-cased")

        >>> # If configuration file is in a directory (e.g., was saved using *save_pretrained('./test/saved_model/')*).
        >>> config = AutoConfig.from_pretrained("./test/bert_saved_model/")

        >>> # Load a specific configuration file.
        >>> config = AutoConfig.from_pretrained("./test/bert_saved_model/my_configuration.json")

        >>> # Change some config attributes when loading a pretrained config.
        >>> config = AutoConfig.from_pretrained("google-bert/bert-base-uncased", output_attentions=True, foo=False)
        >>> config.output_attentions
        True

        >>> config, unused_kwargs = AutoConfig.from_pretrained(
        ...     "google-bert/bert-base-uncased", output_attentions=True, foo=False, return_unused_kwargs=True
        ... )
        >>> config.output_attentions
        True

        >>> unused_kwargs
        {'foo': False}
        ```
        """
        kwargs["_from_auto"] = True
        kwargs["name_or_path"] = pretrained_model_name_or_path
        trust_remote_code = kwargs.pop("trust_remote_code", None)
        code_revision = kwargs.pop("code_revision", None)

        config_dict, unused_kwargs = PreTrainedConfig.get_config_dict(pretrained_model_name_or_path, **kwargs)
        has_remote_code = "auto_map" in config_dict and "AutoConfig" in config_dict["auto_map"]
        has_local_code = "model_type" in config_dict and config_dict["model_type"] in CONFIG_MAPPING
        if has_remote_code:
            class_ref = config_dict["auto_map"]["AutoConfig"]
            if "--" in class_ref:
                upstream_repo = class_ref.split("--")[0]
            else:
                upstream_repo = None
            trust_remote_code = resolve_trust_remote_code(
                trust_remote_code, pretrained_model_name_or_path, has_local_code, has_remote_code, upstream_repo
            )

        if has_remote_code and trust_remote_code:
            config_class = get_class_from_dynamic_module(
                class_ref, pretrained_model_name_or_path, code_revision=code_revision, **kwargs
            )
            config_class.register_for_auto_class()
            return config_class.from_pretrained(pretrained_model_name_or_path, **kwargs)
        elif "model_type" in config_dict:
            # Apply heuristic: if model_type is mistral but layer_types is present, treat as ministral
            if config_dict["model_type"] == "mistral" and "layer_types" in config_dict:
                logger.info(
                    "Detected mistral model with layer_types, treating as ministral for alternating attention compatibility. "
                )
                config_dict["model_type"] = "ministral"

            try:
                config_class = CONFIG_MAPPING[config_dict["model_type"]]
            except KeyError:
                raise ValueError(
                    f"The checkpoint you are trying to load has model type `{config_dict['model_type']}` "
                    "but Transformers does not recognize this architecture. This could be because of an "
                    "issue with the checkpoint, or because your version of Transformers is out of date.\n\n"
                    "You can update Transformers with the command `pip install --upgrade transformers`. If this "
                    "does not work, and the checkpoint is very new, then there may not be a release version "
                    "that supports this model yet. In this case, you can get the most up-to-date code by installing "
                    "Transformers from source with the command "
                    "`pip install git+https://github.com/huggingface/transformers.git`"
                )
            return config_class.from_dict(config_dict, **unused_kwargs)
        else:
            # Fallback: use pattern matching on the string.
            # We go from longer names to shorter names to catch roberta before bert (for instance)
            for pattern in sorted(CONFIG_MAPPING.keys(), key=len, reverse=True):
                if pattern in str(pretrained_model_name_or_path):
                    return CONFIG_MAPPING[pattern].from_dict(config_dict, **unused_kwargs)

        raise ValueError(
            f"Unrecognized model in {pretrained_model_name_or_path}. "
            f"Should have a `model_type` key in its {CONFIG_NAME}, or contain one of the following strings "
            f"in its name: {', '.join(CONFIG_MAPPING.keys())}"
        )

    @staticmethod
    def register(model_type, config, exist_ok=False) -> None:
        """
        Register a new configuration for this class.

        Args:
            model_type (`str`): The model type like "bert" or "gpt".
            config ([`PreTrainedConfig`]): The config to register.
        """
        if issubclass(config, PreTrainedConfig) and config.model_type != model_type:
            raise ValueError(
                "The config you are passing has a `model_type` attribute that is not consistent with the model type "
                f"you passed (config has {config.model_type} and you passed {model_type}. Fix one of those so they "
                "match!"
            )
        CONFIG_MAPPING.register(model_type, config, exist_ok=exist_ok)


__all__ = ["CONFIG_MAPPING", "MODEL_NAMES_MAPPING", "AutoConfig"]<|MERGE_RESOLUTION|>--- conflicted
+++ resolved
@@ -141,11 +141,7 @@
         ("ernie", "ErnieConfig"),
         ("ernie4_5", "Ernie4_5Config"),
         ("ernie4_5_moe", "Ernie4_5_MoeConfig"),
-<<<<<<< HEAD
         ("ernie4_5_vl", "Ernie4_5_VLConfig"),
-        ("ernie_m", "ErnieMConfig"),
-=======
->>>>>>> 9f311047
         ("esm", "EsmConfig"),
         ("evolla", "EvollaConfig"),
         ("exaone4", "Exaone4Config"),
@@ -572,11 +568,7 @@
         ("ernie", "ERNIE"),
         ("ernie4_5", "Ernie4_5"),
         ("ernie4_5_moe", "Ernie4_5_MoE"),
-<<<<<<< HEAD
         ("ernie4_5_vl", "Ernie4_5_VL"),
-        ("ernie_m", "ErnieM"),
-=======
->>>>>>> 9f311047
         ("esm", "ESM"),
         ("evolla", "Evolla"),
         ("exaone4", "EXAONE-4.0"),
