# coding=utf-8
# Copyright 2018 The HuggingFace Inc. team.
#
# Licensed under the Apache License, Version 2.0 (the "License");
# you may not use this file except in compliance with the License.
# You may obtain a copy of the License at
#
#     http://www.apache.org/licenses/LICENSE-2.0
#
# Unless required by applicable law or agreed to in writing, software
# distributed under the License is distributed on an "AS IS" BASIS,
# WITHOUT WARRANTIES OR CONDITIONS OF ANY KIND, either express or implied.
# See the License for the specific language governing permissions and
# limitations under the License.
"""Auto Config class."""

import importlib
import os
import re
from collections import OrderedDict
from collections.abc import Callable, Iterator, KeysView, ValuesView
from typing import Any, TypeVar, Union

from ...configuration_utils import PreTrainedConfig
from ...dynamic_module_utils import get_class_from_dynamic_module, resolve_trust_remote_code
from ...utils import CONFIG_NAME, logging


logger = logging.get_logger(__name__)


_CallableT = TypeVar("_CallableT", bound=Callable[..., Any])


CONFIG_MAPPING_NAMES = OrderedDict[str, str](
    [
        # Add configs here
        ("aimv2", "Aimv2Config"),
        ("aimv2_vision_model", "Aimv2VisionConfig"),
        ("albert", "AlbertConfig"),
        ("align", "AlignConfig"),
        ("altclip", "AltCLIPConfig"),
        ("apertus", "ApertusConfig"),
        ("arcee", "ArceeConfig"),
        ("aria", "AriaConfig"),
        ("aria_text", "AriaTextConfig"),
        ("audio-spectrogram-transformer", "ASTConfig"),
        ("autoformer", "AutoformerConfig"),
        ("aya_vision", "AyaVisionConfig"),
        ("bamba", "BambaConfig"),
        ("bark", "BarkConfig"),
        ("bart", "BartConfig"),
        ("beit", "BeitConfig"),
        ("bert", "BertConfig"),
        ("bert-generation", "BertGenerationConfig"),
        ("big_bird", "BigBirdConfig"),
        ("bigbird_pegasus", "BigBirdPegasusConfig"),
        ("biogpt", "BioGptConfig"),
        ("bit", "BitConfig"),
        ("bitnet", "BitNetConfig"),
        ("blenderbot", "BlenderbotConfig"),
        ("blenderbot-small", "BlenderbotSmallConfig"),
        ("blip", "BlipConfig"),
        ("blip-2", "Blip2Config"),
        ("blip_2_qformer", "Blip2QFormerConfig"),
        ("bloom", "BloomConfig"),
        ("blt", "BltConfig"),
        ("bridgetower", "BridgeTowerConfig"),
        ("bros", "BrosConfig"),
        ("camembert", "CamembertConfig"),
        ("canine", "CanineConfig"),
        ("chameleon", "ChameleonConfig"),
        ("chinese_clip", "ChineseCLIPConfig"),
        ("chinese_clip_vision_model", "ChineseCLIPVisionConfig"),
        ("clap", "ClapConfig"),
        ("clip", "CLIPConfig"),
        ("clip_text_model", "CLIPTextConfig"),
        ("clip_vision_model", "CLIPVisionConfig"),
        ("clipseg", "CLIPSegConfig"),
        ("clvp", "ClvpConfig"),
        ("code_llama", "LlamaConfig"),
        ("codegen", "CodeGenConfig"),
        ("cohere", "CohereConfig"),
        ("cohere2", "Cohere2Config"),
        ("cohere2_vision", "Cohere2VisionConfig"),
        ("colpali", "ColPaliConfig"),
        ("colqwen2", "ColQwen2Config"),
        ("conditional_detr", "ConditionalDetrConfig"),
        ("convbert", "ConvBertConfig"),
        ("convnext", "ConvNextConfig"),
        ("convnextv2", "ConvNextV2Config"),
        ("cpmant", "CpmAntConfig"),
        ("csm", "CsmConfig"),
        ("ctrl", "CTRLConfig"),
        ("cvt", "CvtConfig"),
        ("cwm", "CwmConfig"),
        ("d_fine", "DFineConfig"),
        ("dab-detr", "DabDetrConfig"),
        ("dac", "DacConfig"),
        ("data2vec-audio", "Data2VecAudioConfig"),
        ("data2vec-text", "Data2VecTextConfig"),
        ("data2vec-vision", "Data2VecVisionConfig"),
        ("dbrx", "DbrxConfig"),
        ("deberta", "DebertaConfig"),
        ("deberta-v2", "DebertaV2Config"),
        ("decision_transformer", "DecisionTransformerConfig"),
        ("deepseek_v2", "DeepseekV2Config"),
        ("deepseek_v3", "DeepseekV3Config"),
        ("deepseek_vl", "DeepseekVLConfig"),
        ("deepseek_vl_hybrid", "DeepseekVLHybridConfig"),
        ("deformable_detr", "DeformableDetrConfig"),
        ("deit", "DeiTConfig"),
        ("depth_anything", "DepthAnythingConfig"),
        ("depth_pro", "DepthProConfig"),
        ("deta", "DetaConfig"),
        ("detr", "DetrConfig"),
        ("dia", "DiaConfig"),
        ("diffllama", "DiffLlamaConfig"),
        ("dinat", "DinatConfig"),
        ("dinov2", "Dinov2Config"),
        ("dinov2_with_registers", "Dinov2WithRegistersConfig"),
        ("dinov3_convnext", "DINOv3ConvNextConfig"),
        ("dinov3_vit", "DINOv3ViTConfig"),
        ("distilbert", "DistilBertConfig"),
        ("doge", "DogeConfig"),
        ("donut-swin", "DonutSwinConfig"),
        ("dots1", "Dots1Config"),
        ("dpr", "DPRConfig"),
        ("dpt", "DPTConfig"),
        ("edgetam", "EdgeTamConfig"),
        ("edgetam_video", "EdgeTamVideoConfig"),
        ("edgetam_vision_model", "EdgeTamVisionConfig"),
        ("efficientformer", "EfficientFormerConfig"),
        ("efficientloftr", "EfficientLoFTRConfig"),
        ("efficientnet", "EfficientNetConfig"),
        ("electra", "ElectraConfig"),
        ("emu3", "Emu3Config"),
        ("encodec", "EncodecConfig"),
        ("encoder-decoder", "EncoderDecoderConfig"),
        ("eomt", "EomtConfig"),
        ("ernie", "ErnieConfig"),
        ("ernie4_5", "Ernie4_5Config"),
        ("ernie4_5_moe", "Ernie4_5_MoeConfig"),
        ("ernie_m", "ErnieMConfig"),
        ("esm", "EsmConfig"),
        ("evolla", "EvollaConfig"),
        ("exaone4", "Exaone4Config"),
        ("falcon", "FalconConfig"),
        ("falcon_h1", "FalconH1Config"),
        ("falcon_mamba", "FalconMambaConfig"),
        ("fastspeech2_conformer", "FastSpeech2ConformerConfig"),
        ("fastspeech2_conformer_with_hifigan", "FastSpeech2ConformerWithHifiGanConfig"),
        ("flaubert", "FlaubertConfig"),
        ("flava", "FlavaConfig"),
        ("flex_olmo", "FlexOlmoConfig"),
        ("florence2", "Florence2Config"),
        ("fnet", "FNetConfig"),
        ("focalnet", "FocalNetConfig"),
        ("fsmt", "FSMTConfig"),
        ("funnel", "FunnelConfig"),
        ("fuyu", "FuyuConfig"),
        ("gemma", "GemmaConfig"),
        ("gemma2", "Gemma2Config"),
        ("gemma3", "Gemma3Config"),
        ("gemma3_text", "Gemma3TextConfig"),
        ("gemma3n", "Gemma3nConfig"),
        ("gemma3n_audio", "Gemma3nAudioConfig"),
        ("gemma3n_text", "Gemma3nTextConfig"),
        ("gemma3n_vision", "Gemma3nVisionConfig"),
        ("git", "GitConfig"),
        ("glm", "GlmConfig"),
        ("glm4", "Glm4Config"),
        ("glm4_moe", "Glm4MoeConfig"),
        ("glm4v", "Glm4vConfig"),
        ("glm4v_moe", "Glm4vMoeConfig"),
        ("glm4v_moe_text", "Glm4vMoeTextConfig"),
        ("glm4v_text", "Glm4vTextConfig"),
        ("glpn", "GLPNConfig"),
        ("got_ocr2", "GotOcr2Config"),
        ("gpt-sw3", "GPT2Config"),
        ("gpt2", "GPT2Config"),
        ("gpt_bigcode", "GPTBigCodeConfig"),
        ("gpt_neo", "GPTNeoConfig"),
        ("gpt_neox", "GPTNeoXConfig"),
        ("gpt_neox_japanese", "GPTNeoXJapaneseConfig"),
        ("gpt_oss", "GptOssConfig"),
        ("gptj", "GPTJConfig"),
        ("gptsan-japanese", "GPTSanJapaneseConfig"),
        ("granite", "GraniteConfig"),
        ("granite_speech", "GraniteSpeechConfig"),
        ("granitemoe", "GraniteMoeConfig"),
        ("granitemoehybrid", "GraniteMoeHybridConfig"),
        ("granitemoeshared", "GraniteMoeSharedConfig"),
        ("granitevision", "LlavaNextConfig"),
        ("graphormer", "GraphormerConfig"),
        ("grounding-dino", "GroundingDinoConfig"),
        ("groupvit", "GroupViTConfig"),
        ("helium", "HeliumConfig"),
        ("hgnet_v2", "HGNetV2Config"),
        ("hiera", "HieraConfig"),
        ("hubert", "HubertConfig"),
        ("hunyuan_v1_dense", "HunYuanDenseV1Config"),
        ("hunyuan_v1_moe", "HunYuanMoEV1Config"),
        ("ibert", "IBertConfig"),
        ("idefics", "IdeficsConfig"),
        ("idefics2", "Idefics2Config"),
        ("idefics3", "Idefics3Config"),
        ("idefics3_vision", "Idefics3VisionConfig"),
        ("ijepa", "IJepaConfig"),
        ("imagegpt", "ImageGPTConfig"),
        ("informer", "InformerConfig"),
        ("instructblip", "InstructBlipConfig"),
        ("instructblipvideo", "InstructBlipVideoConfig"),
        ("internvl", "InternVLConfig"),
        ("internvl_vision", "InternVLVisionConfig"),
        ("jamba", "JambaConfig"),
        ("janus", "JanusConfig"),
        ("jetmoe", "JetMoeConfig"),
        ("jukebox", "JukeboxConfig"),
        ("keye_vl_1_5", "KeyeVL1_5Config"),
        ("keye_vl_1_5_text", "KeyeVL1_5TextConfig"),
        ("kosmos-2", "Kosmos2Config"),
        ("kosmos-2.5", "Kosmos2_5Config"),
        ("kyutai_speech_to_text", "KyutaiSpeechToTextConfig"),
        ("layoutlm", "LayoutLMConfig"),
        ("layoutlmv2", "LayoutLMv2Config"),
        ("layoutlmv3", "LayoutLMv3Config"),
        ("led", "LEDConfig"),
        ("levit", "LevitConfig"),
        ("lfm2", "Lfm2Config"),
        ("lfm2_moe", "Lfm2MoeConfig"),
        ("lfm2_vl", "Lfm2VlConfig"),
        ("lightglue", "LightGlueConfig"),
        ("lilt", "LiltConfig"),
        ("llama", "LlamaConfig"),
        ("llama4", "Llama4Config"),
        ("llama4_text", "Llama4TextConfig"),
        ("llava", "LlavaConfig"),
        ("llava_next", "LlavaNextConfig"),
        ("llava_next_video", "LlavaNextVideoConfig"),
        ("llava_onevision", "LlavaOnevisionConfig"),
        ("longcat_flash", "LongcatFlashConfig"),
        ("longformer", "LongformerConfig"),
        ("longt5", "LongT5Config"),
        ("luke", "LukeConfig"),
        ("lxmert", "LxmertConfig"),
        ("m2m_100", "M2M100Config"),
        ("mamba", "MambaConfig"),
        ("mamba2", "Mamba2Config"),
        ("marian", "MarianConfig"),
        ("markuplm", "MarkupLMConfig"),
        ("mask2former", "Mask2FormerConfig"),
        ("maskformer", "MaskFormerConfig"),
        ("maskformer-swin", "MaskFormerSwinConfig"),
        ("mbart", "MBartConfig"),
        ("mctct", "MCTCTConfig"),
        ("mega", "MegaConfig"),
        ("megatron-bert", "MegatronBertConfig"),
        ("metaclip_2", "MetaClip2Config"),
        ("mgp-str", "MgpstrConfig"),
        ("mimi", "MimiConfig"),
        ("minimax", "MiniMaxConfig"),
        ("ministral", "MinistralConfig"),
        ("mistral", "MistralConfig"),
        ("mistral3", "Mistral3Config"),
        ("mixtral", "MixtralConfig"),
        ("mlcd", "MLCDVisionConfig"),
        ("mllama", "MllamaConfig"),
        ("mm-grounding-dino", "MMGroundingDinoConfig"),
        ("mobilebert", "MobileBertConfig"),
        ("mobilenet_v1", "MobileNetV1Config"),
        ("mobilenet_v2", "MobileNetV2Config"),
        ("mobilevit", "MobileViTConfig"),
        ("mobilevitv2", "MobileViTV2Config"),
        ("modernbert", "ModernBertConfig"),
        ("modernbert-decoder", "ModernBertDecoderConfig"),
        ("moonshine", "MoonshineConfig"),
        ("moshi", "MoshiConfig"),
        ("mpnet", "MPNetConfig"),
        ("mpt", "MptConfig"),
        ("mra", "MraConfig"),
        ("mt5", "MT5Config"),
        ("musicgen", "MusicgenConfig"),
        ("musicgen_melody", "MusicgenMelodyConfig"),
        ("mvp", "MvpConfig"),
        ("nat", "NatConfig"),
        ("nemotron", "NemotronConfig"),
        ("nezha", "NezhaConfig"),
        ("nllb-moe", "NllbMoeConfig"),
        ("nougat", "VisionEncoderDecoderConfig"),
        ("nystromformer", "NystromformerConfig"),
        ("olmo", "OlmoConfig"),
        ("olmo2", "Olmo2Config"),
        ("olmo3", "Olmo3Config"),
        ("olmoe", "OlmoeConfig"),
        ("omdet-turbo", "OmDetTurboConfig"),
        ("oneformer", "OneFormerConfig"),
        ("open-llama", "OpenLlamaConfig"),
        ("openai-gpt", "OpenAIGPTConfig"),
        ("opt", "OPTConfig"),
        ("ovis2", "Ovis2Config"),
        ("owlv2", "Owlv2Config"),
        ("owlvit", "OwlViTConfig"),
        ("paligemma", "PaliGemmaConfig"),
        ("parakeet_ctc", "ParakeetCTCConfig"),
        ("parakeet_encoder", "ParakeetEncoderConfig"),
        ("patchtsmixer", "PatchTSMixerConfig"),
        ("patchtst", "PatchTSTConfig"),
        ("pegasus", "PegasusConfig"),
        ("pegasus_x", "PegasusXConfig"),
        ("perceiver", "PerceiverConfig"),
        ("perception_lm", "PerceptionLMConfig"),
        ("persimmon", "PersimmonConfig"),
        ("phi", "PhiConfig"),
        ("phi3", "Phi3Config"),
        ("phi4_multimodal", "Phi4MultimodalConfig"),
        ("phimoe", "PhimoeConfig"),
        ("pix2struct", "Pix2StructConfig"),
        ("pixtral", "PixtralVisionConfig"),
        ("plbart", "PLBartConfig"),
        ("poolformer", "PoolFormerConfig"),
        ("pop2piano", "Pop2PianoConfig"),
        ("prompt_depth_anything", "PromptDepthAnythingConfig"),
        ("prophetnet", "ProphetNetConfig"),
        ("pvt", "PvtConfig"),
        ("pvt_v2", "PvtV2Config"),
        ("qdqbert", "QDQBertConfig"),
        ("qwen2", "Qwen2Config"),
        ("qwen2_5_omni", "Qwen2_5OmniConfig"),
        ("qwen2_5_vl", "Qwen2_5_VLConfig"),
        ("qwen2_5_vl_text", "Qwen2_5_VLTextConfig"),
        ("qwen2_audio", "Qwen2AudioConfig"),
        ("qwen2_audio_encoder", "Qwen2AudioEncoderConfig"),
        ("qwen2_moe", "Qwen2MoeConfig"),
        ("qwen2_vl", "Qwen2VLConfig"),
        ("qwen2_vl_text", "Qwen2VLTextConfig"),
        ("qwen3", "Qwen3Config"),
        ("qwen3_moe", "Qwen3MoeConfig"),
        ("qwen3_next", "Qwen3NextConfig"),
        ("qwen3_omni_moe", "Qwen3OmniMoeConfig"),
        ("qwen3_vl", "Qwen3VLConfig"),
        ("qwen3_vl_moe", "Qwen3VLMoeConfig"),
        ("qwen3_vl_moe_text", "Qwen3VLMoeTextConfig"),
        ("qwen3_vl_text", "Qwen3VLTextConfig"),
        ("rag", "RagConfig"),
        ("realm", "RealmConfig"),
        ("recurrent_gemma", "RecurrentGemmaConfig"),
        ("reformer", "ReformerConfig"),
        ("regnet", "RegNetConfig"),
        ("rembert", "RemBertConfig"),
        ("resnet", "ResNetConfig"),
        ("retribert", "RetriBertConfig"),
        ("roberta", "RobertaConfig"),
        ("roberta-prelayernorm", "RobertaPreLayerNormConfig"),
        ("roc_bert", "RoCBertConfig"),
        ("roformer", "RoFormerConfig"),
        ("rt_detr", "RTDetrConfig"),
        ("rt_detr_resnet", "RTDetrResNetConfig"),
        ("rt_detr_v2", "RTDetrV2Config"),
        ("rwkv", "RwkvConfig"),
        ("sam", "SamConfig"),
        ("sam2", "Sam2Config"),
        ("sam2_hiera_det_model", "Sam2HieraDetConfig"),
        ("sam2_video", "Sam2VideoConfig"),
        ("sam2_vision_model", "Sam2VisionConfig"),
        ("sam_hq", "SamHQConfig"),
        ("sam_hq_vision_model", "SamHQVisionConfig"),
        ("sam_vision_model", "SamVisionConfig"),
        ("seamless_m4t", "SeamlessM4TConfig"),
        ("seamless_m4t_v2", "SeamlessM4Tv2Config"),
        ("seed_oss", "SeedOssConfig"),
        ("segformer", "SegformerConfig"),
        ("seggpt", "SegGptConfig"),
        ("sew", "SEWConfig"),
        ("sew-d", "SEWDConfig"),
        ("shieldgemma2", "ShieldGemma2Config"),
        ("siglip", "SiglipConfig"),
        ("siglip2", "Siglip2Config"),
        ("siglip2_vision_model", "Siglip2VisionConfig"),
        ("siglip_vision_model", "SiglipVisionConfig"),
        ("smollm3", "SmolLM3Config"),
        ("smolvlm", "SmolVLMConfig"),
        ("smolvlm_vision", "SmolVLMVisionConfig"),
        ("speech-encoder-decoder", "SpeechEncoderDecoderConfig"),
        ("speech_to_text", "Speech2TextConfig"),
        ("speech_to_text_2", "Speech2Text2Config"),
        ("speecht5", "SpeechT5Config"),
        ("splinter", "SplinterConfig"),
        ("squeezebert", "SqueezeBertConfig"),
        ("stablelm", "StableLmConfig"),
        ("starcoder2", "Starcoder2Config"),
        ("superglue", "SuperGlueConfig"),
        ("superpoint", "SuperPointConfig"),
        ("swiftformer", "SwiftFormerConfig"),
        ("swin", "SwinConfig"),
        ("swin2sr", "Swin2SRConfig"),
        ("swinv2", "Swinv2Config"),
        ("switch_transformers", "SwitchTransformersConfig"),
        ("t5", "T5Config"),
        ("t5gemma", "T5GemmaConfig"),
        ("table-transformer", "TableTransformerConfig"),
        ("tapas", "TapasConfig"),
        ("textnet", "TextNetConfig"),
        ("time_series_transformer", "TimeSeriesTransformerConfig"),
        ("timesfm", "TimesFmConfig"),
        ("timesformer", "TimesformerConfig"),
        ("timm_backbone", "TimmBackboneConfig"),
        ("timm_wrapper", "TimmWrapperConfig"),
        ("trajectory_transformer", "TrajectoryTransformerConfig"),
        ("transfo-xl", "TransfoXLConfig"),
        ("trocr", "TrOCRConfig"),
        ("tvlt", "TvltConfig"),
        ("tvp", "TvpConfig"),
        ("udop", "UdopConfig"),
        ("umt5", "UMT5Config"),
        ("unispeech", "UniSpeechConfig"),
        ("unispeech-sat", "UniSpeechSatConfig"),
        ("univnet", "UnivNetConfig"),
        ("upernet", "UperNetConfig"),
        ("van", "VanConfig"),
        ("vaultgemma", "VaultGemmaConfig"),
        ("video_llama_3", "VideoLlama3Config"),
        ("video_llama_3_vision", "VideoLlama3VisionConfig"),
        ("video_llava", "VideoLlavaConfig"),
        ("videomae", "VideoMAEConfig"),
        ("vilt", "ViltConfig"),
        ("vipllava", "VipLlavaConfig"),
        ("vision-encoder-decoder", "VisionEncoderDecoderConfig"),
        ("vision-text-dual-encoder", "VisionTextDualEncoderConfig"),
        ("visual_bert", "VisualBertConfig"),
        ("vit", "ViTConfig"),
        ("vit_hybrid", "ViTHybridConfig"),
        ("vit_mae", "ViTMAEConfig"),
        ("vit_msn", "ViTMSNConfig"),
        ("vitdet", "VitDetConfig"),
        ("vitmatte", "VitMatteConfig"),
        ("vitpose", "VitPoseConfig"),
        ("vitpose_backbone", "VitPoseBackboneConfig"),
        ("vits", "VitsConfig"),
        ("vivit", "VivitConfig"),
        ("vjepa2", "VJEPA2Config"),
        ("voxtral", "VoxtralConfig"),
        ("voxtral_encoder", "VoxtralEncoderConfig"),
        ("wav2vec2", "Wav2Vec2Config"),
        ("wav2vec2-bert", "Wav2Vec2BertConfig"),
        ("wav2vec2-conformer", "Wav2Vec2ConformerConfig"),
        ("wavlm", "WavLMConfig"),
        ("whisper", "WhisperConfig"),
        ("xclip", "XCLIPConfig"),
        ("xcodec", "XcodecConfig"),
        ("xglm", "XGLMConfig"),
        ("xlm", "XLMConfig"),
        ("xlm-prophetnet", "XLMProphetNetConfig"),
        ("xlm-roberta", "XLMRobertaConfig"),
        ("xlm-roberta-xl", "XLMRobertaXLConfig"),
        ("xlnet", "XLNetConfig"),
        ("xlstm", "xLSTMConfig"),
        ("xmod", "XmodConfig"),
        ("yolos", "YolosConfig"),
        ("yoso", "YosoConfig"),
        ("zamba", "ZambaConfig"),
        ("zamba2", "Zamba2Config"),
        ("zoedepth", "ZoeDepthConfig"),
    ]
)


MODEL_NAMES_MAPPING = OrderedDict[str, str](
    [
        # Add full (and cased) model names here
        ("aimv2", "AIMv2"),
        ("aimv2_vision_model", "Aimv2VisionModel"),
        ("albert", "ALBERT"),
        ("align", "ALIGN"),
        ("altclip", "AltCLIP"),
        ("apertus", "Apertus"),
        ("arcee", "Arcee"),
        ("aria", "Aria"),
        ("aria_text", "AriaText"),
        ("audio-spectrogram-transformer", "Audio Spectrogram Transformer"),
        ("autoformer", "Autoformer"),
        ("aya_vision", "AyaVision"),
        ("bamba", "Bamba"),
        ("bark", "Bark"),
        ("bart", "BART"),
        ("barthez", "BARThez"),
        ("bartpho", "BARTpho"),
        ("beit", "BEiT"),
        ("bert", "BERT"),
        ("bert-generation", "Bert Generation"),
        ("bert-japanese", "BertJapanese"),
        ("bertweet", "BERTweet"),
        ("big_bird", "BigBird"),
        ("bigbird_pegasus", "BigBird-Pegasus"),
        ("biogpt", "BioGpt"),
        ("bit", "BiT"),
        ("bitnet", "BitNet"),
        ("blenderbot", "Blenderbot"),
        ("blenderbot-small", "BlenderbotSmall"),
        ("blip", "BLIP"),
        ("blip-2", "BLIP-2"),
        ("blip_2_qformer", "BLIP-2 QFormer"),
        ("bloom", "BLOOM"),
        ("blt", "Blt"),
        ("bort", "BORT"),
        ("bridgetower", "BridgeTower"),
        ("bros", "BROS"),
        ("byt5", "ByT5"),
        ("camembert", "CamemBERT"),
        ("canine", "CANINE"),
        ("chameleon", "Chameleon"),
        ("chinese_clip", "Chinese-CLIP"),
        ("chinese_clip_vision_model", "ChineseCLIPVisionModel"),
        ("clap", "CLAP"),
        ("clip", "CLIP"),
        ("clip_text_model", "CLIPTextModel"),
        ("clip_vision_model", "CLIPVisionModel"),
        ("clipseg", "CLIPSeg"),
        ("clvp", "CLVP"),
        ("code_llama", "CodeLlama"),
        ("codegen", "CodeGen"),
        ("cohere", "Cohere"),
        ("cohere2", "Cohere2"),
        ("cohere2_vision", "Cohere2Vision"),
        ("colpali", "ColPali"),
        ("colqwen2", "ColQwen2"),
        ("conditional_detr", "Conditional DETR"),
        ("convbert", "ConvBERT"),
        ("convnext", "ConvNeXT"),
        ("convnextv2", "ConvNeXTV2"),
        ("cpm", "CPM"),
        ("cpmant", "CPM-Ant"),
        ("csm", "CSM"),
        ("ctrl", "CTRL"),
        ("cvt", "CvT"),
        ("cwm", "Code World Model (CWM)"),
        ("d_fine", "D-FINE"),
        ("dab-detr", "DAB-DETR"),
        ("dac", "DAC"),
        ("data2vec-audio", "Data2VecAudio"),
        ("data2vec-text", "Data2VecText"),
        ("data2vec-vision", "Data2VecVision"),
        ("dbrx", "DBRX"),
        ("deberta", "DeBERTa"),
        ("deberta-v2", "DeBERTa-v2"),
        ("decision_transformer", "Decision Transformer"),
        ("deepseek_v2", "DeepSeek-V2"),
        ("deepseek_v3", "DeepSeek-V3"),
        ("deepseek_vl", "DeepseekVL"),
        ("deepseek_vl_hybrid", "DeepseekVLHybrid"),
        ("deformable_detr", "Deformable DETR"),
        ("deit", "DeiT"),
        ("deplot", "DePlot"),
        ("depth_anything", "Depth Anything"),
        ("depth_anything_v2", "Depth Anything V2"),
        ("depth_pro", "DepthPro"),
        ("deta", "DETA"),
        ("detr", "DETR"),
        ("dia", "Dia"),
        ("dialogpt", "DialoGPT"),
        ("diffllama", "DiffLlama"),
        ("dinat", "DiNAT"),
        ("dinov2", "DINOv2"),
        ("dinov2_with_registers", "DINOv2 with Registers"),
        ("dinov3_convnext", "DINOv3 ConvNext"),
        ("dinov3_vit", "DINOv3 ViT"),
        ("distilbert", "DistilBERT"),
        ("dit", "DiT"),
        ("doge", "Doge"),
        ("donut-swin", "DonutSwin"),
        ("dots1", "dots1"),
        ("dpr", "DPR"),
        ("dpt", "DPT"),
        ("edgetam", "EdgeTAM"),
        ("edgetam_video", "EdgeTamVideo"),
        ("edgetam_vision_model", "EdgeTamVisionModel"),
        ("efficientformer", "EfficientFormer"),
        ("efficientloftr", "EfficientLoFTR"),
        ("efficientnet", "EfficientNet"),
        ("electra", "ELECTRA"),
        ("emu3", "Emu3"),
        ("encodec", "EnCodec"),
        ("encoder-decoder", "Encoder decoder"),
        ("eomt", "EoMT"),
        ("ernie", "ERNIE"),
        ("ernie4_5", "Ernie4_5"),
        ("ernie4_5_moe", "Ernie4_5_MoE"),
        ("ernie_m", "ErnieM"),
        ("esm", "ESM"),
        ("evolla", "Evolla"),
        ("exaone4", "EXAONE-4.0"),
        ("falcon", "Falcon"),
        ("falcon3", "Falcon3"),
        ("falcon_h1", "FalconH1"),
        ("falcon_mamba", "FalconMamba"),
        ("fastspeech2_conformer", "FastSpeech2Conformer"),
        ("fastspeech2_conformer_with_hifigan", "FastSpeech2ConformerWithHifiGan"),
        ("flan-t5", "FLAN-T5"),
        ("flan-ul2", "FLAN-UL2"),
        ("flaubert", "FlauBERT"),
        ("flava", "FLAVA"),
        ("flex_olmo", "FlexOlmo"),
        ("florence2", "Florence2"),
        ("fnet", "FNet"),
        ("focalnet", "FocalNet"),
        ("fsmt", "FairSeq Machine-Translation"),
        ("funnel", "Funnel Transformer"),
        ("fuyu", "Fuyu"),
        ("gemma", "Gemma"),
        ("gemma2", "Gemma2"),
        ("gemma3", "Gemma3ForConditionalGeneration"),
        ("gemma3_text", "Gemma3ForCausalLM"),
        ("gemma3n", "Gemma3nForConditionalGeneration"),
        ("gemma3n_audio", "Gemma3nAudioEncoder"),
        ("gemma3n_text", "Gemma3nForCausalLM"),
        ("gemma3n_vision", "TimmWrapperModel"),
        ("git", "GIT"),
        ("glm", "GLM"),
        ("glm4", "GLM4"),
        ("glm4_moe", "Glm4MoE"),
        ("glm4v", "GLM4V"),
        ("glm4v_moe", "GLM4VMOE"),
        ("glm4v_moe_text", "GLM4VMOE"),
        ("glm4v_text", "GLM4V"),
        ("glpn", "GLPN"),
        ("got_ocr2", "GOT-OCR2"),
        ("gpt-sw3", "GPT-Sw3"),
        ("gpt2", "OpenAI GPT-2"),
        ("gpt_bigcode", "GPTBigCode"),
        ("gpt_neo", "GPT Neo"),
        ("gpt_neox", "GPT NeoX"),
        ("gpt_neox_japanese", "GPT NeoX Japanese"),
        ("gpt_oss", "GptOss"),
        ("gptj", "GPT-J"),
        ("gptsan-japanese", "GPTSAN-japanese"),
        ("granite", "Granite"),
        ("granite_speech", "GraniteSpeech"),
        ("granitemoe", "GraniteMoeMoe"),
        ("granitemoehybrid", "GraniteMoeHybrid"),
        ("granitemoeshared", "GraniteMoeSharedMoe"),
        ("granitevision", "LLaVA-NeXT"),
        ("graphormer", "Graphormer"),
        ("grounding-dino", "Grounding DINO"),
        ("groupvit", "GroupViT"),
        ("helium", "Helium"),
        ("herbert", "HerBERT"),
        ("hgnet_v2", "HGNet-V2"),
        ("hiera", "Hiera"),
        ("hubert", "Hubert"),
        ("hunyuan_v1_dense", "HunYuanDenseV1"),
        ("hunyuan_v1_moe", "HunYuanMoeV1"),
        ("ibert", "I-BERT"),
        ("idefics", "IDEFICS"),
        ("idefics2", "Idefics2"),
        ("idefics3", "Idefics3"),
        ("idefics3_vision", "Idefics3VisionTransformer"),
        ("ijepa", "I-JEPA"),
        ("imagegpt", "ImageGPT"),
        ("informer", "Informer"),
        ("instructblip", "InstructBLIP"),
        ("instructblipvideo", "InstructBlipVideo"),
        ("internvl", "InternVL"),
        ("internvl_vision", "InternVLVision"),
        ("jamba", "Jamba"),
        ("janus", "Janus"),
        ("jetmoe", "JetMoe"),
        ("jukebox", "Jukebox"),
        ("keye_vl_1_5", "KeyeVL1_5"),
        ("keye_vl_1_5_text", "KeyeVL1_5"),
        ("kosmos-2", "KOSMOS-2"),
        ("kosmos-2.5", "KOSMOS-2.5"),
        ("kyutai_speech_to_text", "KyutaiSpeechToText"),
        ("layoutlm", "LayoutLM"),
        ("layoutlmv2", "LayoutLMv2"),
        ("layoutlmv3", "LayoutLMv3"),
        ("layoutxlm", "LayoutXLM"),
        ("led", "LED"),
        ("levit", "LeViT"),
        ("lfm2", "Lfm2"),
        ("lfm2_moe", "Lfm2Moe"),
        ("lfm2_vl", "Lfm2Vl"),
        ("lightglue", "LightGlue"),
        ("lilt", "LiLT"),
        ("llama", "LLaMA"),
        ("llama2", "Llama2"),
        ("llama3", "Llama3"),
        ("llama4", "Llama4"),
        ("llama4_text", "Llama4ForCausalLM"),
        ("llava", "LLaVa"),
        ("llava_next", "LLaVA-NeXT"),
        ("llava_next_video", "LLaVa-NeXT-Video"),
        ("llava_onevision", "LLaVA-Onevision"),
        ("longcat_flash", "LongCatFlash"),
        ("longformer", "Longformer"),
        ("longt5", "LongT5"),
        ("luke", "LUKE"),
        ("lxmert", "LXMERT"),
        ("m2m_100", "M2M100"),
        ("madlad-400", "MADLAD-400"),
        ("mamba", "Mamba"),
        ("mamba2", "mamba2"),
        ("marian", "Marian"),
        ("markuplm", "MarkupLM"),
        ("mask2former", "Mask2Former"),
        ("maskformer", "MaskFormer"),
        ("maskformer-swin", "MaskFormerSwin"),
        ("matcha", "MatCha"),
        ("mbart", "mBART"),
        ("mbart50", "mBART-50"),
        ("mctct", "M-CTC-T"),
        ("mega", "MEGA"),
        ("megatron-bert", "Megatron-BERT"),
        ("megatron_gpt2", "Megatron-GPT2"),
        ("metaclip_2", "MetaCLIP 2"),
        ("mgp-str", "MGP-STR"),
        ("mimi", "Mimi"),
        ("minimax", "MiniMax"),
        ("ministral", "Ministral"),
        ("mistral", "Mistral"),
        ("mistral3", "Mistral3"),
        ("mixtral", "Mixtral"),
        ("mlcd", "MLCD"),
        ("mllama", "Mllama"),
        ("mluke", "mLUKE"),
        ("mm-grounding-dino", "MM Grounding DINO"),
        ("mms", "MMS"),
        ("mobilebert", "MobileBERT"),
        ("mobilenet_v1", "MobileNetV1"),
        ("mobilenet_v2", "MobileNetV2"),
        ("mobilevit", "MobileViT"),
        ("mobilevitv2", "MobileViTV2"),
        ("modernbert", "ModernBERT"),
        ("modernbert-decoder", "ModernBertDecoder"),
        ("moonshine", "Moonshine"),
        ("moshi", "Moshi"),
        ("mpnet", "MPNet"),
        ("mpt", "MPT"),
        ("mra", "MRA"),
        ("mt5", "MT5"),
        ("musicgen", "MusicGen"),
        ("musicgen_melody", "MusicGen Melody"),
        ("mvp", "MVP"),
        ("myt5", "myt5"),
        ("nat", "NAT"),
        ("nemotron", "Nemotron"),
        ("nezha", "Nezha"),
        ("nllb", "NLLB"),
        ("nllb-moe", "NLLB-MOE"),
        ("nougat", "Nougat"),
        ("nystromformer", "Nyströmformer"),
        ("olmo", "OLMo"),
        ("olmo2", "OLMo2"),
        ("olmo3", "Olmo3"),
        ("olmoe", "OLMoE"),
        ("omdet-turbo", "OmDet-Turbo"),
        ("oneformer", "OneFormer"),
        ("open-llama", "OpenLlama"),
        ("openai-gpt", "OpenAI GPT"),
        ("opt", "OPT"),
        ("ovis2", "Ovis2"),
        ("owlv2", "OWLv2"),
        ("owlvit", "OWL-ViT"),
        ("paligemma", "PaliGemma"),
        ("parakeet", "Parakeet"),
        ("parakeet_ctc", "Parakeet"),
        ("parakeet_encoder", "ParakeetEncoder"),
        ("patchtsmixer", "PatchTSMixer"),
        ("patchtst", "PatchTST"),
        ("pegasus", "Pegasus"),
        ("pegasus_x", "PEGASUS-X"),
        ("perceiver", "Perceiver"),
        ("perception_lm", "PerceptionLM"),
        ("persimmon", "Persimmon"),
        ("phi", "Phi"),
        ("phi3", "Phi3"),
        ("phi4_multimodal", "Phi4Multimodal"),
        ("phimoe", "Phimoe"),
        ("phobert", "PhoBERT"),
        ("pix2struct", "Pix2Struct"),
        ("pixtral", "Pixtral"),
        ("plbart", "PLBart"),
        ("poolformer", "PoolFormer"),
        ("pop2piano", "Pop2Piano"),
        ("prompt_depth_anything", "PromptDepthAnything"),
        ("prophetnet", "ProphetNet"),
        ("pvt", "PVT"),
        ("pvt_v2", "PVTv2"),
        ("qdqbert", "QDQBert"),
        ("qwen2", "Qwen2"),
        ("qwen2_5_omni", "Qwen2_5Omni"),
        ("qwen2_5_vl", "Qwen2_5_VL"),
        ("qwen2_5_vl_text", "Qwen2_5_VL"),
        ("qwen2_audio", "Qwen2Audio"),
        ("qwen2_audio_encoder", "Qwen2AudioEncoder"),
        ("qwen2_moe", "Qwen2MoE"),
        ("qwen2_vl", "Qwen2VL"),
        ("qwen2_vl_text", "Qwen2VL"),
        ("qwen3", "Qwen3"),
        ("qwen3_moe", "Qwen3MoE"),
        ("qwen3_next", "Qwen3Next"),
        ("qwen3_omni_moe", "Qwen3OmniMoE"),
        ("qwen3_vl", "Qwen3VL"),
        ("qwen3_vl_moe", "Qwen3VLMoe"),
        ("qwen3_vl_moe_text", "Qwen3VLMoe"),
        ("qwen3_vl_text", "Qwen3VL"),
        ("rag", "RAG"),
        ("realm", "REALM"),
        ("recurrent_gemma", "RecurrentGemma"),
        ("reformer", "Reformer"),
        ("regnet", "RegNet"),
        ("rembert", "RemBERT"),
        ("resnet", "ResNet"),
        ("retribert", "RetriBERT"),
        ("roberta", "RoBERTa"),
        ("roberta-prelayernorm", "RoBERTa-PreLayerNorm"),
        ("roc_bert", "RoCBert"),
        ("roformer", "RoFormer"),
        ("rt_detr", "RT-DETR"),
        ("rt_detr_resnet", "RT-DETR-ResNet"),
        ("rt_detr_v2", "RT-DETRv2"),
        ("rwkv", "RWKV"),
        ("sam", "SAM"),
        ("sam2", "SAM2"),
        ("sam2_hiera_det_model", "Sam2HieraDetModel"),
        ("sam2_video", "Sam2VideoModel"),
        ("sam2_vision_model", "Sam2VisionModel"),
        ("sam_hq", "SAM-HQ"),
        ("sam_hq_vision_model", "SamHQVisionModel"),
        ("sam_vision_model", "SamVisionModel"),
        ("seamless_m4t", "SeamlessM4T"),
        ("seamless_m4t_v2", "SeamlessM4Tv2"),
        ("seed_oss", "SeedOss"),
        ("segformer", "SegFormer"),
        ("seggpt", "SegGPT"),
        ("sew", "SEW"),
        ("sew-d", "SEW-D"),
        ("shieldgemma2", "Shieldgemma2"),
        ("siglip", "SigLIP"),
        ("siglip2", "SigLIP2"),
        ("siglip2_vision_model", "Siglip2VisionModel"),
        ("siglip_vision_model", "SiglipVisionModel"),
        ("smollm3", "SmolLM3"),
        ("smolvlm", "SmolVLM"),
        ("smolvlm_vision", "SmolVLMVisionTransformer"),
        ("speech-encoder-decoder", "Speech Encoder decoder"),
        ("speech_to_text", "Speech2Text"),
        ("speech_to_text_2", "Speech2Text2"),
        ("speecht5", "SpeechT5"),
        ("splinter", "Splinter"),
        ("squeezebert", "SqueezeBERT"),
        ("stablelm", "StableLm"),
        ("starcoder2", "Starcoder2"),
        ("superglue", "SuperGlue"),
        ("superpoint", "SuperPoint"),
        ("swiftformer", "SwiftFormer"),
        ("swin", "Swin Transformer"),
        ("swin2sr", "Swin2SR"),
        ("swinv2", "Swin Transformer V2"),
        ("switch_transformers", "SwitchTransformers"),
        ("t5", "T5"),
        ("t5gemma", "T5Gemma"),
        ("t5v1.1", "T5v1.1"),
        ("table-transformer", "Table Transformer"),
        ("tapas", "TAPAS"),
        ("tapex", "TAPEX"),
        ("textnet", "TextNet"),
        ("time_series_transformer", "Time Series Transformer"),
        ("timesfm", "TimesFm"),
        ("timesformer", "TimeSformer"),
        ("timm_backbone", "TimmBackbone"),
        ("timm_wrapper", "TimmWrapperModel"),
        ("trajectory_transformer", "Trajectory Transformer"),
        ("transfo-xl", "Transformer-XL"),
        ("trocr", "TrOCR"),
        ("tvlt", "TVLT"),
        ("tvp", "TVP"),
        ("udop", "UDOP"),
        ("ul2", "UL2"),
        ("umt5", "UMT5"),
        ("unispeech", "UniSpeech"),
        ("unispeech-sat", "UniSpeechSat"),
        ("univnet", "UnivNet"),
        ("upernet", "UPerNet"),
        ("van", "VAN"),
        ("vaultgemma", "VaultGemma"),
        ("video_llama_3", "VideoLlama3"),
        ("video_llama_3_vision", "VideoLlama3Vision"),
        ("video_llava", "VideoLlava"),
        ("videomae", "VideoMAE"),
        ("vilt", "ViLT"),
        ("vipllava", "VipLlava"),
        ("vision-encoder-decoder", "Vision Encoder decoder"),
        ("vision-text-dual-encoder", "VisionTextDualEncoder"),
        ("visual_bert", "VisualBERT"),
        ("vit", "ViT"),
        ("vit_hybrid", "ViT Hybrid"),
        ("vit_mae", "ViTMAE"),
        ("vit_msn", "ViTMSN"),
        ("vitdet", "VitDet"),
        ("vitmatte", "ViTMatte"),
        ("vitpose", "ViTPose"),
        ("vitpose_backbone", "ViTPoseBackbone"),
        ("vits", "VITS"),
        ("vivit", "ViViT"),
        ("vjepa2", "VJEPA2Model"),
        ("voxtral", "Voxtral"),
        ("voxtral_encoder", "Voxtral Encoder"),
        ("wav2vec2", "Wav2Vec2"),
        ("wav2vec2-bert", "Wav2Vec2-BERT"),
        ("wav2vec2-conformer", "Wav2Vec2-Conformer"),
        ("wav2vec2_phoneme", "Wav2Vec2Phoneme"),
        ("wavlm", "WavLM"),
        ("whisper", "Whisper"),
        ("xclip", "X-CLIP"),
        ("xcodec", "X-CODEC"),
        ("xglm", "XGLM"),
        ("xlm", "XLM"),
        ("xlm-prophetnet", "XLM-ProphetNet"),
        ("xlm-roberta", "XLM-RoBERTa"),
        ("xlm-roberta-xl", "XLM-RoBERTa-XL"),
        ("xlm-v", "XLM-V"),
        ("xlnet", "XLNet"),
        ("xls_r", "XLS-R"),
        ("xlsr_wav2vec2", "XLSR-Wav2Vec2"),
        ("xlstm", "xLSTM"),
        ("xmod", "X-MOD"),
        ("yolos", "YOLOS"),
        ("yoso", "YOSO"),
        ("zamba", "Zamba"),
        ("zamba2", "Zamba2"),
        ("zoedepth", "ZoeDepth"),
    ]
)

# This is tied to the processing `-` -> `_` in `model_type_to_module_name`. For example, instead of putting
# `transfo-xl` (as in `CONFIG_MAPPING_NAMES`), we should use `transfo_xl`.
DEPRECATED_MODELS = [
    "bort",
    "deta",
    "efficientformer",
    "ernie_m",
    "gptsan_japanese",
    "graphormer",
    "jukebox",
    "mctct",
    "mega",
    "mmbt",
    "nat",
    "nezha",
    "open_llama",
    "qdqbert",
    "realm",
    "retribert",
    "speech_to_text_2",
    "tapex",
    "trajectory_transformer",
    "transfo_xl",
    "tvlt",
    "van",
    "vit_hybrid",
    "xlm_prophetnet",
]

SPECIAL_MODEL_TYPE_TO_MODULE_NAME = OrderedDict[str, str](
    [
        ("openai-gpt", "openai"),
        ("data2vec-audio", "data2vec"),
        ("data2vec-text", "data2vec"),
        ("data2vec-vision", "data2vec"),
        ("donut-swin", "donut"),
        ("kosmos-2", "kosmos2"),
        ("kosmos-2.5", "kosmos2_5"),
        ("maskformer-swin", "maskformer"),
        ("xclip", "x_clip"),
        ("clip_vision_model", "clip"),
        ("qwen2_audio_encoder", "qwen2_audio"),
        ("voxtral_encoder", "voxtral"),
        ("clip_text_model", "clip"),
        ("aria_text", "aria"),
        ("gemma3_text", "gemma3"),
        ("gemma3n_audio", "gemma3n"),
        ("gemma3n_text", "gemma3n"),
        ("gemma3n_vision", "gemma3n"),
        ("glm4v_text", "glm4v"),
        ("glm4v_moe_text", "glm4v_moe"),
        ("idefics3_vision", "idefics3"),
        ("siglip_vision_model", "siglip"),
        ("siglip2_vision_model", "siglip2"),
        ("aimv2_vision_model", "aimv2"),
        ("smolvlm_vision", "smolvlm"),
        ("chinese_clip_vision_model", "chinese_clip"),
        ("rt_detr_resnet", "rt_detr"),
        ("granitevision", "llava_next"),
        ("internvl_vision", "internvl"),
        ("qwen2_5_vl_text", "qwen2_5_vl"),
        ("qwen2_vl_text", "qwen2_vl"),
        ("qwen3_vl_text", "qwen3_vl"),
        ("qwen3_vl_moe_text", "qwen3_vl_moe"),
        ("sam_vision_model", "sam"),
        ("sam2_vision_model", "sam2"),
        ("edgetam_vision_model", "edgetam"),
        ("sam2_hiera_det_model", "sam2"),
        ("sam_hq_vision_model", "sam_hq"),
        ("llama4_text", "llama4"),
        ("blip_2_qformer", "blip_2"),
        ("fastspeech2_conformer_with_hifigan", "fastspeech2_conformer"),
        ("video_llama_3_vision", "video_llama_3"),
        ("parakeet_encoder", "parakeet"),
        ("parakeet_ctc", "parakeet"),
<<<<<<< HEAD
        ("perception_encoder", "perception_lm"),
        ("keye_vl_1_5_text", "keye_vl_1_5"),
=======
>>>>>>> ce4ffeeb
    ]
)


def model_type_to_module_name(key) -> str:
    """Converts a config key to the corresponding module."""
    # Special treatment
    if key in SPECIAL_MODEL_TYPE_TO_MODULE_NAME:
        key = SPECIAL_MODEL_TYPE_TO_MODULE_NAME[key]

        if key in DEPRECATED_MODELS:
            key = f"deprecated.{key}"
        return key

    key = key.replace("-", "_")
    if key in DEPRECATED_MODELS:
        key = f"deprecated.{key}"

    return key


def config_class_to_model_type(config) -> Union[str, None]:
    """Converts a config class name to the corresponding model type"""
    for key, cls in CONFIG_MAPPING_NAMES.items():
        if cls == config:
            return key
    # if key not found check in extra content
    for key, cls in CONFIG_MAPPING._extra_content.items():
        if cls.__name__ == config:
            return key
    return None


class _LazyConfigMapping(OrderedDict[str, type[PreTrainedConfig]]):
    """
    A dictionary that lazily load its values when they are requested.
    """

    def __init__(self, mapping) -> None:
        self._mapping = mapping
        self._extra_content = {}
        self._modules = {}

    def __getitem__(self, key: str) -> type[PreTrainedConfig]:
        if key in self._extra_content:
            return self._extra_content[key]
        if key not in self._mapping:
            raise KeyError(key)
        value = self._mapping[key]
        module_name = model_type_to_module_name(key)
        if module_name not in self._modules:
            self._modules[module_name] = importlib.import_module(f".{module_name}", "transformers.models")
        if hasattr(self._modules[module_name], value):
            return getattr(self._modules[module_name], value)

        # Some of the mappings have entries model_type -> config of another model type. In that case we try to grab the
        # object at the top level.
        transformers_module = importlib.import_module("transformers")
        return getattr(transformers_module, value)

    def keys(self) -> list[str]:
        return list(self._mapping.keys()) + list(self._extra_content.keys())

    def values(self) -> list[type[PreTrainedConfig]]:
        return [self[k] for k in self._mapping] + list(self._extra_content.values())

    def items(self) -> list[tuple[str, type[PreTrainedConfig]]]:
        return [(k, self[k]) for k in self._mapping] + list(self._extra_content.items())

    def __iter__(self) -> Iterator[str]:
        return iter(list(self._mapping.keys()) + list(self._extra_content.keys()))

    def __contains__(self, item: object) -> bool:
        return item in self._mapping or item in self._extra_content

    def register(self, key: str, value: type[PreTrainedConfig], exist_ok=False) -> None:
        """
        Register a new configuration in this mapping.
        """
        if key in self._mapping and not exist_ok:
            raise ValueError(f"'{key}' is already used by a Transformers config, pick another name.")
        self._extra_content[key] = value


CONFIG_MAPPING = _LazyConfigMapping(CONFIG_MAPPING_NAMES)


class _LazyLoadAllMappings(OrderedDict[str, str]):
    """
    A mapping that will load all pairs of key values at the first access (either by indexing, requestions keys, values,
    etc.)

    Args:
        mapping: The mapping to load.
    """

    def __init__(self, mapping):
        self._mapping = mapping
        self._initialized = False
        self._data = {}

    def _initialize(self):
        if self._initialized:
            return

        for model_type, map_name in self._mapping.items():
            module_name = model_type_to_module_name(model_type)
            module = importlib.import_module(f".{module_name}", "transformers.models")
            mapping = getattr(module, map_name)
            self._data.update(mapping)

        self._initialized = True

    def __getitem__(self, key):
        self._initialize()
        return self._data[key]

    def keys(self) -> KeysView[str]:
        self._initialize()
        return self._data.keys()

    def values(self) -> ValuesView[str]:
        self._initialize()
        return self._data.values()

    def items(self) -> KeysView[str]:
        self._initialize()
        return self._data.keys()

    def __iter__(self) -> Iterator[str]:
        self._initialize()
        return iter(self._data)

    def __contains__(self, item: object) -> bool:
        self._initialize()
        return item in self._data


def _get_class_name(model_class: Union[str, list[str]]):
    if isinstance(model_class, (list, tuple)):
        return " or ".join([f"[`{c}`]" for c in model_class if c is not None])
    return f"[`{model_class}`]"


def _list_model_options(indent, config_to_class=None, use_model_types=True):
    if config_to_class is None and not use_model_types:
        raise ValueError("Using `use_model_types=False` requires a `config_to_class` dictionary.")
    if use_model_types:
        if config_to_class is None:
            model_type_to_name = {model_type: f"[`{config}`]" for model_type, config in CONFIG_MAPPING_NAMES.items()}
        else:
            model_type_to_name = {
                model_type: _get_class_name(model_class)
                for model_type, model_class in config_to_class.items()
                if model_type in MODEL_NAMES_MAPPING
            }
        lines = [
            f"{indent}- **{model_type}** -- {model_type_to_name[model_type]} ({MODEL_NAMES_MAPPING[model_type]} model)"
            for model_type in sorted(model_type_to_name.keys())
        ]
    else:
        config_to_name = {
            CONFIG_MAPPING_NAMES[config]: _get_class_name(clas)
            for config, clas in config_to_class.items()
            if config in CONFIG_MAPPING_NAMES
        }
        config_to_model_name = {
            config: MODEL_NAMES_MAPPING[model_type] for model_type, config in CONFIG_MAPPING_NAMES.items()
        }
        lines = [
            f"{indent}- [`{config_name}`] configuration class:"
            f" {config_to_name[config_name]} ({config_to_model_name[config_name]} model)"
            for config_name in sorted(config_to_name.keys())
        ]
    return "\n".join(lines)


def replace_list_option_in_docstrings(
    config_to_class=None, use_model_types: bool = True
) -> Callable[[_CallableT], _CallableT]:
    def docstring_decorator(fn):
        docstrings = fn.__doc__
        if docstrings is None:
            # Example: -OO
            return fn
        lines = docstrings.split("\n")
        i = 0
        while i < len(lines) and re.search(r"^(\s*)List options\s*$", lines[i]) is None:
            i += 1
        if i < len(lines):
            indent = re.search(r"^(\s*)List options\s*$", lines[i]).groups()[0]
            if use_model_types:
                indent = f"{indent}    "
            lines[i] = _list_model_options(indent, config_to_class=config_to_class, use_model_types=use_model_types)
            docstrings = "\n".join(lines)
        else:
            raise ValueError(
                f"The function {fn} should have an empty 'List options' in its docstring as placeholder, current"
                f" docstring is:\n{docstrings}"
            )
        fn.__doc__ = docstrings
        return fn

    return docstring_decorator


class AutoConfig:
    r"""
    This is a generic configuration class that will be instantiated as one of the configuration classes of the library
    when created with the [`~AutoConfig.from_pretrained`] class method.

    This class cannot be instantiated directly using `__init__()` (throws an error).
    """

    def __init__(self) -> None:
        raise OSError(
            "AutoConfig is designed to be instantiated "
            "using the `AutoConfig.from_pretrained(pretrained_model_name_or_path)` method."
        )

    @classmethod
    def for_model(cls, model_type: str, *args, **kwargs) -> PreTrainedConfig:
        if model_type in CONFIG_MAPPING:
            config_class = CONFIG_MAPPING[model_type]
            return config_class(*args, **kwargs)
        raise ValueError(
            f"Unrecognized model identifier: {model_type}. Should contain one of {', '.join(CONFIG_MAPPING.keys())}"
        )

    @classmethod
    @replace_list_option_in_docstrings()
    def from_pretrained(cls, pretrained_model_name_or_path: Union[str, os.PathLike[str]], **kwargs):
        r"""
        Instantiate one of the configuration classes of the library from a pretrained model configuration.

        The configuration class to instantiate is selected based on the `model_type` property of the config object that
        is loaded, or when it's missing, by falling back to using pattern matching on `pretrained_model_name_or_path`:

        List options

        Args:
            pretrained_model_name_or_path (`str` or `os.PathLike`):
                Can be either:

                    - A string, the *model id* of a pretrained model configuration hosted inside a model repo on
                      huggingface.co.
                    - A path to a *directory* containing a configuration file saved using the
                      [`~PreTrainedConfig.save_pretrained`] method, or the [`~PreTrainedModel.save_pretrained`] method,
                      e.g., `./my_model_directory/`.
                    - A path or url to a saved configuration JSON *file*, e.g.,
                      `./my_model_directory/configuration.json`.
            cache_dir (`str` or `os.PathLike`, *optional*):
                Path to a directory in which a downloaded pretrained model configuration should be cached if the
                standard cache should not be used.
            force_download (`bool`, *optional*, defaults to `False`):
                Whether or not to force the (re-)download the model weights and configuration files and override the
                cached versions if they exist.
            proxies (`dict[str, str]`, *optional*):
                A dictionary of proxy servers to use by protocol or endpoint, e.g., `{'http': 'foo.bar:3128',
                'http://hostname': 'foo.bar:4012'}`. The proxies are used on each request.
            revision (`str`, *optional*, defaults to `"main"`):
                The specific model version to use. It can be a branch name, a tag name, or a commit id, since we use a
                git-based system for storing models and other artifacts on huggingface.co, so `revision` can be any
                identifier allowed by git.
            return_unused_kwargs (`bool`, *optional*, defaults to `False`):
                If `False`, then this function returns just the final configuration object.

                If `True`, then this functions returns a `Tuple(config, unused_kwargs)` where *unused_kwargs* is a
                dictionary consisting of the key/value pairs whose keys are not configuration attributes: i.e., the
                part of `kwargs` which has not been used to update `config` and is otherwise ignored.
            trust_remote_code (`bool`, *optional*, defaults to `False`):
                Whether or not to allow for custom models defined on the Hub in their own modeling files. This option
                should only be set to `True` for repositories you trust and in which you have read the code, as it will
                execute code present on the Hub on your local machine.
            kwargs(additional keyword arguments, *optional*):
                The values in kwargs of any keys which are configuration attributes will be used to override the loaded
                values. Behavior concerning key/value pairs whose keys are *not* configuration attributes is controlled
                by the `return_unused_kwargs` keyword parameter.

        Examples:

        ```python
        >>> from transformers import AutoConfig

        >>> # Download configuration from huggingface.co and cache.
        >>> config = AutoConfig.from_pretrained("google-bert/bert-base-uncased")

        >>> # Download configuration from huggingface.co (user-uploaded) and cache.
        >>> config = AutoConfig.from_pretrained("dbmdz/bert-base-german-cased")

        >>> # If configuration file is in a directory (e.g., was saved using *save_pretrained('./test/saved_model/')*).
        >>> config = AutoConfig.from_pretrained("./test/bert_saved_model/")

        >>> # Load a specific configuration file.
        >>> config = AutoConfig.from_pretrained("./test/bert_saved_model/my_configuration.json")

        >>> # Change some config attributes when loading a pretrained config.
        >>> config = AutoConfig.from_pretrained("google-bert/bert-base-uncased", output_attentions=True, foo=False)
        >>> config.output_attentions
        True

        >>> config, unused_kwargs = AutoConfig.from_pretrained(
        ...     "google-bert/bert-base-uncased", output_attentions=True, foo=False, return_unused_kwargs=True
        ... )
        >>> config.output_attentions
        True

        >>> unused_kwargs
        {'foo': False}
        ```
        """
        kwargs["_from_auto"] = True
        kwargs["name_or_path"] = pretrained_model_name_or_path
        trust_remote_code = kwargs.pop("trust_remote_code", None)
        code_revision = kwargs.pop("code_revision", None)

        config_dict, unused_kwargs = PreTrainedConfig.get_config_dict(pretrained_model_name_or_path, **kwargs)
        has_remote_code = "auto_map" in config_dict and "AutoConfig" in config_dict["auto_map"]
        has_local_code = "model_type" in config_dict and config_dict["model_type"] in CONFIG_MAPPING
        if has_remote_code:
            class_ref = config_dict["auto_map"]["AutoConfig"]
            if "--" in class_ref:
                upstream_repo = class_ref.split("--")[0]
            else:
                upstream_repo = None
            trust_remote_code = resolve_trust_remote_code(
                trust_remote_code, pretrained_model_name_or_path, has_local_code, has_remote_code, upstream_repo
            )

        if has_remote_code and trust_remote_code:
            config_class = get_class_from_dynamic_module(
                class_ref, pretrained_model_name_or_path, code_revision=code_revision, **kwargs
            )
            config_class.register_for_auto_class()
            return config_class.from_pretrained(pretrained_model_name_or_path, **kwargs)
        elif "model_type" in config_dict:
            # Apply heuristic: if model_type is mistral but layer_types is present, treat as ministral
            if config_dict["model_type"] == "mistral" and "layer_types" in config_dict:
                logger.info(
                    "Detected mistral model with layer_types, treating as ministral for alternating attention compatibility. "
                )
                config_dict["model_type"] = "ministral"

            try:
                config_class = CONFIG_MAPPING[config_dict["model_type"]]
            except KeyError:
                raise ValueError(
                    f"The checkpoint you are trying to load has model type `{config_dict['model_type']}` "
                    "but Transformers does not recognize this architecture. This could be because of an "
                    "issue with the checkpoint, or because your version of Transformers is out of date.\n\n"
                    "You can update Transformers with the command `pip install --upgrade transformers`. If this "
                    "does not work, and the checkpoint is very new, then there may not be a release version "
                    "that supports this model yet. In this case, you can get the most up-to-date code by installing "
                    "Transformers from source with the command "
                    "`pip install git+https://github.com/huggingface/transformers.git`"
                )
            return config_class.from_dict(config_dict, **unused_kwargs)
        else:
            # Fallback: use pattern matching on the string.
            # We go from longer names to shorter names to catch roberta before bert (for instance)
            for pattern in sorted(CONFIG_MAPPING.keys(), key=len, reverse=True):
                if pattern in str(pretrained_model_name_or_path):
                    return CONFIG_MAPPING[pattern].from_dict(config_dict, **unused_kwargs)

        raise ValueError(
            f"Unrecognized model in {pretrained_model_name_or_path}. "
            f"Should have a `model_type` key in its {CONFIG_NAME}, or contain one of the following strings "
            f"in its name: {', '.join(CONFIG_MAPPING.keys())}"
        )

    @staticmethod
    def register(model_type, config, exist_ok=False) -> None:
        """
        Register a new configuration for this class.

        Args:
            model_type (`str`): The model type like "bert" or "gpt".
            config ([`PreTrainedConfig`]): The config to register.
        """
        if issubclass(config, PreTrainedConfig) and config.model_type != model_type:
            raise ValueError(
                "The config you are passing has a `model_type` attribute that is not consistent with the model type "
                f"you passed (config has {config.model_type} and you passed {model_type}. Fix one of those so they "
                "match!"
            )
        CONFIG_MAPPING.register(model_type, config, exist_ok=exist_ok)


__all__ = ["CONFIG_MAPPING", "MODEL_NAMES_MAPPING", "AutoConfig"]<|MERGE_RESOLUTION|>--- conflicted
+++ resolved
@@ -1007,11 +1007,8 @@
         ("video_llama_3_vision", "video_llama_3"),
         ("parakeet_encoder", "parakeet"),
         ("parakeet_ctc", "parakeet"),
-<<<<<<< HEAD
         ("perception_encoder", "perception_lm"),
         ("keye_vl_1_5_text", "keye_vl_1_5"),
-=======
->>>>>>> ce4ffeeb
     ]
 )
 
