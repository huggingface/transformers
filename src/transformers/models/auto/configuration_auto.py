# coding=utf-8
# Copyright 2018 The HuggingFace Inc. team.
#
# Licensed under the Apache License, Version 2.0 (the "License");
# you may not use this file except in compliance with the License.
# You may obtain a copy of the License at
#
#     http://www.apache.org/licenses/LICENSE-2.0
#
# Unless required by applicable law or agreed to in writing, software
# distributed under the License is distributed on an "AS IS" BASIS,
# WITHOUT WARRANTIES OR CONDITIONS OF ANY KIND, either express or implied.
# See the License for the specific language governing permissions and
# limitations under the License.
"""Auto Config class."""

import importlib
import os
import re
from collections import OrderedDict
from collections.abc import Callable, Iterator, KeysView, ValuesView
from typing import Any, TypeVar, Union

from ...configuration_utils import PreTrainedConfig
from ...dynamic_module_utils import get_class_from_dynamic_module, resolve_trust_remote_code
from ...utils import CONFIG_NAME, logging


logger = logging.get_logger(__name__)


_CallableT = TypeVar("_CallableT", bound=Callable[..., Any])


CONFIG_MAPPING_NAMES = OrderedDict[str, str](
    [
        # Add configs here
        ("aimv2", "Aimv2Config"),
        ("aimv2_vision_model", "Aimv2VisionConfig"),
        ("albert", "AlbertConfig"),
        ("align", "AlignConfig"),
        ("altclip", "AltCLIPConfig"),
        ("apertus", "ApertusConfig"),
        ("arcee", "ArceeConfig"),
        ("aria", "AriaConfig"),
        ("aria_text", "AriaTextConfig"),
        ("audio-spectrogram-transformer", "ASTConfig"),
        ("audioflamingo3", "AudioFlamingo3Config"),
        ("audioflamingo3_encoder", "AudioFlamingo3EncoderConfig"),
        ("autoformer", "AutoformerConfig"),
        ("aya_vision", "AyaVisionConfig"),
        ("bamba", "BambaConfig"),
        ("bark", "BarkConfig"),
        ("bart", "BartConfig"),
        ("beit", "BeitConfig"),
        ("bert", "BertConfig"),
        ("bert-generation", "BertGenerationConfig"),
        ("big_bird", "BigBirdConfig"),
        ("bigbird_pegasus", "BigBirdPegasusConfig"),
        ("biogpt", "BioGptConfig"),
        ("bit", "BitConfig"),
        ("bitnet", "BitNetConfig"),
        ("blenderbot", "BlenderbotConfig"),
        ("blenderbot-small", "BlenderbotSmallConfig"),
        ("blip", "BlipConfig"),
        ("blip-2", "Blip2Config"),
        ("blip_2_qformer", "Blip2QFormerConfig"),
        ("bloom", "BloomConfig"),
        ("blt", "BltConfig"),
        ("bridgetower", "BridgeTowerConfig"),
        ("bros", "BrosConfig"),
        ("camembert", "CamembertConfig"),
        ("canine", "CanineConfig"),
        ("chameleon", "ChameleonConfig"),
        ("chatterbox", "ChatterboxConfig"),
        ("chinese_clip", "ChineseCLIPConfig"),
        ("chinese_clip_vision_model", "ChineseCLIPVisionConfig"),
        ("clap", "ClapConfig"),
        ("clip", "CLIPConfig"),
        ("clip_text_model", "CLIPTextConfig"),
        ("clip_vision_model", "CLIPVisionConfig"),
        ("clipseg", "CLIPSegConfig"),
        ("clvp", "ClvpConfig"),
        ("code_llama", "LlamaConfig"),
        ("codegen", "CodeGenConfig"),
        ("cohere", "CohereConfig"),
        ("cohere2", "Cohere2Config"),
        ("cohere2_vision", "Cohere2VisionConfig"),
        ("colpali", "ColPaliConfig"),
        ("colqwen2", "ColQwen2Config"),
        ("conditional_detr", "ConditionalDetrConfig"),
        ("convbert", "ConvBertConfig"),
        ("convnext", "ConvNextConfig"),
        ("convnextv2", "ConvNextV2Config"),
        ("cpmant", "CpmAntConfig"),
        ("csm", "CsmConfig"),
        ("ctrl", "CTRLConfig"),
        ("cvt", "CvtConfig"),
        ("cwm", "CwmConfig"),
        ("d_fine", "DFineConfig"),
        ("dab-detr", "DabDetrConfig"),
        ("dac", "DacConfig"),
        ("data2vec-audio", "Data2VecAudioConfig"),
        ("data2vec-text", "Data2VecTextConfig"),
        ("data2vec-vision", "Data2VecVisionConfig"),
        ("dbrx", "DbrxConfig"),
        ("deberta", "DebertaConfig"),
        ("deberta-v2", "DebertaV2Config"),
        ("decision_transformer", "DecisionTransformerConfig"),
        ("deepseek_v2", "DeepseekV2Config"),
        ("deepseek_v3", "DeepseekV3Config"),
        ("deepseek_vl", "DeepseekVLConfig"),
        ("deepseek_vl_hybrid", "DeepseekVLHybridConfig"),
        ("deformable_detr", "DeformableDetrConfig"),
        ("deit", "DeiTConfig"),
        ("depth_anything", "DepthAnythingConfig"),
        ("depth_pro", "DepthProConfig"),
        ("detr", "DetrConfig"),
        ("dia", "DiaConfig"),
        ("diffllama", "DiffLlamaConfig"),
        ("dinat", "DinatConfig"),
        ("dinov2", "Dinov2Config"),
        ("dinov2_with_registers", "Dinov2WithRegistersConfig"),
        ("dinov3_convnext", "DINOv3ConvNextConfig"),
        ("dinov3_vit", "DINOv3ViTConfig"),
        ("distilbert", "DistilBertConfig"),
        ("doge", "DogeConfig"),
        ("donut-swin", "DonutSwinConfig"),
        ("dots1", "Dots1Config"),
        ("dpr", "DPRConfig"),
        ("dpt", "DPTConfig"),
        ("edgetam", "EdgeTamConfig"),
        ("edgetam_video", "EdgeTamVideoConfig"),
        ("edgetam_vision_model", "EdgeTamVisionConfig"),
        ("efficientloftr", "EfficientLoFTRConfig"),
        ("efficientnet", "EfficientNetConfig"),
        ("electra", "ElectraConfig"),
        ("emu3", "Emu3Config"),
        ("encodec", "EncodecConfig"),
        ("encoder-decoder", "EncoderDecoderConfig"),
        ("eomt", "EomtConfig"),
        ("ernie", "ErnieConfig"),
        ("ernie4_5", "Ernie4_5Config"),
        ("ernie4_5_moe", "Ernie4_5_MoeConfig"),
        ("esm", "EsmConfig"),
        ("evolla", "EvollaConfig"),
        ("exaone4", "Exaone4Config"),
        ("falcon", "FalconConfig"),
        ("falcon_h1", "FalconH1Config"),
        ("falcon_mamba", "FalconMambaConfig"),
        ("fastspeech2_conformer", "FastSpeech2ConformerConfig"),
        ("fastspeech2_conformer_with_hifigan", "FastSpeech2ConformerWithHifiGanConfig"),
        ("flaubert", "FlaubertConfig"),
        ("flava", "FlavaConfig"),
        ("flex_olmo", "FlexOlmoConfig"),
        ("florence2", "Florence2Config"),
        ("fnet", "FNetConfig"),
        ("focalnet", "FocalNetConfig"),
        ("fsmt", "FSMTConfig"),
        ("funnel", "FunnelConfig"),
        ("fuyu", "FuyuConfig"),
        ("gemma", "GemmaConfig"),
        ("gemma2", "Gemma2Config"),
        ("gemma3", "Gemma3Config"),
        ("gemma3_text", "Gemma3TextConfig"),
        ("gemma3n", "Gemma3nConfig"),
        ("gemma3n_audio", "Gemma3nAudioConfig"),
        ("gemma3n_text", "Gemma3nTextConfig"),
        ("gemma3n_vision", "Gemma3nVisionConfig"),
        ("git", "GitConfig"),
        ("glm", "GlmConfig"),
        ("glm4", "Glm4Config"),
        ("glm46v", "Glm46VConfig"),
        ("glm4_moe", "Glm4MoeConfig"),
        ("glm4v", "Glm4vConfig"),
        ("glm4v_moe", "Glm4vMoeConfig"),
        ("glm4v_moe_text", "Glm4vMoeTextConfig"),
        ("glm4v_moe_vision", "Glm4vMoeVisionConfig"),
        ("glm4v_text", "Glm4vTextConfig"),
        ("glm4v_vision", "Glm4vVisionConfig"),
        ("glpn", "GLPNConfig"),
        ("got_ocr2", "GotOcr2Config"),
        ("gpt-sw3", "GPT2Config"),
        ("gpt2", "GPT2Config"),
        ("gpt_bigcode", "GPTBigCodeConfig"),
        ("gpt_neo", "GPTNeoConfig"),
        ("gpt_neox", "GPTNeoXConfig"),
        ("gpt_neox_japanese", "GPTNeoXJapaneseConfig"),
        ("gpt_oss", "GptOssConfig"),
        ("gptj", "GPTJConfig"),
        ("granite", "GraniteConfig"),
        ("granite_speech", "GraniteSpeechConfig"),
        ("granitemoe", "GraniteMoeConfig"),
        ("granitemoehybrid", "GraniteMoeHybridConfig"),
        ("granitemoeshared", "GraniteMoeSharedConfig"),
        ("granitevision", "LlavaNextConfig"),
        ("grounding-dino", "GroundingDinoConfig"),
        ("groupvit", "GroupViTConfig"),
        ("helium", "HeliumConfig"),
        ("hgnet_v2", "HGNetV2Config"),
        ("hiera", "HieraConfig"),
        ("hiftnet", "HiFTNetConfig"),
        ("hubert", "HubertConfig"),
        ("hunyuan_v1_dense", "HunYuanDenseV1Config"),
        ("hunyuan_v1_moe", "HunYuanMoEV1Config"),
        ("ibert", "IBertConfig"),
        ("idefics", "IdeficsConfig"),
        ("idefics2", "Idefics2Config"),
        ("idefics3", "Idefics3Config"),
        ("idefics3_vision", "Idefics3VisionConfig"),
        ("ijepa", "IJepaConfig"),
        ("imagegpt", "ImageGPTConfig"),
        ("informer", "InformerConfig"),
        ("instructblip", "InstructBlipConfig"),
        ("instructblipvideo", "InstructBlipVideoConfig"),
        ("internvl", "InternVLConfig"),
        ("internvl_vision", "InternVLVisionConfig"),
        ("jamba", "JambaConfig"),
        ("janus", "JanusConfig"),
        ("jetmoe", "JetMoeConfig"),
        ("kosmos-2", "Kosmos2Config"),
        ("kosmos-2.5", "Kosmos2_5Config"),
        ("kyutai_speech_to_text", "KyutaiSpeechToTextConfig"),
        ("layoutlm", "LayoutLMConfig"),
        ("layoutlmv2", "LayoutLMv2Config"),
        ("layoutlmv3", "LayoutLMv3Config"),
        ("layoutxlm", "LayoutXLMConfig"),
        ("led", "LEDConfig"),
        ("levit", "LevitConfig"),
        ("lfm2", "Lfm2Config"),
        ("lfm2_moe", "Lfm2MoeConfig"),
        ("lfm2_vl", "Lfm2VlConfig"),
        ("lightglue", "LightGlueConfig"),
        ("lilt", "LiltConfig"),
        ("llama", "LlamaConfig"),
        ("llama4", "Llama4Config"),
        ("llama4_text", "Llama4TextConfig"),
        ("llava", "LlavaConfig"),
        ("llava_next", "LlavaNextConfig"),
        ("llava_next_video", "LlavaNextVideoConfig"),
        ("llava_onevision", "LlavaOnevisionConfig"),
        ("longcat_flash", "LongcatFlashConfig"),
        ("longformer", "LongformerConfig"),
        ("longt5", "LongT5Config"),
        ("luke", "LukeConfig"),
        ("lxmert", "LxmertConfig"),
        ("m2m_100", "M2M100Config"),
        ("mamba", "MambaConfig"),
        ("mamba2", "Mamba2Config"),
        ("marian", "MarianConfig"),
        ("markuplm", "MarkupLMConfig"),
        ("mask2former", "Mask2FormerConfig"),
        ("maskformer", "MaskFormerConfig"),
        ("maskformer-swin", "MaskFormerSwinConfig"),
        ("mbart", "MBartConfig"),
        ("megatron-bert", "MegatronBertConfig"),
        ("metaclip_2", "MetaClip2Config"),
        ("mgp-str", "MgpstrConfig"),
        ("mimi", "MimiConfig"),
        ("minimax", "MiniMaxConfig"),
        ("ministral", "MinistralConfig"),
        ("mistral", "MistralConfig"),
        ("mistral3", "Mistral3Config"),
        ("mixtral", "MixtralConfig"),
        ("mlcd", "MLCDVisionConfig"),
        ("mllama", "MllamaConfig"),
        ("mm-grounding-dino", "MMGroundingDinoConfig"),
        ("mobilebert", "MobileBertConfig"),
        ("mobilenet_v1", "MobileNetV1Config"),
        ("mobilenet_v2", "MobileNetV2Config"),
        ("mobilevit", "MobileViTConfig"),
        ("mobilevitv2", "MobileViTV2Config"),
        ("modernbert", "ModernBertConfig"),
        ("modernbert-decoder", "ModernBertDecoderConfig"),
        ("moonshine", "MoonshineConfig"),
        ("moshi", "MoshiConfig"),
        ("mpnet", "MPNetConfig"),
        ("mpt", "MptConfig"),
        ("mra", "MraConfig"),
        ("mt5", "MT5Config"),
        ("musicgen", "MusicgenConfig"),
        ("musicgen_melody", "MusicgenMelodyConfig"),
        ("mvp", "MvpConfig"),
        ("nemotron", "NemotronConfig"),
        ("nllb-moe", "NllbMoeConfig"),
        ("nougat", "VisionEncoderDecoderConfig"),
        ("nystromformer", "NystromformerConfig"),
        ("olmo", "OlmoConfig"),
        ("olmo2", "Olmo2Config"),
        ("olmo3", "Olmo3Config"),
        ("olmoe", "OlmoeConfig"),
        ("omdet-turbo", "OmDetTurboConfig"),
        ("oneformer", "OneFormerConfig"),
        ("openai-gpt", "OpenAIGPTConfig"),
        ("opt", "OPTConfig"),
        ("ovis2", "Ovis2Config"),
        ("owlv2", "Owlv2Config"),
        ("owlvit", "OwlViTConfig"),
        ("paligemma", "PaliGemmaConfig"),
        ("parakeet_ctc", "ParakeetCTCConfig"),
        ("parakeet_encoder", "ParakeetEncoderConfig"),
        ("patchtsmixer", "PatchTSMixerConfig"),
        ("patchtst", "PatchTSTConfig"),
        ("pegasus", "PegasusConfig"),
        ("pegasus_x", "PegasusXConfig"),
        ("perceiver", "PerceiverConfig"),
        ("perception_lm", "PerceptionLMConfig"),
        ("persimmon", "PersimmonConfig"),
        ("phi", "PhiConfig"),
        ("phi3", "Phi3Config"),
        ("phi4_multimodal", "Phi4MultimodalConfig"),
        ("phimoe", "PhimoeConfig"),
        ("pix2struct", "Pix2StructConfig"),
        ("pixtral", "PixtralVisionConfig"),
        ("plbart", "PLBartConfig"),
        ("poolformer", "PoolFormerConfig"),
        ("pop2piano", "Pop2PianoConfig"),
        ("prompt_depth_anything", "PromptDepthAnythingConfig"),
        ("prophetnet", "ProphetNetConfig"),
        ("pvt", "PvtConfig"),
        ("pvt_v2", "PvtV2Config"),
        ("qwen2", "Qwen2Config"),
        ("qwen2_5_omni", "Qwen2_5OmniConfig"),
        ("qwen2_5_vl", "Qwen2_5_VLConfig"),
        ("qwen2_5_vl_text", "Qwen2_5_VLTextConfig"),
        ("qwen2_audio", "Qwen2AudioConfig"),
        ("qwen2_audio_encoder", "Qwen2AudioEncoderConfig"),
        ("qwen2_moe", "Qwen2MoeConfig"),
        ("qwen2_vl", "Qwen2VLConfig"),
        ("qwen2_vl_text", "Qwen2VLTextConfig"),
        ("qwen3", "Qwen3Config"),
        ("qwen3_moe", "Qwen3MoeConfig"),
        ("qwen3_next", "Qwen3NextConfig"),
        ("qwen3_omni_moe", "Qwen3OmniMoeConfig"),
        ("qwen3_vl", "Qwen3VLConfig"),
        ("qwen3_vl_moe", "Qwen3VLMoeConfig"),
        ("qwen3_vl_moe_text", "Qwen3VLMoeTextConfig"),
        ("qwen3_vl_text", "Qwen3VLTextConfig"),
        ("rag", "RagConfig"),
        ("recurrent_gemma", "RecurrentGemmaConfig"),
        ("reformer", "ReformerConfig"),
        ("regnet", "RegNetConfig"),
        ("rembert", "RemBertConfig"),
        ("resnet", "ResNetConfig"),
        ("roberta", "RobertaConfig"),
        ("roberta-prelayernorm", "RobertaPreLayerNormConfig"),
        ("roc_bert", "RoCBertConfig"),
        ("roformer", "RoFormerConfig"),
        ("rt_detr", "RTDetrConfig"),
        ("rt_detr_resnet", "RTDetrResNetConfig"),
        ("rt_detr_v2", "RTDetrV2Config"),
        ("rwkv", "RwkvConfig"),
<<<<<<< HEAD
        ("s3gen", "S3GenConfig"),
=======
>>>>>>> e9337b9d
        ("s3tokenizer", "S3TokenizerConfig"),
        ("sam", "SamConfig"),
        ("sam2", "Sam2Config"),
        ("sam2_hiera_det_model", "Sam2HieraDetConfig"),
        ("sam2_video", "Sam2VideoConfig"),
        ("sam2_vision_model", "Sam2VisionConfig"),
        ("sam3", "Sam3Config"),
        ("sam3_tracker", "Sam3TrackerConfig"),
        ("sam3_tracker_video", "Sam3TrackerVideoConfig"),
        ("sam3_video", "Sam3VideoConfig"),
        ("sam3_vision_model", "Sam3VisionConfig"),
        ("sam3_vit_model", "Sam3ViTConfig"),
        ("sam_hq", "SamHQConfig"),
        ("sam_hq_vision_model", "SamHQVisionConfig"),
        ("sam_vision_model", "SamVisionConfig"),
        ("seamless_m4t", "SeamlessM4TConfig"),
        ("seamless_m4t_v2", "SeamlessM4Tv2Config"),
        ("seed_oss", "SeedOssConfig"),
        ("segformer", "SegformerConfig"),
        ("seggpt", "SegGptConfig"),
        ("sew", "SEWConfig"),
        ("sew-d", "SEWDConfig"),
        ("shieldgemma2", "ShieldGemma2Config"),
        ("siglip", "SiglipConfig"),
        ("siglip2", "Siglip2Config"),
        ("siglip2_vision_model", "Siglip2VisionConfig"),
        ("siglip_vision_model", "SiglipVisionConfig"),
        ("smollm3", "SmolLM3Config"),
        ("smolvlm", "SmolVLMConfig"),
        ("smolvlm_vision", "SmolVLMVisionConfig"),
        ("speech-encoder-decoder", "SpeechEncoderDecoderConfig"),
        ("speech_to_text", "Speech2TextConfig"),
        ("speecht5", "SpeechT5Config"),
        ("splinter", "SplinterConfig"),
        ("squeezebert", "SqueezeBertConfig"),
        ("stablelm", "StableLmConfig"),
        ("starcoder2", "Starcoder2Config"),
        ("superglue", "SuperGlueConfig"),
        ("superpoint", "SuperPointConfig"),
        ("swiftformer", "SwiftFormerConfig"),
        ("swin", "SwinConfig"),
        ("swin2sr", "Swin2SRConfig"),
        ("swinv2", "Swinv2Config"),
        ("switch_transformers", "SwitchTransformersConfig"),
        ("t3", "T3Config"),
        ("t5", "T5Config"),
        ("t5gemma", "T5GemmaConfig"),
        ("table-transformer", "TableTransformerConfig"),
        ("tapas", "TapasConfig"),
        ("textnet", "TextNetConfig"),
        ("time_series_transformer", "TimeSeriesTransformerConfig"),
        ("timesfm", "TimesFmConfig"),
        ("timesformer", "TimesformerConfig"),
        ("timm_backbone", "TimmBackboneConfig"),
        ("timm_wrapper", "TimmWrapperConfig"),
        ("trocr", "TrOCRConfig"),
        ("tvp", "TvpConfig"),
        ("udop", "UdopConfig"),
        ("umt5", "UMT5Config"),
        ("unispeech", "UniSpeechConfig"),
        ("unispeech-sat", "UniSpeechSatConfig"),
        ("univnet", "UnivNetConfig"),
        ("upernet", "UperNetConfig"),
        ("vaultgemma", "VaultGemmaConfig"),
        ("video_llama_3", "VideoLlama3Config"),
        ("video_llama_3_vision", "VideoLlama3VisionConfig"),
        ("video_llava", "VideoLlavaConfig"),
        ("videomae", "VideoMAEConfig"),
        ("vilt", "ViltConfig"),
        ("vipllava", "VipLlavaConfig"),
        ("vision-encoder-decoder", "VisionEncoderDecoderConfig"),
        ("vision-text-dual-encoder", "VisionTextDualEncoderConfig"),
        ("visual_bert", "VisualBertConfig"),
        ("vit", "ViTConfig"),
        ("vit_mae", "ViTMAEConfig"),
        ("vit_msn", "ViTMSNConfig"),
        ("vitdet", "VitDetConfig"),
        ("vitmatte", "VitMatteConfig"),
        ("vitpose", "VitPoseConfig"),
        ("vitpose_backbone", "VitPoseBackboneConfig"),
        ("vits", "VitsConfig"),
        ("vivit", "VivitConfig"),
        ("vjepa2", "VJEPA2Config"),
        ("voxtral", "VoxtralConfig"),
        ("voxtral_encoder", "VoxtralEncoderConfig"),
        ("wav2vec2", "Wav2Vec2Config"),
        ("wav2vec2-bert", "Wav2Vec2BertConfig"),
        ("wav2vec2-conformer", "Wav2Vec2ConformerConfig"),
        ("wavlm", "WavLMConfig"),
        ("whisper", "WhisperConfig"),
        ("xclip", "XCLIPConfig"),
        ("xcodec", "XcodecConfig"),
        ("xglm", "XGLMConfig"),
        ("xlm", "XLMConfig"),
        ("xlm-roberta", "XLMRobertaConfig"),
        ("xlm-roberta-xl", "XLMRobertaXLConfig"),
        ("xlnet", "XLNetConfig"),
        ("xlstm", "xLSTMConfig"),
        ("xmod", "XmodConfig"),
        ("yolos", "YolosConfig"),
        ("yoso", "YosoConfig"),
        ("zamba", "ZambaConfig"),
        ("zamba2", "Zamba2Config"),
        ("zoedepth", "ZoeDepthConfig"),
    ]
)


MODEL_NAMES_MAPPING = OrderedDict[str, str](
    [
        # Add full (and cased) model names here
        ("aimv2", "AIMv2"),
        ("aimv2_vision_model", "Aimv2VisionModel"),
        ("albert", "ALBERT"),
        ("align", "ALIGN"),
        ("altclip", "AltCLIP"),
        ("apertus", "Apertus"),
        ("arcee", "Arcee"),
        ("aria", "Aria"),
        ("aria_text", "AriaText"),
        ("audio-spectrogram-transformer", "Audio Spectrogram Transformer"),
        ("audioflamingo3", "AudioFlamingo3"),
        ("audioflamingo3_encoder", "AudioFlamingo3Encoder"),
        ("autoformer", "Autoformer"),
        ("aya_vision", "AyaVision"),
        ("bamba", "Bamba"),
        ("bark", "Bark"),
        ("bart", "BART"),
        ("barthez", "BARThez"),
        ("bartpho", "BARTpho"),
        ("beit", "BEiT"),
        ("bert", "BERT"),
        ("bert-generation", "Bert Generation"),
        ("bert-japanese", "BertJapanese"),
        ("bertweet", "BERTweet"),
        ("big_bird", "BigBird"),
        ("bigbird_pegasus", "BigBird-Pegasus"),
        ("biogpt", "BioGpt"),
        ("bit", "BiT"),
        ("bitnet", "BitNet"),
        ("blenderbot", "Blenderbot"),
        ("blenderbot-small", "BlenderbotSmall"),
        ("blip", "BLIP"),
        ("blip-2", "BLIP-2"),
        ("blip_2_qformer", "BLIP-2 QFormer"),
        ("bloom", "BLOOM"),
        ("blt", "Blt"),
        ("bridgetower", "BridgeTower"),
        ("bros", "BROS"),
        ("byt5", "ByT5"),
        ("camembert", "CamemBERT"),
        ("canine", "CANINE"),
        ("chameleon", "Chameleon"),
        ("chatterbox", "Chatterbox"),
        ("chinese_clip", "Chinese-CLIP"),
        ("chinese_clip_vision_model", "ChineseCLIPVisionModel"),
        ("clap", "CLAP"),
        ("clip", "CLIP"),
        ("clip_text_model", "CLIPTextModel"),
        ("clip_vision_model", "CLIPVisionModel"),
        ("clipseg", "CLIPSeg"),
        ("clvp", "CLVP"),
        ("code_llama", "CodeLlama"),
        ("codegen", "CodeGen"),
        ("cohere", "Cohere"),
        ("cohere2", "Cohere2"),
        ("cohere2_vision", "Cohere2Vision"),
        ("colpali", "ColPali"),
        ("colqwen2", "ColQwen2"),
        ("conditional_detr", "Conditional DETR"),
        ("convbert", "ConvBERT"),
        ("convnext", "ConvNeXT"),
        ("convnextv2", "ConvNeXTV2"),
        ("cpm", "CPM"),
        ("cpmant", "CPM-Ant"),
        ("csm", "CSM"),
        ("ctrl", "CTRL"),
        ("cvt", "CvT"),
        ("cwm", "Code World Model (CWM)"),
        ("d_fine", "D-FINE"),
        ("dab-detr", "DAB-DETR"),
        ("dac", "DAC"),
        ("data2vec-audio", "Data2VecAudio"),
        ("data2vec-text", "Data2VecText"),
        ("data2vec-vision", "Data2VecVision"),
        ("dbrx", "DBRX"),
        ("deberta", "DeBERTa"),
        ("deberta-v2", "DeBERTa-v2"),
        ("decision_transformer", "Decision Transformer"),
        ("deepseek_v2", "DeepSeek-V2"),
        ("deepseek_v3", "DeepSeek-V3"),
        ("deepseek_vl", "DeepseekVL"),
        ("deepseek_vl_hybrid", "DeepseekVLHybrid"),
        ("deformable_detr", "Deformable DETR"),
        ("deit", "DeiT"),
        ("deplot", "DePlot"),
        ("depth_anything", "Depth Anything"),
        ("depth_anything_v2", "Depth Anything V2"),
        ("depth_pro", "DepthPro"),
        ("detr", "DETR"),
        ("dia", "Dia"),
        ("dialogpt", "DialoGPT"),
        ("diffllama", "DiffLlama"),
        ("dinat", "DiNAT"),
        ("dinov2", "DINOv2"),
        ("dinov2_with_registers", "DINOv2 with Registers"),
        ("dinov3_convnext", "DINOv3 ConvNext"),
        ("dinov3_vit", "DINOv3 ViT"),
        ("distilbert", "DistilBERT"),
        ("dit", "DiT"),
        ("doge", "Doge"),
        ("donut-swin", "DonutSwin"),
        ("dots1", "dots1"),
        ("dpr", "DPR"),
        ("dpt", "DPT"),
        ("edgetam", "EdgeTAM"),
        ("edgetam_video", "EdgeTamVideo"),
        ("edgetam_vision_model", "EdgeTamVisionModel"),
        ("efficientloftr", "EfficientLoFTR"),
        ("efficientnet", "EfficientNet"),
        ("electra", "ELECTRA"),
        ("emu3", "Emu3"),
        ("encodec", "EnCodec"),
        ("encoder-decoder", "Encoder decoder"),
        ("eomt", "EoMT"),
        ("ernie", "ERNIE"),
        ("ernie4_5", "Ernie4_5"),
        ("ernie4_5_moe", "Ernie4_5_MoE"),
        ("esm", "ESM"),
        ("evolla", "Evolla"),
        ("exaone4", "EXAONE-4.0"),
        ("falcon", "Falcon"),
        ("falcon3", "Falcon3"),
        ("falcon_h1", "FalconH1"),
        ("falcon_mamba", "FalconMamba"),
        ("fastspeech2_conformer", "FastSpeech2Conformer"),
        ("fastspeech2_conformer_with_hifigan", "FastSpeech2ConformerWithHifiGan"),
        ("flan-t5", "FLAN-T5"),
        ("flan-ul2", "FLAN-UL2"),
        ("flaubert", "FlauBERT"),
        ("flava", "FLAVA"),
        ("flex_olmo", "FlexOlmo"),
        ("florence2", "Florence2"),
        ("fnet", "FNet"),
        ("focalnet", "FocalNet"),
        ("fsmt", "FairSeq Machine-Translation"),
        ("funnel", "Funnel Transformer"),
        ("fuyu", "Fuyu"),
        ("gemma", "Gemma"),
        ("gemma2", "Gemma2"),
        ("gemma3", "Gemma3ForConditionalGeneration"),
        ("gemma3_text", "Gemma3ForCausalLM"),
        ("gemma3n", "Gemma3nForConditionalGeneration"),
        ("gemma3n_audio", "Gemma3nAudioEncoder"),
        ("gemma3n_text", "Gemma3nForCausalLM"),
        ("gemma3n_vision", "TimmWrapperModel"),
        ("git", "GIT"),
        ("glm", "GLM"),
        ("glm4", "GLM4"),
        ("glm46v", "Glm46V"),
        ("glm4_moe", "Glm4MoE"),
        ("glm4v", "GLM4V"),
        ("glm4v_moe", "GLM4VMOE"),
        ("glm4v_moe_text", "GLM4VMOE"),
        ("glm4v_moe_vision", "Glm4vMoeVisionModel"),
        ("glm4v_text", "GLM4V"),
        ("glm4v_vision", "Glm4vVisionModel"),
        ("glpn", "GLPN"),
        ("got_ocr2", "GOT-OCR2"),
        ("gpt-sw3", "GPT-Sw3"),
        ("gpt2", "OpenAI GPT-2"),
        ("gpt_bigcode", "GPTBigCode"),
        ("gpt_neo", "GPT Neo"),
        ("gpt_neox", "GPT NeoX"),
        ("gpt_neox_japanese", "GPT NeoX Japanese"),
        ("gpt_oss", "GptOss"),
        ("gptj", "GPT-J"),
        ("granite", "Granite"),
        ("granite_speech", "GraniteSpeech"),
        ("granitemoe", "GraniteMoeMoe"),
        ("granitemoehybrid", "GraniteMoeHybrid"),
        ("granitemoeshared", "GraniteMoeSharedMoe"),
        ("granitevision", "LLaVA-NeXT"),
        ("grounding-dino", "Grounding DINO"),
        ("groupvit", "GroupViT"),
        ("helium", "Helium"),
        ("herbert", "HerBERT"),
        ("hgnet_v2", "HGNet-V2"),
        ("hiera", "Hiera"),
        ("hiftnet", "HiFTNet"),
        ("hubert", "Hubert"),
        ("hunyuan_v1_dense", "HunYuanDenseV1"),
        ("hunyuan_v1_moe", "HunYuanMoeV1"),
        ("ibert", "I-BERT"),
        ("idefics", "IDEFICS"),
        ("idefics2", "Idefics2"),
        ("idefics3", "Idefics3"),
        ("idefics3_vision", "Idefics3VisionTransformer"),
        ("ijepa", "I-JEPA"),
        ("imagegpt", "ImageGPT"),
        ("informer", "Informer"),
        ("instructblip", "InstructBLIP"),
        ("instructblipvideo", "InstructBlipVideo"),
        ("internvl", "InternVL"),
        ("internvl_vision", "InternVLVision"),
        ("jamba", "Jamba"),
        ("janus", "Janus"),
        ("jetmoe", "JetMoe"),
        ("kosmos-2", "KOSMOS-2"),
        ("kosmos-2.5", "KOSMOS-2.5"),
        ("kyutai_speech_to_text", "KyutaiSpeechToText"),
        ("layoutlm", "LayoutLM"),
        ("layoutlmv2", "LayoutLMv2"),
        ("layoutlmv3", "LayoutLMv3"),
        ("layoutxlm", "LayoutXLM"),
        ("led", "LED"),
        ("levit", "LeViT"),
        ("lfm2", "Lfm2"),
        ("lfm2_moe", "Lfm2Moe"),
        ("lfm2_vl", "Lfm2Vl"),
        ("lightglue", "LightGlue"),
        ("lilt", "LiLT"),
        ("llama", "LLaMA"),
        ("llama2", "Llama2"),
        ("llama3", "Llama3"),
        ("llama4", "Llama4"),
        ("llama4_text", "Llama4ForCausalLM"),
        ("llava", "LLaVa"),
        ("llava_next", "LLaVA-NeXT"),
        ("llava_next_video", "LLaVa-NeXT-Video"),
        ("llava_onevision", "LLaVA-Onevision"),
        ("longcat_flash", "LongCatFlash"),
        ("longformer", "Longformer"),
        ("longt5", "LongT5"),
        ("luke", "LUKE"),
        ("lxmert", "LXMERT"),
        ("m2m_100", "M2M100"),
        ("madlad-400", "MADLAD-400"),
        ("mamba", "Mamba"),
        ("mamba2", "mamba2"),
        ("marian", "Marian"),
        ("markuplm", "MarkupLM"),
        ("mask2former", "Mask2Former"),
        ("maskformer", "MaskFormer"),
        ("maskformer-swin", "MaskFormerSwin"),
        ("matcha", "MatCha"),
        ("mbart", "mBART"),
        ("mbart50", "mBART-50"),
        ("megatron-bert", "Megatron-BERT"),
        ("megatron_gpt2", "Megatron-GPT2"),
        ("metaclip_2", "MetaCLIP 2"),
        ("mgp-str", "MGP-STR"),
        ("mimi", "Mimi"),
        ("minimax", "MiniMax"),
        ("ministral", "Ministral"),
        ("mistral", "Mistral"),
        ("mistral3", "Mistral3"),
        ("mixtral", "Mixtral"),
        ("mlcd", "MLCD"),
        ("mllama", "Mllama"),
        ("mluke", "mLUKE"),
        ("mm-grounding-dino", "MM Grounding DINO"),
        ("mms", "MMS"),
        ("mobilebert", "MobileBERT"),
        ("mobilenet_v1", "MobileNetV1"),
        ("mobilenet_v2", "MobileNetV2"),
        ("mobilevit", "MobileViT"),
        ("mobilevitv2", "MobileViTV2"),
        ("modernbert", "ModernBERT"),
        ("modernbert-decoder", "ModernBertDecoder"),
        ("moonshine", "Moonshine"),
        ("moshi", "Moshi"),
        ("mpnet", "MPNet"),
        ("mpt", "MPT"),
        ("mra", "MRA"),
        ("mt5", "MT5"),
        ("musicgen", "MusicGen"),
        ("musicgen_melody", "MusicGen Melody"),
        ("mvp", "MVP"),
        ("myt5", "myt5"),
        ("nemotron", "Nemotron"),
        ("nllb", "NLLB"),
        ("nllb-moe", "NLLB-MOE"),
        ("nougat", "Nougat"),
        ("nystromformer", "Nyströmformer"),
        ("olmo", "OLMo"),
        ("olmo2", "OLMo2"),
        ("olmo3", "Olmo3"),
        ("olmoe", "OLMoE"),
        ("omdet-turbo", "OmDet-Turbo"),
        ("oneformer", "OneFormer"),
        ("openai-gpt", "OpenAI GPT"),
        ("opt", "OPT"),
        ("ovis2", "Ovis2"),
        ("owlv2", "OWLv2"),
        ("owlvit", "OWL-ViT"),
        ("paligemma", "PaliGemma"),
        ("parakeet", "Parakeet"),
        ("parakeet_ctc", "Parakeet"),
        ("parakeet_encoder", "ParakeetEncoder"),
        ("patchtsmixer", "PatchTSMixer"),
        ("patchtst", "PatchTST"),
        ("pegasus", "Pegasus"),
        ("pegasus_x", "PEGASUS-X"),
        ("perceiver", "Perceiver"),
        ("perception_lm", "PerceptionLM"),
        ("persimmon", "Persimmon"),
        ("phi", "Phi"),
        ("phi3", "Phi3"),
        ("phi4_multimodal", "Phi4Multimodal"),
        ("phimoe", "Phimoe"),
        ("phobert", "PhoBERT"),
        ("pix2struct", "Pix2Struct"),
        ("pixtral", "Pixtral"),
        ("plbart", "PLBart"),
        ("poolformer", "PoolFormer"),
        ("pop2piano", "Pop2Piano"),
        ("prompt_depth_anything", "PromptDepthAnything"),
        ("prophetnet", "ProphetNet"),
        ("pvt", "PVT"),
        ("pvt_v2", "PVTv2"),
        ("qwen2", "Qwen2"),
        ("qwen2_5_omni", "Qwen2_5Omni"),
        ("qwen2_5_vl", "Qwen2_5_VL"),
        ("qwen2_5_vl_text", "Qwen2_5_VL"),
        ("qwen2_audio", "Qwen2Audio"),
        ("qwen2_audio_encoder", "Qwen2AudioEncoder"),
        ("qwen2_moe", "Qwen2MoE"),
        ("qwen2_vl", "Qwen2VL"),
        ("qwen2_vl_text", "Qwen2VL"),
        ("qwen3", "Qwen3"),
        ("qwen3_moe", "Qwen3MoE"),
        ("qwen3_next", "Qwen3Next"),
        ("qwen3_omni_moe", "Qwen3OmniMoE"),
        ("qwen3_vl", "Qwen3VL"),
        ("qwen3_vl_moe", "Qwen3VLMoe"),
        ("qwen3_vl_moe_text", "Qwen3VLMoe"),
        ("qwen3_vl_text", "Qwen3VL"),
        ("rag", "RAG"),
        ("recurrent_gemma", "RecurrentGemma"),
        ("reformer", "Reformer"),
        ("regnet", "RegNet"),
        ("rembert", "RemBERT"),
        ("resnet", "ResNet"),
        ("roberta", "RoBERTa"),
        ("roberta-prelayernorm", "RoBERTa-PreLayerNorm"),
        ("roc_bert", "RoCBert"),
        ("roformer", "RoFormer"),
        ("rt_detr", "RT-DETR"),
        ("rt_detr_resnet", "RT-DETR-ResNet"),
        ("rt_detr_v2", "RT-DETRv2"),
        ("rwkv", "RWKV"),
<<<<<<< HEAD
        ("s3gen", "S3Gen"),
=======
>>>>>>> e9337b9d
        ("s3tokenizer", "S3Tokenizer"),
        ("sam", "SAM"),
        ("sam2", "SAM2"),
        ("sam2_hiera_det_model", "Sam2HieraDetModel"),
        ("sam2_video", "Sam2VideoModel"),
        ("sam2_vision_model", "Sam2VisionModel"),
        ("sam3", "SAM3"),
        ("sam3_tracker", "Sam3Tracker"),
        ("sam3_tracker_video", "Sam3TrackerVideo"),
        ("sam3_video", "Sam3VideoModel"),
        ("sam3_vision_model", "Sam3VisionModel"),
        ("sam3_vit_model", "Sam3ViTModel"),
        ("sam_hq", "SAM-HQ"),
        ("sam_hq_vision_model", "SamHQVisionModel"),
        ("sam_vision_model", "SamVisionModel"),
        ("seamless_m4t", "SeamlessM4T"),
        ("seamless_m4t_v2", "SeamlessM4Tv2"),
        ("seed_oss", "SeedOss"),
        ("segformer", "SegFormer"),
        ("seggpt", "SegGPT"),
        ("sew", "SEW"),
        ("sew-d", "SEW-D"),
        ("shieldgemma2", "Shieldgemma2"),
        ("siglip", "SigLIP"),
        ("siglip2", "SigLIP2"),
        ("siglip2_vision_model", "Siglip2VisionModel"),
        ("siglip_vision_model", "SiglipVisionModel"),
        ("smollm3", "SmolLM3"),
        ("smolvlm", "SmolVLM"),
        ("smolvlm_vision", "SmolVLMVisionTransformer"),
        ("speech-encoder-decoder", "Speech Encoder decoder"),
        ("speech_to_text", "Speech2Text"),
        ("speecht5", "SpeechT5"),
        ("splinter", "Splinter"),
        ("squeezebert", "SqueezeBERT"),
        ("stablelm", "StableLm"),
        ("starcoder2", "Starcoder2"),
        ("superglue", "SuperGlue"),
        ("superpoint", "SuperPoint"),
        ("swiftformer", "SwiftFormer"),
        ("swin", "Swin Transformer"),
        ("swin2sr", "Swin2SR"),
        ("swinv2", "Swin Transformer V2"),
        ("switch_transformers", "SwitchTransformers"),
        ("t3", "T3"),
        ("t5", "T5"),
        ("t5gemma", "T5Gemma"),
        ("t5v1.1", "T5v1.1"),
        ("table-transformer", "Table Transformer"),
        ("tapas", "TAPAS"),
        ("textnet", "TextNet"),
        ("time_series_transformer", "Time Series Transformer"),
        ("timesfm", "TimesFm"),
        ("timesformer", "TimeSformer"),
        ("timm_backbone", "TimmBackbone"),
        ("timm_wrapper", "TimmWrapperModel"),
        ("trocr", "TrOCR"),
        ("tvp", "TVP"),
        ("udop", "UDOP"),
        ("ul2", "UL2"),
        ("umt5", "UMT5"),
        ("unispeech", "UniSpeech"),
        ("unispeech-sat", "UniSpeechSat"),
        ("univnet", "UnivNet"),
        ("upernet", "UPerNet"),
        ("vaultgemma", "VaultGemma"),
        ("video_llama_3", "VideoLlama3"),
        ("video_llama_3_vision", "VideoLlama3Vision"),
        ("video_llava", "VideoLlava"),
        ("videomae", "VideoMAE"),
        ("vilt", "ViLT"),
        ("vipllava", "VipLlava"),
        ("vision-encoder-decoder", "Vision Encoder decoder"),
        ("vision-text-dual-encoder", "VisionTextDualEncoder"),
        ("visual_bert", "VisualBERT"),
        ("vit", "ViT"),
        ("vit_mae", "ViTMAE"),
        ("vit_msn", "ViTMSN"),
        ("vitdet", "VitDet"),
        ("vitmatte", "ViTMatte"),
        ("vitpose", "ViTPose"),
        ("vitpose_backbone", "ViTPoseBackbone"),
        ("vits", "VITS"),
        ("vivit", "ViViT"),
        ("vjepa2", "VJEPA2Model"),
        ("voxtral", "Voxtral"),
        ("voxtral_encoder", "Voxtral Encoder"),
        ("wav2vec2", "Wav2Vec2"),
        ("wav2vec2-bert", "Wav2Vec2-BERT"),
        ("wav2vec2-conformer", "Wav2Vec2-Conformer"),
        ("wav2vec2_phoneme", "Wav2Vec2Phoneme"),
        ("wavlm", "WavLM"),
        ("whisper", "Whisper"),
        ("xclip", "X-CLIP"),
        ("xcodec", "X-CODEC"),
        ("xglm", "XGLM"),
        ("xlm", "XLM"),
        ("xlm-roberta", "XLM-RoBERTa"),
        ("xlm-roberta-xl", "XLM-RoBERTa-XL"),
        ("xlm-v", "XLM-V"),
        ("xlnet", "XLNet"),
        ("xls_r", "XLS-R"),
        ("xlsr_wav2vec2", "XLSR-Wav2Vec2"),
        ("xlstm", "xLSTM"),
        ("xmod", "X-MOD"),
        ("yolos", "YOLOS"),
        ("yoso", "YOSO"),
        ("zamba", "Zamba"),
        ("zamba2", "Zamba2"),
        ("zoedepth", "ZoeDepth"),
    ]
)

# This is tied to the processing `-` -> `_` in `model_type_to_module_name`. For example, instead of putting
# `transfo-xl` (as in `CONFIG_MAPPING_NAMES`), we should use `transfo_xl`.
DEPRECATED_MODELS = []

SPECIAL_MODEL_TYPE_TO_MODULE_NAME = OrderedDict[str, str](
    [
        ("audioflamingo3_encoder", "audioflamingo3"),
        ("openai-gpt", "openai"),
        ("blip-2", "blip_2"),
        ("data2vec-audio", "data2vec"),
        ("data2vec-text", "data2vec"),
        ("data2vec-vision", "data2vec"),
        ("donut-swin", "donut"),
        ("kosmos-2", "kosmos2"),
        ("kosmos-2.5", "kosmos2_5"),
        ("omdet-turbo", "omdet_turbo"),
        ("maskformer-swin", "maskformer"),
        ("xclip", "x_clip"),
        ("clip_vision_model", "clip"),
        ("qwen2_audio_encoder", "qwen2_audio"),
        ("voxtral_encoder", "voxtral"),
        ("clip_text_model", "clip"),
        ("aria_text", "aria"),
        ("gemma3_text", "gemma3"),
        ("gemma3n_audio", "gemma3n"),
        ("gemma3n_text", "gemma3n"),
        ("gemma3n_vision", "gemma3n"),
        ("glm4v_vision", "glm4v"),
        ("glm4v_moe_vision", "glm4v_moe"),
        ("glm4v_text", "glm4v"),
        ("glm4v_moe_text", "glm4v_moe"),
        ("grounding-dino", "grounding_dino"),
        ("mm-grounding-dino", "mm_grounding_dino"),
        ("idefics3_vision", "idefics3"),
        ("mgp-str", "mgp_str"),
        ("siglip_vision_model", "siglip"),
        ("siglip2_vision_model", "siglip2"),
        ("aimv2_vision_model", "aimv2"),
        ("smolvlm_vision", "smolvlm"),
        ("chinese_clip_vision_model", "chinese_clip"),
        ("rt_detr_resnet", "rt_detr"),
        ("granitevision", "llava_next"),
        ("internvl_vision", "internvl"),
        ("qwen2_5_vl_text", "qwen2_5_vl"),
        ("qwen2_vl_text", "qwen2_vl"),
        ("qwen3_vl_text", "qwen3_vl"),
        ("qwen3_vl_moe_text", "qwen3_vl_moe"),
        ("sam_vision_model", "sam"),
        ("sam2_vision_model", "sam2"),
        ("sam2_hiera_det_model", "sam2"),
        ("sam3_vit_model", "sam3"),
        ("sam3_vision_model", "sam3"),
        ("edgetam_vision_model", "edgetam"),
        ("sam_hq_vision_model", "sam_hq"),
        ("llama4_text", "llama4"),
        ("blip_2_qformer", "blip_2"),
        ("fastspeech2_conformer_with_hifigan", "fastspeech2_conformer"),
        ("video_llama_3_vision", "video_llama_3"),
        ("parakeet_encoder", "parakeet"),
        ("parakeet_ctc", "parakeet"),
        ("wav2vec2-bert", "wav2vec2_bert"),
    ]
)


def model_type_to_module_name(key) -> str:
    """Converts a config key to the corresponding module."""
    # Special treatment
    if key in SPECIAL_MODEL_TYPE_TO_MODULE_NAME:
        key = SPECIAL_MODEL_TYPE_TO_MODULE_NAME[key]

        if key in DEPRECATED_MODELS:
            key = f"deprecated.{key}"
        return key

    key = key.replace("-", "_")
    if key in DEPRECATED_MODELS:
        key = f"deprecated.{key}"

    return key


def config_class_to_model_type(config) -> Union[str, None]:
    """Converts a config class name to the corresponding model type"""
    for key, cls in CONFIG_MAPPING_NAMES.items():
        if cls == config:
            return key
    # if key not found check in extra content
    for key, cls in CONFIG_MAPPING._extra_content.items():
        if cls.__name__ == config:
            return key
    return None


class _LazyConfigMapping(OrderedDict[str, type[PreTrainedConfig]]):
    """
    A dictionary that lazily load its values when they are requested.
    """

    def __init__(self, mapping) -> None:
        self._mapping = mapping
        self._extra_content = {}
        self._modules = {}

    def __getitem__(self, key: str) -> type[PreTrainedConfig]:
        if key in self._extra_content:
            return self._extra_content[key]
        if key not in self._mapping:
            raise KeyError(key)
        value = self._mapping[key]
        module_name = model_type_to_module_name(key)
        if module_name not in self._modules:
            self._modules[module_name] = importlib.import_module(f".{module_name}", "transformers.models")
        if hasattr(self._modules[module_name], value):
            return getattr(self._modules[module_name], value)

        # Some of the mappings have entries model_type -> config of another model type. In that case we try to grab the
        # object at the top level.
        transformers_module = importlib.import_module("transformers")
        return getattr(transformers_module, value)

    def keys(self) -> list[str]:
        return list(self._mapping.keys()) + list(self._extra_content.keys())

    def values(self) -> list[type[PreTrainedConfig]]:
        return [self[k] for k in self._mapping] + list(self._extra_content.values())

    def items(self) -> list[tuple[str, type[PreTrainedConfig]]]:
        return [(k, self[k]) for k in self._mapping] + list(self._extra_content.items())

    def __iter__(self) -> Iterator[str]:
        return iter(list(self._mapping.keys()) + list(self._extra_content.keys()))

    def __contains__(self, item: object) -> bool:
        return item in self._mapping or item in self._extra_content

    def register(self, key: str, value: type[PreTrainedConfig], exist_ok=False) -> None:
        """
        Register a new configuration in this mapping.
        """
        if key in self._mapping and not exist_ok:
            raise ValueError(f"'{key}' is already used by a Transformers config, pick another name.")
        self._extra_content[key] = value


CONFIG_MAPPING = _LazyConfigMapping(CONFIG_MAPPING_NAMES)


class _LazyLoadAllMappings(OrderedDict[str, str]):
    """
    A mapping that will load all pairs of key values at the first access (either by indexing, requestions keys, values,
    etc.)

    Args:
        mapping: The mapping to load.
    """

    def __init__(self, mapping):
        self._mapping = mapping
        self._initialized = False
        self._data = {}

    def _initialize(self):
        if self._initialized:
            return

        for model_type, map_name in self._mapping.items():
            module_name = model_type_to_module_name(model_type)
            module = importlib.import_module(f".{module_name}", "transformers.models")
            mapping = getattr(module, map_name)
            self._data.update(mapping)

        self._initialized = True

    def __getitem__(self, key):
        self._initialize()
        return self._data[key]

    def keys(self) -> KeysView[str]:
        self._initialize()
        return self._data.keys()

    def values(self) -> ValuesView[str]:
        self._initialize()
        return self._data.values()

    def items(self) -> KeysView[str]:
        self._initialize()
        return self._data.keys()

    def __iter__(self) -> Iterator[str]:
        self._initialize()
        return iter(self._data)

    def __contains__(self, item: object) -> bool:
        self._initialize()
        return item in self._data


def _get_class_name(model_class: Union[str, list[str]]):
    if isinstance(model_class, (list, tuple)):
        return " or ".join([f"[`{c}`]" for c in model_class if c is not None])
    return f"[`{model_class}`]"


def _list_model_options(indent, config_to_class=None, use_model_types=True):
    if config_to_class is None and not use_model_types:
        raise ValueError("Using `use_model_types=False` requires a `config_to_class` dictionary.")
    if use_model_types:
        if config_to_class is None:
            model_type_to_name = {model_type: f"[`{config}`]" for model_type, config in CONFIG_MAPPING_NAMES.items()}
        else:
            model_type_to_name = {
                model_type: _get_class_name(model_class)
                for model_type, model_class in config_to_class.items()
                if model_type in MODEL_NAMES_MAPPING
            }
        lines = [
            f"{indent}- **{model_type}** -- {model_type_to_name[model_type]} ({MODEL_NAMES_MAPPING[model_type]} model)"
            for model_type in sorted(model_type_to_name.keys())
        ]
    else:
        config_to_name = {
            CONFIG_MAPPING_NAMES[config]: _get_class_name(clas)
            for config, clas in config_to_class.items()
            if config in CONFIG_MAPPING_NAMES
        }
        config_to_model_name = {
            config: MODEL_NAMES_MAPPING[model_type] for model_type, config in CONFIG_MAPPING_NAMES.items()
        }
        lines = [
            f"{indent}- [`{config_name}`] configuration class:"
            f" {config_to_name[config_name]} ({config_to_model_name[config_name]} model)"
            for config_name in sorted(config_to_name.keys())
        ]
    return "\n".join(lines)


def replace_list_option_in_docstrings(
    config_to_class=None, use_model_types: bool = True
) -> Callable[[_CallableT], _CallableT]:
    def docstring_decorator(fn):
        docstrings = fn.__doc__
        if docstrings is None:
            # Example: -OO
            return fn
        lines = docstrings.split("\n")
        i = 0
        while i < len(lines) and re.search(r"^(\s*)List options\s*$", lines[i]) is None:
            i += 1
        if i < len(lines):
            indent = re.search(r"^(\s*)List options\s*$", lines[i]).groups()[0]
            if use_model_types:
                indent = f"{indent}    "
            lines[i] = _list_model_options(indent, config_to_class=config_to_class, use_model_types=use_model_types)
            docstrings = "\n".join(lines)
        else:
            raise ValueError(
                f"The function {fn} should have an empty 'List options' in its docstring as placeholder, current"
                f" docstring is:\n{docstrings}"
            )
        fn.__doc__ = docstrings
        return fn

    return docstring_decorator


class AutoConfig:
    r"""
    This is a generic configuration class that will be instantiated as one of the configuration classes of the library
    when created with the [`~AutoConfig.from_pretrained`] class method.

    This class cannot be instantiated directly using `__init__()` (throws an error).
    """

    def __init__(self) -> None:
        raise OSError(
            "AutoConfig is designed to be instantiated "
            "using the `AutoConfig.from_pretrained(pretrained_model_name_or_path)` method."
        )

    @classmethod
    def for_model(cls, model_type: str, *args, **kwargs) -> PreTrainedConfig:
        if model_type in CONFIG_MAPPING:
            config_class = CONFIG_MAPPING[model_type]
            return config_class(*args, **kwargs)
        raise ValueError(
            f"Unrecognized model identifier: {model_type}. Should contain one of {', '.join(CONFIG_MAPPING.keys())}"
        )

    @classmethod
    @replace_list_option_in_docstrings()
    def from_pretrained(cls, pretrained_model_name_or_path: Union[str, os.PathLike[str]], **kwargs):
        r"""
        Instantiate one of the configuration classes of the library from a pretrained model configuration.

        The configuration class to instantiate is selected based on the `model_type` property of the config object that
        is loaded, or when it's missing, by falling back to using pattern matching on `pretrained_model_name_or_path`:

        List options

        Args:
            pretrained_model_name_or_path (`str` or `os.PathLike`):
                Can be either:

                    - A string, the *model id* of a pretrained model configuration hosted inside a model repo on
                      huggingface.co.
                    - A path to a *directory* containing a configuration file saved using the
                      [`~PreTrainedConfig.save_pretrained`] method, or the [`~PreTrainedModel.save_pretrained`] method,
                      e.g., `./my_model_directory/`.
                    - A path or url to a saved configuration JSON *file*, e.g.,
                      `./my_model_directory/configuration.json`.
            cache_dir (`str` or `os.PathLike`, *optional*):
                Path to a directory in which a downloaded pretrained model configuration should be cached if the
                standard cache should not be used.
            force_download (`bool`, *optional*, defaults to `False`):
                Whether or not to force the (re-)download the model weights and configuration files and override the
                cached versions if they exist.
            proxies (`dict[str, str]`, *optional*):
                A dictionary of proxy servers to use by protocol or endpoint, e.g., `{'http': 'foo.bar:3128',
                'http://hostname': 'foo.bar:4012'}`. The proxies are used on each request.
            revision (`str`, *optional*, defaults to `"main"`):
                The specific model version to use. It can be a branch name, a tag name, or a commit id, since we use a
                git-based system for storing models and other artifacts on huggingface.co, so `revision` can be any
                identifier allowed by git.
            return_unused_kwargs (`bool`, *optional*, defaults to `False`):
                If `False`, then this function returns just the final configuration object.

                If `True`, then this functions returns a `Tuple(config, unused_kwargs)` where *unused_kwargs* is a
                dictionary consisting of the key/value pairs whose keys are not configuration attributes: i.e., the
                part of `kwargs` which has not been used to update `config` and is otherwise ignored.
            trust_remote_code (`bool`, *optional*, defaults to `False`):
                Whether or not to allow for custom models defined on the Hub in their own modeling files. This option
                should only be set to `True` for repositories you trust and in which you have read the code, as it will
                execute code present on the Hub on your local machine.
            kwargs(additional keyword arguments, *optional*):
                The values in kwargs of any keys which are configuration attributes will be used to override the loaded
                values. Behavior concerning key/value pairs whose keys are *not* configuration attributes is controlled
                by the `return_unused_kwargs` keyword parameter.

        Examples:

        ```python
        >>> from transformers import AutoConfig

        >>> # Download configuration from huggingface.co and cache.
        >>> config = AutoConfig.from_pretrained("google-bert/bert-base-uncased")

        >>> # Download configuration from huggingface.co (user-uploaded) and cache.
        >>> config = AutoConfig.from_pretrained("dbmdz/bert-base-german-cased")

        >>> # If configuration file is in a directory (e.g., was saved using *save_pretrained('./test/saved_model/')*).
        >>> config = AutoConfig.from_pretrained("./test/bert_saved_model/")

        >>> # Load a specific configuration file.
        >>> config = AutoConfig.from_pretrained("./test/bert_saved_model/my_configuration.json")

        >>> # Change some config attributes when loading a pretrained config.
        >>> config = AutoConfig.from_pretrained("google-bert/bert-base-uncased", output_attentions=True, foo=False)
        >>> config.output_attentions
        True

        >>> config, unused_kwargs = AutoConfig.from_pretrained(
        ...     "google-bert/bert-base-uncased", output_attentions=True, foo=False, return_unused_kwargs=True
        ... )
        >>> config.output_attentions
        True

        >>> unused_kwargs
        {'foo': False}
        ```
        """
        kwargs["_from_auto"] = True
        kwargs["name_or_path"] = pretrained_model_name_or_path
        trust_remote_code = kwargs.pop("trust_remote_code", None)
        code_revision = kwargs.pop("code_revision", None)

        config_dict, unused_kwargs = PreTrainedConfig.get_config_dict(pretrained_model_name_or_path, **kwargs)
        has_remote_code = "auto_map" in config_dict and "AutoConfig" in config_dict["auto_map"]
        has_local_code = "model_type" in config_dict and config_dict["model_type"] in CONFIG_MAPPING
        if has_remote_code:
            class_ref = config_dict["auto_map"]["AutoConfig"]
            if "--" in class_ref:
                upstream_repo = class_ref.split("--")[0]
            else:
                upstream_repo = None
            trust_remote_code = resolve_trust_remote_code(
                trust_remote_code, pretrained_model_name_or_path, has_local_code, has_remote_code, upstream_repo
            )

        if has_remote_code and trust_remote_code:
            config_class = get_class_from_dynamic_module(
                class_ref, pretrained_model_name_or_path, code_revision=code_revision, **kwargs
            )
            config_class.register_for_auto_class()
            return config_class.from_pretrained(pretrained_model_name_or_path, **kwargs)
        elif "model_type" in config_dict:
            # Apply heuristic: if model_type is mistral but layer_types is present, treat as ministral
            if config_dict["model_type"] == "mistral" and "layer_types" in config_dict:
                logger.info(
                    "Detected mistral model with layer_types, treating as ministral for alternating attention compatibility. "
                )
                config_dict["model_type"] = "ministral"

            try:
                config_class = CONFIG_MAPPING[config_dict["model_type"]]
            except KeyError:
                raise ValueError(
                    f"The checkpoint you are trying to load has model type `{config_dict['model_type']}` "
                    "but Transformers does not recognize this architecture. This could be because of an "
                    "issue with the checkpoint, or because your version of Transformers is out of date.\n\n"
                    "You can update Transformers with the command `pip install --upgrade transformers`. If this "
                    "does not work, and the checkpoint is very new, then there may not be a release version "
                    "that supports this model yet. In this case, you can get the most up-to-date code by installing "
                    "Transformers from source with the command "
                    "`pip install git+https://github.com/huggingface/transformers.git`"
                )
            return config_class.from_dict(config_dict, **unused_kwargs)
        else:
            # Fallback: use pattern matching on the string.
            # We go from longer names to shorter names to catch roberta before bert (for instance)
            for pattern in sorted(CONFIG_MAPPING.keys(), key=len, reverse=True):
                if pattern in str(pretrained_model_name_or_path):
                    return CONFIG_MAPPING[pattern].from_dict(config_dict, **unused_kwargs)

        raise ValueError(
            f"Unrecognized model in {pretrained_model_name_or_path}. "
            f"Should have a `model_type` key in its {CONFIG_NAME}, or contain one of the following strings "
            f"in its name: {', '.join(CONFIG_MAPPING.keys())}"
        )

    @staticmethod
    def register(model_type, config, exist_ok=False) -> None:
        """
        Register a new configuration for this class.

        Args:
            model_type (`str`): The model type like "bert" or "gpt".
            config ([`PreTrainedConfig`]): The config to register.
        """
        if issubclass(config, PreTrainedConfig) and config.model_type != model_type:
            raise ValueError(
                "The config you are passing has a `model_type` attribute that is not consistent with the model type "
                f"you passed (config has {config.model_type} and you passed {model_type}. Fix one of those so they "
                "match!"
            )
        CONFIG_MAPPING.register(model_type, config, exist_ok=exist_ok)


__all__ = ["CONFIG_MAPPING", "MODEL_NAMES_MAPPING", "AutoConfig"]<|MERGE_RESOLUTION|>--- conflicted
+++ resolved
@@ -199,7 +199,6 @@
         ("helium", "HeliumConfig"),
         ("hgnet_v2", "HGNetV2Config"),
         ("hiera", "HieraConfig"),
-        ("hiftnet", "HiFTNetConfig"),
         ("hubert", "HubertConfig"),
         ("hunyuan_v1_dense", "HunYuanDenseV1Config"),
         ("hunyuan_v1_moe", "HunYuanMoEV1Config"),
@@ -350,10 +349,7 @@
         ("rt_detr_resnet", "RTDetrResNetConfig"),
         ("rt_detr_v2", "RTDetrV2Config"),
         ("rwkv", "RwkvConfig"),
-<<<<<<< HEAD
         ("s3gen", "S3GenConfig"),
-=======
->>>>>>> e9337b9d
         ("s3tokenizer", "S3TokenizerConfig"),
         ("sam", "SamConfig"),
         ("sam2", "Sam2Config"),
@@ -643,7 +639,6 @@
         ("herbert", "HerBERT"),
         ("hgnet_v2", "HGNet-V2"),
         ("hiera", "Hiera"),
-        ("hiftnet", "HiFTNet"),
         ("hubert", "Hubert"),
         ("hunyuan_v1_dense", "HunYuanDenseV1"),
         ("hunyuan_v1_moe", "HunYuanMoeV1"),
@@ -806,10 +801,7 @@
         ("rt_detr_resnet", "RT-DETR-ResNet"),
         ("rt_detr_v2", "RT-DETRv2"),
         ("rwkv", "RWKV"),
-<<<<<<< HEAD
         ("s3gen", "S3Gen"),
-=======
->>>>>>> e9337b9d
         ("s3tokenizer", "S3Tokenizer"),
         ("sam", "SAM"),
         ("sam2", "SAM2"),
