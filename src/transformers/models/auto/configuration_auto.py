# coding=utf-8
# Copyright 2018 The HuggingFace Inc. team.
#
# Licensed under the Apache License, Version 2.0 (the "License");
# you may not use this file except in compliance with the License.
# You may obtain a copy of the License at
#
#     http://www.apache.org/licenses/LICENSE-2.0
#
# Unless required by applicable law or agreed to in writing, software
# distributed under the License is distributed on an "AS IS" BASIS,
# WITHOUT WARRANTIES OR CONDITIONS OF ANY KIND, either express or implied.
# See the License for the specific language governing permissions and
# limitations under the License.
"""Auto Config class."""

import importlib
import os
import re
import warnings
from collections import OrderedDict
from collections.abc import Callable, Iterator, KeysView, ValuesView
from typing import Any, TypeVar, Union

from ...configuration_utils import PretrainedConfig
from ...dynamic_module_utils import get_class_from_dynamic_module, resolve_trust_remote_code
from ...utils import CONFIG_NAME, logging


logger = logging.get_logger(__name__)


_CallableT = TypeVar("_CallableT", bound=Callable[..., Any])


CONFIG_MAPPING_NAMES = OrderedDict[str, str](
    [
        # Add configs here
        ("aimv2", "Aimv2Config"),
        ("aimv2_vision_model", "Aimv2VisionConfig"),
        ("albert", "AlbertConfig"),
        ("align", "AlignConfig"),
        ("altclip", "AltCLIPConfig"),
        ("arcee", "ArceeConfig"),
        ("aria", "AriaConfig"),
        ("aria_text", "AriaTextConfig"),
        ("audio-spectrogram-transformer", "ASTConfig"),
        ("autoformer", "AutoformerConfig"),
        ("aya_vision", "AyaVisionConfig"),
        ("bamba", "BambaConfig"),
        ("bark", "BarkConfig"),
        ("bart", "BartConfig"),
        ("beit", "BeitConfig"),
        ("bert", "BertConfig"),
        ("bert-generation", "BertGenerationConfig"),
        ("big_bird", "BigBirdConfig"),
        ("bigbird_pegasus", "BigBirdPegasusConfig"),
        ("biogpt", "BioGptConfig"),
        ("bit", "BitConfig"),
        ("bitnet", "BitNetConfig"),
        ("blenderbot", "BlenderbotConfig"),
        ("blenderbot-small", "BlenderbotSmallConfig"),
        ("blip", "BlipConfig"),
        ("blip-2", "Blip2Config"),
        ("blip_2_qformer", "Blip2QFormerConfig"),
        ("bloom", "BloomConfig"),
        ("bridgetower", "BridgeTowerConfig"),
        ("bros", "BrosConfig"),
        ("camembert", "CamembertConfig"),
        ("canine", "CanineConfig"),
        ("chameleon", "ChameleonConfig"),
        ("chinese_clip", "ChineseCLIPConfig"),
        ("chinese_clip_vision_model", "ChineseCLIPVisionConfig"),
        ("clap", "ClapConfig"),
        ("clip", "CLIPConfig"),
        ("clip_text_model", "CLIPTextConfig"),
        ("clip_vision_model", "CLIPVisionConfig"),
        ("clipseg", "CLIPSegConfig"),
        ("clvp", "ClvpConfig"),
        ("code_llama", "LlamaConfig"),
        ("codegen", "CodeGenConfig"),
        ("cohere", "CohereConfig"),
        ("cohere2", "Cohere2Config"),
        ("cohere2_vision", "Cohere2VisionConfig"),
        ("colpali", "ColPaliConfig"),
        ("colqwen2", "ColQwen2Config"),
        ("conditional_detr", "ConditionalDetrConfig"),
        ("convbert", "ConvBertConfig"),
        ("convnext", "ConvNextConfig"),
        ("convnextv2", "ConvNextV2Config"),
        ("cpmant", "CpmAntConfig"),
        ("csm", "CsmConfig"),
        ("ctrl", "CTRLConfig"),
        ("cvt", "CvtConfig"),
        ("d_fine", "DFineConfig"),
        ("dab-detr", "DabDetrConfig"),
        ("dac", "DacConfig"),
        ("data2vec-audio", "Data2VecAudioConfig"),
        ("data2vec-text", "Data2VecTextConfig"),
        ("data2vec-vision", "Data2VecVisionConfig"),
        ("dbrx", "DbrxConfig"),
        ("deberta", "DebertaConfig"),
        ("deberta-v2", "DebertaV2Config"),
        ("decision_transformer", "DecisionTransformerConfig"),
        ("deepseek_v2", "DeepseekV2Config"),
        ("deepseek_v3", "DeepseekV3Config"),
        ("deepseek_vl", "DeepseekVLConfig"),
        ("deepseek_vl_hybrid", "DeepseekVLHybridConfig"),
        ("deformable_detr", "DeformableDetrConfig"),
        ("deit", "DeiTConfig"),
        ("depth_anything", "DepthAnythingConfig"),
        ("depth_pro", "DepthProConfig"),
        ("deta", "DetaConfig"),
        ("detr", "DetrConfig"),
        ("dia", "DiaConfig"),
        ("diffllama", "DiffLlamaConfig"),
        ("dinat", "DinatConfig"),
        ("dinov2", "Dinov2Config"),
        ("dinov2_with_registers", "Dinov2WithRegistersConfig"),
        ("dinov3_convnext", "DINOv3ConvNextConfig"),
        ("dinov3_vit", "DINOv3ViTConfig"),
        ("distilbert", "DistilBertConfig"),
        ("doge", "DogeConfig"),
        ("donut-swin", "DonutSwinConfig"),
        ("dots1", "Dots1Config"),
        ("dpr", "DPRConfig"),
        ("dpt", "DPTConfig"),
        ("efficientformer", "EfficientFormerConfig"),
        ("efficientloftr", "EfficientLoFTRConfig"),
        ("efficientnet", "EfficientNetConfig"),
        ("electra", "ElectraConfig"),
        ("emu3", "Emu3Config"),
        ("encodec", "EncodecConfig"),
        ("encoder-decoder", "EncoderDecoderConfig"),
        ("eomt", "EomtConfig"),
        ("ernie", "ErnieConfig"),
        ("ernie4_5", "Ernie4_5Config"),
        ("ernie4_5_moe", "Ernie4_5_MoeConfig"),
        ("ernie_m", "ErnieMConfig"),
        ("esm", "EsmConfig"),
        ("evolla", "EvollaConfig"),
        ("exaone4", "Exaone4Config"),
        ("falcon", "FalconConfig"),
        ("falcon_h1", "FalconH1Config"),
        ("falcon_mamba", "FalconMambaConfig"),
        ("fastspeech2_conformer", "FastSpeech2ConformerConfig"),
        ("fastspeech2_conformer_with_hifigan", "FastSpeech2ConformerWithHifiGanConfig"),
        ("flaubert", "FlaubertConfig"),
        ("flava", "FlavaConfig"),
        ("fnet", "FNetConfig"),
        ("focalnet", "FocalNetConfig"),
        ("fsmt", "FSMTConfig"),
        ("funnel", "FunnelConfig"),
        ("fuyu", "FuyuConfig"),
        ("gemma", "GemmaConfig"),
        ("gemma2", "Gemma2Config"),
        ("gemma3", "Gemma3Config"),
        ("gemma3_text", "Gemma3TextConfig"),
        ("gemma3n", "Gemma3nConfig"),
        ("gemma3n_audio", "Gemma3nAudioConfig"),
        ("gemma3n_text", "Gemma3nTextConfig"),
        ("gemma3n_vision", "Gemma3nVisionConfig"),
        ("git", "GitConfig"),
        ("glm", "GlmConfig"),
        ("glm4", "Glm4Config"),
        ("glm4_moe", "Glm4MoeConfig"),
        ("glm4v", "Glm4vConfig"),
        ("glm4v_moe", "Glm4vMoeConfig"),
        ("glm4v_moe_text", "Glm4vMoeTextConfig"),
        ("glm4v_text", "Glm4vTextConfig"),
        ("glpn", "GLPNConfig"),
        ("got_ocr2", "GotOcr2Config"),
        ("gpt-sw3", "GPT2Config"),
        ("gpt2", "GPT2Config"),
        ("gpt_bigcode", "GPTBigCodeConfig"),
        ("gpt_neo", "GPTNeoConfig"),
        ("gpt_neox", "GPTNeoXConfig"),
        ("gpt_neox_japanese", "GPTNeoXJapaneseConfig"),
        ("gpt_oss", "GptOssConfig"),
        ("gptj", "GPTJConfig"),
        ("gptsan-japanese", "GPTSanJapaneseConfig"),
        ("granite", "GraniteConfig"),
        ("granite_speech", "GraniteSpeechConfig"),
        ("granitemoe", "GraniteMoeConfig"),
        ("granitemoehybrid", "GraniteMoeHybridConfig"),
        ("granitemoeshared", "GraniteMoeSharedConfig"),
        ("granitevision", "LlavaNextConfig"),
        ("graphormer", "GraphormerConfig"),
        ("grounding-dino", "GroundingDinoConfig"),
        ("groupvit", "GroupViTConfig"),
        ("helium", "HeliumConfig"),
        ("hgnet_v2", "HGNetV2Config"),
        ("hiera", "HieraConfig"),
        ("hubert", "HubertConfig"),
        ("ibert", "IBertConfig"),
        ("idefics", "IdeficsConfig"),
        ("idefics2", "Idefics2Config"),
        ("idefics3", "Idefics3Config"),
        ("idefics3_vision", "Idefics3VisionConfig"),
        ("ijepa", "IJepaConfig"),
        ("imagegpt", "ImageGPTConfig"),
        ("informer", "InformerConfig"),
        ("instructblip", "InstructBlipConfig"),
        ("instructblipvideo", "InstructBlipVideoConfig"),
        ("internvl", "InternVLConfig"),
        ("internvl_vision", "InternVLVisionConfig"),
        ("jamba", "JambaConfig"),
        ("janus", "JanusConfig"),
        ("jetmoe", "JetMoeConfig"),
        ("jukebox", "JukeboxConfig"),
        ("kosmos-2", "Kosmos2Config"),
<<<<<<< HEAD
        ("kosmos-2.5", "Kosmos2_5Config"),
=======
        ("kyutai_speech_to_text", "KyutaiSpeechToTextConfig"),
>>>>>>> 2fe43376
        ("layoutlm", "LayoutLMConfig"),
        ("layoutlmv2", "LayoutLMv2Config"),
        ("layoutlmv3", "LayoutLMv3Config"),
        ("led", "LEDConfig"),
        ("levit", "LevitConfig"),
        ("lfm2", "Lfm2Config"),
        ("lightglue", "LightGlueConfig"),
        ("lilt", "LiltConfig"),
        ("llama", "LlamaConfig"),
        ("llama4", "Llama4Config"),
        ("llama4_text", "Llama4TextConfig"),
        ("llava", "LlavaConfig"),
        ("llava_next", "LlavaNextConfig"),
        ("llava_next_video", "LlavaNextVideoConfig"),
        ("llava_onevision", "LlavaOnevisionConfig"),
        ("longformer", "LongformerConfig"),
        ("longt5", "LongT5Config"),
        ("luke", "LukeConfig"),
        ("lxmert", "LxmertConfig"),
        ("m2m_100", "M2M100Config"),
        ("mamba", "MambaConfig"),
        ("mamba2", "Mamba2Config"),
        ("marian", "MarianConfig"),
        ("markuplm", "MarkupLMConfig"),
        ("mask2former", "Mask2FormerConfig"),
        ("maskformer", "MaskFormerConfig"),
        ("maskformer-swin", "MaskFormerSwinConfig"),
        ("mbart", "MBartConfig"),
        ("mctct", "MCTCTConfig"),
        ("mega", "MegaConfig"),
        ("megatron-bert", "MegatronBertConfig"),
        ("mgp-str", "MgpstrConfig"),
        ("mimi", "MimiConfig"),
        ("minimax", "MiniMaxConfig"),
        ("mistral", "MistralConfig"),
        ("mistral3", "Mistral3Config"),
        ("mixtral", "MixtralConfig"),
        ("mlcd", "MLCDVisionConfig"),
        ("mllama", "MllamaConfig"),
        ("mm-grounding-dino", "MMGroundingDinoConfig"),
        ("mobilebert", "MobileBertConfig"),
        ("mobilenet_v1", "MobileNetV1Config"),
        ("mobilenet_v2", "MobileNetV2Config"),
        ("mobilevit", "MobileViTConfig"),
        ("mobilevitv2", "MobileViTV2Config"),
        ("modernbert", "ModernBertConfig"),
        ("modernbert-decoder", "ModernBertDecoderConfig"),
        ("moonshine", "MoonshineConfig"),
        ("moshi", "MoshiConfig"),
        ("mpnet", "MPNetConfig"),
        ("mpt", "MptConfig"),
        ("mra", "MraConfig"),
        ("mt5", "MT5Config"),
        ("musicgen", "MusicgenConfig"),
        ("musicgen_melody", "MusicgenMelodyConfig"),
        ("mvp", "MvpConfig"),
        ("nat", "NatConfig"),
        ("nemotron", "NemotronConfig"),
        ("nezha", "NezhaConfig"),
        ("nllb-moe", "NllbMoeConfig"),
        ("nougat", "VisionEncoderDecoderConfig"),
        ("nystromformer", "NystromformerConfig"),
        ("olmo", "OlmoConfig"),
        ("olmo2", "Olmo2Config"),
        ("olmoe", "OlmoeConfig"),
        ("omdet-turbo", "OmDetTurboConfig"),
        ("oneformer", "OneFormerConfig"),
        ("open-llama", "OpenLlamaConfig"),
        ("openai-gpt", "OpenAIGPTConfig"),
        ("opt", "OPTConfig"),
        ("owlv2", "Owlv2Config"),
        ("owlvit", "OwlViTConfig"),
        ("paligemma", "PaliGemmaConfig"),
        ("patchtsmixer", "PatchTSMixerConfig"),
        ("patchtst", "PatchTSTConfig"),
        ("pegasus", "PegasusConfig"),
        ("pegasus_x", "PegasusXConfig"),
        ("perceiver", "PerceiverConfig"),
        ("perception_encoder", "TimmWrapperConfig"),
        ("perception_lm", "PerceptionLMConfig"),
        ("persimmon", "PersimmonConfig"),
        ("phi", "PhiConfig"),
        ("phi3", "Phi3Config"),
        ("phi4_multimodal", "Phi4MultimodalConfig"),
        ("phimoe", "PhimoeConfig"),
        ("pix2struct", "Pix2StructConfig"),
        ("pixtral", "PixtralVisionConfig"),
        ("plbart", "PLBartConfig"),
        ("poolformer", "PoolFormerConfig"),
        ("pop2piano", "Pop2PianoConfig"),
        ("prompt_depth_anything", "PromptDepthAnythingConfig"),
        ("prophetnet", "ProphetNetConfig"),
        ("pvt", "PvtConfig"),
        ("pvt_v2", "PvtV2Config"),
        ("qdqbert", "QDQBertConfig"),
        ("qwen2", "Qwen2Config"),
        ("qwen2_5_omni", "Qwen2_5OmniConfig"),
        ("qwen2_5_vl", "Qwen2_5_VLConfig"),
        ("qwen2_5_vl_text", "Qwen2_5_VLTextConfig"),
        ("qwen2_audio", "Qwen2AudioConfig"),
        ("qwen2_audio_encoder", "Qwen2AudioEncoderConfig"),
        ("qwen2_moe", "Qwen2MoeConfig"),
        ("qwen2_vl", "Qwen2VLConfig"),
        ("qwen2_vl_text", "Qwen2VLTextConfig"),
        ("qwen3", "Qwen3Config"),
        ("qwen3_moe", "Qwen3MoeConfig"),
        ("rag", "RagConfig"),
        ("realm", "RealmConfig"),
        ("recurrent_gemma", "RecurrentGemmaConfig"),
        ("reformer", "ReformerConfig"),
        ("regnet", "RegNetConfig"),
        ("rembert", "RemBertConfig"),
        ("resnet", "ResNetConfig"),
        ("retribert", "RetriBertConfig"),
        ("roberta", "RobertaConfig"),
        ("roberta-prelayernorm", "RobertaPreLayerNormConfig"),
        ("roc_bert", "RoCBertConfig"),
        ("roformer", "RoFormerConfig"),
        ("rt_detr", "RTDetrConfig"),
        ("rt_detr_resnet", "RTDetrResNetConfig"),
        ("rt_detr_v2", "RTDetrV2Config"),
        ("rwkv", "RwkvConfig"),
        ("sam", "SamConfig"),
        ("sam2", "Sam2Config"),
        ("sam2_hiera_det_model", "Sam2HieraDetConfig"),
        ("sam2_video", "Sam2VideoConfig"),
        ("sam2_vision_model", "Sam2VisionConfig"),
        ("sam_hq", "SamHQConfig"),
        ("sam_hq_vision_model", "SamHQVisionConfig"),
        ("sam_vision_model", "SamVisionConfig"),
        ("seamless_m4t", "SeamlessM4TConfig"),
        ("seamless_m4t_v2", "SeamlessM4Tv2Config"),
        ("segformer", "SegformerConfig"),
        ("seggpt", "SegGptConfig"),
        ("sew", "SEWConfig"),
        ("sew-d", "SEWDConfig"),
        ("shieldgemma2", "ShieldGemma2Config"),
        ("siglip", "SiglipConfig"),
        ("siglip2", "Siglip2Config"),
        ("siglip_vision_model", "SiglipVisionConfig"),
        ("smollm3", "SmolLM3Config"),
        ("smolvlm", "SmolVLMConfig"),
        ("smolvlm_vision", "SmolVLMVisionConfig"),
        ("speech-encoder-decoder", "SpeechEncoderDecoderConfig"),
        ("speech_to_text", "Speech2TextConfig"),
        ("speech_to_text_2", "Speech2Text2Config"),
        ("speecht5", "SpeechT5Config"),
        ("splinter", "SplinterConfig"),
        ("squeezebert", "SqueezeBertConfig"),
        ("stablelm", "StableLmConfig"),
        ("starcoder2", "Starcoder2Config"),
        ("superglue", "SuperGlueConfig"),
        ("superpoint", "SuperPointConfig"),
        ("swiftformer", "SwiftFormerConfig"),
        ("swin", "SwinConfig"),
        ("swin2sr", "Swin2SRConfig"),
        ("swinv2", "Swinv2Config"),
        ("switch_transformers", "SwitchTransformersConfig"),
        ("t5", "T5Config"),
        ("t5gemma", "T5GemmaConfig"),
        ("table-transformer", "TableTransformerConfig"),
        ("tapas", "TapasConfig"),
        ("textnet", "TextNetConfig"),
        ("time_series_transformer", "TimeSeriesTransformerConfig"),
        ("timesfm", "TimesFmConfig"),
        ("timesformer", "TimesformerConfig"),
        ("timm_backbone", "TimmBackboneConfig"),
        ("timm_wrapper", "TimmWrapperConfig"),
        ("trajectory_transformer", "TrajectoryTransformerConfig"),
        ("transfo-xl", "TransfoXLConfig"),
        ("trocr", "TrOCRConfig"),
        ("tvlt", "TvltConfig"),
        ("tvp", "TvpConfig"),
        ("udop", "UdopConfig"),
        ("umt5", "UMT5Config"),
        ("unispeech", "UniSpeechConfig"),
        ("unispeech-sat", "UniSpeechSatConfig"),
        ("univnet", "UnivNetConfig"),
        ("upernet", "UperNetConfig"),
        ("van", "VanConfig"),
        ("video_llava", "VideoLlavaConfig"),
        ("videomae", "VideoMAEConfig"),
        ("vilt", "ViltConfig"),
        ("vipllava", "VipLlavaConfig"),
        ("vision-encoder-decoder", "VisionEncoderDecoderConfig"),
        ("vision-text-dual-encoder", "VisionTextDualEncoderConfig"),
        ("visual_bert", "VisualBertConfig"),
        ("vit", "ViTConfig"),
        ("vit_hybrid", "ViTHybridConfig"),
        ("vit_mae", "ViTMAEConfig"),
        ("vit_msn", "ViTMSNConfig"),
        ("vitdet", "VitDetConfig"),
        ("vitmatte", "VitMatteConfig"),
        ("vitpose", "VitPoseConfig"),
        ("vitpose_backbone", "VitPoseBackboneConfig"),
        ("vits", "VitsConfig"),
        ("vivit", "VivitConfig"),
        ("vjepa2", "VJEPA2Config"),
        ("voxtral", "VoxtralConfig"),
        ("voxtral_encoder", "VoxtralEncoderConfig"),
        ("wav2vec2", "Wav2Vec2Config"),
        ("wav2vec2-bert", "Wav2Vec2BertConfig"),
        ("wav2vec2-conformer", "Wav2Vec2ConformerConfig"),
        ("wavlm", "WavLMConfig"),
        ("whisper", "WhisperConfig"),
        ("xclip", "XCLIPConfig"),
        ("xcodec", "XcodecConfig"),
        ("xglm", "XGLMConfig"),
        ("xlm", "XLMConfig"),
        ("xlm-prophetnet", "XLMProphetNetConfig"),
        ("xlm-roberta", "XLMRobertaConfig"),
        ("xlm-roberta-xl", "XLMRobertaXLConfig"),
        ("xlnet", "XLNetConfig"),
        ("xlstm", "xLSTMConfig"),
        ("xmod", "XmodConfig"),
        ("yolos", "YolosConfig"),
        ("yoso", "YosoConfig"),
        ("zamba", "ZambaConfig"),
        ("zamba2", "Zamba2Config"),
        ("zoedepth", "ZoeDepthConfig"),
    ]
)


MODEL_NAMES_MAPPING = OrderedDict[str, str](
    [
        # Add full (and cased) model names here
        ("aimv2", "AIMv2"),
        ("aimv2_vision_model", "Aimv2VisionModel"),
        ("albert", "ALBERT"),
        ("align", "ALIGN"),
        ("altclip", "AltCLIP"),
        ("arcee", "Arcee"),
        ("aria", "Aria"),
        ("aria_text", "AriaText"),
        ("audio-spectrogram-transformer", "Audio Spectrogram Transformer"),
        ("autoformer", "Autoformer"),
        ("aya_vision", "AyaVision"),
        ("bamba", "Bamba"),
        ("bark", "Bark"),
        ("bart", "BART"),
        ("barthez", "BARThez"),
        ("bartpho", "BARTpho"),
        ("beit", "BEiT"),
        ("bert", "BERT"),
        ("bert-generation", "Bert Generation"),
        ("bert-japanese", "BertJapanese"),
        ("bertweet", "BERTweet"),
        ("big_bird", "BigBird"),
        ("bigbird_pegasus", "BigBird-Pegasus"),
        ("biogpt", "BioGpt"),
        ("bit", "BiT"),
        ("bitnet", "BitNet"),
        ("blenderbot", "Blenderbot"),
        ("blenderbot-small", "BlenderbotSmall"),
        ("blip", "BLIP"),
        ("blip-2", "BLIP-2"),
        ("blip_2_qformer", "BLIP-2 QFormer"),
        ("bloom", "BLOOM"),
        ("bort", "BORT"),
        ("bridgetower", "BridgeTower"),
        ("bros", "BROS"),
        ("byt5", "ByT5"),
        ("camembert", "CamemBERT"),
        ("canine", "CANINE"),
        ("chameleon", "Chameleon"),
        ("chinese_clip", "Chinese-CLIP"),
        ("chinese_clip_vision_model", "ChineseCLIPVisionModel"),
        ("clap", "CLAP"),
        ("clip", "CLIP"),
        ("clip_text_model", "CLIPTextModel"),
        ("clip_vision_model", "CLIPVisionModel"),
        ("clipseg", "CLIPSeg"),
        ("clvp", "CLVP"),
        ("code_llama", "CodeLlama"),
        ("codegen", "CodeGen"),
        ("cohere", "Cohere"),
        ("cohere2", "Cohere2"),
        ("cohere2_vision", "Cohere2Vision"),
        ("colpali", "ColPali"),
        ("colqwen2", "ColQwen2"),
        ("conditional_detr", "Conditional DETR"),
        ("convbert", "ConvBERT"),
        ("convnext", "ConvNeXT"),
        ("convnextv2", "ConvNeXTV2"),
        ("cpm", "CPM"),
        ("cpmant", "CPM-Ant"),
        ("csm", "CSM"),
        ("ctrl", "CTRL"),
        ("cvt", "CvT"),
        ("d_fine", "D-FINE"),
        ("dab-detr", "DAB-DETR"),
        ("dac", "DAC"),
        ("data2vec-audio", "Data2VecAudio"),
        ("data2vec-text", "Data2VecText"),
        ("data2vec-vision", "Data2VecVision"),
        ("dbrx", "DBRX"),
        ("deberta", "DeBERTa"),
        ("deberta-v2", "DeBERTa-v2"),
        ("decision_transformer", "Decision Transformer"),
        ("deepseek_v2", "DeepSeek-V2"),
        ("deepseek_v3", "DeepSeek-V3"),
        ("deepseek_vl", "DeepseekVL"),
        ("deepseek_vl_hybrid", "DeepseekVLHybrid"),
        ("deformable_detr", "Deformable DETR"),
        ("deit", "DeiT"),
        ("deplot", "DePlot"),
        ("depth_anything", "Depth Anything"),
        ("depth_anything_v2", "Depth Anything V2"),
        ("depth_pro", "DepthPro"),
        ("deta", "DETA"),
        ("detr", "DETR"),
        ("dia", "Dia"),
        ("dialogpt", "DialoGPT"),
        ("diffllama", "DiffLlama"),
        ("dinat", "DiNAT"),
        ("dinov2", "DINOv2"),
        ("dinov2_with_registers", "DINOv2 with Registers"),
        ("dinov3_convnext", "DINOv3 ConvNext"),
        ("dinov3_vit", "DINOv3 ViT"),
        ("distilbert", "DistilBERT"),
        ("dit", "DiT"),
        ("doge", "Doge"),
        ("donut-swin", "DonutSwin"),
        ("dots1", "dots1"),
        ("dpr", "DPR"),
        ("dpt", "DPT"),
        ("efficientformer", "EfficientFormer"),
        ("efficientloftr", "EfficientLoFTR"),
        ("efficientnet", "EfficientNet"),
        ("electra", "ELECTRA"),
        ("emu3", "Emu3"),
        ("encodec", "EnCodec"),
        ("encoder-decoder", "Encoder decoder"),
        ("eomt", "EoMT"),
        ("ernie", "ERNIE"),
        ("ernie4_5", "Ernie4_5"),
        ("ernie4_5_moe", "Ernie4_5_MoE"),
        ("ernie_m", "ErnieM"),
        ("esm", "ESM"),
        ("evolla", "Evolla"),
        ("exaone4", "EXAONE-4.0"),
        ("falcon", "Falcon"),
        ("falcon3", "Falcon3"),
        ("falcon_h1", "FalconH1"),
        ("falcon_mamba", "FalconMamba"),
        ("fastspeech2_conformer", "FastSpeech2Conformer"),
        ("fastspeech2_conformer_with_hifigan", "FastSpeech2ConformerWithHifiGan"),
        ("flan-t5", "FLAN-T5"),
        ("flan-ul2", "FLAN-UL2"),
        ("flaubert", "FlauBERT"),
        ("flava", "FLAVA"),
        ("fnet", "FNet"),
        ("focalnet", "FocalNet"),
        ("fsmt", "FairSeq Machine-Translation"),
        ("funnel", "Funnel Transformer"),
        ("fuyu", "Fuyu"),
        ("gemma", "Gemma"),
        ("gemma2", "Gemma2"),
        ("gemma3", "Gemma3ForConditionalGeneration"),
        ("gemma3_text", "Gemma3ForCausalLM"),
        ("gemma3n", "Gemma3nForConditionalGeneration"),
        ("gemma3n_audio", "Gemma3nAudioEncoder"),
        ("gemma3n_text", "Gemma3nForCausalLM"),
        ("gemma3n_vision", "TimmWrapperModel"),
        ("git", "GIT"),
        ("glm", "GLM"),
        ("glm4", "GLM4"),
        ("glm4_moe", "Glm4MoE"),
        ("glm4v", "GLM4V"),
        ("glm4v_moe", "GLM4VMOE"),
        ("glm4v_moe_text", "GLM4VMOE"),
        ("glm4v_text", "GLM4V"),
        ("glpn", "GLPN"),
        ("got_ocr2", "GOT-OCR2"),
        ("gpt-sw3", "GPT-Sw3"),
        ("gpt2", "OpenAI GPT-2"),
        ("gpt_bigcode", "GPTBigCode"),
        ("gpt_neo", "GPT Neo"),
        ("gpt_neox", "GPT NeoX"),
        ("gpt_neox_japanese", "GPT NeoX Japanese"),
        ("gpt_oss", "GptOss"),
        ("gptj", "GPT-J"),
        ("gptsan-japanese", "GPTSAN-japanese"),
        ("granite", "Granite"),
        ("granite_speech", "GraniteSpeech"),
        ("granitemoe", "GraniteMoeMoe"),
        ("granitemoehybrid", "GraniteMoeHybrid"),
        ("granitemoeshared", "GraniteMoeSharedMoe"),
        ("granitevision", "LLaVA-NeXT"),
        ("graphormer", "Graphormer"),
        ("grounding-dino", "Grounding DINO"),
        ("groupvit", "GroupViT"),
        ("helium", "Helium"),
        ("herbert", "HerBERT"),
        ("hgnet_v2", "HGNet-V2"),
        ("hiera", "Hiera"),
        ("hubert", "Hubert"),
        ("ibert", "I-BERT"),
        ("idefics", "IDEFICS"),
        ("idefics2", "Idefics2"),
        ("idefics3", "Idefics3"),
        ("idefics3_vision", "Idefics3VisionTransformer"),
        ("ijepa", "I-JEPA"),
        ("imagegpt", "ImageGPT"),
        ("informer", "Informer"),
        ("instructblip", "InstructBLIP"),
        ("instructblipvideo", "InstructBlipVideo"),
        ("internvl", "InternVL"),
        ("internvl_vision", "InternVLVision"),
        ("jamba", "Jamba"),
        ("janus", "Janus"),
        ("jetmoe", "JetMoe"),
        ("jukebox", "Jukebox"),
        ("kosmos-2", "KOSMOS-2"),
<<<<<<< HEAD
        ("kosmos-2.5", "KOSMOS-2.5"),
=======
        ("kyutai_speech_to_text", "KyutaiSpeechToText"),
>>>>>>> 2fe43376
        ("layoutlm", "LayoutLM"),
        ("layoutlmv2", "LayoutLMv2"),
        ("layoutlmv3", "LayoutLMv3"),
        ("layoutxlm", "LayoutXLM"),
        ("led", "LED"),
        ("levit", "LeViT"),
        ("lfm2", "Lfm2"),
        ("lightglue", "LightGlue"),
        ("lilt", "LiLT"),
        ("llama", "LLaMA"),
        ("llama2", "Llama2"),
        ("llama3", "Llama3"),
        ("llama4", "Llama4"),
        ("llama4_text", "Llama4ForCausalLM"),
        ("llava", "LLaVa"),
        ("llava_next", "LLaVA-NeXT"),
        ("llava_next_video", "LLaVa-NeXT-Video"),
        ("llava_onevision", "LLaVA-Onevision"),
        ("longformer", "Longformer"),
        ("longt5", "LongT5"),
        ("luke", "LUKE"),
        ("lxmert", "LXMERT"),
        ("m2m_100", "M2M100"),
        ("madlad-400", "MADLAD-400"),
        ("mamba", "Mamba"),
        ("mamba2", "mamba2"),
        ("marian", "Marian"),
        ("markuplm", "MarkupLM"),
        ("mask2former", "Mask2Former"),
        ("maskformer", "MaskFormer"),
        ("maskformer-swin", "MaskFormerSwin"),
        ("matcha", "MatCha"),
        ("mbart", "mBART"),
        ("mbart50", "mBART-50"),
        ("mctct", "M-CTC-T"),
        ("mega", "MEGA"),
        ("megatron-bert", "Megatron-BERT"),
        ("megatron_gpt2", "Megatron-GPT2"),
        ("mgp-str", "MGP-STR"),
        ("mimi", "Mimi"),
        ("minimax", "MiniMax"),
        ("mistral", "Mistral"),
        ("mistral3", "Mistral3"),
        ("mixtral", "Mixtral"),
        ("mlcd", "MLCD"),
        ("mllama", "Mllama"),
        ("mluke", "mLUKE"),
        ("mm-grounding-dino", "MM Grounding DINO"),
        ("mms", "MMS"),
        ("mobilebert", "MobileBERT"),
        ("mobilenet_v1", "MobileNetV1"),
        ("mobilenet_v2", "MobileNetV2"),
        ("mobilevit", "MobileViT"),
        ("mobilevitv2", "MobileViTV2"),
        ("modernbert", "ModernBERT"),
        ("modernbert-decoder", "ModernBertDecoder"),
        ("moonshine", "Moonshine"),
        ("moshi", "Moshi"),
        ("mpnet", "MPNet"),
        ("mpt", "MPT"),
        ("mra", "MRA"),
        ("mt5", "MT5"),
        ("musicgen", "MusicGen"),
        ("musicgen_melody", "MusicGen Melody"),
        ("mvp", "MVP"),
        ("myt5", "myt5"),
        ("nat", "NAT"),
        ("nemotron", "Nemotron"),
        ("nezha", "Nezha"),
        ("nllb", "NLLB"),
        ("nllb-moe", "NLLB-MOE"),
        ("nougat", "Nougat"),
        ("nystromformer", "Nyströmformer"),
        ("olmo", "OLMo"),
        ("olmo2", "OLMo2"),
        ("olmoe", "OLMoE"),
        ("omdet-turbo", "OmDet-Turbo"),
        ("oneformer", "OneFormer"),
        ("open-llama", "OpenLlama"),
        ("openai-gpt", "OpenAI GPT"),
        ("opt", "OPT"),
        ("owlv2", "OWLv2"),
        ("owlvit", "OWL-ViT"),
        ("paligemma", "PaliGemma"),
        ("patchtsmixer", "PatchTSMixer"),
        ("patchtst", "PatchTST"),
        ("pegasus", "Pegasus"),
        ("pegasus_x", "PEGASUS-X"),
        ("perceiver", "Perceiver"),
        ("perception_encoder", "PerceptionEncoder"),
        ("perception_lm", "PerceptionLM"),
        ("persimmon", "Persimmon"),
        ("phi", "Phi"),
        ("phi3", "Phi3"),
        ("phi4_multimodal", "Phi4Multimodal"),
        ("phimoe", "Phimoe"),
        ("phobert", "PhoBERT"),
        ("pix2struct", "Pix2Struct"),
        ("pixtral", "Pixtral"),
        ("plbart", "PLBart"),
        ("poolformer", "PoolFormer"),
        ("pop2piano", "Pop2Piano"),
        ("prompt_depth_anything", "PromptDepthAnything"),
        ("prophetnet", "ProphetNet"),
        ("pvt", "PVT"),
        ("pvt_v2", "PVTv2"),
        ("qdqbert", "QDQBert"),
        ("qwen2", "Qwen2"),
        ("qwen2_5_omni", "Qwen2_5Omni"),
        ("qwen2_5_vl", "Qwen2_5_VL"),
        ("qwen2_5_vl_text", "Qwen2_5_VL"),
        ("qwen2_audio", "Qwen2Audio"),
        ("qwen2_audio_encoder", "Qwen2AudioEncoder"),
        ("qwen2_moe", "Qwen2MoE"),
        ("qwen2_vl", "Qwen2VL"),
        ("qwen2_vl_text", "Qwen2VL"),
        ("qwen3", "Qwen3"),
        ("qwen3_moe", "Qwen3MoE"),
        ("rag", "RAG"),
        ("realm", "REALM"),
        ("recurrent_gemma", "RecurrentGemma"),
        ("reformer", "Reformer"),
        ("regnet", "RegNet"),
        ("rembert", "RemBERT"),
        ("resnet", "ResNet"),
        ("retribert", "RetriBERT"),
        ("roberta", "RoBERTa"),
        ("roberta-prelayernorm", "RoBERTa-PreLayerNorm"),
        ("roc_bert", "RoCBert"),
        ("roformer", "RoFormer"),
        ("rt_detr", "RT-DETR"),
        ("rt_detr_resnet", "RT-DETR-ResNet"),
        ("rt_detr_v2", "RT-DETRv2"),
        ("rwkv", "RWKV"),
        ("sam", "SAM"),
        ("sam2", "SAM2"),
        ("sam2_hiera_det_model", "Sam2HieraDetModel"),
        ("sam2_video", "Sam2VideoModel"),
        ("sam2_vision_model", "Sam2VisionModel"),
        ("sam_hq", "SAM-HQ"),
        ("sam_hq_vision_model", "SamHQVisionModel"),
        ("sam_vision_model", "SamVisionModel"),
        ("seamless_m4t", "SeamlessM4T"),
        ("seamless_m4t_v2", "SeamlessM4Tv2"),
        ("segformer", "SegFormer"),
        ("seggpt", "SegGPT"),
        ("sew", "SEW"),
        ("sew-d", "SEW-D"),
        ("shieldgemma2", "Shieldgemma2"),
        ("siglip", "SigLIP"),
        ("siglip2", "SigLIP2"),
        ("siglip2_vision_model", "Siglip2VisionModel"),
        ("siglip_vision_model", "SiglipVisionModel"),
        ("smollm3", "SmolLM3"),
        ("smolvlm", "SmolVLM"),
        ("smolvlm_vision", "SmolVLMVisionTransformer"),
        ("speech-encoder-decoder", "Speech Encoder decoder"),
        ("speech_to_text", "Speech2Text"),
        ("speech_to_text_2", "Speech2Text2"),
        ("speecht5", "SpeechT5"),
        ("splinter", "Splinter"),
        ("squeezebert", "SqueezeBERT"),
        ("stablelm", "StableLm"),
        ("starcoder2", "Starcoder2"),
        ("superglue", "SuperGlue"),
        ("superpoint", "SuperPoint"),
        ("swiftformer", "SwiftFormer"),
        ("swin", "Swin Transformer"),
        ("swin2sr", "Swin2SR"),
        ("swinv2", "Swin Transformer V2"),
        ("switch_transformers", "SwitchTransformers"),
        ("t5", "T5"),
        ("t5gemma", "T5Gemma"),
        ("t5v1.1", "T5v1.1"),
        ("table-transformer", "Table Transformer"),
        ("tapas", "TAPAS"),
        ("tapex", "TAPEX"),
        ("textnet", "TextNet"),
        ("time_series_transformer", "Time Series Transformer"),
        ("timesfm", "TimesFm"),
        ("timesformer", "TimeSformer"),
        ("timm_backbone", "TimmBackbone"),
        ("timm_wrapper", "TimmWrapperModel"),
        ("trajectory_transformer", "Trajectory Transformer"),
        ("transfo-xl", "Transformer-XL"),
        ("trocr", "TrOCR"),
        ("tvlt", "TVLT"),
        ("tvp", "TVP"),
        ("udop", "UDOP"),
        ("ul2", "UL2"),
        ("umt5", "UMT5"),
        ("unispeech", "UniSpeech"),
        ("unispeech-sat", "UniSpeechSat"),
        ("univnet", "UnivNet"),
        ("upernet", "UPerNet"),
        ("van", "VAN"),
        ("video_llava", "VideoLlava"),
        ("videomae", "VideoMAE"),
        ("vilt", "ViLT"),
        ("vipllava", "VipLlava"),
        ("vision-encoder-decoder", "Vision Encoder decoder"),
        ("vision-text-dual-encoder", "VisionTextDualEncoder"),
        ("visual_bert", "VisualBERT"),
        ("vit", "ViT"),
        ("vit_hybrid", "ViT Hybrid"),
        ("vit_mae", "ViTMAE"),
        ("vit_msn", "ViTMSN"),
        ("vitdet", "VitDet"),
        ("vitmatte", "ViTMatte"),
        ("vitpose", "ViTPose"),
        ("vitpose_backbone", "ViTPoseBackbone"),
        ("vits", "VITS"),
        ("vivit", "ViViT"),
        ("vjepa2", "VJEPA2Model"),
        ("voxtral", "Voxtral"),
        ("voxtral_encoder", "Voxtral Encoder"),
        ("wav2vec2", "Wav2Vec2"),
        ("wav2vec2-bert", "Wav2Vec2-BERT"),
        ("wav2vec2-conformer", "Wav2Vec2-Conformer"),
        ("wav2vec2_phoneme", "Wav2Vec2Phoneme"),
        ("wavlm", "WavLM"),
        ("whisper", "Whisper"),
        ("xclip", "X-CLIP"),
        ("xcodec", "X-CODEC"),
        ("xglm", "XGLM"),
        ("xlm", "XLM"),
        ("xlm-prophetnet", "XLM-ProphetNet"),
        ("xlm-roberta", "XLM-RoBERTa"),
        ("xlm-roberta-xl", "XLM-RoBERTa-XL"),
        ("xlm-v", "XLM-V"),
        ("xlnet", "XLNet"),
        ("xls_r", "XLS-R"),
        ("xlsr_wav2vec2", "XLSR-Wav2Vec2"),
        ("xlstm", "xLSTM"),
        ("xmod", "X-MOD"),
        ("yolos", "YOLOS"),
        ("yoso", "YOSO"),
        ("zamba", "Zamba"),
        ("zamba2", "Zamba2"),
        ("zoedepth", "ZoeDepth"),
    ]
)

# This is tied to the processing `-` -> `_` in `model_type_to_module_name`. For example, instead of putting
# `transfo-xl` (as in `CONFIG_MAPPING_NAMES`), we should use `transfo_xl`.
DEPRECATED_MODELS = [
    "bort",
    "deta",
    "efficientformer",
    "ernie_m",
    "gptsan_japanese",
    "graphormer",
    "jukebox",
    "mctct",
    "mega",
    "mmbt",
    "nat",
    "nezha",
    "open_llama",
    "qdqbert",
    "realm",
    "retribert",
    "speech_to_text_2",
    "tapex",
    "trajectory_transformer",
    "transfo_xl",
    "tvlt",
    "van",
    "vit_hybrid",
    "xlm_prophetnet",
]

SPECIAL_MODEL_TYPE_TO_MODULE_NAME = OrderedDict[str, str](
    [
        ("openai-gpt", "openai"),
        ("data2vec-audio", "data2vec"),
        ("data2vec-text", "data2vec"),
        ("data2vec-vision", "data2vec"),
        ("donut-swin", "donut"),
        ("kosmos-2", "kosmos2"),
        ("kosmos-2.5", "kosmos2_5"),
        ("maskformer-swin", "maskformer"),
        ("xclip", "x_clip"),
        ("clip_vision_model", "clip"),
        ("qwen2_audio_encoder", "qwen2_audio"),
        ("voxtral_encoder", "voxtral"),
        ("clip_text_model", "clip"),
        ("aria_text", "aria"),
        ("gemma3_text", "gemma3"),
        ("gemma3n_audio", "gemma3n"),
        ("gemma3n_text", "gemma3n"),
        ("gemma3n_vision", "gemma3n"),
        ("glm4v_text", "glm4v"),
        ("glm4v_moe_text", "glm4v_moe"),
        ("idefics3_vision", "idefics3"),
        ("siglip_vision_model", "siglip"),
        ("aimv2_vision_model", "aimv2"),
        ("smolvlm_vision", "smolvlm"),
        ("chinese_clip_vision_model", "chinese_clip"),
        ("rt_detr_resnet", "rt_detr"),
        ("granitevision", "llava_next"),
        ("internvl_vision", "internvl"),
        ("qwen2_5_vl_text", "qwen2_5_vl"),
        ("qwen2_vl_text", "qwen2_vl"),
        ("sam_vision_model", "sam"),
        ("sam2_vision_model", "sam2"),
        ("sam2_hiera_det_model", "sam2"),
        ("sam_hq_vision_model", "sam_hq"),
        ("llama4_text", "llama4"),
        ("blip_2_qformer", "blip_2"),
        ("fastspeech2_conformer_with_hifigan", "fastspeech2_conformer"),
        ("perception_encoder", "perception_lm"),
    ]
)


def model_type_to_module_name(key) -> str:
    """Converts a config key to the corresponding module."""
    # Special treatment
    if key in SPECIAL_MODEL_TYPE_TO_MODULE_NAME:
        key = SPECIAL_MODEL_TYPE_TO_MODULE_NAME[key]

        if key in DEPRECATED_MODELS:
            key = f"deprecated.{key}"
        return key

    key = key.replace("-", "_")
    if key in DEPRECATED_MODELS:
        key = f"deprecated.{key}"

    return key


def config_class_to_model_type(config) -> Union[str, None]:
    """Converts a config class name to the corresponding model type"""
    for key, cls in CONFIG_MAPPING_NAMES.items():
        if cls == config:
            return key
    # if key not found check in extra content
    for key, cls in CONFIG_MAPPING._extra_content.items():
        if cls.__name__ == config:
            return key
    return None


class _LazyConfigMapping(OrderedDict[str, type[PretrainedConfig]]):
    """
    A dictionary that lazily load its values when they are requested.
    """

    def __init__(self, mapping) -> None:
        self._mapping = mapping
        self._extra_content = {}
        self._modules = {}

    def __getitem__(self, key: str) -> type[PretrainedConfig]:
        if key in self._extra_content:
            return self._extra_content[key]
        if key not in self._mapping:
            raise KeyError(key)
        value = self._mapping[key]
        module_name = model_type_to_module_name(key)
        if module_name not in self._modules:
            self._modules[module_name] = importlib.import_module(f".{module_name}", "transformers.models")
        if hasattr(self._modules[module_name], value):
            return getattr(self._modules[module_name], value)

        # Some of the mappings have entries model_type -> config of another model type. In that case we try to grab the
        # object at the top level.
        transformers_module = importlib.import_module("transformers")
        return getattr(transformers_module, value)

    def keys(self) -> list[str]:
        return list(self._mapping.keys()) + list(self._extra_content.keys())

    def values(self) -> list[type[PretrainedConfig]]:
        return [self[k] for k in self._mapping] + list(self._extra_content.values())

    def items(self) -> list[tuple[str, type[PretrainedConfig]]]:
        return [(k, self[k]) for k in self._mapping] + list(self._extra_content.items())

    def __iter__(self) -> Iterator[str]:
        return iter(list(self._mapping.keys()) + list(self._extra_content.keys()))

    def __contains__(self, item: object) -> bool:
        return item in self._mapping or item in self._extra_content

    def register(self, key: str, value: type[PretrainedConfig], exist_ok=False) -> None:
        """
        Register a new configuration in this mapping.
        """
        if key in self._mapping and not exist_ok:
            raise ValueError(f"'{key}' is already used by a Transformers config, pick another name.")
        self._extra_content[key] = value


CONFIG_MAPPING = _LazyConfigMapping(CONFIG_MAPPING_NAMES)


class _LazyLoadAllMappings(OrderedDict[str, str]):
    """
    A mapping that will load all pairs of key values at the first access (either by indexing, requestions keys, values,
    etc.)

    Args:
        mapping: The mapping to load.
    """

    def __init__(self, mapping):
        self._mapping = mapping
        self._initialized = False
        self._data = {}

    def _initialize(self):
        if self._initialized:
            return

        for model_type, map_name in self._mapping.items():
            module_name = model_type_to_module_name(model_type)
            module = importlib.import_module(f".{module_name}", "transformers.models")
            mapping = getattr(module, map_name)
            self._data.update(mapping)

        self._initialized = True

    def __getitem__(self, key):
        self._initialize()
        return self._data[key]

    def keys(self) -> KeysView[str]:
        self._initialize()
        return self._data.keys()

    def values(self) -> ValuesView[str]:
        self._initialize()
        return self._data.values()

    def items(self) -> KeysView[str]:
        self._initialize()
        return self._data.keys()

    def __iter__(self) -> Iterator[str]:
        self._initialize()
        return iter(self._data)

    def __contains__(self, item: object) -> bool:
        self._initialize()
        return item in self._data


def _get_class_name(model_class: Union[str, list[str]]):
    if isinstance(model_class, (list, tuple)):
        return " or ".join([f"[`{c}`]" for c in model_class if c is not None])
    return f"[`{model_class}`]"


def _list_model_options(indent, config_to_class=None, use_model_types=True):
    if config_to_class is None and not use_model_types:
        raise ValueError("Using `use_model_types=False` requires a `config_to_class` dictionary.")
    if use_model_types:
        if config_to_class is None:
            model_type_to_name = {model_type: f"[`{config}`]" for model_type, config in CONFIG_MAPPING_NAMES.items()}
        else:
            model_type_to_name = {
                model_type: _get_class_name(model_class)
                for model_type, model_class in config_to_class.items()
                if model_type in MODEL_NAMES_MAPPING
            }
        lines = [
            f"{indent}- **{model_type}** -- {model_type_to_name[model_type]} ({MODEL_NAMES_MAPPING[model_type]} model)"
            for model_type in sorted(model_type_to_name.keys())
        ]
    else:
        config_to_name = {
            CONFIG_MAPPING_NAMES[config]: _get_class_name(clas)
            for config, clas in config_to_class.items()
            if config in CONFIG_MAPPING_NAMES
        }
        config_to_model_name = {
            config: MODEL_NAMES_MAPPING[model_type] for model_type, config in CONFIG_MAPPING_NAMES.items()
        }
        lines = [
            f"{indent}- [`{config_name}`] configuration class:"
            f" {config_to_name[config_name]} ({config_to_model_name[config_name]} model)"
            for config_name in sorted(config_to_name.keys())
        ]
    return "\n".join(lines)


def replace_list_option_in_docstrings(
    config_to_class=None, use_model_types: bool = True
) -> Callable[[_CallableT], _CallableT]:
    def docstring_decorator(fn):
        docstrings = fn.__doc__
        if docstrings is None:
            # Example: -OO
            return fn
        lines = docstrings.split("\n")
        i = 0
        while i < len(lines) and re.search(r"^(\s*)List options\s*$", lines[i]) is None:
            i += 1
        if i < len(lines):
            indent = re.search(r"^(\s*)List options\s*$", lines[i]).groups()[0]
            if use_model_types:
                indent = f"{indent}    "
            lines[i] = _list_model_options(indent, config_to_class=config_to_class, use_model_types=use_model_types)
            docstrings = "\n".join(lines)
        else:
            raise ValueError(
                f"The function {fn} should have an empty 'List options' in its docstring as placeholder, current"
                f" docstring is:\n{docstrings}"
            )
        fn.__doc__ = docstrings
        return fn

    return docstring_decorator


class AutoConfig:
    r"""
    This is a generic configuration class that will be instantiated as one of the configuration classes of the library
    when created with the [`~AutoConfig.from_pretrained`] class method.

    This class cannot be instantiated directly using `__init__()` (throws an error).
    """

    def __init__(self) -> None:
        raise OSError(
            "AutoConfig is designed to be instantiated "
            "using the `AutoConfig.from_pretrained(pretrained_model_name_or_path)` method."
        )

    @classmethod
    def for_model(cls, model_type: str, *args, **kwargs) -> PretrainedConfig:
        if model_type in CONFIG_MAPPING:
            config_class = CONFIG_MAPPING[model_type]
            return config_class(*args, **kwargs)
        raise ValueError(
            f"Unrecognized model identifier: {model_type}. Should contain one of {', '.join(CONFIG_MAPPING.keys())}"
        )

    @classmethod
    @replace_list_option_in_docstrings()
    def from_pretrained(cls, pretrained_model_name_or_path: Union[str, os.PathLike[str]], **kwargs):
        r"""
        Instantiate one of the configuration classes of the library from a pretrained model configuration.

        The configuration class to instantiate is selected based on the `model_type` property of the config object that
        is loaded, or when it's missing, by falling back to using pattern matching on `pretrained_model_name_or_path`:

        List options

        Args:
            pretrained_model_name_or_path (`str` or `os.PathLike`):
                Can be either:

                    - A string, the *model id* of a pretrained model configuration hosted inside a model repo on
                      huggingface.co.
                    - A path to a *directory* containing a configuration file saved using the
                      [`~PretrainedConfig.save_pretrained`] method, or the [`~PreTrainedModel.save_pretrained`] method,
                      e.g., `./my_model_directory/`.
                    - A path or url to a saved configuration JSON *file*, e.g.,
                      `./my_model_directory/configuration.json`.
            cache_dir (`str` or `os.PathLike`, *optional*):
                Path to a directory in which a downloaded pretrained model configuration should be cached if the
                standard cache should not be used.
            force_download (`bool`, *optional*, defaults to `False`):
                Whether or not to force the (re-)download the model weights and configuration files and override the
                cached versions if they exist.
            resume_download:
                Deprecated and ignored. All downloads are now resumed by default when possible.
                Will be removed in v5 of Transformers.
            proxies (`dict[str, str]`, *optional*):
                A dictionary of proxy servers to use by protocol or endpoint, e.g., `{'http': 'foo.bar:3128',
                'http://hostname': 'foo.bar:4012'}`. The proxies are used on each request.
            revision (`str`, *optional*, defaults to `"main"`):
                The specific model version to use. It can be a branch name, a tag name, or a commit id, since we use a
                git-based system for storing models and other artifacts on huggingface.co, so `revision` can be any
                identifier allowed by git.
            return_unused_kwargs (`bool`, *optional*, defaults to `False`):
                If `False`, then this function returns just the final configuration object.

                If `True`, then this functions returns a `Tuple(config, unused_kwargs)` where *unused_kwargs* is a
                dictionary consisting of the key/value pairs whose keys are not configuration attributes: i.e., the
                part of `kwargs` which has not been used to update `config` and is otherwise ignored.
            trust_remote_code (`bool`, *optional*, defaults to `False`):
                Whether or not to allow for custom models defined on the Hub in their own modeling files. This option
                should only be set to `True` for repositories you trust and in which you have read the code, as it will
                execute code present on the Hub on your local machine.
            kwargs(additional keyword arguments, *optional*):
                The values in kwargs of any keys which are configuration attributes will be used to override the loaded
                values. Behavior concerning key/value pairs whose keys are *not* configuration attributes is controlled
                by the `return_unused_kwargs` keyword parameter.

        Examples:

        ```python
        >>> from transformers import AutoConfig

        >>> # Download configuration from huggingface.co and cache.
        >>> config = AutoConfig.from_pretrained("google-bert/bert-base-uncased")

        >>> # Download configuration from huggingface.co (user-uploaded) and cache.
        >>> config = AutoConfig.from_pretrained("dbmdz/bert-base-german-cased")

        >>> # If configuration file is in a directory (e.g., was saved using *save_pretrained('./test/saved_model/')*).
        >>> config = AutoConfig.from_pretrained("./test/bert_saved_model/")

        >>> # Load a specific configuration file.
        >>> config = AutoConfig.from_pretrained("./test/bert_saved_model/my_configuration.json")

        >>> # Change some config attributes when loading a pretrained config.
        >>> config = AutoConfig.from_pretrained("google-bert/bert-base-uncased", output_attentions=True, foo=False)
        >>> config.output_attentions
        True

        >>> config, unused_kwargs = AutoConfig.from_pretrained(
        ...     "google-bert/bert-base-uncased", output_attentions=True, foo=False, return_unused_kwargs=True
        ... )
        >>> config.output_attentions
        True

        >>> unused_kwargs
        {'foo': False}
        ```
        """
        use_auth_token = kwargs.pop("use_auth_token", None)
        if use_auth_token is not None:
            warnings.warn(
                "The `use_auth_token` argument is deprecated and will be removed in v5 of Transformers. Please use `token` instead.",
                FutureWarning,
            )
            if kwargs.get("token") is not None:
                raise ValueError(
                    "`token` and `use_auth_token` are both specified. Please set only the argument `token`."
                )
            kwargs["token"] = use_auth_token

        kwargs["_from_auto"] = True
        kwargs["name_or_path"] = pretrained_model_name_or_path
        trust_remote_code = kwargs.pop("trust_remote_code", None)
        code_revision = kwargs.pop("code_revision", None)

        config_dict, unused_kwargs = PretrainedConfig.get_config_dict(pretrained_model_name_or_path, **kwargs)
        has_remote_code = "auto_map" in config_dict and "AutoConfig" in config_dict["auto_map"]
        has_local_code = "model_type" in config_dict and config_dict["model_type"] in CONFIG_MAPPING
        if has_remote_code:
            class_ref = config_dict["auto_map"]["AutoConfig"]
            if "--" in class_ref:
                upstream_repo = class_ref.split("--")[0]
            else:
                upstream_repo = None
            trust_remote_code = resolve_trust_remote_code(
                trust_remote_code, pretrained_model_name_or_path, has_local_code, has_remote_code, upstream_repo
            )

        if has_remote_code and trust_remote_code:
            config_class = get_class_from_dynamic_module(
                class_ref, pretrained_model_name_or_path, code_revision=code_revision, **kwargs
            )
            config_class.register_for_auto_class()
            return config_class.from_pretrained(pretrained_model_name_or_path, **kwargs)
        elif "model_type" in config_dict:
            try:
                config_class = CONFIG_MAPPING[config_dict["model_type"]]
            except KeyError:
                raise ValueError(
                    f"The checkpoint you are trying to load has model type `{config_dict['model_type']}` "
                    "but Transformers does not recognize this architecture. This could be because of an "
                    "issue with the checkpoint, or because your version of Transformers is out of date.\n\n"
                    "You can update Transformers with the command `pip install --upgrade transformers`. If this "
                    "does not work, and the checkpoint is very new, then there may not be a release version "
                    "that supports this model yet. In this case, you can get the most up-to-date code by installing "
                    "Transformers from source with the command "
                    "`pip install git+https://github.com/huggingface/transformers.git`"
                )
            return config_class.from_dict(config_dict, **unused_kwargs)
        else:
            # Fallback: use pattern matching on the string.
            # We go from longer names to shorter names to catch roberta before bert (for instance)
            for pattern in sorted(CONFIG_MAPPING.keys(), key=len, reverse=True):
                if pattern in str(pretrained_model_name_or_path):
                    return CONFIG_MAPPING[pattern].from_dict(config_dict, **unused_kwargs)

        raise ValueError(
            f"Unrecognized model in {pretrained_model_name_or_path}. "
            f"Should have a `model_type` key in its {CONFIG_NAME}, or contain one of the following strings "
            f"in its name: {', '.join(CONFIG_MAPPING.keys())}"
        )

    @staticmethod
    def register(model_type, config, exist_ok=False) -> None:
        """
        Register a new configuration for this class.

        Args:
            model_type (`str`): The model type like "bert" or "gpt".
            config ([`PretrainedConfig`]): The config to register.
        """
        if issubclass(config, PretrainedConfig) and config.model_type != model_type:
            raise ValueError(
                "The config you are passing has a `model_type` attribute that is not consistent with the model type "
                f"you passed (config has {config.model_type} and you passed {model_type}. Fix one of those so they "
                "match!"
            )
        CONFIG_MAPPING.register(model_type, config, exist_ok=exist_ok)


__all__ = ["CONFIG_MAPPING", "MODEL_NAMES_MAPPING", "AutoConfig"]<|MERGE_RESOLUTION|>--- conflicted
+++ resolved
@@ -209,11 +209,8 @@
         ("jetmoe", "JetMoeConfig"),
         ("jukebox", "JukeboxConfig"),
         ("kosmos-2", "Kosmos2Config"),
-<<<<<<< HEAD
         ("kosmos-2.5", "Kosmos2_5Config"),
-=======
         ("kyutai_speech_to_text", "KyutaiSpeechToTextConfig"),
->>>>>>> 2fe43376
         ("layoutlm", "LayoutLMConfig"),
         ("layoutlmv2", "LayoutLMv2Config"),
         ("layoutlmv3", "LayoutLMv3Config"),
@@ -629,11 +626,8 @@
         ("jetmoe", "JetMoe"),
         ("jukebox", "Jukebox"),
         ("kosmos-2", "KOSMOS-2"),
-<<<<<<< HEAD
         ("kosmos-2.5", "KOSMOS-2.5"),
-=======
         ("kyutai_speech_to_text", "KyutaiSpeechToText"),
->>>>>>> 2fe43376
         ("layoutlm", "LayoutLM"),
         ("layoutlmv2", "LayoutLMv2"),
         ("layoutlmv3", "LayoutLMv3"),
