--- conflicted
+++ resolved
@@ -57,11 +57,8 @@
         ("conditional_detr", "ConditionalDetrConfig"),
         ("convbert", "ConvBertConfig"),
         ("convnext", "ConvNextConfig"),
-<<<<<<< HEAD
         ("cpmant", "CpmAntConfig"),
-=======
         ("convnextv2", "ConvNextV2Config"),
->>>>>>> 656e869a
         ("ctrl", "CTRLConfig"),
         ("cvt", "CvtConfig"),
         ("data2vec-audio", "Data2VecAudioConfig"),
@@ -245,11 +242,8 @@
         ("conditional_detr", "CONDITIONAL_DETR_PRETRAINED_CONFIG_ARCHIVE_MAP"),
         ("convbert", "CONVBERT_PRETRAINED_CONFIG_ARCHIVE_MAP"),
         ("convnext", "CONVNEXT_PRETRAINED_CONFIG_ARCHIVE_MAP"),
-<<<<<<< HEAD
         ("cpmant", "CPMANT_PRETRAINED_CONFIG_ARCHIVE_MAP"),
-=======
         ("convnextv2", "CONVNEXTV2_PRETRAINED_CONFIG_ARCHIVE_MAP"),
->>>>>>> 656e869a
         ("ctrl", "CTRL_PRETRAINED_CONFIG_ARCHIVE_MAP"),
         ("cvt", "CVT_PRETRAINED_CONFIG_ARCHIVE_MAP"),
         ("data2vec-audio", "DATA2VEC_AUDIO_PRETRAINED_CONFIG_ARCHIVE_MAP"),
