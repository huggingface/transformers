--- conflicted
+++ resolved
@@ -89,11 +89,8 @@
         ("deberta", "DebertaConfig"),
         ("deberta-v2", "DebertaV2Config"),
         ("decision_transformer", "DecisionTransformerConfig"),
-<<<<<<< HEAD
+        ("deepseek_v3", "DeepseekV3Config"),
         ("deepseek_vl", "DeepseekVLConfig"),
-=======
-        ("deepseek_v3", "DeepseekV3Config"),
->>>>>>> 84aa13dd
         ("deformable_detr", "DeformableDetrConfig"),
         ("deit", "DeiTConfig"),
         ("depth_anything", "DepthAnythingConfig"),
@@ -431,11 +428,8 @@
         ("deberta", "DeBERTa"),
         ("deberta-v2", "DeBERTa-v2"),
         ("decision_transformer", "Decision Transformer"),
-<<<<<<< HEAD
+        ("deepseek_v3", "DeepSeek-V3"),
         ("deepseek_vl", "DeepseekVL"),
-=======
-        ("deepseek_v3", "DeepSeek-V3"),
->>>>>>> 84aa13dd
         ("deformable_detr", "Deformable DETR"),
         ("deit", "DeiT"),
         ("deplot", "DePlot"),
