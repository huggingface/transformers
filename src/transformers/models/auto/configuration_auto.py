--- conflicted
+++ resolved
@@ -417,15 +417,12 @@
         ("univnet", "UnivNetConfig"),
         ("upernet", "UperNetConfig"),
         ("van", "VanConfig"),
-<<<<<<< HEAD
+        ("vaultgemma", "VaultGemmaConfig"),
         ("vibevoice", "VibeVoiceConfig"),
         ("vibevoice_acoustic_tokenizer", "VibeVoiceAcousticTokenizerConfig"),
         ("vibevoice_semantic_tokenizer", "VibeVoiceSemanticTokenizerConfig"),
-=======
-        ("vaultgemma", "VaultGemmaConfig"),
         ("video_llama_3", "VideoLlama3Config"),
         ("video_llama_3_vision", "VideoLlama3VisionConfig"),
->>>>>>> e20df45b
         ("video_llava", "VideoLlavaConfig"),
         ("videomae", "VideoMAEConfig"),
         ("vilt", "ViltConfig"),
@@ -885,15 +882,12 @@
         ("univnet", "UnivNet"),
         ("upernet", "UPerNet"),
         ("van", "VAN"),
-<<<<<<< HEAD
+        ("vaultgemma", "VaultGemma"),
         ("vibevoice", "VibeVoice"),
         ("vibevoice_acoustic_tokenizer", "VibeVoiceAcousticTokenizer"),
         ("vibevoice_semantic_tokenizer", "VibeVoiceSemanticTokenizer"),
-=======
-        ("vaultgemma", "VaultGemma"),
         ("video_llama_3", "VideoLlama3"),
         ("video_llama_3_vision", "VideoLlama3Vision"),
->>>>>>> e20df45b
         ("video_llava", "VideoLlava"),
         ("videomae", "VideoMAE"),
         ("vilt", "ViLT"),
