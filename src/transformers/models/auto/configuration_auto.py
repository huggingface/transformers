--- conflicted
+++ resolved
@@ -279,11 +279,7 @@
         ("musicgen", "MusicgenConfig"),
         ("musicgen_melody", "MusicgenMelodyConfig"),
         ("mvp", "MvpConfig"),
-<<<<<<< HEAD
         ("nanochat", "NanoChatConfig"),
-        ("nat", "NatConfig"),
-=======
->>>>>>> 7b84f726
         ("nemotron", "NemotronConfig"),
         ("nllb-moe", "NllbMoeConfig"),
         ("nougat", "VisionEncoderDecoderConfig"),
@@ -729,12 +725,8 @@
         ("musicgen_melody", "MusicGen Melody"),
         ("mvp", "MVP"),
         ("myt5", "myt5"),
-<<<<<<< HEAD
         ("nanochat", "NanoChat"),
         ("nanochat", "NanoChatForCausalLM"),
-        ("nat", "NAT"),
-=======
->>>>>>> 7b84f726
         ("nemotron", "Nemotron"),
         ("nllb", "NLLB"),
         ("nllb-moe", "NLLB-MOE"),
