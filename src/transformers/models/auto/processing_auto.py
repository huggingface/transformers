# coding=utf-8
# Copyright 2021 The HuggingFace Inc. team.
#
# Licensed under the Apache License, Version 2.0 (the "License");
# you may not use this file except in compliance with the License.
# You may obtain a copy of the License at
#
#     http://www.apache.org/licenses/LICENSE-2.0
#
# Unless required by applicable law or agreed to in writing, software
# distributed under the License is distributed on an "AS IS" BASIS,
# WITHOUT WARRANTIES OR CONDITIONS OF ANY KIND, either express or implied.
# See the License for the specific language governing permissions and
# limitations under the License.
"""AutoProcessor class."""

import importlib
import inspect
import json
import os
import warnings
from collections import OrderedDict

# Build the list of all feature extractors
from ...configuration_utils import PretrainedConfig
from ...dynamic_module_utils import get_class_from_dynamic_module, resolve_trust_remote_code
from ...feature_extraction_utils import FeatureExtractionMixin
from ...image_processing_utils import ImageProcessingMixin
from ...processing_utils import ProcessorMixin
from ...tokenization_utils import TOKENIZER_CONFIG_FILE
from ...utils import FEATURE_EXTRACTOR_NAME, PROCESSOR_NAME, get_file_from_repo, logging
from .auto_factory import _LazyAutoMapping
from .configuration_auto import (
    CONFIG_MAPPING_NAMES,
    AutoConfig,
    model_type_to_module_name,
    replace_list_option_in_docstrings,
)
from .feature_extraction_auto import AutoFeatureExtractor
from .image_processing_auto import AutoImageProcessor
from .tokenization_auto import AutoTokenizer


logger = logging.get_logger(__name__)

PROCESSOR_MAPPING_NAMES = OrderedDict(
    [
        ("align", "AlignProcessor"),
        ("altclip", "AltCLIPProcessor"),
        ("aria", "AriaProcessor"),
        ("bark", "BarkProcessor"),
        ("blip", "BlipProcessor"),
        ("blip-2", "Blip2Processor"),
        ("bridgetower", "BridgeTowerProcessor"),
        ("chameleon", "ChameleonProcessor"),
        ("chinese_clip", "ChineseCLIPProcessor"),
        ("clap", "ClapProcessor"),
        ("clip", "CLIPProcessor"),
        ("clipseg", "CLIPSegProcessor"),
        ("clvp", "ClvpProcessor"),
        ("colpali", "ColPaliProcessor"),
        ("emu3", "Emu3Processor"),
        ("flava", "FlavaProcessor"),
        ("fuyu", "FuyuProcessor"),
        ("git", "GitProcessor"),
        ("got_ocr2", "GotOcr2Processor"),
        ("grounding-dino", "GroundingDinoProcessor"),
        ("groupvit", "CLIPProcessor"),
        ("hubert", "Wav2Vec2Processor"),
        ("idefics", "IdeficsProcessor"),
        ("idefics2", "Idefics2Processor"),
        ("idefics3", "Idefics3Processor"),
        ("instructblip", "InstructBlipProcessor"),
        ("instructblipvideo", "InstructBlipVideoProcessor"),
        ("kosmos-2", "Kosmos2Processor"),
        ("layoutlmv2", "LayoutLMv2Processor"),
        ("layoutlmv3", "LayoutLMv3Processor"),
        ("llava", "LlavaProcessor"),
        ("llava_next", "LlavaNextProcessor"),
        ("llava_next_video", "LlavaNextVideoProcessor"),
        ("llava_onevision", "LlavaOnevisionProcessor"),
        ("markuplm", "MarkupLMProcessor"),
        ("mctct", "MCTCTProcessor"),
        ("mgp-str", "MgpstrProcessor"),
        ("mllama", "MllamaProcessor"),
<<<<<<< HEAD
        ("molmo", "MolmoProcessor"),
=======
        ("moonshine", "Wav2Vec2Processor"),
>>>>>>> 9510ae39
        ("oneformer", "OneFormerProcessor"),
        ("owlv2", "Owlv2Processor"),
        ("owlvit", "OwlViTProcessor"),
        ("paligemma", "PaliGemmaProcessor"),
        ("pix2struct", "Pix2StructProcessor"),
        ("pixtral", "PixtralProcessor"),
        ("pop2piano", "Pop2PianoProcessor"),
        ("qwen2_5_vl", "Qwen2_5_VLProcessor"),
        ("qwen2_audio", "Qwen2AudioProcessor"),
        ("qwen2_vl", "Qwen2VLProcessor"),
        ("sam", "SamProcessor"),
        ("seamless_m4t", "SeamlessM4TProcessor"),
        ("sew", "Wav2Vec2Processor"),
        ("sew-d", "Wav2Vec2Processor"),
        ("siglip", "SiglipProcessor"),
        ("speech_to_text", "Speech2TextProcessor"),
        ("speech_to_text_2", "Speech2Text2Processor"),
        ("speecht5", "SpeechT5Processor"),
        ("trocr", "TrOCRProcessor"),
        ("tvlt", "TvltProcessor"),
        ("tvp", "TvpProcessor"),
        ("udop", "UdopProcessor"),
        ("unispeech", "Wav2Vec2Processor"),
        ("unispeech-sat", "Wav2Vec2Processor"),
        ("video_llava", "VideoLlavaProcessor"),
        ("vilt", "ViltProcessor"),
        ("vipllava", "LlavaProcessor"),
        ("vision-text-dual-encoder", "VisionTextDualEncoderProcessor"),
        ("wav2vec2", "Wav2Vec2Processor"),
        ("wav2vec2-bert", "Wav2Vec2Processor"),
        ("wav2vec2-conformer", "Wav2Vec2Processor"),
        ("wavlm", "Wav2Vec2Processor"),
        ("whisper", "WhisperProcessor"),
        ("xclip", "XCLIPProcessor"),
    ]
)

PROCESSOR_MAPPING = _LazyAutoMapping(CONFIG_MAPPING_NAMES, PROCESSOR_MAPPING_NAMES)


def processor_class_from_name(class_name: str):
    for module_name, processors in PROCESSOR_MAPPING_NAMES.items():
        if class_name in processors:
            module_name = model_type_to_module_name(module_name)

            module = importlib.import_module(f".{module_name}", "transformers.models")
            try:
                return getattr(module, class_name)
            except AttributeError:
                continue

    for processor in PROCESSOR_MAPPING._extra_content.values():
        if getattr(processor, "__name__", None) == class_name:
            return processor

    # We did not fine the class, but maybe it's because a dep is missing. In that case, the class will be in the main
    # init and we return the proper dummy to get an appropriate error message.
    main_module = importlib.import_module("transformers")
    if hasattr(main_module, class_name):
        return getattr(main_module, class_name)

    return None


class AutoProcessor:
    r"""
    This is a generic processor class that will be instantiated as one of the processor classes of the library when
    created with the [`AutoProcessor.from_pretrained`] class method.

    This class cannot be instantiated directly using `__init__()` (throws an error).
    """

    def __init__(self):
        raise EnvironmentError(
            "AutoProcessor is designed to be instantiated "
            "using the `AutoProcessor.from_pretrained(pretrained_model_name_or_path)` method."
        )

    @classmethod
    @replace_list_option_in_docstrings(PROCESSOR_MAPPING_NAMES)
    def from_pretrained(cls, pretrained_model_name_or_path, **kwargs):
        r"""
        Instantiate one of the processor classes of the library from a pretrained model vocabulary.

        The processor class to instantiate is selected based on the `model_type` property of the config object (either
        passed as an argument or loaded from `pretrained_model_name_or_path` if possible):

        List options

        Params:
            pretrained_model_name_or_path (`str` or `os.PathLike`):
                This can be either:

                - a string, the *model id* of a pretrained feature_extractor hosted inside a model repo on
                  huggingface.co.
                - a path to a *directory* containing a processor files saved using the `save_pretrained()` method,
                  e.g., `./my_model_directory/`.
            cache_dir (`str` or `os.PathLike`, *optional*):
                Path to a directory in which a downloaded pretrained model feature extractor should be cached if the
                standard cache should not be used.
            force_download (`bool`, *optional*, defaults to `False`):
                Whether or not to force to (re-)download the feature extractor files and override the cached versions
                if they exist.
            resume_download:
                Deprecated and ignored. All downloads are now resumed by default when possible.
                Will be removed in v5 of Transformers.
            proxies (`Dict[str, str]`, *optional*):
                A dictionary of proxy servers to use by protocol or endpoint, e.g., `{'http': 'foo.bar:3128',
                'http://hostname': 'foo.bar:4012'}.` The proxies are used on each request.
            token (`str` or *bool*, *optional*):
                The token to use as HTTP bearer authorization for remote files. If `True`, will use the token generated
                when running `huggingface-cli login` (stored in `~/.huggingface`).
            revision (`str`, *optional*, defaults to `"main"`):
                The specific model version to use. It can be a branch name, a tag name, or a commit id, since we use a
                git-based system for storing models and other artifacts on huggingface.co, so `revision` can be any
                identifier allowed by git.
            return_unused_kwargs (`bool`, *optional*, defaults to `False`):
                If `False`, then this function returns just the final feature extractor object. If `True`, then this
                functions returns a `Tuple(feature_extractor, unused_kwargs)` where *unused_kwargs* is a dictionary
                consisting of the key/value pairs whose keys are not feature extractor attributes: i.e., the part of
                `kwargs` which has not been used to update `feature_extractor` and is otherwise ignored.
            trust_remote_code (`bool`, *optional*, defaults to `False`):
                Whether or not to allow for custom models defined on the Hub in their own modeling files. This option
                should only be set to `True` for repositories you trust and in which you have read the code, as it will
                execute code present on the Hub on your local machine.
            kwargs (`Dict[str, Any]`, *optional*):
                The values in kwargs of any keys which are feature extractor attributes will be used to override the
                loaded values. Behavior concerning key/value pairs whose keys are *not* feature extractor attributes is
                controlled by the `return_unused_kwargs` keyword parameter.

        <Tip>

        Passing `token=True` is required when you want to use a private model.

        </Tip>

        Examples:

        ```python
        >>> from transformers import AutoProcessor

        >>> # Download processor from huggingface.co and cache.
        >>> processor = AutoProcessor.from_pretrained("facebook/wav2vec2-base-960h")

        >>> # If processor files are in a directory (e.g. processor was saved using *save_pretrained('./test/saved_model/')*)
        >>> # processor = AutoProcessor.from_pretrained("./test/saved_model/")
        ```"""
        use_auth_token = kwargs.pop("use_auth_token", None)
        if use_auth_token is not None:
            warnings.warn(
                "The `use_auth_token` argument is deprecated and will be removed in v5 of Transformers. Please use `token` instead.",
                FutureWarning,
            )
            if kwargs.get("token", None) is not None:
                raise ValueError(
                    "`token` and `use_auth_token` are both specified. Please set only the argument `token`."
                )
            kwargs["token"] = use_auth_token

        config = kwargs.pop("config", None)
        trust_remote_code = kwargs.pop("trust_remote_code", None)
        kwargs["_from_auto"] = True

        processor_class = None
        processor_auto_map = None

        # First, let's see if we have a processor or preprocessor config.
        # Filter the kwargs for `get_file_from_repo`.
        get_file_from_repo_kwargs = {
            key: kwargs[key] for key in inspect.signature(get_file_from_repo).parameters.keys() if key in kwargs
        }

        # Let's start by checking whether the processor class is saved in a processor config
        processor_config_file = get_file_from_repo(
            pretrained_model_name_or_path, PROCESSOR_NAME, **get_file_from_repo_kwargs
        )
        if processor_config_file is not None:
            config_dict, _ = ProcessorMixin.get_processor_dict(pretrained_model_name_or_path, **kwargs)
            processor_class = config_dict.get("processor_class", None)
            if "AutoProcessor" in config_dict.get("auto_map", {}):
                processor_auto_map = config_dict["auto_map"]["AutoProcessor"]

        if processor_class is None:
            # If not found, let's check whether the processor class is saved in an image processor config
            preprocessor_config_file = get_file_from_repo(
                pretrained_model_name_or_path, FEATURE_EXTRACTOR_NAME, **get_file_from_repo_kwargs
            )
            if preprocessor_config_file is not None:
                config_dict, _ = ImageProcessingMixin.get_image_processor_dict(pretrained_model_name_or_path, **kwargs)
                processor_class = config_dict.get("processor_class", None)
                if "AutoProcessor" in config_dict.get("auto_map", {}):
                    processor_auto_map = config_dict["auto_map"]["AutoProcessor"]

            # If not found, let's check whether the processor class is saved in a feature extractor config
            if preprocessor_config_file is not None and processor_class is None:
                config_dict, _ = FeatureExtractionMixin.get_feature_extractor_dict(
                    pretrained_model_name_or_path, **kwargs
                )
                processor_class = config_dict.get("processor_class", None)
                if "AutoProcessor" in config_dict.get("auto_map", {}):
                    processor_auto_map = config_dict["auto_map"]["AutoProcessor"]

        if processor_class is None:
            # Next, let's check whether the processor class is saved in a tokenizer
            tokenizer_config_file = get_file_from_repo(
                pretrained_model_name_or_path, TOKENIZER_CONFIG_FILE, **get_file_from_repo_kwargs
            )
            if tokenizer_config_file is not None:
                with open(tokenizer_config_file, encoding="utf-8") as reader:
                    config_dict = json.load(reader)

                processor_class = config_dict.get("processor_class", None)
                if "AutoProcessor" in config_dict.get("auto_map", {}):
                    processor_auto_map = config_dict["auto_map"]["AutoProcessor"]

        if processor_class is None:
            # Otherwise, load config, if it can be loaded.
            if not isinstance(config, PretrainedConfig):
                config = AutoConfig.from_pretrained(
                    pretrained_model_name_or_path, trust_remote_code=trust_remote_code, **kwargs
                )

            # And check if the config contains the processor class.
            processor_class = getattr(config, "processor_class", None)
            if hasattr(config, "auto_map") and "AutoProcessor" in config.auto_map:
                processor_auto_map = config.auto_map["AutoProcessor"]

        if processor_class is not None:
            processor_class = processor_class_from_name(processor_class)

        has_remote_code = processor_auto_map is not None
        has_local_code = processor_class is not None or type(config) in PROCESSOR_MAPPING
        trust_remote_code = resolve_trust_remote_code(
            trust_remote_code, pretrained_model_name_or_path, has_local_code, has_remote_code
        )

        if has_remote_code and trust_remote_code:
            processor_class = get_class_from_dynamic_module(
                processor_auto_map, pretrained_model_name_or_path, **kwargs
            )
            _ = kwargs.pop("code_revision", None)
            if os.path.isdir(pretrained_model_name_or_path):
                processor_class.register_for_auto_class()
            return processor_class.from_pretrained(
                pretrained_model_name_or_path, trust_remote_code=trust_remote_code, **kwargs
            )
        elif processor_class is not None:
            return processor_class.from_pretrained(
                pretrained_model_name_or_path, trust_remote_code=trust_remote_code, **kwargs
            )
        # Last try: we use the PROCESSOR_MAPPING.
        elif type(config) in PROCESSOR_MAPPING:
            return PROCESSOR_MAPPING[type(config)].from_pretrained(pretrained_model_name_or_path, **kwargs)

        # At this stage, there doesn't seem to be a `Processor` class available for this model, so let's try a
        # tokenizer.
        try:
            return AutoTokenizer.from_pretrained(
                pretrained_model_name_or_path, trust_remote_code=trust_remote_code, **kwargs
            )
        except Exception:
            try:
                return AutoImageProcessor.from_pretrained(
                    pretrained_model_name_or_path, trust_remote_code=trust_remote_code, **kwargs
                )
            except Exception:
                pass

            try:
                return AutoFeatureExtractor.from_pretrained(
                    pretrained_model_name_or_path, trust_remote_code=trust_remote_code, **kwargs
                )
            except Exception:
                pass

        raise ValueError(
            f"Unrecognized processing class in {pretrained_model_name_or_path}. Can't instantiate a processor, a "
            "tokenizer, an image processor or a feature extractor for this model. Make sure the repository contains "
            "the files of at least one of those processing classes."
        )

    @staticmethod
    def register(config_class, processor_class, exist_ok=False):
        """
        Register a new processor for this class.

        Args:
            config_class ([`PretrainedConfig`]):
                The configuration corresponding to the model to register.
            processor_class ([`FeatureExtractorMixin`]): The processor to register.
        """
        PROCESSOR_MAPPING.register(config_class, processor_class, exist_ok=exist_ok)<|MERGE_RESOLUTION|>--- conflicted
+++ resolved
@@ -83,11 +83,8 @@
         ("mctct", "MCTCTProcessor"),
         ("mgp-str", "MgpstrProcessor"),
         ("mllama", "MllamaProcessor"),
-<<<<<<< HEAD
         ("molmo", "MolmoProcessor"),
-=======
         ("moonshine", "Wav2Vec2Processor"),
->>>>>>> 9510ae39
         ("oneformer", "OneFormerProcessor"),
         ("owlv2", "Owlv2Processor"),
         ("owlvit", "OwlViTProcessor"),
