# coding=utf-8
# Copyright 2021 The HuggingFace Inc. team.
#
# Licensed under the Apache License, Version 2.0 (the "License");
# you may not use this file except in compliance with the License.
# You may obtain a copy of the License at
#
#     http://www.apache.org/licenses/LICENSE-2.0
#
# Unless required by applicable law or agreed to in writing, software
# distributed under the License is distributed on an "AS IS" BASIS,
# WITHOUT WARRANTIES OR CONDITIONS OF ANY KIND, either express or implied.
# See the License for the specific language governing permissions and
# limitations under the License.
"""AutoProcessor class."""

import importlib
import inspect
import json
import warnings
from collections import OrderedDict

# Build the list of all feature extractors
from ...configuration_utils import PreTrainedConfig
from ...dynamic_module_utils import get_class_from_dynamic_module, resolve_trust_remote_code
from ...feature_extraction_utils import FeatureExtractionMixin
from ...image_processing_utils import ImageProcessingMixin
from ...processing_utils import ProcessorMixin
from ...tokenization_utils import TOKENIZER_CONFIG_FILE
from ...utils import FEATURE_EXTRACTOR_NAME, PROCESSOR_NAME, VIDEO_PROCESSOR_NAME, cached_file, logging
from ...video_processing_utils import BaseVideoProcessor
from .auto_factory import _LazyAutoMapping
from .configuration_auto import (
    CONFIG_MAPPING_NAMES,
    AutoConfig,
    model_type_to_module_name,
    replace_list_option_in_docstrings,
)
from .feature_extraction_auto import AutoFeatureExtractor
from .image_processing_auto import AutoImageProcessor
from .tokenization_auto import AutoTokenizer


logger = logging.get_logger(__name__)

PROCESSOR_MAPPING_NAMES = OrderedDict(
    [
        ("aimv2", "CLIPProcessor"),
        ("align", "AlignProcessor"),
        ("altclip", "AltCLIPProcessor"),
        ("aria", "AriaProcessor"),
        ("aya_vision", "AyaVisionProcessor"),
        ("bark", "BarkProcessor"),
        ("blip", "BlipProcessor"),
        ("blip-2", "Blip2Processor"),
        ("bridgetower", "BridgeTowerProcessor"),
        ("chameleon", "ChameleonProcessor"),
        ("chinese_clip", "ChineseCLIPProcessor"),
        ("clap", "ClapProcessor"),
        ("clip", "CLIPProcessor"),
        ("clipseg", "CLIPSegProcessor"),
        ("clvp", "ClvpProcessor"),
        ("cohere2_vision", "Cohere2VisionProcessor"),
        ("colpali", "ColPaliProcessor"),
        ("colqwen2", "ColQwen2Processor"),
        ("deepseek_vl", "DeepseekVLProcessor"),
        ("deepseek_vl_hybrid", "DeepseekVLHybridProcessor"),
        ("dia", "DiaProcessor"),
        ("edgetam", "Sam2Processor"),
        ("emu3", "Emu3Processor"),
        ("evolla", "EvollaProcessor"),
        ("flava", "FlavaProcessor"),
        ("florence2", "Florence2Processor"),
        ("fuyu", "FuyuProcessor"),
        ("gemma3", "Gemma3Processor"),
        ("gemma3n", "Gemma3nProcessor"),
        ("git", "GitProcessor"),
        ("glm4v", "Glm4vProcessor"),
        ("glm4v_moe", "Glm4vProcessor"),
        ("got_ocr2", "GotOcr2Processor"),
        ("granite_speech", "GraniteSpeechProcessor"),
        ("grounding-dino", "GroundingDinoProcessor"),
        ("groupvit", "CLIPProcessor"),
        ("hubert", "Wav2Vec2Processor"),
        ("idefics", "IdeficsProcessor"),
        ("idefics2", "Idefics2Processor"),
        ("idefics3", "Idefics3Processor"),
        ("instructblip", "InstructBlipProcessor"),
        ("instructblipvideo", "InstructBlipVideoProcessor"),
        ("internvl", "InternVLProcessor"),
        ("janus", "JanusProcessor"),
        ("kosmos-2", "Kosmos2Processor"),
        ("kosmos-2.5", "Kosmos2_5Processor"),
        ("kyutai_speech_to_text", "KyutaiSpeechToTextProcessor"),
        ("layoutlmv2", "LayoutLMv2Processor"),
        ("layoutlmv3", "LayoutLMv3Processor"),
        ("lfm2_vl", "Lfm2VlProcessor"),
        ("llama4", "Llama4Processor"),
        ("llava", "LlavaProcessor"),
        ("llava_next", "LlavaNextProcessor"),
        ("llava_next_video", "LlavaNextVideoProcessor"),
        ("llava_onevision", "LlavaOnevisionProcessor"),
        ("markuplm", "MarkupLMProcessor"),
        ("mctct", "MCTCTProcessor"),
        ("metaclip_2", "CLIPProcessor"),
        ("mgp-str", "MgpstrProcessor"),
        ("mistral3", "PixtralProcessor"),
        ("mllama", "MllamaProcessor"),
<<<<<<< HEAD
        ("molmo", "MolmoProcessor"),
=======
        ("mm-grounding-dino", "GroundingDinoProcessor"),
>>>>>>> b44d9157
        ("moonshine", "Wav2Vec2Processor"),
        ("oneformer", "OneFormerProcessor"),
        ("ovis2", "Ovis2Processor"),
        ("owlv2", "Owlv2Processor"),
        ("owlvit", "OwlViTProcessor"),
        ("paligemma", "PaliGemmaProcessor"),
        ("perception_lm", "PerceptionLMProcessor"),
        ("phi4_multimodal", "Phi4MultimodalProcessor"),
        ("pix2struct", "Pix2StructProcessor"),
        ("pixtral", "PixtralProcessor"),
        ("pop2piano", "Pop2PianoProcessor"),
        ("qwen2_5_omni", "Qwen2_5OmniProcessor"),
        ("qwen2_5_vl", "Qwen2_5_VLProcessor"),
        ("qwen2_audio", "Qwen2AudioProcessor"),
        ("qwen2_vl", "Qwen2VLProcessor"),
        ("qwen3_omni_moe", "Qwen3OmniMoeProcessor"),
        ("qwen3_vl", "Qwen3VLProcessor"),
        ("qwen3_vl_moe", "Qwen3VLProcessor"),
        ("sam", "SamProcessor"),
        ("sam2", "Sam2Processor"),
        ("sam_hq", "SamHQProcessor"),
        ("seamless_m4t", "SeamlessM4TProcessor"),
        ("sew", "Wav2Vec2Processor"),
        ("sew-d", "Wav2Vec2Processor"),
        ("shieldgemma2", "ShieldGemma2Processor"),
        ("siglip", "SiglipProcessor"),
        ("siglip2", "Siglip2Processor"),
        ("smolvlm", "SmolVLMProcessor"),
        ("speech_to_text", "Speech2TextProcessor"),
        ("speech_to_text_2", "Speech2Text2Processor"),
        ("speecht5", "SpeechT5Processor"),
        ("trocr", "TrOCRProcessor"),
        ("tvlt", "TvltProcessor"),
        ("tvp", "TvpProcessor"),
        ("udop", "UdopProcessor"),
        ("unispeech", "Wav2Vec2Processor"),
        ("unispeech-sat", "Wav2Vec2Processor"),
        ("video_llava", "VideoLlavaProcessor"),
        ("vilt", "ViltProcessor"),
        ("vipllava", "LlavaProcessor"),
        ("vision-text-dual-encoder", "VisionTextDualEncoderProcessor"),
        ("voxtral", "VoxtralProcessor"),
        ("wav2vec2", "Wav2Vec2Processor"),
        ("wav2vec2-bert", "Wav2Vec2Processor"),
        ("wav2vec2-conformer", "Wav2Vec2Processor"),
        ("wavlm", "Wav2Vec2Processor"),
        ("whisper", "WhisperProcessor"),
        ("xclip", "XCLIPProcessor"),
    ]
)

PROCESSOR_MAPPING = _LazyAutoMapping(CONFIG_MAPPING_NAMES, PROCESSOR_MAPPING_NAMES)


def processor_class_from_name(class_name: str):
    for module_name, processors in PROCESSOR_MAPPING_NAMES.items():
        if class_name in processors:
            module_name = model_type_to_module_name(module_name)

            module = importlib.import_module(f".{module_name}", "transformers.models")
            try:
                return getattr(module, class_name)
            except AttributeError:
                continue

    for processor in PROCESSOR_MAPPING._extra_content.values():
        if getattr(processor, "__name__", None) == class_name:
            return processor

    # We did not fine the class, but maybe it's because a dep is missing. In that case, the class will be in the main
    # init and we return the proper dummy to get an appropriate error message.
    main_module = importlib.import_module("transformers")
    if hasattr(main_module, class_name):
        return getattr(main_module, class_name)

    return None


class AutoProcessor:
    r"""
    This is a generic processor class that will be instantiated as one of the processor classes of the library when
    created with the [`AutoProcessor.from_pretrained`] class method.

    This class cannot be instantiated directly using `__init__()` (throws an error).
    """

    def __init__(self):
        raise OSError(
            "AutoProcessor is designed to be instantiated "
            "using the `AutoProcessor.from_pretrained(pretrained_model_name_or_path)` method."
        )

    @classmethod
    @replace_list_option_in_docstrings(PROCESSOR_MAPPING_NAMES)
    def from_pretrained(cls, pretrained_model_name_or_path, **kwargs):
        r"""
        Instantiate one of the processor classes of the library from a pretrained model vocabulary.

        The processor class to instantiate is selected based on the `model_type` property of the config object (either
        passed as an argument or loaded from `pretrained_model_name_or_path` if possible):

        List options

        Params:
            pretrained_model_name_or_path (`str` or `os.PathLike`):
                This can be either:

                - a string, the *model id* of a pretrained feature_extractor hosted inside a model repo on
                  huggingface.co.
                - a path to a *directory* containing a processor files saved using the `save_pretrained()` method,
                  e.g., `./my_model_directory/`.
            cache_dir (`str` or `os.PathLike`, *optional*):
                Path to a directory in which a downloaded pretrained model feature extractor should be cached if the
                standard cache should not be used.
            force_download (`bool`, *optional*, defaults to `False`):
                Whether or not to force to (re-)download the feature extractor files and override the cached versions
                if they exist.
            proxies (`dict[str, str]`, *optional*):
                A dictionary of proxy servers to use by protocol or endpoint, e.g., `{'http': 'foo.bar:3128',
                'http://hostname': 'foo.bar:4012'}.` The proxies are used on each request.
            token (`str` or *bool*, *optional*):
                The token to use as HTTP bearer authorization for remote files. If `True`, will use the token generated
                when running `hf auth login` (stored in `~/.huggingface`).
            revision (`str`, *optional*, defaults to `"main"`):
                The specific model version to use. It can be a branch name, a tag name, or a commit id, since we use a
                git-based system for storing models and other artifacts on huggingface.co, so `revision` can be any
                identifier allowed by git.
            return_unused_kwargs (`bool`, *optional*, defaults to `False`):
                If `False`, then this function returns just the final feature extractor object. If `True`, then this
                functions returns a `Tuple(feature_extractor, unused_kwargs)` where *unused_kwargs* is a dictionary
                consisting of the key/value pairs whose keys are not feature extractor attributes: i.e., the part of
                `kwargs` which has not been used to update `feature_extractor` and is otherwise ignored.
            trust_remote_code (`bool`, *optional*, defaults to `False`):
                Whether or not to allow for custom models defined on the Hub in their own modeling files. This option
                should only be set to `True` for repositories you trust and in which you have read the code, as it will
                execute code present on the Hub on your local machine.
            kwargs (`dict[str, Any]`, *optional*):
                The values in kwargs of any keys which are feature extractor attributes will be used to override the
                loaded values. Behavior concerning key/value pairs whose keys are *not* feature extractor attributes is
                controlled by the `return_unused_kwargs` keyword parameter.

        <Tip>

        Passing `token=True` is required when you want to use a private model.

        </Tip>

        Examples:

        ```python
        >>> from transformers import AutoProcessor

        >>> # Download processor from huggingface.co and cache.
        >>> processor = AutoProcessor.from_pretrained("facebook/wav2vec2-base-960h")

        >>> # If processor files are in a directory (e.g. processor was saved using *save_pretrained('./test/saved_model/')*)
        >>> # processor = AutoProcessor.from_pretrained("./test/saved_model/")
        ```"""
        use_auth_token = kwargs.pop("use_auth_token", None)
        if use_auth_token is not None:
            warnings.warn(
                "The `use_auth_token` argument is deprecated and will be removed in v5 of Transformers. Please use `token` instead.",
                FutureWarning,
            )
            if kwargs.get("token") is not None:
                raise ValueError(
                    "`token` and `use_auth_token` are both specified. Please set only the argument `token`."
                )
            kwargs["token"] = use_auth_token

        config = kwargs.pop("config", None)
        trust_remote_code = kwargs.pop("trust_remote_code", None)
        kwargs["_from_auto"] = True

        processor_class = None
        processor_auto_map = None

        # First, let's see if we have a processor or preprocessor config.
        # Filter the kwargs for `cached_file`.
        cached_file_kwargs = {key: kwargs[key] for key in inspect.signature(cached_file).parameters if key in kwargs}
        # We don't want to raise
        cached_file_kwargs.update(
            {
                "_raise_exceptions_for_gated_repo": False,
                "_raise_exceptions_for_missing_entries": False,
                "_raise_exceptions_for_connection_errors": False,
            }
        )

        # Let's start by checking whether the processor class is saved in a processor config
        processor_config_file = cached_file(pretrained_model_name_or_path, PROCESSOR_NAME, **cached_file_kwargs)
        if processor_config_file is not None:
            config_dict, _ = ProcessorMixin.get_processor_dict(pretrained_model_name_or_path, **kwargs)
            processor_class = config_dict.get("processor_class", None)
            if "AutoProcessor" in config_dict.get("auto_map", {}):
                processor_auto_map = config_dict["auto_map"]["AutoProcessor"]

        if processor_class is None:
            # If not found, let's check whether the processor class is saved in an image processor config
            preprocessor_config_file = cached_file(
                pretrained_model_name_or_path, FEATURE_EXTRACTOR_NAME, **cached_file_kwargs
            )
            if preprocessor_config_file is not None:
                config_dict, _ = ImageProcessingMixin.get_image_processor_dict(pretrained_model_name_or_path, **kwargs)
                processor_class = config_dict.get("processor_class", None)
                if "AutoProcessor" in config_dict.get("auto_map", {}):
                    processor_auto_map = config_dict["auto_map"]["AutoProcessor"]

            # Saved as video processor
            if preprocessor_config_file is None:
                preprocessor_config_file = cached_file(
                    pretrained_model_name_or_path, VIDEO_PROCESSOR_NAME, **cached_file_kwargs
                )
                if preprocessor_config_file is not None:
                    config_dict, _ = BaseVideoProcessor.get_video_processor_dict(
                        pretrained_model_name_or_path, **kwargs
                    )
                    processor_class = config_dict.get("processor_class", None)
                    if "AutoProcessor" in config_dict.get("auto_map", {}):
                        processor_auto_map = config_dict["auto_map"]["AutoProcessor"]

            # Saved as feature extractor
            if preprocessor_config_file is None:
                preprocessor_config_file = cached_file(
                    pretrained_model_name_or_path, FEATURE_EXTRACTOR_NAME, **cached_file_kwargs
                )
                if preprocessor_config_file is not None and processor_class is None:
                    config_dict, _ = FeatureExtractionMixin.get_feature_extractor_dict(
                        pretrained_model_name_or_path, **kwargs
                    )
                    processor_class = config_dict.get("processor_class", None)
                    if "AutoProcessor" in config_dict.get("auto_map", {}):
                        processor_auto_map = config_dict["auto_map"]["AutoProcessor"]

        if processor_class is None:
            # Next, let's check whether the processor class is saved in a tokenizer
            tokenizer_config_file = cached_file(
                pretrained_model_name_or_path, TOKENIZER_CONFIG_FILE, **cached_file_kwargs
            )
            if tokenizer_config_file is not None:
                with open(tokenizer_config_file, encoding="utf-8") as reader:
                    config_dict = json.load(reader)

                processor_class = config_dict.get("processor_class", None)
                if "AutoProcessor" in config_dict.get("auto_map", {}):
                    processor_auto_map = config_dict["auto_map"]["AutoProcessor"]

        if processor_class is None:
            # Otherwise, load config, if it can be loaded.
            if not isinstance(config, PreTrainedConfig):
                config = AutoConfig.from_pretrained(
                    pretrained_model_name_or_path, trust_remote_code=trust_remote_code, **kwargs
                )

            # And check if the config contains the processor class.
            processor_class = getattr(config, "processor_class", None)
            if hasattr(config, "auto_map") and "AutoProcessor" in config.auto_map:
                processor_auto_map = config.auto_map["AutoProcessor"]

        if processor_class is not None:
            processor_class = processor_class_from_name(processor_class)

        has_remote_code = processor_auto_map is not None
        has_local_code = processor_class is not None or type(config) in PROCESSOR_MAPPING
        if has_remote_code:
            if "--" in processor_auto_map:
                upstream_repo = processor_auto_map.split("--")[0]
            else:
                upstream_repo = None
            trust_remote_code = resolve_trust_remote_code(
                trust_remote_code, pretrained_model_name_or_path, has_local_code, has_remote_code, upstream_repo
            )

        if has_remote_code and trust_remote_code:
            processor_class = get_class_from_dynamic_module(
                processor_auto_map, pretrained_model_name_or_path, **kwargs
            )
            _ = kwargs.pop("code_revision", None)
            processor_class.register_for_auto_class()
            return processor_class.from_pretrained(
                pretrained_model_name_or_path, trust_remote_code=trust_remote_code, **kwargs
            )
        elif processor_class is not None:
            return processor_class.from_pretrained(
                pretrained_model_name_or_path, trust_remote_code=trust_remote_code, **kwargs
            )
        # Last try: we use the PROCESSOR_MAPPING.
        elif type(config) in PROCESSOR_MAPPING:
            return PROCESSOR_MAPPING[type(config)].from_pretrained(pretrained_model_name_or_path, **kwargs)

        # At this stage, there doesn't seem to be a `Processor` class available for this model, so let's try a
        # tokenizer.
        try:
            return AutoTokenizer.from_pretrained(
                pretrained_model_name_or_path, trust_remote_code=trust_remote_code, **kwargs
            )
        except Exception:
            try:
                return AutoImageProcessor.from_pretrained(
                    pretrained_model_name_or_path, trust_remote_code=trust_remote_code, **kwargs
                )
            except Exception:
                pass

            try:
                return AutoFeatureExtractor.from_pretrained(
                    pretrained_model_name_or_path, trust_remote_code=trust_remote_code, **kwargs
                )
            except Exception:
                pass

        raise ValueError(
            f"Unrecognized processing class in {pretrained_model_name_or_path}. Can't instantiate a processor, a "
            "tokenizer, an image processor or a feature extractor for this model. Make sure the repository contains "
            "the files of at least one of those processing classes."
        )

    @staticmethod
    def register(config_class, processor_class, exist_ok=False):
        """
        Register a new processor for this class.

        Args:
            config_class ([`PreTrainedConfig`]):
                The configuration corresponding to the model to register.
            processor_class ([`ProcessorMixin`]): The processor to register.
        """
        PROCESSOR_MAPPING.register(config_class, processor_class, exist_ok=exist_ok)


__all__ = ["PROCESSOR_MAPPING", "AutoProcessor"]<|MERGE_RESOLUTION|>--- conflicted
+++ resolved
@@ -106,11 +106,8 @@
         ("mgp-str", "MgpstrProcessor"),
         ("mistral3", "PixtralProcessor"),
         ("mllama", "MllamaProcessor"),
-<<<<<<< HEAD
         ("molmo", "MolmoProcessor"),
-=======
         ("mm-grounding-dino", "GroundingDinoProcessor"),
->>>>>>> b44d9157
         ("moonshine", "Wav2Vec2Processor"),
         ("oneformer", "OneFormerProcessor"),
         ("ovis2", "Ovis2Processor"),
