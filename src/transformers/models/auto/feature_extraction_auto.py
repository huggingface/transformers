--- conflicted
+++ resolved
@@ -115,11 +115,8 @@
         ("wavlm", "Wav2Vec2FeatureExtractor"),
         ("whisper", "WhisperFeatureExtractor"),
         ("xclip", "CLIPFeatureExtractor"),
-<<<<<<< HEAD
-        ("xcodec2", "EncodecFeatureExtractor"),
-=======
         ("xcodec", "DacFeatureExtractor"),
->>>>>>> 263d06fe
+        ("xcodec2", "DacFeatureExtractor"),
         ("yolos", "YolosFeatureExtractor"),
     ]
 )
