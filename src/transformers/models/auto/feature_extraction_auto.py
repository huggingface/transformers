--- conflicted
+++ resolved
@@ -67,16 +67,7 @@
         ("unispeech", "Wav2Vec2FeatureExtractor"),
         ("unispeech-sat", "Wav2Vec2FeatureExtractor"),
         ("univnet", "UnivNetFeatureExtractor"),
-<<<<<<< HEAD
-        ("van", "ConvNextFeatureExtractor"),
-        ("videomae", "VideoMAEFeatureExtractor"),
-        ("vilt", "ViltFeatureExtractor"),
-        ("vit", "ViTFeatureExtractor"),
-        ("vit_mae", "ViTFeatureExtractor"),
-        ("vit_msn", "ViTFeatureExtractor"),
         ("vocos", "VocosFeatureExtractor"),
-=======
->>>>>>> 5339f72b
         ("wav2vec2", "Wav2Vec2FeatureExtractor"),
         ("wav2vec2-bert", "Wav2Vec2FeatureExtractor"),
         ("wav2vec2-conformer", "Wav2Vec2FeatureExtractor"),
