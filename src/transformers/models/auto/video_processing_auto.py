--- conflicted
+++ resolved
@@ -61,11 +61,8 @@
             ("sam2_video", "Sam2VideoVideoProcessor"),
             ("smolvlm", "SmolVLMVideoProcessor"),
             ("video_llava", "VideoLlavaVideoProcessor"),
-<<<<<<< HEAD
             ("videoprism", "VideoPrismVideoProcessor"),
-=======
             ("videomae", "VideoMAEVideoProcessor"),
->>>>>>> 91b5a680
             ("vjepa2", "VJEPA2VideoProcessor"),
         ]
     )
