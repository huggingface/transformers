# coding=utf-8
# Copyright 2022 The HuggingFace Inc. team.
#
# Licensed under the Apache License, Version 2.0 (the "License");
# you may not use this file except in compliance with the License.
# You may obtain a copy of the License at
#
#     http://www.apache.org/licenses/LICENSE-2.0
#
# Unless required by applicable law or agreed to in writing, software
# distributed under the License is distributed on an "AS IS" BASIS,
# WITHOUT WARRANTIES OR CONDITIONS OF ANY KIND, either express or implied.
# See the License for the specific language governing permissions and
# limitations under the License.
"""AutoImageProcessor class."""

import importlib
import json
import os
import warnings
from collections import OrderedDict
from typing import TYPE_CHECKING, Optional, Union

# Build the list of all image processors
from ...configuration_utils import PretrainedConfig
from ...dynamic_module_utils import get_class_from_dynamic_module, resolve_trust_remote_code
from ...image_processing_utils import ImageProcessingMixin
from ...image_processing_utils_fast import BaseImageProcessorFast
from ...utils import (
    CONFIG_NAME,
    IMAGE_PROCESSOR_NAME,
    cached_file,
    is_timm_config_dict,
    is_timm_local_checkpoint,
    is_torchvision_available,
    is_vision_available,
    logging,
)
from ...utils.import_utils import requires
from .auto_factory import _LazyAutoMapping
from .configuration_auto import (
    CONFIG_MAPPING_NAMES,
    AutoConfig,
    model_type_to_module_name,
    replace_list_option_in_docstrings,
)


logger = logging.get_logger(__name__)


FORCE_FAST_IMAGE_PROCESSOR = ["Qwen2VLImageProcessor"]


if TYPE_CHECKING:
    # This significantly improves completion suggestion performance when
    # the transformers package is used with Microsoft's Pylance language server.
    IMAGE_PROCESSOR_MAPPING_NAMES: OrderedDict[str, tuple[Optional[str], Optional[str]]] = OrderedDict()
else:
    IMAGE_PROCESSOR_MAPPING_NAMES = OrderedDict(
        [
            ("aimv2", ("CLIPImageProcessor", "CLIPImageProcessorFast")),
            ("aimv2_vision_model", ("CLIPImageProcessor", "CLIPImageProcessorFast")),
            ("align", ("EfficientNetImageProcessor", "EfficientNetImageProcessorFast")),
            ("aria", ("AriaImageProcessor", None)),
            ("beit", ("BeitImageProcessor", "BeitImageProcessorFast")),
            ("bit", ("BitImageProcessor", "BitImageProcessorFast")),
            ("blip", ("BlipImageProcessor", "BlipImageProcessorFast")),
            ("blip-2", ("BlipImageProcessor", "BlipImageProcessorFast")),
            ("bridgetower", ("BridgeTowerImageProcessor", "BridgeTowerImageProcessorFast")),
            ("chameleon", ("ChameleonImageProcessor", "ChameleonImageProcessorFast")),
            ("chinese_clip", ("ChineseCLIPImageProcessor", "ChineseCLIPImageProcessorFast")),
            ("clip", ("CLIPImageProcessor", "CLIPImageProcessorFast")),
            ("clipseg", ("ViTImageProcessor", "ViTImageProcessorFast")),
            ("cohere2_vision", (None, "Cohere2VisionImageProcessorFast")),
            ("conditional_detr", ("ConditionalDetrImageProcessor", "ConditionalDetrImageProcessorFast")),
            ("convnext", ("ConvNextImageProcessor", "ConvNextImageProcessorFast")),
            ("convnextv2", ("ConvNextImageProcessor", "ConvNextImageProcessorFast")),
            ("cvt", ("ConvNextImageProcessor", "ConvNextImageProcessorFast")),
            ("data2vec-vision", ("BeitImageProcessor", "BeitImageProcessorFast")),
            ("deepseek_vl", ("DeepseekVLImageProcessor", "DeepseekVLImageProcessorFast")),
            ("deepseek_vl_hybrid", ("DeepseekVLHybridImageProcessor", "DeepseekVLHybridImageProcessorFast")),
            ("deformable_detr", ("DeformableDetrImageProcessor", "DeformableDetrImageProcessorFast")),
            ("deit", ("DeiTImageProcessor", "DeiTImageProcessorFast")),
            ("depth_anything", ("DPTImageProcessor", "DPTImageProcessorFast")),
            ("depth_pro", ("DepthProImageProcessor", "DepthProImageProcessorFast")),
            ("deta", ("DetaImageProcessor", None)),
            ("detr", ("DetrImageProcessor", "DetrImageProcessorFast")),
            ("dinat", ("ViTImageProcessor", "ViTImageProcessorFast")),
            ("dinov2", ("BitImageProcessor", "BitImageProcessorFast")),
            ("dinov3_vit", (None, "DINOv3ViTImageProcessorFast")),
            ("donut-swin", ("DonutImageProcessor", "DonutImageProcessorFast")),
            ("dpt", ("DPTImageProcessor", "DPTImageProcessorFast")),
<<<<<<< HEAD
            ("edgetam", ("Sam2ImageProcessorFast")),
            ("efficientformer", ("EfficientFormerImageProcessor",)),
            ("efficientloftr", ("EfficientLoFTRImageProcessor",)),
=======
            ("efficientformer", ("EfficientFormerImageProcessor", None)),
            ("efficientloftr", ("EfficientLoFTRImageProcessor", None)),
>>>>>>> 68b9cbb7
            ("efficientnet", ("EfficientNetImageProcessor", "EfficientNetImageProcessorFast")),
            ("eomt", ("EomtImageProcessor", "EomtImageProcessorFast")),
            ("flava", ("FlavaImageProcessor", "FlavaImageProcessorFast")),
            ("focalnet", ("BitImageProcessor", "BitImageProcessorFast")),
            ("fuyu", ("FuyuImageProcessor", None)),
            ("gemma3", ("Gemma3ImageProcessor", "Gemma3ImageProcessorFast")),
            ("gemma3n", ("SiglipImageProcessor", "SiglipImageProcessorFast")),
            ("git", ("CLIPImageProcessor", "CLIPImageProcessorFast")),
            ("glm4v", ("Glm4vImageProcessor", "Glm4vImageProcessorFast")),
            ("glpn", ("GLPNImageProcessor", None)),
            ("got_ocr2", ("GotOcr2ImageProcessor", "GotOcr2ImageProcessorFast")),
            ("grounding-dino", ("GroundingDinoImageProcessor", "GroundingDinoImageProcessorFast")),
            ("groupvit", ("CLIPImageProcessor", "CLIPImageProcessorFast")),
            ("hiera", ("BitImageProcessor", "BitImageProcessorFast")),
            ("idefics", ("IdeficsImageProcessor", None)),
            ("idefics2", ("Idefics2ImageProcessor", "Idefics2ImageProcessorFast")),
            ("idefics3", ("Idefics3ImageProcessor", "Idefics3ImageProcessorFast")),
            ("ijepa", ("ViTImageProcessor", "ViTImageProcessorFast")),
            ("imagegpt", ("ImageGPTImageProcessor", None)),
            ("instructblip", ("BlipImageProcessor", "BlipImageProcessorFast")),
            ("instructblipvideo", ("InstructBlipVideoImageProcessor", None)),
            ("janus", ("JanusImageProcessor", "JanusImageProcessorFast")),
            ("kosmos-2", ("CLIPImageProcessor", "CLIPImageProcessorFast")),
            ("kosmos-2.5", ("Kosmos2_5ImageProcessor", "Kosmos2_5ImageProcessorFast")),
            ("layoutlmv2", ("LayoutLMv2ImageProcessor", "LayoutLMv2ImageProcessorFast")),
            ("layoutlmv3", ("LayoutLMv3ImageProcessor", "LayoutLMv3ImageProcessorFast")),
            ("levit", ("LevitImageProcessor", "LevitImageProcessorFast")),
            ("lightglue", ("LightGlueImageProcessor", None)),
            ("llama4", ("Llama4ImageProcessor", "Llama4ImageProcessorFast")),
            ("llava", ("LlavaImageProcessor", "LlavaImageProcessorFast")),
            ("llava_next", ("LlavaNextImageProcessor", "LlavaNextImageProcessorFast")),
            ("llava_next_video", ("LlavaNextVideoImageProcessor", None)),
            ("llava_onevision", ("LlavaOnevisionImageProcessor", "LlavaOnevisionImageProcessorFast")),
            ("mask2former", ("Mask2FormerImageProcessor", "Mask2FormerImageProcessorFast")),
            ("maskformer", ("MaskFormerImageProcessor", "MaskFormerImageProcessorFast")),
            ("metaclip_2", ("CLIPImageProcessor", "CLIPImageProcessorFast")),
            ("mgp-str", ("ViTImageProcessor", "ViTImageProcessorFast")),
            ("mistral3", ("PixtralImageProcessor", "PixtralImageProcessorFast")),
            ("mlcd", ("CLIPImageProcessor", "CLIPImageProcessorFast")),
            ("mllama", ("MllamaImageProcessor", None)),
            ("mm-grounding-dino", ("GroundingDinoImageProcessor", "GroundingDinoImageProcessorFast")),
            ("mobilenet_v1", ("MobileNetV1ImageProcessor", "MobileNetV1ImageProcessorFast")),
            ("mobilenet_v2", ("MobileNetV2ImageProcessor", "MobileNetV2ImageProcessorFast")),
            ("mobilevit", ("MobileViTImageProcessor", "MobileViTImageProcessorFast")),
            ("mobilevitv2", ("MobileViTImageProcessor", "MobileViTImageProcessorFast")),
            ("nat", ("ViTImageProcessor", "ViTImageProcessorFast")),
            ("nougat", ("NougatImageProcessor", "NougatImageProcessorFast")),
            ("oneformer", ("OneFormerImageProcessor", "OneFormerImageProcessorFast")),
            ("ovis2", ("Ovis2ImageProcessor", "Ovis2ImageProcessorFast")),
            ("owlv2", ("Owlv2ImageProcessor", "Owlv2ImageProcessorFast")),
            ("owlvit", ("OwlViTImageProcessor", "OwlViTImageProcessorFast")),
            ("paligemma", ("SiglipImageProcessor", "SiglipImageProcessorFast")),
            ("perceiver", ("PerceiverImageProcessor", "PerceiverImageProcessorFast")),
            ("perception_lm", (None, "PerceptionLMImageProcessorFast")),
            ("phi4_multimodal", (None, "Phi4MultimodalImageProcessorFast")),
            ("pix2struct", ("Pix2StructImageProcessor", None)),
            ("pixtral", ("PixtralImageProcessor", "PixtralImageProcessorFast")),
            ("poolformer", ("PoolFormerImageProcessor", "PoolFormerImageProcessorFast")),
            ("prompt_depth_anything", ("PromptDepthAnythingImageProcessor", None)),
            ("pvt", ("PvtImageProcessor", "PvtImageProcessorFast")),
            ("pvt_v2", ("PvtImageProcessor", "PvtImageProcessorFast")),
            ("qwen2_5_vl", ("Qwen2VLImageProcessor", "Qwen2VLImageProcessorFast")),
            ("qwen2_vl", ("Qwen2VLImageProcessor", "Qwen2VLImageProcessorFast")),
            ("regnet", ("ConvNextImageProcessor", "ConvNextImageProcessorFast")),
            ("resnet", ("ConvNextImageProcessor", "ConvNextImageProcessorFast")),
            ("rt_detr", ("RTDetrImageProcessor", "RTDetrImageProcessorFast")),
            ("sam", ("SamImageProcessor", "SamImageProcessorFast")),
<<<<<<< HEAD
            ("sam2", ("Sam2ImageProcessorFast",)),
=======
            ("sam2", (None, "Sam2ImageProcessorFast")),
>>>>>>> 68b9cbb7
            ("sam_hq", ("SamImageProcessor", "SamImageProcessorFast")),
            ("segformer", ("SegformerImageProcessor", "SegformerImageProcessorFast")),
            ("seggpt", ("SegGptImageProcessor", None)),
            ("shieldgemma2", ("Gemma3ImageProcessor", "Gemma3ImageProcessorFast")),
            ("siglip", ("SiglipImageProcessor", "SiglipImageProcessorFast")),
            ("siglip2", ("Siglip2ImageProcessor", "Siglip2ImageProcessorFast")),
            ("smolvlm", ("SmolVLMImageProcessor", "SmolVLMImageProcessorFast")),
            ("superglue", ("SuperGlueImageProcessor", None)),
            ("superpoint", ("SuperPointImageProcessor", "SuperPointImageProcessorFast")),
            ("swiftformer", ("ViTImageProcessor", "ViTImageProcessorFast")),
            ("swin", ("ViTImageProcessor", "ViTImageProcessorFast")),
            ("swin2sr", ("Swin2SRImageProcessor", "Swin2SRImageProcessorFast")),
            ("swinv2", ("ViTImageProcessor", "ViTImageProcessorFast")),
            ("table-transformer", ("DetrImageProcessor", "DetrImageProcessorFast")),
            ("textnet", ("TextNetImageProcessor", "TextNetImageProcessorFast")),
            ("timesformer", ("VideoMAEImageProcessor", None)),
            ("timm_wrapper", ("TimmWrapperImageProcessor", None)),
            ("tvlt", ("TvltImageProcessor", None)),
            ("tvp", ("TvpImageProcessor", "TvpImageProcessorFast")),
            ("udop", ("LayoutLMv3ImageProcessor", "LayoutLMv3ImageProcessorFast")),
            ("upernet", ("SegformerImageProcessor", "SegformerImageProcessorFast")),
            ("van", ("ConvNextImageProcessor", "ConvNextImageProcessorFast")),
            ("videomae", ("VideoMAEImageProcessor", None)),
            ("vilt", ("ViltImageProcessor", "ViltImageProcessorFast")),
            ("vipllava", ("CLIPImageProcessor", "CLIPImageProcessorFast")),
            ("vit", ("ViTImageProcessor", "ViTImageProcessorFast")),
            ("vit_hybrid", ("ViTHybridImageProcessor", None)),
            ("vit_mae", ("ViTImageProcessor", "ViTImageProcessorFast")),
            ("vit_msn", ("ViTImageProcessor", "ViTImageProcessorFast")),
            ("vitmatte", ("VitMatteImageProcessor", "VitMatteImageProcessorFast")),
            ("xclip", ("CLIPImageProcessor", "CLIPImageProcessorFast")),
            ("yolos", ("YolosImageProcessor", "YolosImageProcessorFast")),
            ("zoedepth", ("ZoeDepthImageProcessor", "ZoeDepthImageProcessorFast")),
        ]
    )

# Override to None if the packages are not available
for model_type, (slow_class, fast_class) in IMAGE_PROCESSOR_MAPPING_NAMES.items():
    if not is_vision_available():
        slow_class = None
    if not is_torchvision_available():
        fast_class = None

    IMAGE_PROCESSOR_MAPPING_NAMES[model_type] = (slow_class, fast_class)

IMAGE_PROCESSOR_MAPPING = _LazyAutoMapping(CONFIG_MAPPING_NAMES, IMAGE_PROCESSOR_MAPPING_NAMES)


def get_image_processor_class_from_name(class_name: str):
    if class_name == "BaseImageProcessorFast":
        return BaseImageProcessorFast

    for module_name, extractors in IMAGE_PROCESSOR_MAPPING_NAMES.items():
        if class_name in extractors:
            module_name = model_type_to_module_name(module_name)

            module = importlib.import_module(f".{module_name}", "transformers.models")
            try:
                return getattr(module, class_name)
            except AttributeError:
                continue

    for extractors in IMAGE_PROCESSOR_MAPPING._extra_content.values():
        for extractor in extractors:
            if getattr(extractor, "__name__", None) == class_name:
                return extractor

    # We did not find the class, but maybe it's because a dep is missing. In that case, the class will be in the main
    # init and we return the proper dummy to get an appropriate error message.
    main_module = importlib.import_module("transformers")
    if hasattr(main_module, class_name):
        return getattr(main_module, class_name)

    return None


def get_image_processor_config(
    pretrained_model_name_or_path: Union[str, os.PathLike],
    cache_dir: Optional[Union[str, os.PathLike]] = None,
    force_download: bool = False,
    resume_download: Optional[bool] = None,
    proxies: Optional[dict[str, str]] = None,
    token: Optional[Union[bool, str]] = None,
    revision: Optional[str] = None,
    local_files_only: bool = False,
    **kwargs,
):
    """
    Loads the image processor configuration from a pretrained model image processor configuration.

    Args:
        pretrained_model_name_or_path (`str` or `os.PathLike`):
            This can be either:

            - a string, the *model id* of a pretrained model configuration hosted inside a model repo on
              huggingface.co.
            - a path to a *directory* containing a configuration file saved using the
              [`~PreTrainedTokenizer.save_pretrained`] method, e.g., `./my_model_directory/`.

        cache_dir (`str` or `os.PathLike`, *optional*):
            Path to a directory in which a downloaded pretrained model configuration should be cached if the standard
            cache should not be used.
        force_download (`bool`, *optional*, defaults to `False`):
            Whether or not to force to (re-)download the configuration files and override the cached versions if they
            exist.
        resume_download:
            Deprecated and ignored. All downloads are now resumed by default when possible.
            Will be removed in v5 of Transformers.
        proxies (`dict[str, str]`, *optional*):
            A dictionary of proxy servers to use by protocol or endpoint, e.g., `{'http': 'foo.bar:3128',
            'http://hostname': 'foo.bar:4012'}.` The proxies are used on each request.
        token (`str` or *bool*, *optional*):
            The token to use as HTTP bearer authorization for remote files. If `True`, will use the token generated
            when running `hf auth login` (stored in `~/.huggingface`).
        revision (`str`, *optional*, defaults to `"main"`):
            The specific model version to use. It can be a branch name, a tag name, or a commit id, since we use a
            git-based system for storing models and other artifacts on huggingface.co, so `revision` can be any
            identifier allowed by git.
        local_files_only (`bool`, *optional*, defaults to `False`):
            If `True`, will only try to load the image processor configuration from local files.

    <Tip>

    Passing `token=True` is required when you want to use a private model.

    </Tip>

    Returns:
        `Dict`: The configuration of the image processor.

    Examples:

    ```python
    # Download configuration from huggingface.co and cache.
    image_processor_config = get_image_processor_config("google-bert/bert-base-uncased")
    # This model does not have a image processor config so the result will be an empty dict.
    image_processor_config = get_image_processor_config("FacebookAI/xlm-roberta-base")

    # Save a pretrained image processor locally and you can reload its config
    from transformers import AutoTokenizer

    image_processor = AutoImageProcessor.from_pretrained("google/vit-base-patch16-224-in21k")
    image_processor.save_pretrained("image-processor-test")
    image_processor_config = get_image_processor_config("image-processor-test")
    ```"""
    use_auth_token = kwargs.pop("use_auth_token", None)
    if use_auth_token is not None:
        warnings.warn(
            "The `use_auth_token` argument is deprecated and will be removed in v5 of Transformers. Please use `token` instead.",
            FutureWarning,
        )
        if token is not None:
            raise ValueError("`token` and `use_auth_token` are both specified. Please set only the argument `token`.")
        token = use_auth_token

    resolved_config_file = cached_file(
        pretrained_model_name_or_path,
        IMAGE_PROCESSOR_NAME,
        cache_dir=cache_dir,
        force_download=force_download,
        resume_download=resume_download,
        proxies=proxies,
        token=token,
        revision=revision,
        local_files_only=local_files_only,
        _raise_exceptions_for_gated_repo=False,
        _raise_exceptions_for_missing_entries=False,
        _raise_exceptions_for_connection_errors=False,
    )
    if resolved_config_file is None:
        logger.info(
            "Could not locate the image processor configuration file, will try to use the model config instead."
        )
        return {}

    with open(resolved_config_file, encoding="utf-8") as reader:
        return json.load(reader)


def _warning_fast_image_processor_available(fast_class):
    logger.warning(
        f"Fast image processor class {fast_class} is available for this model. "
        "Using slow image processor class. To use the fast image processor class set `use_fast=True`."
    )


@requires(backends=("vision",))
class AutoImageProcessor:
    r"""
    This is a generic image processor class that will be instantiated as one of the image processor classes of the
    library when created with the [`AutoImageProcessor.from_pretrained`] class method.

    This class cannot be instantiated directly using `__init__()` (throws an error).
    """

    def __init__(self):
        raise OSError(
            "AutoImageProcessor is designed to be instantiated "
            "using the `AutoImageProcessor.from_pretrained(pretrained_model_name_or_path)` method."
        )

    @classmethod
    @replace_list_option_in_docstrings(IMAGE_PROCESSOR_MAPPING_NAMES)
    def from_pretrained(cls, pretrained_model_name_or_path, *inputs, **kwargs):
        r"""
        Instantiate one of the image processor classes of the library from a pretrained model vocabulary.

        The image processor class to instantiate is selected based on the `model_type` property of the config object
        (either passed as an argument or loaded from `pretrained_model_name_or_path` if possible), or when it's
        missing, by falling back to using pattern matching on `pretrained_model_name_or_path`:

        List options

        Params:
            pretrained_model_name_or_path (`str` or `os.PathLike`):
                This can be either:

                - a string, the *model id* of a pretrained image_processor hosted inside a model repo on
                  huggingface.co.
                - a path to a *directory* containing a image processor file saved using the
                  [`~image_processing_utils.ImageProcessingMixin.save_pretrained`] method, e.g.,
                  `./my_model_directory/`.
                - a path or url to a saved image processor JSON *file*, e.g.,
                  `./my_model_directory/preprocessor_config.json`.
            cache_dir (`str` or `os.PathLike`, *optional*):
                Path to a directory in which a downloaded pretrained model image processor should be cached if the
                standard cache should not be used.
            force_download (`bool`, *optional*, defaults to `False`):
                Whether or not to force to (re-)download the image processor files and override the cached versions if
                they exist.
            resume_download:
                Deprecated and ignored. All downloads are now resumed by default when possible.
                Will be removed in v5 of Transformers.
            proxies (`dict[str, str]`, *optional*):
                A dictionary of proxy servers to use by protocol or endpoint, e.g., `{'http': 'foo.bar:3128',
                'http://hostname': 'foo.bar:4012'}.` The proxies are used on each request.
            token (`str` or *bool*, *optional*):
                The token to use as HTTP bearer authorization for remote files. If `True`, will use the token generated
                when running `hf auth login` (stored in `~/.huggingface`).
            revision (`str`, *optional*, defaults to `"main"`):
                The specific model version to use. It can be a branch name, a tag name, or a commit id, since we use a
                git-based system for storing models and other artifacts on huggingface.co, so `revision` can be any
                identifier allowed by git.
            use_fast (`bool`, *optional*, defaults to `False`):
                Use a fast torchvision-base image processor if it is supported for a given model.
                If a fast image processor is not available for a given model, a normal numpy-based image processor
                is returned instead.
            return_unused_kwargs (`bool`, *optional*, defaults to `False`):
                If `False`, then this function returns just the final image processor object. If `True`, then this
                functions returns a `Tuple(image_processor, unused_kwargs)` where *unused_kwargs* is a dictionary
                consisting of the key/value pairs whose keys are not image processor attributes: i.e., the part of
                `kwargs` which has not been used to update `image_processor` and is otherwise ignored.
            trust_remote_code (`bool`, *optional*, defaults to `False`):
                Whether or not to allow for custom models defined on the Hub in their own modeling files. This option
                should only be set to `True` for repositories you trust and in which you have read the code, as it will
                execute code present on the Hub on your local machine.
            image_processor_filename (`str`, *optional*, defaults to `"config.json"`):
                The name of the file in the model directory to use for the image processor config.
            kwargs (`dict[str, Any]`, *optional*):
                The values in kwargs of any keys which are image processor attributes will be used to override the
                loaded values. Behavior concerning key/value pairs whose keys are *not* image processor attributes is
                controlled by the `return_unused_kwargs` keyword parameter.

        <Tip>

        Passing `token=True` is required when you want to use a private model.

        </Tip>

        Examples:

        ```python
        >>> from transformers import AutoImageProcessor

        >>> # Download image processor from huggingface.co and cache.
        >>> image_processor = AutoImageProcessor.from_pretrained("google/vit-base-patch16-224-in21k")

        >>> # If image processor files are in a directory (e.g. image processor was saved using *save_pretrained('./test/saved_model/')*)
        >>> # image_processor = AutoImageProcessor.from_pretrained("./test/saved_model/")
        ```"""
        use_auth_token = kwargs.pop("use_auth_token", None)
        if use_auth_token is not None:
            warnings.warn(
                "The `use_auth_token` argument is deprecated and will be removed in v5 of Transformers. Please use `token` instead.",
                FutureWarning,
            )
            if kwargs.get("token") is not None:
                raise ValueError(
                    "`token` and `use_auth_token` are both specified. Please set only the argument `token`."
                )
            kwargs["token"] = use_auth_token

        config = kwargs.pop("config", None)
        # TODO: @yoni, change in v4.48 (use_fast set to True by default)
        use_fast = kwargs.pop("use_fast", None)
        trust_remote_code = kwargs.pop("trust_remote_code", None)
        kwargs["_from_auto"] = True

        # Resolve the image processor config filename
        if "image_processor_filename" in kwargs:
            image_processor_filename = kwargs.pop("image_processor_filename")
        elif is_timm_local_checkpoint(pretrained_model_name_or_path):
            image_processor_filename = CONFIG_NAME
        else:
            image_processor_filename = IMAGE_PROCESSOR_NAME

        # Load the image processor config
        try:
            # Main path for all transformers models and local TimmWrapper checkpoints
            config_dict, _ = ImageProcessingMixin.get_image_processor_dict(
                pretrained_model_name_or_path, image_processor_filename=image_processor_filename, **kwargs
            )
        except Exception as initial_exception:
            # Fallback path for Hub TimmWrapper checkpoints. Timm models' image processing is saved in `config.json`
            # instead of `preprocessor_config.json`. Because this is an Auto class and we don't have any information
            # except the model name, the only way to check if a remote checkpoint is a timm model is to try to
            # load `config.json` and if it fails with some error, we raise the initial exception.
            try:
                config_dict, _ = ImageProcessingMixin.get_image_processor_dict(
                    pretrained_model_name_or_path, image_processor_filename=CONFIG_NAME, **kwargs
                )
            except Exception:
                raise initial_exception

            # In case we have a config_dict, but it's not a timm config dict, we raise the initial exception,
            # because only timm models have image processing in `config.json`.
            if not is_timm_config_dict(config_dict):
                raise initial_exception

        image_processor_type = config_dict.get("image_processor_type", None)
        image_processor_auto_map = None
        if "AutoImageProcessor" in config_dict.get("auto_map", {}):
            image_processor_auto_map = config_dict["auto_map"]["AutoImageProcessor"]

        # If we still don't have the image processor class, check if we're loading from a previous feature extractor config
        # and if so, infer the image processor class from there.
        if image_processor_type is None and image_processor_auto_map is None:
            feature_extractor_class = config_dict.pop("feature_extractor_type", None)
            if feature_extractor_class is not None:
                image_processor_type = feature_extractor_class.replace("FeatureExtractor", "ImageProcessor")
            if "AutoFeatureExtractor" in config_dict.get("auto_map", {}):
                feature_extractor_auto_map = config_dict["auto_map"]["AutoFeatureExtractor"]
                image_processor_auto_map = feature_extractor_auto_map.replace("FeatureExtractor", "ImageProcessor")

        # If we don't find the image processor class in the image processor config, let's try the model config.
        if image_processor_type is None and image_processor_auto_map is None:
            if not isinstance(config, PretrainedConfig):
                config = AutoConfig.from_pretrained(
                    pretrained_model_name_or_path,
                    trust_remote_code=trust_remote_code,
                    **kwargs,
                )
            # It could be in `config.image_processor_type``
            image_processor_type = getattr(config, "image_processor_type", None)
            if hasattr(config, "auto_map") and "AutoImageProcessor" in config.auto_map:
                image_processor_auto_map = config.auto_map["AutoImageProcessor"]

        image_processor_class = None
        # TODO: @yoni, change logic in v4.52 (when use_fast set to True by default)
        if image_processor_type is not None:
            # if use_fast is not set and the processor was saved with a fast processor, we use it, otherwise we use the slow processor.
            if use_fast is None:
                use_fast = image_processor_type.endswith("Fast")
                if not use_fast and image_processor_type in FORCE_FAST_IMAGE_PROCESSOR and is_torchvision_available():
                    use_fast = True
                    logger.warning_once(
                        f"The image processor of type `{image_processor_type}` is now loaded as a fast processor by default, even if the model checkpoint was saved with a slow processor. "
                        "This is a breaking change and may produce slightly different outputs. To continue using the slow processor, instantiate this class with `use_fast=False`. "
                        "Note that this behavior will be extended to all models in a future release."
                    )
                if not use_fast:
                    logger.warning_once(
                        "Using a slow image processor as `use_fast` is unset and a slow processor was saved with this model. "
                        "`use_fast=True` will be the default behavior in v4.52, even if the model was saved with a slow processor. "
                        "This will result in minor differences in outputs. You'll still be able to use a slow processor with `use_fast=False`."
                    )
            if use_fast and not image_processor_type.endswith("Fast"):
                image_processor_type += "Fast"
            if use_fast and not is_torchvision_available():
                # check if there is a slow image processor class to fallback to
                image_processor_class = get_image_processor_class_from_name(image_processor_type[:-4])
                if image_processor_class is None:
                    raise ValueError(
                        f"`{image_processor_type}` requires `torchvision` to be installed. Please install `torchvision` and try again."
                    )
                logger.warning_once(
                    "Using `use_fast=True` but `torchvision` is not available. Falling back to the slow image processor."
                )
                use_fast = False
            if use_fast:
                for image_processors in IMAGE_PROCESSOR_MAPPING_NAMES.values():
                    if image_processor_type in image_processors:
                        break
                else:
                    image_processor_type = image_processor_type[:-4]
                    use_fast = False
                    logger.warning_once(
                        "`use_fast` is set to `True` but the image processor class does not have a fast version. "
                        " Falling back to the slow version."
                    )
                image_processor_class = get_image_processor_class_from_name(image_processor_type)
            else:
                image_processor_type_slow = (
                    image_processor_type[:-4] if image_processor_type.endswith("Fast") else image_processor_type
                )
                image_processor_class = get_image_processor_class_from_name(image_processor_type_slow)
                if image_processor_class is None and image_processor_type.endswith("Fast"):
                    raise ValueError(
                        f"`{image_processor_type}` does not have a slow version. Please set `use_fast=True` when instantiating the processor."
                    )

        has_remote_code = image_processor_auto_map is not None
        has_local_code = image_processor_class is not None or type(config) in IMAGE_PROCESSOR_MAPPING
        if has_remote_code:
            if image_processor_auto_map is not None and not isinstance(image_processor_auto_map, tuple):
                # In some configs, only the slow image processor class is stored
                image_processor_auto_map = (image_processor_auto_map, None)
            if use_fast and image_processor_auto_map[1] is not None:
                class_ref = image_processor_auto_map[1]
            else:
                class_ref = image_processor_auto_map[0]
            if "--" in class_ref:
                upstream_repo = class_ref.split("--")[0]
            else:
                upstream_repo = None
            trust_remote_code = resolve_trust_remote_code(
                trust_remote_code, pretrained_model_name_or_path, has_local_code, has_remote_code, upstream_repo
            )

        if has_remote_code and trust_remote_code:
            if not use_fast and image_processor_auto_map[1] is not None:
                _warning_fast_image_processor_available(image_processor_auto_map[1])

            image_processor_class = get_class_from_dynamic_module(class_ref, pretrained_model_name_or_path, **kwargs)
            _ = kwargs.pop("code_revision", None)
            image_processor_class.register_for_auto_class()
            return image_processor_class.from_dict(config_dict, **kwargs)
        elif image_processor_class is not None:
            return image_processor_class.from_dict(config_dict, **kwargs)
        # Last try: we use the IMAGE_PROCESSOR_MAPPING.
        elif type(config) in IMAGE_PROCESSOR_MAPPING:
            image_processor_tuple = IMAGE_PROCESSOR_MAPPING[type(config)]

            image_processor_class_py, image_processor_class_fast = image_processor_tuple

            if not use_fast and image_processor_class_fast is not None:
                _warning_fast_image_processor_available(image_processor_class_fast)

            if image_processor_class_fast and (use_fast or image_processor_class_py is None):
                return image_processor_class_fast.from_pretrained(pretrained_model_name_or_path, *inputs, **kwargs)
            else:
                if image_processor_class_py is not None:
                    return image_processor_class_py.from_pretrained(pretrained_model_name_or_path, *inputs, **kwargs)
                else:
                    raise ValueError(
                        "This image processor cannot be instantiated. Please make sure you have `Pillow` installed."
                    )
        raise ValueError(
            f"Unrecognized image processor in {pretrained_model_name_or_path}. Should have a "
            f"`image_processor_type` key in its {IMAGE_PROCESSOR_NAME} of {CONFIG_NAME}, or one of the following "
            f"`model_type` keys in its {CONFIG_NAME}: {', '.join(c for c in IMAGE_PROCESSOR_MAPPING_NAMES)}"
        )

    @staticmethod
    def register(
        config_class,
        image_processor_class=None,
        slow_image_processor_class=None,
        fast_image_processor_class=None,
        exist_ok=False,
    ):
        """
        Register a new image processor for this class.

        Args:
            config_class ([`PretrainedConfig`]):
                The configuration corresponding to the model to register.
            image_processor_class ([`ImageProcessingMixin`]): The image processor to register.
        """
        if image_processor_class is not None:
            if slow_image_processor_class is not None:
                raise ValueError("Cannot specify both image_processor_class and slow_image_processor_class")
            warnings.warn(
                "The image_processor_class argument is deprecated and will be removed in v4.42. Please use `slow_image_processor_class`, or `fast_image_processor_class` instead",
                FutureWarning,
            )
            slow_image_processor_class = image_processor_class

        if slow_image_processor_class is None and fast_image_processor_class is None:
            raise ValueError("You need to specify either slow_image_processor_class or fast_image_processor_class")
        if slow_image_processor_class is not None and issubclass(slow_image_processor_class, BaseImageProcessorFast):
            raise ValueError("You passed a fast image processor in as the `slow_image_processor_class`.")
        if fast_image_processor_class is not None and not issubclass(
            fast_image_processor_class, BaseImageProcessorFast
        ):
            raise ValueError("The `fast_image_processor_class` should inherit from `BaseImageProcessorFast`.")

        if (
            slow_image_processor_class is not None
            and fast_image_processor_class is not None
            and issubclass(fast_image_processor_class, BaseImageProcessorFast)
            and fast_image_processor_class.slow_image_processor_class != slow_image_processor_class
        ):
            raise ValueError(
                "The fast processor class you are passing has a `slow_image_processor_class` attribute that is not "
                "consistent with the slow processor class you passed (fast tokenizer has "
                f"{fast_image_processor_class.slow_image_processor_class} and you passed {slow_image_processor_class}. Fix one of those "
                "so they match!"
            )

        # Avoid resetting a set slow/fast image processor if we are passing just the other ones.
        if config_class in IMAGE_PROCESSOR_MAPPING._extra_content:
            existing_slow, existing_fast = IMAGE_PROCESSOR_MAPPING[config_class]
            if slow_image_processor_class is None:
                slow_image_processor_class = existing_slow
            if fast_image_processor_class is None:
                fast_image_processor_class = existing_fast

        IMAGE_PROCESSOR_MAPPING.register(
            config_class, (slow_image_processor_class, fast_image_processor_class), exist_ok=exist_ok
        )


__all__ = ["IMAGE_PROCESSOR_MAPPING", "AutoImageProcessor"]<|MERGE_RESOLUTION|>--- conflicted
+++ resolved
@@ -91,14 +91,9 @@
             ("dinov3_vit", (None, "DINOv3ViTImageProcessorFast")),
             ("donut-swin", ("DonutImageProcessor", "DonutImageProcessorFast")),
             ("dpt", ("DPTImageProcessor", "DPTImageProcessorFast")),
-<<<<<<< HEAD
-            ("edgetam", ("Sam2ImageProcessorFast")),
-            ("efficientformer", ("EfficientFormerImageProcessor",)),
-            ("efficientloftr", ("EfficientLoFTRImageProcessor",)),
-=======
+            ("edgetam", (None, "Sam2ImageProcessorFast")),
             ("efficientformer", ("EfficientFormerImageProcessor", None)),
             ("efficientloftr", ("EfficientLoFTRImageProcessor", None)),
->>>>>>> 68b9cbb7
             ("efficientnet", ("EfficientNetImageProcessor", "EfficientNetImageProcessorFast")),
             ("eomt", ("EomtImageProcessor", "EomtImageProcessorFast")),
             ("flava", ("FlavaImageProcessor", "FlavaImageProcessorFast")),
@@ -166,11 +161,7 @@
             ("resnet", ("ConvNextImageProcessor", "ConvNextImageProcessorFast")),
             ("rt_detr", ("RTDetrImageProcessor", "RTDetrImageProcessorFast")),
             ("sam", ("SamImageProcessor", "SamImageProcessorFast")),
-<<<<<<< HEAD
-            ("sam2", ("Sam2ImageProcessorFast",)),
-=======
             ("sam2", (None, "Sam2ImageProcessorFast")),
->>>>>>> 68b9cbb7
             ("sam_hq", ("SamImageProcessor", "SamImageProcessorFast")),
             ("segformer", ("SegformerImageProcessor", "SegformerImageProcessorFast")),
             ("seggpt", ("SegGptImageProcessor", None)),
