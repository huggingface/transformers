--- conflicted
+++ resolved
@@ -103,12 +103,8 @@
             ("kosmos-2", ("CLIPImageProcessor", "CLIPImageProcessorFast")),
             ("layoutlmv2", ("LayoutLMv2ImageProcessor",)),
             ("layoutlmv3", ("LayoutLMv3ImageProcessor",)),
-<<<<<<< HEAD
             ("levit", ("LevitImageProcessor", "LevitImageProcessorFast")),
-=======
-            ("levit", ("LevitImageProcessor",)),
             ("llama4", ("Llama4ImageProcessor", "Llama4ImageProcessorFast")),
->>>>>>> 7ff896c0
             ("llava", ("LlavaImageProcessor", "LlavaImageProcessorFast")),
             ("llava_next", ("LlavaNextImageProcessor", "LlavaNextImageProcessorFast")),
             ("llava_next_video", ("LlavaNextVideoImageProcessor",)),
