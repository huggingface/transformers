# coding=utf-8
# Copyright 2022 The HuggingFace Inc. team.
#
# Licensed under the Apache License, Version 2.0 (the "License");
# you may not use this file except in compliance with the License.
# You may obtain a copy of the License at
#
#     http://www.apache.org/licenses/LICENSE-2.0
#
# Unless required by applicable law or agreed to in writing, software
# distributed under the License is distributed on an "AS IS" BASIS,
# WITHOUT WARRANTIES OR CONDITIONS OF ANY KIND, either express or implied.
# See the License for the specific language governing permissions and
# limitations under the License.
"""AutoImageProcessor class."""

import importlib
import json
import os
import warnings
from collections import OrderedDict
from typing import TYPE_CHECKING, Dict, Optional, Tuple, Union

# Build the list of all image processors
from ...configuration_utils import PretrainedConfig
from ...dynamic_module_utils import get_class_from_dynamic_module, resolve_trust_remote_code
from ...image_processing_utils import ImageProcessingMixin
from ...image_processing_utils_fast import BaseImageProcessorFast
from ...utils import (
    CONFIG_NAME,
    IMAGE_PROCESSOR_NAME,
    cached_file,
    is_timm_config_dict,
    is_timm_local_checkpoint,
    is_torchvision_available,
    is_vision_available,
    logging,
)
from ...utils.import_utils import requires
from .auto_factory import _LazyAutoMapping
from .configuration_auto import (
    CONFIG_MAPPING_NAMES,
    AutoConfig,
    model_type_to_module_name,
    replace_list_option_in_docstrings,
)


logger = logging.get_logger(__name__)


if TYPE_CHECKING:
    # This significantly improves completion suggestion performance when
    # the transformers package is used with Microsoft's Pylance language server.
    IMAGE_PROCESSOR_MAPPING_NAMES: OrderedDict[str, Tuple[Optional[str], Optional[str]]] = OrderedDict()
else:
    IMAGE_PROCESSOR_MAPPING_NAMES = OrderedDict(
        [
            ("align", ("EfficientNetImageProcessor",)),
            ("aria", ("AriaImageProcessor",)),
            ("beit", ("BeitImageProcessor",)),
            ("bit", ("BitImageProcessor",)),
            ("blip", ("BlipImageProcessor", "BlipImageProcessorFast")),
            ("blip-2", ("BlipImageProcessor", "BlipImageProcessorFast")),
            ("bridgetower", ("BridgeTowerImageProcessor",)),
            ("chameleon", ("ChameleonImageProcessor",)),
            ("chinese_clip", ("ChineseCLIPImageProcessor",)),
            ("clip", ("CLIPImageProcessor", "CLIPImageProcessorFast")),
            ("clipseg", ("ViTImageProcessor", "ViTImageProcessorFast")),
            ("conditional_detr", ("ConditionalDetrImageProcessor",)),
            ("convnext", ("ConvNextImageProcessor", "ConvNextImageProcessorFast")),
            ("convnextv2", ("ConvNextImageProcessor", "ConvNextImageProcessorFast")),
            ("cvt", ("ConvNextImageProcessor", "ConvNextImageProcessorFast")),
            ("data2vec-vision", ("BeitImageProcessor",)),
            ("deformable_detr", ("DeformableDetrImageProcessor", "DeformableDetrImageProcessorFast")),
            ("deit", ("DeiTImageProcessor", "DeiTImageProcessorFast")),
            ("depth_anything", ("DPTImageProcessor",)),
            ("depth_pro", ("DepthProImageProcessor", "DepthProImageProcessorFast")),
            ("deta", ("DetaImageProcessor",)),
            ("detr", ("DetrImageProcessor", "DetrImageProcessorFast")),
            ("dinat", ("ViTImageProcessor", "ViTImageProcessorFast")),
            ("dinov2", ("BitImageProcessor",)),
            ("donut-swin", ("DonutImageProcessor",)),
            ("dpt", ("DPTImageProcessor",)),
            ("efficientformer", ("EfficientFormerImageProcessor",)),
            ("efficientnet", ("EfficientNetImageProcessor",)),
            ("flava", ("FlavaImageProcessor", "FlavaImageProcessorFast")),
            ("focalnet", ("BitImageProcessor",)),
            ("fuyu", ("FuyuImageProcessor",)),
            ("gemma3", ("Gemma3ImageProcessor", "Gemma3ImageProcessorFast")),
            ("git", ("CLIPImageProcessor", "CLIPImageProcessorFast")),
            ("glpn", ("GLPNImageProcessor",)),
            ("got_ocr2", ("GotOcr2ImageProcessor", "GotOcr2ImageProcessorFast")),
            ("grounding-dino", ("GroundingDinoImageProcessor",)),
            ("groupvit", ("CLIPImageProcessor", "CLIPImageProcessorFast")),
            ("hiera", ("BitImageProcessor",)),
            ("idefics", ("IdeficsImageProcessor",)),
            ("idefics2", ("Idefics2ImageProcessor",)),
            ("idefics3", ("Idefics3ImageProcessor",)),
            ("ijepa", ("ViTImageProcessor", "ViTImageProcessorFast")),
            ("imagegpt", ("ImageGPTImageProcessor",)),
            ("instructblip", ("BlipImageProcessor", "BlipImageProcessorFast")),
            ("instructblipvideo", ("InstructBlipVideoImageProcessor",)),
            ("kosmos-2", ("CLIPImageProcessor", "CLIPImageProcessorFast")),
<<<<<<< HEAD
            ("kosmos-2.5", ("Kosmos2_5ImageProcessor", "Kosmos2_5ImageProcessorFast")),
            ("layoutlmv2", ("LayoutLMv2ImageProcessor",)),
=======
            ("layoutlmv2", ("LayoutLMv2ImageProcessor", "LayoutLMv2ImageProcessorFast")),
>>>>>>> e16775d1
            ("layoutlmv3", ("LayoutLMv3ImageProcessor",)),
            ("levit", ("LevitImageProcessor",)),
            ("llama4", ("Llama4ImageProcessor", "Llama4ImageProcessorFast")),
            ("llava", ("LlavaImageProcessor", "LlavaImageProcessorFast")),
            ("llava_next", ("LlavaNextImageProcessor", "LlavaNextImageProcessorFast")),
            ("llava_next_video", ("LlavaNextVideoImageProcessor",)),
            ("llava_onevision", ("LlavaOnevisionImageProcessor", "LlavaOnevisionImageProcessorFast")),
            ("mask2former", ("Mask2FormerImageProcessor",)),
            ("maskformer", ("MaskFormerImageProcessor",)),
            ("mgp-str", ("ViTImageProcessor", "ViTImageProcessorFast")),
            ("mistral3", ("PixtralImageProcessor", "PixtralImageProcessorFast")),
            ("mllama", ("MllamaImageProcessor",)),
            ("mobilenet_v1", ("MobileNetV1ImageProcessor",)),
            ("mobilenet_v2", ("MobileNetV2ImageProcessor",)),
            ("mobilevit", ("MobileViTImageProcessor",)),
            ("mobilevitv2", ("MobileViTImageProcessor",)),
            ("nat", ("ViTImageProcessor", "ViTImageProcessorFast")),
            ("nougat", ("NougatImageProcessor",)),
            ("oneformer", ("OneFormerImageProcessor",)),
            ("owlv2", ("Owlv2ImageProcessor",)),
            ("owlvit", ("OwlViTImageProcessor",)),
            ("paligemma", ("SiglipImageProcessor", "SiglipImageProcessorFast")),
            ("perceiver", ("PerceiverImageProcessor", "PerceiverImageProcessorFast")),
            ("phi4_multimodal", "Phi4MultimodalImageProcessorFast"),
            ("pix2struct", ("Pix2StructImageProcessor",)),
            ("pixtral", ("PixtralImageProcessor", "PixtralImageProcessorFast")),
            ("poolformer", ("PoolFormerImageProcessor",)),
            ("prompt_depth_anything", ("PromptDepthAnythingImageProcessor",)),
            ("pvt", ("PvtImageProcessor",)),
            ("pvt_v2", ("PvtImageProcessor",)),
            ("qwen2_5_vl", ("Qwen2VLImageProcessor", "Qwen2VLImageProcessorFast")),
            ("qwen2_vl", ("Qwen2VLImageProcessor", "Qwen2VLImageProcessorFast")),
            ("regnet", ("ConvNextImageProcessor", "ConvNextImageProcessorFast")),
            ("resnet", ("ConvNextImageProcessor", "ConvNextImageProcessorFast")),
            ("rt_detr", ("RTDetrImageProcessor", "RTDetrImageProcessorFast")),
            ("sam", ("SamImageProcessor",)),
            ("segformer", ("SegformerImageProcessor",)),
            ("seggpt", ("SegGptImageProcessor",)),
            ("shieldgemma2", ("Gemma3ImageProcessor", "Gemma3ImageProcessorFast")),
            ("siglip", ("SiglipImageProcessor", "SiglipImageProcessorFast")),
            ("siglip2", ("Siglip2ImageProcessor", "Siglip2ImageProcessorFast")),
            ("superglue", ("SuperGlueImageProcessor",)),
            ("swiftformer", ("ViTImageProcessor", "ViTImageProcessorFast")),
            ("swin", ("ViTImageProcessor", "ViTImageProcessorFast")),
            ("swin2sr", ("Swin2SRImageProcessor",)),
            ("swinv2", ("ViTImageProcessor", "ViTImageProcessorFast")),
            ("table-transformer", ("DetrImageProcessor",)),
            ("timesformer", ("VideoMAEImageProcessor",)),
            ("timm_wrapper", ("TimmWrapperImageProcessor",)),
            ("tvlt", ("TvltImageProcessor",)),
            ("tvp", ("TvpImageProcessor",)),
            ("udop", ("LayoutLMv3ImageProcessor",)),
            ("upernet", ("SegformerImageProcessor",)),
            ("van", ("ConvNextImageProcessor", "ConvNextImageProcessorFast")),
            ("videomae", ("VideoMAEImageProcessor",)),
            ("vilt", ("ViltImageProcessor",)),
            ("vipllava", ("CLIPImageProcessor", "CLIPImageProcessorFast")),
            ("vit", ("ViTImageProcessor", "ViTImageProcessorFast")),
            ("vit_hybrid", ("ViTHybridImageProcessor",)),
            ("vit_mae", ("ViTImageProcessor", "ViTImageProcessorFast")),
            ("vit_msn", ("ViTImageProcessor", "ViTImageProcessorFast")),
            ("vitmatte", ("VitMatteImageProcessor",)),
            ("xclip", ("CLIPImageProcessor", "CLIPImageProcessorFast")),
            ("yolos", ("YolosImageProcessor",)),
            ("zoedepth", ("ZoeDepthImageProcessor",)),
        ]
    )

for model_type, image_processors in IMAGE_PROCESSOR_MAPPING_NAMES.items():
    slow_image_processor_class, *fast_image_processor_class = image_processors
    if not is_vision_available():
        slow_image_processor_class = None

    # If the fast image processor is not defined, or torchvision is not available, we set it to None
    if not fast_image_processor_class or fast_image_processor_class[0] is None or not is_torchvision_available():
        fast_image_processor_class = None
    else:
        fast_image_processor_class = fast_image_processor_class[0]

    IMAGE_PROCESSOR_MAPPING_NAMES[model_type] = (slow_image_processor_class, fast_image_processor_class)

IMAGE_PROCESSOR_MAPPING = _LazyAutoMapping(CONFIG_MAPPING_NAMES, IMAGE_PROCESSOR_MAPPING_NAMES)


def get_image_processor_class_from_name(class_name: str):
    if class_name == "BaseImageProcessorFast":
        return BaseImageProcessorFast

    for module_name, extractors in IMAGE_PROCESSOR_MAPPING_NAMES.items():
        if class_name in extractors:
            module_name = model_type_to_module_name(module_name)

            module = importlib.import_module(f".{module_name}", "transformers.models")
            try:
                return getattr(module, class_name)
            except AttributeError:
                continue

    for _, extractors in IMAGE_PROCESSOR_MAPPING._extra_content.items():
        for extractor in extractors:
            if getattr(extractor, "__name__", None) == class_name:
                return extractor

    # We did not find the class, but maybe it's because a dep is missing. In that case, the class will be in the main
    # init and we return the proper dummy to get an appropriate error message.
    main_module = importlib.import_module("transformers")
    if hasattr(main_module, class_name):
        return getattr(main_module, class_name)

    return None


def get_image_processor_config(
    pretrained_model_name_or_path: Union[str, os.PathLike],
    cache_dir: Optional[Union[str, os.PathLike]] = None,
    force_download: bool = False,
    resume_download: Optional[bool] = None,
    proxies: Optional[Dict[str, str]] = None,
    token: Optional[Union[bool, str]] = None,
    revision: Optional[str] = None,
    local_files_only: bool = False,
    **kwargs,
):
    """
    Loads the image processor configuration from a pretrained model image processor configuration.

    Args:
        pretrained_model_name_or_path (`str` or `os.PathLike`):
            This can be either:

            - a string, the *model id* of a pretrained model configuration hosted inside a model repo on
              huggingface.co.
            - a path to a *directory* containing a configuration file saved using the
              [`~PreTrainedTokenizer.save_pretrained`] method, e.g., `./my_model_directory/`.

        cache_dir (`str` or `os.PathLike`, *optional*):
            Path to a directory in which a downloaded pretrained model configuration should be cached if the standard
            cache should not be used.
        force_download (`bool`, *optional*, defaults to `False`):
            Whether or not to force to (re-)download the configuration files and override the cached versions if they
            exist.
        resume_download:
            Deprecated and ignored. All downloads are now resumed by default when possible.
            Will be removed in v5 of Transformers.
        proxies (`Dict[str, str]`, *optional*):
            A dictionary of proxy servers to use by protocol or endpoint, e.g., `{'http': 'foo.bar:3128',
            'http://hostname': 'foo.bar:4012'}.` The proxies are used on each request.
        token (`str` or *bool*, *optional*):
            The token to use as HTTP bearer authorization for remote files. If `True`, will use the token generated
            when running `huggingface-cli login` (stored in `~/.huggingface`).
        revision (`str`, *optional*, defaults to `"main"`):
            The specific model version to use. It can be a branch name, a tag name, or a commit id, since we use a
            git-based system for storing models and other artifacts on huggingface.co, so `revision` can be any
            identifier allowed by git.
        local_files_only (`bool`, *optional*, defaults to `False`):
            If `True`, will only try to load the image processor configuration from local files.

    <Tip>

    Passing `token=True` is required when you want to use a private model.

    </Tip>

    Returns:
        `Dict`: The configuration of the image processor.

    Examples:

    ```python
    # Download configuration from huggingface.co and cache.
    image_processor_config = get_image_processor_config("google-bert/bert-base-uncased")
    # This model does not have a image processor config so the result will be an empty dict.
    image_processor_config = get_image_processor_config("FacebookAI/xlm-roberta-base")

    # Save a pretrained image processor locally and you can reload its config
    from transformers import AutoTokenizer

    image_processor = AutoImageProcessor.from_pretrained("google/vit-base-patch16-224-in21k")
    image_processor.save_pretrained("image-processor-test")
    image_processor_config = get_image_processor_config("image-processor-test")
    ```"""
    use_auth_token = kwargs.pop("use_auth_token", None)
    if use_auth_token is not None:
        warnings.warn(
            "The `use_auth_token` argument is deprecated and will be removed in v5 of Transformers. Please use `token` instead.",
            FutureWarning,
        )
        if token is not None:
            raise ValueError("`token` and `use_auth_token` are both specified. Please set only the argument `token`.")
        token = use_auth_token

    resolved_config_file = cached_file(
        pretrained_model_name_or_path,
        IMAGE_PROCESSOR_NAME,
        cache_dir=cache_dir,
        force_download=force_download,
        resume_download=resume_download,
        proxies=proxies,
        token=token,
        revision=revision,
        local_files_only=local_files_only,
        _raise_exceptions_for_gated_repo=False,
        _raise_exceptions_for_missing_entries=False,
        _raise_exceptions_for_connection_errors=False,
    )
    if resolved_config_file is None:
        logger.info(
            "Could not locate the image processor configuration file, will try to use the model config instead."
        )
        return {}

    with open(resolved_config_file, encoding="utf-8") as reader:
        return json.load(reader)


def _warning_fast_image_processor_available(fast_class):
    logger.warning(
        f"Fast image processor class {fast_class} is available for this model. "
        "Using slow image processor class. To use the fast image processor class set `use_fast=True`."
    )


@requires(backends=("vision", "torchvision"))
class AutoImageProcessor:
    r"""
    This is a generic image processor class that will be instantiated as one of the image processor classes of the
    library when created with the [`AutoImageProcessor.from_pretrained`] class method.

    This class cannot be instantiated directly using `__init__()` (throws an error).
    """

    def __init__(self):
        raise EnvironmentError(
            "AutoImageProcessor is designed to be instantiated "
            "using the `AutoImageProcessor.from_pretrained(pretrained_model_name_or_path)` method."
        )

    @classmethod
    @replace_list_option_in_docstrings(IMAGE_PROCESSOR_MAPPING_NAMES)
    def from_pretrained(cls, pretrained_model_name_or_path, *inputs, **kwargs):
        r"""
        Instantiate one of the image processor classes of the library from a pretrained model vocabulary.

        The image processor class to instantiate is selected based on the `model_type` property of the config object
        (either passed as an argument or loaded from `pretrained_model_name_or_path` if possible), or when it's
        missing, by falling back to using pattern matching on `pretrained_model_name_or_path`:

        List options

        Params:
            pretrained_model_name_or_path (`str` or `os.PathLike`):
                This can be either:

                - a string, the *model id* of a pretrained image_processor hosted inside a model repo on
                  huggingface.co.
                - a path to a *directory* containing a image processor file saved using the
                  [`~image_processing_utils.ImageProcessingMixin.save_pretrained`] method, e.g.,
                  `./my_model_directory/`.
                - a path or url to a saved image processor JSON *file*, e.g.,
                  `./my_model_directory/preprocessor_config.json`.
            cache_dir (`str` or `os.PathLike`, *optional*):
                Path to a directory in which a downloaded pretrained model image processor should be cached if the
                standard cache should not be used.
            force_download (`bool`, *optional*, defaults to `False`):
                Whether or not to force to (re-)download the image processor files and override the cached versions if
                they exist.
            resume_download:
                Deprecated and ignored. All downloads are now resumed by default when possible.
                Will be removed in v5 of Transformers.
            proxies (`Dict[str, str]`, *optional*):
                A dictionary of proxy servers to use by protocol or endpoint, e.g., `{'http': 'foo.bar:3128',
                'http://hostname': 'foo.bar:4012'}.` The proxies are used on each request.
            token (`str` or *bool*, *optional*):
                The token to use as HTTP bearer authorization for remote files. If `True`, will use the token generated
                when running `huggingface-cli login` (stored in `~/.huggingface`).
            revision (`str`, *optional*, defaults to `"main"`):
                The specific model version to use. It can be a branch name, a tag name, or a commit id, since we use a
                git-based system for storing models and other artifacts on huggingface.co, so `revision` can be any
                identifier allowed by git.
            use_fast (`bool`, *optional*, defaults to `False`):
                Use a fast torchvision-base image processor if it is supported for a given model.
                If a fast image processor is not available for a given model, a normal numpy-based image processor
                is returned instead.
            return_unused_kwargs (`bool`, *optional*, defaults to `False`):
                If `False`, then this function returns just the final image processor object. If `True`, then this
                functions returns a `Tuple(image_processor, unused_kwargs)` where *unused_kwargs* is a dictionary
                consisting of the key/value pairs whose keys are not image processor attributes: i.e., the part of
                `kwargs` which has not been used to update `image_processor` and is otherwise ignored.
            trust_remote_code (`bool`, *optional*, defaults to `False`):
                Whether or not to allow for custom models defined on the Hub in their own modeling files. This option
                should only be set to `True` for repositories you trust and in which you have read the code, as it will
                execute code present on the Hub on your local machine.
            image_processor_filename (`str`, *optional*, defaults to `"config.json"`):
                The name of the file in the model directory to use for the image processor config.
            kwargs (`Dict[str, Any]`, *optional*):
                The values in kwargs of any keys which are image processor attributes will be used to override the
                loaded values. Behavior concerning key/value pairs whose keys are *not* image processor attributes is
                controlled by the `return_unused_kwargs` keyword parameter.

        <Tip>

        Passing `token=True` is required when you want to use a private model.

        </Tip>

        Examples:

        ```python
        >>> from transformers import AutoImageProcessor

        >>> # Download image processor from huggingface.co and cache.
        >>> image_processor = AutoImageProcessor.from_pretrained("google/vit-base-patch16-224-in21k")

        >>> # If image processor files are in a directory (e.g. image processor was saved using *save_pretrained('./test/saved_model/')*)
        >>> # image_processor = AutoImageProcessor.from_pretrained("./test/saved_model/")
        ```"""
        use_auth_token = kwargs.pop("use_auth_token", None)
        if use_auth_token is not None:
            warnings.warn(
                "The `use_auth_token` argument is deprecated and will be removed in v5 of Transformers. Please use `token` instead.",
                FutureWarning,
            )
            if kwargs.get("token", None) is not None:
                raise ValueError(
                    "`token` and `use_auth_token` are both specified. Please set only the argument `token`."
                )
            kwargs["token"] = use_auth_token

        config = kwargs.pop("config", None)
        # TODO: @yoni, change in v4.48 (use_fast set to True by default)
        use_fast = kwargs.pop("use_fast", None)
        trust_remote_code = kwargs.pop("trust_remote_code", None)
        kwargs["_from_auto"] = True

        # Resolve the image processor config filename
        if "image_processor_filename" in kwargs:
            image_processor_filename = kwargs.pop("image_processor_filename")
        elif is_timm_local_checkpoint(pretrained_model_name_or_path):
            image_processor_filename = CONFIG_NAME
        else:
            image_processor_filename = IMAGE_PROCESSOR_NAME

        # Load the image processor config
        try:
            # Main path for all transformers models and local TimmWrapper checkpoints
            config_dict, _ = ImageProcessingMixin.get_image_processor_dict(
                pretrained_model_name_or_path, image_processor_filename=image_processor_filename, **kwargs
            )
        except Exception as initial_exception:
            # Fallback path for Hub TimmWrapper checkpoints. Timm models' image processing is saved in `config.json`
            # instead of `preprocessor_config.json`. Because this is an Auto class and we don't have any information
            # except the model name, the only way to check if a remote checkpoint is a timm model is to try to
            # load `config.json` and if it fails with some error, we raise the initial exception.
            try:
                config_dict, _ = ImageProcessingMixin.get_image_processor_dict(
                    pretrained_model_name_or_path, image_processor_filename=CONFIG_NAME, **kwargs
                )
            except Exception:
                raise initial_exception

            # In case we have a config_dict, but it's not a timm config dict, we raise the initial exception,
            # because only timm models have image processing in `config.json`.
            if not is_timm_config_dict(config_dict):
                raise initial_exception

        image_processor_type = config_dict.get("image_processor_type", None)
        image_processor_auto_map = None
        if "AutoImageProcessor" in config_dict.get("auto_map", {}):
            image_processor_auto_map = config_dict["auto_map"]["AutoImageProcessor"]

        # If we still don't have the image processor class, check if we're loading from a previous feature extractor config
        # and if so, infer the image processor class from there.
        if image_processor_type is None and image_processor_auto_map is None:
            feature_extractor_class = config_dict.pop("feature_extractor_type", None)
            if feature_extractor_class is not None:
                image_processor_type = feature_extractor_class.replace("FeatureExtractor", "ImageProcessor")
            if "AutoFeatureExtractor" in config_dict.get("auto_map", {}):
                feature_extractor_auto_map = config_dict["auto_map"]["AutoFeatureExtractor"]
                image_processor_auto_map = feature_extractor_auto_map.replace("FeatureExtractor", "ImageProcessor")

        # If we don't find the image processor class in the image processor config, let's try the model config.
        if image_processor_type is None and image_processor_auto_map is None:
            if not isinstance(config, PretrainedConfig):
                config = AutoConfig.from_pretrained(
                    pretrained_model_name_or_path,
                    trust_remote_code=trust_remote_code,
                    **kwargs,
                )
            # It could be in `config.image_processor_type``
            image_processor_type = getattr(config, "image_processor_type", None)
            if hasattr(config, "auto_map") and "AutoImageProcessor" in config.auto_map:
                image_processor_auto_map = config.auto_map["AutoImageProcessor"]

        image_processor_class = None
        # TODO: @yoni, change logic in v4.52 (when use_fast set to True by default)
        if image_processor_type is not None:
            # if use_fast is not set and the processor was saved with a fast processor, we use it, otherwise we use the slow processor.
            if use_fast is None:
                use_fast = image_processor_type.endswith("Fast")
                if not use_fast:
                    logger.warning_once(
                        "Using a slow image processor as `use_fast` is unset and a slow processor was saved with this model. "
                        "`use_fast=True` will be the default behavior in v4.52, even if the model was saved with a slow processor. "
                        "This will result in minor differences in outputs. You'll still be able to use a slow processor with `use_fast=False`."
                    )
            # Update class name to reflect the use_fast option. If class is not found, we fall back to the slow version.
            if use_fast and not is_torchvision_available():
                logger.warning_once(
                    "Using `use_fast=True` but `torchvision` is not available. Falling back to the slow image processor."
                )
                use_fast = False
            if use_fast:
                if not image_processor_type.endswith("Fast"):
                    image_processor_type += "Fast"
                for _, image_processors in IMAGE_PROCESSOR_MAPPING_NAMES.items():
                    if image_processor_type in image_processors:
                        break
                else:
                    image_processor_type = image_processor_type[:-4]
                    use_fast = False
                    logger.warning_once(
                        "`use_fast` is set to `True` but the image processor class does not have a fast version. "
                        " Falling back to the slow version."
                    )
                image_processor_class = get_image_processor_class_from_name(image_processor_type)
            else:
                image_processor_type = (
                    image_processor_type[:-4] if image_processor_type.endswith("Fast") else image_processor_type
                )
                image_processor_class = get_image_processor_class_from_name(image_processor_type)

        has_remote_code = image_processor_auto_map is not None
        has_local_code = image_processor_class is not None or type(config) in IMAGE_PROCESSOR_MAPPING
        trust_remote_code = resolve_trust_remote_code(
            trust_remote_code, pretrained_model_name_or_path, has_local_code, has_remote_code
        )

        if image_processor_auto_map is not None and not isinstance(image_processor_auto_map, tuple):
            # In some configs, only the slow image processor class is stored
            image_processor_auto_map = (image_processor_auto_map, None)

        if has_remote_code and trust_remote_code:
            if not use_fast and image_processor_auto_map[1] is not None:
                _warning_fast_image_processor_available(image_processor_auto_map[1])

            if use_fast and image_processor_auto_map[1] is not None:
                class_ref = image_processor_auto_map[1]
            else:
                class_ref = image_processor_auto_map[0]
            image_processor_class = get_class_from_dynamic_module(class_ref, pretrained_model_name_or_path, **kwargs)
            _ = kwargs.pop("code_revision", None)
            if os.path.isdir(pretrained_model_name_or_path):
                image_processor_class.register_for_auto_class()
            return image_processor_class.from_dict(config_dict, **kwargs)
        elif image_processor_class is not None:
            return image_processor_class.from_dict(config_dict, **kwargs)
        # Last try: we use the IMAGE_PROCESSOR_MAPPING.
        elif type(config) in IMAGE_PROCESSOR_MAPPING:
            image_processor_tuple = IMAGE_PROCESSOR_MAPPING[type(config)]

            image_processor_class_py, image_processor_class_fast = image_processor_tuple

            if not use_fast and image_processor_class_fast is not None:
                _warning_fast_image_processor_available(image_processor_class_fast)

            if image_processor_class_fast and (use_fast or image_processor_class_py is None):
                return image_processor_class_fast.from_pretrained(pretrained_model_name_or_path, *inputs, **kwargs)
            else:
                if image_processor_class_py is not None:
                    return image_processor_class_py.from_pretrained(pretrained_model_name_or_path, *inputs, **kwargs)
                else:
                    raise ValueError(
                        "This image processor cannot be instantiated. Please make sure you have `Pillow` installed."
                    )

        raise ValueError(
            f"Unrecognized image processor in {pretrained_model_name_or_path}. Should have a "
            f"`image_processor_type` key in its {IMAGE_PROCESSOR_NAME} of {CONFIG_NAME}, or one of the following "
            f"`model_type` keys in its {CONFIG_NAME}: {', '.join(c for c in IMAGE_PROCESSOR_MAPPING_NAMES.keys())}"
        )

    @staticmethod
    def register(
        config_class,
        image_processor_class=None,
        slow_image_processor_class=None,
        fast_image_processor_class=None,
        exist_ok=False,
    ):
        """
        Register a new image processor for this class.

        Args:
            config_class ([`PretrainedConfig`]):
                The configuration corresponding to the model to register.
            image_processor_class ([`ImageProcessingMixin`]): The image processor to register.
        """
        if image_processor_class is not None:
            if slow_image_processor_class is not None:
                raise ValueError("Cannot specify both image_processor_class and slow_image_processor_class")
            warnings.warn(
                "The image_processor_class argument is deprecated and will be removed in v4.42. Please use `slow_image_processor_class`, or `fast_image_processor_class` instead",
                FutureWarning,
            )
            slow_image_processor_class = image_processor_class

        if slow_image_processor_class is None and fast_image_processor_class is None:
            raise ValueError("You need to specify either slow_image_processor_class or fast_image_processor_class")
        if slow_image_processor_class is not None and issubclass(slow_image_processor_class, BaseImageProcessorFast):
            raise ValueError("You passed a fast image processor in as the `slow_image_processor_class`.")
        if fast_image_processor_class is not None and not issubclass(
            fast_image_processor_class, BaseImageProcessorFast
        ):
            raise ValueError("The `fast_image_processor_class` should inherit from `BaseImageProcessorFast`.")

        if (
            slow_image_processor_class is not None
            and fast_image_processor_class is not None
            and issubclass(fast_image_processor_class, BaseImageProcessorFast)
            and fast_image_processor_class.slow_image_processor_class != slow_image_processor_class
        ):
            raise ValueError(
                "The fast processor class you are passing has a `slow_image_processor_class` attribute that is not "
                "consistent with the slow processor class you passed (fast tokenizer has "
                f"{fast_image_processor_class.slow_image_processor_class} and you passed {slow_image_processor_class}. Fix one of those "
                "so they match!"
            )

        # Avoid resetting a set slow/fast image processor if we are passing just the other ones.
        if config_class in IMAGE_PROCESSOR_MAPPING._extra_content:
            existing_slow, existing_fast = IMAGE_PROCESSOR_MAPPING[config_class]
            if slow_image_processor_class is None:
                slow_image_processor_class = existing_slow
            if fast_image_processor_class is None:
                fast_image_processor_class = existing_fast

        IMAGE_PROCESSOR_MAPPING.register(
            config_class, (slow_image_processor_class, fast_image_processor_class), exist_ok=exist_ok
        )


__all__ = ["IMAGE_PROCESSOR_MAPPING", "AutoImageProcessor"]<|MERGE_RESOLUTION|>--- conflicted
+++ resolved
@@ -102,12 +102,8 @@
             ("instructblip", ("BlipImageProcessor", "BlipImageProcessorFast")),
             ("instructblipvideo", ("InstructBlipVideoImageProcessor",)),
             ("kosmos-2", ("CLIPImageProcessor", "CLIPImageProcessorFast")),
-<<<<<<< HEAD
             ("kosmos-2.5", ("Kosmos2_5ImageProcessor", "Kosmos2_5ImageProcessorFast")),
-            ("layoutlmv2", ("LayoutLMv2ImageProcessor",)),
-=======
             ("layoutlmv2", ("LayoutLMv2ImageProcessor", "LayoutLMv2ImageProcessorFast")),
->>>>>>> e16775d1
             ("layoutlmv3", ("LayoutLMv3ImageProcessor",)),
             ("levit", ("LevitImageProcessor",)),
             ("llama4", ("Llama4ImageProcessor", "Llama4ImageProcessorFast")),
