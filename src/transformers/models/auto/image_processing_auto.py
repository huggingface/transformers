# coding=utf-8
# Copyright 2022 The HuggingFace Inc. team.
#
# Licensed under the Apache License, Version 2.0 (the "License");
# you may not use this file except in compliance with the License.
# You may obtain a copy of the License at
#
#     http://www.apache.org/licenses/LICENSE-2.0
#
# Unless required by applicable law or agreed to in writing, software
# distributed under the License is distributed on an "AS IS" BASIS,
# WITHOUT WARRANTIES OR CONDITIONS OF ANY KIND, either express or implied.
# See the License for the specific language governing permissions and
# limitations under the License.
"""AutoImageProcessor class."""

import importlib
import json
import os
import warnings
from collections import OrderedDict
from typing import TYPE_CHECKING, Dict, Optional, Tuple, Union

# Build the list of all image processors
from ...configuration_utils import PretrainedConfig
from ...dynamic_module_utils import get_class_from_dynamic_module, resolve_trust_remote_code
from ...image_processing_utils import ImageProcessingMixin
from ...image_processing_utils_fast import BaseImageProcessorFast
from ...utils import (
    CONFIG_NAME,
    IMAGE_PROCESSOR_NAME,
    cached_file,
    is_timm_config_dict,
    is_timm_local_checkpoint,
    is_torchvision_available,
    is_vision_available,
    logging,
)
from ...utils.import_utils import requires
from .auto_factory import _LazyAutoMapping
from .configuration_auto import (
    CONFIG_MAPPING_NAMES,
    AutoConfig,
    model_type_to_module_name,
    replace_list_option_in_docstrings,
)


logger = logging.get_logger(__name__)


if TYPE_CHECKING:
    # This significantly improves completion suggestion performance when
    # the transformers package is used with Microsoft's Pylance language server.
    IMAGE_PROCESSOR_MAPPING_NAMES: OrderedDict[str, Tuple[Optional[str], Optional[str]]] = OrderedDict()
else:
    IMAGE_PROCESSOR_MAPPING_NAMES = OrderedDict(
        [
<<<<<<< HEAD
            ("align", ("EfficientNetImageProcessor",)),
            ("aria", ("AriaImageProcessor")),
            ("beit", ("BeitImageProcessor", "BeitImageProcessorFast")),
=======
            ("align", ("EfficientNetImageProcessor", "EfficientNetImageProcessorFast")),
            ("aria", ("AriaImageProcessor",)),
            ("beit", ("BeitImageProcessor",)),
>>>>>>> dc06e7ce
            ("bit", ("BitImageProcessor", "BitImageProcessorFast")),
            ("blip", ("BlipImageProcessor", "BlipImageProcessorFast")),
            ("blip-2", ("BlipImageProcessor", "BlipImageProcessorFast")),
            ("bridgetower", ("BridgeTowerImageProcessor", "BridgeTowerImageProcessorFast")),
            ("chameleon", ("ChameleonImageProcessor",)),
            ("chinese_clip", ("ChineseCLIPImageProcessor", "ChineseCLIPImageProcessorFast")),
            ("clip", ("CLIPImageProcessor", "CLIPImageProcessorFast")),
            ("clipseg", ("ViTImageProcessor", "ViTImageProcessorFast")),
            ("conditional_detr", ("ConditionalDetrImageProcessor", "ConditionalDetrImageProcessorFast")),
            ("convnext", ("ConvNextImageProcessor", "ConvNextImageProcessorFast")),
            ("convnextv2", ("ConvNextImageProcessor", "ConvNextImageProcessorFast")),
            ("cvt", ("ConvNextImageProcessor", "ConvNextImageProcessorFast")),
            ("data2vec-vision", ("BeitImageProcessor", "BeitImageProcessorFast")),
            ("deformable_detr", ("DeformableDetrImageProcessor", "DeformableDetrImageProcessorFast")),
            ("deit", ("DeiTImageProcessor", "DeiTImageProcessorFast")),
            ("depth_anything", ("DPTImageProcessor",)),
            ("depth_pro", ("DepthProImageProcessor", "DepthProImageProcessorFast")),
            ("deta", ("DetaImageProcessor",)),
            ("detr", ("DetrImageProcessor", "DetrImageProcessorFast")),
            ("dinat", ("ViTImageProcessor", "ViTImageProcessorFast")),
            ("dinov2", ("BitImageProcessor", "BitImageProcessorFast")),
            ("donut-swin", ("DonutImageProcessor", "DonutImageProcessorFast")),
            ("dpt", ("DPTImageProcessor",)),
            ("efficientformer", ("EfficientFormerImageProcessor",)),
            ("efficientnet", ("EfficientNetImageProcessor", "EfficientNetImageProcessorFast")),
            ("flava", ("FlavaImageProcessor", "FlavaImageProcessorFast")),
            ("focalnet", ("BitImageProcessor", "BitImageProcessorFast")),
            ("fuyu", ("FuyuImageProcessor",)),
            ("gemma3", ("Gemma3ImageProcessor", "Gemma3ImageProcessorFast")),
            ("git", ("CLIPImageProcessor", "CLIPImageProcessorFast")),
            ("glpn", ("GLPNImageProcessor",)),
            ("got_ocr2", ("GotOcr2ImageProcessor", "GotOcr2ImageProcessorFast")),
            ("grounding-dino", ("GroundingDinoImageProcessor", "GroundingDinoImageProcessorFast")),
            ("groupvit", ("CLIPImageProcessor", "CLIPImageProcessorFast")),
            ("hiera", ("BitImageProcessor", "BitImageProcessorFast")),
            ("idefics", ("IdeficsImageProcessor",)),
            ("idefics2", ("Idefics2ImageProcessor",)),
            ("idefics3", ("Idefics3ImageProcessor",)),
            ("ijepa", ("ViTImageProcessor", "ViTImageProcessorFast")),
            ("imagegpt", ("ImageGPTImageProcessor",)),
            ("instructblip", ("BlipImageProcessor", "BlipImageProcessorFast")),
            ("instructblipvideo", ("InstructBlipVideoImageProcessor",)),
            ("janus", ("JanusImageProcessor")),
            ("kosmos-2", ("CLIPImageProcessor", "CLIPImageProcessorFast")),
            ("layoutlmv2", ("LayoutLMv2ImageProcessor", "LayoutLMv2ImageProcessorFast")),
            ("layoutlmv3", ("LayoutLMv3ImageProcessor", "LayoutLMv3ImageProcessorFast")),
            ("levit", ("LevitImageProcessor", "LevitImageProcessorFast")),
            ("llama4", ("Llama4ImageProcessor", "Llama4ImageProcessorFast")),
            ("llava", ("LlavaImageProcessor", "LlavaImageProcessorFast")),
            ("llava_next", ("LlavaNextImageProcessor", "LlavaNextImageProcessorFast")),
            ("llava_next_video", ("LlavaNextVideoImageProcessor",)),
            ("llava_onevision", ("LlavaOnevisionImageProcessor", "LlavaOnevisionImageProcessorFast")),
            ("mask2former", ("Mask2FormerImageProcessor",)),
            ("maskformer", ("MaskFormerImageProcessor",)),
            ("mgp-str", ("ViTImageProcessor", "ViTImageProcessorFast")),
            ("mistral3", ("PixtralImageProcessor", "PixtralImageProcessorFast")),
            ("mlcd", ("CLIPImageProcessor", "CLIPImageProcessorFast")),
            ("mllama", ("MllamaImageProcessor",)),
            ("mobilenet_v1", ("MobileNetV1ImageProcessor",)),
            ("mobilenet_v2", ("MobileNetV2ImageProcessor", "MobileNetV2ImageProcessorFast")),
            ("mobilevit", ("MobileViTImageProcessor",)),
            ("mobilevitv2", ("MobileViTImageProcessor",)),
            ("nat", ("ViTImageProcessor", "ViTImageProcessorFast")),
            ("nougat", ("NougatImageProcessor",)),
            ("oneformer", ("OneFormerImageProcessor",)),
            ("owlv2", ("Owlv2ImageProcessor",)),
            ("owlvit", ("OwlViTImageProcessor", "OwlViTImageProcessorFast")),
            ("paligemma", ("SiglipImageProcessor", "SiglipImageProcessorFast")),
            ("perceiver", ("PerceiverImageProcessor", "PerceiverImageProcessorFast")),
            ("phi4_multimodal", "Phi4MultimodalImageProcessorFast"),
            ("pix2struct", ("Pix2StructImageProcessor",)),
            ("pixtral", ("PixtralImageProcessor", "PixtralImageProcessorFast")),
            ("poolformer", ("PoolFormerImageProcessor",)),
            ("prompt_depth_anything", ("PromptDepthAnythingImageProcessor",)),
            ("pvt", ("PvtImageProcessor",)),
            ("pvt_v2", ("PvtImageProcessor",)),
            ("qwen2_5_vl", ("Qwen2VLImageProcessor", "Qwen2VLImageProcessorFast")),
            ("qwen2_vl", ("Qwen2VLImageProcessor", "Qwen2VLImageProcessorFast")),
            ("regnet", ("ConvNextImageProcessor", "ConvNextImageProcessorFast")),
            ("resnet", ("ConvNextImageProcessor", "ConvNextImageProcessorFast")),
            ("rt_detr", ("RTDetrImageProcessor", "RTDetrImageProcessorFast")),
            ("sam", ("SamImageProcessor",)),
            ("segformer", ("SegformerImageProcessor",)),
            ("seggpt", ("SegGptImageProcessor",)),
            ("shieldgemma2", ("Gemma3ImageProcessor", "Gemma3ImageProcessorFast")),
            ("siglip", ("SiglipImageProcessor", "SiglipImageProcessorFast")),
            ("siglip2", ("Siglip2ImageProcessor", "Siglip2ImageProcessorFast")),
            ("superglue", ("SuperGlueImageProcessor",)),
            ("swiftformer", ("ViTImageProcessor", "ViTImageProcessorFast")),
            ("swin", ("ViTImageProcessor", "ViTImageProcessorFast")),
            ("swin2sr", ("Swin2SRImageProcessor",)),
            ("swinv2", ("ViTImageProcessor", "ViTImageProcessorFast")),
            ("table-transformer", ("DetrImageProcessor",)),
            ("timesformer", ("VideoMAEImageProcessor",)),
            ("timm_wrapper", ("TimmWrapperImageProcessor",)),
            ("tvlt", ("TvltImageProcessor",)),
            ("tvp", ("TvpImageProcessor",)),
            ("udop", ("LayoutLMv3ImageProcessor", "LayoutLMv3ImageProcessorFast")),
            ("upernet", ("SegformerImageProcessor",)),
            ("van", ("ConvNextImageProcessor", "ConvNextImageProcessorFast")),
            ("videomae", ("VideoMAEImageProcessor",)),
            ("vilt", ("ViltImageProcessor",)),
            ("vipllava", ("CLIPImageProcessor", "CLIPImageProcessorFast")),
            ("vit", ("ViTImageProcessor", "ViTImageProcessorFast")),
            ("vit_hybrid", ("ViTHybridImageProcessor",)),
            ("vit_mae", ("ViTImageProcessor", "ViTImageProcessorFast")),
            ("vit_msn", ("ViTImageProcessor", "ViTImageProcessorFast")),
            ("vitmatte", ("VitMatteImageProcessor",)),
            ("xclip", ("CLIPImageProcessor", "CLIPImageProcessorFast")),
            ("yolos", ("YolosImageProcessor", "YolosImageProcessorFast")),
            ("zoedepth", ("ZoeDepthImageProcessor",)),
        ]
    )

for model_type, image_processors in IMAGE_PROCESSOR_MAPPING_NAMES.items():
    slow_image_processor_class, *fast_image_processor_class = image_processors
    if not is_vision_available():
        slow_image_processor_class = None

    # If the fast image processor is not defined, or torchvision is not available, we set it to None
    if not fast_image_processor_class or fast_image_processor_class[0] is None or not is_torchvision_available():
        fast_image_processor_class = None
    else:
        fast_image_processor_class = fast_image_processor_class[0]

    IMAGE_PROCESSOR_MAPPING_NAMES[model_type] = (slow_image_processor_class, fast_image_processor_class)

IMAGE_PROCESSOR_MAPPING = _LazyAutoMapping(CONFIG_MAPPING_NAMES, IMAGE_PROCESSOR_MAPPING_NAMES)


def get_image_processor_class_from_name(class_name: str):
    if class_name == "BaseImageProcessorFast":
        return BaseImageProcessorFast

    for module_name, extractors in IMAGE_PROCESSOR_MAPPING_NAMES.items():
        if class_name in extractors:
            module_name = model_type_to_module_name(module_name)

            module = importlib.import_module(f".{module_name}", "transformers.models")
            try:
                return getattr(module, class_name)
            except AttributeError:
                continue

    for _, extractors in IMAGE_PROCESSOR_MAPPING._extra_content.items():
        for extractor in extractors:
            if getattr(extractor, "__name__", None) == class_name:
                return extractor

    # We did not find the class, but maybe it's because a dep is missing. In that case, the class will be in the main
    # init and we return the proper dummy to get an appropriate error message.
    main_module = importlib.import_module("transformers")
    if hasattr(main_module, class_name):
        return getattr(main_module, class_name)

    return None


def get_image_processor_config(
    pretrained_model_name_or_path: Union[str, os.PathLike],
    cache_dir: Optional[Union[str, os.PathLike]] = None,
    force_download: bool = False,
    resume_download: Optional[bool] = None,
    proxies: Optional[Dict[str, str]] = None,
    token: Optional[Union[bool, str]] = None,
    revision: Optional[str] = None,
    local_files_only: bool = False,
    **kwargs,
):
    """
    Loads the image processor configuration from a pretrained model image processor configuration.

    Args:
        pretrained_model_name_or_path (`str` or `os.PathLike`):
            This can be either:

            - a string, the *model id* of a pretrained model configuration hosted inside a model repo on
              huggingface.co.
            - a path to a *directory* containing a configuration file saved using the
              [`~PreTrainedTokenizer.save_pretrained`] method, e.g., `./my_model_directory/`.

        cache_dir (`str` or `os.PathLike`, *optional*):
            Path to a directory in which a downloaded pretrained model configuration should be cached if the standard
            cache should not be used.
        force_download (`bool`, *optional*, defaults to `False`):
            Whether or not to force to (re-)download the configuration files and override the cached versions if they
            exist.
        resume_download:
            Deprecated and ignored. All downloads are now resumed by default when possible.
            Will be removed in v5 of Transformers.
        proxies (`Dict[str, str]`, *optional*):
            A dictionary of proxy servers to use by protocol or endpoint, e.g., `{'http': 'foo.bar:3128',
            'http://hostname': 'foo.bar:4012'}.` The proxies are used on each request.
        token (`str` or *bool*, *optional*):
            The token to use as HTTP bearer authorization for remote files. If `True`, will use the token generated
            when running `huggingface-cli login` (stored in `~/.huggingface`).
        revision (`str`, *optional*, defaults to `"main"`):
            The specific model version to use. It can be a branch name, a tag name, or a commit id, since we use a
            git-based system for storing models and other artifacts on huggingface.co, so `revision` can be any
            identifier allowed by git.
        local_files_only (`bool`, *optional*, defaults to `False`):
            If `True`, will only try to load the image processor configuration from local files.

    <Tip>

    Passing `token=True` is required when you want to use a private model.

    </Tip>

    Returns:
        `Dict`: The configuration of the image processor.

    Examples:

    ```python
    # Download configuration from huggingface.co and cache.
    image_processor_config = get_image_processor_config("google-bert/bert-base-uncased")
    # This model does not have a image processor config so the result will be an empty dict.
    image_processor_config = get_image_processor_config("FacebookAI/xlm-roberta-base")

    # Save a pretrained image processor locally and you can reload its config
    from transformers import AutoTokenizer

    image_processor = AutoImageProcessor.from_pretrained("google/vit-base-patch16-224-in21k")
    image_processor.save_pretrained("image-processor-test")
    image_processor_config = get_image_processor_config("image-processor-test")
    ```"""
    use_auth_token = kwargs.pop("use_auth_token", None)
    if use_auth_token is not None:
        warnings.warn(
            "The `use_auth_token` argument is deprecated and will be removed in v5 of Transformers. Please use `token` instead.",
            FutureWarning,
        )
        if token is not None:
            raise ValueError("`token` and `use_auth_token` are both specified. Please set only the argument `token`.")
        token = use_auth_token

    resolved_config_file = cached_file(
        pretrained_model_name_or_path,
        IMAGE_PROCESSOR_NAME,
        cache_dir=cache_dir,
        force_download=force_download,
        resume_download=resume_download,
        proxies=proxies,
        token=token,
        revision=revision,
        local_files_only=local_files_only,
        _raise_exceptions_for_gated_repo=False,
        _raise_exceptions_for_missing_entries=False,
        _raise_exceptions_for_connection_errors=False,
    )
    if resolved_config_file is None:
        logger.info(
            "Could not locate the image processor configuration file, will try to use the model config instead."
        )
        return {}

    with open(resolved_config_file, encoding="utf-8") as reader:
        return json.load(reader)


def _warning_fast_image_processor_available(fast_class):
    logger.warning(
        f"Fast image processor class {fast_class} is available for this model. "
        "Using slow image processor class. To use the fast image processor class set `use_fast=True`."
    )


@requires(backends=("vision", "torchvision"))
class AutoImageProcessor:
    r"""
    This is a generic image processor class that will be instantiated as one of the image processor classes of the
    library when created with the [`AutoImageProcessor.from_pretrained`] class method.

    This class cannot be instantiated directly using `__init__()` (throws an error).
    """

    def __init__(self):
        raise EnvironmentError(
            "AutoImageProcessor is designed to be instantiated "
            "using the `AutoImageProcessor.from_pretrained(pretrained_model_name_or_path)` method."
        )

    @classmethod
    @replace_list_option_in_docstrings(IMAGE_PROCESSOR_MAPPING_NAMES)
    def from_pretrained(cls, pretrained_model_name_or_path, *inputs, **kwargs):
        r"""
        Instantiate one of the image processor classes of the library from a pretrained model vocabulary.

        The image processor class to instantiate is selected based on the `model_type` property of the config object
        (either passed as an argument or loaded from `pretrained_model_name_or_path` if possible), or when it's
        missing, by falling back to using pattern matching on `pretrained_model_name_or_path`:

        List options

        Params:
            pretrained_model_name_or_path (`str` or `os.PathLike`):
                This can be either:

                - a string, the *model id* of a pretrained image_processor hosted inside a model repo on
                  huggingface.co.
                - a path to a *directory* containing a image processor file saved using the
                  [`~image_processing_utils.ImageProcessingMixin.save_pretrained`] method, e.g.,
                  `./my_model_directory/`.
                - a path or url to a saved image processor JSON *file*, e.g.,
                  `./my_model_directory/preprocessor_config.json`.
            cache_dir (`str` or `os.PathLike`, *optional*):
                Path to a directory in which a downloaded pretrained model image processor should be cached if the
                standard cache should not be used.
            force_download (`bool`, *optional*, defaults to `False`):
                Whether or not to force to (re-)download the image processor files and override the cached versions if
                they exist.
            resume_download:
                Deprecated and ignored. All downloads are now resumed by default when possible.
                Will be removed in v5 of Transformers.
            proxies (`Dict[str, str]`, *optional*):
                A dictionary of proxy servers to use by protocol or endpoint, e.g., `{'http': 'foo.bar:3128',
                'http://hostname': 'foo.bar:4012'}.` The proxies are used on each request.
            token (`str` or *bool*, *optional*):
                The token to use as HTTP bearer authorization for remote files. If `True`, will use the token generated
                when running `huggingface-cli login` (stored in `~/.huggingface`).
            revision (`str`, *optional*, defaults to `"main"`):
                The specific model version to use. It can be a branch name, a tag name, or a commit id, since we use a
                git-based system for storing models and other artifacts on huggingface.co, so `revision` can be any
                identifier allowed by git.
            use_fast (`bool`, *optional*, defaults to `False`):
                Use a fast torchvision-base image processor if it is supported for a given model.
                If a fast image processor is not available for a given model, a normal numpy-based image processor
                is returned instead.
            return_unused_kwargs (`bool`, *optional*, defaults to `False`):
                If `False`, then this function returns just the final image processor object. If `True`, then this
                functions returns a `Tuple(image_processor, unused_kwargs)` where *unused_kwargs* is a dictionary
                consisting of the key/value pairs whose keys are not image processor attributes: i.e., the part of
                `kwargs` which has not been used to update `image_processor` and is otherwise ignored.
            trust_remote_code (`bool`, *optional*, defaults to `False`):
                Whether or not to allow for custom models defined on the Hub in their own modeling files. This option
                should only be set to `True` for repositories you trust and in which you have read the code, as it will
                execute code present on the Hub on your local machine.
            image_processor_filename (`str`, *optional*, defaults to `"config.json"`):
                The name of the file in the model directory to use for the image processor config.
            kwargs (`Dict[str, Any]`, *optional*):
                The values in kwargs of any keys which are image processor attributes will be used to override the
                loaded values. Behavior concerning key/value pairs whose keys are *not* image processor attributes is
                controlled by the `return_unused_kwargs` keyword parameter.

        <Tip>

        Passing `token=True` is required when you want to use a private model.

        </Tip>

        Examples:

        ```python
        >>> from transformers import AutoImageProcessor

        >>> # Download image processor from huggingface.co and cache.
        >>> image_processor = AutoImageProcessor.from_pretrained("google/vit-base-patch16-224-in21k")

        >>> # If image processor files are in a directory (e.g. image processor was saved using *save_pretrained('./test/saved_model/')*)
        >>> # image_processor = AutoImageProcessor.from_pretrained("./test/saved_model/")
        ```"""
        use_auth_token = kwargs.pop("use_auth_token", None)
        if use_auth_token is not None:
            warnings.warn(
                "The `use_auth_token` argument is deprecated and will be removed in v5 of Transformers. Please use `token` instead.",
                FutureWarning,
            )
            if kwargs.get("token", None) is not None:
                raise ValueError(
                    "`token` and `use_auth_token` are both specified. Please set only the argument `token`."
                )
            kwargs["token"] = use_auth_token

        config = kwargs.pop("config", None)
        # TODO: @yoni, change in v4.48 (use_fast set to True by default)
        use_fast = kwargs.pop("use_fast", None)
        trust_remote_code = kwargs.pop("trust_remote_code", None)
        kwargs["_from_auto"] = True

        # Resolve the image processor config filename
        if "image_processor_filename" in kwargs:
            image_processor_filename = kwargs.pop("image_processor_filename")
        elif is_timm_local_checkpoint(pretrained_model_name_or_path):
            image_processor_filename = CONFIG_NAME
        else:
            image_processor_filename = IMAGE_PROCESSOR_NAME

        # Load the image processor config
        try:
            # Main path for all transformers models and local TimmWrapper checkpoints
            config_dict, _ = ImageProcessingMixin.get_image_processor_dict(
                pretrained_model_name_or_path, image_processor_filename=image_processor_filename, **kwargs
            )
        except Exception as initial_exception:
            # Fallback path for Hub TimmWrapper checkpoints. Timm models' image processing is saved in `config.json`
            # instead of `preprocessor_config.json`. Because this is an Auto class and we don't have any information
            # except the model name, the only way to check if a remote checkpoint is a timm model is to try to
            # load `config.json` and if it fails with some error, we raise the initial exception.
            try:
                config_dict, _ = ImageProcessingMixin.get_image_processor_dict(
                    pretrained_model_name_or_path, image_processor_filename=CONFIG_NAME, **kwargs
                )
            except Exception:
                raise initial_exception

            # In case we have a config_dict, but it's not a timm config dict, we raise the initial exception,
            # because only timm models have image processing in `config.json`.
            if not is_timm_config_dict(config_dict):
                raise initial_exception

        image_processor_type = config_dict.get("image_processor_type", None)
        image_processor_auto_map = None
        if "AutoImageProcessor" in config_dict.get("auto_map", {}):
            image_processor_auto_map = config_dict["auto_map"]["AutoImageProcessor"]

        # If we still don't have the image processor class, check if we're loading from a previous feature extractor config
        # and if so, infer the image processor class from there.
        if image_processor_type is None and image_processor_auto_map is None:
            feature_extractor_class = config_dict.pop("feature_extractor_type", None)
            if feature_extractor_class is not None:
                image_processor_type = feature_extractor_class.replace("FeatureExtractor", "ImageProcessor")
            if "AutoFeatureExtractor" in config_dict.get("auto_map", {}):
                feature_extractor_auto_map = config_dict["auto_map"]["AutoFeatureExtractor"]
                image_processor_auto_map = feature_extractor_auto_map.replace("FeatureExtractor", "ImageProcessor")

        # If we don't find the image processor class in the image processor config, let's try the model config.
        if image_processor_type is None and image_processor_auto_map is None:
            if not isinstance(config, PretrainedConfig):
                config = AutoConfig.from_pretrained(
                    pretrained_model_name_or_path,
                    trust_remote_code=trust_remote_code,
                    **kwargs,
                )
            # It could be in `config.image_processor_type``
            image_processor_type = getattr(config, "image_processor_type", None)
            if hasattr(config, "auto_map") and "AutoImageProcessor" in config.auto_map:
                image_processor_auto_map = config.auto_map["AutoImageProcessor"]

        image_processor_class = None
        # TODO: @yoni, change logic in v4.52 (when use_fast set to True by default)
        if image_processor_type is not None:
            # if use_fast is not set and the processor was saved with a fast processor, we use it, otherwise we use the slow processor.
            if use_fast is None:
                use_fast = image_processor_type.endswith("Fast")
                if not use_fast:
                    logger.warning_once(
                        "Using a slow image processor as `use_fast` is unset and a slow processor was saved with this model. "
                        "`use_fast=True` will be the default behavior in v4.52, even if the model was saved with a slow processor. "
                        "This will result in minor differences in outputs. You'll still be able to use a slow processor with `use_fast=False`."
                    )
            # Update class name to reflect the use_fast option. If class is not found, we fall back to the slow version.
            if use_fast and not is_torchvision_available():
                logger.warning_once(
                    "Using `use_fast=True` but `torchvision` is not available. Falling back to the slow image processor."
                )
                use_fast = False
            if use_fast:
                if not image_processor_type.endswith("Fast"):
                    image_processor_type += "Fast"
                for _, image_processors in IMAGE_PROCESSOR_MAPPING_NAMES.items():
                    if image_processor_type in image_processors:
                        break
                else:
                    image_processor_type = image_processor_type[:-4]
                    use_fast = False
                    logger.warning_once(
                        "`use_fast` is set to `True` but the image processor class does not have a fast version. "
                        " Falling back to the slow version."
                    )
                image_processor_class = get_image_processor_class_from_name(image_processor_type)
            else:
                image_processor_type = (
                    image_processor_type[:-4] if image_processor_type.endswith("Fast") else image_processor_type
                )
                image_processor_class = get_image_processor_class_from_name(image_processor_type)

        has_remote_code = image_processor_auto_map is not None
        has_local_code = image_processor_class is not None or type(config) in IMAGE_PROCESSOR_MAPPING
        trust_remote_code = resolve_trust_remote_code(
            trust_remote_code, pretrained_model_name_or_path, has_local_code, has_remote_code
        )

        if image_processor_auto_map is not None and not isinstance(image_processor_auto_map, tuple):
            # In some configs, only the slow image processor class is stored
            image_processor_auto_map = (image_processor_auto_map, None)

        if has_remote_code and trust_remote_code:
            if not use_fast and image_processor_auto_map[1] is not None:
                _warning_fast_image_processor_available(image_processor_auto_map[1])

            if use_fast and image_processor_auto_map[1] is not None:
                class_ref = image_processor_auto_map[1]
            else:
                class_ref = image_processor_auto_map[0]
            image_processor_class = get_class_from_dynamic_module(class_ref, pretrained_model_name_or_path, **kwargs)
            _ = kwargs.pop("code_revision", None)
            if os.path.isdir(pretrained_model_name_or_path):
                image_processor_class.register_for_auto_class()
            return image_processor_class.from_dict(config_dict, **kwargs)
        elif image_processor_class is not None:
            return image_processor_class.from_dict(config_dict, **kwargs)
        # Last try: we use the IMAGE_PROCESSOR_MAPPING.
        elif type(config) in IMAGE_PROCESSOR_MAPPING:
            image_processor_tuple = IMAGE_PROCESSOR_MAPPING[type(config)]

            image_processor_class_py, image_processor_class_fast = image_processor_tuple

            if not use_fast and image_processor_class_fast is not None:
                _warning_fast_image_processor_available(image_processor_class_fast)

            if image_processor_class_fast and (use_fast or image_processor_class_py is None):
                return image_processor_class_fast.from_pretrained(pretrained_model_name_or_path, *inputs, **kwargs)
            else:
                if image_processor_class_py is not None:
                    return image_processor_class_py.from_pretrained(pretrained_model_name_or_path, *inputs, **kwargs)
                else:
                    raise ValueError(
                        "This image processor cannot be instantiated. Please make sure you have `Pillow` installed."
                    )

        raise ValueError(
            f"Unrecognized image processor in {pretrained_model_name_or_path}. Should have a "
            f"`image_processor_type` key in its {IMAGE_PROCESSOR_NAME} of {CONFIG_NAME}, or one of the following "
            f"`model_type` keys in its {CONFIG_NAME}: {', '.join(c for c in IMAGE_PROCESSOR_MAPPING_NAMES.keys())}"
        )

    @staticmethod
    def register(
        config_class,
        image_processor_class=None,
        slow_image_processor_class=None,
        fast_image_processor_class=None,
        exist_ok=False,
    ):
        """
        Register a new image processor for this class.

        Args:
            config_class ([`PretrainedConfig`]):
                The configuration corresponding to the model to register.
            image_processor_class ([`ImageProcessingMixin`]): The image processor to register.
        """
        if image_processor_class is not None:
            if slow_image_processor_class is not None:
                raise ValueError("Cannot specify both image_processor_class and slow_image_processor_class")
            warnings.warn(
                "The image_processor_class argument is deprecated and will be removed in v4.42. Please use `slow_image_processor_class`, or `fast_image_processor_class` instead",
                FutureWarning,
            )
            slow_image_processor_class = image_processor_class

        if slow_image_processor_class is None and fast_image_processor_class is None:
            raise ValueError("You need to specify either slow_image_processor_class or fast_image_processor_class")
        if slow_image_processor_class is not None and issubclass(slow_image_processor_class, BaseImageProcessorFast):
            raise ValueError("You passed a fast image processor in as the `slow_image_processor_class`.")
        if fast_image_processor_class is not None and not issubclass(
            fast_image_processor_class, BaseImageProcessorFast
        ):
            raise ValueError("The `fast_image_processor_class` should inherit from `BaseImageProcessorFast`.")

        if (
            slow_image_processor_class is not None
            and fast_image_processor_class is not None
            and issubclass(fast_image_processor_class, BaseImageProcessorFast)
            and fast_image_processor_class.slow_image_processor_class != slow_image_processor_class
        ):
            raise ValueError(
                "The fast processor class you are passing has a `slow_image_processor_class` attribute that is not "
                "consistent with the slow processor class you passed (fast tokenizer has "
                f"{fast_image_processor_class.slow_image_processor_class} and you passed {slow_image_processor_class}. Fix one of those "
                "so they match!"
            )

        # Avoid resetting a set slow/fast image processor if we are passing just the other ones.
        if config_class in IMAGE_PROCESSOR_MAPPING._extra_content:
            existing_slow, existing_fast = IMAGE_PROCESSOR_MAPPING[config_class]
            if slow_image_processor_class is None:
                slow_image_processor_class = existing_slow
            if fast_image_processor_class is None:
                fast_image_processor_class = existing_fast

        IMAGE_PROCESSOR_MAPPING.register(
            config_class, (slow_image_processor_class, fast_image_processor_class), exist_ok=exist_ok
        )


__all__ = ["IMAGE_PROCESSOR_MAPPING", "AutoImageProcessor"]<|MERGE_RESOLUTION|>--- conflicted
+++ resolved
@@ -56,15 +56,9 @@
 else:
     IMAGE_PROCESSOR_MAPPING_NAMES = OrderedDict(
         [
-<<<<<<< HEAD
-            ("align", ("EfficientNetImageProcessor",)),
+            ("align", ("EfficientNetImageProcessor", "EfficientNetImageProcessorFast")),
             ("aria", ("AriaImageProcessor")),
             ("beit", ("BeitImageProcessor", "BeitImageProcessorFast")),
-=======
-            ("align", ("EfficientNetImageProcessor", "EfficientNetImageProcessorFast")),
-            ("aria", ("AriaImageProcessor",)),
-            ("beit", ("BeitImageProcessor",)),
->>>>>>> dc06e7ce
             ("bit", ("BitImageProcessor", "BitImageProcessorFast")),
             ("blip", ("BlipImageProcessor", "BlipImageProcessorFast")),
             ("blip-2", ("BlipImageProcessor", "BlipImageProcessorFast")),
