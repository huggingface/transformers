# coding=utf-8
# Copyright 2022 The HuggingFace Inc. team.
#
# Licensed under the Apache License, Version 2.0 (the "License");
# you may not use this file except in compliance with the License.
# You may obtain a copy of the License at
#
#     http://www.apache.org/licenses/LICENSE-2.0
#
# Unless required by applicable law or agreed to in writing, software
# distributed under the License is distributed on an "AS IS" BASIS,
# WITHOUT WARRANTIES OR CONDITIONS OF ANY KIND, either express or implied.
# See the License for the specific language governing permissions and
# limitations under the License.
"""AutoImageProcessor class."""

import importlib
import json
import os
import warnings
from collections import OrderedDict
from typing import TYPE_CHECKING, Dict, Optional, Tuple, Union

# Build the list of all image processors
from ...configuration_utils import PretrainedConfig
from ...dynamic_module_utils import get_class_from_dynamic_module, resolve_trust_remote_code
from ...image_processing_utils import ImageProcessingMixin
from ...image_processing_utils_fast import BaseImageProcessorFast
from ...utils import (
    CONFIG_NAME,
    IMAGE_PROCESSOR_NAME,
    cached_file,
    is_timm_config_dict,
    is_timm_local_checkpoint,
    is_torchvision_available,
    is_vision_available,
    logging,
)
from ...utils.import_utils import requires
from .auto_factory import _LazyAutoMapping
from .configuration_auto import (
    CONFIG_MAPPING_NAMES,
    AutoConfig,
    model_type_to_module_name,
    replace_list_option_in_docstrings,
)


logger = logging.get_logger(__name__)


if TYPE_CHECKING:
    # This significantly improves completion suggestion performance when
    # the transformers package is used with Microsoft's Pylance language server.
    IMAGE_PROCESSOR_MAPPING_NAMES: OrderedDict[str, Tuple[Optional[str], Optional[str]]] = OrderedDict()
else:
    IMAGE_PROCESSOR_MAPPING_NAMES = OrderedDict(
        [
            ("align", ("EfficientNetImageProcessor", "EfficientNetImageProcessorFast")),
            ("aria", ("AriaImageProcessor")),
            ("beit", ("BeitImageProcessor", "BeitImageProcessorFast")),
            ("bit", ("BitImageProcessor", "BitImageProcessorFast")),
            ("blip", ("BlipImageProcessor", "BlipImageProcessorFast")),
            ("blip-2", ("BlipImageProcessor", "BlipImageProcessorFast")),
            ("bridgetower", ("BridgeTowerImageProcessor", "BridgeTowerImageProcessorFast")),
            ("chameleon", ("ChameleonImageProcessor",)),
            ("chinese_clip", ("ChineseCLIPImageProcessor", "ChineseCLIPImageProcessorFast")),
            ("clip", ("CLIPImageProcessor", "CLIPImageProcessorFast")),
            ("clipseg", ("ViTImageProcessor", "ViTImageProcessorFast")),
            ("conditional_detr", ("ConditionalDetrImageProcessor", "ConditionalDetrImageProcessorFast")),
            ("convnext", ("ConvNextImageProcessor", "ConvNextImageProcessorFast")),
            ("convnextv2", ("ConvNextImageProcessor", "ConvNextImageProcessorFast")),
            ("cvt", ("ConvNextImageProcessor", "ConvNextImageProcessorFast")),
            ("data2vec-vision", ("BeitImageProcessor", "BeitImageProcessorFast")),
            ("deformable_detr", ("DeformableDetrImageProcessor", "DeformableDetrImageProcessorFast")),
            ("deit", ("DeiTImageProcessor", "DeiTImageProcessorFast")),
            ("depth_anything", ("DPTImageProcessor",)),
            ("depth_pro", ("DepthProImageProcessor", "DepthProImageProcessorFast")),
            ("deta", ("DetaImageProcessor",)),
            ("detr", ("DetrImageProcessor", "DetrImageProcessorFast")),
            ("dinat", ("ViTImageProcessor", "ViTImageProcessorFast")),
            ("dinov2", ("BitImageProcessor", "BitImageProcessorFast")),
            ("donut-swin", ("DonutImageProcessor", "DonutImageProcessorFast")),
            ("dpt", ("DPTImageProcessor",)),
            ("efficientformer", ("EfficientFormerImageProcessor",)),
            ("efficientnet", ("EfficientNetImageProcessor", "EfficientNetImageProcessorFast")),
            ("flava", ("FlavaImageProcessor", "FlavaImageProcessorFast")),
            ("focalnet", ("BitImageProcessor", "BitImageProcessorFast")),
            ("fuyu", ("FuyuImageProcessor",)),
            ("gemma3", ("Gemma3ImageProcessor", "Gemma3ImageProcessorFast")),
            ("git", ("CLIPImageProcessor", "CLIPImageProcessorFast")),
            ("glpn", ("GLPNImageProcessor",)),
            ("got_ocr2", ("GotOcr2ImageProcessor", "GotOcr2ImageProcessorFast")),
            ("grounding-dino", ("GroundingDinoImageProcessor", "GroundingDinoImageProcessorFast")),
            ("groupvit", ("CLIPImageProcessor", "CLIPImageProcessorFast")),
            ("hiera", ("BitImageProcessor", "BitImageProcessorFast")),
            ("idefics", ("IdeficsImageProcessor",)),
            ("idefics2", ("Idefics2ImageProcessor",)),
            ("idefics3", ("Idefics3ImageProcessor",)),
            ("ijepa", ("ViTImageProcessor", "ViTImageProcessorFast")),
            ("imagegpt", ("ImageGPTImageProcessor",)),
            ("instructblip", ("BlipImageProcessor", "BlipImageProcessorFast")),
            ("instructblipvideo", ("InstructBlipVideoImageProcessor",)),
            ("janus", ("JanusImageProcessor")),
            ("kosmos-2", ("CLIPImageProcessor", "CLIPImageProcessorFast")),
            ("layoutlmv2", ("LayoutLMv2ImageProcessor", "LayoutLMv2ImageProcessorFast")),
            ("layoutlmv3", ("LayoutLMv3ImageProcessor", "LayoutLMv3ImageProcessorFast")),
            ("levit", ("LevitImageProcessor", "LevitImageProcessorFast")),
            ("llama4", ("Llama4ImageProcessor", "Llama4ImageProcessorFast")),
            ("llava", ("LlavaImageProcessor", "LlavaImageProcessorFast")),
            ("llava_next", ("LlavaNextImageProcessor", "LlavaNextImageProcessorFast")),
            ("llava_next_video", ("LlavaNextVideoImageProcessor",)),
            ("llava_onevision", ("LlavaOnevisionImageProcessor", "LlavaOnevisionImageProcessorFast")),
            ("mask2former", ("Mask2FormerImageProcessor",)),
            ("maskformer", ("MaskFormerImageProcessor",)),
            ("mgp-str", ("ViTImageProcessor", "ViTImageProcessorFast")),
            ("mistral3", ("PixtralImageProcessor", "PixtralImageProcessorFast")),
            ("mlcd", ("CLIPImageProcessor", "CLIPImageProcessorFast")),
            ("mllama", ("MllamaImageProcessor",)),
            ("mobilenet_v1", ("MobileNetV1ImageProcessor", "MobileNetV1ImageProcessorFast")),
            ("mobilenet_v2", ("MobileNetV2ImageProcessor", "MobileNetV2ImageProcessorFast")),
            ("mobilevit", ("MobileViTImageProcessor",)),
            ("mobilevitv2", ("MobileViTImageProcessor",)),
            ("nat", ("ViTImageProcessor", "ViTImageProcessorFast")),
            ("nougat", ("NougatImageProcessor",)),
            ("oneformer", ("OneFormerImageProcessor",)),
            ("owlv2", ("Owlv2ImageProcessor",)),
            ("owlvit", ("OwlViTImageProcessor", "OwlViTImageProcessorFast")),
            ("paligemma", ("SiglipImageProcessor", "SiglipImageProcessorFast")),
            ("perceiver", ("PerceiverImageProcessor", "PerceiverImageProcessorFast")),
            ("phi4_multimodal", ("Phi4MultimodalImageProcessorFast",)),
            ("pix2struct", ("Pix2StructImageProcessor",)),
            ("pixtral", ("PixtralImageProcessor", "PixtralImageProcessorFast")),
            ("poolformer", ("PoolFormerImageProcessor", "PoolFormerImageProcessorFast")),
            ("prompt_depth_anything", ("PromptDepthAnythingImageProcessor",)),
            ("pvt", ("PvtImageProcessor", "PvtImageProcessorFast")),
            ("pvt_v2", ("PvtImageProcessor", "PvtImageProcessorFast")),
            ("qwen2_5_vl", ("Qwen2VLImageProcessor", "Qwen2VLImageProcessorFast")),
            ("qwen2_vl", ("Qwen2VLImageProcessor", "Qwen2VLImageProcessorFast")),
            ("regnet", ("ConvNextImageProcessor", "ConvNextImageProcessorFast")),
            ("resnet", ("ConvNextImageProcessor", "ConvNextImageProcessorFast")),
            ("rt_detr", ("RTDetrImageProcessor", "RTDetrImageProcessorFast")),
<<<<<<< HEAD
            ("sam", ("SamImageProcessor", "SamImageProcessorFast")),
=======
            ("sam", ("SamImageProcessor",)),
            ("sam_hq", ("SamImageProcessor",)),
>>>>>>> 51d73270
            ("segformer", ("SegformerImageProcessor",)),
            ("seggpt", ("SegGptImageProcessor",)),
            ("shieldgemma2", ("Gemma3ImageProcessor", "Gemma3ImageProcessorFast")),
            ("siglip", ("SiglipImageProcessor", "SiglipImageProcessorFast")),
            ("siglip2", ("Siglip2ImageProcessor", "Siglip2ImageProcessorFast")),
            ("superglue", ("SuperGlueImageProcessor",)),
            ("swiftformer", ("ViTImageProcessor", "ViTImageProcessorFast")),
            ("swin", ("ViTImageProcessor", "ViTImageProcessorFast")),
            ("swin2sr", ("Swin2SRImageProcessor", "Swin2SRImageProcessorFast")),
            ("swinv2", ("ViTImageProcessor", "ViTImageProcessorFast")),
            ("table-transformer", ("DetrImageProcessor",)),
            ("timesformer", ("VideoMAEImageProcessor",)),
            ("timm_wrapper", ("TimmWrapperImageProcessor",)),
            ("tvlt", ("TvltImageProcessor",)),
            ("tvp", ("TvpImageProcessor",)),
            ("udop", ("LayoutLMv3ImageProcessor", "LayoutLMv3ImageProcessorFast")),
            ("upernet", ("SegformerImageProcessor",)),
            ("van", ("ConvNextImageProcessor", "ConvNextImageProcessorFast")),
            ("videomae", ("VideoMAEImageProcessor",)),
            ("vilt", ("ViltImageProcessor", "ViltImageProcessorFast")),
            ("vipllava", ("CLIPImageProcessor", "CLIPImageProcessorFast")),
            ("vit", ("ViTImageProcessor", "ViTImageProcessorFast")),
            ("vit_hybrid", ("ViTHybridImageProcessor",)),
            ("vit_mae", ("ViTImageProcessor", "ViTImageProcessorFast")),
            ("vit_msn", ("ViTImageProcessor", "ViTImageProcessorFast")),
            ("vitmatte", ("VitMatteImageProcessor", "VitMatteImageProcessorFast")),
            ("xclip", ("CLIPImageProcessor", "CLIPImageProcessorFast")),
            ("yolos", ("YolosImageProcessor", "YolosImageProcessorFast")),
            ("zoedepth", ("ZoeDepthImageProcessor",)),
        ]
    )

for model_type, image_processors in IMAGE_PROCESSOR_MAPPING_NAMES.items():
    slow_image_processor_class, *fast_image_processor_class = image_processors
    if not is_vision_available():
        slow_image_processor_class = None

    # If the fast image processor is not defined, or torchvision is not available, we set it to None
    if not fast_image_processor_class or fast_image_processor_class[0] is None or not is_torchvision_available():
        fast_image_processor_class = None
    else:
        fast_image_processor_class = fast_image_processor_class[0]

    IMAGE_PROCESSOR_MAPPING_NAMES[model_type] = (slow_image_processor_class, fast_image_processor_class)

IMAGE_PROCESSOR_MAPPING = _LazyAutoMapping(CONFIG_MAPPING_NAMES, IMAGE_PROCESSOR_MAPPING_NAMES)


def get_image_processor_class_from_name(class_name: str):
    if class_name == "BaseImageProcessorFast":
        return BaseImageProcessorFast

    for module_name, extractors in IMAGE_PROCESSOR_MAPPING_NAMES.items():
        if class_name in extractors:
            module_name = model_type_to_module_name(module_name)

            module = importlib.import_module(f".{module_name}", "transformers.models")
            try:
                return getattr(module, class_name)
            except AttributeError:
                continue

    for _, extractors in IMAGE_PROCESSOR_MAPPING._extra_content.items():
        for extractor in extractors:
            if getattr(extractor, "__name__", None) == class_name:
                return extractor

    # We did not find the class, but maybe it's because a dep is missing. In that case, the class will be in the main
    # init and we return the proper dummy to get an appropriate error message.
    main_module = importlib.import_module("transformers")
    if hasattr(main_module, class_name):
        return getattr(main_module, class_name)

    return None


def get_image_processor_config(
    pretrained_model_name_or_path: Union[str, os.PathLike],
    cache_dir: Optional[Union[str, os.PathLike]] = None,
    force_download: bool = False,
    resume_download: Optional[bool] = None,
    proxies: Optional[Dict[str, str]] = None,
    token: Optional[Union[bool, str]] = None,
    revision: Optional[str] = None,
    local_files_only: bool = False,
    **kwargs,
):
    """
    Loads the image processor configuration from a pretrained model image processor configuration.

    Args:
        pretrained_model_name_or_path (`str` or `os.PathLike`):
            This can be either:

            - a string, the *model id* of a pretrained model configuration hosted inside a model repo on
              huggingface.co.
            - a path to a *directory* containing a configuration file saved using the
              [`~PreTrainedTokenizer.save_pretrained`] method, e.g., `./my_model_directory/`.

        cache_dir (`str` or `os.PathLike`, *optional*):
            Path to a directory in which a downloaded pretrained model configuration should be cached if the standard
            cache should not be used.
        force_download (`bool`, *optional*, defaults to `False`):
            Whether or not to force to (re-)download the configuration files and override the cached versions if they
            exist.
        resume_download:
            Deprecated and ignored. All downloads are now resumed by default when possible.
            Will be removed in v5 of Transformers.
        proxies (`Dict[str, str]`, *optional*):
            A dictionary of proxy servers to use by protocol or endpoint, e.g., `{'http': 'foo.bar:3128',
            'http://hostname': 'foo.bar:4012'}.` The proxies are used on each request.
        token (`str` or *bool*, *optional*):
            The token to use as HTTP bearer authorization for remote files. If `True`, will use the token generated
            when running `huggingface-cli login` (stored in `~/.huggingface`).
        revision (`str`, *optional*, defaults to `"main"`):
            The specific model version to use. It can be a branch name, a tag name, or a commit id, since we use a
            git-based system for storing models and other artifacts on huggingface.co, so `revision` can be any
            identifier allowed by git.
        local_files_only (`bool`, *optional*, defaults to `False`):
            If `True`, will only try to load the image processor configuration from local files.

    <Tip>

    Passing `token=True` is required when you want to use a private model.

    </Tip>

    Returns:
        `Dict`: The configuration of the image processor.

    Examples:

    ```python
    # Download configuration from huggingface.co and cache.
    image_processor_config = get_image_processor_config("google-bert/bert-base-uncased")
    # This model does not have a image processor config so the result will be an empty dict.
    image_processor_config = get_image_processor_config("FacebookAI/xlm-roberta-base")

    # Save a pretrained image processor locally and you can reload its config
    from transformers import AutoTokenizer

    image_processor = AutoImageProcessor.from_pretrained("google/vit-base-patch16-224-in21k")
    image_processor.save_pretrained("image-processor-test")
    image_processor_config = get_image_processor_config("image-processor-test")
    ```"""
    use_auth_token = kwargs.pop("use_auth_token", None)
    if use_auth_token is not None:
        warnings.warn(
            "The `use_auth_token` argument is deprecated and will be removed in v5 of Transformers. Please use `token` instead.",
            FutureWarning,
        )
        if token is not None:
            raise ValueError("`token` and `use_auth_token` are both specified. Please set only the argument `token`.")
        token = use_auth_token

    resolved_config_file = cached_file(
        pretrained_model_name_or_path,
        IMAGE_PROCESSOR_NAME,
        cache_dir=cache_dir,
        force_download=force_download,
        resume_download=resume_download,
        proxies=proxies,
        token=token,
        revision=revision,
        local_files_only=local_files_only,
        _raise_exceptions_for_gated_repo=False,
        _raise_exceptions_for_missing_entries=False,
        _raise_exceptions_for_connection_errors=False,
    )
    if resolved_config_file is None:
        logger.info(
            "Could not locate the image processor configuration file, will try to use the model config instead."
        )
        return {}

    with open(resolved_config_file, encoding="utf-8") as reader:
        return json.load(reader)


def _warning_fast_image_processor_available(fast_class):
    logger.warning(
        f"Fast image processor class {fast_class} is available for this model. "
        "Using slow image processor class. To use the fast image processor class set `use_fast=True`."
    )


@requires(backends=("vision",))
class AutoImageProcessor:
    r"""
    This is a generic image processor class that will be instantiated as one of the image processor classes of the
    library when created with the [`AutoImageProcessor.from_pretrained`] class method.

    This class cannot be instantiated directly using `__init__()` (throws an error).
    """

    def __init__(self):
        raise EnvironmentError(
            "AutoImageProcessor is designed to be instantiated "
            "using the `AutoImageProcessor.from_pretrained(pretrained_model_name_or_path)` method."
        )

    @classmethod
    @replace_list_option_in_docstrings(IMAGE_PROCESSOR_MAPPING_NAMES)
    def from_pretrained(cls, pretrained_model_name_or_path, *inputs, **kwargs):
        r"""
        Instantiate one of the image processor classes of the library from a pretrained model vocabulary.

        The image processor class to instantiate is selected based on the `model_type` property of the config object
        (either passed as an argument or loaded from `pretrained_model_name_or_path` if possible), or when it's
        missing, by falling back to using pattern matching on `pretrained_model_name_or_path`:

        List options

        Params:
            pretrained_model_name_or_path (`str` or `os.PathLike`):
                This can be either:

                - a string, the *model id* of a pretrained image_processor hosted inside a model repo on
                  huggingface.co.
                - a path to a *directory* containing a image processor file saved using the
                  [`~image_processing_utils.ImageProcessingMixin.save_pretrained`] method, e.g.,
                  `./my_model_directory/`.
                - a path or url to a saved image processor JSON *file*, e.g.,
                  `./my_model_directory/preprocessor_config.json`.
            cache_dir (`str` or `os.PathLike`, *optional*):
                Path to a directory in which a downloaded pretrained model image processor should be cached if the
                standard cache should not be used.
            force_download (`bool`, *optional*, defaults to `False`):
                Whether or not to force to (re-)download the image processor files and override the cached versions if
                they exist.
            resume_download:
                Deprecated and ignored. All downloads are now resumed by default when possible.
                Will be removed in v5 of Transformers.
            proxies (`Dict[str, str]`, *optional*):
                A dictionary of proxy servers to use by protocol or endpoint, e.g., `{'http': 'foo.bar:3128',
                'http://hostname': 'foo.bar:4012'}.` The proxies are used on each request.
            token (`str` or *bool*, *optional*):
                The token to use as HTTP bearer authorization for remote files. If `True`, will use the token generated
                when running `huggingface-cli login` (stored in `~/.huggingface`).
            revision (`str`, *optional*, defaults to `"main"`):
                The specific model version to use. It can be a branch name, a tag name, or a commit id, since we use a
                git-based system for storing models and other artifacts on huggingface.co, so `revision` can be any
                identifier allowed by git.
            use_fast (`bool`, *optional*, defaults to `False`):
                Use a fast torchvision-base image processor if it is supported for a given model.
                If a fast image processor is not available for a given model, a normal numpy-based image processor
                is returned instead.
            return_unused_kwargs (`bool`, *optional*, defaults to `False`):
                If `False`, then this function returns just the final image processor object. If `True`, then this
                functions returns a `Tuple(image_processor, unused_kwargs)` where *unused_kwargs* is a dictionary
                consisting of the key/value pairs whose keys are not image processor attributes: i.e., the part of
                `kwargs` which has not been used to update `image_processor` and is otherwise ignored.
            trust_remote_code (`bool`, *optional*, defaults to `False`):
                Whether or not to allow for custom models defined on the Hub in their own modeling files. This option
                should only be set to `True` for repositories you trust and in which you have read the code, as it will
                execute code present on the Hub on your local machine.
            image_processor_filename (`str`, *optional*, defaults to `"config.json"`):
                The name of the file in the model directory to use for the image processor config.
            kwargs (`Dict[str, Any]`, *optional*):
                The values in kwargs of any keys which are image processor attributes will be used to override the
                loaded values. Behavior concerning key/value pairs whose keys are *not* image processor attributes is
                controlled by the `return_unused_kwargs` keyword parameter.

        <Tip>

        Passing `token=True` is required when you want to use a private model.

        </Tip>

        Examples:

        ```python
        >>> from transformers import AutoImageProcessor

        >>> # Download image processor from huggingface.co and cache.
        >>> image_processor = AutoImageProcessor.from_pretrained("google/vit-base-patch16-224-in21k")

        >>> # If image processor files are in a directory (e.g. image processor was saved using *save_pretrained('./test/saved_model/')*)
        >>> # image_processor = AutoImageProcessor.from_pretrained("./test/saved_model/")
        ```"""
        use_auth_token = kwargs.pop("use_auth_token", None)
        if use_auth_token is not None:
            warnings.warn(
                "The `use_auth_token` argument is deprecated and will be removed in v5 of Transformers. Please use `token` instead.",
                FutureWarning,
            )
            if kwargs.get("token", None) is not None:
                raise ValueError(
                    "`token` and `use_auth_token` are both specified. Please set only the argument `token`."
                )
            kwargs["token"] = use_auth_token

        config = kwargs.pop("config", None)
        # TODO: @yoni, change in v4.48 (use_fast set to True by default)
        use_fast = kwargs.pop("use_fast", None)
        trust_remote_code = kwargs.pop("trust_remote_code", None)
        kwargs["_from_auto"] = True

        # Resolve the image processor config filename
        if "image_processor_filename" in kwargs:
            image_processor_filename = kwargs.pop("image_processor_filename")
        elif is_timm_local_checkpoint(pretrained_model_name_or_path):
            image_processor_filename = CONFIG_NAME
        else:
            image_processor_filename = IMAGE_PROCESSOR_NAME

        # Load the image processor config
        try:
            # Main path for all transformers models and local TimmWrapper checkpoints
            config_dict, _ = ImageProcessingMixin.get_image_processor_dict(
                pretrained_model_name_or_path, image_processor_filename=image_processor_filename, **kwargs
            )
        except Exception as initial_exception:
            # Fallback path for Hub TimmWrapper checkpoints. Timm models' image processing is saved in `config.json`
            # instead of `preprocessor_config.json`. Because this is an Auto class and we don't have any information
            # except the model name, the only way to check if a remote checkpoint is a timm model is to try to
            # load `config.json` and if it fails with some error, we raise the initial exception.
            try:
                config_dict, _ = ImageProcessingMixin.get_image_processor_dict(
                    pretrained_model_name_or_path, image_processor_filename=CONFIG_NAME, **kwargs
                )
            except Exception:
                raise initial_exception

            # In case we have a config_dict, but it's not a timm config dict, we raise the initial exception,
            # because only timm models have image processing in `config.json`.
            if not is_timm_config_dict(config_dict):
                raise initial_exception

        image_processor_type = config_dict.get("image_processor_type", None)
        image_processor_auto_map = None
        if "AutoImageProcessor" in config_dict.get("auto_map", {}):
            image_processor_auto_map = config_dict["auto_map"]["AutoImageProcessor"]

        # If we still don't have the image processor class, check if we're loading from a previous feature extractor config
        # and if so, infer the image processor class from there.
        if image_processor_type is None and image_processor_auto_map is None:
            feature_extractor_class = config_dict.pop("feature_extractor_type", None)
            if feature_extractor_class is not None:
                image_processor_type = feature_extractor_class.replace("FeatureExtractor", "ImageProcessor")
            if "AutoFeatureExtractor" in config_dict.get("auto_map", {}):
                feature_extractor_auto_map = config_dict["auto_map"]["AutoFeatureExtractor"]
                image_processor_auto_map = feature_extractor_auto_map.replace("FeatureExtractor", "ImageProcessor")

        # If we don't find the image processor class in the image processor config, let's try the model config.
        if image_processor_type is None and image_processor_auto_map is None:
            if not isinstance(config, PretrainedConfig):
                config = AutoConfig.from_pretrained(
                    pretrained_model_name_or_path,
                    trust_remote_code=trust_remote_code,
                    **kwargs,
                )
            # It could be in `config.image_processor_type``
            image_processor_type = getattr(config, "image_processor_type", None)
            if hasattr(config, "auto_map") and "AutoImageProcessor" in config.auto_map:
                image_processor_auto_map = config.auto_map["AutoImageProcessor"]

        image_processor_class = None
        # TODO: @yoni, change logic in v4.52 (when use_fast set to True by default)
        if image_processor_type is not None:
            # if use_fast is not set and the processor was saved with a fast processor, we use it, otherwise we use the slow processor.
            if use_fast is None:
                use_fast = image_processor_type.endswith("Fast")
                if not use_fast:
                    logger.warning_once(
                        "Using a slow image processor as `use_fast` is unset and a slow processor was saved with this model. "
                        "`use_fast=True` will be the default behavior in v4.52, even if the model was saved with a slow processor. "
                        "This will result in minor differences in outputs. You'll still be able to use a slow processor with `use_fast=False`."
                    )
            if use_fast and not image_processor_type.endswith("Fast"):
                image_processor_type += "Fast"
            if use_fast and not is_torchvision_available():
                # check if there is a slow image processor class to fallback to
                image_processor_class = get_image_processor_class_from_name(image_processor_type[:-4])
                if image_processor_class is None:
                    raise ValueError(
                        f"`{image_processor_type}` requires `torchvision` to be installed. Please install `torchvision` and try again."
                    )
                logger.warning_once(
                    "Using `use_fast=True` but `torchvision` is not available. Falling back to the slow image processor."
                )
                use_fast = False
            if use_fast:
                for _, image_processors in IMAGE_PROCESSOR_MAPPING_NAMES.items():
                    if image_processor_type in image_processors:
                        break
                else:
                    image_processor_type = image_processor_type[:-4]
                    use_fast = False
                    logger.warning_once(
                        "`use_fast` is set to `True` but the image processor class does not have a fast version. "
                        " Falling back to the slow version."
                    )
                image_processor_class = get_image_processor_class_from_name(image_processor_type)
            else:
                image_processor_type_slow = (
                    image_processor_type[:-4] if image_processor_type.endswith("Fast") else image_processor_type
                )
                image_processor_class = get_image_processor_class_from_name(image_processor_type_slow)
                if image_processor_class is None and image_processor_type.endswith("Fast"):
                    raise ValueError(
                        f"`{image_processor_type}` does not have a slow version. Please set `use_fast=True` when instantiating the processor."
                    )

        has_remote_code = image_processor_auto_map is not None
        has_local_code = image_processor_class is not None or type(config) in IMAGE_PROCESSOR_MAPPING
        if has_remote_code:
            if image_processor_auto_map is not None and not isinstance(image_processor_auto_map, tuple):
                # In some configs, only the slow image processor class is stored
                image_processor_auto_map = (image_processor_auto_map, None)
            if use_fast and image_processor_auto_map[1] is not None:
                class_ref = image_processor_auto_map[1]
            else:
                class_ref = image_processor_auto_map[0]
            if "--" in class_ref:
                upstream_repo = class_ref.split("--")[0]
            else:
                upstream_repo = None
            trust_remote_code = resolve_trust_remote_code(
                trust_remote_code, pretrained_model_name_or_path, has_local_code, has_remote_code, upstream_repo
            )

        if has_remote_code and trust_remote_code:
            if not use_fast and image_processor_auto_map[1] is not None:
                _warning_fast_image_processor_available(image_processor_auto_map[1])

            image_processor_class = get_class_from_dynamic_module(class_ref, pretrained_model_name_or_path, **kwargs)
            _ = kwargs.pop("code_revision", None)
            image_processor_class.register_for_auto_class()
            return image_processor_class.from_dict(config_dict, **kwargs)
        elif image_processor_class is not None:
            return image_processor_class.from_dict(config_dict, **kwargs)
        # Last try: we use the IMAGE_PROCESSOR_MAPPING.
        elif type(config) in IMAGE_PROCESSOR_MAPPING:
            image_processor_tuple = IMAGE_PROCESSOR_MAPPING[type(config)]

            image_processor_class_py, image_processor_class_fast = image_processor_tuple

            if not use_fast and image_processor_class_fast is not None:
                _warning_fast_image_processor_available(image_processor_class_fast)

            if image_processor_class_fast and (use_fast or image_processor_class_py is None):
                return image_processor_class_fast.from_pretrained(pretrained_model_name_or_path, *inputs, **kwargs)
            else:
                if image_processor_class_py is not None:
                    return image_processor_class_py.from_pretrained(pretrained_model_name_or_path, *inputs, **kwargs)
                else:
                    raise ValueError(
                        "This image processor cannot be instantiated. Please make sure you have `Pillow` installed."
                    )

        raise ValueError(
            f"Unrecognized image processor in {pretrained_model_name_or_path}. Should have a "
            f"`image_processor_type` key in its {IMAGE_PROCESSOR_NAME} of {CONFIG_NAME}, or one of the following "
            f"`model_type` keys in its {CONFIG_NAME}: {', '.join(c for c in IMAGE_PROCESSOR_MAPPING_NAMES.keys())}"
        )

    @staticmethod
    def register(
        config_class,
        image_processor_class=None,
        slow_image_processor_class=None,
        fast_image_processor_class=None,
        exist_ok=False,
    ):
        """
        Register a new image processor for this class.

        Args:
            config_class ([`PretrainedConfig`]):
                The configuration corresponding to the model to register.
            image_processor_class ([`ImageProcessingMixin`]): The image processor to register.
        """
        if image_processor_class is not None:
            if slow_image_processor_class is not None:
                raise ValueError("Cannot specify both image_processor_class and slow_image_processor_class")
            warnings.warn(
                "The image_processor_class argument is deprecated and will be removed in v4.42. Please use `slow_image_processor_class`, or `fast_image_processor_class` instead",
                FutureWarning,
            )
            slow_image_processor_class = image_processor_class

        if slow_image_processor_class is None and fast_image_processor_class is None:
            raise ValueError("You need to specify either slow_image_processor_class or fast_image_processor_class")
        if slow_image_processor_class is not None and issubclass(slow_image_processor_class, BaseImageProcessorFast):
            raise ValueError("You passed a fast image processor in as the `slow_image_processor_class`.")
        if fast_image_processor_class is not None and not issubclass(
            fast_image_processor_class, BaseImageProcessorFast
        ):
            raise ValueError("The `fast_image_processor_class` should inherit from `BaseImageProcessorFast`.")

        if (
            slow_image_processor_class is not None
            and fast_image_processor_class is not None
            and issubclass(fast_image_processor_class, BaseImageProcessorFast)
            and fast_image_processor_class.slow_image_processor_class != slow_image_processor_class
        ):
            raise ValueError(
                "The fast processor class you are passing has a `slow_image_processor_class` attribute that is not "
                "consistent with the slow processor class you passed (fast tokenizer has "
                f"{fast_image_processor_class.slow_image_processor_class} and you passed {slow_image_processor_class}. Fix one of those "
                "so they match!"
            )

        # Avoid resetting a set slow/fast image processor if we are passing just the other ones.
        if config_class in IMAGE_PROCESSOR_MAPPING._extra_content:
            existing_slow, existing_fast = IMAGE_PROCESSOR_MAPPING[config_class]
            if slow_image_processor_class is None:
                slow_image_processor_class = existing_slow
            if fast_image_processor_class is None:
                fast_image_processor_class = existing_fast

        IMAGE_PROCESSOR_MAPPING.register(
            config_class, (slow_image_processor_class, fast_image_processor_class), exist_ok=exist_ok
        )


__all__ = ["IMAGE_PROCESSOR_MAPPING", "AutoImageProcessor"]<|MERGE_RESOLUTION|>--- conflicted
+++ resolved
@@ -140,12 +140,8 @@
             ("regnet", ("ConvNextImageProcessor", "ConvNextImageProcessorFast")),
             ("resnet", ("ConvNextImageProcessor", "ConvNextImageProcessorFast")),
             ("rt_detr", ("RTDetrImageProcessor", "RTDetrImageProcessorFast")),
-<<<<<<< HEAD
             ("sam", ("SamImageProcessor", "SamImageProcessorFast")),
-=======
-            ("sam", ("SamImageProcessor",)),
             ("sam_hq", ("SamImageProcessor",)),
->>>>>>> 51d73270
             ("segformer", ("SegformerImageProcessor",)),
             ("seggpt", ("SegGptImageProcessor",)),
             ("shieldgemma2", ("Gemma3ImageProcessor", "Gemma3ImageProcessorFast")),
