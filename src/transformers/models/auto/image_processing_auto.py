# coding=utf-8
# Copyright 2022 The HuggingFace Inc. team.
#
# Licensed under the Apache License, Version 2.0 (the "License");
# you may not use this file except in compliance with the License.
# You may obtain a copy of the License at
#
#     http://www.apache.org/licenses/LICENSE-2.0
#
# Unless required by applicable law or agreed to in writing, software
# distributed under the License is distributed on an "AS IS" BASIS,
# WITHOUT WARRANTIES OR CONDITIONS OF ANY KIND, either express or implied.
# See the License for the specific language governing permissions and
# limitations under the License.
"""AutoImageProcessor class."""

import importlib
import os
import warnings
from collections import OrderedDict
from typing import TYPE_CHECKING, Optional, Union

# Build the list of all image processors
from ...configuration_utils import PreTrainedConfig
from ...dynamic_module_utils import get_class_from_dynamic_module, resolve_trust_remote_code
from ...image_processing_utils import ImageProcessingMixin
from ...image_processing_utils_fast import BaseImageProcessorFast
from ...utils import (
    CONFIG_NAME,
    IMAGE_PROCESSOR_NAME,
    PROCESSOR_NAME,
    cached_file,
    is_timm_config_dict,
    is_timm_local_checkpoint,
    is_torchvision_available,
    is_vision_available,
    logging,
    safe_load_json_file,
)
from ...utils.import_utils import requires
from .auto_factory import _LazyAutoMapping
from .configuration_auto import (
    CONFIG_MAPPING_NAMES,
    AutoConfig,
    model_type_to_module_name,
    replace_list_option_in_docstrings,
)


logger = logging.get_logger(__name__)


FORCE_FAST_IMAGE_PROCESSOR = ["Qwen2VLImageProcessor"]


if TYPE_CHECKING:
    # This significantly improves completion suggestion performance when
    # the transformers package is used with Microsoft's Pylance language server.
    IMAGE_PROCESSOR_MAPPING_NAMES: OrderedDict[str, tuple[Optional[str], Optional[str]]] = OrderedDict()
else:
    IMAGE_PROCESSOR_MAPPING_NAMES = OrderedDict(
        [
            ("aimv2", ("CLIPImageProcessor", "CLIPImageProcessorFast")),
            ("aimv2_vision_model", ("CLIPImageProcessor", "CLIPImageProcessorFast")),
            ("align", ("EfficientNetImageProcessor", "EfficientNetImageProcessorFast")),
            ("altclip", ("CLIPImageProcessor", "CLIPImageProcessorFast")),
            ("aria", ("AriaImageProcessor", None)),
            ("aya_vision", ("GotOcr2ImageProcessor", "GotOcr2ImageProcessorFast")),
            ("beit", ("BeitImageProcessor", "BeitImageProcessorFast")),
            ("bit", ("BitImageProcessor", "BitImageProcessorFast")),
            ("blip", ("BlipImageProcessor", "BlipImageProcessorFast")),
            ("blip-2", ("BlipImageProcessor", "BlipImageProcessorFast")),
            ("bridgetower", ("BridgeTowerImageProcessor", "BridgeTowerImageProcessorFast")),
            ("chameleon", ("ChameleonImageProcessor", "ChameleonImageProcessorFast")),
            ("chinese_clip", ("ChineseCLIPImageProcessor", "ChineseCLIPImageProcessorFast")),
            ("clip", ("CLIPImageProcessor", "CLIPImageProcessorFast")),
            ("clipseg", ("ViTImageProcessor", "ViTImageProcessorFast")),
            ("cohere2_vision", (None, "Cohere2VisionImageProcessorFast")),
            ("colpali", ("SiglipImageProcessor", "SiglipImageProcessorFast")),
            ("colqwen2", ("Qwen2VLImageProcessor", "Qwen2VLImageProcessorFast")),
            ("conditional_detr", ("ConditionalDetrImageProcessor", "ConditionalDetrImageProcessorFast")),
            ("convnext", ("ConvNextImageProcessor", "ConvNextImageProcessorFast")),
            ("convnextv2", ("ConvNextImageProcessor", "ConvNextImageProcessorFast")),
            ("cvt", ("ConvNextImageProcessor", "ConvNextImageProcessorFast")),
            ("data2vec-vision", ("BeitImageProcessor", "BeitImageProcessorFast")),
            ("deepseek_vl", ("DeepseekVLImageProcessor", "DeepseekVLImageProcessorFast")),
            ("deepseek_vl_hybrid", ("DeepseekVLHybridImageProcessor", "DeepseekVLHybridImageProcessorFast")),
            ("deformable_detr", ("DeformableDetrImageProcessor", "DeformableDetrImageProcessorFast")),
            ("deit", ("DeiTImageProcessor", "DeiTImageProcessorFast")),
            ("depth_anything", ("DPTImageProcessor", "DPTImageProcessorFast")),
            ("depth_pro", ("DepthProImageProcessor", "DepthProImageProcessorFast")),
            ("detr", ("DetrImageProcessor", "DetrImageProcessorFast")),
            ("dinat", ("ViTImageProcessor", "ViTImageProcessorFast")),
            ("dinov2", ("BitImageProcessor", "BitImageProcessorFast")),
            ("dinov3_vit", (None, "DINOv3ViTImageProcessorFast")),
            ("donut-swin", ("DonutImageProcessor", "DonutImageProcessorFast")),
            ("dpt", ("DPTImageProcessor", "DPTImageProcessorFast")),
            ("edgetam", (None, "Sam2ImageProcessorFast")),
            ("efficientloftr", ("EfficientLoFTRImageProcessor", "EfficientLoFTRImageProcessorFast")),
            ("efficientnet", ("EfficientNetImageProcessor", "EfficientNetImageProcessorFast")),
            ("emu3", ("Emu3ImageProcessor", None)),
            ("eomt", ("EomtImageProcessor", "EomtImageProcessorFast")),
<<<<<<< HEAD
            ("eomt_dinov3", ("EomtImageProcessor", "EomtImageProcessorFast")),
=======
            ("ernie4_5_vl_moe", ("Ernie4_5_VL_MoeImageProcessor", "Ernie4_5_VL_MoeImageProcessorFast")),
>>>>>>> 817886a6
            ("flava", ("FlavaImageProcessor", "FlavaImageProcessorFast")),
            ("florence2", ("CLIPImageProcessor", "CLIPImageProcessorFast")),
            ("focalnet", ("BitImageProcessor", "BitImageProcessorFast")),
            ("fuyu", ("FuyuImageProcessor", "FuyuImageProcessorFast")),
            ("gemma3", ("Gemma3ImageProcessor", "Gemma3ImageProcessorFast")),
            ("gemma3n", ("SiglipImageProcessor", "SiglipImageProcessorFast")),
            ("git", ("CLIPImageProcessor", "CLIPImageProcessorFast")),
            ("glm46v", ("Glm46VImageProcessor", "Glm46VImageProcessorFast")),
            ("glm4v", ("Glm4vImageProcessor", "Glm4vImageProcessorFast")),
            ("glpn", ("GLPNImageProcessor", "GLPNImageProcessorFast")),
            ("got_ocr2", ("GotOcr2ImageProcessor", "GotOcr2ImageProcessorFast")),
            ("grounding-dino", ("GroundingDinoImageProcessor", "GroundingDinoImageProcessorFast")),
            ("groupvit", ("CLIPImageProcessor", "CLIPImageProcessorFast")),
            ("hiera", ("BitImageProcessor", "BitImageProcessorFast")),
            ("idefics", ("IdeficsImageProcessor", None)),
            ("idefics2", ("Idefics2ImageProcessor", "Idefics2ImageProcessorFast")),
            ("idefics3", ("Idefics3ImageProcessor", "Idefics3ImageProcessorFast")),
            ("ijepa", ("ViTImageProcessor", "ViTImageProcessorFast")),
            ("imagegpt", ("ImageGPTImageProcessor", "ImageGPTImageProcessorFast")),
            ("instructblip", ("BlipImageProcessor", "BlipImageProcessorFast")),
            ("internvl", ("GotOcr2ImageProcessor", "GotOcr2ImageProcessorFast")),
            ("janus", ("JanusImageProcessor", "JanusImageProcessorFast")),
            ("kosmos-2", ("CLIPImageProcessor", "CLIPImageProcessorFast")),
            ("kosmos-2.5", ("Kosmos2_5ImageProcessor", "Kosmos2_5ImageProcessorFast")),
            ("layoutlmv2", ("LayoutLMv2ImageProcessor", "LayoutLMv2ImageProcessorFast")),
            ("layoutlmv3", ("LayoutLMv3ImageProcessor", "LayoutLMv3ImageProcessorFast")),
            ("layoutxlm", ("LayoutLMv2ImageProcessor", "LayoutLMv2ImageProcessor")),
            ("levit", ("LevitImageProcessor", "LevitImageProcessorFast")),
            ("lfm2_vl", (None, "Lfm2VlImageProcessorFast")),
            ("lightglue", ("LightGlueImageProcessor", "LightGlueImageProcessorFast")),
            ("llama4", (None, "Llama4ImageProcessorFast")),
            ("llava", ("LlavaImageProcessor", "LlavaImageProcessorFast")),
            ("llava_next", ("LlavaNextImageProcessor", "LlavaNextImageProcessorFast")),
            ("llava_next_video", ("LlavaNextImageProcessor", "LlavaNextImageProcessorFast")),
            ("llava_onevision", ("LlavaOnevisionImageProcessor", "LlavaOnevisionImageProcessorFast")),
            ("mask2former", ("Mask2FormerImageProcessor", "Mask2FormerImageProcessorFast")),
            ("maskformer", ("MaskFormerImageProcessor", "MaskFormerImageProcessorFast")),
            ("metaclip_2", ("CLIPImageProcessor", "CLIPImageProcessorFast")),
            ("mgp-str", ("ViTImageProcessor", "ViTImageProcessorFast")),
            ("mistral3", ("PixtralImageProcessor", "PixtralImageProcessorFast")),
            ("mlcd", ("CLIPImageProcessor", "CLIPImageProcessorFast")),
            ("mllama", ("MllamaImageProcessor", "MllamaImageProcessorFast")),
            ("mm-grounding-dino", ("GroundingDinoImageProcessor", "GroundingDinoImageProcessorFast")),
            ("mobilenet_v1", ("MobileNetV1ImageProcessor", "MobileNetV1ImageProcessorFast")),
            ("mobilenet_v2", ("MobileNetV2ImageProcessor", "MobileNetV2ImageProcessorFast")),
            ("mobilevit", ("MobileViTImageProcessor", "MobileViTImageProcessorFast")),
            ("mobilevitv2", ("MobileViTImageProcessor", "MobileViTImageProcessorFast")),
            ("nougat", ("NougatImageProcessor", "NougatImageProcessorFast")),
            ("omdet-turbo", ("DetrImageProcessor", "DetrImageProcessorFast")),
            ("oneformer", ("OneFormerImageProcessor", "OneFormerImageProcessorFast")),
            ("ovis2", ("Ovis2ImageProcessor", "Ovis2ImageProcessorFast")),
            ("owlv2", ("Owlv2ImageProcessor", "Owlv2ImageProcessorFast")),
            ("owlvit", ("OwlViTImageProcessor", "OwlViTImageProcessorFast")),
            ("paddleocr_vl", ("PaddleOCRVLImageProcessor", "PaddleOCRVLImageProcessorFast")),
            ("paligemma", ("SiglipImageProcessor", "SiglipImageProcessorFast")),
            ("perceiver", ("PerceiverImageProcessor", "PerceiverImageProcessorFast")),
            ("perception_lm", (None, "PerceptionLMImageProcessorFast")),
            ("phi4_multimodal", (None, "Phi4MultimodalImageProcessorFast")),
            ("pix2struct", ("Pix2StructImageProcessor", "Pix2StructImageProcessorFast")),
            ("pixio", ("BitImageProcessor", "BitImageProcessorFast")),
            ("pixtral", ("PixtralImageProcessor", "PixtralImageProcessorFast")),
            ("poolformer", ("PoolFormerImageProcessor", "PoolFormerImageProcessorFast")),
            ("prompt_depth_anything", ("PromptDepthAnythingImageProcessor", "PromptDepthAnythingImageProcessorFast")),
            ("pvt", ("PvtImageProcessor", "PvtImageProcessorFast")),
            ("pvt_v2", ("PvtImageProcessor", "PvtImageProcessorFast")),
            ("qwen2_5_omni", ("Qwen2VLImageProcessor", "Qwen2VLImageProcessorFast")),
            ("qwen2_5_vl", ("Qwen2VLImageProcessor", "Qwen2VLImageProcessorFast")),
            ("qwen2_vl", ("Qwen2VLImageProcessor", "Qwen2VLImageProcessorFast")),
            ("qwen3_omni_moe", ("Qwen2VLImageProcessor", "Qwen2VLImageProcessorFast")),
            ("qwen3_vl", ("Qwen2VLImageProcessor", "Qwen2VLImageProcessorFast")),
            ("regnet", ("ConvNextImageProcessor", "ConvNextImageProcessorFast")),
            ("resnet", ("ConvNextImageProcessor", "ConvNextImageProcessorFast")),
            ("rt_detr", ("RTDetrImageProcessor", "RTDetrImageProcessorFast")),
            ("sam", ("SamImageProcessor", "SamImageProcessorFast")),
            ("sam2", (None, "Sam2ImageProcessorFast")),
            ("sam2_video", (None, "Sam2ImageProcessorFast")),
            ("sam3", (None, "Sam3ImageProcessorFast")),
            ("sam3_video", (None, "Sam3ImageProcessorFast")),
            ("sam_hq", ("SamImageProcessor", "SamImageProcessorFast")),
            ("segformer", ("SegformerImageProcessor", "SegformerImageProcessorFast")),
            ("seggpt", ("SegGptImageProcessor", None)),
            ("shieldgemma2", ("Gemma3ImageProcessor", "Gemma3ImageProcessorFast")),
            ("siglip", ("SiglipImageProcessor", "SiglipImageProcessorFast")),
            ("siglip2", ("Siglip2ImageProcessor", "Siglip2ImageProcessorFast")),
            ("smolvlm", ("SmolVLMImageProcessor", "SmolVLMImageProcessorFast")),
            ("superglue", ("SuperGlueImageProcessor", "SuperGlueImageProcessorFast")),
            ("superpoint", ("SuperPointImageProcessor", "SuperPointImageProcessorFast")),
            ("swiftformer", ("ViTImageProcessor", "ViTImageProcessorFast")),
            ("swin", ("ViTImageProcessor", "ViTImageProcessorFast")),
            ("swin2sr", ("Swin2SRImageProcessor", "Swin2SRImageProcessorFast")),
            ("swinv2", ("ViTImageProcessor", "ViTImageProcessorFast")),
            ("t5gemma2", ("Gemma3ImageProcessor", "Gemma3ImageProcessorFast")),
            ("table-transformer", ("DetrImageProcessor", "DetrImageProcessorFast")),
            ("textnet", ("TextNetImageProcessor", "TextNetImageProcessorFast")),
            ("timesformer", ("VideoMAEImageProcessor", None)),
            ("timm_wrapper", ("TimmWrapperImageProcessor", None)),
            ("trocr", ("ViTImageProcessor", "ViTImageProcessorFast")),
            ("tvp", ("TvpImageProcessor", "TvpImageProcessorFast")),
            ("udop", ("LayoutLMv3ImageProcessor", "LayoutLMv3ImageProcessorFast")),
            ("upernet", ("SegformerImageProcessor", "SegformerImageProcessorFast")),
            ("video_llama_3", ("VideoLlama3ImageProcessor", "VideoLlama3ImageProcessorFast")),
            ("video_llava", ("VideoLlavaImageProcessor", None)),
            ("videomae", ("VideoMAEImageProcessor", None)),
            ("vilt", ("ViltImageProcessor", "ViltImageProcessorFast")),
            ("vipllava", ("CLIPImageProcessor", "CLIPImageProcessorFast")),
            ("vit", ("ViTImageProcessor", "ViTImageProcessorFast")),
            ("vit_mae", ("ViTImageProcessor", "ViTImageProcessorFast")),
            ("vit_msn", ("ViTImageProcessor", "ViTImageProcessorFast")),
            ("vitmatte", ("VitMatteImageProcessor", "VitMatteImageProcessorFast")),
            ("vitpose", ("VitPoseImageProcessor", "VitPoseImageProcessorFast")),
            ("xclip", ("CLIPImageProcessor", "CLIPImageProcessorFast")),
            ("yolos", ("YolosImageProcessor", "YolosImageProcessorFast")),
            ("zoedepth", ("ZoeDepthImageProcessor", "ZoeDepthImageProcessorFast")),
        ]
    )

# Override to None if the packages are not available
for model_type, (slow_class, fast_class) in IMAGE_PROCESSOR_MAPPING_NAMES.items():
    if not is_vision_available():
        slow_class = None
    if not is_torchvision_available():
        fast_class = None

    IMAGE_PROCESSOR_MAPPING_NAMES[model_type] = (slow_class, fast_class)

IMAGE_PROCESSOR_MAPPING = _LazyAutoMapping(CONFIG_MAPPING_NAMES, IMAGE_PROCESSOR_MAPPING_NAMES)


def get_image_processor_class_from_name(class_name: str):
    if class_name == "BaseImageProcessorFast":
        return BaseImageProcessorFast

    for module_name, extractors in IMAGE_PROCESSOR_MAPPING_NAMES.items():
        if class_name in extractors:
            module_name = model_type_to_module_name(module_name)

            module = importlib.import_module(f".{module_name}", "transformers.models")
            try:
                return getattr(module, class_name)
            except AttributeError:
                continue

    for extractors in IMAGE_PROCESSOR_MAPPING._extra_content.values():
        for extractor in extractors:
            if getattr(extractor, "__name__", None) == class_name:
                return extractor

    # We did not find the class, but maybe it's because a dep is missing. In that case, the class will be in the main
    # init and we return the proper dummy to get an appropriate error message.
    main_module = importlib.import_module("transformers")
    if hasattr(main_module, class_name):
        return getattr(main_module, class_name)

    return None


def get_image_processor_config(
    pretrained_model_name_or_path: Union[str, os.PathLike],
    cache_dir: Optional[Union[str, os.PathLike]] = None,
    force_download: bool = False,
    proxies: Optional[dict[str, str]] = None,
    token: Optional[Union[bool, str]] = None,
    revision: Optional[str] = None,
    local_files_only: bool = False,
    **kwargs,
):
    """
    Loads the image processor configuration from a pretrained model image processor configuration.

    Args:
        pretrained_model_name_or_path (`str` or `os.PathLike`):
            This can be either:

            - a string, the *model id* of a pretrained model configuration hosted inside a model repo on
              huggingface.co.
            - a path to a *directory* containing a configuration file saved using the
              [`~ProcessorMixin.save_pretrained`] method, e.g., `./my_model_directory/`.

        cache_dir (`str` or `os.PathLike`, *optional*):
            Path to a directory in which a downloaded pretrained model configuration should be cached if the standard
            cache should not be used.
        force_download (`bool`, *optional*, defaults to `False`):
            Whether or not to force to (re-)download the configuration files and override the cached versions if they
            exist.
        proxies (`dict[str, str]`, *optional*):
            A dictionary of proxy servers to use by protocol or endpoint, e.g., `{'http': 'foo.bar:3128',
            'http://hostname': 'foo.bar:4012'}.` The proxies are used on each request.
        token (`str` or *bool*, *optional*):
            The token to use as HTTP bearer authorization for remote files. If `True`, will use the token generated
            when running `hf auth login` (stored in `~/.huggingface`).
        revision (`str`, *optional*, defaults to `"main"`):
            The specific model version to use. It can be a branch name, a tag name, or a commit id, since we use a
            git-based system for storing models and other artifacts on huggingface.co, so `revision` can be any
            identifier allowed by git.
        local_files_only (`bool`, *optional*, defaults to `False`):
            If `True`, will only try to load the image processor configuration from local files.

    <Tip>

    Passing `token=True` is required when you want to use a private model.

    </Tip>

    Returns:
        `Dict`: The configuration of the image processor.

    Examples:

    ```python
    # Download configuration from huggingface.co and cache.
    image_processor_config = get_image_processor_config("google-bert/bert-base-uncased")
    # This model does not have a image processor config so the result will be an empty dict.
    image_processor_config = get_image_processor_config("FacebookAI/xlm-roberta-base")

    # Save a pretrained image processor locally and you can reload its config
    from transformers import AutoImageProcessor

    image_processor = AutoImageProcessor.from_pretrained("google/vit-base-patch16-224-in21k")
    image_processor.save_pretrained("image-processor-test")
    image_processor_config = get_image_processor_config("image-processor-test")
    ```"""
    # Load with a priority given to the nested processor config, if available in repo
    resolved_processor_file = cached_file(
        pretrained_model_name_or_path,
        filename=PROCESSOR_NAME,
        cache_dir=cache_dir,
        force_download=force_download,
        proxies=proxies,
        token=token,
        revision=revision,
        local_files_only=local_files_only,
        _raise_exceptions_for_gated_repo=False,
        _raise_exceptions_for_missing_entries=False,
    )
    resolved_image_processor_file = cached_file(
        pretrained_model_name_or_path,
        filename=IMAGE_PROCESSOR_NAME,
        cache_dir=cache_dir,
        force_download=force_download,
        proxies=proxies,
        token=token,
        revision=revision,
        local_files_only=local_files_only,
        _raise_exceptions_for_gated_repo=False,
        _raise_exceptions_for_missing_entries=False,
    )

    # An empty list if none of the possible files is found in the repo
    if not resolved_image_processor_file and not resolved_processor_file:
        logger.info("Could not locate the image processor configuration file.")
        return {}

    # Load image_processor dict. Priority goes as (nested config if found -> image processor config)
    # We are downloading both configs because almost all models have a `processor_config.json` but
    # not all of these are nested. We need to check if it was saved recently as nested or if it is legacy style
    image_processor_dict = {}
    if resolved_processor_file is not None:
        processor_dict = safe_load_json_file(resolved_processor_file)
        if "image_processor" in processor_dict:
            image_processor_dict = processor_dict["image_processor"]

    if resolved_image_processor_file is not None and image_processor_dict is None:
        image_processor_dict = safe_load_json_file(resolved_image_processor_file)

    return image_processor_dict


def _warning_fast_image_processor_available(fast_class):
    logger.warning(
        f"Fast image processor class {fast_class} is available for this model. "
        "Using slow image processor class. To use the fast image processor class set `use_fast=True`."
    )


@requires(backends=("vision",))
class AutoImageProcessor:
    r"""
    This is a generic image processor class that will be instantiated as one of the image processor classes of the
    library when created with the [`AutoImageProcessor.from_pretrained`] class method.

    This class cannot be instantiated directly using `__init__()` (throws an error).
    """

    def __init__(self):
        raise OSError(
            "AutoImageProcessor is designed to be instantiated "
            "using the `AutoImageProcessor.from_pretrained(pretrained_model_name_or_path)` method."
        )

    @classmethod
    @replace_list_option_in_docstrings(IMAGE_PROCESSOR_MAPPING_NAMES)
    def from_pretrained(cls, pretrained_model_name_or_path, *inputs, **kwargs):
        r"""
        Instantiate one of the image processor classes of the library from a pretrained model vocabulary.

        The image processor class to instantiate is selected based on the `model_type` property of the config object
        (either passed as an argument or loaded from `pretrained_model_name_or_path` if possible), or when it's
        missing, by falling back to using pattern matching on `pretrained_model_name_or_path`:

        List options

        Params:
            pretrained_model_name_or_path (`str` or `os.PathLike`):
                This can be either:

                - a string, the *model id* of a pretrained image_processor hosted inside a model repo on
                  huggingface.co.
                - a path to a *directory* containing a image processor file saved using the
                  [`~image_processing_utils.ImageProcessingMixin.save_pretrained`] method, e.g.,
                  `./my_model_directory/`.
                - a path or url to a saved image processor JSON *file*, e.g.,
                  `./my_model_directory/preprocessor_config.json`.
            cache_dir (`str` or `os.PathLike`, *optional*):
                Path to a directory in which a downloaded pretrained model image processor should be cached if the
                standard cache should not be used.
            force_download (`bool`, *optional*, defaults to `False`):
                Whether or not to force to (re-)download the image processor files and override the cached versions if
                they exist.
            proxies (`dict[str, str]`, *optional*):
                A dictionary of proxy servers to use by protocol or endpoint, e.g., `{'http': 'foo.bar:3128',
                'http://hostname': 'foo.bar:4012'}.` The proxies are used on each request.
            token (`str` or *bool*, *optional*):
                The token to use as HTTP bearer authorization for remote files. If `True`, will use the token generated
                when running `hf auth login` (stored in `~/.huggingface`).
            revision (`str`, *optional*, defaults to `"main"`):
                The specific model version to use. It can be a branch name, a tag name, or a commit id, since we use a
                git-based system for storing models and other artifacts on huggingface.co, so `revision` can be any
                identifier allowed by git.
            use_fast (`bool`, *optional*, defaults to `False`):
                Use a fast torchvision-base image processor if it is supported for a given model.
                If a fast image processor is not available for a given model, a normal numpy-based image processor
                is returned instead.
            return_unused_kwargs (`bool`, *optional*, defaults to `False`):
                If `False`, then this function returns just the final image processor object. If `True`, then this
                functions returns a `Tuple(image_processor, unused_kwargs)` where *unused_kwargs* is a dictionary
                consisting of the key/value pairs whose keys are not image processor attributes: i.e., the part of
                `kwargs` which has not been used to update `image_processor` and is otherwise ignored.
            trust_remote_code (`bool`, *optional*, defaults to `False`):
                Whether or not to allow for custom models defined on the Hub in their own modeling files. This option
                should only be set to `True` for repositories you trust and in which you have read the code, as it will
                execute code present on the Hub on your local machine.
            image_processor_filename (`str`, *optional*, defaults to `"config.json"`):
                The name of the file in the model directory to use for the image processor config.
            kwargs (`dict[str, Any]`, *optional*):
                The values in kwargs of any keys which are image processor attributes will be used to override the
                loaded values. Behavior concerning key/value pairs whose keys are *not* image processor attributes is
                controlled by the `return_unused_kwargs` keyword parameter.

        <Tip>

        Passing `token=True` is required when you want to use a private model.

        </Tip>

        Examples:

        ```python
        >>> from transformers import AutoImageProcessor

        >>> # Download image processor from huggingface.co and cache.
        >>> image_processor = AutoImageProcessor.from_pretrained("google/vit-base-patch16-224-in21k")

        >>> # If image processor files are in a directory (e.g. image processor was saved using *save_pretrained('./test/saved_model/')*)
        >>> # image_processor = AutoImageProcessor.from_pretrained("./test/saved_model/")
        ```"""
        config = kwargs.pop("config", None)
        # TODO: @yoni, change in v4.48 (use_fast set to True by default)
        use_fast = kwargs.pop("use_fast", None)
        trust_remote_code = kwargs.pop("trust_remote_code", None)
        kwargs["_from_auto"] = True

        # Resolve the image processor config filename
        if "image_processor_filename" in kwargs:
            image_processor_filename = kwargs.pop("image_processor_filename")
        elif is_timm_local_checkpoint(pretrained_model_name_or_path):
            image_processor_filename = CONFIG_NAME
        else:
            image_processor_filename = IMAGE_PROCESSOR_NAME

        # Load the image processor config
        try:
            # Main path for all transformers models and local TimmWrapper checkpoints
            config_dict, _ = ImageProcessingMixin.get_image_processor_dict(
                pretrained_model_name_or_path, image_processor_filename=image_processor_filename, **kwargs
            )
        except Exception as initial_exception:
            # Fallback path for Hub TimmWrapper checkpoints. Timm models' image processing is saved in `config.json`
            # instead of `preprocessor_config.json`. Because this is an Auto class and we don't have any information
            # except the model name, the only way to check if a remote checkpoint is a timm model is to try to
            # load `config.json` and if it fails with some error, we raise the initial exception.
            try:
                config_dict, _ = ImageProcessingMixin.get_image_processor_dict(
                    pretrained_model_name_or_path, image_processor_filename=CONFIG_NAME, **kwargs
                )
            except Exception:
                raise initial_exception

            # In case we have a config_dict, but it's not a timm config dict, we raise the initial exception,
            # because only timm models have image processing in `config.json`.
            if not is_timm_config_dict(config_dict):
                raise initial_exception

        image_processor_type = config_dict.get("image_processor_type", None)
        image_processor_auto_map = None
        if "AutoImageProcessor" in config_dict.get("auto_map", {}):
            image_processor_auto_map = config_dict["auto_map"]["AutoImageProcessor"]

        # If we still don't have the image processor class, check if we're loading from a previous feature extractor config
        # and if so, infer the image processor class from there.
        if image_processor_type is None and image_processor_auto_map is None:
            feature_extractor_class = config_dict.pop("feature_extractor_type", None)
            if feature_extractor_class is not None:
                image_processor_type = feature_extractor_class.replace("FeatureExtractor", "ImageProcessor")
            if "AutoFeatureExtractor" in config_dict.get("auto_map", {}):
                feature_extractor_auto_map = config_dict["auto_map"]["AutoFeatureExtractor"]
                image_processor_auto_map = feature_extractor_auto_map.replace("FeatureExtractor", "ImageProcessor")

        # If we don't find the image processor class in the image processor config, let's try the model config.
        if image_processor_type is None and image_processor_auto_map is None:
            if not isinstance(config, PreTrainedConfig):
                config = AutoConfig.from_pretrained(
                    pretrained_model_name_or_path,
                    trust_remote_code=trust_remote_code,
                    **kwargs,
                )
            # It could be in `config.image_processor_type``
            image_processor_type = getattr(config, "image_processor_type", None)
            if hasattr(config, "auto_map") and "AutoImageProcessor" in config.auto_map:
                image_processor_auto_map = config.auto_map["AutoImageProcessor"]

        image_processor_class = None
        # TODO: @yoni, change logic in v4.52 (when use_fast set to True by default)
        if image_processor_type is not None:
            # if use_fast is not set and the processor was saved with a fast processor, we use it, otherwise we use the slow processor.
            if use_fast is None:
                use_fast = image_processor_type.endswith("Fast")
                if not use_fast and image_processor_type in FORCE_FAST_IMAGE_PROCESSOR and is_torchvision_available():
                    use_fast = True
                    logger.warning_once(
                        f"The image processor of type `{image_processor_type}` is now loaded as a fast processor by default, even if the model checkpoint was saved with a slow processor. "
                        "This is a breaking change and may produce slightly different outputs. To continue using the slow processor, instantiate this class with `use_fast=False`. "
                        "Note that this behavior will be extended to all models in a future release."
                    )
                if not use_fast:
                    logger.warning_once(
                        "Using a slow image processor as `use_fast` is unset and a slow processor was saved with this model. "
                        "`use_fast=True` will be the default behavior in v4.52, even if the model was saved with a slow processor. "
                        "This will result in minor differences in outputs. You'll still be able to use a slow processor with `use_fast=False`."
                    )
            if use_fast and not image_processor_type.endswith("Fast"):
                image_processor_type += "Fast"
            if use_fast and not is_torchvision_available():
                # check if there is a slow image processor class to fallback to
                image_processor_class = get_image_processor_class_from_name(image_processor_type[:-4])
                if image_processor_class is None:
                    raise ValueError(
                        f"`{image_processor_type}` requires `torchvision` to be installed. Please install `torchvision` and try again."
                    )
                logger.warning_once(
                    "Using `use_fast=True` but `torchvision` is not available. Falling back to the slow image processor."
                )
                use_fast = False
            if use_fast:
                # Check if the fast image processor class exists
                image_processor_class_fast = get_image_processor_class_from_name(image_processor_type)
                if image_processor_class_fast is None:
                    image_processor_type = image_processor_type[:-4]
                    use_fast = False
                    logger.warning_once(
                        "`use_fast` is set to `True` but the image processor class does not have a fast version. "
                        " Falling back to the slow version."
                    )
                image_processor_class = get_image_processor_class_from_name(image_processor_type)
            else:
                image_processor_type_slow = image_processor_type.removesuffix("Fast")
                image_processor_class = get_image_processor_class_from_name(image_processor_type_slow)
                if image_processor_class is None and image_processor_type.endswith("Fast"):
                    raise ValueError(
                        f"`{image_processor_type}` does not have a slow version. Please set `use_fast=True` when instantiating the processor."
                    )

        has_remote_code = image_processor_auto_map is not None
        has_local_code = image_processor_class is not None or type(config) in IMAGE_PROCESSOR_MAPPING
        if has_remote_code:
            if image_processor_auto_map is not None and not isinstance(image_processor_auto_map, tuple):
                # In some configs, only the slow image processor class is stored
                image_processor_auto_map = (image_processor_auto_map, None)
            if use_fast and image_processor_auto_map[1] is not None:
                class_ref = image_processor_auto_map[1]
            else:
                class_ref = image_processor_auto_map[0]
            if "--" in class_ref:
                upstream_repo = class_ref.split("--")[0]
            else:
                upstream_repo = None
            trust_remote_code = resolve_trust_remote_code(
                trust_remote_code, pretrained_model_name_or_path, has_local_code, has_remote_code, upstream_repo
            )

        if has_remote_code and trust_remote_code:
            if not use_fast and image_processor_auto_map[1] is not None:
                _warning_fast_image_processor_available(image_processor_auto_map[1])

            image_processor_class = get_class_from_dynamic_module(class_ref, pretrained_model_name_or_path, **kwargs)
            _ = kwargs.pop("code_revision", None)
            image_processor_class.register_for_auto_class()
            return image_processor_class.from_pretrained(pretrained_model_name_or_path, *inputs, **kwargs)
        elif image_processor_class is not None:
            return image_processor_class.from_pretrained(pretrained_model_name_or_path, *inputs, **kwargs)
        # Last try: we use the IMAGE_PROCESSOR_MAPPING.
        elif type(config) in IMAGE_PROCESSOR_MAPPING:
            image_processor_tuple = IMAGE_PROCESSOR_MAPPING[type(config)]

            image_processor_class_py, image_processor_class_fast = image_processor_tuple

            if not use_fast and image_processor_class_fast is not None:
                _warning_fast_image_processor_available(image_processor_class_fast)

            if image_processor_class_fast and (use_fast or image_processor_class_py is None):
                return image_processor_class_fast.from_pretrained(pretrained_model_name_or_path, *inputs, **kwargs)
            else:
                if image_processor_class_py is not None:
                    return image_processor_class_py.from_pretrained(pretrained_model_name_or_path, *inputs, **kwargs)
                else:
                    raise ValueError(
                        "This image processor cannot be instantiated. Please make sure you have `Pillow` installed."
                    )
        raise ValueError(
            f"Unrecognized image processor in {pretrained_model_name_or_path}. Should have a "
            f"`image_processor_type` key in its {IMAGE_PROCESSOR_NAME} of {CONFIG_NAME}, or one of the following "
            f"`model_type` keys in its {CONFIG_NAME}: {', '.join(c for c in IMAGE_PROCESSOR_MAPPING_NAMES)}"
        )

    @staticmethod
    def register(
        config_class,
        image_processor_class=None,
        slow_image_processor_class=None,
        fast_image_processor_class=None,
        exist_ok=False,
    ):
        """
        Register a new image processor for this class.

        Args:
            config_class ([`PreTrainedConfig`]):
                The configuration corresponding to the model to register.
            image_processor_class ([`ImageProcessingMixin`]): The image processor to register.
        """
        if image_processor_class is not None:
            if slow_image_processor_class is not None:
                raise ValueError("Cannot specify both image_processor_class and slow_image_processor_class")
            warnings.warn(
                "The image_processor_class argument is deprecated and will be removed in v4.42. Please use `slow_image_processor_class`, or `fast_image_processor_class` instead",
                FutureWarning,
            )
            slow_image_processor_class = image_processor_class

        if slow_image_processor_class is None and fast_image_processor_class is None:
            raise ValueError("You need to specify either slow_image_processor_class or fast_image_processor_class")
        if slow_image_processor_class is not None and issubclass(slow_image_processor_class, BaseImageProcessorFast):
            raise ValueError("You passed a fast image processor in as the `slow_image_processor_class`.")
        if fast_image_processor_class is not None and not issubclass(
            fast_image_processor_class, BaseImageProcessorFast
        ):
            raise ValueError("The `fast_image_processor_class` should inherit from `BaseImageProcessorFast`.")

        # Avoid resetting a set slow/fast image processor if we are passing just the other ones.
        if config_class in IMAGE_PROCESSOR_MAPPING._extra_content:
            existing_slow, existing_fast = IMAGE_PROCESSOR_MAPPING[config_class]
            if slow_image_processor_class is None:
                slow_image_processor_class = existing_slow
            if fast_image_processor_class is None:
                fast_image_processor_class = existing_fast

        IMAGE_PROCESSOR_MAPPING.register(
            config_class, (slow_image_processor_class, fast_image_processor_class), exist_ok=exist_ok
        )


__all__ = ["IMAGE_PROCESSOR_MAPPING", "AutoImageProcessor"]<|MERGE_RESOLUTION|>--- conflicted
+++ resolved
@@ -100,11 +100,8 @@
             ("efficientnet", ("EfficientNetImageProcessor", "EfficientNetImageProcessorFast")),
             ("emu3", ("Emu3ImageProcessor", None)),
             ("eomt", ("EomtImageProcessor", "EomtImageProcessorFast")),
-<<<<<<< HEAD
             ("eomt_dinov3", ("EomtImageProcessor", "EomtImageProcessorFast")),
-=======
             ("ernie4_5_vl_moe", ("Ernie4_5_VL_MoeImageProcessor", "Ernie4_5_VL_MoeImageProcessorFast")),
->>>>>>> 817886a6
             ("flava", ("FlavaImageProcessor", "FlavaImageProcessorFast")),
             ("florence2", ("CLIPImageProcessor", "CLIPImageProcessorFast")),
             ("focalnet", ("BitImageProcessor", "BitImageProcessorFast")),
