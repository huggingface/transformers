# coding=utf-8
# Copyright 2022 The HuggingFace Inc. team.
#
# Licensed under the Apache License, Version 2.0 (the "License");
# you may not use this file except in compliance with the License.
# You may obtain a copy of the License at
#
#     http://www.apache.org/licenses/LICENSE-2.0
#
# Unless required by applicable law or agreed to in writing, software
# distributed under the License is distributed on an "AS IS" BASIS,
# WITHOUT WARRANTIES OR CONDITIONS OF ANY KIND, either express or implied.
# See the License for the specific language governing permissions and
# limitations under the License.
"""AutoImageProcessor class."""

import importlib
import json
import os
import warnings
from collections import OrderedDict
from typing import TYPE_CHECKING, Optional, Union

# Build the list of all image processors
from ...configuration_utils import PreTrainedConfig
from ...dynamic_module_utils import get_class_from_dynamic_module, resolve_trust_remote_code
from ...image_processing_utils import ImageProcessingMixin
from ...image_processing_utils_fast import BaseImageProcessorFast
from ...utils import (
    CONFIG_NAME,
    IMAGE_PROCESSOR_NAME,
    cached_file,
    is_timm_config_dict,
    is_timm_local_checkpoint,
    is_torchvision_available,
    is_vision_available,
    logging,
)
from ...utils.import_utils import requires
from .auto_factory import _LazyAutoMapping
from .configuration_auto import (
    CONFIG_MAPPING_NAMES,
    AutoConfig,
    model_type_to_module_name,
    replace_list_option_in_docstrings,
)


logger = logging.get_logger(__name__)


FORCE_FAST_IMAGE_PROCESSOR = ["Qwen2VLImageProcessor"]


if TYPE_CHECKING:
    # This significantly improves completion suggestion performance when
    # the transformers package is used with Microsoft's Pylance language server.
    IMAGE_PROCESSOR_MAPPING_NAMES: OrderedDict[str, tuple[Optional[str], Optional[str]]] = OrderedDict()
else:
    IMAGE_PROCESSOR_MAPPING_NAMES = OrderedDict(
        [
            ("aimv2", ("CLIPImageProcessor", "CLIPImageProcessorFast")),
            ("aimv2_vision_model", ("CLIPImageProcessor", "CLIPImageProcessorFast")),
            ("align", ("EfficientNetImageProcessor", "EfficientNetImageProcessorFast")),
            ("aria", ("AriaImageProcessor", None)),
            ("beit", ("BeitImageProcessor", "BeitImageProcessorFast")),
            ("bit", ("BitImageProcessor", "BitImageProcessorFast")),
            ("blip", ("BlipImageProcessor", "BlipImageProcessorFast")),
            ("blip-2", ("BlipImageProcessor", "BlipImageProcessorFast")),
            ("bridgetower", ("BridgeTowerImageProcessor", "BridgeTowerImageProcessorFast")),
            ("chameleon", ("ChameleonImageProcessor", "ChameleonImageProcessorFast")),
            ("chinese_clip", ("ChineseCLIPImageProcessor", "ChineseCLIPImageProcessorFast")),
            ("clip", ("CLIPImageProcessor", "CLIPImageProcessorFast")),
            ("clipseg", ("ViTImageProcessor", "ViTImageProcessorFast")),
            ("cohere2_vision", (None, "Cohere2VisionImageProcessorFast")),
            ("conditional_detr", ("ConditionalDetrImageProcessor", "ConditionalDetrImageProcessorFast")),
            ("convnext", ("ConvNextImageProcessor", "ConvNextImageProcessorFast")),
            ("convnextv2", ("ConvNextImageProcessor", "ConvNextImageProcessorFast")),
            ("cvt", ("ConvNextImageProcessor", "ConvNextImageProcessorFast")),
            ("data2vec-vision", ("BeitImageProcessor", "BeitImageProcessorFast")),
            ("deepseek_vl", ("DeepseekVLImageProcessor", "DeepseekVLImageProcessorFast")),
            ("deepseek_vl_hybrid", ("DeepseekVLHybridImageProcessor", "DeepseekVLHybridImageProcessorFast")),
            ("deformable_detr", ("DeformableDetrImageProcessor", "DeformableDetrImageProcessorFast")),
            ("deit", ("DeiTImageProcessor", "DeiTImageProcessorFast")),
            ("depth_anything", ("DPTImageProcessor", "DPTImageProcessorFast")),
            ("depth_pro", ("DepthProImageProcessor", "DepthProImageProcessorFast")),
            ("deta", ("DetaImageProcessor", None)),
            ("detr", ("DetrImageProcessor", "DetrImageProcessorFast")),
            ("dinat", ("ViTImageProcessor", "ViTImageProcessorFast")),
            ("dinov2", ("BitImageProcessor", "BitImageProcessorFast")),
            ("dinov3_vit", (None, "DINOv3ViTImageProcessorFast")),
            ("donut-swin", ("DonutImageProcessor", "DonutImageProcessorFast")),
            ("dpt", ("DPTImageProcessor", "DPTImageProcessorFast")),
            ("edgetam", (None, "Sam2ImageProcessorFast")),
            ("efficientformer", ("EfficientFormerImageProcessor", None)),
            ("efficientloftr", ("EfficientLoFTRImageProcessor", "EfficientLoFTRImageProcessorFast")),
            ("efficientnet", ("EfficientNetImageProcessor", "EfficientNetImageProcessorFast")),
            ("eomt", ("EomtImageProcessor", "EomtImageProcessorFast")),
            ("flava", ("FlavaImageProcessor", "FlavaImageProcessorFast")),
            ("focalnet", ("BitImageProcessor", "BitImageProcessorFast")),
            ("fuyu", ("FuyuImageProcessor", None)),
            ("gemma3", ("Gemma3ImageProcessor", "Gemma3ImageProcessorFast")),
            ("gemma3n", ("SiglipImageProcessor", "SiglipImageProcessorFast")),
            ("git", ("CLIPImageProcessor", "CLIPImageProcessorFast")),
            ("glm4v", ("Glm4vImageProcessor", "Glm4vImageProcessorFast")),
            ("glpn", ("GLPNImageProcessor", None)),
            ("got_ocr2", ("GotOcr2ImageProcessor", "GotOcr2ImageProcessorFast")),
            ("grounding-dino", ("GroundingDinoImageProcessor", "GroundingDinoImageProcessorFast")),
            ("groupvit", ("CLIPImageProcessor", "CLIPImageProcessorFast")),
            ("hiera", ("BitImageProcessor", "BitImageProcessorFast")),
            ("idefics", ("IdeficsImageProcessor", None)),
            ("idefics2", ("Idefics2ImageProcessor", "Idefics2ImageProcessorFast")),
            ("idefics3", ("Idefics3ImageProcessor", "Idefics3ImageProcessorFast")),
            ("ijepa", ("ViTImageProcessor", "ViTImageProcessorFast")),
            ("imagegpt", ("ImageGPTImageProcessor", "ImageGPTImageProcessorFast")),
            ("instructblip", ("BlipImageProcessor", "BlipImageProcessorFast")),
            ("instructblipvideo", ("InstructBlipVideoImageProcessor", None)),
            ("janus", ("JanusImageProcessor", "JanusImageProcessorFast")),
            ("kosmos-2", ("CLIPImageProcessor", "CLIPImageProcessorFast")),
            ("kosmos-2.5", ("Kosmos2_5ImageProcessor", "Kosmos2_5ImageProcessorFast")),
            ("layoutlmv2", ("LayoutLMv2ImageProcessor", "LayoutLMv2ImageProcessorFast")),
            ("layoutlmv3", ("LayoutLMv3ImageProcessor", "LayoutLMv3ImageProcessorFast")),
            ("levit", ("LevitImageProcessor", "LevitImageProcessorFast")),
            ("lfm2_vl", (None, "Lfm2VlImageProcessorFast")),
            ("lightglue", ("LightGlueImageProcessor", None)),
            ("llama4", ("Llama4ImageProcessor", "Llama4ImageProcessorFast")),
            ("llava", ("LlavaImageProcessor", "LlavaImageProcessorFast")),
            ("llava_next", ("LlavaNextImageProcessor", "LlavaNextImageProcessorFast")),
            ("llava_next_video", ("LlavaNextVideoImageProcessor", None)),
            ("llava_onevision", ("LlavaOnevisionImageProcessor", "LlavaOnevisionImageProcessorFast")),
            ("mask2former", ("Mask2FormerImageProcessor", "Mask2FormerImageProcessorFast")),
            ("maskformer", ("MaskFormerImageProcessor", "MaskFormerImageProcessorFast")),
            ("metaclip_2", ("CLIPImageProcessor", "CLIPImageProcessorFast")),
            ("mgp-str", ("ViTImageProcessor", "ViTImageProcessorFast")),
            ("mistral3", ("PixtralImageProcessor", "PixtralImageProcessorFast")),
            ("mlcd", ("CLIPImageProcessor", "CLIPImageProcessorFast")),
<<<<<<< HEAD
            ("mllama", ("MllamaImageProcessor", "MllamaImageProcessorFast")),
            ("mobilenet_v1", ("MobileNetV1ImageProcessor",)),
=======
            ("mllama", ("MllamaImageProcessor", None)),
            ("mm-grounding-dino", ("GroundingDinoImageProcessor", "GroundingDinoImageProcessorFast")),
            ("mobilenet_v1", ("MobileNetV1ImageProcessor", "MobileNetV1ImageProcessorFast")),
>>>>>>> caa14e7d
            ("mobilenet_v2", ("MobileNetV2ImageProcessor", "MobileNetV2ImageProcessorFast")),
            ("mobilevit", ("MobileViTImageProcessor", "MobileViTImageProcessorFast")),
            ("mobilevitv2", ("MobileViTImageProcessor", "MobileViTImageProcessorFast")),
            ("nat", ("ViTImageProcessor", "ViTImageProcessorFast")),
            ("nougat", ("NougatImageProcessor", "NougatImageProcessorFast")),
            ("oneformer", ("OneFormerImageProcessor", "OneFormerImageProcessorFast")),
            ("ovis2", ("Ovis2ImageProcessor", "Ovis2ImageProcessorFast")),
            ("owlv2", ("Owlv2ImageProcessor", "Owlv2ImageProcessorFast")),
            ("owlvit", ("OwlViTImageProcessor", "OwlViTImageProcessorFast")),
            ("paligemma", ("SiglipImageProcessor", "SiglipImageProcessorFast")),
            ("perceiver", ("PerceiverImageProcessor", "PerceiverImageProcessorFast")),
            ("perception_lm", (None, "PerceptionLMImageProcessorFast")),
            ("phi4_multimodal", (None, "Phi4MultimodalImageProcessorFast")),
            ("pix2struct", ("Pix2StructImageProcessor", None)),
            ("pixtral", ("PixtralImageProcessor", "PixtralImageProcessorFast")),
            ("poolformer", ("PoolFormerImageProcessor", "PoolFormerImageProcessorFast")),
            ("prompt_depth_anything", ("PromptDepthAnythingImageProcessor", "PromptDepthAnythingImageProcessorFast")),
            ("pvt", ("PvtImageProcessor", "PvtImageProcessorFast")),
            ("pvt_v2", ("PvtImageProcessor", "PvtImageProcessorFast")),
            ("qwen2_5_vl", ("Qwen2VLImageProcessor", "Qwen2VLImageProcessorFast")),
            ("qwen2_vl", ("Qwen2VLImageProcessor", "Qwen2VLImageProcessorFast")),
            ("qwen3_vl", ("Qwen2VLImageProcessor", "Qwen2VLImageProcessorFast")),
            ("regnet", ("ConvNextImageProcessor", "ConvNextImageProcessorFast")),
            ("resnet", ("ConvNextImageProcessor", "ConvNextImageProcessorFast")),
            ("rt_detr", ("RTDetrImageProcessor", "RTDetrImageProcessorFast")),
            ("sam", ("SamImageProcessor", "SamImageProcessorFast")),
            ("sam2", (None, "Sam2ImageProcessorFast")),
            ("sam_hq", ("SamImageProcessor", "SamImageProcessorFast")),
            ("segformer", ("SegformerImageProcessor", "SegformerImageProcessorFast")),
            ("seggpt", ("SegGptImageProcessor", None)),
            ("shieldgemma2", ("Gemma3ImageProcessor", "Gemma3ImageProcessorFast")),
            ("siglip", ("SiglipImageProcessor", "SiglipImageProcessorFast")),
            ("siglip2", ("Siglip2ImageProcessor", "Siglip2ImageProcessorFast")),
            ("smolvlm", ("SmolVLMImageProcessor", "SmolVLMImageProcessorFast")),
            ("superglue", ("SuperGlueImageProcessor", None)),
            ("superpoint", ("SuperPointImageProcessor", "SuperPointImageProcessorFast")),
            ("swiftformer", ("ViTImageProcessor", "ViTImageProcessorFast")),
            ("swin", ("ViTImageProcessor", "ViTImageProcessorFast")),
            ("swin2sr", ("Swin2SRImageProcessor", "Swin2SRImageProcessorFast")),
            ("swinv2", ("ViTImageProcessor", "ViTImageProcessorFast")),
            ("table-transformer", ("DetrImageProcessor", "DetrImageProcessorFast")),
            ("textnet", ("TextNetImageProcessor", "TextNetImageProcessorFast")),
            ("timesformer", ("VideoMAEImageProcessor", None)),
            ("timm_wrapper", ("TimmWrapperImageProcessor", None)),
            ("tvlt", ("TvltImageProcessor", None)),
            ("tvp", ("TvpImageProcessor", "TvpImageProcessorFast")),
            ("udop", ("LayoutLMv3ImageProcessor", "LayoutLMv3ImageProcessorFast")),
            ("upernet", ("SegformerImageProcessor", "SegformerImageProcessorFast")),
            ("van", ("ConvNextImageProcessor", "ConvNextImageProcessorFast")),
            ("videomae", ("VideoMAEImageProcessor", None)),
            ("vilt", ("ViltImageProcessor", "ViltImageProcessorFast")),
            ("vipllava", ("CLIPImageProcessor", "CLIPImageProcessorFast")),
            ("vit", ("ViTImageProcessor", "ViTImageProcessorFast")),
            ("vit_hybrid", ("ViTHybridImageProcessor", None)),
            ("vit_mae", ("ViTImageProcessor", "ViTImageProcessorFast")),
            ("vit_msn", ("ViTImageProcessor", "ViTImageProcessorFast")),
            ("vitmatte", ("VitMatteImageProcessor", "VitMatteImageProcessorFast")),
            ("xclip", ("CLIPImageProcessor", "CLIPImageProcessorFast")),
            ("yolos", ("YolosImageProcessor", "YolosImageProcessorFast")),
            ("zoedepth", ("ZoeDepthImageProcessor", "ZoeDepthImageProcessorFast")),
        ]
    )

# Override to None if the packages are not available
for model_type, (slow_class, fast_class) in IMAGE_PROCESSOR_MAPPING_NAMES.items():
    if not is_vision_available():
        slow_class = None
    if not is_torchvision_available():
        fast_class = None

    IMAGE_PROCESSOR_MAPPING_NAMES[model_type] = (slow_class, fast_class)

IMAGE_PROCESSOR_MAPPING = _LazyAutoMapping(CONFIG_MAPPING_NAMES, IMAGE_PROCESSOR_MAPPING_NAMES)


def get_image_processor_class_from_name(class_name: str):
    if class_name == "BaseImageProcessorFast":
        return BaseImageProcessorFast

    for module_name, extractors in IMAGE_PROCESSOR_MAPPING_NAMES.items():
        if class_name in extractors:
            module_name = model_type_to_module_name(module_name)

            module = importlib.import_module(f".{module_name}", "transformers.models")
            try:
                return getattr(module, class_name)
            except AttributeError:
                continue

    for extractors in IMAGE_PROCESSOR_MAPPING._extra_content.values():
        for extractor in extractors:
            if getattr(extractor, "__name__", None) == class_name:
                return extractor

    # We did not find the class, but maybe it's because a dep is missing. In that case, the class will be in the main
    # init and we return the proper dummy to get an appropriate error message.
    main_module = importlib.import_module("transformers")
    if hasattr(main_module, class_name):
        return getattr(main_module, class_name)

    return None


def get_image_processor_config(
    pretrained_model_name_or_path: Union[str, os.PathLike],
    cache_dir: Optional[Union[str, os.PathLike]] = None,
    force_download: bool = False,
    proxies: Optional[dict[str, str]] = None,
    token: Optional[Union[bool, str]] = None,
    revision: Optional[str] = None,
    local_files_only: bool = False,
    **kwargs,
):
    """
    Loads the image processor configuration from a pretrained model image processor configuration.

    Args:
        pretrained_model_name_or_path (`str` or `os.PathLike`):
            This can be either:

            - a string, the *model id* of a pretrained model configuration hosted inside a model repo on
              huggingface.co.
            - a path to a *directory* containing a configuration file saved using the
              [`~PreTrainedTokenizer.save_pretrained`] method, e.g., `./my_model_directory/`.

        cache_dir (`str` or `os.PathLike`, *optional*):
            Path to a directory in which a downloaded pretrained model configuration should be cached if the standard
            cache should not be used.
        force_download (`bool`, *optional*, defaults to `False`):
            Whether or not to force to (re-)download the configuration files and override the cached versions if they
            exist.
        proxies (`dict[str, str]`, *optional*):
            A dictionary of proxy servers to use by protocol or endpoint, e.g., `{'http': 'foo.bar:3128',
            'http://hostname': 'foo.bar:4012'}.` The proxies are used on each request.
        token (`str` or *bool*, *optional*):
            The token to use as HTTP bearer authorization for remote files. If `True`, will use the token generated
            when running `hf auth login` (stored in `~/.huggingface`).
        revision (`str`, *optional*, defaults to `"main"`):
            The specific model version to use. It can be a branch name, a tag name, or a commit id, since we use a
            git-based system for storing models and other artifacts on huggingface.co, so `revision` can be any
            identifier allowed by git.
        local_files_only (`bool`, *optional*, defaults to `False`):
            If `True`, will only try to load the image processor configuration from local files.

    <Tip>

    Passing `token=True` is required when you want to use a private model.

    </Tip>

    Returns:
        `Dict`: The configuration of the image processor.

    Examples:

    ```python
    # Download configuration from huggingface.co and cache.
    image_processor_config = get_image_processor_config("google-bert/bert-base-uncased")
    # This model does not have a image processor config so the result will be an empty dict.
    image_processor_config = get_image_processor_config("FacebookAI/xlm-roberta-base")

    # Save a pretrained image processor locally and you can reload its config
    from transformers import AutoTokenizer

    image_processor = AutoImageProcessor.from_pretrained("google/vit-base-patch16-224-in21k")
    image_processor.save_pretrained("image-processor-test")
    image_processor_config = get_image_processor_config("image-processor-test")
    ```"""
    use_auth_token = kwargs.pop("use_auth_token", None)
    if use_auth_token is not None:
        warnings.warn(
            "The `use_auth_token` argument is deprecated and will be removed in v5 of Transformers. Please use `token` instead.",
            FutureWarning,
        )
        if token is not None:
            raise ValueError("`token` and `use_auth_token` are both specified. Please set only the argument `token`.")
        token = use_auth_token

    resolved_config_file = cached_file(
        pretrained_model_name_or_path,
        IMAGE_PROCESSOR_NAME,
        cache_dir=cache_dir,
        force_download=force_download,
        proxies=proxies,
        token=token,
        revision=revision,
        local_files_only=local_files_only,
        _raise_exceptions_for_gated_repo=False,
        _raise_exceptions_for_missing_entries=False,
        _raise_exceptions_for_connection_errors=False,
    )
    if resolved_config_file is None:
        logger.info(
            "Could not locate the image processor configuration file, will try to use the model config instead."
        )
        return {}

    with open(resolved_config_file, encoding="utf-8") as reader:
        return json.load(reader)


def _warning_fast_image_processor_available(fast_class):
    logger.warning(
        f"Fast image processor class {fast_class} is available for this model. "
        "Using slow image processor class. To use the fast image processor class set `use_fast=True`."
    )


@requires(backends=("vision",))
class AutoImageProcessor:
    r"""
    This is a generic image processor class that will be instantiated as one of the image processor classes of the
    library when created with the [`AutoImageProcessor.from_pretrained`] class method.

    This class cannot be instantiated directly using `__init__()` (throws an error).
    """

    def __init__(self):
        raise OSError(
            "AutoImageProcessor is designed to be instantiated "
            "using the `AutoImageProcessor.from_pretrained(pretrained_model_name_or_path)` method."
        )

    @classmethod
    @replace_list_option_in_docstrings(IMAGE_PROCESSOR_MAPPING_NAMES)
    def from_pretrained(cls, pretrained_model_name_or_path, *inputs, **kwargs):
        r"""
        Instantiate one of the image processor classes of the library from a pretrained model vocabulary.

        The image processor class to instantiate is selected based on the `model_type` property of the config object
        (either passed as an argument or loaded from `pretrained_model_name_or_path` if possible), or when it's
        missing, by falling back to using pattern matching on `pretrained_model_name_or_path`:

        List options

        Params:
            pretrained_model_name_or_path (`str` or `os.PathLike`):
                This can be either:

                - a string, the *model id* of a pretrained image_processor hosted inside a model repo on
                  huggingface.co.
                - a path to a *directory* containing a image processor file saved using the
                  [`~image_processing_utils.ImageProcessingMixin.save_pretrained`] method, e.g.,
                  `./my_model_directory/`.
                - a path or url to a saved image processor JSON *file*, e.g.,
                  `./my_model_directory/preprocessor_config.json`.
            cache_dir (`str` or `os.PathLike`, *optional*):
                Path to a directory in which a downloaded pretrained model image processor should be cached if the
                standard cache should not be used.
            force_download (`bool`, *optional*, defaults to `False`):
                Whether or not to force to (re-)download the image processor files and override the cached versions if
                they exist.
            proxies (`dict[str, str]`, *optional*):
                A dictionary of proxy servers to use by protocol or endpoint, e.g., `{'http': 'foo.bar:3128',
                'http://hostname': 'foo.bar:4012'}.` The proxies are used on each request.
            token (`str` or *bool*, *optional*):
                The token to use as HTTP bearer authorization for remote files. If `True`, will use the token generated
                when running `hf auth login` (stored in `~/.huggingface`).
            revision (`str`, *optional*, defaults to `"main"`):
                The specific model version to use. It can be a branch name, a tag name, or a commit id, since we use a
                git-based system for storing models and other artifacts on huggingface.co, so `revision` can be any
                identifier allowed by git.
            use_fast (`bool`, *optional*, defaults to `False`):
                Use a fast torchvision-base image processor if it is supported for a given model.
                If a fast image processor is not available for a given model, a normal numpy-based image processor
                is returned instead.
            return_unused_kwargs (`bool`, *optional*, defaults to `False`):
                If `False`, then this function returns just the final image processor object. If `True`, then this
                functions returns a `Tuple(image_processor, unused_kwargs)` where *unused_kwargs* is a dictionary
                consisting of the key/value pairs whose keys are not image processor attributes: i.e., the part of
                `kwargs` which has not been used to update `image_processor` and is otherwise ignored.
            trust_remote_code (`bool`, *optional*, defaults to `False`):
                Whether or not to allow for custom models defined on the Hub in their own modeling files. This option
                should only be set to `True` for repositories you trust and in which you have read the code, as it will
                execute code present on the Hub on your local machine.
            image_processor_filename (`str`, *optional*, defaults to `"config.json"`):
                The name of the file in the model directory to use for the image processor config.
            kwargs (`dict[str, Any]`, *optional*):
                The values in kwargs of any keys which are image processor attributes will be used to override the
                loaded values. Behavior concerning key/value pairs whose keys are *not* image processor attributes is
                controlled by the `return_unused_kwargs` keyword parameter.

        <Tip>

        Passing `token=True` is required when you want to use a private model.

        </Tip>

        Examples:

        ```python
        >>> from transformers import AutoImageProcessor

        >>> # Download image processor from huggingface.co and cache.
        >>> image_processor = AutoImageProcessor.from_pretrained("google/vit-base-patch16-224-in21k")

        >>> # If image processor files are in a directory (e.g. image processor was saved using *save_pretrained('./test/saved_model/')*)
        >>> # image_processor = AutoImageProcessor.from_pretrained("./test/saved_model/")
        ```"""
        use_auth_token = kwargs.pop("use_auth_token", None)
        if use_auth_token is not None:
            warnings.warn(
                "The `use_auth_token` argument is deprecated and will be removed in v5 of Transformers. Please use `token` instead.",
                FutureWarning,
            )
            if kwargs.get("token") is not None:
                raise ValueError(
                    "`token` and `use_auth_token` are both specified. Please set only the argument `token`."
                )
            kwargs["token"] = use_auth_token

        config = kwargs.pop("config", None)
        # TODO: @yoni, change in v4.48 (use_fast set to True by default)
        use_fast = kwargs.pop("use_fast", None)
        trust_remote_code = kwargs.pop("trust_remote_code", None)
        kwargs["_from_auto"] = True

        # Resolve the image processor config filename
        if "image_processor_filename" in kwargs:
            image_processor_filename = kwargs.pop("image_processor_filename")
        elif is_timm_local_checkpoint(pretrained_model_name_or_path):
            image_processor_filename = CONFIG_NAME
        else:
            image_processor_filename = IMAGE_PROCESSOR_NAME

        # Load the image processor config
        try:
            # Main path for all transformers models and local TimmWrapper checkpoints
            config_dict, _ = ImageProcessingMixin.get_image_processor_dict(
                pretrained_model_name_or_path, image_processor_filename=image_processor_filename, **kwargs
            )
        except Exception as initial_exception:
            # Fallback path for Hub TimmWrapper checkpoints. Timm models' image processing is saved in `config.json`
            # instead of `preprocessor_config.json`. Because this is an Auto class and we don't have any information
            # except the model name, the only way to check if a remote checkpoint is a timm model is to try to
            # load `config.json` and if it fails with some error, we raise the initial exception.
            try:
                config_dict, _ = ImageProcessingMixin.get_image_processor_dict(
                    pretrained_model_name_or_path, image_processor_filename=CONFIG_NAME, **kwargs
                )
            except Exception:
                raise initial_exception

            # In case we have a config_dict, but it's not a timm config dict, we raise the initial exception,
            # because only timm models have image processing in `config.json`.
            if not is_timm_config_dict(config_dict):
                raise initial_exception

        image_processor_type = config_dict.get("image_processor_type", None)
        image_processor_auto_map = None
        if "AutoImageProcessor" in config_dict.get("auto_map", {}):
            image_processor_auto_map = config_dict["auto_map"]["AutoImageProcessor"]

        # If we still don't have the image processor class, check if we're loading from a previous feature extractor config
        # and if so, infer the image processor class from there.
        if image_processor_type is None and image_processor_auto_map is None:
            feature_extractor_class = config_dict.pop("feature_extractor_type", None)
            if feature_extractor_class is not None:
                image_processor_type = feature_extractor_class.replace("FeatureExtractor", "ImageProcessor")
            if "AutoFeatureExtractor" in config_dict.get("auto_map", {}):
                feature_extractor_auto_map = config_dict["auto_map"]["AutoFeatureExtractor"]
                image_processor_auto_map = feature_extractor_auto_map.replace("FeatureExtractor", "ImageProcessor")

        # If we don't find the image processor class in the image processor config, let's try the model config.
        if image_processor_type is None and image_processor_auto_map is None:
            if not isinstance(config, PreTrainedConfig):
                config = AutoConfig.from_pretrained(
                    pretrained_model_name_or_path,
                    trust_remote_code=trust_remote_code,
                    **kwargs,
                )
            # It could be in `config.image_processor_type``
            image_processor_type = getattr(config, "image_processor_type", None)
            if hasattr(config, "auto_map") and "AutoImageProcessor" in config.auto_map:
                image_processor_auto_map = config.auto_map["AutoImageProcessor"]

        image_processor_class = None
        # TODO: @yoni, change logic in v4.52 (when use_fast set to True by default)
        if image_processor_type is not None:
            # if use_fast is not set and the processor was saved with a fast processor, we use it, otherwise we use the slow processor.
            if use_fast is None:
                use_fast = image_processor_type.endswith("Fast")
                if not use_fast and image_processor_type in FORCE_FAST_IMAGE_PROCESSOR and is_torchvision_available():
                    use_fast = True
                    logger.warning_once(
                        f"The image processor of type `{image_processor_type}` is now loaded as a fast processor by default, even if the model checkpoint was saved with a slow processor. "
                        "This is a breaking change and may produce slightly different outputs. To continue using the slow processor, instantiate this class with `use_fast=False`. "
                        "Note that this behavior will be extended to all models in a future release."
                    )
                if not use_fast:
                    logger.warning_once(
                        "Using a slow image processor as `use_fast` is unset and a slow processor was saved with this model. "
                        "`use_fast=True` will be the default behavior in v4.52, even if the model was saved with a slow processor. "
                        "This will result in minor differences in outputs. You'll still be able to use a slow processor with `use_fast=False`."
                    )
            if use_fast and not image_processor_type.endswith("Fast"):
                image_processor_type += "Fast"
            if use_fast and not is_torchvision_available():
                # check if there is a slow image processor class to fallback to
                image_processor_class = get_image_processor_class_from_name(image_processor_type[:-4])
                if image_processor_class is None:
                    raise ValueError(
                        f"`{image_processor_type}` requires `torchvision` to be installed. Please install `torchvision` and try again."
                    )
                logger.warning_once(
                    "Using `use_fast=True` but `torchvision` is not available. Falling back to the slow image processor."
                )
                use_fast = False
            if use_fast:
                for image_processors in IMAGE_PROCESSOR_MAPPING_NAMES.values():
                    if image_processor_type in image_processors:
                        break
                else:
                    image_processor_type = image_processor_type[:-4]
                    use_fast = False
                    logger.warning_once(
                        "`use_fast` is set to `True` but the image processor class does not have a fast version. "
                        " Falling back to the slow version."
                    )
                image_processor_class = get_image_processor_class_from_name(image_processor_type)
            else:
                image_processor_type_slow = image_processor_type.removesuffix("Fast")
                image_processor_class = get_image_processor_class_from_name(image_processor_type_slow)
                if image_processor_class is None and image_processor_type.endswith("Fast"):
                    raise ValueError(
                        f"`{image_processor_type}` does not have a slow version. Please set `use_fast=True` when instantiating the processor."
                    )

        has_remote_code = image_processor_auto_map is not None
        has_local_code = image_processor_class is not None or type(config) in IMAGE_PROCESSOR_MAPPING
        if has_remote_code:
            if image_processor_auto_map is not None and not isinstance(image_processor_auto_map, tuple):
                # In some configs, only the slow image processor class is stored
                image_processor_auto_map = (image_processor_auto_map, None)
            if use_fast and image_processor_auto_map[1] is not None:
                class_ref = image_processor_auto_map[1]
            else:
                class_ref = image_processor_auto_map[0]
            if "--" in class_ref:
                upstream_repo = class_ref.split("--")[0]
            else:
                upstream_repo = None
            trust_remote_code = resolve_trust_remote_code(
                trust_remote_code, pretrained_model_name_or_path, has_local_code, has_remote_code, upstream_repo
            )

        if has_remote_code and trust_remote_code:
            if not use_fast and image_processor_auto_map[1] is not None:
                _warning_fast_image_processor_available(image_processor_auto_map[1])

            image_processor_class = get_class_from_dynamic_module(class_ref, pretrained_model_name_or_path, **kwargs)
            _ = kwargs.pop("code_revision", None)
            image_processor_class.register_for_auto_class()
            return image_processor_class.from_dict(config_dict, **kwargs)
        elif image_processor_class is not None:
            return image_processor_class.from_dict(config_dict, **kwargs)
        # Last try: we use the IMAGE_PROCESSOR_MAPPING.
        elif type(config) in IMAGE_PROCESSOR_MAPPING:
            image_processor_tuple = IMAGE_PROCESSOR_MAPPING[type(config)]

            image_processor_class_py, image_processor_class_fast = image_processor_tuple

            if not use_fast and image_processor_class_fast is not None:
                _warning_fast_image_processor_available(image_processor_class_fast)

            if image_processor_class_fast and (use_fast or image_processor_class_py is None):
                return image_processor_class_fast.from_pretrained(pretrained_model_name_or_path, *inputs, **kwargs)
            else:
                if image_processor_class_py is not None:
                    return image_processor_class_py.from_pretrained(pretrained_model_name_or_path, *inputs, **kwargs)
                else:
                    raise ValueError(
                        "This image processor cannot be instantiated. Please make sure you have `Pillow` installed."
                    )
        raise ValueError(
            f"Unrecognized image processor in {pretrained_model_name_or_path}. Should have a "
            f"`image_processor_type` key in its {IMAGE_PROCESSOR_NAME} of {CONFIG_NAME}, or one of the following "
            f"`model_type` keys in its {CONFIG_NAME}: {', '.join(c for c in IMAGE_PROCESSOR_MAPPING_NAMES)}"
        )

    @staticmethod
    def register(
        config_class,
        image_processor_class=None,
        slow_image_processor_class=None,
        fast_image_processor_class=None,
        exist_ok=False,
    ):
        """
        Register a new image processor for this class.

        Args:
            config_class ([`PreTrainedConfig`]):
                The configuration corresponding to the model to register.
            image_processor_class ([`ImageProcessingMixin`]): The image processor to register.
        """
        if image_processor_class is not None:
            if slow_image_processor_class is not None:
                raise ValueError("Cannot specify both image_processor_class and slow_image_processor_class")
            warnings.warn(
                "The image_processor_class argument is deprecated and will be removed in v4.42. Please use `slow_image_processor_class`, or `fast_image_processor_class` instead",
                FutureWarning,
            )
            slow_image_processor_class = image_processor_class

        if slow_image_processor_class is None and fast_image_processor_class is None:
            raise ValueError("You need to specify either slow_image_processor_class or fast_image_processor_class")
        if slow_image_processor_class is not None and issubclass(slow_image_processor_class, BaseImageProcessorFast):
            raise ValueError("You passed a fast image processor in as the `slow_image_processor_class`.")
        if fast_image_processor_class is not None and not issubclass(
            fast_image_processor_class, BaseImageProcessorFast
        ):
            raise ValueError("The `fast_image_processor_class` should inherit from `BaseImageProcessorFast`.")

        if (
            slow_image_processor_class is not None
            and fast_image_processor_class is not None
            and issubclass(fast_image_processor_class, BaseImageProcessorFast)
            and fast_image_processor_class.slow_image_processor_class != slow_image_processor_class
        ):
            raise ValueError(
                "The fast processor class you are passing has a `slow_image_processor_class` attribute that is not "
                "consistent with the slow processor class you passed (fast tokenizer has "
                f"{fast_image_processor_class.slow_image_processor_class} and you passed {slow_image_processor_class}. Fix one of those "
                "so they match!"
            )

        # Avoid resetting a set slow/fast image processor if we are passing just the other ones.
        if config_class in IMAGE_PROCESSOR_MAPPING._extra_content:
            existing_slow, existing_fast = IMAGE_PROCESSOR_MAPPING[config_class]
            if slow_image_processor_class is None:
                slow_image_processor_class = existing_slow
            if fast_image_processor_class is None:
                fast_image_processor_class = existing_fast

        IMAGE_PROCESSOR_MAPPING.register(
            config_class, (slow_image_processor_class, fast_image_processor_class), exist_ok=exist_ok
        )


__all__ = ["IMAGE_PROCESSOR_MAPPING", "AutoImageProcessor"]<|MERGE_RESOLUTION|>--- conflicted
+++ resolved
@@ -134,14 +134,9 @@
             ("mgp-str", ("ViTImageProcessor", "ViTImageProcessorFast")),
             ("mistral3", ("PixtralImageProcessor", "PixtralImageProcessorFast")),
             ("mlcd", ("CLIPImageProcessor", "CLIPImageProcessorFast")),
-<<<<<<< HEAD
             ("mllama", ("MllamaImageProcessor", "MllamaImageProcessorFast")),
-            ("mobilenet_v1", ("MobileNetV1ImageProcessor",)),
-=======
-            ("mllama", ("MllamaImageProcessor", None)),
             ("mm-grounding-dino", ("GroundingDinoImageProcessor", "GroundingDinoImageProcessorFast")),
             ("mobilenet_v1", ("MobileNetV1ImageProcessor", "MobileNetV1ImageProcessorFast")),
->>>>>>> caa14e7d
             ("mobilenet_v2", ("MobileNetV2ImageProcessor", "MobileNetV2ImageProcessorFast")),
             ("mobilevit", ("MobileViTImageProcessor", "MobileViTImageProcessorFast")),
             ("mobilevitv2", ("MobileViTImageProcessor", "MobileViTImageProcessorFast")),
