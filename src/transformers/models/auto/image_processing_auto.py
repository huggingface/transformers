--- conflicted
+++ resolved
@@ -120,11 +120,7 @@
             ("ijepa", ("ViTImageProcessor", "ViTImageProcessorFast")),
             ("imagegpt", ("ImageGPTImageProcessor", "ImageGPTImageProcessorFast")),
             ("instructblip", ("BlipImageProcessor", "BlipImageProcessorFast")),
-<<<<<<< HEAD
-            ("instructblipvideo", ("InstructBlipVideoImageProcessor", None)),
             ("internvl", ("GotOcr2ImageProcessor", "GotOcr2ImageProcessorFast")),
-=======
->>>>>>> 87be5595
             ("janus", ("JanusImageProcessor", "JanusImageProcessorFast")),
             ("kosmos-2", ("CLIPImageProcessor", "CLIPImageProcessorFast")),
             ("kosmos-2.5", ("Kosmos2_5ImageProcessor", "Kosmos2_5ImageProcessorFast")),
