# coding=utf-8
# Copyright 2022 The HuggingFace Inc. team.
#
# Licensed under the Apache License, Version 2.0 (the "License");
# you may not use this file except in compliance with the License.
# You may obtain a copy of the License at
#
#     http://www.apache.org/licenses/LICENSE-2.0
#
# Unless required by applicable law or agreed to in writing, software
# distributed under the License is distributed on an "AS IS" BASIS,
# WITHOUT WARRANTIES OR CONDITIONS OF ANY KIND, either express or implied.
# See the License for the specific language governing permissions and
# limitations under the License.
"""AutoImageProcessor class."""

import importlib
import json
import os
import warnings
from collections import OrderedDict
from typing import TYPE_CHECKING, Optional, Union

# Build the list of all image processors
from ...configuration_utils import PretrainedConfig
from ...dynamic_module_utils import get_class_from_dynamic_module, resolve_trust_remote_code
from ...image_processing_utils import ImageProcessingMixin
from ...image_processing_utils_fast import BaseImageProcessorFast
from ...utils import (
    CONFIG_NAME,
    IMAGE_PROCESSOR_NAME,
    cached_file,
    is_timm_config_dict,
    is_timm_local_checkpoint,
    is_torchvision_available,
    is_vision_available,
    logging,
)
from ...utils.import_utils import requires
from .auto_factory import _LazyAutoMapping
from .configuration_auto import (
    CONFIG_MAPPING_NAMES,
    AutoConfig,
    model_type_to_module_name,
    replace_list_option_in_docstrings,
)


logger = logging.get_logger(__name__)


if TYPE_CHECKING:
    # This significantly improves completion suggestion performance when
    # the transformers package is used with Microsoft's Pylance language server.
    IMAGE_PROCESSOR_MAPPING_NAMES: OrderedDict[str, tuple[Optional[str], Optional[str]]] = OrderedDict()
else:
    IMAGE_PROCESSOR_MAPPING_NAMES = OrderedDict(
        [
            ("aimv2", ("CLIPImageProcessor", "CLIPImageProcessorFast")),
            ("aimv2_vision_model", ("CLIPImageProcessor", "CLIPImageProcessorFast")),
            ("align", ("EfficientNetImageProcessor", "EfficientNetImageProcessorFast")),
            ("aria", ("AriaImageProcessor")),
            ("beit", ("BeitImageProcessor", "BeitImageProcessorFast")),
            ("bit", ("BitImageProcessor", "BitImageProcessorFast")),
            ("blip", ("BlipImageProcessor", "BlipImageProcessorFast")),
            ("blip-2", ("BlipImageProcessor", "BlipImageProcessorFast")),
            ("bridgetower", ("BridgeTowerImageProcessor", "BridgeTowerImageProcessorFast")),
            ("chameleon", ("ChameleonImageProcessor", "ChameleonImageProcessorFast")),
            ("chinese_clip", ("ChineseCLIPImageProcessor", "ChineseCLIPImageProcessorFast")),
            ("clip", ("CLIPImageProcessor", "CLIPImageProcessorFast")),
            ("clipseg", ("ViTImageProcessor", "ViTImageProcessorFast")),
            ("conditional_detr", ("ConditionalDetrImageProcessor", "ConditionalDetrImageProcessorFast")),
            ("convnext", ("ConvNextImageProcessor", "ConvNextImageProcessorFast")),
            ("convnextv2", ("ConvNextImageProcessor", "ConvNextImageProcessorFast")),
            ("cvt", ("ConvNextImageProcessor", "ConvNextImageProcessorFast")),
            ("data2vec-vision", ("BeitImageProcessor", "BeitImageProcessorFast")),
            ("deformable_detr", ("DeformableDetrImageProcessor", "DeformableDetrImageProcessorFast")),
            ("deit", ("DeiTImageProcessor", "DeiTImageProcessorFast")),
            ("depth_anything", ("DPTImageProcessor", "DPTImageProcessorFast")),
            ("depth_pro", ("DepthProImageProcessor", "DepthProImageProcessorFast")),
            ("deta", ("DetaImageProcessor",)),
            ("detr", ("DetrImageProcessor", "DetrImageProcessorFast")),
            ("dinat", ("ViTImageProcessor", "ViTImageProcessorFast")),
            ("dinov2", ("BitImageProcessor", "BitImageProcessorFast")),
            ("donut-swin", ("DonutImageProcessor", "DonutImageProcessorFast")),
            ("dpt", ("DPTImageProcessor", "DPTImageProcessorFast")),
            ("efficientformer", ("EfficientFormerImageProcessor",)),
            ("efficientloftr", ("EfficientLoFTRImageProcessor",)),
            ("efficientnet", ("EfficientNetImageProcessor", "EfficientNetImageProcessorFast")),
            ("eomt", ("EomtImageProcessor", "EomtImageProcessorFast")),
            ("flava", ("FlavaImageProcessor", "FlavaImageProcessorFast")),
            ("focalnet", ("BitImageProcessor", "BitImageProcessorFast")),
            ("fuyu", ("FuyuImageProcessor",)),
            ("gemma3", ("Gemma3ImageProcessor", "Gemma3ImageProcessorFast")),
            ("gemma3n", ("SiglipImageProcessor", "SiglipImageProcessorFast")),
            ("git", ("CLIPImageProcessor", "CLIPImageProcessorFast")),
            ("glm4v", ("Glm4vImageProcessor", "Glm4vImageProcessorFast")),
            ("glpn", ("GLPNImageProcessor",)),
            ("got_ocr2", ("GotOcr2ImageProcessor", "GotOcr2ImageProcessorFast")),
            ("grounding-dino", ("GroundingDinoImageProcessor", "GroundingDinoImageProcessorFast")),
            ("groupvit", ("CLIPImageProcessor", "CLIPImageProcessorFast")),
            ("hiera", ("BitImageProcessor", "BitImageProcessorFast")),
            ("idefics", ("IdeficsImageProcessor",)),
            ("idefics2", ("Idefics2ImageProcessor", "Idefics2ImageProcessorFast")),
            ("idefics3", ("Idefics3ImageProcessor", "Idefics3ImageProcessorFast")),
            ("ijepa", ("ViTImageProcessor", "ViTImageProcessorFast")),
            ("imagegpt", ("ImageGPTImageProcessor",)),
            ("instructblip", ("BlipImageProcessor", "BlipImageProcessorFast")),
            ("instructblipvideo", ("InstructBlipVideoImageProcessor",)),
            ("janus", ("JanusImageProcessor")),
            ("kosmos-2", ("CLIPImageProcessor", "CLIPImageProcessorFast")),
            ("layoutlmv2", ("LayoutLMv2ImageProcessor", "LayoutLMv2ImageProcessorFast")),
            ("layoutlmv3", ("LayoutLMv3ImageProcessor", "LayoutLMv3ImageProcessorFast")),
            ("levit", ("LevitImageProcessor", "LevitImageProcessorFast")),
            ("lightglue", ("LightGlueImageProcessor",)),
            ("llama4", ("Llama4ImageProcessor", "Llama4ImageProcessorFast")),
            ("llava", ("LlavaImageProcessor", "LlavaImageProcessorFast")),
            ("llava_next", ("LlavaNextImageProcessor", "LlavaNextImageProcessorFast")),
            ("llava_next_video", ("LlavaNextVideoImageProcessor",)),
            ("llava_onevision", ("LlavaOnevisionImageProcessor", "LlavaOnevisionImageProcessorFast")),
            ("mask2former", ("Mask2FormerImageProcessor", "Mask2FormerImageProcessorFast")),
            ("maskformer", ("MaskFormerImageProcessor", "MaskFormerImageProcessorFast")),
            ("mgp-str", ("ViTImageProcessor", "ViTImageProcessorFast")),
            ("mistral3", ("PixtralImageProcessor", "PixtralImageProcessorFast")),
            ("mlcd", ("CLIPImageProcessor", "CLIPImageProcessorFast")),
            ("mllama", ("MllamaImageProcessor",)),
            ("mobilenet_v1", ("MobileNetV1ImageProcessor", "MobileNetV1ImageProcessorFast")),
            ("mobilenet_v2", ("MobileNetV2ImageProcessor", "MobileNetV2ImageProcessorFast")),
            ("mobilevit", ("MobileViTImageProcessor", "MobileViTImageProcessorFast")),
            ("mobilevitv2", ("MobileViTImageProcessor", "MobileViTImageProcessorFast")),
            ("nat", ("ViTImageProcessor", "ViTImageProcessorFast")),
            ("nougat", ("NougatImageProcessor", "NougatImageProcessorFast")),
<<<<<<< HEAD
            ("oneformer", ("OneFormerImageProcessor",)),
            ("owlv2", ("Owlv2ImageProcessor", "Owlv2ImageProcessorFast")),
=======
            ("oneformer", ("OneFormerImageProcessor", "OneFormerImageProcessorFast")),
            ("owlv2", ("Owlv2ImageProcessor",)),
>>>>>>> 5a81d7e0
            ("owlvit", ("OwlViTImageProcessor", "OwlViTImageProcessorFast")),
            ("paligemma", ("SiglipImageProcessor", "SiglipImageProcessorFast")),
            ("perceiver", ("PerceiverImageProcessor", "PerceiverImageProcessorFast")),
            ("perception_lm", ("PerceptionLMImageProcessorFast",)),
            ("phi4_multimodal", ("Phi4MultimodalImageProcessorFast",)),
            ("pix2struct", ("Pix2StructImageProcessor",)),
            ("pixtral", ("PixtralImageProcessor", "PixtralImageProcessorFast")),
            ("poolformer", ("PoolFormerImageProcessor", "PoolFormerImageProcessorFast")),
            ("prompt_depth_anything", ("PromptDepthAnythingImageProcessor",)),
            ("pvt", ("PvtImageProcessor", "PvtImageProcessorFast")),
            ("pvt_v2", ("PvtImageProcessor", "PvtImageProcessorFast")),
            ("qwen2_5_vl", ("Qwen2VLImageProcessor", "Qwen2VLImageProcessorFast")),
            ("qwen2_vl", ("Qwen2VLImageProcessor", "Qwen2VLImageProcessorFast")),
            ("regnet", ("ConvNextImageProcessor", "ConvNextImageProcessorFast")),
            ("resnet", ("ConvNextImageProcessor", "ConvNextImageProcessorFast")),
            ("rt_detr", ("RTDetrImageProcessor", "RTDetrImageProcessorFast")),
            ("sam", ("SamImageProcessor", "SamImageProcessorFast")),
            ("sam_hq", ("SamImageProcessor", "SamImageProcessorFast")),
            ("segformer", ("SegformerImageProcessor",)),
            ("seggpt", ("SegGptImageProcessor",)),
            ("shieldgemma2", ("Gemma3ImageProcessor", "Gemma3ImageProcessorFast")),
            ("siglip", ("SiglipImageProcessor", "SiglipImageProcessorFast")),
            ("siglip2", ("Siglip2ImageProcessor", "Siglip2ImageProcessorFast")),
            ("smolvlm", ("SmolVLMImageProcessor", "SmolVLMImageProcessorFast")),
            ("superglue", ("SuperGlueImageProcessor",)),
            ("swiftformer", ("ViTImageProcessor", "ViTImageProcessorFast")),
            ("swin", ("ViTImageProcessor", "ViTImageProcessorFast")),
            ("swin2sr", ("Swin2SRImageProcessor", "Swin2SRImageProcessorFast")),
            ("swinv2", ("ViTImageProcessor", "ViTImageProcessorFast")),
            ("table-transformer", ("DetrImageProcessor",)),
            ("timesformer", ("VideoMAEImageProcessor",)),
            ("timm_wrapper", ("TimmWrapperImageProcessor",)),
            ("tvlt", ("TvltImageProcessor",)),
            ("tvp", ("TvpImageProcessor",)),
            ("udop", ("LayoutLMv3ImageProcessor", "LayoutLMv3ImageProcessorFast")),
            ("upernet", ("SegformerImageProcessor",)),
            ("van", ("ConvNextImageProcessor", "ConvNextImageProcessorFast")),
            ("videomae", ("VideoMAEImageProcessor",)),
            ("vilt", ("ViltImageProcessor", "ViltImageProcessorFast")),
            ("vipllava", ("CLIPImageProcessor", "CLIPImageProcessorFast")),
            ("vit", ("ViTImageProcessor", "ViTImageProcessorFast")),
            ("vit_hybrid", ("ViTHybridImageProcessor",)),
            ("vit_mae", ("ViTImageProcessor", "ViTImageProcessorFast")),
            ("vit_msn", ("ViTImageProcessor", "ViTImageProcessorFast")),
            ("vitmatte", ("VitMatteImageProcessor", "VitMatteImageProcessorFast")),
            ("xclip", ("CLIPImageProcessor", "CLIPImageProcessorFast")),
            ("yolos", ("YolosImageProcessor", "YolosImageProcessorFast")),
            ("zoedepth", ("ZoeDepthImageProcessor", "ZoeDepthImageProcessorFast")),
        ]
    )

for model_type, image_processors in IMAGE_PROCESSOR_MAPPING_NAMES.items():
    slow_image_processor_class, *fast_image_processor_class = image_processors
    if not is_vision_available():
        slow_image_processor_class = None

    # If the fast image processor is not defined, or torchvision is not available, we set it to None
    if not fast_image_processor_class or fast_image_processor_class[0] is None or not is_torchvision_available():
        fast_image_processor_class = None
    else:
        fast_image_processor_class = fast_image_processor_class[0]

    IMAGE_PROCESSOR_MAPPING_NAMES[model_type] = (slow_image_processor_class, fast_image_processor_class)

IMAGE_PROCESSOR_MAPPING = _LazyAutoMapping(CONFIG_MAPPING_NAMES, IMAGE_PROCESSOR_MAPPING_NAMES)


def get_image_processor_class_from_name(class_name: str):
    if class_name == "BaseImageProcessorFast":
        return BaseImageProcessorFast

    for module_name, extractors in IMAGE_PROCESSOR_MAPPING_NAMES.items():
        if class_name in extractors:
            module_name = model_type_to_module_name(module_name)

            module = importlib.import_module(f".{module_name}", "transformers.models")
            try:
                return getattr(module, class_name)
            except AttributeError:
                continue

    for extractors in IMAGE_PROCESSOR_MAPPING._extra_content.values():
        for extractor in extractors:
            if getattr(extractor, "__name__", None) == class_name:
                return extractor

    # We did not find the class, but maybe it's because a dep is missing. In that case, the class will be in the main
    # init and we return the proper dummy to get an appropriate error message.
    main_module = importlib.import_module("transformers")
    if hasattr(main_module, class_name):
        return getattr(main_module, class_name)

    return None


def get_image_processor_config(
    pretrained_model_name_or_path: Union[str, os.PathLike],
    cache_dir: Optional[Union[str, os.PathLike]] = None,
    force_download: bool = False,
    resume_download: Optional[bool] = None,
    proxies: Optional[dict[str, str]] = None,
    token: Optional[Union[bool, str]] = None,
    revision: Optional[str] = None,
    local_files_only: bool = False,
    **kwargs,
):
    """
    Loads the image processor configuration from a pretrained model image processor configuration.

    Args:
        pretrained_model_name_or_path (`str` or `os.PathLike`):
            This can be either:

            - a string, the *model id* of a pretrained model configuration hosted inside a model repo on
              huggingface.co.
            - a path to a *directory* containing a configuration file saved using the
              [`~PreTrainedTokenizer.save_pretrained`] method, e.g., `./my_model_directory/`.

        cache_dir (`str` or `os.PathLike`, *optional*):
            Path to a directory in which a downloaded pretrained model configuration should be cached if the standard
            cache should not be used.
        force_download (`bool`, *optional*, defaults to `False`):
            Whether or not to force to (re-)download the configuration files and override the cached versions if they
            exist.
        resume_download:
            Deprecated and ignored. All downloads are now resumed by default when possible.
            Will be removed in v5 of Transformers.
        proxies (`dict[str, str]`, *optional*):
            A dictionary of proxy servers to use by protocol or endpoint, e.g., `{'http': 'foo.bar:3128',
            'http://hostname': 'foo.bar:4012'}.` The proxies are used on each request.
        token (`str` or *bool*, *optional*):
            The token to use as HTTP bearer authorization for remote files. If `True`, will use the token generated
            when running `huggingface-cli login` (stored in `~/.huggingface`).
        revision (`str`, *optional*, defaults to `"main"`):
            The specific model version to use. It can be a branch name, a tag name, or a commit id, since we use a
            git-based system for storing models and other artifacts on huggingface.co, so `revision` can be any
            identifier allowed by git.
        local_files_only (`bool`, *optional*, defaults to `False`):
            If `True`, will only try to load the image processor configuration from local files.

    <Tip>

    Passing `token=True` is required when you want to use a private model.

    </Tip>

    Returns:
        `Dict`: The configuration of the image processor.

    Examples:

    ```python
    # Download configuration from huggingface.co and cache.
    image_processor_config = get_image_processor_config("google-bert/bert-base-uncased")
    # This model does not have a image processor config so the result will be an empty dict.
    image_processor_config = get_image_processor_config("FacebookAI/xlm-roberta-base")

    # Save a pretrained image processor locally and you can reload its config
    from transformers import AutoTokenizer

    image_processor = AutoImageProcessor.from_pretrained("google/vit-base-patch16-224-in21k")
    image_processor.save_pretrained("image-processor-test")
    image_processor_config = get_image_processor_config("image-processor-test")
    ```"""
    use_auth_token = kwargs.pop("use_auth_token", None)
    if use_auth_token is not None:
        warnings.warn(
            "The `use_auth_token` argument is deprecated and will be removed in v5 of Transformers. Please use `token` instead.",
            FutureWarning,
        )
        if token is not None:
            raise ValueError("`token` and `use_auth_token` are both specified. Please set only the argument `token`.")
        token = use_auth_token

    resolved_config_file = cached_file(
        pretrained_model_name_or_path,
        IMAGE_PROCESSOR_NAME,
        cache_dir=cache_dir,
        force_download=force_download,
        resume_download=resume_download,
        proxies=proxies,
        token=token,
        revision=revision,
        local_files_only=local_files_only,
        _raise_exceptions_for_gated_repo=False,
        _raise_exceptions_for_missing_entries=False,
        _raise_exceptions_for_connection_errors=False,
    )
    if resolved_config_file is None:
        logger.info(
            "Could not locate the image processor configuration file, will try to use the model config instead."
        )
        return {}

    with open(resolved_config_file, encoding="utf-8") as reader:
        return json.load(reader)


def _warning_fast_image_processor_available(fast_class):
    logger.warning(
        f"Fast image processor class {fast_class} is available for this model. "
        "Using slow image processor class. To use the fast image processor class set `use_fast=True`."
    )


@requires(backends=("vision",))
class AutoImageProcessor:
    r"""
    This is a generic image processor class that will be instantiated as one of the image processor classes of the
    library when created with the [`AutoImageProcessor.from_pretrained`] class method.

    This class cannot be instantiated directly using `__init__()` (throws an error).
    """

    def __init__(self):
        raise OSError(
            "AutoImageProcessor is designed to be instantiated "
            "using the `AutoImageProcessor.from_pretrained(pretrained_model_name_or_path)` method."
        )

    @classmethod
    @replace_list_option_in_docstrings(IMAGE_PROCESSOR_MAPPING_NAMES)
    def from_pretrained(cls, pretrained_model_name_or_path, *inputs, **kwargs):
        r"""
        Instantiate one of the image processor classes of the library from a pretrained model vocabulary.

        The image processor class to instantiate is selected based on the `model_type` property of the config object
        (either passed as an argument or loaded from `pretrained_model_name_or_path` if possible), or when it's
        missing, by falling back to using pattern matching on `pretrained_model_name_or_path`:

        List options

        Params:
            pretrained_model_name_or_path (`str` or `os.PathLike`):
                This can be either:

                - a string, the *model id* of a pretrained image_processor hosted inside a model repo on
                  huggingface.co.
                - a path to a *directory* containing a image processor file saved using the
                  [`~image_processing_utils.ImageProcessingMixin.save_pretrained`] method, e.g.,
                  `./my_model_directory/`.
                - a path or url to a saved image processor JSON *file*, e.g.,
                  `./my_model_directory/preprocessor_config.json`.
            cache_dir (`str` or `os.PathLike`, *optional*):
                Path to a directory in which a downloaded pretrained model image processor should be cached if the
                standard cache should not be used.
            force_download (`bool`, *optional*, defaults to `False`):
                Whether or not to force to (re-)download the image processor files and override the cached versions if
                they exist.
            resume_download:
                Deprecated and ignored. All downloads are now resumed by default when possible.
                Will be removed in v5 of Transformers.
            proxies (`dict[str, str]`, *optional*):
                A dictionary of proxy servers to use by protocol or endpoint, e.g., `{'http': 'foo.bar:3128',
                'http://hostname': 'foo.bar:4012'}.` The proxies are used on each request.
            token (`str` or *bool*, *optional*):
                The token to use as HTTP bearer authorization for remote files. If `True`, will use the token generated
                when running `huggingface-cli login` (stored in `~/.huggingface`).
            revision (`str`, *optional*, defaults to `"main"`):
                The specific model version to use. It can be a branch name, a tag name, or a commit id, since we use a
                git-based system for storing models and other artifacts on huggingface.co, so `revision` can be any
                identifier allowed by git.
            use_fast (`bool`, *optional*, defaults to `False`):
                Use a fast torchvision-base image processor if it is supported for a given model.
                If a fast image processor is not available for a given model, a normal numpy-based image processor
                is returned instead.
            return_unused_kwargs (`bool`, *optional*, defaults to `False`):
                If `False`, then this function returns just the final image processor object. If `True`, then this
                functions returns a `Tuple(image_processor, unused_kwargs)` where *unused_kwargs* is a dictionary
                consisting of the key/value pairs whose keys are not image processor attributes: i.e., the part of
                `kwargs` which has not been used to update `image_processor` and is otherwise ignored.
            trust_remote_code (`bool`, *optional*, defaults to `False`):
                Whether or not to allow for custom models defined on the Hub in their own modeling files. This option
                should only be set to `True` for repositories you trust and in which you have read the code, as it will
                execute code present on the Hub on your local machine.
            image_processor_filename (`str`, *optional*, defaults to `"config.json"`):
                The name of the file in the model directory to use for the image processor config.
            kwargs (`dict[str, Any]`, *optional*):
                The values in kwargs of any keys which are image processor attributes will be used to override the
                loaded values. Behavior concerning key/value pairs whose keys are *not* image processor attributes is
                controlled by the `return_unused_kwargs` keyword parameter.

        <Tip>

        Passing `token=True` is required when you want to use a private model.

        </Tip>

        Examples:

        ```python
        >>> from transformers import AutoImageProcessor

        >>> # Download image processor from huggingface.co and cache.
        >>> image_processor = AutoImageProcessor.from_pretrained("google/vit-base-patch16-224-in21k")

        >>> # If image processor files are in a directory (e.g. image processor was saved using *save_pretrained('./test/saved_model/')*)
        >>> # image_processor = AutoImageProcessor.from_pretrained("./test/saved_model/")
        ```"""
        use_auth_token = kwargs.pop("use_auth_token", None)
        if use_auth_token is not None:
            warnings.warn(
                "The `use_auth_token` argument is deprecated and will be removed in v5 of Transformers. Please use `token` instead.",
                FutureWarning,
            )
            if kwargs.get("token", None) is not None:
                raise ValueError(
                    "`token` and `use_auth_token` are both specified. Please set only the argument `token`."
                )
            kwargs["token"] = use_auth_token

        config = kwargs.pop("config", None)
        # TODO: @yoni, change in v4.48 (use_fast set to True by default)
        use_fast = kwargs.pop("use_fast", None)
        trust_remote_code = kwargs.pop("trust_remote_code", None)
        kwargs["_from_auto"] = True

        # Resolve the image processor config filename
        if "image_processor_filename" in kwargs:
            image_processor_filename = kwargs.pop("image_processor_filename")
        elif is_timm_local_checkpoint(pretrained_model_name_or_path):
            image_processor_filename = CONFIG_NAME
        else:
            image_processor_filename = IMAGE_PROCESSOR_NAME

        # Load the image processor config
        try:
            # Main path for all transformers models and local TimmWrapper checkpoints
            config_dict, _ = ImageProcessingMixin.get_image_processor_dict(
                pretrained_model_name_or_path, image_processor_filename=image_processor_filename, **kwargs
            )
        except Exception as initial_exception:
            # Fallback path for Hub TimmWrapper checkpoints. Timm models' image processing is saved in `config.json`
            # instead of `preprocessor_config.json`. Because this is an Auto class and we don't have any information
            # except the model name, the only way to check if a remote checkpoint is a timm model is to try to
            # load `config.json` and if it fails with some error, we raise the initial exception.
            try:
                config_dict, _ = ImageProcessingMixin.get_image_processor_dict(
                    pretrained_model_name_or_path, image_processor_filename=CONFIG_NAME, **kwargs
                )
            except Exception:
                raise initial_exception

            # In case we have a config_dict, but it's not a timm config dict, we raise the initial exception,
            # because only timm models have image processing in `config.json`.
            if not is_timm_config_dict(config_dict):
                raise initial_exception

        image_processor_type = config_dict.get("image_processor_type", None)
        image_processor_auto_map = None
        if "AutoImageProcessor" in config_dict.get("auto_map", {}):
            image_processor_auto_map = config_dict["auto_map"]["AutoImageProcessor"]

        # If we still don't have the image processor class, check if we're loading from a previous feature extractor config
        # and if so, infer the image processor class from there.
        if image_processor_type is None and image_processor_auto_map is None:
            feature_extractor_class = config_dict.pop("feature_extractor_type", None)
            if feature_extractor_class is not None:
                image_processor_type = feature_extractor_class.replace("FeatureExtractor", "ImageProcessor")
            if "AutoFeatureExtractor" in config_dict.get("auto_map", {}):
                feature_extractor_auto_map = config_dict["auto_map"]["AutoFeatureExtractor"]
                image_processor_auto_map = feature_extractor_auto_map.replace("FeatureExtractor", "ImageProcessor")

        # If we don't find the image processor class in the image processor config, let's try the model config.
        if image_processor_type is None and image_processor_auto_map is None:
            if not isinstance(config, PretrainedConfig):
                config = AutoConfig.from_pretrained(
                    pretrained_model_name_or_path,
                    trust_remote_code=trust_remote_code,
                    **kwargs,
                )
            # It could be in `config.image_processor_type``
            image_processor_type = getattr(config, "image_processor_type", None)
            if hasattr(config, "auto_map") and "AutoImageProcessor" in config.auto_map:
                image_processor_auto_map = config.auto_map["AutoImageProcessor"]

        image_processor_class = None
        # TODO: @yoni, change logic in v4.52 (when use_fast set to True by default)
        if image_processor_type is not None:
            # if use_fast is not set and the processor was saved with a fast processor, we use it, otherwise we use the slow processor.
            if use_fast is None:
                use_fast = image_processor_type.endswith("Fast")
                if not use_fast:
                    logger.warning_once(
                        "Using a slow image processor as `use_fast` is unset and a slow processor was saved with this model. "
                        "`use_fast=True` will be the default behavior in v4.52, even if the model was saved with a slow processor. "
                        "This will result in minor differences in outputs. You'll still be able to use a slow processor with `use_fast=False`."
                    )
            if use_fast and not image_processor_type.endswith("Fast"):
                image_processor_type += "Fast"
            if use_fast and not is_torchvision_available():
                # check if there is a slow image processor class to fallback to
                image_processor_class = get_image_processor_class_from_name(image_processor_type[:-4])
                if image_processor_class is None:
                    raise ValueError(
                        f"`{image_processor_type}` requires `torchvision` to be installed. Please install `torchvision` and try again."
                    )
                logger.warning_once(
                    "Using `use_fast=True` but `torchvision` is not available. Falling back to the slow image processor."
                )
                use_fast = False
            if use_fast:
                for image_processors in IMAGE_PROCESSOR_MAPPING_NAMES.values():
                    if image_processor_type in image_processors:
                        break
                else:
                    image_processor_type = image_processor_type[:-4]
                    use_fast = False
                    logger.warning_once(
                        "`use_fast` is set to `True` but the image processor class does not have a fast version. "
                        " Falling back to the slow version."
                    )
                image_processor_class = get_image_processor_class_from_name(image_processor_type)
            else:
                image_processor_type_slow = (
                    image_processor_type[:-4] if image_processor_type.endswith("Fast") else image_processor_type
                )
                image_processor_class = get_image_processor_class_from_name(image_processor_type_slow)
                if image_processor_class is None and image_processor_type.endswith("Fast"):
                    raise ValueError(
                        f"`{image_processor_type}` does not have a slow version. Please set `use_fast=True` when instantiating the processor."
                    )

        has_remote_code = image_processor_auto_map is not None
        has_local_code = image_processor_class is not None or type(config) in IMAGE_PROCESSOR_MAPPING
        if has_remote_code:
            if image_processor_auto_map is not None and not isinstance(image_processor_auto_map, tuple):
                # In some configs, only the slow image processor class is stored
                image_processor_auto_map = (image_processor_auto_map, None)
            if use_fast and image_processor_auto_map[1] is not None:
                class_ref = image_processor_auto_map[1]
            else:
                class_ref = image_processor_auto_map[0]
            if "--" in class_ref:
                upstream_repo = class_ref.split("--")[0]
            else:
                upstream_repo = None
            trust_remote_code = resolve_trust_remote_code(
                trust_remote_code, pretrained_model_name_or_path, has_local_code, has_remote_code, upstream_repo
            )

        if has_remote_code and trust_remote_code:
            if not use_fast and image_processor_auto_map[1] is not None:
                _warning_fast_image_processor_available(image_processor_auto_map[1])

            image_processor_class = get_class_from_dynamic_module(class_ref, pretrained_model_name_or_path, **kwargs)
            _ = kwargs.pop("code_revision", None)
            image_processor_class.register_for_auto_class()
            return image_processor_class.from_dict(config_dict, **kwargs)
        elif image_processor_class is not None:
            return image_processor_class.from_dict(config_dict, **kwargs)
        # Last try: we use the IMAGE_PROCESSOR_MAPPING.
        elif type(config) in IMAGE_PROCESSOR_MAPPING:
            image_processor_tuple = IMAGE_PROCESSOR_MAPPING[type(config)]

            image_processor_class_py, image_processor_class_fast = image_processor_tuple

            if not use_fast and image_processor_class_fast is not None:
                _warning_fast_image_processor_available(image_processor_class_fast)

            if image_processor_class_fast and (use_fast or image_processor_class_py is None):
                return image_processor_class_fast.from_pretrained(pretrained_model_name_or_path, *inputs, **kwargs)
            else:
                if image_processor_class_py is not None:
                    return image_processor_class_py.from_pretrained(pretrained_model_name_or_path, *inputs, **kwargs)
                else:
                    raise ValueError(
                        "This image processor cannot be instantiated. Please make sure you have `Pillow` installed."
                    )
        raise ValueError(
            f"Unrecognized image processor in {pretrained_model_name_or_path}. Should have a "
            f"`image_processor_type` key in its {IMAGE_PROCESSOR_NAME} of {CONFIG_NAME}, or one of the following "
            f"`model_type` keys in its {CONFIG_NAME}: {', '.join(c for c in IMAGE_PROCESSOR_MAPPING_NAMES.keys())}"
        )

    @staticmethod
    def register(
        config_class,
        image_processor_class=None,
        slow_image_processor_class=None,
        fast_image_processor_class=None,
        exist_ok=False,
    ):
        """
        Register a new image processor for this class.

        Args:
            config_class ([`PretrainedConfig`]):
                The configuration corresponding to the model to register.
            image_processor_class ([`ImageProcessingMixin`]): The image processor to register.
        """
        if image_processor_class is not None:
            if slow_image_processor_class is not None:
                raise ValueError("Cannot specify both image_processor_class and slow_image_processor_class")
            warnings.warn(
                "The image_processor_class argument is deprecated and will be removed in v4.42. Please use `slow_image_processor_class`, or `fast_image_processor_class` instead",
                FutureWarning,
            )
            slow_image_processor_class = image_processor_class

        if slow_image_processor_class is None and fast_image_processor_class is None:
            raise ValueError("You need to specify either slow_image_processor_class or fast_image_processor_class")
        if slow_image_processor_class is not None and issubclass(slow_image_processor_class, BaseImageProcessorFast):
            raise ValueError("You passed a fast image processor in as the `slow_image_processor_class`.")
        if fast_image_processor_class is not None and not issubclass(
            fast_image_processor_class, BaseImageProcessorFast
        ):
            raise ValueError("The `fast_image_processor_class` should inherit from `BaseImageProcessorFast`.")

        if (
            slow_image_processor_class is not None
            and fast_image_processor_class is not None
            and issubclass(fast_image_processor_class, BaseImageProcessorFast)
            and fast_image_processor_class.slow_image_processor_class != slow_image_processor_class
        ):
            raise ValueError(
                "The fast processor class you are passing has a `slow_image_processor_class` attribute that is not "
                "consistent with the slow processor class you passed (fast tokenizer has "
                f"{fast_image_processor_class.slow_image_processor_class} and you passed {slow_image_processor_class}. Fix one of those "
                "so they match!"
            )

        # Avoid resetting a set slow/fast image processor if we are passing just the other ones.
        if config_class in IMAGE_PROCESSOR_MAPPING._extra_content:
            existing_slow, existing_fast = IMAGE_PROCESSOR_MAPPING[config_class]
            if slow_image_processor_class is None:
                slow_image_processor_class = existing_slow
            if fast_image_processor_class is None:
                fast_image_processor_class = existing_fast

        IMAGE_PROCESSOR_MAPPING.register(
            config_class, (slow_image_processor_class, fast_image_processor_class), exist_ok=exist_ok
        )


__all__ = ["IMAGE_PROCESSOR_MAPPING", "AutoImageProcessor"]<|MERGE_RESOLUTION|>--- conflicted
+++ resolved
@@ -130,13 +130,8 @@
             ("mobilevitv2", ("MobileViTImageProcessor", "MobileViTImageProcessorFast")),
             ("nat", ("ViTImageProcessor", "ViTImageProcessorFast")),
             ("nougat", ("NougatImageProcessor", "NougatImageProcessorFast")),
-<<<<<<< HEAD
-            ("oneformer", ("OneFormerImageProcessor",)),
+            ("oneformer", ("OneFormerImageProcessor", "OneFormerImageProcessorFast")),
             ("owlv2", ("Owlv2ImageProcessor", "Owlv2ImageProcessorFast")),
-=======
-            ("oneformer", ("OneFormerImageProcessor", "OneFormerImageProcessorFast")),
-            ("owlv2", ("Owlv2ImageProcessor",)),
->>>>>>> 5a81d7e0
             ("owlvit", ("OwlViTImageProcessor", "OwlViTImageProcessorFast")),
             ("paligemma", ("SiglipImageProcessor", "SiglipImageProcessorFast")),
             ("perceiver", ("PerceiverImageProcessor", "PerceiverImageProcessorFast")),
