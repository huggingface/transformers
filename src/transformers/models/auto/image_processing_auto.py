# coding=utf-8
# Copyright 2022 The HuggingFace Inc. team.
#
# Licensed under the Apache License, Version 2.0 (the "License");
# you may not use this file except in compliance with the License.
# You may obtain a copy of the License at
#
#     http://www.apache.org/licenses/LICENSE-2.0
#
# Unless required by applicable law or agreed to in writing, software
# distributed under the License is distributed on an "AS IS" BASIS,
# WITHOUT WARRANTIES OR CONDITIONS OF ANY KIND, either express or implied.
# See the License for the specific language governing permissions and
# limitations under the License.
"""AutoImageProcessor class."""

import importlib
import json
import os
import warnings
from collections import OrderedDict
from typing import TYPE_CHECKING, Optional, Union

# Build the list of all image processors
from ...configuration_utils import PretrainedConfig
from ...dynamic_module_utils import get_class_from_dynamic_module, resolve_trust_remote_code
from ...image_processing_utils import ImageProcessingMixin
from ...image_processing_utils_fast import BaseImageProcessorFast
from ...utils import (
    CONFIG_NAME,
    IMAGE_PROCESSOR_NAME,
    cached_file,
    is_timm_config_dict,
    is_timm_local_checkpoint,
    is_torchvision_available,
    is_vision_available,
    logging,
)
from ...utils.import_utils import requires
from .auto_factory import _LazyAutoMapping
from .configuration_auto import (
    CONFIG_MAPPING_NAMES,
    AutoConfig,
    model_type_to_module_name,
    replace_list_option_in_docstrings,
)


logger = logging.get_logger(__name__)


FORCE_FAST_IMAGE_PROCESSOR = ["Qwen2VLImageProcessor"]


if TYPE_CHECKING:
    # This significantly improves completion suggestion performance when
    # the transformers package is used with Microsoft's Pylance language server.
    IMAGE_PROCESSOR_MAPPING_NAMES: OrderedDict[str, tuple[Optional[str], Optional[str]]] = OrderedDict()
else:
    IMAGE_PROCESSOR_MAPPING_NAMES = OrderedDict(
        [
            ("aimv2", ("CLIPImageProcessor", "CLIPImageProcessorFast")),
            ("aimv2_vision_model", ("CLIPImageProcessor", "CLIPImageProcessorFast")),
            ("align", ("EfficientNetImageProcessor", "EfficientNetImageProcessorFast")),
            ("aria", ("AriaImageProcessor")),
            ("beit", ("BeitImageProcessor", "BeitImageProcessorFast")),
            ("bit", ("BitImageProcessor", "BitImageProcessorFast")),
            ("blip", ("BlipImageProcessor", "BlipImageProcessorFast")),
            ("blip-2", ("BlipImageProcessor", "BlipImageProcessorFast")),
            ("bridgetower", ("BridgeTowerImageProcessor", "BridgeTowerImageProcessorFast")),
            ("chameleon", ("ChameleonImageProcessor", "ChameleonImageProcessorFast")),
            ("chinese_clip", ("ChineseCLIPImageProcessor", "ChineseCLIPImageProcessorFast")),
            ("clip", ("CLIPImageProcessor", "CLIPImageProcessorFast")),
            ("clipseg", ("ViTImageProcessor", "ViTImageProcessorFast")),
            ("conditional_detr", ("ConditionalDetrImageProcessor", "ConditionalDetrImageProcessorFast")),
            ("convnext", ("ConvNextImageProcessor", "ConvNextImageProcessorFast")),
            ("convnextv2", ("ConvNextImageProcessor", "ConvNextImageProcessorFast")),
            ("cvt", ("ConvNextImageProcessor", "ConvNextImageProcessorFast")),
            ("data2vec-vision", ("BeitImageProcessor", "BeitImageProcessorFast")),
            ("deepseek_vl", ("DeepseekVLImageProcessor")),
            ("deepseek_vl_hybrid", ("DeepseekVLHybridImageProcessor")),
            ("deformable_detr", ("DeformableDetrImageProcessor", "DeformableDetrImageProcessorFast")),
            ("deit", ("DeiTImageProcessor", "DeiTImageProcessorFast")),
            ("depth_anything", ("DPTImageProcessor", "DPTImageProcessorFast")),
            ("depth_pro", ("DepthProImageProcessor", "DepthProImageProcessorFast")),
            ("deta", ("DetaImageProcessor",)),
            ("detr", ("DetrImageProcessor", "DetrImageProcessorFast")),
            ("dinat", ("ViTImageProcessor", "ViTImageProcessorFast")),
            ("dinov2", ("BitImageProcessor", "BitImageProcessorFast")),
            ("donut-swin", ("DonutImageProcessor", "DonutImageProcessorFast")),
            ("dpt", ("DPTImageProcessor", "DPTImageProcessorFast")),
            ("efficientformer", ("EfficientFormerImageProcessor",)),
            ("efficientloftr", ("EfficientLoFTRImageProcessor",)),
            ("efficientnet", ("EfficientNetImageProcessor", "EfficientNetImageProcessorFast")),
            ("eomt", ("EomtImageProcessor", "EomtImageProcessorFast")),
            ("flava", ("FlavaImageProcessor", "FlavaImageProcessorFast")),
            ("focalnet", ("BitImageProcessor", "BitImageProcessorFast")),
            ("fuyu", ("FuyuImageProcessor",)),
            ("gemma3", ("Gemma3ImageProcessor", "Gemma3ImageProcessorFast")),
            ("gemma3n", ("SiglipImageProcessor", "SiglipImageProcessorFast")),
            ("git", ("CLIPImageProcessor", "CLIPImageProcessorFast")),
            ("glm4v", ("Glm4vImageProcessor", "Glm4vImageProcessorFast")),
            ("glpn", ("GLPNImageProcessor",)),
            ("got_ocr2", ("GotOcr2ImageProcessor", "GotOcr2ImageProcessorFast")),
            ("grounding-dino", ("GroundingDinoImageProcessor", "GroundingDinoImageProcessorFast")),
            ("groupvit", ("CLIPImageProcessor", "CLIPImageProcessorFast")),
            ("hiera", ("BitImageProcessor", "BitImageProcessorFast")),
            ("idefics", ("IdeficsImageProcessor",)),
            ("idefics2", ("Idefics2ImageProcessor", "Idefics2ImageProcessorFast")),
            ("idefics3", ("Idefics3ImageProcessor", "Idefics3ImageProcessorFast")),
            ("ijepa", ("ViTImageProcessor", "ViTImageProcessorFast")),
            ("imagegpt", ("ImageGPTImageProcessor",)),
            ("instructblip", ("BlipImageProcessor", "BlipImageProcessorFast")),
            ("instructblipvideo", ("InstructBlipVideoImageProcessor",)),
            ("janus", ("JanusImageProcessor")),
            ("kosmos-2", ("CLIPImageProcessor", "CLIPImageProcessorFast")),
            ("layoutlmv2", ("LayoutLMv2ImageProcessor", "LayoutLMv2ImageProcessorFast")),
            ("layoutlmv3", ("LayoutLMv3ImageProcessor", "LayoutLMv3ImageProcessorFast")),
            ("levit", ("LevitImageProcessor", "LevitImageProcessorFast")),
            ("lightglue", ("LightGlueImageProcessor",)),
            ("llama4", ("Llama4ImageProcessor", "Llama4ImageProcessorFast")),
            ("llava", ("LlavaImageProcessor", "LlavaImageProcessorFast")),
            ("llava_next", ("LlavaNextImageProcessor", "LlavaNextImageProcessorFast")),
            ("llava_next_video", ("LlavaNextVideoImageProcessor",)),
            ("llava_onevision", ("LlavaOnevisionImageProcessor", "LlavaOnevisionImageProcessorFast")),
            ("mask2former", ("Mask2FormerImageProcessor", "Mask2FormerImageProcessorFast")),
            ("maskformer", ("MaskFormerImageProcessor", "MaskFormerImageProcessorFast")),
            ("mgp-str", ("ViTImageProcessor", "ViTImageProcessorFast")),
            ("mistral3", ("PixtralImageProcessor", "PixtralImageProcessorFast")),
            ("mlcd", ("CLIPImageProcessor", "CLIPImageProcessorFast")),
            ("mllama", ("MllamaImageProcessor",)),
            ("mobilenet_v1", ("MobileNetV1ImageProcessor", "MobileNetV1ImageProcessorFast")),
            ("mobilenet_v2", ("MobileNetV2ImageProcessor", "MobileNetV2ImageProcessorFast")),
            ("mobilevit", ("MobileViTImageProcessor", "MobileViTImageProcessorFast")),
            ("mobilevitv2", ("MobileViTImageProcessor", "MobileViTImageProcessorFast")),
            ("nat", ("ViTImageProcessor", "ViTImageProcessorFast")),
            ("nougat", ("NougatImageProcessor", "NougatImageProcessorFast")),
            ("oneformer", ("OneFormerImageProcessor", "OneFormerImageProcessorFast")),
            ("owlv2", ("Owlv2ImageProcessor", "Owlv2ImageProcessorFast")),
            ("owlvit", ("OwlViTImageProcessor", "OwlViTImageProcessorFast")),
            ("paligemma", ("SiglipImageProcessor", "SiglipImageProcessorFast")),
            ("perceiver", ("PerceiverImageProcessor", "PerceiverImageProcessorFast")),
            ("perception_lm", ("PerceptionLMImageProcessorFast",)),
            ("phi4_multimodal", ("Phi4MultimodalImageProcessorFast",)),
            ("pix2struct", ("Pix2StructImageProcessor",)),
            ("pixtral", ("PixtralImageProcessor", "PixtralImageProcessorFast")),
            ("poolformer", ("PoolFormerImageProcessor", "PoolFormerImageProcessorFast")),
            ("prompt_depth_anything", ("PromptDepthAnythingImageProcessor",)),
            ("pvt", ("PvtImageProcessor", "PvtImageProcessorFast")),
            ("pvt_v2", ("PvtImageProcessor", "PvtImageProcessorFast")),
            ("qwen2_5_vl", ("Qwen2VLImageProcessor", "Qwen2VLImageProcessorFast")),
            ("qwen2_vl", ("Qwen2VLImageProcessor", "Qwen2VLImageProcessorFast")),
            ("regnet", ("ConvNextImageProcessor", "ConvNextImageProcessorFast")),
            ("resnet", ("ConvNextImageProcessor", "ConvNextImageProcessorFast")),
            ("rt_detr", ("RTDetrImageProcessor", "RTDetrImageProcessorFast")),
            ("sam", ("SamImageProcessor", "SamImageProcessorFast")),
<<<<<<< HEAD
            ("sam2", ("Sam2ImageProcessor", "Sam2ImageProcessorFast")),
            ("edgetam", ("Sam2ImageProcessorFast")),
=======
            ("sam2", ("Sam2ImageProcessorFast",)),
>>>>>>> 92088f2d
            ("sam_hq", ("SamImageProcessor", "SamImageProcessorFast")),
            ("segformer", ("SegformerImageProcessor",)),
            ("segformer", ("SegformerImageProcessor", "SegformerImageProcessorFast")),
            ("seggpt", ("SegGptImageProcessor",)),
            ("shieldgemma2", ("Gemma3ImageProcessor", "Gemma3ImageProcessorFast")),
            ("siglip", ("SiglipImageProcessor", "SiglipImageProcessorFast")),
            ("siglip2", ("Siglip2ImageProcessor", "Siglip2ImageProcessorFast")),
            ("smolvlm", ("SmolVLMImageProcessor", "SmolVLMImageProcessorFast")),
            ("superglue", ("SuperGlueImageProcessor",)),
            (
                "superpoint",
                (
                    "SuperPointImageProcessor",
                    "SuperPointImageProcessorFast",
                ),
            ),
            ("swiftformer", ("ViTImageProcessor", "ViTImageProcessorFast")),
            ("swin", ("ViTImageProcessor", "ViTImageProcessorFast")),
            ("swin2sr", ("Swin2SRImageProcessor", "Swin2SRImageProcessorFast")),
            ("swinv2", ("ViTImageProcessor", "ViTImageProcessorFast")),
            ("table-transformer", ("DetrImageProcessor",)),
            ("timesformer", ("VideoMAEImageProcessor",)),
            ("timm_wrapper", ("TimmWrapperImageProcessor",)),
            ("tvlt", ("TvltImageProcessor",)),
            ("tvp", ("TvpImageProcessor",)),
            ("udop", ("LayoutLMv3ImageProcessor", "LayoutLMv3ImageProcessorFast")),
            ("udop", ("LayoutLMv3ImageProcessor",)),
            ("upernet", ("SegformerImageProcessor", "SegformerImageProcessorFast")),
            ("van", ("ConvNextImageProcessor", "ConvNextImageProcessorFast")),
            ("videomae", ("VideoMAEImageProcessor",)),
            ("vilt", ("ViltImageProcessor", "ViltImageProcessorFast")),
            ("vipllava", ("CLIPImageProcessor", "CLIPImageProcessorFast")),
            ("vit", ("ViTImageProcessor", "ViTImageProcessorFast")),
            ("vit_hybrid", ("ViTHybridImageProcessor",)),
            ("vit_mae", ("ViTImageProcessor", "ViTImageProcessorFast")),
            ("vit_msn", ("ViTImageProcessor", "ViTImageProcessorFast")),
            ("vitmatte", ("VitMatteImageProcessor", "VitMatteImageProcessorFast")),
            ("xclip", ("CLIPImageProcessor", "CLIPImageProcessorFast")),
            ("yolos", ("YolosImageProcessor", "YolosImageProcessorFast")),
            ("zoedepth", ("ZoeDepthImageProcessor", "ZoeDepthImageProcessorFast")),
        ]
    )

for model_type, image_processors in IMAGE_PROCESSOR_MAPPING_NAMES.items():
    slow_image_processor_class, *fast_image_processor_class = image_processors
    if not is_vision_available():
        slow_image_processor_class = None

    # If the fast image processor is not defined, or torchvision is not available, we set it to None
    if not fast_image_processor_class or fast_image_processor_class[0] is None or not is_torchvision_available():
        fast_image_processor_class = None
    else:
        fast_image_processor_class = fast_image_processor_class[0]

    IMAGE_PROCESSOR_MAPPING_NAMES[model_type] = (slow_image_processor_class, fast_image_processor_class)

IMAGE_PROCESSOR_MAPPING = _LazyAutoMapping(CONFIG_MAPPING_NAMES, IMAGE_PROCESSOR_MAPPING_NAMES)


def get_image_processor_class_from_name(class_name: str):
    if class_name == "BaseImageProcessorFast":
        return BaseImageProcessorFast

    for module_name, extractors in IMAGE_PROCESSOR_MAPPING_NAMES.items():
        if class_name in extractors:
            module_name = model_type_to_module_name(module_name)

            module = importlib.import_module(f".{module_name}", "transformers.models")
            try:
                return getattr(module, class_name)
            except AttributeError:
                continue

    for extractors in IMAGE_PROCESSOR_MAPPING._extra_content.values():
        for extractor in extractors:
            if getattr(extractor, "__name__", None) == class_name:
                return extractor

    # We did not find the class, but maybe it's because a dep is missing. In that case, the class will be in the main
    # init and we return the proper dummy to get an appropriate error message.
    main_module = importlib.import_module("transformers")
    if hasattr(main_module, class_name):
        return getattr(main_module, class_name)

    return None


def get_image_processor_config(
    pretrained_model_name_or_path: Union[str, os.PathLike],
    cache_dir: Optional[Union[str, os.PathLike]] = None,
    force_download: bool = False,
    resume_download: Optional[bool] = None,
    proxies: Optional[dict[str, str]] = None,
    token: Optional[Union[bool, str]] = None,
    revision: Optional[str] = None,
    local_files_only: bool = False,
    **kwargs,
):
    """
    Loads the image processor configuration from a pretrained model image processor configuration.

    Args:
        pretrained_model_name_or_path (`str` or `os.PathLike`):
            This can be either:

            - a string, the *model id* of a pretrained model configuration hosted inside a model repo on
              huggingface.co.
            - a path to a *directory* containing a configuration file saved using the
              [`~PreTrainedTokenizer.save_pretrained`] method, e.g., `./my_model_directory/`.

        cache_dir (`str` or `os.PathLike`, *optional*):
            Path to a directory in which a downloaded pretrained model configuration should be cached if the standard
            cache should not be used.
        force_download (`bool`, *optional*, defaults to `False`):
            Whether or not to force to (re-)download the configuration files and override the cached versions if they
            exist.
        resume_download:
            Deprecated and ignored. All downloads are now resumed by default when possible.
            Will be removed in v5 of Transformers.
        proxies (`dict[str, str]`, *optional*):
            A dictionary of proxy servers to use by protocol or endpoint, e.g., `{'http': 'foo.bar:3128',
            'http://hostname': 'foo.bar:4012'}.` The proxies are used on each request.
        token (`str` or *bool*, *optional*):
            The token to use as HTTP bearer authorization for remote files. If `True`, will use the token generated
            when running `hf auth login` (stored in `~/.huggingface`).
        revision (`str`, *optional*, defaults to `"main"`):
            The specific model version to use. It can be a branch name, a tag name, or a commit id, since we use a
            git-based system for storing models and other artifacts on huggingface.co, so `revision` can be any
            identifier allowed by git.
        local_files_only (`bool`, *optional*, defaults to `False`):
            If `True`, will only try to load the image processor configuration from local files.

    <Tip>

    Passing `token=True` is required when you want to use a private model.

    </Tip>

    Returns:
        `Dict`: The configuration of the image processor.

    Examples:

    ```python
    # Download configuration from huggingface.co and cache.
    image_processor_config = get_image_processor_config("google-bert/bert-base-uncased")
    # This model does not have a image processor config so the result will be an empty dict.
    image_processor_config = get_image_processor_config("FacebookAI/xlm-roberta-base")

    # Save a pretrained image processor locally and you can reload its config
    from transformers import AutoTokenizer

    image_processor = AutoImageProcessor.from_pretrained("google/vit-base-patch16-224-in21k")
    image_processor.save_pretrained("image-processor-test")
    image_processor_config = get_image_processor_config("image-processor-test")
    ```"""
    use_auth_token = kwargs.pop("use_auth_token", None)
    if use_auth_token is not None:
        warnings.warn(
            "The `use_auth_token` argument is deprecated and will be removed in v5 of Transformers. Please use `token` instead.",
            FutureWarning,
        )
        if token is not None:
            raise ValueError("`token` and `use_auth_token` are both specified. Please set only the argument `token`.")
        token = use_auth_token

    resolved_config_file = cached_file(
        pretrained_model_name_or_path,
        IMAGE_PROCESSOR_NAME,
        cache_dir=cache_dir,
        force_download=force_download,
        resume_download=resume_download,
        proxies=proxies,
        token=token,
        revision=revision,
        local_files_only=local_files_only,
        _raise_exceptions_for_gated_repo=False,
        _raise_exceptions_for_missing_entries=False,
        _raise_exceptions_for_connection_errors=False,
    )
    if resolved_config_file is None:
        logger.info(
            "Could not locate the image processor configuration file, will try to use the model config instead."
        )
        return {}

    with open(resolved_config_file, encoding="utf-8") as reader:
        return json.load(reader)


def _warning_fast_image_processor_available(fast_class):
    logger.warning(
        f"Fast image processor class {fast_class} is available for this model. "
        "Using slow image processor class. To use the fast image processor class set `use_fast=True`."
    )


@requires(backends=("vision",))
class AutoImageProcessor:
    r"""
    This is a generic image processor class that will be instantiated as one of the image processor classes of the
    library when created with the [`AutoImageProcessor.from_pretrained`] class method.

    This class cannot be instantiated directly using `__init__()` (throws an error).
    """

    def __init__(self):
        raise OSError(
            "AutoImageProcessor is designed to be instantiated "
            "using the `AutoImageProcessor.from_pretrained(pretrained_model_name_or_path)` method."
        )

    @classmethod
    @replace_list_option_in_docstrings(IMAGE_PROCESSOR_MAPPING_NAMES)
    def from_pretrained(cls, pretrained_model_name_or_path, *inputs, **kwargs):
        r"""
        Instantiate one of the image processor classes of the library from a pretrained model vocabulary.

        The image processor class to instantiate is selected based on the `model_type` property of the config object
        (either passed as an argument or loaded from `pretrained_model_name_or_path` if possible), or when it's
        missing, by falling back to using pattern matching on `pretrained_model_name_or_path`:

        List options

        Params:
            pretrained_model_name_or_path (`str` or `os.PathLike`):
                This can be either:

                - a string, the *model id* of a pretrained image_processor hosted inside a model repo on
                  huggingface.co.
                - a path to a *directory* containing a image processor file saved using the
                  [`~image_processing_utils.ImageProcessingMixin.save_pretrained`] method, e.g.,
                  `./my_model_directory/`.
                - a path or url to a saved image processor JSON *file*, e.g.,
                  `./my_model_directory/preprocessor_config.json`.
            cache_dir (`str` or `os.PathLike`, *optional*):
                Path to a directory in which a downloaded pretrained model image processor should be cached if the
                standard cache should not be used.
            force_download (`bool`, *optional*, defaults to `False`):
                Whether or not to force to (re-)download the image processor files and override the cached versions if
                they exist.
            resume_download:
                Deprecated and ignored. All downloads are now resumed by default when possible.
                Will be removed in v5 of Transformers.
            proxies (`dict[str, str]`, *optional*):
                A dictionary of proxy servers to use by protocol or endpoint, e.g., `{'http': 'foo.bar:3128',
                'http://hostname': 'foo.bar:4012'}.` The proxies are used on each request.
            token (`str` or *bool*, *optional*):
                The token to use as HTTP bearer authorization for remote files. If `True`, will use the token generated
                when running `hf auth login` (stored in `~/.huggingface`).
            revision (`str`, *optional*, defaults to `"main"`):
                The specific model version to use. It can be a branch name, a tag name, or a commit id, since we use a
                git-based system for storing models and other artifacts on huggingface.co, so `revision` can be any
                identifier allowed by git.
            use_fast (`bool`, *optional*, defaults to `False`):
                Use a fast torchvision-base image processor if it is supported for a given model.
                If a fast image processor is not available for a given model, a normal numpy-based image processor
                is returned instead.
            return_unused_kwargs (`bool`, *optional*, defaults to `False`):
                If `False`, then this function returns just the final image processor object. If `True`, then this
                functions returns a `Tuple(image_processor, unused_kwargs)` where *unused_kwargs* is a dictionary
                consisting of the key/value pairs whose keys are not image processor attributes: i.e., the part of
                `kwargs` which has not been used to update `image_processor` and is otherwise ignored.
            trust_remote_code (`bool`, *optional*, defaults to `False`):
                Whether or not to allow for custom models defined on the Hub in their own modeling files. This option
                should only be set to `True` for repositories you trust and in which you have read the code, as it will
                execute code present on the Hub on your local machine.
            image_processor_filename (`str`, *optional*, defaults to `"config.json"`):
                The name of the file in the model directory to use for the image processor config.
            kwargs (`dict[str, Any]`, *optional*):
                The values in kwargs of any keys which are image processor attributes will be used to override the
                loaded values. Behavior concerning key/value pairs whose keys are *not* image processor attributes is
                controlled by the `return_unused_kwargs` keyword parameter.

        <Tip>

        Passing `token=True` is required when you want to use a private model.

        </Tip>

        Examples:

        ```python
        >>> from transformers import AutoImageProcessor

        >>> # Download image processor from huggingface.co and cache.
        >>> image_processor = AutoImageProcessor.from_pretrained("google/vit-base-patch16-224-in21k")

        >>> # If image processor files are in a directory (e.g. image processor was saved using *save_pretrained('./test/saved_model/')*)
        >>> # image_processor = AutoImageProcessor.from_pretrained("./test/saved_model/")
        ```"""
        use_auth_token = kwargs.pop("use_auth_token", None)
        if use_auth_token is not None:
            warnings.warn(
                "The `use_auth_token` argument is deprecated and will be removed in v5 of Transformers. Please use `token` instead.",
                FutureWarning,
            )
            if kwargs.get("token") is not None:
                raise ValueError(
                    "`token` and `use_auth_token` are both specified. Please set only the argument `token`."
                )
            kwargs["token"] = use_auth_token

        config = kwargs.pop("config", None)
        # TODO: @yoni, change in v4.48 (use_fast set to True by default)
        use_fast = kwargs.pop("use_fast", None)
        trust_remote_code = kwargs.pop("trust_remote_code", None)
        kwargs["_from_auto"] = True

        # Resolve the image processor config filename
        if "image_processor_filename" in kwargs:
            image_processor_filename = kwargs.pop("image_processor_filename")
        elif is_timm_local_checkpoint(pretrained_model_name_or_path):
            image_processor_filename = CONFIG_NAME
        else:
            image_processor_filename = IMAGE_PROCESSOR_NAME

        # Load the image processor config
        try:
            # Main path for all transformers models and local TimmWrapper checkpoints
            config_dict, _ = ImageProcessingMixin.get_image_processor_dict(
                pretrained_model_name_or_path, image_processor_filename=image_processor_filename, **kwargs
            )
        except Exception as initial_exception:
            # Fallback path for Hub TimmWrapper checkpoints. Timm models' image processing is saved in `config.json`
            # instead of `preprocessor_config.json`. Because this is an Auto class and we don't have any information
            # except the model name, the only way to check if a remote checkpoint is a timm model is to try to
            # load `config.json` and if it fails with some error, we raise the initial exception.
            try:
                config_dict, _ = ImageProcessingMixin.get_image_processor_dict(
                    pretrained_model_name_or_path, image_processor_filename=CONFIG_NAME, **kwargs
                )
            except Exception:
                raise initial_exception

            # In case we have a config_dict, but it's not a timm config dict, we raise the initial exception,
            # because only timm models have image processing in `config.json`.
            if not is_timm_config_dict(config_dict):
                raise initial_exception

        image_processor_type = config_dict.get("image_processor_type", None)
        image_processor_auto_map = None
        if "AutoImageProcessor" in config_dict.get("auto_map", {}):
            image_processor_auto_map = config_dict["auto_map"]["AutoImageProcessor"]

        # If we still don't have the image processor class, check if we're loading from a previous feature extractor config
        # and if so, infer the image processor class from there.
        if image_processor_type is None and image_processor_auto_map is None:
            feature_extractor_class = config_dict.pop("feature_extractor_type", None)
            if feature_extractor_class is not None:
                image_processor_type = feature_extractor_class.replace("FeatureExtractor", "ImageProcessor")
            if "AutoFeatureExtractor" in config_dict.get("auto_map", {}):
                feature_extractor_auto_map = config_dict["auto_map"]["AutoFeatureExtractor"]
                image_processor_auto_map = feature_extractor_auto_map.replace("FeatureExtractor", "ImageProcessor")

        # If we don't find the image processor class in the image processor config, let's try the model config.
        if image_processor_type is None and image_processor_auto_map is None:
            if not isinstance(config, PretrainedConfig):
                config = AutoConfig.from_pretrained(
                    pretrained_model_name_or_path,
                    trust_remote_code=trust_remote_code,
                    **kwargs,
                )
            # It could be in `config.image_processor_type``
            image_processor_type = getattr(config, "image_processor_type", None)
            if hasattr(config, "auto_map") and "AutoImageProcessor" in config.auto_map:
                image_processor_auto_map = config.auto_map["AutoImageProcessor"]

        image_processor_class = None
        # TODO: @yoni, change logic in v4.52 (when use_fast set to True by default)
        if image_processor_type is not None:
            # if use_fast is not set and the processor was saved with a fast processor, we use it, otherwise we use the slow processor.
            if use_fast is None:
                use_fast = image_processor_type.endswith("Fast")
                if not use_fast and image_processor_type in FORCE_FAST_IMAGE_PROCESSOR and is_torchvision_available():
                    use_fast = True
                    logger.warning_once(
                        f"The image processor of type `{image_processor_type}` is now loaded as a fast processor by default, even if the model checkpoint was saved with a slow processor. "
                        "This is a breaking change and may produce slightly different outputs. To continue using the slow processor, instantiate this class with `use_fast=False`. "
                        "Note that this behavior will be extended to all models in a future release."
                    )
                if not use_fast:
                    logger.warning_once(
                        "Using a slow image processor as `use_fast` is unset and a slow processor was saved with this model. "
                        "`use_fast=True` will be the default behavior in v4.52, even if the model was saved with a slow processor. "
                        "This will result in minor differences in outputs. You'll still be able to use a slow processor with `use_fast=False`."
                    )
            if use_fast and not image_processor_type.endswith("Fast"):
                image_processor_type += "Fast"
            if use_fast and not is_torchvision_available():
                # check if there is a slow image processor class to fallback to
                image_processor_class = get_image_processor_class_from_name(image_processor_type[:-4])
                if image_processor_class is None:
                    raise ValueError(
                        f"`{image_processor_type}` requires `torchvision` to be installed. Please install `torchvision` and try again."
                    )
                logger.warning_once(
                    "Using `use_fast=True` but `torchvision` is not available. Falling back to the slow image processor."
                )
                use_fast = False
            if use_fast:
                for image_processors in IMAGE_PROCESSOR_MAPPING_NAMES.values():
                    if image_processor_type in image_processors:
                        break
                else:
                    image_processor_type = image_processor_type[:-4]
                    use_fast = False
                    logger.warning_once(
                        "`use_fast` is set to `True` but the image processor class does not have a fast version. "
                        " Falling back to the slow version."
                    )
                image_processor_class = get_image_processor_class_from_name(image_processor_type)
            else:
                image_processor_type_slow = (
                    image_processor_type[:-4] if image_processor_type.endswith("Fast") else image_processor_type
                )
                image_processor_class = get_image_processor_class_from_name(image_processor_type_slow)
                if image_processor_class is None and image_processor_type.endswith("Fast"):
                    raise ValueError(
                        f"`{image_processor_type}` does not have a slow version. Please set `use_fast=True` when instantiating the processor."
                    )

        has_remote_code = image_processor_auto_map is not None
        has_local_code = image_processor_class is not None or type(config) in IMAGE_PROCESSOR_MAPPING
        if has_remote_code:
            if image_processor_auto_map is not None and not isinstance(image_processor_auto_map, tuple):
                # In some configs, only the slow image processor class is stored
                image_processor_auto_map = (image_processor_auto_map, None)
            if use_fast and image_processor_auto_map[1] is not None:
                class_ref = image_processor_auto_map[1]
            else:
                class_ref = image_processor_auto_map[0]
            if "--" in class_ref:
                upstream_repo = class_ref.split("--")[0]
            else:
                upstream_repo = None
            trust_remote_code = resolve_trust_remote_code(
                trust_remote_code, pretrained_model_name_or_path, has_local_code, has_remote_code, upstream_repo
            )

        if has_remote_code and trust_remote_code:
            if not use_fast and image_processor_auto_map[1] is not None:
                _warning_fast_image_processor_available(image_processor_auto_map[1])

            image_processor_class = get_class_from_dynamic_module(class_ref, pretrained_model_name_or_path, **kwargs)
            _ = kwargs.pop("code_revision", None)
            image_processor_class.register_for_auto_class()
            return image_processor_class.from_dict(config_dict, **kwargs)
        elif image_processor_class is not None:
            return image_processor_class.from_dict(config_dict, **kwargs)
        # Last try: we use the IMAGE_PROCESSOR_MAPPING.
        elif type(config) in IMAGE_PROCESSOR_MAPPING:
            image_processor_tuple = IMAGE_PROCESSOR_MAPPING[type(config)]

            image_processor_class_py, image_processor_class_fast = image_processor_tuple

            if not use_fast and image_processor_class_fast is not None:
                _warning_fast_image_processor_available(image_processor_class_fast)

            if image_processor_class_fast and (use_fast or image_processor_class_py is None):
                return image_processor_class_fast.from_pretrained(pretrained_model_name_or_path, *inputs, **kwargs)
            else:
                if image_processor_class_py is not None:
                    return image_processor_class_py.from_pretrained(pretrained_model_name_or_path, *inputs, **kwargs)
                else:
                    raise ValueError(
                        "This image processor cannot be instantiated. Please make sure you have `Pillow` installed."
                    )
        raise ValueError(
            f"Unrecognized image processor in {pretrained_model_name_or_path}. Should have a "
            f"`image_processor_type` key in its {IMAGE_PROCESSOR_NAME} of {CONFIG_NAME}, or one of the following "
            f"`model_type` keys in its {CONFIG_NAME}: {', '.join(c for c in IMAGE_PROCESSOR_MAPPING_NAMES)}"
        )

    @staticmethod
    def register(
        config_class,
        image_processor_class=None,
        slow_image_processor_class=None,
        fast_image_processor_class=None,
        exist_ok=False,
    ):
        """
        Register a new image processor for this class.

        Args:
            config_class ([`PretrainedConfig`]):
                The configuration corresponding to the model to register.
            image_processor_class ([`ImageProcessingMixin`]): The image processor to register.
        """
        if image_processor_class is not None:
            if slow_image_processor_class is not None:
                raise ValueError("Cannot specify both image_processor_class and slow_image_processor_class")
            warnings.warn(
                "The image_processor_class argument is deprecated and will be removed in v4.42. Please use `slow_image_processor_class`, or `fast_image_processor_class` instead",
                FutureWarning,
            )
            slow_image_processor_class = image_processor_class

        if slow_image_processor_class is None and fast_image_processor_class is None:
            raise ValueError("You need to specify either slow_image_processor_class or fast_image_processor_class")
        if slow_image_processor_class is not None and issubclass(slow_image_processor_class, BaseImageProcessorFast):
            raise ValueError("You passed a fast image processor in as the `slow_image_processor_class`.")
        if fast_image_processor_class is not None and not issubclass(
            fast_image_processor_class, BaseImageProcessorFast
        ):
            raise ValueError("The `fast_image_processor_class` should inherit from `BaseImageProcessorFast`.")

        if (
            slow_image_processor_class is not None
            and fast_image_processor_class is not None
            and issubclass(fast_image_processor_class, BaseImageProcessorFast)
            and fast_image_processor_class.slow_image_processor_class != slow_image_processor_class
        ):
            raise ValueError(
                "The fast processor class you are passing has a `slow_image_processor_class` attribute that is not "
                "consistent with the slow processor class you passed (fast tokenizer has "
                f"{fast_image_processor_class.slow_image_processor_class} and you passed {slow_image_processor_class}. Fix one of those "
                "so they match!"
            )

        # Avoid resetting a set slow/fast image processor if we are passing just the other ones.
        if config_class in IMAGE_PROCESSOR_MAPPING._extra_content:
            existing_slow, existing_fast = IMAGE_PROCESSOR_MAPPING[config_class]
            if slow_image_processor_class is None:
                slow_image_processor_class = existing_slow
            if fast_image_processor_class is None:
                fast_image_processor_class = existing_fast

        IMAGE_PROCESSOR_MAPPING.register(
            config_class, (slow_image_processor_class, fast_image_processor_class), exist_ok=exist_ok
        )


__all__ = ["IMAGE_PROCESSOR_MAPPING", "AutoImageProcessor"]<|MERGE_RESOLUTION|>--- conflicted
+++ resolved
@@ -154,12 +154,8 @@
             ("resnet", ("ConvNextImageProcessor", "ConvNextImageProcessorFast")),
             ("rt_detr", ("RTDetrImageProcessor", "RTDetrImageProcessorFast")),
             ("sam", ("SamImageProcessor", "SamImageProcessorFast")),
-<<<<<<< HEAD
-            ("sam2", ("Sam2ImageProcessor", "Sam2ImageProcessorFast")),
             ("edgetam", ("Sam2ImageProcessorFast")),
-=======
             ("sam2", ("Sam2ImageProcessorFast",)),
->>>>>>> 92088f2d
             ("sam_hq", ("SamImageProcessor", "SamImageProcessorFast")),
             ("segformer", ("SegformerImageProcessor",)),
             ("segformer", ("SegformerImageProcessor", "SegformerImageProcessorFast")),
