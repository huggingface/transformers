--- conflicted
+++ resolved
@@ -56,13 +56,8 @@
     IMAGE_PROCESSOR_MAPPING_NAMES = OrderedDict(
         [
             ("align", ("EfficientNetImageProcessor",)),
-<<<<<<< HEAD
             ("aria", ("AriaImageProcessor")),
             ("beit", ("BeitImageProcessor", "BeitImageProcessorFast")),
-=======
-            ("aria", ("AriaImageProcessor",)),
-            ("beit", ("BeitImageProcessor",)),
->>>>>>> 794fde7b
             ("bit", ("BitImageProcessor",)),
             ("blip", ("BlipImageProcessor", "BlipImageProcessorFast")),
             ("blip-2", ("BlipImageProcessor", "BlipImageProcessorFast")),
