--- conflicted
+++ resolved
@@ -334,10 +334,6 @@
         ("funnel", "TFFunnelForTokenClassification"),
         ("layoutlm", "TFLayoutLMForTokenClassification"),
         ("layoutlmv3", "TFLayoutLMv3ForTokenClassification"),
-<<<<<<< HEAD
-        ("layoutlmv3", "TFLayoutLMv3ForTokenClassification"),
-=======
->>>>>>> c3330203
         ("longformer", "TFLongformerForTokenClassification"),
         ("mobilebert", "TFMobileBertForTokenClassification"),
         ("mpnet", "TFMPNetForTokenClassification"),
