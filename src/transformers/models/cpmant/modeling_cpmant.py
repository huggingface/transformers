# coding=utf-8
# Copyright 2022 The OpenBMB Team and The HuggingFace Inc. team. All rights reserved.
#
# Licensed under the Apache License, Version 2.0 (the "License");
# you may not use this file except in compliance with the License.
# You may obtain a copy of the License at
#
#     http://www.apache.org/licenses/LICENSE-2.0
#
# Unless required by applicable law or agreed to in writing, software
# distributed under the License is distributed on an "AS IS" BASIS,
# WITHOUT WARRANTIES OR CONDITIONS OF ANY KIND, either express or implied.
# See the License for the specific language governing permissions and
# limitations under the License.
"""PyTorch CPMAnt"""

import math
from typing import Optional, Union

import torch
import torch.nn.functional as F
import torch.utils.checkpoint
from torch import nn
from torch.nn import CrossEntropyLoss

from ...activations import ACT2FN
from ...cache_utils import Cache, DynamicCache
from ...generation import GenerationMixin
from ...modeling_outputs import BaseModelOutputWithPast, CausalLMOutputWithPast
from ...modeling_utils import PreTrainedModel
from ...utils import auto_docstring, logging
from .configuration_cpmant import CpmAntConfig


logger = logging.get_logger(__name__)


class CpmAntLayerNorm(nn.Module):
    """
    We use Root Mean Square (RMS) Layer Normalization, please see https://huggingface.co/papers/1910.07467 for details."
    """

    def __init__(self, config: CpmAntConfig):
        super().__init__()

        self.eps = config.eps
        self.dim_norm = config.hidden_size
        self.weight = nn.Parameter(torch.empty(config.hidden_size))

    def forward(self, hidden_states: torch.Tensor):
        """
        Args:
            hidden_states (`torch.Tensor` of shape `(batch, seq_len, dim_in)`)
        """
        if hidden_states.size(-1) != self.dim_norm:
            raise AssertionError("hidden_states.size(-1) != self.dim_norm")
        old_dtype = hidden_states.dtype
        variance = hidden_states.to(torch.float32).pow(2).mean(dim=-1, keepdim=True)
        hidden_states = (hidden_states * torch.rsqrt(variance + self.eps)).to(old_dtype) * self.weight
        return hidden_states


class CpmAntAttention(nn.Module):
    def __init__(self, config: CpmAntConfig, layer_idx=None):
        super().__init__()
        self.dim_model = config.hidden_size
        self.num_heads = config.num_attention_heads
        self.dim_head = config.dim_head
        self.layer_idx = layer_idx

        self.project_q = nn.Linear(self.dim_model, self.num_heads * self.dim_head, bias=False)
        self.project_k = nn.Linear(self.dim_model, self.num_heads * self.dim_head, bias=False)
        self.project_v = nn.Linear(self.dim_model, self.num_heads * self.dim_head, bias=False)

        self.attention_out = nn.Linear(self.num_heads * self.dim_head, self.dim_model, bias=False)

        self.softmax = torch.nn.Softmax(dim=-1)

        if config.dropout_p is not None:
            self.dropout = torch.nn.Dropout(p=config.dropout_p)
        else:
            self.dropout = None

    def forward(
        self,
        hidden_q: torch.Tensor,
        hidden_kv: torch.Tensor,
        attention_mask: torch.BoolTensor,
        position_bias: torch.Tensor,
        output_attentions: Optional[bool] = False,
<<<<<<< HEAD
        past_key_values: Optional[Cache] = None,
=======
        past_key_values: Optional[tuple[torch.Tensor, torch.Tensor]] = None,
>>>>>>> 12838775
        use_cache: Optional[bool] = None,
        cache_position: Optional[torch.Tensor] = None,
    ):
        """
        Args:
            hidden_q (`torch.Tensor`):
                Input of transformer block(self-attention block). It can be the raw embedding of a batch of sequences.
            hidden_kv (`torch.Tensor` of shape `(batch, len_k, dim_model)`)):
                Tensor *key_value* and *query* of shape `(batch, len_k, dim_model)`
            attention_mask (`torch.Tensor` of shape `(batch, len_seq, len_seq)`):
                Avoid invalid areas to participate in the calculation of self-attention.
            position_bias (`torch.Tensor` of shape `(batch, len_seq, len_seq)`):
                Provide positional information to self-attention block.
            output_attentions (`bool`, *optional*):
                Whether or not to return the attentions tensors of all attention layers.
            past_key_values (`tuple[torch.Tensor, torch.Tensor]`, *optional*):
                Cached past key and value projection states.
            use_cache (`bool`, *optional*):
                If set to `True`, `past_key_values` key value states are returned and can be used to speed up decoding
                (see `past_key_values`).
        """
        batch_size = hidden_q.size(0)
        len_q = hidden_q.size(1)
        len_k = hidden_kv.size(1)

        query = self.project_q(hidden_q)
        key = self.project_k(hidden_kv)
        value = self.project_v(hidden_kv)

        query = query.view(batch_size, len_q, self.num_heads, self.dim_head).permute(0, 2, 1, 3)
        key = key.view(batch_size, len_k, self.num_heads, self.dim_head).permute(0, 2, 1, 3)
        value = value.view(batch_size, len_k, self.num_heads, self.dim_head).permute(0, 2, 1, 3)

        if past_key_values is not None:
            key, value = past_key_values.update(key, value, self.layer_idx, {"cache_position": cache_position})
            len_k = key.size(-2)

        # (batch_size, num_heads, len_q, dim_head) @ (batch_size, num_heads, dim_head, len_k) -> (batch_size, num_heads, len_q, len_k)
        score = torch.matmul(query, key.transpose(-1, -2)) / math.sqrt(self.dim_head)
        score = score + position_bias

        score = torch.masked_fill(
            score,
            attention_mask.view(batch_size, 1, len_q, len_k) == torch.tensor(False),
            torch.scalar_tensor(float("-inf"), device=score.device, dtype=score.dtype),
        )
        score = self.softmax(score)

        score = torch.masked_fill(
            score,
            attention_mask.view(batch_size, 1, len_q, len_k) == torch.tensor(False),
            torch.scalar_tensor(0, device=score.device, dtype=score.dtype),
        )
        if output_attentions:
            attn_weights = score
        else:
            attn_weights = None

        if self.dropout is not None:
            score = self.dropout(score)

        # (batch_size, num_heads, len_q, len_k) @ (batch_size, num_heads, len_k, dim_head) -> (batch_size, num_heads, len_q, dim_head)
        score = torch.matmul(score, value)

        score = score.view(batch_size, self.num_heads, len_q, self.dim_head).permute(0, 2, 1, 3)
        score = score.contiguous().view(batch_size, len_q, self.num_heads * self.dim_head)

        score = self.attention_out(score)

        return score, attn_weights, past_key_values


class CpmAntSelfAttentionBlock(nn.Module):
    def __init__(self, config: CpmAntConfig, layer_idx=None):
        super().__init__()
        self.layernorm_before_attention = CpmAntLayerNorm(config)
        self.self_attention = CpmAntAttention(config, layer_idx=layer_idx)
        if config.dropout_p:
            self.dropout = torch.nn.Dropout(config.dropout_p)
        else:
            self.dropout = None

    def forward(
        self,
        hidden_states: torch.Tensor,
        attention_mask: torch.Tensor,
        position_bias: Optional[torch.Tensor] = None,
        output_attentions: Optional[bool] = False,
<<<<<<< HEAD
        past_key_values: Optional[Cache] = None,
=======
        past_key_values: Optional[tuple[torch.Tensor, torch.Tensor]] = None,
>>>>>>> 12838775
        use_cache: Optional[bool] = None,
        cache_position: Optional[torch.Tensor] = None,
    ):
        """
        Args:
            hidden_states (`torch.Tensor` of shape `(batch, len_seq, dim_model)`):
                Input of transformer block(self-attention block). It can be the raw embedding of a batch of sequences.
            attention_mask (`torch.Tensor` of shape `(batch, len_seq, len_seq)`):
                Avoid invalid areas to participate in the calculation of self-attention.
            position_bias (`torch.Tensor` of shape `(batch, len_seq, len_seq)`):
                Provide positional information to self-attention block.
            output_attentions (`bool`, *optional*):
                Whether or not to return the attentions tensors of all attention layers.
            past_key_values (`Tuple(torch.FloatTensor)`, *optional*):
                Cached past key and value projection states.
            use_cache (`bool`, *optional*):
                If set to `True`, `past_key_values` key value states are returned and can be used to speed up decoding
                (see `past_key_values`).
        """
        outputs = self.layernorm_before_attention(hidden_states)
        outputs = self.self_attention(
            outputs,
            outputs,
            attention_mask,
            position_bias,
            output_attentions,
            past_key_values,
            use_cache,
            cache_position,
        )

        outputs, attn_weights, current_key_value = outputs

        if self.dropout is not None:
            outputs = self.dropout(outputs)
        hidden_states = hidden_states + outputs

        return hidden_states, attn_weights, current_key_value


class CpmAntDenseGatedACT(nn.Module):
    def __init__(self, config: CpmAntConfig):
        super().__init__()
        self.w_0 = nn.Linear(config.hidden_size, config.dim_ff, bias=False)
        self.w_1 = nn.Linear(config.hidden_size, config.dim_ff, bias=False)
        self.act = torch.nn.GELU()

    def forward(self, hidden_states: torch.Tensor):
        """Transform an input tensor from one feature space to another via a nonlinear operation

        Args:
            hidden_states (`torch.Tensor` of shape `(batch, seq_len, dim_in)`)
        """
        gate_score = self.act(self.w_0(hidden_states))
        hidden_states = self.w_1(hidden_states)

        hidden_states = gate_score * hidden_states
        return hidden_states


class CpmAntFeedForward(nn.Module):
    def __init__(self, config: CpmAntConfig):
        super().__init__()
        self.w_in = CpmAntDenseGatedACT(config)
        if config.dropout_p is not None:
            self.dropout = torch.nn.Dropout(config.dropout_p)
        else:
            self.dropout = None

        self.w_out = nn.Linear(config.dim_ff, config.hidden_size, bias=False)

    def forward(self, hidden_states: torch.Tensor):
        """
        Args:
            hidden_states (`torch.Tensor` of shape `(batch, seq_len, dim_in)`)
        """
        hidden_states = self.w_in(hidden_states)

        if self.dropout is not None:
            hidden_states = self.dropout(hidden_states)

        hidden_states = self.w_out(hidden_states)

        return hidden_states


class CpmAntFFNBlock(nn.Module):
    def __init__(self, config: CpmAntConfig):
        super().__init__()
        self.layernorm_before_ffn = CpmAntLayerNorm(config)
        self.ffn = CpmAntFeedForward(config)
        if config.dropout_p:
            self.dropout = torch.nn.Dropout(config.dropout_p)
        else:
            self.dropout = None

    def forward(
        self,
        hidden_states: torch.Tensor,
    ):
        """
        Args:
            hidden_states (`torch.Tensor` of shape `(batch, len_seq, dim_model)`):
                Hidden states before feed forward layer.
        """
        ln_outputs = self.layernorm_before_ffn(hidden_states)
        outputs = self.ffn(ln_outputs)
        if self.dropout is not None:
            outputs = self.dropout(outputs)
        hidden_states = hidden_states + outputs
        return hidden_states


class CpmAntTransformerBlock(nn.Module):
    def __init__(self, config: CpmAntConfig, layer_idx=None):
        super().__init__()
        self.self_att = CpmAntSelfAttentionBlock(config, layer_idx=layer_idx)
        self.ffn = CpmAntFFNBlock(config)

    def forward(
        self,
        hidden_states: torch.Tensor,
        attention_mask: torch.Tensor,
        position_bias: Optional[torch.Tensor] = None,
        output_attentions: Optional[bool] = False,
<<<<<<< HEAD
        past_key_values: Optional[Cache] = None,
=======
        past_key_values: Optional[tuple[torch.Tensor, torch.Tensor]] = None,
>>>>>>> 12838775
        use_cache: Optional[bool] = None,
        cache_position: Optional[torch.Tensor] = None,
    ):
        """
        Args:
            hidden_states (`torch.Tensor`):
                Input to the layer of shape `(batch, seq_len, dim_model)`
            attention_mask (`torch.Tensor`):
                Avoid invalid areas to participate in the calculation of shape `(batch, seq_len, seq_len)`
            position_bias (`torch.Tensor`):
                Provides position information to attention mechanism of shape `(num_heads, seq_len, seq_len)`
            output_attentions (`bool`, *optional*):
                Whether or not to return the attentions tensors of all attention layers.
            past_key_values (`tuple[torch.Tensor, torch.Tensor])`, *optional*):
                Cached past key and value projection states
            use_cache (`bool`, *optional*):
                If set to `True`, `past_key_values` key value states are returned and can be used to speed up decoding
                (see `past_key_values`).
        """
        hidden_states = self.self_att(
            hidden_states,
            attention_mask=attention_mask,
            position_bias=position_bias,
            output_attentions=output_attentions,
            past_key_values=past_key_values,
            use_cache=use_cache,
            cache_position=cache_position,
        )

        hidden_states, attn_weights, current_key_value = hidden_states

        hidden_states = self.ffn(hidden_states)

        return hidden_states, attn_weights, current_key_value


class CpmAntEncoder(nn.Module):
    def __init__(self, config: CpmAntConfig):
        super().__init__()
        self.num_layers = config.num_hidden_layers
        self.layers = nn.ModuleList([CpmAntTransformerBlock(config, layer_idx=i) for i in range(self.num_layers)])

        self.output_layernorm = CpmAntLayerNorm(config)

    def forward(
        self,
        hidden_states: torch.Tensor,
        attention_mask: torch.Tensor,
        position_bias: torch.Tensor,
        output_attentions: Optional[bool] = None,
        output_hidden_states: Optional[bool] = None,
<<<<<<< HEAD
        past_key_values: Optional[Cache] = None,
=======
        past_key_values: Optional[tuple[torch.Tensor, torch.Tensor]] = None,
>>>>>>> 12838775
        use_cache: Optional[bool] = None,
        cache_postion: Optional[torch.Tensor] = None,
    ):
        """
        Args:
            hidden_states (`torch.Tensor`):
                Input to the layer of shape `(batch, seq_len, dim_model)`
            attention_mask (`torch.Tensor`):
                Avoid invalid areas to participate in the calculation of shape `(batch, seq_len, seq_len)`
            position_bias (`torch.Tensor`):
                Provides position information to attention mechanism of shape `(num_heads, seq_len, seq_len)`
            output_attentions (`bool`, *optional*):
                Whether or not to return the attentions tensors of all attention layers.
            output_hidden_states (`bool`, *optional*):
                Whether or not to return the hidden states of all layers.
            past_key_values (`tuple[torch.Tensor, torch.Tensor])`, *optional*):
                Cached past key and value projection states
            use_cache (`bool`, *optional*):
                If set to `True`, `past_key_values` key value states are returned and can be used to speed up decoding
                (see `past_key_values`).
        """
        all_hidden_states = () if output_hidden_states else None
        all_self_attns = () if output_attentions else None

        for i, layer in enumerate(self.layers):
            if output_hidden_states:
                all_hidden_states += (hidden_states,)
            layer_outputs = layer(
                hidden_states,
                attention_mask,
                position_bias,
                output_attentions=output_attentions,
                past_key_values=past_key_values[i] if past_key_values else None,
                use_cache=use_cache,
            )
            hidden_states, attn_weights, past_key_values = layer_outputs
            if output_attentions:
                all_self_attns += (attn_weights,)

        hidden_states = self.output_layernorm(hidden_states)

        if output_hidden_states:
            all_hidden_states += (hidden_states,)

        return hidden_states, past_key_values, all_hidden_states, all_self_attns


# Copied from transformers.models.bert.modeling_bert.BertIntermediate with Bert->CPMAnt
class CpmAntIntermediate(nn.Module):
    def __init__(self, config):
        super().__init__()
        self.dense = nn.Linear(config.hidden_size, config.intermediate_size)
        if isinstance(config.hidden_act, str):
            self.intermediate_act_fn = ACT2FN[config.hidden_act]
        else:
            self.intermediate_act_fn = config.hidden_act

    def forward(self, hidden_states: torch.Tensor) -> torch.Tensor:
        hidden_states = self.dense(hidden_states)
        hidden_states = self.intermediate_act_fn(hidden_states)
        return hidden_states


class CpmAntSegmentPositionEmbedding(nn.Module):
    def __init__(self, config: CpmAntConfig):
        super().__init__()

        self.num_heads = config.num_attention_heads
        self.num_buckets = config.position_bias_num_buckets
        self.max_distance = config.position_bias_max_distance
        self.num_segments = config.segment_types

        self.relative_attention_bias = nn.Parameter(
            torch.empty(
                config.segment_types * config.segment_types + config.position_bias_num_buckets,
                config.num_attention_heads,
            )
        )

    def forward(
        self,
        key_pos: torch.Tensor,
        query_pos: torch.Tensor,
        key_segment: torch.Tensor,
        query_segment: torch.Tensor,
    ):
        with torch.no_grad():
            batch = key_pos.size(0)
            keylen = key_pos.size(1)
            querylen = query_pos.size(1)

            if key_pos.size(0) != query_pos.size(0):
                raise AssertionError(
                    f"key_pos.size(0) should be equal to query_pos.size(0), but got {key_pos.size(0)} and {query_pos.size(0)}!"
                )
            if keylen != key_segment.size(1) or querylen != query_segment.size(1):
                raise AssertionError(
                    f"keylen should be equal to key_segment.size(1), but got {keylen} and {key_segment.size(1)}!"
                )
            if querylen != query_segment.size(1):
                raise AssertionError(
                    f"querylen should be equal to query_segment.size(1), but got {querylen} and {query_segment.size(1)}!"
                )

            key_pos = key_pos.view(batch, -1, keylen)
            query_pos = query_pos.view(batch, querylen, -1)
            key_segment = key_segment.view(batch, -1, keylen)
            query_segment = query_segment.view(batch, querylen, -1)

            relative_position_bucket = self._segment_relative_position_bucket(query_segment, key_segment)
            relative_position_bucket = relative_position_bucket + self.num_buckets

            # (batch, len_q, len_k)
            absolute_position_bucket = self._position_bucket(
                torch.arange(keylen, dtype=torch.int32, device=relative_position_bucket.device)[None, :]
                - torch.arange(querylen, dtype=torch.int32, device=relative_position_bucket.device)[:, None],
                num_buckets=self.num_buckets,
                max_distance=self.max_distance,
            )
            relative_position_bucket = torch.where(
                (key_segment == query_segment),
                absolute_position_bucket[None, :, :],
                relative_position_bucket,
            )

        # (batch, len_q, len_k, num_heads)
        embeds = F.embedding(relative_position_bucket, self.relative_attention_bias)
        # (batch, num_heads, len_q, len_k)
        embeds = embeds.permute(0, 3, 1, 2).contiguous()
        return embeds

    def _segment_relative_position_bucket(self, query_segment, key_segment):
        return query_segment * self.num_segments + key_segment

    def _position_bucket(self, relative_position, num_buckets=32, max_distance=128):
        relative_buckets = 0
        # always bidirectional in CPMAnt
        num_buckets //= 2
        relative_buckets = (relative_position > 0).to(torch.int32) * num_buckets
        relative_position = torch.abs(relative_position)
        max_exact = num_buckets // 2
        is_small = relative_position < max_exact
        relative_postion_if_large = max_exact + (
            torch.log(relative_position.float() / max_exact)
            / math.log(max_distance / max_exact)
            * (num_buckets - max_exact)
        ).to(torch.int32)
        relative_postion_if_large = torch.min(
            relative_postion_if_large,
            torch.full_like(relative_postion_if_large, num_buckets - 1),
        )
        relative_buckets += torch.where(is_small, relative_position.to(torch.int32), relative_postion_if_large)
        return relative_buckets


# Copied from transformers.models.bert.modeling_bert.BertOutput with Bert->CPMAnt
class CpmAntOutput(nn.Module):
    def __init__(self, config):
        super().__init__()
        self.dense = nn.Linear(config.intermediate_size, config.hidden_size)
        self.LayerNorm = nn.LayerNorm(config.hidden_size, eps=config.layer_norm_eps)
        self.dropout = nn.Dropout(config.hidden_dropout_prob)

    def forward(self, hidden_states: torch.Tensor, input_tensor: torch.Tensor) -> torch.Tensor:
        hidden_states = self.dense(hidden_states)
        hidden_states = self.dropout(hidden_states)
        hidden_states = self.LayerNorm(hidden_states + input_tensor)
        return hidden_states


@auto_docstring
class CpmAntPreTrainedModel(PreTrainedModel):
    config_class = CpmAntConfig
    base_model_prefix = "cpmant"

    def _init_weights(self, module):
        """Initialize the weights"""
        if isinstance(module, nn.Linear):
            module.weight.data.normal_(mean=0.0, std=self.config.init_std)
            if module.bias is not None:
                module.bias.data.zero_()
        elif isinstance(module, nn.Embedding):
            module.weight.data.normal_(mean=0.0, std=self.config.init_std)
            if module.padding_idx is not None:
                module.weight.data[module.padding_idx].zero_()
        elif isinstance(module, nn.LayerNorm):
            module.bias.data.zero_()
            module.weight.data.fill_(1.0)
        elif isinstance(module, CpmAntLayerNorm):
            module.weight.data.fill_(1.0)
        elif isinstance(module, CpmAntSegmentPositionEmbedding):
            module.relative_attention_bias.data.normal_(mean=0.0, std=self.config.init_std)


@auto_docstring
class CpmAntModel(CpmAntPreTrainedModel):
    def __init__(self, config: CpmAntConfig):
        super().__init__(config)
        self.encoder = CpmAntEncoder(config)
        self.segment_embedding = nn.Embedding(config.segment_types, config.hidden_size)
        self.input_embedding = nn.Embedding(
            config.vocab_size + config.prompt_types * config.prompt_length, config.hidden_size
        )
        self.position_bias = CpmAntSegmentPositionEmbedding(config)
        self.prompt_length = config.prompt_length
        self.vocab_size = config.vocab_size

        self.post_init()

    def get_input_embeddings(self):
        return self.input_embedding

    def set_input_embeddings(self, embeddings, **kwargs):
        self.input_embedding = embeddings

    def _prepare_attention_mask(self, input_ids, span, context, length):
        batch = input_ids.size(0)
        seqlen = input_ids.size(1)
        device = input_ids.device
        directional_mask_2d = torch.arange(seqlen, device=device) <= torch.arange(seqlen, device=device).view(-1, 1)
        attention_mask = context[:, None, :] | (
            context[:, :, None].logical_not() & directional_mask_2d.view(1, seqlen, seqlen)
        )
        attention_mask = attention_mask & (span[:, None, :] == span[:, :, None])
        # mask for left padding
        mask_1d = (
            torch.tensor(list(range(seqlen - self.prompt_length))[::-1], device=device)[None, :].repeat(batch, 1)
            < length[:, None]
        )
        mask_1d = torch.cat((torch.ones(batch, self.prompt_length, device=device).bool(), mask_1d), dim=1)
        attention_mask = mask_1d.view(batch, seqlen, 1) & mask_1d.view(batch, 1, seqlen) & attention_mask
        return attention_mask

    @auto_docstring
    def forward(
        self,
        input_ids: Optional[torch.Tensor] = None,
        output_attentions: Optional[bool] = None,
        output_hidden_states: Optional[bool] = None,
        past_key_values: Optional[tuple[tuple[torch.Tensor]]] = None,
        use_cache: Optional[bool] = None,
        return_dict: Optional[bool] = None,
        cache_position: Optional[torch.Tensor] = None,
        **kwargs,
    ) -> Union[tuple[torch.Tensor], BaseModelOutputWithPast]:
        r"""
        input_ids (`torch.Tensor` of shape `(batch_size, seq_len)`):
            Indices of input sequence tokens in the vocabulary.

            Indices can be obtained using [`CPMAntTokenizer`]. See [`PreTrainedTokenizer.encode`] and
            [`PreTrainedTokenizer.__call__`] for details.

            [What are input IDs?](../glossary#input-ids)
        """
        output_attentions = output_attentions if output_attentions is not None else self.config.output_attentions
        output_hidden_states = (
            output_hidden_states if output_hidden_states is not None else self.config.output_hidden_states
        )
        return_dict = return_dict if return_dict is not None else self.config.use_return_dict
        use_cache = use_cache if use_cache is not None else self.config.use_cache

        # add prompts ahead
        if input_ids.dtype != torch.int32:
            input_ids = input_ids.to(torch.int32)
        dtype, device = input_ids.dtype, input_ids.device
        segment = torch.where(input_ids != 0, 2, 0).to(dtype=dtype, device=device)
        length = (segment != 0).sum(-1).to(dtype=dtype, device=device)
        input_ids = torch.cat(
            (
                torch.arange(
                    self.prompt_length * 2 + self.vocab_size,
                    self.prompt_length * 3 + self.vocab_size,
                    dtype=dtype,
                    device=device,
                ).repeat(input_ids.size(0), 1),
                input_ids,
            ),
            dim=1,
        )
        batch, seq_length = input_ids.size()
        segment = torch.cat((torch.zeros(batch, self.prompt_length, dtype=dtype, device=device), segment), dim=1)
        context = torch.full((batch, seq_length), 1, dtype=dtype, device=device)
        position = torch.arange(seq_length, dtype=dtype, device=device).repeat(batch, 1)
        span = torch.full((batch, seq_length), 0, dtype=dtype, device=device)

        return_legacy_cache = False
        if use_cache and not isinstance(past_key_values, Cache):
            logger.warning_once(
                "Passing a tuple of `past_key_values` is deprecated and will be removed in Transformers v4.58.0. "
                "You should pass an instance of `DynamicCache` instead, e.g. "
                "`past_key_values=DynamicCache.from_legacy_cache(past_key_values)`."
            )
            return_legacy_cache = True
            past_key_values = DynamicCache.from_legacy_cache(past_key_values)

        past_length = past_key_values.get_seq_length() if past_key_values is not None else 0
        input_ids = input_ids.contiguous()
        hidden_states = self.input_embedding(input_ids)
        segment_states = self.segment_embedding(segment)
        if past_length != 0:
            segment_states = segment_states[:, -1:, :]

        hidden_states = hidden_states + segment_states

        attention_mask = self._prepare_attention_mask(input_ids, span, context, length)
        position_bias = self.position_bias(position, position, segment, segment)

        attention_mask = attention_mask[:, past_length:, :]
        position_bias = position_bias[:, :, past_length:, :]
        hidden_states = hidden_states[:, past_length:, :]

        hidden_states, next_decoder_cache, all_hidden_states, all_attentions = self.encoder(
            hidden_states,
            attention_mask,
            position_bias,
            output_attentions,
            output_hidden_states,
            past_key_values,
            use_cache,
            cache_position,
        )

        if past_length == 0:
            hidden_states = hidden_states[:, self.prompt_length :, :]
            # drop the prompt
            if all_attentions is not None:
                new_attentions = ()
                for attention in all_attentions:
                    new_attentions += (attention[:, :, self.prompt_length :, self.prompt_length :],)
                all_attentions = new_attentions
            if all_hidden_states is not None:
                new_hidden_states = ()
                for hidden_state in all_hidden_states:
                    new_hidden_states += (hidden_state[:, self.prompt_length :, :],)
                all_hidden_states = new_hidden_states

        next_cache = next_decoder_cache if use_cache else None
        if return_legacy_cache:
            next_cache = past_key_values.to_legacy_cache()

        if not return_dict:
            return tuple(v for v in [hidden_states, next_cache, all_hidden_states, all_attentions] if v is not None)

        return BaseModelOutputWithPast(
            last_hidden_state=hidden_states,
            past_key_values=next_cache,
            hidden_states=all_hidden_states,
            attentions=all_attentions,
        )


@auto_docstring(
    custom_intro="""
    The CPMAnt Model with a language modeling head on top (linear layer with weights tied to the input embeddings).
    """
)
class CpmAntForCausalLM(CpmAntPreTrainedModel, GenerationMixin):
    _tied_weights_keys = ["lm_head.weight"]

    def __init__(self, config: CpmAntConfig):
        super().__init__(config)
        self.cpmant = CpmAntModel(config)

        # lm_head.weight is tied to cpmant.input_embedding.weight
        self.lm_head = nn.Linear(
            config.hidden_size, config.vocab_size + config.prompt_types * config.prompt_length, bias=False
        )
        self.post_init()

    @auto_docstring
    def forward(
        self,
        input_ids: Optional[torch.Tensor] = None,
        past_key_values: Optional[list[tuple[torch.Tensor, torch.Tensor]]] = None,
        use_cache: Optional[bool] = None,
        output_attentions: Optional[bool] = None,
        output_hidden_states: Optional[bool] = None,
        labels: Optional[torch.Tensor] = None,
        return_dict: Optional[bool] = None,
        attention_mask: Optional[torch.Tensor] = None,  # dummy parameter for text-generation pipeline
        cache_position: Optional[torch.Tensor] = None,
        **kwargs,
    ) -> Union[tuple, CausalLMOutputWithPast]:
        r"""
        input_ids (`torch.Tensor` of shape `(batch_size, seq_len)`):
            Indices of input sequence tokens in the vocabulary.

            Indices can be obtained using [`CPMAntTokenizer`]. See [`PreTrainedTokenizer.encode`] and
            [`PreTrainedTokenizer.__call__`] for details.

            [What are input IDs?](../glossary#input-ids)
        labels (`torch.Tensor` of shape `(batch_size, sequence_length)`, *optional*):
            Labels for computing the masked language modeling loss.

        Example:

        Text Generation with CpmAntForCausalLM.
        ```python
        >>> from transformers import CPMAntTokenizer, CpmAntForCausalLM

        >>> texts = "今天天气不错，"
        >>> model = CpmAntForCausalLM.from_pretrained("openbmb/cpm-ant-10b")
        >>> tokenizer = CPMAntTokenizer.from_pretrained("openbmb/cpm-ant-10b")
        >>> input_ids = tokenizer(texts, return_tensors="pt")
        >>> outputs = model.generate(**input_ids)
        >>> output_texts = tokenizer.batch_decode(outputs)
        >>> print(output_texts)
        ['今天天气不错，阳光明媚，我和妈妈一起去超市买东西。\n在超市里，我看到了一个很好玩的玩具，它的名字叫“机器人”。它有一个圆圆的脑袋，两只圆圆的眼睛，还有一个圆圆的']
        ```
        """
        return_dict = return_dict if return_dict is not None else self.config.use_return_dict

        model_output = self.cpmant(
            input_ids,
            output_attentions,
            output_hidden_states,
            past_key_values,
            use_cache,
            return_dict,
            cache_position,
        )
        hidden_states = model_output.last_hidden_state if return_dict else model_output[0]

        logits = self.lm_head(hidden_states)

        loss = None
        if labels is not None:
            loss_func = CrossEntropyLoss()
            loss = loss_func(logits.view(-1, logits.size(-1)), labels.view(-1))

        if not return_dict:
            output = (logits,) + model_output[1:]
            return ((loss,) + output) if loss is not None else output

        return CausalLMOutputWithPast(
            loss=loss,
            logits=logits,
            past_key_values=model_output.past_key_values,
            hidden_states=model_output.hidden_states,
            attentions=model_output.attentions,
        )

    def get_input_embeddings(self):
        return self.cpmant.input_embedding

    def set_input_embeddings(self, embeddings):
        self.cpmant.input_embedding = embeddings

    def get_output_embeddings(self):
        return self.lm_head

    def set_output_embeddings(self, new_embeddings):
        self.lm_head = new_embeddings


__all__ = ["CpmAntForCausalLM", "CpmAntModel", "CpmAntPreTrainedModel"]<|MERGE_RESOLUTION|>--- conflicted
+++ resolved
@@ -88,11 +88,7 @@
         attention_mask: torch.BoolTensor,
         position_bias: torch.Tensor,
         output_attentions: Optional[bool] = False,
-<<<<<<< HEAD
         past_key_values: Optional[Cache] = None,
-=======
-        past_key_values: Optional[tuple[torch.Tensor, torch.Tensor]] = None,
->>>>>>> 12838775
         use_cache: Optional[bool] = None,
         cache_position: Optional[torch.Tensor] = None,
     ):
@@ -181,11 +177,7 @@
         attention_mask: torch.Tensor,
         position_bias: Optional[torch.Tensor] = None,
         output_attentions: Optional[bool] = False,
-<<<<<<< HEAD
         past_key_values: Optional[Cache] = None,
-=======
-        past_key_values: Optional[tuple[torch.Tensor, torch.Tensor]] = None,
->>>>>>> 12838775
         use_cache: Optional[bool] = None,
         cache_position: Optional[torch.Tensor] = None,
     ):
@@ -311,11 +303,7 @@
         attention_mask: torch.Tensor,
         position_bias: Optional[torch.Tensor] = None,
         output_attentions: Optional[bool] = False,
-<<<<<<< HEAD
         past_key_values: Optional[Cache] = None,
-=======
-        past_key_values: Optional[tuple[torch.Tensor, torch.Tensor]] = None,
->>>>>>> 12838775
         use_cache: Optional[bool] = None,
         cache_position: Optional[torch.Tensor] = None,
     ):
@@ -367,11 +355,7 @@
         position_bias: torch.Tensor,
         output_attentions: Optional[bool] = None,
         output_hidden_states: Optional[bool] = None,
-<<<<<<< HEAD
         past_key_values: Optional[Cache] = None,
-=======
-        past_key_values: Optional[tuple[torch.Tensor, torch.Tensor]] = None,
->>>>>>> 12838775
         use_cache: Optional[bool] = None,
         cache_postion: Optional[torch.Tensor] = None,
     ):
