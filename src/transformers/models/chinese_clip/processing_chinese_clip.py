# coding=utf-8
# Copyright 2022 The OFA-Sys Team Authors and The HuggingFace Team. All rights reserved.
#
# Licensed under the Apache License, Version 2.0 (the "License");
# you may not use this file except in compliance with the License.
# You may obtain a copy of the License at
#
#     http://www.apache.org/licenses/LICENSE-2.0
#
# Unless required by applicable law or agreed to in writing, software
# distributed under the License is distributed on an "AS IS" BASIS,
# WITHOUT WARRANTIES OR CONDITIONS OF ANY KIND, either express or implied.
# See the License for the specific language governing permissions and
# limitations under the License.
"""
Image/Text processor class for Chinese-CLIP
"""

import warnings
<<<<<<< HEAD
=======
from typing import Optional, Union
>>>>>>> 948bc0fa

from ...processing_utils import ProcessorMixin


class ChineseCLIPProcessor(ProcessorMixin):
    r"""
    Constructs a Chinese-CLIP processor which wraps a Chinese-CLIP image processor and a Chinese-CLIP tokenizer into a
    single processor.

    [`ChineseCLIPProcessor`] offers all the functionalities of [`ChineseCLIPImageProcessor`] and [`BertTokenizerFast`].
    See the [`~ChineseCLIPProcessor.__call__`] and [`~ChineseCLIPProcessor.decode`] for more information.

    Args:
        image_processor ([`ChineseCLIPImageProcessor`], *optional*):
            The image processor is a required input.
        tokenizer ([`BertTokenizerFast`], *optional*):
            The tokenizer is a required input.
    """

    attributes = ["image_processor", "tokenizer"]
    image_processor_class = ("ChineseCLIPImageProcessor", "ChineseCLIPImageProcessorFast")
    tokenizer_class = ("BertTokenizer", "BertTokenizerFast")

    def __init__(self, image_processor=None, tokenizer=None, **kwargs):
        feature_extractor = None
        if "feature_extractor" in kwargs:
            warnings.warn(
                "The `feature_extractor` argument is deprecated and will be removed in v5, use `image_processor`"
                " instead.",
                FutureWarning,
            )
            feature_extractor = kwargs.pop("feature_extractor")

        image_processor = image_processor if image_processor is not None else feature_extractor

        super().__init__(image_processor, tokenizer)
        self.current_processor = self.image_processor

<<<<<<< HEAD
=======
    def __call__(
        self,
        text: Union[TextInput, PreTokenizedInput, list[TextInput], list[PreTokenizedInput]] = None,
        images: Optional[ImageInput] = None,
        audio=None,
        videos=None,
        **kwargs: Unpack[ChineseClipProcessorKwargs],
    ) -> BatchEncoding:
        """
        Main method to prepare for the model one or several sequences(s) and image(s). This method forwards the `text`
        and `kwargs` arguments to BertTokenizerFast's [`~BertTokenizerFast.__call__`] if `text` is not `None` to encode
        the text. To prepare the image(s), this method forwards the `images` and `kwrags` arguments to
        CLIPImageProcessor's [`~CLIPImageProcessor.__call__`] if `images` is not `None`. Please refer to the docstring
        of the above two methods for more information.

        Args:
            text (`str`, `list[str]`, `list[list[str]]`):
                The sequence or batch of sequences to be encoded. Each sequence can be a string or a list of strings
                (pretokenized string). If the sequences are provided as list of strings (pretokenized), you must set
                `is_split_into_words=True` (to lift the ambiguity with a batch of sequences).
            images (`PIL.Image.Image`, `np.ndarray`, `torch.Tensor`, `list[PIL.Image.Image]`, `list[np.ndarray]`, `list[torch.Tensor]`):
                The image or batch of images to be prepared. Each image can be a PIL image, NumPy array or PyTorch
                tensor. Both channels-first and channels-last formats are supported.

            return_tensors (`str` or [`~utils.TensorType`], *optional*):
                If set, will return tensors of a particular framework. Acceptable values are:
                    - `'tf'`: Return TensorFlow `tf.constant` objects.
                    - `'pt'`: Return PyTorch `torch.Tensor` objects.
                    - `'np'`: Return NumPy `np.ndarray` objects.
                    - `'jax'`: Return JAX `jnp.ndarray` objects.
        Returns:
            [`BatchEncoding`]: A [`BatchEncoding`] with the following fields:

            - **input_ids** -- List of token ids to be fed to a model. Returned when `text` is not `None`.
            - **attention_mask** -- List of indices specifying which tokens should be attended to by the model (when
              `return_attention_mask=True` or if *"attention_mask"* is in `self.model_input_names` and if `text` is not
              `None`).
            - **pixel_values** -- Pixel values to be fed to a model. Returned when `images` is not `None`.
        """

        if text is None and images is None:
            raise ValueError("You have to specify either text or images. Both cannot be none.")
        output_kwargs = self._merge_kwargs(
            ChineseClipProcessorKwargs,
            tokenizer_init_kwargs=self.tokenizer.init_kwargs,
            **kwargs,
        )

        if text is not None:
            encoding = self.tokenizer(text, **output_kwargs["text_kwargs"])
        if images is not None:
            image_features = self.image_processor(images, **output_kwargs["images_kwargs"])

        # BC for explicit return_tensors
        if "return_tensors" in output_kwargs["common_kwargs"]:
            return_tensors = output_kwargs["common_kwargs"].pop("return_tensors", None)

        if text is not None and images is not None:
            encoding["pixel_values"] = image_features.pixel_values
            return encoding
        elif text is not None:
            return encoding
        else:
            return BatchEncoding(data=dict(**image_features), tensor_type=return_tensors)

>>>>>>> 948bc0fa
    @property
    def feature_extractor_class(self):
        warnings.warn(
            "`feature_extractor_class` is deprecated and will be removed in v5. Use `image_processor_class` instead.",
            FutureWarning,
        )
        return self.image_processor_class


__all__ = ["ChineseCLIPProcessor"]<|MERGE_RESOLUTION|>--- conflicted
+++ resolved
@@ -17,10 +17,6 @@
 """
 
 import warnings
-<<<<<<< HEAD
-=======
-from typing import Optional, Union
->>>>>>> 948bc0fa
 
 from ...processing_utils import ProcessorMixin
 
@@ -59,74 +55,7 @@
         super().__init__(image_processor, tokenizer)
         self.current_processor = self.image_processor
 
-<<<<<<< HEAD
-=======
-    def __call__(
-        self,
-        text: Union[TextInput, PreTokenizedInput, list[TextInput], list[PreTokenizedInput]] = None,
-        images: Optional[ImageInput] = None,
-        audio=None,
-        videos=None,
-        **kwargs: Unpack[ChineseClipProcessorKwargs],
-    ) -> BatchEncoding:
-        """
-        Main method to prepare for the model one or several sequences(s) and image(s). This method forwards the `text`
-        and `kwargs` arguments to BertTokenizerFast's [`~BertTokenizerFast.__call__`] if `text` is not `None` to encode
-        the text. To prepare the image(s), this method forwards the `images` and `kwrags` arguments to
-        CLIPImageProcessor's [`~CLIPImageProcessor.__call__`] if `images` is not `None`. Please refer to the docstring
-        of the above two methods for more information.
 
-        Args:
-            text (`str`, `list[str]`, `list[list[str]]`):
-                The sequence or batch of sequences to be encoded. Each sequence can be a string or a list of strings
-                (pretokenized string). If the sequences are provided as list of strings (pretokenized), you must set
-                `is_split_into_words=True` (to lift the ambiguity with a batch of sequences).
-            images (`PIL.Image.Image`, `np.ndarray`, `torch.Tensor`, `list[PIL.Image.Image]`, `list[np.ndarray]`, `list[torch.Tensor]`):
-                The image or batch of images to be prepared. Each image can be a PIL image, NumPy array or PyTorch
-                tensor. Both channels-first and channels-last formats are supported.
-
-            return_tensors (`str` or [`~utils.TensorType`], *optional*):
-                If set, will return tensors of a particular framework. Acceptable values are:
-                    - `'tf'`: Return TensorFlow `tf.constant` objects.
-                    - `'pt'`: Return PyTorch `torch.Tensor` objects.
-                    - `'np'`: Return NumPy `np.ndarray` objects.
-                    - `'jax'`: Return JAX `jnp.ndarray` objects.
-        Returns:
-            [`BatchEncoding`]: A [`BatchEncoding`] with the following fields:
-
-            - **input_ids** -- List of token ids to be fed to a model. Returned when `text` is not `None`.
-            - **attention_mask** -- List of indices specifying which tokens should be attended to by the model (when
-              `return_attention_mask=True` or if *"attention_mask"* is in `self.model_input_names` and if `text` is not
-              `None`).
-            - **pixel_values** -- Pixel values to be fed to a model. Returned when `images` is not `None`.
-        """
-
-        if text is None and images is None:
-            raise ValueError("You have to specify either text or images. Both cannot be none.")
-        output_kwargs = self._merge_kwargs(
-            ChineseClipProcessorKwargs,
-            tokenizer_init_kwargs=self.tokenizer.init_kwargs,
-            **kwargs,
-        )
-
-        if text is not None:
-            encoding = self.tokenizer(text, **output_kwargs["text_kwargs"])
-        if images is not None:
-            image_features = self.image_processor(images, **output_kwargs["images_kwargs"])
-
-        # BC for explicit return_tensors
-        if "return_tensors" in output_kwargs["common_kwargs"]:
-            return_tensors = output_kwargs["common_kwargs"].pop("return_tensors", None)
-
-        if text is not None and images is not None:
-            encoding["pixel_values"] = image_features.pixel_values
-            return encoding
-        elif text is not None:
-            return encoding
-        else:
-            return BatchEncoding(data=dict(**image_features), tensor_type=return_tensors)
-
->>>>>>> 948bc0fa
     @property
     def feature_extractor_class(self):
         warnings.warn(
