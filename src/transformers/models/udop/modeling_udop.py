# coding=utf-8
# Copyright 2024 Microsoft Research and HuggingFace Inc. team.
#
# Licensed under the Apache License, Version 2.0 (the "License");
# you may not use this file except in compliance with the License.
# You may obtain a copy of the License at
#
#     http://www.apache.org/licenses/LICENSE-2.0
#
# Unless required by applicable law or agreed to in writing, software
# distributed under the License is distributed on an "AS IS" BASIS,
# WITHOUT WARRANTIES OR CONDITIONS OF ANY KIND, either express or implied.
# See the License for the specific language governing permissions and
# limitations under the License.
"""PyTorch UDOP model."""

import collections
import logging
import math
import random
from abc import ABC, abstractmethod
from collections.abc import Sequence
from copy import deepcopy
from dataclasses import dataclass
from typing import Any, Optional, Union

import torch
from torch import Tensor, nn
from torch.nn import CrossEntropyLoss

from transformers import UdopConfig
from transformers.modeling_outputs import (
    Seq2SeqLMOutput,
    Seq2SeqModelOutput,
)

from ... import initialization as init
from ...activations import ACT2FN
from ...cache_utils import Cache, DynamicCache, EncoderDecoderCache
from ...generation import GenerationMixin
from ...modeling_attn_mask_utils import AttentionMaskConverter
from ...modeling_layers import GradientCheckpointingLayer
from ...modeling_utils import PreTrainedModel
from ...utils import (
    ModelOutput,
    auto_docstring,
    is_torch_flex_attn_available,
    is_torchdynamo_compiling,
)


if is_torch_flex_attn_available():
    from torch.nn.attention.flex_attention import BlockMask

    from ...integrations.flex_attention import make_flex_block_causal_mask


logger = logging.getLogger(__name__)


@dataclass
@auto_docstring(
    custom_intro="""
    Class for the model's outputs that may also contain a past key/values (to speed up sequential decoding). Includes
    an additional attention mask.
    """
)
class BaseModelOutputWithAttentionMask(ModelOutput):
    r"""
    last_hidden_state (`torch.FloatTensor` of shape `(batch_size, sequence_length, hidden_size)`):
        Sequence of hidden-states at the output of the last layer of the model. If `past_key_values` is used only
        the last hidden-state of the sequences of shape `(batch_size, 1, hidden_size)` is output.
    attention_mask (`torch.FloatTensor` of shape `(batch_size, sequence_length)`, *optional*):
        Attention mask used in the model's forward pass to avoid performing attention on padding token indices.
        Mask values selected in `[0, 1]`:
        - 1 for tokens that are **not masked**,
        - 0 for tokens that are **masked**.
    past_key_values (`Cache`, *optional*, returned when `use_cache=True` is passed or when `config.use_cache=True`):
        It is a [`~cache_utils.Cache`] instance. For more details, see our [kv cache guide](https://huggingface.co/docs/transformers/en/kv_cache).

        Contains pre-computed hidden-states (key and values in the
        self-attention blocks and optionally if `config.is_encoder_decoder=True` in the cross-attention blocks)
        that can be used (see `past_key_values` input) to speed up sequential decoding.
    hidden_states (`tuple(torch.FloatTensor)`, *optional*, returned when `output_hidden_states=True` is passed or when `config.output_hidden_states=True`):
        Tuple of `torch.FloatTensor` (one for the output of the embeddings, if the model has an embedding layer, +
        one for the output of each layer) of shape `(batch_size, sequence_length, hidden_size)`. Hidden-states of
        the model at the output of each layer plus the optional initial embedding outputs.
    attentions (`tuple(torch.FloatTensor)`, *optional*, returned when `output_attentions=True` is passed or when `config.output_attentions=True`):
        Tuple of `torch.FloatTensor` (one for each layer) of shape `(batch_size, num_heads, sequence_length,
        sequence_length)`. Attentions weights after the attention softmax, used to compute the weighted average in
        the self-attention heads.
    cross_attentions (`tuple(torch.FloatTensor)`, *optional*, returned when `output_attentions=True` and `config.add_cross_attention=True` is passed or when `config.output_attentions=True`):
        Tuple of `torch.FloatTensor` (one for each layer) of shape `(batch_size, num_heads, sequence_length,
        sequence_length)`. Attentions weights of the decoder's cross-attention layer, after the attention softmax,
        used to compute the weighted average in the cross-attention heads.
    """

    last_hidden_state: Optional[torch.FloatTensor] = None
    attention_mask: Optional[torch.FloatTensor] = None
    past_key_values: Optional[Cache] = None
    hidden_states: Optional[tuple[torch.FloatTensor]] = None
    attentions: Optional[tuple[torch.FloatTensor]] = None
    cross_attentions: Optional[tuple[torch.FloatTensor]] = None


def get_visual_bbox(image_size=224, patch_size=16):
    image_feature_pool_shape = [image_size // patch_size, image_size // patch_size]
    visual_bbox_x = torch.arange(0, 1.0 * (image_feature_pool_shape[1] + 1), 1.0)
    visual_bbox_x /= image_feature_pool_shape[1]

    visual_bbox_y = torch.arange(0, 1.0 * (image_feature_pool_shape[0] + 1), 1.0)
    visual_bbox_y /= image_feature_pool_shape[0]

    visual_bbox_input = torch.stack(
        [
            visual_bbox_x[:-1].repeat(image_feature_pool_shape[0], 1),
            visual_bbox_y[:-1].repeat(image_feature_pool_shape[1], 1).transpose(0, 1),
            visual_bbox_x[1:].repeat(image_feature_pool_shape[0], 1),
            visual_bbox_y[1:].repeat(image_feature_pool_shape[1], 1).transpose(0, 1),
        ],
        dim=-1,
    )

    visual_bbox_input = visual_bbox_input.view(-1, 4)

    return visual_bbox_input


def pad_sequence(seq, target_len, pad_value=0):
    if isinstance(seq, torch.Tensor):
        n = seq.shape[0]
    else:
        n = len(seq)
        seq = torch.tensor(seq)
    m = target_len - n
    if m > 0:
        ret = torch.stack([pad_value] * m).to(seq)
        seq = torch.cat([seq, ret], dim=0)
    return seq[:target_len]


def combine_image_text_embeddings(
    image_embeddings,
    inputs_embeds,
    bbox,
    visual_bbox,
    attention_mask=None,
    num_patches=14,
    max_len=0,
    image_size=224,
    patch_size=16,
):
    """
    Combine the image and text embeddings for the input to the encoder/decoder of UDOP.

    First, the image embeddings are created by checking for each visual patch if it is inside the bounding box of a
    token. If it is, the visual patch is combined with the token embedding. Then, the visual bounding boxes are combined
    with the text bounding boxes. Finally, the visual bounding boxes are combined with the text attention mask.
    """

    sequence_length = num_patches
    ocr_points_x = torch.clip(
        torch.floor((bbox[:, :, 0] + bbox[:, :, 2]) / 2.0 * sequence_length).long(), 0, sequence_length - 1
    )
    ocr_points_y = (
        torch.clip(torch.floor((bbox[:, :, 1] + bbox[:, :, 3]) / 2.0 * sequence_length).long(), 0, sequence_length - 1)
        * sequence_length
    )
    ocr_points = ocr_points_x + ocr_points_y
    # make sure bounding boxes are of type float to calculate means
    bbox = bbox.to(torch.float64)
    target_seg = (bbox.mean(-1) == 0.0) | (bbox.mean(-1) == 1.0)
    repeated_vision_embeds = torch.gather(
        image_embeddings, 1, ocr_points.unsqueeze(-1).repeat(1, 1, image_embeddings.size(-1))
    )
    repeated_vision_embeds[target_seg] = 0.0
    inputs_embeds += repeated_vision_embeds

    patch_inds = torch.full_like(image_embeddings[:, :, 0], True).bool()
    ind = torch.cat(
        [
            torch.arange(len(ocr_points))[:, None].repeat(1, ocr_points.size(-1))[:, :, None].to(ocr_points),
            ocr_points[:, :, None],
        ],
        dim=-1,
    )
    ind = ind.flatten(0, 1)
    rows, cols = zip(*ind)
    patch_inds[rows, cols] = False

    input_vision_patches = [image_embeddings[i][patch_inds[i]] for i in range(len(patch_inds))]

    if visual_bbox is None:
        visual_bbox = get_visual_bbox(image_size=image_size, patch_size=patch_size)
        visual_bbox = visual_bbox.unsqueeze(0).repeat(image_embeddings.size(0), 1, 1)
        visual_bbox = visual_bbox.to(image_embeddings.device)

    visual_bbox = [visual_bbox[i][patch_inds[i]] for i in range(len(patch_inds))]
    if attention_mask is not None:
        visual_attention_mask = [torch.tensor([1] * len(item)).to(attention_mask) for item in visual_bbox]

    if max_len == 0:
        max_len = image_embeddings.size(1)
    else:
        max_len = max_len - inputs_embeds.size(1)
    inputs_vision_patches = torch.stack(
        [pad_sequence(item, max_len, torch.zeros_like(image_embeddings[0, 0])) for item in input_vision_patches]
    )
    visual_bbox = torch.stack([pad_sequence(item, max_len, torch.zeros_like(bbox[0, 0])) for item in visual_bbox])
    if attention_mask is not None:
        visual_attention_mask = torch.stack(
            [pad_sequence(item, max_len, torch.zeros_like(attention_mask[0, 0])) for item in visual_attention_mask]
        )

    inputs_embeds = torch.cat([inputs_embeds, inputs_vision_patches], 1)
    bbox = torch.cat([bbox, visual_bbox], 1)
    if attention_mask is not None:
        attention_mask = torch.cat([attention_mask, visual_attention_mask], 1)
    return inputs_embeds, bbox, attention_mask


class UdopPatchEmbeddings(nn.Module):
    """2D Image to Patch Embeddings"""

    def __init__(self, config):
        super().__init__()
        image_size, patch_size = config.image_size, config.patch_size
        num_channels, hidden_size = config.num_channels, config.hidden_size

        image_size = image_size if isinstance(image_size, collections.abc.Iterable) else (image_size, image_size)
        patch_size = patch_size if isinstance(patch_size, collections.abc.Iterable) else (patch_size, patch_size)
        num_patches = (image_size[1] // patch_size[1]) * (image_size[0] // patch_size[0])
        self.image_size = image_size
        self.patch_size = patch_size
        self.num_channels = num_channels
        self.num_patches = num_patches

        self.proj = nn.Conv2d(num_channels, hidden_size, kernel_size=patch_size, stride=patch_size)

    def forward(self, pixel_values):
        batch_size, num_channels, height, width = pixel_values.shape
        if height != self.image_size[0] or width != self.image_size[1]:
            raise ValueError(
                f"Input image size ({height}*{width}) doesn't match model ({self.image_size[0]}*{self.image_size[1]})."
            )
        embeddings = self.proj(pixel_values)
        embeddings = embeddings.flatten(2).transpose(1, 2)
        return embeddings


@auto_docstring
class UdopPreTrainedModel(PreTrainedModel):
    config: UdopConfig
    base_model_prefix = "transformer"
    input_modalities = ("image", "text")
    supports_gradient_checkpointing = True

    _can_compile_fullgraph = False
    _keep_in_fp32_modules = ["wo"]

    @torch.no_grad()
    def _init_weights(self, module):
        """Initialize the weights"""
        factor = self.config.initializer_factor  # Used for testing weights initialization
        if isinstance(module, UdopLayerNorm):
            init.constant_(module.weight, factor * 1.0)
        elif isinstance(module, nn.Embedding):
            init.normal_(module.weight, mean=0.0, std=factor)
            # Here we need the check explicitly, as we slice the weight in the `zeros_` call, so it looses the flag
            if module.padding_idx is not None and not getattr(module.weight, "_is_hf_initialized", False):
                init.zeros_(module.weight[module.padding_idx])
        elif isinstance(module, nn.Conv2d):
            init.trunc_normal_(module.weight, mean=0.0, std=factor)
            if module.bias is not None:
                init.zeros_(module.bias)
        elif isinstance(module, RelativePositionBiasBase):
            factor = self.config.initializer_factor
            d_model = self.config.d_model
            init.normal_(module.relative_attention_bias.weight, mean=0.0, std=factor * ((d_model) ** -0.5))
        elif isinstance(module, UdopModel):
            init.normal_(module.shared.weight, mean=0.0, std=factor * 1.0)
        elif isinstance(module, UdopForConditionalGeneration):
            if hasattr(module, "lm_head") and not self.config.tie_word_embeddings:
                init.normal_(module.lm_head.weight, mean=0.0, std=factor * 1.0)
        elif isinstance(module, UdopDenseActDense):
            init.normal_(module.wi.weight, mean=0.0, std=factor * ((self.config.d_model) ** -0.5))
            if hasattr(module.wi, "bias") and module.wi.bias is not None:
                init.zeros_(module.wi.bias)
            init.normal_(module.wo.weight, mean=0.0, std=factor * ((self.config.d_ff) ** -0.5))
            if hasattr(module.wo, "bias") and module.wo.bias is not None:
                init.zeros_(module.wo.bias)
        elif isinstance(module, UdopDenseGatedActDense):
            init.normal_(module.wi_0.weight, mean=0.0, std=factor * ((self.config.d_model) ** -0.5))
            if hasattr(module.wi_0, "bias") and module.wi_0.bias is not None:
                init.zeros_(module.wi_0.bias)
            init.normal_(module.wi_1.weight, mean=0.0, std=factor * ((self.config.d_model) ** -0.5))
            if hasattr(module.wi_1, "bias") and module.wi_1.bias is not None:
                init.zeros_(module.wi_1.bias)
            init.normal_(module.wo.weight, mean=0.0, std=factor * ((self.config.d_ff) ** -0.5))
            if hasattr(module.wo, "bias") and module.wo.bias is not None:
                init.zeros_(module.wo.bias)
        elif isinstance(module, UdopAttention):
            d_model = self.config.d_model
            key_value_proj_dim = self.config.d_kv
            n_heads = self.config.num_heads
            init.normal_(module.q.weight, mean=0.0, std=factor * ((d_model * key_value_proj_dim) ** -0.5))
            init.normal_(module.k.weight, mean=0.0, std=factor * (d_model**-0.5))
            init.normal_(module.v.weight, mean=0.0, std=factor * (d_model**-0.5))
            init.normal_(module.o.weight, mean=0.0, std=factor * ((n_heads * key_value_proj_dim) ** -0.5))
            if module.has_relative_attention_bias:
                init.normal_(module.relative_attention_bias.weight, mean=0.0, std=factor * ((d_model) ** -0.5))

    # Copied from transformers.models.prophetnet.modeling_prophetnet.ProphetNetPreTrainedModel._shift_right with ProphetNet->Udop
    def _shift_right(self, input_ids):
        decoder_start_token_id = self.config.decoder_start_token_id
        pad_token_id = self.config.pad_token_id

        assert decoder_start_token_id is not None, (
            "self.model.config.decoder_start_token_id has to be defined. In Udop it is usually set to the"
            " pad_token_id. See Udop docs for more information"
        )

        # shift inputs to the right
        shifted_input_ids = input_ids.new_zeros(input_ids.shape)
        shifted_input_ids[..., 1:] = input_ids[..., :-1].clone()
        shifted_input_ids[..., 0] = decoder_start_token_id

        assert pad_token_id is not None, "self.model.config.pad_token_id has to be defined."
        # replace possible -100 values in labels by `pad_token_id`
        shifted_input_ids.masked_fill_(shifted_input_ids == -100, pad_token_id)

        assert torch.all(shifted_input_ids >= 0).item(), "Verify that `shifted_input_ids` has only positive values"

        return shifted_input_ids


# Copied from transformers.models.t5.modeling_t5.T5LayerNorm with T5->Udop
class UdopLayerNorm(nn.Module):
    def __init__(self, hidden_size, eps=1e-6):
        """
        Construct a layernorm module in the Udop style. No bias and no subtraction of mean.
        """
        super().__init__()
        self.weight = nn.Parameter(torch.ones(hidden_size))
        self.variance_epsilon = eps

    def forward(self, hidden_states):
        # Udop uses a layer_norm which only scales and doesn't shift, which is also known as Root Mean
        # Square Layer Normalization https://huggingface.co/papers/1910.07467 thus variance is calculated
        # w/o mean and there is no bias. Additionally we want to make sure that the accumulation for
        # half-precision inputs is done in fp32

        variance = hidden_states.to(torch.float32).pow(2).mean(-1, keepdim=True)
        hidden_states = hidden_states * torch.rsqrt(variance + self.variance_epsilon)

        # convert into half-precision if necessary
        if self.weight.dtype in [torch.float16, torch.bfloat16]:
            hidden_states = hidden_states.to(self.weight.dtype)

        return self.weight * hidden_states


# Copied from transformers.models.t5.modeling_t5.T5DenseActDense with T5->Udop
class UdopDenseActDense(nn.Module):
    def __init__(self, config: UdopConfig):
        super().__init__()
        self.wi = nn.Linear(config.d_model, config.d_ff, bias=False)
        self.wo = nn.Linear(config.d_ff, config.d_model, bias=False)
        self.dropout = nn.Dropout(config.dropout_rate)
        self.act = ACT2FN[config.dense_act_fn]

    def forward(self, hidden_states):
        hidden_states = self.wi(hidden_states)
        hidden_states = self.act(hidden_states)
        hidden_states = self.dropout(hidden_states)
        if (
            isinstance(self.wo.weight, torch.Tensor)
            and hidden_states.dtype != self.wo.weight.dtype
            and self.wo.weight.dtype != torch.int8
        ):
            hidden_states = hidden_states.to(self.wo.weight.dtype)
        hidden_states = self.wo(hidden_states)
        return hidden_states


# Copied from transformers.models.t5.modeling_t5.T5DenseGatedActDense with T5->Udop
class UdopDenseGatedActDense(nn.Module):
    def __init__(self, config: UdopConfig):
        super().__init__()
        self.wi_0 = nn.Linear(config.d_model, config.d_ff, bias=False)
        self.wi_1 = nn.Linear(config.d_model, config.d_ff, bias=False)
        self.wo = nn.Linear(config.d_ff, config.d_model, bias=False)
        self.dropout = nn.Dropout(config.dropout_rate)
        self.act = ACT2FN[config.dense_act_fn]

    def forward(self, hidden_states):
        hidden_gelu = self.act(self.wi_0(hidden_states))
        hidden_linear = self.wi_1(hidden_states)
        hidden_states = hidden_gelu * hidden_linear
        hidden_states = self.dropout(hidden_states)

        # To make 8bit quantization work for google/flan-t5-xxl, self.wo is kept in float32.
        # See https://github.com/huggingface/transformers/issues/20287
        # we also make sure the weights are not in `int8` in case users will force `_keep_in_fp32_modules` to be `None``
        if (
            isinstance(self.wo.weight, torch.Tensor)
            and hidden_states.dtype != self.wo.weight.dtype
            and self.wo.weight.dtype != torch.int8
        ):
            hidden_states = hidden_states.to(self.wo.weight.dtype)

        hidden_states = self.wo(hidden_states)
        return hidden_states


# Copied from transformers.models.t5.modeling_t5.T5LayerFF with T5->Udop
class UdopLayerFF(nn.Module):
    def __init__(self, config: UdopConfig):
        super().__init__()
        if config.is_gated_act:
            self.DenseReluDense = UdopDenseGatedActDense(config)
        else:
            self.DenseReluDense = UdopDenseActDense(config)

        self.layer_norm = UdopLayerNorm(config.d_model, eps=config.layer_norm_epsilon)
        self.dropout = nn.Dropout(config.dropout_rate)

    def forward(self, hidden_states):
        forwarded_states = self.layer_norm(hidden_states)
        forwarded_states = self.DenseReluDense(forwarded_states)
        hidden_states = hidden_states + self.dropout(forwarded_states)
        return hidden_states


# Copied from transformers.models.t5.modeling_t5.T5Attention with T5->Udop
class UdopAttention(nn.Module):
    def __init__(
        self,
        config: UdopConfig,
        has_relative_attention_bias=False,
        layer_idx: Optional[int] = None,
    ):
        super().__init__()
        self.is_decoder = config.is_decoder
        self.has_relative_attention_bias = has_relative_attention_bias
        self.relative_attention_num_buckets = config.relative_attention_num_buckets
        self.relative_attention_max_distance = config.relative_attention_max_distance
        self.d_model = config.d_model
        self.key_value_proj_dim = config.d_kv
        self.n_heads = config.num_heads
        self.dropout = config.dropout_rate
        self.inner_dim = self.n_heads * self.key_value_proj_dim
        self.layer_idx = layer_idx
        if layer_idx is None and self.is_decoder:
            logger.warning_once(
                f"Instantiating a decoder {self.__class__.__name__} without passing `layer_idx` is not recommended and "
                "will to errors during the forward call, if caching is used. Please make sure to provide a `layer_idx` "
                "when creating this class."
            )

        self.q = nn.Linear(self.d_model, self.inner_dim, bias=False)
        self.k = nn.Linear(self.d_model, self.inner_dim, bias=False)
        self.v = nn.Linear(self.d_model, self.inner_dim, bias=False)
        self.o = nn.Linear(self.inner_dim, self.d_model, bias=False)

        if self.has_relative_attention_bias:
            self.relative_attention_bias = nn.Embedding(self.relative_attention_num_buckets, self.n_heads)

        self.gradient_checkpointing = False

    @staticmethod
    def _relative_position_bucket(relative_position, bidirectional=True, num_buckets=32, max_distance=128):
        """
        Adapted from Mesh Tensorflow:
        https://github.com/tensorflow/mesh/blob/0cb87fe07da627bf0b7e60475d59f95ed6b5be3d/mesh_tensorflow/transformer/transformer_layers.py#L593

        Translate relative position to a bucket number for relative attention. The relative position is defined as
        memory_position - query_position, i.e. the distance in tokens from the attending position to the attended-to
        position. If bidirectional=False, then positive relative positions are invalid. We use smaller buckets for
        small absolute relative_position and larger buckets for larger absolute relative_positions. All relative
        positions >=max_distance map to the same bucket. All relative positions <=-max_distance map to the same bucket.
        This should allow for more graceful generalization to longer sequences than the model has been trained on

        Args:
            relative_position: an int32 Tensor
            bidirectional: a boolean - whether the attention is bidirectional
            num_buckets: an integer
            max_distance: an integer

        Returns:
            a Tensor with the same shape as relative_position, containing int32 values in the range [0, num_buckets)
        """
        relative_buckets = 0
        if bidirectional:
            num_buckets //= 2
            relative_buckets += (relative_position > 0).to(torch.long) * num_buckets
            relative_position = torch.abs(relative_position)
        else:
            relative_position = -torch.min(relative_position, torch.zeros_like(relative_position))
        # now relative_position is in the range [0, inf)

        # half of the buckets are for exact increments in positions
        max_exact = num_buckets // 2
        is_small = relative_position < max_exact

        # The other half of the buckets are for logarithmically bigger bins in positions up to max_distance
        relative_position_if_large = max_exact + (
            torch.log(relative_position.float() / max_exact)
            / math.log(max_distance / max_exact)
            * (num_buckets - max_exact)
        ).to(torch.long)
        relative_position_if_large = torch.min(
            relative_position_if_large, torch.full_like(relative_position_if_large, num_buckets - 1)
        )

        relative_buckets += torch.where(is_small, relative_position, relative_position_if_large)
        return relative_buckets

    def compute_bias(self, query_length, key_length, device=None, cache_position=None):
        """Compute binned relative position bias"""
        if device is None:
            device = self.relative_attention_bias.weight.device
        if cache_position is None:
            context_position = torch.arange(query_length, dtype=torch.long, device=device)[:, None]
        else:
            context_position = cache_position[:, None].to(device)
        memory_position = torch.arange(key_length, dtype=torch.long, device=device)[None, :]
        relative_position = memory_position - context_position  # shape (query_length, key_length)
        relative_position_bucket = self._relative_position_bucket(
            relative_position,  # shape (query_length, key_length)
            bidirectional=(not self.is_decoder),
            num_buckets=self.relative_attention_num_buckets,
            max_distance=self.relative_attention_max_distance,
        )
        values = self.relative_attention_bias(relative_position_bucket)  # shape (query_length, key_length, num_heads)
        values = values.permute([2, 0, 1]).unsqueeze(0)  # shape (1, num_heads, query_length, key_length)
        return values

    def forward(
        self,
        hidden_states,
        mask=None,
        key_value_states=None,
        position_bias=None,
        past_key_values=None,
        query_length=None,
        use_cache=False,
        output_attentions=False,
        cache_position=None,
    ):
        """
        Self-attention (if key_value_states is None) or attention over source sentence (provided by key_value_states).
        """
        # Input is (batch_size, seq_length, dim)
        # Mask is (batch_size, 1, 1, key_length) (non-causal encoder) or (batch_size, 1, seq_length, key_length) (causal decoder)
        batch_size, seq_length = hidden_states.shape[:2]

        # if key_value_states are provided this layer is used as a cross-attention layer for the decoder
        is_cross_attention = key_value_states is not None

        query_states = self.q(hidden_states)
        query_states = query_states.view(batch_size, -1, self.n_heads, self.key_value_proj_dim).transpose(1, 2)

        # Check is encoder-decoder model is being used. Otherwise we'll get `DynamicCache`
        is_updated = False
        if isinstance(past_key_values, EncoderDecoderCache):
            is_updated = past_key_values.is_updated.get(self.layer_idx)
            if is_cross_attention:
                # after the first generated id, we can subsequently re-use all key/value_states from cache
                curr_past_key_values = past_key_values.cross_attention_cache
            else:
                curr_past_key_values = past_key_values.self_attention_cache
        else:
            curr_past_key_values = past_key_values

        current_states = key_value_states if is_cross_attention else hidden_states
        if is_cross_attention and past_key_values is not None and is_updated:
            # reuse k,v, cross_attentions
            key_states = curr_past_key_values.layers[self.layer_idx].keys
            value_states = curr_past_key_values.layers[self.layer_idx].values
        else:
            key_states = self.k(current_states)
            value_states = self.v(current_states)
            key_states = key_states.view(batch_size, -1, self.n_heads, self.key_value_proj_dim).transpose(1, 2)
            value_states = value_states.view(batch_size, -1, self.n_heads, self.key_value_proj_dim).transpose(1, 2)

            if past_key_values is not None:
                # save all key/value_states to cache to be re-used for fast auto-regressive generation
                cache_position = cache_position if not is_cross_attention else None
                key_states, value_states = curr_past_key_values.update(
                    key_states, value_states, self.layer_idx, {"cache_position": cache_position}
                )
                # set flag that curr layer for cross-attn is already updated so we can re-use in subsequent calls
                if is_cross_attention and isinstance(past_key_values, EncoderDecoderCache):
                    past_key_values.is_updated[self.layer_idx] = True

        # compute scores, equivalent of torch.einsum("bnqd,bnkd->bnqk", query_states, key_states), compatible with onnx op>9
        scores = torch.matmul(query_states, key_states.transpose(3, 2))

        if position_bias is None:
            key_length = key_states.shape[-2]
            # cache position is 0-indexed so we add 1 to get the real length of queries (aka with past)
            real_seq_length = query_length if query_length is not None else cache_position[-1] + 1
            if not self.has_relative_attention_bias:
                position_bias = torch.zeros(
                    (1, self.n_heads, seq_length, key_length), device=scores.device, dtype=scores.dtype
                )
                if self.gradient_checkpointing and self.training:
                    position_bias.requires_grad = True
            else:
                position_bias = self.compute_bias(
                    real_seq_length, key_length, device=scores.device, cache_position=cache_position
                )
                position_bias = position_bias[:, :, -seq_length:, :]

            if mask is not None:
                causal_mask = mask[:, :, :, : key_states.shape[-2]]
                position_bias = position_bias + causal_mask

        position_bias_masked = position_bias
        scores += position_bias_masked

        # (batch_size, n_heads, seq_length, key_length)
        attn_weights = nn.functional.softmax(scores.float(), dim=-1).type_as(scores)
        attn_weights = nn.functional.dropout(attn_weights, p=self.dropout, training=self.training)

        attn_output = torch.matmul(attn_weights, value_states)

        attn_output = attn_output.transpose(1, 2).contiguous()
        attn_output = attn_output.view(batch_size, -1, self.inner_dim)
        attn_output = self.o(attn_output)

        outputs = (attn_output, position_bias)

        if output_attentions:
            outputs = outputs + (attn_weights,)
        return outputs


# Copied from transformers.models.t5.modeling_t5.T5LayerSelfAttention with T5->Udop
class UdopLayerSelfAttention(nn.Module):
    def __init__(self, config, has_relative_attention_bias=False, layer_idx: Optional[int] = None):
        super().__init__()
        self.SelfAttention = UdopAttention(
            config, has_relative_attention_bias=has_relative_attention_bias, layer_idx=layer_idx
        )
        self.layer_norm = UdopLayerNorm(config.d_model, eps=config.layer_norm_epsilon)
        self.dropout = nn.Dropout(config.dropout_rate)

    def forward(
        self,
        hidden_states,
        attention_mask=None,
        position_bias=None,
        past_key_values=None,
        use_cache=False,
        output_attentions=False,
        cache_position=None,
    ):
        normed_hidden_states = self.layer_norm(hidden_states)
        attention_output = self.SelfAttention(
            normed_hidden_states,
            mask=attention_mask,
            position_bias=position_bias,
            past_key_values=past_key_values,
            use_cache=use_cache,
            output_attentions=output_attentions,
            cache_position=cache_position,
        )
        hidden_states = hidden_states + self.dropout(attention_output[0])
        outputs = (hidden_states,) + attention_output[1:]  # add attentions if we output them
        return outputs


# Copied from transformers.models.t5.modeling_t5.T5LayerCrossAttention with T5->Udop
class UdopLayerCrossAttention(nn.Module):
    def __init__(self, config, layer_idx: Optional[int] = None):
        super().__init__()
        self.EncDecAttention = UdopAttention(config, has_relative_attention_bias=False, layer_idx=layer_idx)
        self.layer_norm = UdopLayerNorm(config.d_model, eps=config.layer_norm_epsilon)
        self.dropout = nn.Dropout(config.dropout_rate)

    def forward(
        self,
        hidden_states,
        key_value_states,
        attention_mask=None,
        position_bias=None,
        past_key_values=None,
        use_cache=False,
        query_length=None,
        output_attentions=False,
        cache_position=None,
    ):
        normed_hidden_states = self.layer_norm(hidden_states)
        attention_output = self.EncDecAttention(
            normed_hidden_states,
            mask=attention_mask,
            key_value_states=key_value_states,
            position_bias=position_bias,
            past_key_values=past_key_values,
            use_cache=use_cache,
            query_length=query_length,
            output_attentions=output_attentions,
            cache_position=cache_position,
        )
        layer_output = hidden_states + self.dropout(attention_output[0])
        outputs = (layer_output,) + attention_output[1:]  # add attentions if we output them
        return outputs


# Copied from transformers.models.t5.modeling_t5.T5Block with T5->Udop
class UdopBlock(GradientCheckpointingLayer):
    def __init__(self, config, has_relative_attention_bias=False, layer_idx: Optional[int] = None):
        super().__init__()
        self.is_decoder = config.is_decoder
        self.layer = nn.ModuleList()
        self.layer.append(
            UdopLayerSelfAttention(
                config, has_relative_attention_bias=has_relative_attention_bias, layer_idx=layer_idx
            )
        )
        if self.is_decoder:
            self.layer.append(UdopLayerCrossAttention(config, layer_idx=layer_idx))

        self.layer.append(UdopLayerFF(config))

    def forward(
        self,
        hidden_states,
        attention_mask=None,
        position_bias=None,
        encoder_hidden_states=None,
        encoder_attention_mask=None,
        encoder_decoder_position_bias=None,
        past_key_values=None,
        use_cache=False,
        output_attentions=False,
        return_dict=True,
        cache_position=None,
    ):
        self_attention_outputs = self.layer[0](
            hidden_states,
            attention_mask=attention_mask,
            position_bias=position_bias,
            past_key_values=past_key_values,
            use_cache=use_cache,
            output_attentions=output_attentions,
            cache_position=cache_position,
        )
        hidden_states = self_attention_outputs[0]
        attention_outputs = self_attention_outputs[1:]  # Keep self-attention outputs and relative position weights

        # clamp inf values to enable fp16 training
        if hidden_states.dtype == torch.float16:
            clamp_value = torch.where(
                torch.isinf(hidden_states).any(),
                torch.finfo(hidden_states.dtype).max - 1000,
                torch.finfo(hidden_states.dtype).max,
            )
            hidden_states = torch.clamp(hidden_states, min=-clamp_value, max=clamp_value)

        do_cross_attention = self.is_decoder and encoder_hidden_states is not None
        if do_cross_attention:
            cross_attention_outputs = self.layer[1](
                hidden_states,
                key_value_states=encoder_hidden_states,
                attention_mask=encoder_attention_mask,
                position_bias=encoder_decoder_position_bias,
                past_key_values=past_key_values,
                query_length=cache_position[-1] + 1,
                use_cache=use_cache,
                output_attentions=output_attentions,
            )
            hidden_states = cross_attention_outputs[0]

            # clamp inf values to enable fp16 training
            if hidden_states.dtype == torch.float16:
                clamp_value = torch.where(
                    torch.isinf(hidden_states).any(),
                    torch.finfo(hidden_states.dtype).max - 1000,
                    torch.finfo(hidden_states.dtype).max,
                )
                hidden_states = torch.clamp(hidden_states, min=-clamp_value, max=clamp_value)

            # Keep cross-attention outputs and relative position weights
            attention_outputs = attention_outputs + cross_attention_outputs[1:]

        # Apply Feed Forward layer
        hidden_states = self.layer[-1](hidden_states)

        # clamp inf values to enable fp16 training
        if hidden_states.dtype == torch.float16:
            clamp_value = torch.where(
                torch.isinf(hidden_states).any(),
                torch.finfo(hidden_states.dtype).max - 1000,
                torch.finfo(hidden_states.dtype).max,
            )
            hidden_states = torch.clamp(hidden_states, min=-clamp_value, max=clamp_value)

        outputs = (hidden_states,)

        return (
            outputs + attention_outputs
        )  # hidden-states, (self-attention position bias), (self-attention weights), (cross-attention position bias), (cross-attention weights)


class UdopCellEmbeddings(nn.Module):
    def __init__(self, max_2d_position_embeddings=501, hidden_size=1024):
        super().__init__()
        self.max_2d_position_embeddings = max_2d_position_embeddings

        self.x_position_embeddings = nn.Embedding(max_2d_position_embeddings, hidden_size)
        self.y_position_embeddings = nn.Embedding(max_2d_position_embeddings, hidden_size)

    def forward(self, bbox):
        bbox = torch.clip(bbox, 0.0, 1.0)
        bbox = (bbox * (self.max_2d_position_embeddings - 1)).long()
        left_position_embeddings = self.x_position_embeddings(bbox[:, :, 0])
        upper_position_embeddings = self.y_position_embeddings(bbox[:, :, 1])
        right_position_embeddings = self.x_position_embeddings(bbox[:, :, 2])
        lower_position_embeddings = self.y_position_embeddings(bbox[:, :, 3])

        embeddings = (
            left_position_embeddings
            + upper_position_embeddings
            + right_position_embeddings
            + lower_position_embeddings
        )

        return embeddings


# get function for bucket computation
# protected member access seems to be lesser evil than copy paste whole function
get_relative_position_bucket = UdopAttention._relative_position_bucket
AUGMENTATION_RANGE = (0.80, 1.25)


class RelativePositionBiasBase(nn.Module, ABC):
    """
    Base class of relative biases.

    Args:
        num_heads (`int`):
            Number of attention heads in the model, it will create embeddings of size `num_heads`, which will be added to the scores of each token pair.
        relative_attention_num_buckets (`int`, *optional*, defaults to 32):
            Pair token metric (distance in the sequence, distance in pixels etc.) will be bucketed, parameter is defining number of such
            buckets.
        bidirectional (`bool`, *optional*, defaults to `True`):
            Whether the distance should be bidirectional for a pair of tokens. If `False`, then distance(tok1, tok2) == distance(tok2, tok1).
        scaling_factor (`int`, *optional*, defaults to 1):
            Defining factor which will be used to scale relative distance.
        max_distance (`int`, *optional*, defaults to 128):
            All distances above this value will end up in the one/same bucket.
        augmentation (`bool`, *optional*, defaults to `False`):
            Whether to multiply relative distances by a random scalar.
        expand (`bool`, *optional*, defaults to `False`):
            Whether to expand an existing pretrained model with subsequent additions of prefix_bucket.
    """

    def __init__(
        self,
        num_heads=None,
        relative_attention_num_buckets=32,
        bidirectional=True,
        scaling_factor=1,
        max_distance=128,
        level="tokens",
        augmentation=False,
        prefix_bucket=False,
        expand=False,
    ):
        super().__init__()
        self.prefix_bucket = prefix_bucket
        self.augmentation = augmentation
        self.level = level
        self.max_distance = max_distance
        self.scaling_factor = scaling_factor
        self.bidirectional = bidirectional
        self.num_heads = num_heads
        self.expand = expand
        self.relative_attention_num_buckets = relative_attention_num_buckets
        extra_head = 2 if prefix_bucket and not self.expand else 0
        self.relative_attention_bias = nn.Embedding(self.relative_attention_num_buckets + extra_head, self.num_heads)

    @abstractmethod
    def prepare_input(
        self,
        attention_mask: Optional[Tensor] = None,
        bbox: Optional[dict[str, Any]] = None,
    ) -> Tensor:
        pass

    def get_bucket(self, attention_mask: Optional[Tensor] = None, bbox: Optional[dict[str, Any]] = None) -> Tensor:
        relative_position = self.prepare_input(attention_mask, bbox)
        rp_bucket: Tensor = get_relative_position_bucket(
            relative_position,
            bidirectional=self.bidirectional,
            num_buckets=self.relative_attention_num_buckets,
            max_distance=self.max_distance,
        )
        return rp_bucket

    def get_relative_position(self, positions):
        context_position = positions[:, :, None]
        memory_position = positions[:, None, :]
        relative_position = memory_position - context_position
        if self.augmentation and self.training:
            relative_position *= random.uniform(*AUGMENTATION_RANGE)
        relative_position *= self.scaling_factor

        return relative_position.to(torch.long)

    def forward(self, attention_mask: Optional[Tensor] = None, bbox: Optional[dict[str, Any]] = None) -> Tensor:
        # re-using pretrained model with subsequent addition of prefix_bucket
        if self.expand and self.prefix_bucket:
            new_bias = nn.Embedding(self.relative_attention_num_buckets + 2, self.num_heads)
            new_bias.weight.data[: self.relative_attention_num_buckets] = self.relative_attention_bias.weight.data
            new_bias.weight.data[self.relative_attention_num_buckets :] = 0.1
            self.relative_attention_bias = new_bias
            self.expand = False

        rp_bucket = self.get_bucket(attention_mask, bbox)

        if self.prefix_bucket:
            if rp_bucket.size(0) == 1 and attention_mask.size(0) > 1:
                rp_bucket = rp_bucket.repeat(attention_mask.size(0), 1, 1)
            # based on assumption that prefix bboxes are negative
            is_prefix = bbox[:, :, 1] < 0
            num_prefix = is_prefix.sum(-1)
            for idx, num_prefix_row in enumerate(num_prefix.cpu().numpy()):
                rp_bucket[idx, :num_prefix_row, num_prefix_row:] = self.relative_attention_num_buckets
                rp_bucket[idx, num_prefix_row:, :num_prefix_row] = self.relative_attention_num_buckets + 1

        values: Tensor = self.relative_attention_bias(rp_bucket)
        if values.dim() != 4:
            raise ValueError("Wrong dimension of values tensor")
        values = values.permute([0, 3, 1, 2])

        return values


class RelativePositionBias1D(RelativePositionBiasBase):
    def __init__(self, scaling_factor=1, max_distance=128, **kwargs):
        """
        Reimplementation of T5 relative position bias. Distance between given tokens is their distance in the sequence.
        Parameters are the same as in base class
        """
        super().__init__(scaling_factor=scaling_factor, max_distance=max_distance, **kwargs)

    def prepare_input(self, attention_mask: Optional[Tensor] = None, bbox: Optional[dict[str, Any]] = None) -> Tensor:
        if self.scaling_factor != 1:
            raise ValueError("No need to scale 1d features")
        relative_position = self.get_relative_position(
            torch.arange(attention_mask.size(1), dtype=torch.long, device=attention_mask.device)[None, :]
        )

        return relative_position


class RelativePositionBiasHorizontal(RelativePositionBiasBase):
    def __init__(self, scaling_factor=100, max_distance=100, **kwargs):
        """
        Represents in the bucket embeddings horizontal distance between two tokens. Parameters are the same as in base
        class
        """
        super().__init__(scaling_factor=scaling_factor, max_distance=max_distance, **kwargs)

    def prepare_input(self, attention_mask: Optional[Tensor] = None, bbox: Optional[dict[str, Any]] = None) -> Tensor:
        if not self.scaling_factor > 1.0:
            raise ValueError("Need to scale the values of bboxes, as there are in small (0,1) range")
        if bbox is None:
            raise ValueError("Bbox is required for horizontal relative position bias")
        # get x positions of left point of bbox
        horizontal_position: Tensor = bbox[:, :, [0, 2]].mean(dim=-1)

        return self.get_relative_position(horizontal_position)


class RelativePositionBiasVertical(RelativePositionBiasBase):
    def __init__(self, scaling_factor=100, max_distance=100, **kwargs):
        """
        Represents in the bucket embeddings vertical distance between two tokens. Parameters are the same as in base
        class
        """
        super().__init__(scaling_factor=scaling_factor, max_distance=max_distance, **kwargs)

    def prepare_input(self, attention_mask: Optional[Tensor] = None, bbox: Optional[dict[str, Any]] = None) -> Tensor:
        if not self.scaling_factor > 1.0:
            raise ValueError("Need to scale the values of bboxes, as there are in small (0,1) range")
        if bbox is None:
            raise ValueError("Bbox is required for vertical relative position bias")
        # get y positions of middle of bbox
        vertical_position: Tensor = bbox[:, :, [1, 3]].mean(dim=-1)

        return self.get_relative_position(vertical_position)


class RelativePositionBiasAggregated(nn.Module):
    def __init__(self, modules: Sequence[RelativePositionBiasBase]):
        """
        Class which sums up various computed biases.

        Args:
            modules (Sequence[RelativePositionBiasBase]):
                List of relative bias modules.
        """
        super().__init__()
        self.biases = nn.ModuleList(modules)

    def forward(
        self, attention_mask: Optional[Tensor] = None, bbox: Optional[dict[str, Any]] = None
    ) -> Union[float, Tensor]:
        output = 0.0
        for bias in self.biases:  # type: ignore
            output = bias(attention_mask, bbox) + output

        return output


BIAS_CLASSES = {
    "1d": RelativePositionBias1D,
    "horizontal": RelativePositionBiasHorizontal,
    "vertical": RelativePositionBiasVertical,
}


def create_relative_bias(config: UdopConfig) -> Sequence[RelativePositionBiasBase]:
    """
    Creates empty list or one/multiple relative biases.

    :param config: Model's configuration :return: Sequence with created bias modules.
    """
    bias_list = []
    if hasattr(config, "relative_bias_args"):
        for bias_kwargs_org in config.relative_bias_args:
            bias_kwargs = deepcopy(bias_kwargs_org)
            bias_type = bias_kwargs.pop("type")
            model_num_heads = config.num_heads if hasattr(config, "num_heads") else config.num_attention_heads
            if "num_heads" in bias_kwargs:
                if bias_kwargs["num_heads"] != model_num_heads:
                    raise ValueError("Number of heads must match num of heads in the model")
            else:
                bias_kwargs["num_heads"] = model_num_heads
            bias_list.append(BIAS_CLASSES[bias_type](**bias_kwargs))  # type: ignore

    return bias_list


class UdopStack(UdopPreTrainedModel):
    """
    This class is based on `T5Stack`, but modified to take into account the image modality as well as 2D position
    embeddings.
    """

    def __init__(self, config):
        super().__init__(config)
        # text and image embeddings
        self.embed_tokens = nn.Embedding(config.vocab_size, config.d_model)
        self.embed_patches = UdopPatchEmbeddings(config)
        self.is_decoder = config.is_decoder
        self.num_layers = config.num_layers

        self.block = nn.ModuleList(
            [UdopBlock(config, has_relative_attention_bias=bool(i == 0), layer_idx=i) for i in range(self.num_layers)]
        )
        self.final_layer_norm = UdopLayerNorm(config.d_model, eps=config.layer_norm_epsilon)

        self.dropout = nn.Dropout(config.dropout_rate)

        if not self.is_decoder:
            self.cell_2d_embedding = UdopCellEmbeddings(config.max_2d_position_embeddings, config.hidden_size)

        # get weights from encoder position bias
        self.relative_bias = self._get_relative_bias(config)
        self.post_init()

    @staticmethod
    def _get_relative_bias(config: UdopConfig) -> RelativePositionBiasAggregated:
        relative_bias_list = create_relative_bias(config)
        return RelativePositionBiasAggregated(relative_bias_list)

    def get_output_embeddings(self):
        return self.embed_tokens

    def set_input_embeddings(self, new_embeddings):
        self.embed_tokens = new_embeddings

    def forward(
        self,
        input_ids=None,
        attention_mask=None,
        bbox=None,
        encoder_hidden_states=None,
        encoder_attention_mask=None,
        inputs_embeds=None,
        pixel_values=None,
        visual_bbox=None,
        image_embeddings=None,
        position_bias=None,
        past_key_values=None,
        use_cache=None,
        output_attentions=None,
        output_hidden_states=None,
        return_dict=None,
        cache_position=None,
<<<<<<< HEAD
    ) -> Union[tuple, BaseModelOutputWithAttentionMask]:
=======
        **kwargs,
    ):
>>>>>>> 40dc11cd
        use_cache = use_cache if use_cache is not None else self.config.use_cache
        output_attentions = output_attentions if output_attentions is not None else self.config.output_attentions
        output_hidden_states = (
            output_hidden_states if output_hidden_states is not None else self.config.output_hidden_states
        )
        return_dict = return_dict if return_dict is not None else self.config.use_return_dict

        # input embeddings processing

        if input_ids is not None and inputs_embeds is not None:
            err_msg_prefix = "decoder_" if self.is_decoder else ""
            raise ValueError(
                f"You cannot specify both {err_msg_prefix}inputs and {err_msg_prefix}inputs_embeds at the same time"
            )
        elif input_ids is not None and torch.numel(input_ids) > 0:
            input_shape = input_ids.size()
            input_ids = input_ids.view(-1, input_shape[-1])
        elif inputs_embeds is None and input_ids is not None and torch.numel(input_ids) == 0:
            input_ids = torch.full((4, 1024), self.config.pad_token_id, device=input_ids.device, dtype=input_ids.dtype)
            attention_mask = torch.zeros((4, 1024), device=input_ids.device, dtype=input_ids.dtype)
            bbox = torch.zeros((4, 1024, 4), device=input_ids.device, dtype=input_ids.dtype)
            input_shape = input_ids.size()
            position_bias = torch.zeros_like(self.get_extended_attention_mask(attention_mask, input_shape))
            # encoder_attention_mask = attention_mask
            logger.warning("Empty batch")
        elif inputs_embeds is not None:
            input_shape = inputs_embeds.size()[:-1]
        else:
            err_msg_prefix = "decoder_" if self.is_decoder else ""
            raise ValueError(f"You have to specify either {err_msg_prefix}inputs or {err_msg_prefix}inputs_embeds")

        if inputs_embeds is None:
            if self.embed_tokens is None:
                raise ValueError("You have to initialize the model with valid token embeddings")
            inputs_embeds = self.embed_tokens(input_ids)

        if pixel_values is not None:
            image_embeddings = self.embed_patches(pixel_values)

        if image_embeddings is not None:
            # combine visual and OCR text embeddings
            num_patches = self.config.image_size // self.config.patch_size
            inputs_embeds, bbox, attention_mask = combine_image_text_embeddings(
                image_embeddings,
                inputs_embeds,
                bbox,
                visual_bbox,
                attention_mask,
                num_patches,
                0,
                self.config.image_size,
                self.config.patch_size,
            )
            input_shape = inputs_embeds.size()[:-1]

        if not self.is_decoder and bbox is not None:
            inputs_embeds += self.cell_2d_embedding(bbox)

        batch_size, seq_length = input_shape

        if use_cache is True:
            assert self.is_decoder, f"`use_cache` can only be set to `True` if {self} is used as a decoder"

        if self.is_decoder:
            if use_cache and past_key_values is None:
                if self.config.is_encoder_decoder:
                    past_key_values = EncoderDecoderCache(
                        DynamicCache(config=self.config), DynamicCache(config=self.config)
                    )
                else:
                    past_key_values = DynamicCache(config=self.config)
        elif not self.is_decoder:
            # do not pass cache object down the line for encoder stack
            # it messes indexing later in decoder-stack because cache object is modified in-place
            past_key_values = None

        past_key_values_length = past_key_values.get_seq_length() if past_key_values is not None else 0
        if cache_position is None:
            cache_position = torch.arange(
                past_key_values_length, past_key_values_length + seq_length, device=inputs_embeds.device
            )

        if attention_mask is None and not is_torchdynamo_compiling():
            # required mask seq length can be calculated via length of past cache
            mask_seq_length = past_key_values_length + seq_length
            attention_mask = torch.ones(batch_size, mask_seq_length, device=inputs_embeds.device)

        if self.config.is_decoder:
            causal_mask = self._update_causal_mask(
                attention_mask,
                inputs_embeds,
                cache_position,
                past_key_values.self_attention_cache
                if isinstance(past_key_values, EncoderDecoderCache)
                else past_key_values,
                output_attentions,
            )
        else:
            causal_mask = attention_mask[:, None, None, :]
            causal_mask = causal_mask.to(dtype=inputs_embeds.dtype)
            causal_mask = (1.0 - causal_mask) * torch.finfo(inputs_embeds.dtype).min

        if self.is_decoder and encoder_attention_mask is not None:
            encoder_extended_attention_mask = self.invert_attention_mask(encoder_attention_mask)
        else:
            encoder_extended_attention_mask = None

        all_hidden_states = () if output_hidden_states else None
        all_attentions = () if output_attentions else None
        all_cross_attentions = () if (output_attentions and self.is_decoder) else None

        if self.is_decoder:  # modified lines
            position_bias = None
        else:
            position_bias = self.relative_bias(attention_mask=attention_mask, bbox=bbox)
            position_bias = position_bias + causal_mask
        encoder_decoder_position_bias = None

        hidden_states = inputs_embeds

        hidden_states = self.dropout(hidden_states)

        for i, layer_module in enumerate(self.block):
            if output_hidden_states:
                all_hidden_states = all_hidden_states + (hidden_states,)

            layer_outputs = layer_module(
                hidden_states,
                causal_mask,
                position_bias,
                encoder_hidden_states,
                encoder_extended_attention_mask,
                encoder_decoder_position_bias,  # as a positional argument for gradient checkpointing
                past_key_values=past_key_values,
                use_cache=use_cache,
                output_attentions=output_attentions,
                cache_position=cache_position,
            )

            hidden_states = layer_outputs[0]

            # We share the position biases between the layers - the first layer store them
            # layer_outputs = hidden-states, key-value-states (self-attention weights),
            # (self-attention position bias), (cross-attention weights), (cross-attention position bias)

            position_bias = layer_outputs[1]
            if self.is_decoder and encoder_hidden_states is not None:
                encoder_decoder_position_bias = layer_outputs[3 if output_attentions else 2]

            if output_attentions:
                all_attentions = all_attentions + (layer_outputs[2],)  # We keep only self-attention weights for now
                if self.is_decoder:
                    all_cross_attentions = all_cross_attentions + (layer_outputs[4],)

        hidden_states = self.final_layer_norm(hidden_states)
        hidden_states = self.dropout(hidden_states)

        # Add last layer
        if output_hidden_states:
            all_hidden_states = all_hidden_states + (hidden_states,)

        if not return_dict:
            return tuple(
                v
                for v in [
                    hidden_states,
                    attention_mask,
                    past_key_values,
                    all_hidden_states,
                    all_attentions,
                    all_cross_attentions,
                ]
                if v is not None
            )

        return BaseModelOutputWithAttentionMask(
            last_hidden_state=hidden_states,
            attention_mask=attention_mask,
            past_key_values=past_key_values,
            hidden_states=all_hidden_states,
            attentions=all_attentions,
            cross_attentions=all_cross_attentions,
        )

    # Copied from transformers.models.gptj.modeling_gptj.GPTJModel._update_causal_mask
    def _update_causal_mask(
        self,
        attention_mask: Union[torch.Tensor, "BlockMask"],
        input_tensor: torch.Tensor,
        cache_position: torch.Tensor,
        past_key_values: Cache,
        output_attentions: bool = False,
    ):
        if self.config._attn_implementation == "flash_attention_2":
            if attention_mask is not None and (attention_mask == 0.0).any():
                return attention_mask
            return None
        if self.config._attn_implementation == "flex_attention":
            if isinstance(attention_mask, torch.Tensor):
                attention_mask = make_flex_block_causal_mask(attention_mask)
            return attention_mask

        # For SDPA, when possible, we will rely on its `is_causal` argument instead of its `attn_mask` argument, in
        # order to dispatch on Flash Attention 2. This feature is not compatible with static cache, as SDPA will fail
        # to infer the attention mask.
        past_seen_tokens = past_key_values.get_seq_length() if past_key_values is not None else 0
        using_compilable_cache = past_key_values.is_compileable if past_key_values is not None else False

        # When output attentions is True, sdpa implementation's forward method calls the eager implementation's forward
        if self.config._attn_implementation == "sdpa" and not using_compilable_cache and not output_attentions:
            if AttentionMaskConverter._ignore_causal_mask_sdpa(
                attention_mask,
                inputs_embeds=input_tensor,
                past_key_values_length=past_seen_tokens,
                is_training=self.training,
            ):
                return None

        dtype = input_tensor.dtype
        sequence_length = input_tensor.shape[1]
        if using_compilable_cache:
            target_length = past_key_values.get_max_cache_shape()
        else:
            target_length = (
                attention_mask.shape[-1]
                if isinstance(attention_mask, torch.Tensor)
                else past_seen_tokens + sequence_length + 1
            )

        # In case the provided `attention` mask is 2D, we generate a causal mask here (4D).
        causal_mask = self._prepare_4d_causal_attention_mask_with_cache_position(
            attention_mask,
            sequence_length=sequence_length,
            target_length=target_length,
            dtype=dtype,
            cache_position=cache_position,
            batch_size=input_tensor.shape[0],
        )

        if (
            self.config._attn_implementation == "sdpa"
            and attention_mask is not None
            and attention_mask.device.type in ["cuda", "xpu", "npu"]
            and not output_attentions
        ):
            # Attend to all tokens in fully masked rows in the causal_mask, for example the relevant first rows when
            # using left padding. This is required by F.scaled_dot_product_attention memory-efficient attention path.
            # Details: https://github.com/pytorch/pytorch/issues/110213
            min_dtype = torch.finfo(dtype).min
            causal_mask = AttentionMaskConverter._unmask_unattended(causal_mask, min_dtype)

        return causal_mask

    @staticmethod
    # Copied from transformers.models.gptj.modeling_gptj.GPTJModel._prepare_4d_causal_attention_mask_with_cache_position
    def _prepare_4d_causal_attention_mask_with_cache_position(
        attention_mask: torch.Tensor,
        sequence_length: int,
        target_length: int,
        dtype: torch.dtype,
        cache_position: torch.Tensor,
        batch_size: int,
        **kwargs,
    ):
        """
        Creates a causal 4D mask of shape `(batch_size, 1, query_length, key_value_length)` from a 2D mask of shape
        `(batch_size, key_value_length)`, or if the input `attention_mask` is already 4D, do nothing.

        Args:
            attention_mask (`torch.Tensor`):
                A 2D attention mask of shape `(batch_size, key_value_length)` or a 4D attention mask of shape
                `(batch_size, 1, query_length, key_value_length)`.
            sequence_length (`int`):
                The sequence length being processed.
            target_length (`int`):
                The target length: when generating with static cache, the mask should be as long as the static cache,
                to account for the 0 padding, the part of the cache that is not filled yet.
            dtype (`torch.dtype`):
                The dtype to use for the 4D attention mask.
            cache_position (`torch.Tensor`):
                Indices depicting the position of the input sequence tokens in the sequence.
            batch_size (`torch.Tensor`):
                Batch size.
        """
        if attention_mask is not None and attention_mask.dim() == 4:
            # In this case we assume that the mask comes already in inverted form and requires no inversion or slicing.
            causal_mask = attention_mask
        else:
            min_dtype = torch.finfo(dtype).min
            causal_mask = torch.full(
                (sequence_length, target_length), fill_value=min_dtype, dtype=dtype, device=cache_position.device
            )
            if sequence_length != 1:
                causal_mask = torch.triu(causal_mask, diagonal=1)
            causal_mask *= torch.arange(target_length, device=cache_position.device) > cache_position.reshape(-1, 1)
            causal_mask = causal_mask[None, None, :, :].expand(batch_size, 1, -1, -1)
            if attention_mask is not None:
                causal_mask = causal_mask.clone()  # copy to contiguous memory for in-place edit
                mask_length = attention_mask.shape[-1]
                padding_mask = causal_mask[:, :, :, :mask_length] + attention_mask[:, None, None, :].to(
                    causal_mask.device
                )
                padding_mask = padding_mask == 0
                causal_mask[:, :, :, :mask_length] = causal_mask[:, :, :, :mask_length].masked_fill(
                    padding_mask, min_dtype
                )

        return causal_mask


@auto_docstring
class UdopModel(UdopPreTrainedModel):
    _tied_weights_keys = {
        "encoder.embed_tokens.weight": "shared.weight",
        "decoder.embed_tokens.weight": "shared.weight",
        "encoder.embed_patches.proj.weight": "patch_embed.proj.weight",  # TODO tie weights for patch embeddings not working
        "encoder.embed_patches.proj.bias": "patch_embed.proj.bias",  # TODO tie weights for patch embeddings not working
    }

    def __init__(self, config):
        super().__init__(config)

        # text and image embeddings
        self.shared = nn.Embedding(config.vocab_size, config.d_model)
        self.patch_embed = UdopPatchEmbeddings(config)

        encoder_config = deepcopy(config)
        encoder_config.is_decoder = False
        encoder_config.use_cache = False
        encoder_config.tie_word_embeddings = True
        self.encoder = UdopStack(encoder_config)

        decoder_config = deepcopy(config)
        decoder_config.is_decoder = True
        decoder_config.tie_word_embeddings = True
        decoder_config.num_layers = config.num_decoder_layers
        self.decoder = UdopStack(decoder_config)

        # Initialize weights and apply final processing
        self.post_init()

    def get_input_embeddings(self):
        return self.shared

    def set_input_embeddings(self, new_embeddings):
        self.shared = new_embeddings
        self.encoder.set_input_embeddings(new_embeddings)
        self.decoder.set_input_embeddings(new_embeddings)

    @auto_docstring
    def forward(
        self,
        input_ids: Optional[Tensor] = None,
        attention_mask: Optional[Tensor] = None,
        bbox: Optional[dict[str, Any]] = None,
        pixel_values: Optional[Tensor] = None,
        visual_bbox: Optional[dict[str, Any]] = None,
        decoder_input_ids: Optional[Tensor] = None,
        decoder_attention_mask: Optional[Tensor] = None,
        inputs_embeds: Optional[Tensor] = None,
        encoder_outputs: Optional[Tensor] = None,
        past_key_values: Optional[Cache] = None,
        decoder_inputs_embeds: Optional[Tensor] = None,
        use_cache=True,
        output_attentions: Optional[bool] = None,
        output_hidden_states: Optional[bool] = None,
        return_dict: Optional[bool] = None,
        cache_position: Optional[torch.LongTensor] = None,
<<<<<<< HEAD
    ) -> Union[tuple, Seq2SeqModelOutput]:
=======
        **kwargs,
    ) -> tuple[Tensor, ...]:
>>>>>>> 40dc11cd
        r"""
        bbox (`torch.LongTensor` of shape `({0}, 4)`, *optional*):
            Bounding boxes of each input sequence tokens. Selected in the range `[0,
            config.max_2d_position_embeddings-1]`. Each bounding box should be a normalized version in (x0, y0, x1, y1)
            format, where (x0, y0) corresponds to the position of the upper left corner in the bounding box, and (x1,
            y1) represents the position of the lower right corner.

            Note that `sequence_length = token_sequence_length + patch_sequence_length + 1` where `1` is for [CLS]
            token. See `pixel_values` for `patch_sequence_length`.
        visual_bbox (`torch.LongTensor` of shape `(batch_size, patch_sequence_length, 4)`, *optional*):
            Bounding boxes of each patch in the image. If not provided, bounding boxes are created in the model.
        decoder_input_ids (`torch.LongTensor` of shape `(batch_size, target_sequence_length)`, *optional*):
            Indices of decoder input sequence tokens in the vocabulary. Indices can be obtained using
            [`AutoTokenizer`]. See [`PreTrainedTokenizer.encode`] and [`PreTrainedTokenizer.__call__`] for details.
            [What are decoder input IDs?](../glossary#decoder-input-ids) T5 uses the `pad_token_id` as the starting
            token for `decoder_input_ids` generation. If `past_key_values` is used, optionally only the last
            `decoder_input_ids` have to be input (see `past_key_values`). To know more on how to prepare
            `decoder_input_ids` for pretraining take a look at [T5 Training](./t5#training).
        decoder_attention_mask (`torch.BoolTensor` of shape `(batch_size, target_sequence_length)`, *optional*):
            Default behavior: generate a tensor that ignores pad tokens in `decoder_input_ids`. Causal mask will also
            be used by default.

        Example:

        ```python
        >>> from transformers import AutoProcessor, AutoModel
        >>> from datasets import load_dataset
        >>> import torch

        >>> # load model and processor
        >>> # in this case, we already have performed OCR ourselves
        >>> # so we initialize the processor with `apply_ocr=False`
        >>> processor = AutoProcessor.from_pretrained("microsoft/udop-large", apply_ocr=False)
        >>> model = AutoModel.from_pretrained("microsoft/udop-large")

        >>> # load an example image, along with the words and coordinates
        >>> # which were extracted using an OCR engine
        >>> dataset = load_dataset("nielsr/funsd-layoutlmv3", split="train")
        >>> example = dataset[0]
        >>> image = example["image"]
        >>> words = example["tokens"]
        >>> boxes = example["bboxes"]
        >>> inputs = processor(image, words, boxes=boxes, return_tensors="pt")

        >>> decoder_input_ids = torch.tensor([[model.config.decoder_start_token_id]])

        >>> # forward pass
        >>> outputs = model(**inputs, decoder_input_ids=decoder_input_ids)
        >>> last_hidden_states = outputs.last_hidden_state
        >>> list(last_hidden_states.shape)
        [1, 1, 1024]
        ```"""
        use_cache = use_cache if use_cache is not None else self.config.use_cache
        return_dict = return_dict if return_dict is not None else self.config.use_return_dict

        # Encode if needed (training, first prediction pass)
        if encoder_outputs is None:
            encoder_outputs = self.encoder(
                input_ids=input_ids,
                attention_mask=attention_mask,
                bbox=bbox,
                pixel_values=pixel_values,
                visual_bbox=visual_bbox,
                inputs_embeds=inputs_embeds,
                output_attentions=output_attentions,
                output_hidden_states=output_hidden_states,
                return_dict=return_dict,
            )

        hidden_states = encoder_outputs[0]
        encoder_attention_mask = encoder_outputs.attention_mask if return_dict else encoder_outputs[1]

        # Decode
        decoder_outputs = self.decoder(
            input_ids=decoder_input_ids,
            attention_mask=decoder_attention_mask,
            inputs_embeds=decoder_inputs_embeds,
            past_key_values=past_key_values,
            encoder_hidden_states=hidden_states,
            encoder_attention_mask=encoder_attention_mask,
            use_cache=use_cache,
            output_attentions=output_attentions,
            output_hidden_states=output_hidden_states,
            return_dict=return_dict,
            cache_position=cache_position,
        )

        if not return_dict:
            # we filter out the attention mask
            decoder_outputs = tuple(value for idx, value in enumerate(decoder_outputs) if idx != 1)
            encoder_outputs = tuple(value for idx, value in enumerate(encoder_outputs) if idx != 1)
            return decoder_outputs + encoder_outputs

        return Seq2SeqModelOutput(
            last_hidden_state=decoder_outputs.last_hidden_state,
            past_key_values=decoder_outputs.past_key_values,
            decoder_hidden_states=decoder_outputs.hidden_states,
            decoder_attentions=decoder_outputs.attentions,
            cross_attentions=decoder_outputs.cross_attentions,
            encoder_last_hidden_state=encoder_outputs.last_hidden_state,
            encoder_hidden_states=encoder_outputs.hidden_states,
            encoder_attentions=encoder_outputs.attentions,
        )


@auto_docstring(
    custom_intro="""
    The UDOP encoder-decoder Transformer with a language modeling head on top, enabling to generate text given document
    images and an optional prompt.

    This class is based on [`T5ForConditionalGeneration`], extended to deal with images and layout (2D) data.
    """
)
class UdopForConditionalGeneration(UdopPreTrainedModel, GenerationMixin):
    _tied_weights_keys = {
        "encoder.embed_tokens.weight": "shared.weight",
        "decoder.embed_tokens.weight": "shared.weight",
        "encoder.embed_patches.proj.weight": "patch_embed.proj.weight",
        "encoder.embed_patches.proj.bias": "patch_embed.proj.bias",
        "encoder.relative_bias.biases.0.relative_attention_bias.weight": "encoder.block.0.layer.0.SelfAttention.relative_attention_bias.weight",
        "decoder.relative_bias.biases.0.relative_attention_bias.weight": "encoder.block.0.layer.0.SelfAttention.relative_attention_bias.weight",
        "lm_head.weight": "shared.weight",
    }

    def __init__(self, config):
        super().__init__(config)

        # text and image embeddings
        self.shared = nn.Embedding(config.vocab_size, config.d_model)
        self.patch_embed = UdopPatchEmbeddings(config)

        encoder_config = deepcopy(config)
        encoder_config.is_decoder = False
        encoder_config.use_cache = False
        encoder_config.tie_encoder_decoder = False
        self.encoder = UdopStack(encoder_config)

        decoder_config = deepcopy(config)
        decoder_config.is_decoder = True
        decoder_config.tie_encoder_decoder = False
        decoder_config.num_layers = config.num_decoder_layers
        self.decoder = UdopStack(decoder_config)

        # The weights of the language modeling head are shared with those of the encoder and decoder
        self.lm_head = nn.Linear(config.d_model, config.vocab_size, bias=False)

        # Initialize weights and apply final processing
        self.post_init()

    def get_input_embeddings(self):
        return self.shared

    def set_input_embeddings(self, new_embeddings):
        self.shared = new_embeddings
        self.encoder.set_input_embeddings(new_embeddings)
        self.decoder.set_input_embeddings(new_embeddings)

    @auto_docstring
    def forward(
        self,
        input_ids: Optional[Tensor] = None,
        attention_mask: Optional[Tensor] = None,
        bbox: Optional[dict[str, Any]] = None,
        pixel_values: Optional[Tensor] = None,
        visual_bbox: Optional[dict[str, Any]] = None,
        decoder_input_ids: Optional[Tensor] = None,
        decoder_attention_mask: Optional[Tensor] = None,
        inputs_embeds: Optional[Tensor] = None,
        encoder_outputs: Optional[Tensor] = None,
        past_key_values: Optional[Cache] = None,
        decoder_inputs_embeds: Optional[Tensor] = None,
        use_cache=True,
        output_attentions: Optional[bool] = None,
        output_hidden_states: Optional[bool] = None,
        return_dict: Optional[bool] = None,
        labels: Optional[Tensor] = None,
        cache_position: Optional[torch.LongTensor] = None,
<<<<<<< HEAD
    ) -> Union[tuple, Seq2SeqLMOutput]:
=======
        **kwargs,
    ) -> tuple[Tensor, ...]:
>>>>>>> 40dc11cd
        r"""
        bbox (`torch.LongTensor` of shape `({0}, 4)`, *optional*):
            Bounding boxes of each input sequence tokens. Selected in the range `[0,
            config.max_2d_position_embeddings-1]`. Each bounding box should be a normalized version in (x0, y0, x1, y1)
            format, where (x0, y0) corresponds to the position of the upper left corner in the bounding box, and (x1,
            y1) represents the position of the lower right corner.

            Note that `sequence_length = token_sequence_length + patch_sequence_length + 1` where `1` is for [CLS]
            token. See `pixel_values` for `patch_sequence_length`.
        visual_bbox (`torch.LongTensor` of shape `(batch_size, patch_sequence_length, 4)`, *optional*):
            Bounding boxes of each patch in the image. If not provided, bounding boxes are created in the model.
        decoder_input_ids (`torch.LongTensor` of shape `(batch_size, target_sequence_length)`, *optional*):
            Indices of decoder input sequence tokens in the vocabulary. Indices can be obtained using
            [`AutoTokenizer`]. See [`PreTrainedTokenizer.encode`] and [`PreTrainedTokenizer.__call__`] for details.
            [What are decoder input IDs?](../glossary#decoder-input-ids) T5 uses the `pad_token_id` as the starting
            token for `decoder_input_ids` generation. If `past_key_values` is used, optionally only the last
            `decoder_input_ids` have to be input (see `past_key_values`). To know more on how to prepare
            `decoder_input_ids` for pretraining take a look at [T5 Training](./t5#training).
        decoder_attention_mask (`torch.BoolTensor` of shape `(batch_size, target_sequence_length)`, *optional*):
            Default behavior: generate a tensor that ignores pad tokens in `decoder_input_ids`. Causal mask will also
            be used by default.
        labels (`torch.LongTensor` of shape `(batch_size,)`, *optional*):
            Labels for computing the language modeling loss. Indices should be in `[-100, 0, ..., config.vocab_size -
            1]`. All labels set to `-100` are ignored (masked), the loss is only computed for labels in `[0, ...,
            config.vocab_size]`.

        Examples:

        ```python
        >>> from transformers import AutoProcessor, UdopForConditionalGeneration
        >>> from datasets import load_dataset

        >>> # load model and processor
        >>> # in this case, we already have performed OCR ourselves
        >>> # so we initialize the processor with `apply_ocr=False`
        >>> processor = AutoProcessor.from_pretrained("microsoft/udop-large", apply_ocr=False)
        >>> model = UdopForConditionalGeneration.from_pretrained("microsoft/udop-large")

        >>> # load an example image, along with the words and coordinates
        >>> # which were extracted using an OCR engine
        >>> dataset = load_dataset("nielsr/funsd-layoutlmv3", split="train")
        >>> example = dataset[0]
        >>> image = example["image"]
        >>> words = example["tokens"]
        >>> boxes = example["bboxes"]

        >>> # one can use the various task prefixes (prompts) used during pre-training
        >>> # e.g. the task prefix for DocVQA is "Question answering. "
        >>> question = "Question answering. What is the date on the form?"
        >>> encoding = processor(image, question, text_pair=words, boxes=boxes, return_tensors="pt")

        >>> # autoregressive generation
        >>> predicted_ids = model.generate(**encoding)
        >>> print(processor.batch_decode(predicted_ids, skip_special_tokens=True)[0])
        9/30/92
        ```"""

        use_cache = use_cache if use_cache is not None else self.config.use_cache
        return_dict = return_dict if return_dict is not None else self.config.use_return_dict

        if decoder_input_ids is None and labels is not None:
            decoder_input_ids = self._shift_right(labels)

        # Encode if needed (training, first prediction pass)
        if encoder_outputs is None:
            encoder_outputs = self.encoder(
                input_ids=input_ids,
                bbox=bbox,
                visual_bbox=visual_bbox,
                pixel_values=pixel_values,
                attention_mask=attention_mask,
                inputs_embeds=inputs_embeds,
                output_attentions=output_attentions,
                output_hidden_states=output_hidden_states,
                return_dict=return_dict,
            )

        hidden_states = encoder_outputs[0]
        encoder_attention_mask = encoder_outputs.attention_mask if return_dict else encoder_outputs[1]

        # Decode
        decoder_outputs = self.decoder(
            input_ids=decoder_input_ids,
            attention_mask=decoder_attention_mask,
            inputs_embeds=decoder_inputs_embeds,
            past_key_values=past_key_values,
            encoder_hidden_states=hidden_states,
            encoder_attention_mask=encoder_attention_mask,
            use_cache=use_cache,
            output_attentions=output_attentions,
            output_hidden_states=output_hidden_states,
            return_dict=return_dict,
            cache_position=cache_position,
        )

        sequence_output = decoder_outputs[0]

        if self.config.tie_word_embeddings:
            sequence_output = sequence_output * (self.config.d_model**-0.5)

        lm_logits = self.lm_head(sequence_output)

        loss = None
        if labels is not None:
            loss_fct = CrossEntropyLoss(ignore_index=-100)
            loss = loss_fct(lm_logits.view(-1, lm_logits.size(-1)), labels.view(-1))

        if not return_dict:
            output = (lm_logits,) + decoder_outputs[2:] + (encoder_outputs[0],) + encoder_outputs[2:]
            return ((loss,) + output) if loss is not None else output

        return Seq2SeqLMOutput(
            loss=loss,
            logits=lm_logits,
            past_key_values=decoder_outputs.past_key_values,
            decoder_hidden_states=decoder_outputs.hidden_states,
            decoder_attentions=decoder_outputs.attentions,
            cross_attentions=decoder_outputs.cross_attentions,
            encoder_last_hidden_state=encoder_outputs.last_hidden_state,
            encoder_hidden_states=encoder_outputs.hidden_states,
            encoder_attentions=encoder_outputs.attentions,
        )


@auto_docstring
class UdopEncoderModel(UdopPreTrainedModel):
    _tied_weights_keys = {
        "encoder.embed_tokens.weight": "shared.weight",
        "encoder.embed_patches.proj.weight": "patch_embed.proj.weight",
        "encoder.embed_patches.proj.bias": "patch_embed.proj.bias",
        "encoder.relative_bias.biases.0.relative_attention_bias.weight": "encoder.block.0.layer.0.SelfAttention.relative_attention_bias.weight",
    }

    def __init__(self, config: UdopConfig):
        super().__init__(config)

        # text and image embeddings
        self.shared = nn.Embedding(config.vocab_size, config.d_model)
        self.patch_embed = UdopPatchEmbeddings(config)

        encoder_config = deepcopy(config)
        encoder_config.is_decoder = False
        encoder_config.use_cache = False
        encoder_config.is_encoder_decoder = False
        self.encoder = UdopStack(encoder_config)

        # Initialize weights and apply final processing
        self.post_init()

    def get_input_embeddings(self):
        return self.shared

    def set_input_embeddings(self, new_embeddings):
        self.shared = new_embeddings
        self.encoder.set_input_embeddings(new_embeddings)

    @auto_docstring
    def forward(
        self,
        input_ids: Optional[Tensor] = None,
        bbox: Optional[dict[str, Any]] = None,
        attention_mask: Optional[Tensor] = None,
        pixel_values: Optional[Tensor] = None,
        visual_bbox: Optional[dict[str, Any]] = None,
        inputs_embeds: Optional[Tensor] = None,
        output_attentions: Optional[bool] = None,
        output_hidden_states: Optional[bool] = None,
        return_dict: Optional[bool] = None,
        **kwargs,
    ) -> Union[tuple[torch.FloatTensor], BaseModelOutputWithAttentionMask]:
        r"""
        input_ids (`torch.LongTensor` of shape `(batch_size, sequence_length)`):
            Indices of input sequence tokens in the vocabulary. T5 is a model with relative position embeddings so you
            should be able to pad the inputs on both the right and the left.

            Indices can be obtained using [`AutoTokenizer`]. See [`PreTrainedTokenizer.encode`] and
            [`PreTrainedTokenizer.__call__`] for detail.

            To know more on how to prepare `input_ids` for pretraining take a look a [T5 Training](./t5#training).
        bbox (`torch.LongTensor` of shape `({0}, 4)`, *optional*):
            Bounding boxes of each input sequence tokens. Selected in the range `[0,
            config.max_2d_position_embeddings-1]`. Each bounding box should be a normalized version in (x0, y0, x1, y1)
            format, where (x0, y0) corresponds to the position of the upper left corner in the bounding box, and (x1,
            y1) represents the position of the lower right corner.

            Note that `sequence_length = token_sequence_length + patch_sequence_length + 1` where `1` is for [CLS]
            token. See `pixel_values` for `patch_sequence_length`.
        visual_bbox (`torch.LongTensor` of shape `(batch_size, patch_sequence_length, 4)`, *optional*):
            Bounding boxes of each patch in the image. If not provided, bounding boxes are created in the model.

        Example:

        ```python
        >>> from transformers import AutoProcessor, UdopEncoderModel
        >>> from huggingface_hub import hf_hub_download
        >>> from datasets import load_dataset

        >>> # load model and processor
        >>> # in this case, we already have performed OCR ourselves
        >>> # so we initialize the processor with `apply_ocr=False`
        >>> processor = AutoProcessor.from_pretrained("microsoft/udop-large", apply_ocr=False)
        >>> model = UdopEncoderModel.from_pretrained("microsoft/udop-large")

        >>> # load an example image, along with the words and coordinates
        >>> # which were extracted using an OCR engine
        >>> dataset = load_dataset("nielsr/funsd-layoutlmv3", split="train")
        >>> example = dataset[0]
        >>> image = example["image"]
        >>> words = example["tokens"]
        >>> boxes = example["bboxes"]
        >>> encoding = processor(image, words, boxes=boxes, return_tensors="pt")

        >>> outputs = model(**encoding)
        >>> last_hidden_states = outputs.last_hidden_state
        ```"""
        output_attentions = output_attentions if output_attentions is not None else self.config.output_attentions
        output_hidden_states = (
            output_hidden_states if output_hidden_states is not None else self.config.output_hidden_states
        )
        return_dict = return_dict if return_dict is not None else self.config.use_return_dict

        encoder_outputs = self.encoder(
            input_ids=input_ids,
            bbox=bbox,
            visual_bbox=visual_bbox,
            pixel_values=pixel_values,
            attention_mask=attention_mask,
            inputs_embeds=inputs_embeds,
            output_attentions=output_attentions,
            output_hidden_states=output_hidden_states,
            return_dict=return_dict,
        )

        return encoder_outputs


__all__ = ["UdopForConditionalGeneration", "UdopPreTrainedModel", "UdopModel", "UdopEncoderModel"]<|MERGE_RESOLUTION|>--- conflicted
+++ resolved
@@ -1105,12 +1105,8 @@
         output_hidden_states=None,
         return_dict=None,
         cache_position=None,
-<<<<<<< HEAD
+        **kwargs,
     ) -> Union[tuple, BaseModelOutputWithAttentionMask]:
-=======
-        **kwargs,
-    ):
->>>>>>> 40dc11cd
         use_cache = use_cache if use_cache is not None else self.config.use_cache
         output_attentions = output_attentions if output_attentions is not None else self.config.output_attentions
         output_hidden_states = (
@@ -1479,12 +1475,8 @@
         output_hidden_states: Optional[bool] = None,
         return_dict: Optional[bool] = None,
         cache_position: Optional[torch.LongTensor] = None,
-<<<<<<< HEAD
+        **kwargs,
     ) -> Union[tuple, Seq2SeqModelOutput]:
-=======
-        **kwargs,
-    ) -> tuple[Tensor, ...]:
->>>>>>> 40dc11cd
         r"""
         bbox (`torch.LongTensor` of shape `({0}, 4)`, *optional*):
             Bounding boxes of each input sequence tokens. Selected in the range `[0,
@@ -1662,12 +1654,8 @@
         return_dict: Optional[bool] = None,
         labels: Optional[Tensor] = None,
         cache_position: Optional[torch.LongTensor] = None,
-<<<<<<< HEAD
+        **kwargs,
     ) -> Union[tuple, Seq2SeqLMOutput]:
-=======
-        **kwargs,
-    ) -> tuple[Tensor, ...]:
->>>>>>> 40dc11cd
         r"""
         bbox (`torch.LongTensor` of shape `({0}, 4)`, *optional*):
             Bounding boxes of each input sequence tokens. Selected in the range `[0,
