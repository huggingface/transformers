--- conflicted
+++ resolved
@@ -124,7 +124,6 @@
     ):
         self.is_decoder = is_decoder
         self.add_cross_attention = add_cross_attention
-        self.tie_word_embeddings = tie_word_embeddings
         self.vocab_size = vocab_size
         self.d_model = d_model
         self.d_kv = d_kv
@@ -164,17 +163,8 @@
                 "'gated-gelu' or 'relu'"
             )
 
-<<<<<<< HEAD
+        self.tie_word_embeddings = True
         super().__init__(is_encoder_decoder=is_encoder_decoder, **kwargs)
-=======
-        kwargs["tie_word_embeddings"] = True
-        super().__init__(
-            pad_token_id=pad_token_id,
-            eos_token_id=eos_token_id,
-            is_encoder_decoder=is_encoder_decoder,
-            **kwargs,
-        )
->>>>>>> 9a90500b
 
 
 __all__ = ["UdopConfig"]