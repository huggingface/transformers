# coding=utf-8
# Copyright 2024 The Qwen team, Alibaba Group and the HuggingFace Inc. team. All rights reserved.
#
# This code is based on EleutherAI's GPT-NeoX library and the GPT-NeoX
# and OPT implementations in this library. It has been modified from its
# original forms to accommodate minor architectural differences compared
# to GPT-NeoX and OPT used by the Meta AI team that trained the model.
#
# Licensed under the Apache License, Version 2.0 (the "License");
# you may not use this file except in compliance with the License.
# You may obtain a copy of the License at
#
#     http://www.apache.org/licenses/LICENSE-2.0
#
# Unless required by applicable law or agreed to in writing, software
# distributed under the License is distributed on an "AS IS" BASIS,
# WITHOUT WARRANTIES OR CONDITIONS OF ANY KIND, either express or implied.
# See the License for the specific language governing permissions and
# limitations under the License.
"""PyTorch Qwen2-VL model."""

import math
from dataclasses import dataclass
from typing import Any, Dict, List, Optional, Tuple, Union

import torch
import torch.nn as nn
import torch.nn.functional as F
import torch.utils.checkpoint
from torch.nn import CrossEntropyLoss, LayerNorm

from ...activations import ACT2FN
from ...cache_utils import Cache, DynamicCache, SlidingWindowCache, StaticCache
from ...generation import GenerationMixin
from ...modeling_attn_mask_utils import AttentionMaskConverter
from ...modeling_outputs import BaseModelOutputWithPast, ModelOutput
from ...modeling_rope_utils import ROPE_INIT_FUNCTIONS
from ...modeling_utils import PreTrainedModel
from ...utils import (
    add_start_docstrings,
    add_start_docstrings_to_model_forward,
    is_flash_attn_2_available,
    is_flash_attn_greater_or_equal_2_10,
    is_torchdynamo_compiling,
    logging,
    replace_return_docstrings,
    is_torchdynamo_compiling,
)
from .configuration_qwen2_vl import Qwen2VLConfig, Qwen2VLVisionConfig


if is_flash_attn_2_available():
    from flash_attn import flash_attn_varlen_func

    from ...modeling_flash_attention_utils import _flash_attention_forward
else:
    flash_attn_varlen_func = None


logger = logging.get_logger(__name__)

_CONFIG_FOR_DOC = "Qwen2VLConfig"


@dataclass
class Qwen2VLCausalLMOutputWithPast(ModelOutput):
    """
    Base class for Qwen2VL causal language model (or autoregressive) outputs.

    Args:
        loss (`torch.FloatTensor` of shape `(1,)`, *optional*, returned when `labels` is provided):
            Language modeling loss (for next-token prediction).
        logits (`torch.FloatTensor` of shape `(batch_size, sequence_length, config.vocab_size)`):
            Prediction scores of the language modeling head (scores for each vocabulary token before SoftMax).
        past_key_values (`tuple(tuple(torch.FloatTensor))`, *optional*, returned when `use_cache=True` is passed or when `config.use_cache=True`):
            Tuple of `tuple(torch.FloatTensor)` of length `config.n_layers`, with each tuple having 2 tensors of shape
            `(batch_size, num_heads, sequence_length, embed_size_per_head)`)

            Contains pre-computed hidden-states (key and values in the self-attention blocks) that can be used (see
            `past_key_values` input) to speed up sequential decoding.
        hidden_states (`tuple(torch.FloatTensor)`, *optional*, returned when `output_hidden_states=True` is passed or when `config.output_hidden_states=True`):
            Tuple of `torch.FloatTensor` (one for the output of the embeddings, if the model has an embedding layer, +
            one for the output of each layer) of shape `(batch_size, sequence_length, hidden_size)`.

            Hidden-states of the model at the output of each layer plus the optional initial embedding outputs.
        attentions (`tuple(torch.FloatTensor)`, *optional*, returned when `output_attentions=True` is passed or when `config.output_attentions=True`):
            Tuple of `torch.FloatTensor` (one for each layer) of shape `(batch_size, num_heads, sequence_length,
            sequence_length)`.

            Attentions weights after the attention softmax, used to compute the weighted average in the self-attention
            heads.
        rope_deltas (`torch.LongTensor` of shape `(batch_size, )`, *optional*):
            The rope index difference between sequence length and multimodal rope.
    """

    loss: Optional[torch.FloatTensor] = None
    logits: torch.FloatTensor = None
    past_key_values: Optional[List[torch.FloatTensor]] = None
    hidden_states: Optional[Tuple[torch.FloatTensor]] = None
    attentions: Optional[Tuple[torch.FloatTensor]] = None
    rope_deltas: Optional[torch.LongTensor] = None


class Qwen2VLRotaryEmbedding(nn.Module):
    def __init__(self, config: Qwen2VLConfig, device=None):
        super().__init__()
        # BC: "rope_type" was originally "type"
        if hasattr(config, "rope_scaling") and config.rope_scaling is not None:
            self.rope_type = config.rope_scaling.get("rope_type", config.rope_scaling.get("type"))
        else:
            self.rope_type = "default"
        self.max_seq_len_cached = config.max_position_embeddings
        self.original_max_seq_len = config.max_position_embeddings

        self.config = config
        self.rope_init_fn = ROPE_INIT_FUNCTIONS[self.rope_type]

        inv_freq, self.attention_scaling = self.rope_init_fn(self.config, device)
        self.register_buffer("inv_freq", inv_freq, persistent=False)
        self.original_inv_freq = self.inv_freq

    def _dynamic_frequency_update(self, position_ids, device):
        """
        dynamic RoPE layers should recompute `inv_freq` in the following situations:
        1 - growing beyond the cached sequence length (allow scaling)
        2 - the current sequence length is in the original scale (avoid losing precision with small sequences)
        """
        seq_len = torch.max(position_ids) + 1
        if seq_len > self.max_seq_len_cached:  # growth
            inv_freq, self.attention_scaling = self.rope_init_fn(
                self.config, device, seq_len=seq_len, **self.rope_kwargs
            )
            self.register_buffer("inv_freq", inv_freq, persistent=False)  # TODO joao: may break with compilation
            self.max_seq_len_cached = seq_len

        if seq_len < self.original_max_seq_len and self.max_seq_len_cached > self.original_max_seq_len:  # reset
            self.register_buffer("inv_freq", self.original_inv_freq, persistent=False)
            self.max_seq_len_cached = self.original_max_seq_len

    @torch.no_grad()
    def forward(self, x, position_ids):
        if "dynamic" in self.rope_type:
            self._dynamic_frequency_update(position_ids, device=x.device)

        # Core RoPE block. In contrast to other models, Qwen2_VL has different position ids for thw grids
        # So we expand the inv_freq to shape (3, ...)
        inv_freq_expanded = self.inv_freq[None, None, :, None].float().expand(3, position_ids.shape[1], -1, 1)
        position_ids_expanded = position_ids[:, :, None, :].float()  # shape (3, bs, 1, positions)
        # Force float32 (see https://github.com/huggingface/transformers/pull/29285)
        device_type = x.device.type
        device_type = device_type if isinstance(device_type, str) and device_type != "mps" else "cpu"
        with torch.autocast(device_type=device_type, enabled=False):
            freqs = (inv_freq_expanded.float() @ position_ids_expanded.float()).transpose(2, 3)
            emb = torch.cat((freqs, freqs), dim=-1)
            cos = emb.cos()
            sin = emb.sin()

        # Advanced RoPE types (e.g. yarn) apply a post-processing scaling factor, equivalent to scaling attention
        cos = cos * self.attention_scaling
        sin = sin * self.attention_scaling

        return cos.to(dtype=x.dtype), sin.to(dtype=x.dtype)


# Copied from transformers.models.llama.modeling_llama.rotate_half
def rotate_half(x):
    """Rotates half the hidden dims of the input."""
    x1 = x[..., : x.shape[-1] // 2]
    x2 = x[..., x.shape[-1] // 2 :]
    return torch.cat((-x2, x1), dim=-1)


def apply_multimodal_rotary_pos_emb(q, k, cos, sin, mrope_section, unsqueeze_dim=1):
    """Applies Rotary Position Embedding with Multimodal Sections to the query and key tensors (https://qwenlm.github.io/blog/qwen2-vl/).

    Explanation:
        Multimodal 3D rotary position embedding is an extension to 1D rotary position embedding. The input embedding
        sequence contains vision (images / videos) embedding and text embedding or just contains text embedding. For
        vision embedding part, we apply rotary position embedding on temporal, height and width dimension seperately.
        Here we split the channel dimension to 3 chunks for the temporal, height and width rotary position embedding.
        For text embedding part, we just apply 1D rotary position embedding. The three rotary position index (temporal,
        height and width) of text embedding is always the same, so the text embedding rotary position embedding has no
        difference with modern LLMs.

    Args:
        q (`torch.Tensor`): The query tensor.
        k (`torch.Tensor`): The key tensor.
        cos (`torch.Tensor`): The cosine part of the rotary embedding.
        sin (`torch.Tensor`): The sine part of the rotary embedding.
        position_ids (`torch.Tensor`):
            The position indices of the tokens corresponding to the query and key tensors. For example, this can be
            used to pass offsetted position ids when working with a KV-cache.
        mrope_section(`List(int)`):
            Multimodal rope section is for channel dimension of temporal, height and width in rope calculation.
        unsqueeze_dim (`int`, *optional*, defaults to 1):
            The 'unsqueeze_dim' argument specifies the dimension along which to unsqueeze cos[position_ids] and
            sin[position_ids] so that they can be properly broadcasted to the dimensions of q and k. For example, note
            that cos[position_ids] and sin[position_ids] have the shape [batch_size, seq_len, head_dim]. Then, if q and
            k have the shape [batch_size, heads, seq_len, head_dim], then setting unsqueeze_dim=1 makes
            cos[position_ids] and sin[position_ids] broadcastable to the shapes of q and k. Similarly, if q and k have
            the shape [batch_size, seq_len, heads, head_dim], then set unsqueeze_dim=2.
    Returns:
        `tuple(torch.Tensor)` comprising of the query and key tensors rotated using the Rotary Position Embedding.
    """
    mrope_section = mrope_section * 2
    cos = torch.cat([m[i % 3] for i, m in enumerate(cos.split(mrope_section, dim=-1))], dim=-1).unsqueeze(
        unsqueeze_dim
    )
    sin = torch.cat([m[i % 3] for i, m in enumerate(sin.split(mrope_section, dim=-1))], dim=-1).unsqueeze(
        unsqueeze_dim
    )

    q_embed = (q * cos) + (rotate_half(q) * sin)
    k_embed = (k * cos) + (rotate_half(k) * sin)
    return q_embed, k_embed


def apply_rotary_pos_emb_vision(
    q: torch.Tensor, k: torch.Tensor, cos: torch.Tensor, sin: torch.Tensor
) -> Tuple[torch.Tensor, torch.Tensor]:
    orig_q_dtype = q.dtype
    orig_k_dtype = k.dtype
    q, k = q.float(), k.float()
    cos, sin = cos.unsqueeze(-2), sin.unsqueeze(-2)
    q_embed = (q * cos) + (rotate_half(q) * sin)
    k_embed = (k * cos) + (rotate_half(k) * sin)
    q_embed = q_embed.to(orig_q_dtype)
    k_embed = k_embed.to(orig_k_dtype)
    return q_embed, k_embed


class VisionRotaryEmbedding(nn.Module):
    def __init__(self, dim: int, theta: float = 10000.0) -> None:
        super().__init__()
        inv_freq = 1.0 / (theta ** (torch.arange(0, dim, 2, dtype=torch.float) / dim))
        self.register_buffer("inv_freq", inv_freq, persistent=False)

    def forward(self, seqlen: int) -> torch.Tensor:
        seq = torch.arange(seqlen, device=self.inv_freq.device, dtype=self.inv_freq.dtype)
        freqs = torch.outer(seq, self.inv_freq)
        return freqs


class PatchEmbed(nn.Module):
    def __init__(
        self,
        patch_size: int = 14,
        temporal_patch_size: int = 2,
        in_channels: int = 3,
        embed_dim: int = 1152,
    ) -> None:
        super().__init__()
        self.patch_size = patch_size
        self.temporal_patch_size = temporal_patch_size
        self.in_channels = in_channels
        self.embed_dim = embed_dim

        kernel_size = [temporal_patch_size, patch_size, patch_size]
        self.proj = nn.Conv3d(in_channels, embed_dim, kernel_size=kernel_size, stride=kernel_size, bias=False)

    def forward(self, hidden_states: torch.Tensor) -> torch.Tensor:
        target_dtype = self.proj.weight.dtype
        hidden_states = hidden_states.view(
            -1, self.in_channels, self.temporal_patch_size, self.patch_size, self.patch_size
        )
        hidden_states = self.proj(hidden_states.to(dtype=target_dtype)).view(-1, self.embed_dim)
        return hidden_states


class PatchMerger(nn.Module):
    def __init__(self, dim: int, context_dim: int, spatial_merge_size: int = 2) -> None:
        super().__init__()
        self.hidden_size = context_dim * (spatial_merge_size**2)
        self.ln_q = LayerNorm(context_dim, eps=1e-6)
        self.mlp = nn.Sequential(
            nn.Linear(self.hidden_size, self.hidden_size),
            nn.GELU(),
            nn.Linear(self.hidden_size, dim),
        )

    def forward(self, x: torch.Tensor) -> torch.Tensor:
        x = self.mlp(self.ln_q(x).view(-1, self.hidden_size))
        return x


class VisionMlp(nn.Module):
    def __init__(self, dim: int, hidden_dim: int, hidden_act: str) -> None:
        super().__init__()
        self.fc1 = nn.Linear(dim, hidden_dim)
        self.act = ACT2FN[hidden_act]
        self.fc2 = nn.Linear(hidden_dim, dim)

    def forward(self, x) -> torch.Tensor:
        return self.fc2(self.act(self.fc1(x)))


class VisionAttention(nn.Module):
    def __init__(self, dim: int, num_heads: int = 16) -> None:
        super().__init__()
        self.num_heads = num_heads
        self.head_dim = dim // num_heads
        self.qkv = nn.Linear(dim, dim * 3, bias=True)
        self.proj = nn.Linear(dim, dim)

    def forward(
        self,
        hidden_states: torch.Tensor,
        cu_seqlens: torch.Tensor,
        rotary_pos_emb: Optional[torch.Tensor] = None,
        position_embeddings: Optional[Tuple[torch.Tensor, torch.Tensor]] = None,
    ) -> torch.Tensor:
        seq_length = hidden_states.shape[0]
        q, k, v = self.qkv(hidden_states).reshape(seq_length, 3, self.num_heads, -1).permute(1, 0, 2, 3).unbind(0)
        if position_embeddings is None:
            logger.warning_once(
                "The attention layers in this model are transitioning from computing the RoPE embeddings internally "
                "through `rotary_pos_emb` (2D tensor of RoPE theta values), to using externally computed "
                "`position_embeddings` (Tuple of tensors, containing cos and sin). In v4.54 `rotary_pos_emb` will be "
                "removed and `position_embeddings` will be mandatory."
            )
            emb = torch.cat((rotary_pos_emb, rotary_pos_emb), dim=-1)
            cos = emb.cos().float()
            sin = emb.sin().float()
        else:
            cos, sin = position_embeddings
        q, k = apply_rotary_pos_emb_vision(q, k, cos, sin)

        attention_mask = torch.full(
            [1, seq_length, seq_length], torch.finfo(q.dtype).min, device=q.device, dtype=q.dtype
        )
        for i in range(1, len(cu_seqlens)):
            attention_mask[..., cu_seqlens[i - 1] : cu_seqlens[i], cu_seqlens[i - 1] : cu_seqlens[i]] = 0

        q = q.transpose(0, 1)
        k = k.transpose(0, 1)
        v = v.transpose(0, 1)
        attn_weights = torch.matmul(q, k.transpose(1, 2)) / math.sqrt(self.head_dim)
        attn_weights = attn_weights + attention_mask
        attn_weights = nn.functional.softmax(attn_weights, dim=-1, dtype=torch.float32).to(q.dtype)
        attn_output = torch.matmul(attn_weights, v)
        attn_output = attn_output.transpose(0, 1)
        attn_output = attn_output.reshape(seq_length, -1)
        attn_output = self.proj(attn_output)
        return attn_output


class VisionFlashAttention2(nn.Module):
    def __init__(self, dim: int, num_heads: int = 16) -> None:
        super().__init__()
        self.num_heads = num_heads
        self.qkv = nn.Linear(dim, dim * 3, bias=True)
        self.proj = nn.Linear(dim, dim)

    def forward(
        self,
        hidden_states: torch.Tensor,
        cu_seqlens: torch.Tensor,
        rotary_pos_emb: Optional[torch.Tensor] = None,
        position_embeddings: Optional[Tuple[torch.Tensor, torch.Tensor]] = None,
    ) -> torch.Tensor:
        seq_length = hidden_states.shape[0]
        q, k, v = self.qkv(hidden_states).reshape(seq_length, 3, self.num_heads, -1).permute(1, 0, 2, 3).unbind(0)
        if position_embeddings is None:
            logger.warning_once(
                "The attention layers in this model are transitioning from computing the RoPE embeddings internally "
                "through `rotary_pos_emb` (2D tensor of RoPE theta values), to using externally computed "
                "`position_embeddings` (Tuple of tensors, containing cos and sin). In v4.54 `rotary_pos_emb` will be "
                "removed and `position_embeddings` will be mandatory."
            )
            emb = torch.cat((rotary_pos_emb, rotary_pos_emb), dim=-1)
            cos = emb.cos().float()
            sin = emb.sin().float()
        else:
            cos, sin = position_embeddings
        q, k = apply_rotary_pos_emb_vision(q, k, cos, sin)

        max_seqlen = (cu_seqlens[1:] - cu_seqlens[:-1]).max().item()
        attn_output = flash_attn_varlen_func(q, k, v, cu_seqlens, cu_seqlens, max_seqlen, max_seqlen).reshape(
            seq_length, -1
        )
        attn_output = self.proj(attn_output)
        return attn_output


class VisionSdpaAttention(nn.Module):
    def __init__(self, dim: int, num_heads: int = 16) -> None:
        super().__init__()
        self.num_heads = num_heads
        self.qkv = nn.Linear(dim, dim * 3, bias=True)
        self.proj = nn.Linear(dim, dim)

    def forward(
        self,
        hidden_states: torch.Tensor,
        cu_seqlens: torch.Tensor,
        rotary_pos_emb: Optional[torch.Tensor] = None,
        position_embeddings: Optional[Tuple[torch.Tensor, torch.Tensor]] = None,
    ) -> torch.Tensor:
        seq_length = hidden_states.shape[0]
        q, k, v = self.qkv(hidden_states).reshape(seq_length, 3, self.num_heads, -1).permute(1, 0, 2, 3).unbind(0)
        if position_embeddings is None:
            logger.warning_once(
                "The attention layers in this model are transitioning from computing the RoPE embeddings internally "
                "through `rotary_pos_emb` (2D tensor of RoPE theta values), to using externally computed "
                "`position_embeddings` (Tuple of tensors, containing cos and sin). In v4.54 `rotary_pos_emb` will be "
                "removed and `position_embeddings` will be mandatory."
            )
            emb = torch.cat((rotary_pos_emb, rotary_pos_emb), dim=-1)
            cos = emb.cos().float()
            sin = emb.sin().float()
        else:
            cos, sin = position_embeddings
        q, k = apply_rotary_pos_emb_vision(q, k, cos, sin)

        attention_mask = torch.zeros([1, seq_length, seq_length], device=q.device, dtype=torch.bool)
        for i in range(1, len(cu_seqlens)):
            attention_mask[..., cu_seqlens[i - 1] : cu_seqlens[i], cu_seqlens[i - 1] : cu_seqlens[i]] = True
        q = q.transpose(0, 1)
        k = k.transpose(0, 1)
        v = v.transpose(0, 1)
        attn_output = F.scaled_dot_product_attention(q, k, v, attention_mask, dropout_p=0.0)
        attn_output = attn_output.transpose(0, 1)
        attn_output = attn_output.reshape(seq_length, -1)
        attn_output = self.proj(attn_output)
        return attn_output


QWEN2_VL_VISION_ATTENTION_CLASSES = {
    "eager": VisionAttention,
    "flash_attention_2": VisionFlashAttention2,
    "sdpa": VisionSdpaAttention,
}


class Qwen2VLVisionBlock(nn.Module):
    def __init__(self, config, attn_implementation: str = "sdpa") -> None:
        super().__init__()
        self.norm1 = LayerNorm(config.embed_dim, eps=1e-6)
        self.norm2 = LayerNorm(config.embed_dim, eps=1e-6)
        mlp_hidden_dim = int(config.embed_dim * config.mlp_ratio)

        self.attn = QWEN2_VL_VISION_ATTENTION_CLASSES[attn_implementation](
            config.embed_dim, num_heads=config.num_heads
        )
        self.mlp = VisionMlp(dim=config.embed_dim, hidden_dim=mlp_hidden_dim, hidden_act=config.hidden_act)

    def forward(
        self,
        hidden_states: torch.Tensor,
        cu_seqlens: torch.Tensor,
        rotary_pos_emb: Optional[torch.Tensor] = None,
        position_embeddings: Optional[Tuple[torch.Tensor, torch.Tensor]] = None,
    ) -> torch.Tensor:
        hidden_states = hidden_states + self.attn(
            self.norm1(hidden_states),
            cu_seqlens=cu_seqlens,
            rotary_pos_emb=rotary_pos_emb,
            position_embeddings=position_embeddings,
        )
        hidden_states = hidden_states + self.mlp(self.norm2(hidden_states))
        return hidden_states


# Copied from transformers.models.qwen2.modeling_qwen2.Qwen2RMSNorm
class Qwen2RMSNorm(nn.Module):
    def __init__(self, hidden_size, eps=1e-6):
        """
        Qwen2RMSNorm is equivalent to T5LayerNorm
        """
        super().__init__()
        self.weight = nn.Parameter(torch.ones(hidden_size))
        self.variance_epsilon = eps

    def forward(self, hidden_states):
        input_dtype = hidden_states.dtype
        hidden_states = hidden_states.to(torch.float32)
        variance = hidden_states.pow(2).mean(-1, keepdim=True)
        hidden_states = hidden_states * torch.rsqrt(variance + self.variance_epsilon)
        return self.weight * hidden_states.to(input_dtype)

    def extra_repr(self):
        return f"{tuple(self.weight.shape)}, eps={self.variance_epsilon}"


# Copied from transformers.models.qwen2.modeling_qwen2.Qwen2MLP
class Qwen2MLP(nn.Module):
    def __init__(self, config):
        super().__init__()
        self.config = config
        self.hidden_size = config.hidden_size
        self.intermediate_size = config.intermediate_size
        self.gate_proj = nn.Linear(self.hidden_size, self.intermediate_size, bias=False)
        self.up_proj = nn.Linear(self.hidden_size, self.intermediate_size, bias=False)
        self.down_proj = nn.Linear(self.intermediate_size, self.hidden_size, bias=False)
        self.act_fn = ACT2FN[config.hidden_act]

    def forward(self, x):
        down_proj = self.down_proj(self.act_fn(self.gate_proj(x)) * self.up_proj(x))
        return down_proj


# Copied from transformers.models.llama.modeling_llama.repeat_kv
def repeat_kv(hidden_states: torch.Tensor, n_rep: int) -> torch.Tensor:
    """
    This is the equivalent of torch.repeat_interleave(x, dim=1, repeats=n_rep). The hidden states go from (batch,
    num_key_value_heads, seqlen, head_dim) to (batch, num_attention_heads, seqlen, head_dim)
    """
    batch, num_key_value_heads, slen, head_dim = hidden_states.shape
    if n_rep == 1:
        return hidden_states
    hidden_states = hidden_states[:, :, None, :, :].expand(batch, num_key_value_heads, n_rep, slen, head_dim)
    return hidden_states.reshape(batch, num_key_value_heads * n_rep, slen, head_dim)


class Qwen2VLAttention(nn.Module):
    """
    Multi-headed attention from 'Attention Is All You Need' paper. Modified to use sliding window attention: Longformer
    and "Generating Long Sequences with Sparse Transformers".
    """

    def __init__(self, config: Qwen2VLConfig, layer_idx: Optional[int] = None):
        super().__init__()
        self.config = config
        self.layer_idx = layer_idx
        if layer_idx is None:
            logger.warning_once(
                f"Instantiating {self.__class__.__name__} without passing `layer_idx` is not recommended and will "
                "to errors during the forward call, if caching is used. Please make sure to provide a `layer_idx` "
                "when creating this class."
            )

        self.hidden_size = config.hidden_size
        self.num_heads = config.num_attention_heads
        self.head_dim = self.hidden_size // self.num_heads
        self.num_key_value_heads = config.num_key_value_heads
        self.num_key_value_groups = self.num_heads // self.num_key_value_heads
        self.is_causal = True
        self.attention_dropout = config.attention_dropout
        self.rope_scaling = config.rope_scaling

        if (self.head_dim * self.num_heads) != self.hidden_size:
            raise ValueError(
                f"hidden_size must be divisible by num_heads (got `hidden_size`: {self.hidden_size}"
                f" and `num_heads`: {self.num_heads})."
            )
        self.q_proj = nn.Linear(self.hidden_size, self.num_heads * self.head_dim, bias=True)
        self.k_proj = nn.Linear(self.hidden_size, self.num_key_value_heads * self.head_dim, bias=True)
        self.v_proj = nn.Linear(self.hidden_size, self.num_key_value_heads * self.head_dim, bias=True)
        self.o_proj = nn.Linear(self.num_heads * self.head_dim, self.hidden_size, bias=False)

        self.rotary_emb = Qwen2VLRotaryEmbedding(config=config)

    def forward(
        self,
        hidden_states: torch.Tensor,
        attention_mask: Optional[torch.Tensor] = None,
        position_ids: Optional[torch.LongTensor] = None,
        past_key_value: Optional[Cache] = None,
        output_attentions: bool = False,
        use_cache: bool = False,
        cache_position: Optional[torch.LongTensor] = None,
        position_embeddings: Optional[Tuple[torch.Tensor, torch.Tensor]] = None,  # necessary, but kept here for BC
    ) -> Tuple[torch.Tensor, Optional[torch.Tensor], Optional[Tuple[torch.Tensor]]]:
        bsz, q_len, _ = hidden_states.size()

        query_states = self.q_proj(hidden_states)
        key_states = self.k_proj(hidden_states)
        value_states = self.v_proj(hidden_states)

        query_states = query_states.view(bsz, q_len, -1, self.head_dim).transpose(1, 2)
        key_states = key_states.view(bsz, q_len, -1, self.head_dim).transpose(1, 2)
        value_states = value_states.view(bsz, q_len, -1, self.head_dim).transpose(1, 2)

        cos, sin = position_embeddings
        query_states, key_states = apply_multimodal_rotary_pos_emb(
            query_states, key_states, cos, sin, self.rope_scaling["mrope_section"]
        )

        if past_key_value is not None:
            cache_kwargs = {"sin": sin, "cos": cos, "cache_position": cache_position}  # Specific to RoPE models
            key_states, value_states = past_key_value.update(key_states, value_states, self.layer_idx, cache_kwargs)

        # repeat k/v heads if n_kv_heads < n_heads
        key_states = repeat_kv(key_states, self.num_key_value_groups)
        value_states = repeat_kv(value_states, self.num_key_value_groups)

        attn_weights = torch.matmul(query_states, key_states.transpose(2, 3)) / math.sqrt(self.head_dim)

        if attention_mask is not None:  # no matter the length, we just slice it
            causal_mask = attention_mask[:, :, :, : key_states.shape[-2]]
            attn_weights = attn_weights + causal_mask

        # Fix precision issues in Qwen2-VL float16 inference
        # Replace inf values with zeros in attention weights to prevent NaN propagation
        if query_states.dtype == torch.float16:
            attn_weights = torch.where(torch.isinf(attn_weights), torch.zeros_like(attn_weights), attn_weights)

        # upcast attention to fp32
        attn_weights = nn.functional.softmax(attn_weights, dim=-1, dtype=torch.float32).to(query_states.dtype)
        attn_weights = nn.functional.dropout(attn_weights, p=self.attention_dropout, training=self.training)
        attn_output = torch.matmul(attn_weights, value_states)

        if attn_output.size() != (bsz, self.num_heads, q_len, self.head_dim):
            raise ValueError(
                f"`attn_output` should be of size {(bsz, self.num_heads, q_len, self.head_dim)}, but is"
                f" {attn_output.size()}"
            )

        attn_output = attn_output.transpose(1, 2).contiguous()
        attn_output = attn_output.reshape(bsz, q_len, -1)

        attn_output = self.o_proj(attn_output)

        if not output_attentions:
            attn_weights = None

        return attn_output, attn_weights, past_key_value


class Qwen2VLFlashAttention2(Qwen2VLAttention):
    """
    Qwen2VL flash attention module, following Qwen2VL attention module. This module inherits from `Qwen2VLAttention`
    as the weights of the module stays untouched. The only required change would be on the forward pass
    where it needs to correctly call the public API of flash attention and deal with padding tokens
    in case the input contains any of them. Additionally, for sliding window attention, we apply SWA only to the bottom
    config.max_window_layers layers.
    """

    def __init__(self, *args, **kwargs):
        super().__init__(*args, **kwargs)

        # TODO: Should be removed once Flash Attention for RoCm is bumped to 2.1.
        # flash_attn<2.1 generates top-left aligned causal mask, while what is needed here is bottom-right alignement, that was made default for flash_attn>=2.1. This attribute is used to handle this difference. Reference: https://github.com/Dao-AILab/flash-attention/releases/tag/v2.1.0.
        # Beware that with flash_attn<2.1, using q_seqlen != k_seqlen (except for the case q_seqlen == 1) produces a wrong mask (top-left).
        self._flash_attn_uses_top_left_mask = not is_flash_attn_greater_or_equal_2_10()

    def forward(
        self,
        hidden_states: torch.Tensor,
        attention_mask: Optional[torch.Tensor] = None,
        position_ids: Optional[torch.LongTensor] = None,
        past_key_value: Optional[Cache] = None,
        output_attentions: bool = False,
        use_cache: bool = False,
        cache_position: Optional[torch.LongTensor] = None,
        position_embeddings: Optional[Tuple[torch.Tensor, torch.Tensor]] = None,  # necessary, but kept here for BC
    ):
        bsz, q_len, _ = hidden_states.size()

        query_states = self.q_proj(hidden_states)
        key_states = self.k_proj(hidden_states)
        value_states = self.v_proj(hidden_states)

        query_states = query_states.view(bsz, q_len, -1, self.head_dim).transpose(1, 2)
        key_states = key_states.view(bsz, q_len, -1, self.head_dim).transpose(1, 2)
        value_states = value_states.view(bsz, q_len, -1, self.head_dim).transpose(1, 2)

        # Because the input can be padded, the absolute sequence length depends on the max position id.
        cos, sin = position_embeddings
        query_states, key_states = apply_multimodal_rotary_pos_emb(
            query_states, key_states, cos, sin, self.rope_scaling["mrope_section"]
        )

        if past_key_value is not None:
            cache_kwargs = {"sin": sin, "cos": cos, "cache_position": cache_position}  # Specific to RoPE models
            key_states, value_states = past_key_value.update(key_states, value_states, self.layer_idx, cache_kwargs)

        # repeat k/v heads if n_kv_heads < n_heads
        key_states = repeat_kv(key_states, self.num_key_value_groups)
        value_states = repeat_kv(value_states, self.num_key_value_groups)
        dropout_rate = 0.0 if not self.training else self.attention_dropout

        # In PEFT, usually we cast the layer norms in float32 for training stability reasons
        # therefore the input hidden states gets silently casted in float32. Hence, we need
        # cast them back in float16 just to be sure everything works as expected.
        input_dtype = query_states.dtype
        if input_dtype == torch.float32:
            if torch.is_autocast_enabled():
                target_dtype = torch.get_autocast_gpu_dtype()
            # Handle the case where the model is quantized
            elif hasattr(self.config, "_pre_quantization_dtype"):
                target_dtype = self.config._pre_quantization_dtype
            else:
                target_dtype = self.q_proj.weight.dtype

            logger.warning_once(
                f"The input hidden states seems to be silently casted in float32, this might be related to"
                f" the fact you have upcasted embedding or layer norm layers in float32. We will cast back the input in"
                f" {target_dtype}."
            )

            query_states = query_states.to(target_dtype)
            key_states = key_states.to(target_dtype)
            value_states = value_states.to(target_dtype)

        # Reashape to the expected shape for Flash Attention
        query_states = query_states.transpose(1, 2)
        key_states = key_states.transpose(1, 2)
        value_states = value_states.transpose(1, 2)

        if (
            self.config.use_sliding_window
            and getattr(self.config, "sliding_window", None) is not None
            and self.layer_idx >= self.config.max_window_layers
        ):
            sliding_window = self.config.sliding_window
        else:
            sliding_window = None

        attn_output = _flash_attention_forward(
            query_states,
            key_states,
            value_states,
            attention_mask,
            q_len,
            dropout=dropout_rate,
            sliding_window=sliding_window,
            is_causal=self.is_causal,
            use_top_left_mask=self._flash_attn_uses_top_left_mask,
        )

        attn_output = attn_output.reshape(bsz, q_len, self.hidden_size).contiguous()
        attn_output = self.o_proj(attn_output)

        if not output_attentions:
            attn_weights = None

        return attn_output, attn_weights, past_key_value


class Qwen2VLSdpaAttention(Qwen2VLAttention):
    """
    Qwen2 attention module using torch.nn.functional.scaled_dot_product_attention. This module inherits from
    `Qwen2Attention` as the weights of the module stays untouched. The only changes are on the forward pass to adapt to
    SDPA API.
    """

    # Adapted from Qwen2Attention.forward
    def forward(
        self,
        hidden_states: torch.Tensor,
        attention_mask: Optional[torch.Tensor] = None,
        position_ids: Optional[torch.LongTensor] = None,
        past_key_value: Optional[Cache] = None,
        output_attentions: bool = False,
        use_cache: bool = False,
        cache_position: Optional[torch.LongTensor] = None,
        position_embeddings: Optional[Tuple[torch.Tensor, torch.Tensor]] = None,  # necessary, but kept here for BC
    ) -> Tuple[torch.Tensor, Optional[torch.Tensor], Optional[Tuple[torch.Tensor]]]:
        if output_attentions:
            # TODO: Improve this warning with e.g. `model.config.attn_implementation = "manual"` once this is implemented.
            logger.warning_once(
                "Qwen2VLModel is using Qwen2VLSdpaAttention, but `torch.nn.functional.scaled_dot_product_attention` does not support `output_attentions=True`. Falling back to the manual attention implementation, "
                'but specifying the manual implementation will be required from Transformers version v5.0.0 onwards. This warning can be removed using the argument `attn_implementation="eager"` when loading the model.'
            )
            return super().forward(
                hidden_states=hidden_states,
                attention_mask=attention_mask,
                position_ids=position_ids,
                past_key_value=past_key_value,
                output_attentions=output_attentions,
                use_cache=use_cache,
                cache_position=cache_position,
                position_embeddings=position_embeddings,
            )

        bsz, q_len, _ = hidden_states.size()

        query_states = self.q_proj(hidden_states)
        key_states = self.k_proj(hidden_states)
        value_states = self.v_proj(hidden_states)

        query_states = query_states.view(bsz, q_len, -1, self.head_dim).transpose(1, 2)
        key_states = key_states.view(bsz, q_len, -1, self.head_dim).transpose(1, 2)
        value_states = value_states.view(bsz, q_len, -1, self.head_dim).transpose(1, 2)

        cos, sin = position_embeddings
        query_states, key_states = apply_multimodal_rotary_pos_emb(
            query_states, key_states, cos, sin, self.rope_scaling["mrope_section"]
        )

        if past_key_value is not None:
            cache_kwargs = {"sin": sin, "cos": cos, "cache_position": cache_position}  # Specific to RoPE models
            key_states, value_states = past_key_value.update(key_states, value_states, self.layer_idx, cache_kwargs)

        key_states = repeat_kv(key_states, self.num_key_value_groups)
        value_states = repeat_kv(value_states, self.num_key_value_groups)

        causal_mask = attention_mask
        if attention_mask is not None:  # no matter the length, we just slice it
            causal_mask = attention_mask[:, :, :, : key_states.shape[-2]]

        # SDPA with memory-efficient backend is currently (torch==2.1.2) bugged with non-contiguous inputs with custom attn_mask,
        # Reference: https://github.com/pytorch/pytorch/issues/112577.
        if query_states.device.type == "cuda" and attention_mask is not None:
            query_states = query_states.contiguous()
            key_states = key_states.contiguous()
            value_states = value_states.contiguous()

        # We dispatch to SDPA's Flash Attention or Efficient kernels via this `is_causal` if statement instead of an inline conditional assignment
        # in SDPA to support both torch.compile's dynamic shapes and full graph options. An inline conditional prevents dynamic shapes from compiling.
        # The q_len > 1 is necessary to match with AttentionMaskConverter.to_causal_4d that does not create a causal mask in case q_len == 1.
        is_causal = True if causal_mask is None and q_len > 1 else False

        attn_output = torch.nn.functional.scaled_dot_product_attention(
            query_states,
            key_states,
            value_states,
            attn_mask=causal_mask,
            dropout_p=self.attention_dropout if self.training else 0.0,
            is_causal=is_causal,
        )

        attn_output = attn_output.transpose(1, 2).contiguous()
        attn_output = attn_output.view(bsz, q_len, self.hidden_size)

        attn_output = self.o_proj(attn_output)

        return attn_output, None, past_key_value


QWEN2_VL_ATTENTION_CLASSES = {
    "eager": Qwen2VLAttention,
    "flash_attention_2": Qwen2VLFlashAttention2,
    "sdpa": Qwen2VLSdpaAttention,
}


class Qwen2VLDecoderLayer(nn.Module):
    def __init__(self, config: Qwen2VLConfig, layer_idx: int):
        super().__init__()
        self.hidden_size = config.hidden_size

        if config.use_sliding_window and config._attn_implementation != "flash_attention_2":
            logger.warning_once(
                f"Sliding Window Attention is enabled but not implemented for `{config._attn_implementation}`; "
                "unexpected results may be encountered."
            )
        self.self_attn = QWEN2_VL_ATTENTION_CLASSES[config._attn_implementation](config, layer_idx)

        self.mlp = Qwen2MLP(config)
        self.input_layernorm = Qwen2RMSNorm(config.hidden_size, eps=config.rms_norm_eps)
        self.post_attention_layernorm = Qwen2RMSNorm(config.hidden_size, eps=config.rms_norm_eps)

    def forward(
        self,
        hidden_states: torch.Tensor,
        attention_mask: Optional[torch.Tensor] = None,
        position_ids: Optional[torch.LongTensor] = None,
        past_key_value: Optional[Tuple[torch.Tensor]] = None,
        output_attentions: Optional[bool] = False,
        use_cache: Optional[bool] = False,
        cache_position: Optional[torch.LongTensor] = None,
        position_embeddings: Optional[Tuple[torch.Tensor, torch.Tensor]] = None,  # necessary, but kept here for BC
        **kwargs,
    ) -> Tuple[torch.FloatTensor, Optional[Tuple[torch.FloatTensor, torch.FloatTensor]]]:
        """
        Args:
            hidden_states (`torch.FloatTensor`): input to the layer of shape `(batch, seq_len, embed_dim)`
            attention_mask (`torch.FloatTensor`, *optional*): attention mask of size
                `(batch, sequence_length)` where padding elements are indicated by 0.
            output_attentions (`bool`, *optional*):
                Whether or not to return the attentions tensors of all attention layers. See `attentions` under
                returned tensors for more detail.
            use_cache (`bool`, *optional*):
                If set to `True`, `past_key_values` key value states are returned and can be used to speed up decoding
                (see `past_key_values`).
            past_key_value (`Tuple(torch.FloatTensor)`, *optional*): cached past key and value projection states
            cache_position (`torch.LongTensor` of shape `(sequence_length)`, *optional*):
                Indices depicting the position of the input sequence tokens in the sequence.
            position_embeddings (`Tuple[torch.FloatTensor, torch.FloatTensor]`, *optional*):
                Tuple containing the cosine and sine positional embeddings of shape `(batch_size, seq_len, head_dim)`,
                with `head_dim` being the embedding dimension of each attention head.
            kwargs (`dict`, *optional*):
                Arbitrary kwargs to be ignored, used for FSDP and other methods that injects code
                into the model
        """

        residual = hidden_states

        hidden_states = self.input_layernorm(hidden_states)

        # Self Attention
        hidden_states, self_attn_weights, present_key_value = self.self_attn(
            hidden_states=hidden_states,
            attention_mask=attention_mask,
            position_ids=position_ids,
            past_key_value=past_key_value,
            output_attentions=output_attentions,
            use_cache=use_cache,
            cache_position=cache_position,
            position_embeddings=position_embeddings,
        )
        hidden_states = residual + hidden_states

        # Fully Connected
        residual = hidden_states
        hidden_states = self.post_attention_layernorm(hidden_states)
        hidden_states = self.mlp(hidden_states)
        hidden_states = residual + hidden_states

        outputs = (hidden_states,)

        if output_attentions:
            outputs += (self_attn_weights,)

        if use_cache:
            outputs += (present_key_value,)

        return outputs


QWEN2VL_START_DOCSTRING = r"""
    This model inherits from [`PreTrainedModel`]. Check the superclass documentation for the generic methods the
    library implements for all its model (such as downloading or saving, resizing the input embeddings, pruning heads
    etc.)

    This model is also a PyTorch [torch.nn.Module](https://pytorch.org/docs/stable/nn.html#torch.nn.Module) subclass.
    Use it as a regular PyTorch Module and refer to the PyTorch documentation for all matter related to general usage
    and behavior.

    Parameters:
        config ([`Qwen2VLConfig`]):
            Model configuration class with all the parameters of the model. Initializing with a config file does not
            load the weights associated with the model, only the configuration. Check out the
            [`~PreTrainedModel.from_pretrained`] method to load the model weights.
"""


@add_start_docstrings(
    "The bare Qwen2VL Model outputting raw hidden-states without any specific head on top.",
    QWEN2VL_START_DOCSTRING,
)
class Qwen2VLPreTrainedModel(PreTrainedModel):
    config_class = Qwen2VLConfig
    base_model_prefix = "model"
    supports_gradient_checkpointing = True
    _no_split_modules = ["Qwen2VLDecoderLayer", "Qwen2VLVisionBlock"]
    _skip_keys_device_placement = "past_key_values"
    _supports_flash_attn_2 = True
    _supports_sdpa = True
    _supports_cache_class = True
    _supports_static_cache = False  # TODO (joao): fix. torch.compile failing probably due to `cache_positions`

    def _init_weights(self, module):
        std = self.config.initializer_range
        if isinstance(module, (nn.Linear, nn.Conv3d)):
            module.weight.data.normal_(mean=0.0, std=std)
            if module.bias is not None:
                module.bias.data.zero_()
        elif isinstance(module, nn.Embedding):
            module.weight.data.normal_(mean=0.0, std=std)
            if module.padding_idx is not None:
                module.weight.data[module.padding_idx].zero_()


class Qwen2VisionTransformerPretrainedModel(Qwen2VLPreTrainedModel):
    config_class = Qwen2VLVisionConfig
    _no_split_modules = ["Qwen2VLVisionBlock"]

    def __init__(self, config) -> None:
        super().__init__(config)
        self.spatial_merge_size = config.spatial_merge_size

        self.patch_embed = PatchEmbed(
            patch_size=config.patch_size,
            temporal_patch_size=config.temporal_patch_size,
            in_channels=config.in_channels,
            embed_dim=config.embed_dim,
        )

        head_dim = config.embed_dim // config.num_heads
        self.rotary_pos_emb = VisionRotaryEmbedding(head_dim // 2)

        self.blocks = nn.ModuleList(
            [Qwen2VLVisionBlock(config, config._attn_implementation) for _ in range(config.depth)]
        )
        self.merger = PatchMerger(
            dim=config.hidden_size, context_dim=config.embed_dim, spatial_merge_size=config.spatial_merge_size
        )
        self.gradient_checkpointing = False

    def get_dtype(self) -> torch.dtype:
        return self.blocks[0].mlp.fc2.weight.dtype

    def get_device(self) -> torch.device:
        return self.blocks[0].mlp.fc2.weight.device

    def rot_pos_emb(self, grid_thw):
        pos_ids = []
        for t, h, w in grid_thw:
            hpos_ids = torch.arange(h).unsqueeze(1).expand(-1, w)
            hpos_ids = hpos_ids.reshape(
                h // self.spatial_merge_size,
                self.spatial_merge_size,
                w // self.spatial_merge_size,
                self.spatial_merge_size,
            )
            hpos_ids = hpos_ids.permute(0, 2, 1, 3)
            hpos_ids = hpos_ids.flatten()

            wpos_ids = torch.arange(w).unsqueeze(0).expand(h, -1)
            wpos_ids = wpos_ids.reshape(
                h // self.spatial_merge_size,
                self.spatial_merge_size,
                w // self.spatial_merge_size,
                self.spatial_merge_size,
            )
            wpos_ids = wpos_ids.permute(0, 2, 1, 3)
            wpos_ids = wpos_ids.flatten()
            pos_ids.append(torch.stack([hpos_ids, wpos_ids], dim=-1).repeat(t, 1))
        pos_ids = torch.cat(pos_ids, dim=0)
        max_grid_size = grid_thw[:, 1:].max()
        rotary_pos_emb_full = self.rotary_pos_emb(max_grid_size)
        rotary_pos_emb = rotary_pos_emb_full[pos_ids].flatten(1)
        return rotary_pos_emb

    def forward(self, hidden_states: torch.Tensor, grid_thw: torch.Tensor) -> torch.Tensor:
        hidden_states = self.patch_embed(hidden_states)
        rotary_pos_emb = self.rot_pos_emb(grid_thw)
        emb = torch.cat((rotary_pos_emb, rotary_pos_emb), dim=-1)
        position_embeddings = (emb.cos(), emb.sin())

        cu_seqlens = torch.repeat_interleave(grid_thw[:, 1] * grid_thw[:, 2], grid_thw[:, 0]).cumsum(
            dim=0,
            # Select dtype based on the following factors:
            #  - FA2 requires that cu_seqlens_q must have dtype int32
            #  - torch.onnx.export requires that cu_seqlens_q must have same dtype as grid_thw
            # See https://github.com/huggingface/transformers/pull/34852 for more information
            dtype=grid_thw.dtype if torch.jit.is_tracing() else torch.int32,
        )
        cu_seqlens = F.pad(cu_seqlens, (1, 0), value=0)

        for blk in self.blocks:
            if self.gradient_checkpointing and self.training:
                hidden_states = self._gradient_checkpointing_func(
                    blk.__call__, hidden_states, cu_seqlens, None, position_embeddings
                )
            else:
                hidden_states = blk(hidden_states, cu_seqlens=cu_seqlens, position_embeddings=position_embeddings)

        return self.merger(hidden_states)


@add_start_docstrings(
    "The bare Qwen2VL Model outputting raw hidden-states without any specific head on top.",
    QWEN2VL_START_DOCSTRING,
)
class Qwen2VLModel(Qwen2VLPreTrainedModel):
    def __init__(self, config: Qwen2VLConfig):
        super().__init__(config)
        self.padding_idx = config.pad_token_id
        self.vocab_size = config.vocab_size

        self.embed_tokens = nn.Embedding(config.vocab_size, config.hidden_size, self.padding_idx)
        self.layers = nn.ModuleList(
            [Qwen2VLDecoderLayer(config, layer_idx) for layer_idx in range(config.num_hidden_layers)]
        )
        self._attn_implementation = config._attn_implementation
        self.norm = Qwen2RMSNorm(config.hidden_size, eps=config.rms_norm_eps)
        self.rotary_emb = Qwen2VLRotaryEmbedding(config=config)

        self.gradient_checkpointing = False
        # Initialize weights and apply final processing
        self.post_init()

    def get_input_embeddings(self):
        return self.embed_tokens

    def set_input_embeddings(self, value):
        self.embed_tokens = value

    def forward(
        self,
        input_ids: torch.LongTensor = None,
        attention_mask: Optional[torch.Tensor] = None,
        position_ids: Optional[torch.LongTensor] = None,
        past_key_values: Optional[List[torch.FloatTensor]] = None,
        inputs_embeds: Optional[torch.FloatTensor] = None,
        use_cache: Optional[bool] = None,
        output_attentions: Optional[bool] = None,
        output_hidden_states: Optional[bool] = None,
        return_dict: Optional[bool] = None,
        cache_position: Optional[torch.LongTensor] = None,
    ) -> Union[Tuple, BaseModelOutputWithPast]:
        output_attentions = output_attentions if output_attentions is not None else self.config.output_attentions
        output_hidden_states = (
            output_hidden_states if output_hidden_states is not None else self.config.output_hidden_states
        )
        use_cache = use_cache if use_cache is not None else self.config.use_cache

        return_dict = return_dict if return_dict is not None else self.config.use_return_dict

        if (input_ids is None) ^ (inputs_embeds is not None):
            raise ValueError("You must specify exactly one of input_ids or inputs_embeds")

        if self.gradient_checkpointing and self.training:
            if use_cache:
                logger.warning_once(
                    "`use_cache=True` is incompatible with gradient checkpointing. Setting `use_cache=False`..."
                )
                use_cache = False

        # torch.jit.trace() doesn't support cache objects in the output
        if use_cache and past_key_values is None and not torch.jit.is_tracing():
            past_key_values = DynamicCache()

        if inputs_embeds is None:
            inputs_embeds = self.embed_tokens(input_ids)

        if cache_position is None:
            past_seen_tokens = past_key_values.get_seq_length() if past_key_values is not None else 0
            cache_position = torch.arange(
                past_seen_tokens, past_seen_tokens + inputs_embeds.shape[1], device=inputs_embeds.device
            )

        # the hard coded `3` is for temporal, height and width.
        if position_ids is None:
            position_ids = cache_position.view(1, 1, -1).expand(3, inputs_embeds.shape[0], -1)
        elif position_ids.dim() == 2:
            position_ids = position_ids[None, ...].expand(3, position_ids.shape[0], -1)

        causal_mask = self._update_causal_mask(
            attention_mask, inputs_embeds, cache_position, past_key_values, output_attentions
        )

        hidden_states = inputs_embeds

        # create position embeddings to be shared across the decoder layers
        position_embeddings = self.rotary_emb(hidden_states, position_ids)

        # decoder layers
        all_hidden_states = () if output_hidden_states else None
        all_self_attns = () if output_attentions else None
        next_decoder_cache = None

        for decoder_layer in self.layers:
            if output_hidden_states:
                all_hidden_states += (hidden_states,)

            if self.gradient_checkpointing and self.training:
                layer_outputs = self._gradient_checkpointing_func(
                    decoder_layer.__call__,
                    hidden_states,
                    causal_mask,
                    position_ids,
                    past_key_values,
                    output_attentions,
                    use_cache,
                    cache_position,
                    position_embeddings,
                )
            else:
                layer_outputs = decoder_layer(
                    hidden_states,
                    attention_mask=causal_mask,
                    position_ids=position_ids,
                    past_key_value=past_key_values,
                    output_attentions=output_attentions,
                    use_cache=use_cache,
                    cache_position=cache_position,
                    position_embeddings=position_embeddings,
                )

            hidden_states = layer_outputs[0]

            if use_cache:
                next_decoder_cache = layer_outputs[2 if output_attentions else 1]

            if output_attentions:
                all_self_attns += (layer_outputs[1],)

        hidden_states = self.norm(hidden_states)

        # add hidden states from the last decoder layer
        if output_hidden_states:
            all_hidden_states += (hidden_states,)

        next_cache = next_decoder_cache if use_cache else None

        if not return_dict:
            return tuple(v for v in [hidden_states, next_cache, all_hidden_states, all_self_attns] if v is not None)
        return BaseModelOutputWithPast(
            last_hidden_state=hidden_states,
            past_key_values=next_cache,
            hidden_states=all_hidden_states,
            attentions=all_self_attns,
        )

    # Copied from transformers.models.phi3.modeling_phi3.Phi3Model._update_causal_mask with Phi3->Qwen2VL
    def _update_causal_mask(
        self,
        attention_mask: torch.Tensor,
        input_tensor: torch.Tensor,
        cache_position: torch.Tensor,
        past_key_values: Cache,
        output_attentions: bool,
    ):
        if self.config._attn_implementation == "flash_attention_2":
            if attention_mask is not None and past_key_values is not None:
                is_padding_right = attention_mask[:, -1].sum().item() != input_tensor.size()[0]
                if is_padding_right:
                    raise ValueError(
                        "You are attempting to perform batched generation with padding_side='right'"
                        " this may lead to unexpected behaviour for Flash Attention version of Qwen2VL. Make sure to "
                        " call `tokenizer.padding_side  = 'left'` before tokenizing the input. "
                    )
            if attention_mask is not None and 0.0 in attention_mask:
                return attention_mask
            return None

        # For SDPA, when possible, we will rely on its `is_causal` argument instead of its `attn_mask` argument, in
        # order to dispatch on Flash Attention 2. This feature is not compatible with static cache, as SDPA will fail
        # to infer the attention mask.
        past_seen_tokens = past_key_values.get_seq_length() if past_key_values is not None else 0
        using_static_cache = isinstance(past_key_values, StaticCache)
        using_sliding_window_cache = isinstance(past_key_values, SlidingWindowCache)

        # When output attentions is True, sdpa implementation's forward method calls the eager implementation's forward
        if (
            self.config._attn_implementation == "sdpa"
            and not (using_static_cache or using_sliding_window_cache)
            and not output_attentions
        ):
            if AttentionMaskConverter._ignore_causal_mask_sdpa(
                attention_mask,
                inputs_embeds=input_tensor,
                past_key_values_length=past_seen_tokens,
                sliding_window=self.config.sliding_window,
                is_training=self.training,
            ):
                return None

        dtype, device = input_tensor.dtype, input_tensor.device
        min_dtype = torch.finfo(dtype).min
        sequence_length = input_tensor.shape[1]
        # SlidingWindowCache or StaticCache
        if using_sliding_window_cache or using_static_cache:
            target_length = past_key_values.get_max_cache_shape()
        # DynamicCache or no cache
        else:
            target_length = (
                attention_mask.shape[-1]
                if isinstance(attention_mask, torch.Tensor)
                else past_seen_tokens + sequence_length + 1
            )

        # In case the provided `attention` mask is 2D, we generate a causal mask here (4D).
        causal_mask = self._prepare_4d_causal_attention_mask_with_cache_position(
            attention_mask,
            sequence_length=sequence_length,
            target_length=target_length,
            dtype=dtype,
            device=device,
            cache_position=cache_position,
            batch_size=input_tensor.shape[0],
            config=self.config,
            past_key_values=past_key_values,
        )

        if (
            self.config._attn_implementation == "sdpa"
            and attention_mask is not None
            and attention_mask.device.type in ["cuda", "xpu"]
            and not output_attentions
        ):
            # Attend to all tokens in fully masked rows in the causal_mask, for example the relevant first rows when
            # using left padding. This is required by F.scaled_dot_product_attention memory-efficient attention path.
            # Details: https://github.com/pytorch/pytorch/issues/110213
            causal_mask = AttentionMaskConverter._unmask_unattended(causal_mask, min_dtype)

        return causal_mask

    @staticmethod
    # Copied from transformers.models.mistral.modeling_mistral.MistralModel._prepare_4d_causal_attention_mask_with_cache_position with Mistral->Qwen2VL
    def _prepare_4d_causal_attention_mask_with_cache_position(
        attention_mask: torch.Tensor,
        sequence_length: int,
        target_length: int,
        dtype: torch.dtype,
        device: torch.device,
        cache_position: torch.Tensor,
        batch_size: int,
        config: Qwen2VLConfig,
        past_key_values: Cache,
    ):
        """
        Creates a causal 4D mask of shape `(batch_size, 1, query_length, key_value_length)` from a 2D mask of shape
        `(batch_size, key_value_length)`, or if the input `attention_mask` is already 4D, do nothing.

        Args:
            attention_mask (`torch.Tensor`):
                A 2D attention mask of shape `(batch_size, key_value_length)` or a 4D attention mask of shape `(batch_size, 1, query_length, key_value_length)`.
            sequence_length (`int`):
                The sequence length being processed.
            target_length (`int`):
                The target length: when generating with static cache, the mask should be as long as the static cache, to account for the 0 padding, the part of the cache that is not filled yet.
            dtype (`torch.dtype`):
                The dtype to use for the 4D attention mask.
            device (`torch.device`):
                The device to plcae the 4D attention mask on.
            cache_position (`torch.Tensor`):
                Indices depicting the position of the input sequence tokens in the sequence.
            batch_size (`torch.Tensor`):
                Batch size.
            config (`Qwen2VLConfig`):
                The model's configuration class
            past_key_values (`Cache`):
                The cache class that is being used currently to generate
        """
        if attention_mask is not None and attention_mask.dim() == 4:
            # In this case we assume that the mask comes already in inverted form and requires no inversion or slicing.
            causal_mask = attention_mask
        else:
            min_dtype = torch.finfo(dtype).min
            causal_mask = torch.full(
                (sequence_length, target_length), fill_value=min_dtype, dtype=dtype, device=device
            )
            diagonal_attend_mask = torch.arange(target_length, device=device) > cache_position.reshape(-1, 1)
            if config.sliding_window is not None:
                # if we have sliding window, we should not attend to tokens beyond sliding window length, so we mask them out also
                # the check is needed to verify is current checkpoint was trained with sliding window or not
                if not isinstance(past_key_values, SlidingWindowCache) or sequence_length > target_length:
                    sliding_attend_mask = torch.arange(target_length, device=device) <= (
                        cache_position.reshape(-1, 1) - config.sliding_window
                    )
                    diagonal_attend_mask.bitwise_or_(sliding_attend_mask)
            causal_mask *= diagonal_attend_mask
            causal_mask = causal_mask[None, None, :, :].expand(batch_size, 1, -1, -1)
            if attention_mask is not None:
                causal_mask = causal_mask.clone()  # copy to contiguous memory for in-place edit
                if attention_mask.shape[-1] > target_length:
                    attention_mask = attention_mask[:, :target_length]
                mask_length = attention_mask.shape[-1]
                padding_mask = causal_mask[:, :, :, :mask_length] + attention_mask[:, None, None, :].to(
                    causal_mask.device
                )
                padding_mask = padding_mask == 0
                causal_mask[:, :, :, :mask_length] = causal_mask[:, :, :, :mask_length].masked_fill(
                    padding_mask, min_dtype
                )
        return causal_mask


QWEN2_VL_INPUTS_DOCSTRING = r"""
    Args:
        input_ids (`torch.LongTensor` of shape `(batch_size, sequence_length)`):
            Indices of input sequence tokens in the vocabulary. Padding will be ignored by default should you provide
            it.

            Indices can be obtained using [`AutoTokenizer`]. See [`PreTrainedTokenizer.encode`] and
            [`PreTrainedTokenizer.__call__`] for details.

            [What are input IDs?](../glossary#input-ids)
        attention_mask (`torch.Tensor` of shape `(batch_size, sequence_length)`, *optional*):
            Mask to avoid performing attention on padding token indices. Mask values selected in `[0, 1]`:

            - 1 for tokens that are **not masked**,
            - 0 for tokens that are **masked**.

            [What are attention masks?](../glossary#attention-mask)

            Indices can be obtained using [`AutoTokenizer`]. See [`PreTrainedTokenizer.encode`] and
            [`PreTrainedTokenizer.__call__`] for details.

            If `past_key_values` is used, optionally only the last `decoder_input_ids` have to be input (see
            `past_key_values`).

            If you want to change padding behavior, you should read [`modeling_opt._prepare_decoder_attention_mask`]
            and modify to your needs. See diagram 1 in [the paper](https://arxiv.org/abs/1910.13461) for more
            information on the default strategy.

            - 1 indicates the head is **not masked**,
            - 0 indicates the head is **masked**.
        position_ids (`torch.LongTensor` of shape `(batch_size, sequence_length)`, *optional*):
            Indices of positions of each input sequence tokens in the position embeddings. Selected in the range `[0,
            config.n_positions - 1]`. [What are position IDs?](../glossary#position-ids)
        past_key_values (`tuple(tuple(torch.FloatTensor))`, *optional*, returned when `use_cache=True` is passed or when `config.use_cache=True`):
            Tuple of `tuple(torch.FloatTensor)` of length `config.n_layers`, with each tuple having 2 tensors of shape
            `(batch_size, num_heads, sequence_length, embed_size_per_head)`) and 2 additional tensors of shape
            `(batch_size, num_heads, encoder_sequence_length, embed_size_per_head)`.

            Contains pre-computed hidden-states (key and values in the self-attention blocks and in the cross-attention
            blocks) that can be used (see `past_key_values` input) to speed up sequential decoding.

            If `past_key_values` are used, the user can optionally input only the last `decoder_input_ids` (those that
            don't have their past key value states given to this model) of shape `(batch_size, 1)` instead of all
            `decoder_input_ids` of shape `(batch_size, sequence_length)`.
        inputs_embeds (`torch.FloatTensor` of shape `(batch_size, sequence_length, hidden_size)`, *optional*):
            Optionally, instead of passing `input_ids` you can choose to directly pass an embedded representation. This
            is useful if you want more control over how to convert `input_ids` indices into associated vectors than the
            model's internal embedding lookup matrix.
        use_cache (`bool`, *optional*):
            If set to `True`, `past_key_values` key value states are returned and can be used to speed up decoding (see
            `past_key_values`).
        output_attentions (`bool`, *optional*):
            Whether or not to return the attentions tensors of all attention layers. See `attentions` under returned
            tensors for more detail.
        output_hidden_states (`bool`, *optional*):
            Whether or not to return the hidden states of all layers. See `hidden_states` under returned tensors for
            more detail.
        return_dict (`bool`, *optional*):
            Whether or not to return a [`~utils.ModelOutput`] instead of a plain tuple.
        pixel_values (`torch.FloatTensor` of shape `(seq_length, num_channels * image_size * image_size)):
            The tensors corresponding to the input images. Pixel values can be obtained using
            [`AutoImageProcessor`]. See [`Qwen2VLImageProcessor.__call__`] for details. [`Qwen2VLProcessor`] uses
            [`Qwen2VLImageProcessor`] for processing images.
        pixel_values_videos (`torch.FloatTensor` of shape `(seq_length, num_channels * temporal_size * image_size * image_size)):
            The tensors corresponding to the input videos. Pixel values can be obtained using
            [`AutoImageProcessor`]. See [`Qwen2VLImageProcessor.__call__`] for details. [`Qwen2VLProcessor`] uses
            [`Qwen2VLImageProcessor`] for processing videos.
        image_grid_thw (`torch.LongTensor` of shape `(num_images, 3)`, *optional*):
            The temporal, height and width of feature shape of each image in LLM.
        video_grid_thw (`torch.LongTensor` of shape `(num_videos, 3)`, *optional*):
            The temporal, height and width of feature shape of each video in LLM.
        rope_deltas (`torch.LongTensor` of shape `(batch_size, )`, *optional*):
            The rope index difference between sequence length and multimodal rope.
"""


class Qwen2VLForConditionalGeneration(Qwen2VLPreTrainedModel, GenerationMixin):
    _tied_weights_keys = ["lm_head.weight"]

    def __init__(self, config):
        super().__init__(config)
        self.visual = Qwen2VisionTransformerPretrainedModel._from_config(config.vision_config)
        self.model = Qwen2VLModel(config)
        self.vocab_size = config.vocab_size
        self.lm_head = nn.Linear(config.hidden_size, config.vocab_size, bias=False)
        self.rope_deltas = None  # cache rope_deltas here

        # Initialize weights and apply final processing
        self.post_init()

    def get_input_embeddings(self):
        return self.model.embed_tokens

    def set_input_embeddings(self, value):
        self.model.embed_tokens = value

    def get_output_embeddings(self):
        return self.lm_head

    def set_output_embeddings(self, new_embeddings):
        self.lm_head = new_embeddings

    def set_decoder(self, decoder):
        self.model = decoder

    def get_decoder(self):
        return self.model

    def get_rope_index(
        self,
        input_ids: Optional[torch.LongTensor] = None,
        image_grid_thw: Optional[torch.LongTensor] = None,
        video_grid_thw: Optional[torch.LongTensor] = None,
        attention_mask: Optional[torch.Tensor] = None,
    ) -> Tuple[torch.Tensor, torch.Tensor]:
        """
        Calculate the 3D rope index based on image and video's temporal, height and width in LLM.

        Explanation:
            Each embedding sequence contains vision embedding and text embedding or just contains text embedding.

            For pure text embedding sequence, the rotary position embedding has no difference with mordern LLMs.
            Examples:
                input_ids: [T T T T T], here T is for text.
                temporal position_ids: [0, 1, 2, 3, 4]
                height position_ids: [0, 1, 2, 3, 4]
                width position_ids: [0, 1, 2, 3, 4]

            For vision and text embedding sequence, we calculate 3D rotary position embedding for vision part
            and 1D rotary position embeddin for text part.
            Examples:
                Assume we have a video input with 3 temporal patches, 2 height patches and 2 width patches.
                input_ids: [V V V V V V V V V V V V T T T T T], here V is for vision.
                vision temporal position_ids: [0, 0, 0, 0, 1, 1, 1, 1, 2, 2, 2, 2]
                vision height position_ids: [0, 0, 1, 1, 0, 0, 1, 1, 0, 0, 1, 1]
                vision width position_ids: [0, 1, 0, 1, 0, 1, 0, 1, 0, 1, 0, 1]
                text temporal position_ids: [3, 4, 5, 6, 7]
                text height position_ids: [3, 4, 5, 6, 7]
                text width position_ids: [3, 4, 5, 6, 7]
                Here we calculate the text start position_ids as the max vision position_ids plus 1.

        Args:
            input_ids (`torch.LongTensor` of shape `(batch_size, sequence_length)`):
                Indices of input sequence tokens in the vocabulary. Padding will be ignored by default should you provide
                it.
            image_grid_thw (`torch.LongTensor` of shape `(num_images, 3)`, *optional*):
                The temporal, height and width of feature shape of each image in LLM.
            video_grid_thw (`torch.LongTensor` of shape `(num_videos, 3)`, *optional*):
                The temporal, height and width of feature shape of each video in LLM.
            attention_mask (`torch.Tensor` of shape `(batch_size, sequence_length)`, *optional*):
                Mask to avoid performing attention on padding token indices. Mask values selected in `[0, 1]`:

                - 1 for tokens that are **not masked**,
                - 0 for tokens that are **masked**.

        Returns:
            position_ids (`torch.LongTensor` of shape `(3, batch_size, sequence_length)`)
            mrope_position_deltas (`torch.Tensor` of shape `(batch_size)`)
        """
        spatial_merge_size = self.config.vision_config.spatial_merge_size
        image_token_id = self.config.image_token_id
        video_token_id = self.config.video_token_id
        vision_start_token_id = self.config.vision_start_token_id
        mrope_position_deltas = []
        if input_ids is not None and (image_grid_thw is not None or video_grid_thw is not None):
            total_input_ids = input_ids
            if attention_mask is None:
                attention_mask = torch.ones_like(total_input_ids)
            position_ids = torch.ones(
                3, input_ids.shape[0], input_ids.shape[1], dtype=input_ids.dtype, device=input_ids.device
            )
            image_index, video_index = 0, 0
            for i, input_ids in enumerate(total_input_ids):
                input_ids = input_ids[attention_mask[i].to(input_ids.device) == 1]
                image_nums, video_nums = 0, 0
                vision_start_indices = torch.argwhere(input_ids == vision_start_token_id).squeeze(1)
                vision_tokens = input_ids[vision_start_indices + 1]
                image_nums = (vision_tokens == image_token_id).sum()
                video_nums = (vision_tokens == video_token_id).sum()
                input_tokens = input_ids.tolist()
                llm_pos_ids_list: list = []
                st = 0
                remain_images, remain_videos = image_nums, video_nums
                for _ in range(image_nums + video_nums):
                    if image_token_id in input_tokens and remain_images > 0:
                        ed_image = input_tokens.index(image_token_id, st)
                    else:
                        ed_image = len(input_tokens) + 1
                    if video_token_id in input_tokens and remain_videos > 0:
                        ed_video = input_tokens.index(video_token_id, st)
                    else:
                        ed_video = len(input_tokens) + 1
                    if ed_image < ed_video:
                        t, h, w = (
                            image_grid_thw[image_index][0],
                            image_grid_thw[image_index][1],
                            image_grid_thw[image_index][2],
                        )
                        image_index += 1
                        remain_images -= 1
                        ed = ed_image
                    else:
                        t, h, w = (
                            video_grid_thw[video_index][0],
                            video_grid_thw[video_index][1],
                            video_grid_thw[video_index][2],
                        )
                        video_index += 1
                        remain_videos -= 1
                        ed = ed_video
                    llm_grid_t, llm_grid_h, llm_grid_w = (
                        t.item(),
                        h.item() // spatial_merge_size,
                        w.item() // spatial_merge_size,
                    )
                    text_len = ed - st

                    st_idx = llm_pos_ids_list[-1].max() + 1 if len(llm_pos_ids_list) > 0 else 0
                    llm_pos_ids_list.append(torch.arange(text_len).view(1, -1).expand(3, -1) + st_idx)

                    t_index = torch.arange(llm_grid_t).view(-1, 1).expand(-1, llm_grid_h * llm_grid_w).flatten()
                    h_index = torch.arange(llm_grid_h).view(1, -1, 1).expand(llm_grid_t, -1, llm_grid_w).flatten()
                    w_index = torch.arange(llm_grid_w).view(1, 1, -1).expand(llm_grid_t, llm_grid_h, -1).flatten()
                    llm_pos_ids_list.append(torch.stack([t_index, h_index, w_index]) + text_len + st_idx)
                    st = ed + llm_grid_t * llm_grid_h * llm_grid_w

                if st < len(input_tokens):
                    st_idx = llm_pos_ids_list[-1].max() + 1 if len(llm_pos_ids_list) > 0 else 0
                    text_len = len(input_tokens) - st
                    llm_pos_ids_list.append(torch.arange(text_len).view(1, -1).expand(3, -1) + st_idx)

                llm_positions = torch.cat(llm_pos_ids_list, dim=1).reshape(3, -1)
                position_ids[..., i, attention_mask[i] == 1] = llm_positions.to(position_ids.device)
                mrope_position_deltas.append(llm_positions.max() + 1 - len(total_input_ids[i]))
            mrope_position_deltas = torch.tensor(mrope_position_deltas, device=input_ids.device).unsqueeze(1)
            return position_ids, mrope_position_deltas
        else:
            if attention_mask is not None:
                position_ids = attention_mask.long().cumsum(-1) - 1
                position_ids.masked_fill_(attention_mask == 0, 1)
                position_ids = position_ids.unsqueeze(0).expand(3, -1, -1).to(attention_mask.device)
                max_position_ids = position_ids.max(0, keepdim=False)[0].max(-1, keepdim=True)[0]
                mrope_position_deltas = max_position_ids + 1 - attention_mask.shape[-1]
            else:
                position_ids = (
                    torch.arange(input_ids.shape[1], device=input_ids.device)
                    .view(1, 1, -1)
                    .expand(3, input_ids.shape[0], -1)
                )
                mrope_position_deltas = torch.zeros(
                    [input_ids.shape[0], 1],
                    device=input_ids.device,
                    dtype=input_ids.dtype,
                )

            return position_ids, mrope_position_deltas

    @add_start_docstrings_to_model_forward(QWEN2_VL_INPUTS_DOCSTRING)
    @replace_return_docstrings(output_type=Qwen2VLCausalLMOutputWithPast, config_class=_CONFIG_FOR_DOC)
    def forward(
        self,
        input_ids: torch.LongTensor = None,
        attention_mask: Optional[torch.Tensor] = None,
        position_ids: Optional[torch.LongTensor] = None,
        past_key_values: Optional[List[torch.FloatTensor]] = None,
        inputs_embeds: Optional[torch.FloatTensor] = None,
        labels: Optional[torch.LongTensor] = None,
        use_cache: Optional[bool] = None,
        output_attentions: Optional[bool] = None,
        output_hidden_states: Optional[bool] = None,
        return_dict: Optional[bool] = None,
        pixel_values: Optional[torch.Tensor] = None,
        pixel_values_videos: Optional[torch.FloatTensor] = None,
        image_grid_thw: Optional[torch.LongTensor] = None,
        video_grid_thw: Optional[torch.LongTensor] = None,
        rope_deltas: Optional[torch.LongTensor] = None,
        cache_position: Optional[torch.LongTensor] = None,
    ) -> Union[Tuple, Qwen2VLCausalLMOutputWithPast]:
        r"""
        Args:
            labels (`torch.LongTensor` of shape `(batch_size, sequence_length)`, *optional*):
                Labels for computing the masked language modeling loss. Indices should either be in `[0, ...,
                config.vocab_size]` or -100 (see `input_ids` docstring). Tokens with indices set to `-100` are ignored
                (masked), the loss is only computed for the tokens with labels in `[0, ..., config.vocab_size]`.

        Returns:

        Example:

        ```python
        >>> from PIL import Image
        >>> import requests
        >>> from transformers import AutoProcessor, Qwen2VLForConditionalGeneration

        >>> model = Qwen2VLForConditionalGeneration.from_pretrained("Qwen/Qwen2-VL-7B-Instruct")
        >>> processor = AutoProcessor.from_pretrained("Qwen/Qwen2-VL-7B-Instruct")

        >>> messages = [
            {
                "role": "user",
                "content": [
                    {"type": "image"},
                    {"type": "text", "text": "What is shown in this image?"},
                ],
            },
        ]
        >>> url = "https://www.ilankelman.org/stopsigns/australia.jpg"
        >>> image = Image.open(requests.get(url, stream=True).raw)

        >>> text = processor.apply_chat_template(messages, tokenize=False, add_generation_prompt=True)
        >>> inputs = processor(text=[text], images=[image], vision_infos=[vision_infos])

        >>> # Generate
        >>> generate_ids = model.generate(inputs.input_ids, max_length=30)
        >>> tokenizer.batch_decode(generate_ids, skip_special_tokens=True, clean_up_tokenization_spaces=False)[0]
        "The image shows a street scene with a red stop sign in the foreground. In the background, there is a large red gate with Chinese characters ..."
        ```"""

        output_attentions = output_attentions if output_attentions is not None else self.config.output_attentions
        output_hidden_states = (
            output_hidden_states if output_hidden_states is not None else self.config.output_hidden_states
        )
        return_dict = return_dict if return_dict is not None else self.config.use_return_dict

        if inputs_embeds is None:
            inputs_embeds = self.model.embed_tokens(input_ids)
            if pixel_values is not None:
                pixel_values = pixel_values.type(self.visual.get_dtype())
                image_embeds = self.visual(pixel_values, grid_thw=image_grid_thw)
                n_image_tokens = (input_ids == self.config.image_token_id).sum().item()
                n_image_features = image_embeds.shape[0]
                if n_image_tokens != n_image_features:
                    raise ValueError(
                        f"Image features and image tokens do not match: tokens: {n_image_tokens}, features {n_image_features}"
                    )
                image_mask = (
                    (input_ids == self.config.image_token_id)
                    .unsqueeze(-1)
                    .expand_as(inputs_embeds)
                    .to(inputs_embeds.device)
                )
                image_embeds = image_embeds.to(inputs_embeds.device, inputs_embeds.dtype)
                inputs_embeds = inputs_embeds.masked_scatter(image_mask, image_embeds)

            if pixel_values_videos is not None:
                pixel_values_videos = pixel_values_videos.type(self.visual.get_dtype())
                video_embeds = self.visual(pixel_values_videos, grid_thw=video_grid_thw)
                n_video_tokens = (input_ids == self.config.video_token_id).sum().item()
                n_video_features = video_embeds.shape[0]
                if n_video_tokens != n_video_features:
                    raise ValueError(
                        f"Video features and video tokens do not match: tokens: {n_video_tokens}, features {n_video_features}"
                    )
                video_mask = (
                    (input_ids == self.config.video_token_id)
                    .unsqueeze(-1)
                    .expand_as(inputs_embeds)
                    .to(inputs_embeds.device)
                )
                video_embeds = video_embeds.to(inputs_embeds.device, inputs_embeds.dtype)
                inputs_embeds = inputs_embeds.masked_scatter(video_mask, video_embeds)

            if attention_mask is not None:
                attention_mask = attention_mask.to(inputs_embeds.device)

        # if we get 4D attention mask we cannot calculate rope deltas anymore. TODO @raushan fixme
        if position_ids is None and (attention_mask is None or attention_mask.ndim == 2):
            # calculate RoPE index once per generation in the pre-fill stage only
            if (
                (cache_position is not None and cache_position[0] == 0)
                or self.rope_deltas is None
                or (past_key_values is None or past_key_values.get_seq_length() == 0)
            ):
                position_ids, rope_deltas = self.get_rope_index(
                    input_ids, image_grid_thw, video_grid_thw, attention_mask
                )
                self.rope_deltas = rope_deltas
            # then use the prev pre-calculated rope-deltas to get the correct position ids
            else:
                batch_size, seq_length, _ = inputs_embeds.shape
                delta = cache_position[0] + self.rope_deltas if cache_position is not None else 0
                position_ids = torch.arange(seq_length, device=inputs_embeds.device)
                position_ids = position_ids.view(1, -1).expand(batch_size, -1)
                if cache_position is not None:  # otherwise `deltas` is an int `0`
                    delta = delta.repeat_interleave(batch_size // delta.shape[0], dim=0)
                    delta = delta.to(position_ids.device)
                position_ids = position_ids.add(delta)
                position_ids = position_ids.unsqueeze(0).expand(3, -1, -1)

        outputs = self.model(
            input_ids=None,
            position_ids=position_ids,
            attention_mask=attention_mask,
            past_key_values=past_key_values,
            inputs_embeds=inputs_embeds,
            use_cache=use_cache,
            output_attentions=output_attentions,
            output_hidden_states=output_hidden_states,
            return_dict=return_dict,
            cache_position=cache_position,
        )

        hidden_states = outputs[0]
        logits = self.lm_head(hidden_states)

        loss = None
        if labels is not None:
            # Upcast to float if we need to compute the loss to avoid potential precision issues
            logits = logits.float()
            # Shift so that tokens < n predict n
            shift_logits = logits[..., :-1, :].contiguous()
            shift_labels = labels[..., 1:].contiguous()
            # Flatten the tokens
            loss_fct = CrossEntropyLoss()
            shift_logits = shift_logits.view(-1, self.config.vocab_size)
            shift_labels = shift_labels.view(-1)
            # Enable model parallelism
            shift_labels = shift_labels.to(shift_logits.device)
            loss = loss_fct(shift_logits, shift_labels)

        if not return_dict:
            output = (logits,) + outputs[1:]
            return (loss,) + output if loss is not None else output

        return Qwen2VLCausalLMOutputWithPast(
            loss=loss,
            logits=logits,
            past_key_values=outputs.past_key_values,
            hidden_states=outputs.hidden_states,
            attentions=outputs.attentions,
            rope_deltas=self.rope_deltas,
        )

    def prepare_inputs_for_generation(
        self,
        input_ids,
        past_key_values=None,
        attention_mask=None,
        inputs_embeds=None,
        cache_position=None,
        position_ids=None,
        use_cache=True,
        pixel_values=None,
        pixel_values_videos=None,
        image_grid_thw=None,
        video_grid_thw=None,
        **kwargs,
    ):
        # Overwritten -- in specific circumstances we don't want to forward image inputs to the model

        # If we have cache: let's slice `input_ids` through `cache_position`, to keep only the unprocessed tokens
        # Exception 1: when passing input_embeds, input_ids may be missing entries
        # Exception 2: some generation methods do special slicing of input_ids, so we don't need to do it here
        # Exception 3: with synced GPUs cache_position may go out of bounds, but we only want dummy token in that case.
        #              (we can't check exception 3 while compiling)
        # Exception 4: If input_embeds are passed then slice it through `cache_position`, to keep only the unprocessed tokens and
        # generate the first token for each sequence. Later use the generated Input ids for continuation.
        if past_key_values is not None:
<<<<<<< HEAD
            if (
                inputs_embeds is not None  # Exception 1
                or (is_torchdynamo_compiling() or cache_position[-1] >= input_ids.shape[1])  # Exception 3
            ):
=======
            if inputs_embeds is not None and input_ids.shape[1] == 0:  # Exception 4
                inputs_embeds = inputs_embeds[:, -cache_position.shape[0] :]
            elif (
                inputs_embeds is not None  # Exception 1
                or (is_torchdynamo_compiling() or cache_position[-1] >= input_ids.shape[1])  # Exception 3
            ):
                input_ids = input_ids[:, -cache_position.shape[0] :]
>>>>>>> dd16acb8
            elif input_ids.shape[1] != cache_position.shape[0]:  # Default case (the "else", a no op, is Exception 2)
                input_ids = input_ids[:, cache_position]

        if cache_position[0] != 0:
            pixel_values = None
            pixel_values_videos = None

        # if `inputs_embeds` are passed, we only want to use them in the 1st generation step
        if inputs_embeds is not None and len(cache_position) == inputs_embeds.shape[1]:
            model_inputs = {"inputs_embeds": inputs_embeds, "input_ids": None}
        else:
            model_inputs = {"input_ids": input_ids, "inputs_embeds": None}

        if isinstance(past_key_values, StaticCache) and attention_mask.ndim == 2:
            if model_inputs["inputs_embeds"] is not None:
                batch_size, sequence_length, _ = inputs_embeds.shape
                device = inputs_embeds.device
            else:
                batch_size, sequence_length = input_ids.shape
                device = input_ids.device

            attention_mask = self.model._prepare_4d_causal_attention_mask_with_cache_position(
                attention_mask,
                sequence_length=sequence_length,
                target_length=past_key_values.get_max_cache_shape(),
                dtype=self.lm_head.weight.dtype,
                device=device,
                cache_position=cache_position,
                batch_size=batch_size,
                config=self.config,
                past_key_values=past_key_values,
            )

        model_inputs.update(
            {
                "position_ids": position_ids,
                "past_key_values": past_key_values,
                "use_cache": use_cache,
                "attention_mask": attention_mask,
                "pixel_values": pixel_values,
                "pixel_values_videos": pixel_values_videos,
                "image_grid_thw": image_grid_thw,
                "video_grid_thw": video_grid_thw,
                "cache_position": cache_position,
            }
        )
        return model_inputs

    def _get_image_nums_and_video_nums(
        self,
        input_ids: Optional[torch.LongTensor],
    ) -> Tuple[torch.Tensor, torch.Tensor]:
        """
        Get the number of images and videos for each sample to calculate the separation length of the sample tensor.
        These parameters are not passed through the processor to avoid unpredictable impacts from interface modifications.

        Args:
            input_ids (`torch.LongTensor` of shape `(batch_size, sequence_length)`):
                Indices of input sequence tokens in the vocabulary.

        Returns:
            image_nums (`torch.LongTensor` of shape `(batch_size, num_images_sample)`)
            video_nums (`torch.LongTensor` of shape `(batch_size, num_videos_sample)`)
        """
        image_token_id = self.config.image_token_id
        video_token_id = self.config.video_token_id
        vision_start_token_id = self.config.vision_start_token_id

        vision_start_mask = input_ids == vision_start_token_id
        vision_first_mask = torch.roll(vision_start_mask, shifts=1, dims=1)
        image_mask = input_ids == image_token_id
        video_mask = input_ids == video_token_id
        image_nums = torch.sum(vision_first_mask & image_mask, dim=1)
        video_nums = torch.sum(vision_first_mask & video_mask, dim=1)

        return image_nums, video_nums

    def _expand_inputs_for_generation(
        self,
        expand_size: int = 1,
        is_encoder_decoder: bool = False,
        input_ids: Optional[torch.LongTensor] = None,
        **model_kwargs,
    ) -> Tuple[torch.LongTensor, Dict[str, Any]]:
        # Overwritten -- Support for expanding tensors without a batch size dimension
        # e.g., pixel_values, image_grid_thw, pixel_values_videos, video_grid_thw, second_per_grid_t
        # pixel_values.shape[0] is sum(seqlen_images for samples)
        # image_grid_thw.shape[0] is sum(num_images for samples)

        if expand_size == 1:
            return input_ids, model_kwargs

        visual_keys = ["pixel_values", "image_grid_thw", "pixel_values_videos", "video_grid_thw", "second_per_grid_ts"]

        def _expand_dict_for_generation_visual(dict_to_expand):
            image_grid_thw = model_kwargs.get("image_grid_thw", None)
            video_grid_thw = model_kwargs.get("video_grid_thw", None)
            image_nums, video_nums = self._get_image_nums_and_video_nums(input_ids)

            def _repeat_interleave_samples(x, lengths, repeat_times):
                samples = torch.split(x, lengths)
                repeat_args = [repeat_times] + [1] * (x.dim() - 1)
                result = torch.cat([sample.repeat(*repeat_args) for sample in samples], dim=0)
                return result

            for key in dict_to_expand:
                if key == "pixel_values":
                    # split images into samples
                    samples = torch.split(image_grid_thw, list(image_nums))
                    # compute the sequence length of images for each sample
                    lengths = [torch.prod(sample, dim=1).sum() for sample in samples]
                    dict_to_expand[key] = _repeat_interleave_samples(
                        dict_to_expand[key], lengths=lengths, repeat_times=expand_size
                    )
                elif key == "image_grid_thw":
                    # get the num of images for each sample
                    lengths = list(image_nums)
                    dict_to_expand[key] = _repeat_interleave_samples(
                        dict_to_expand[key], lengths=lengths, repeat_times=expand_size
                    )
                elif key == "pixel_values_videos":
                    samples = torch.split(video_grid_thw, list(video_nums))
                    lengths = [torch.prod(sample, dim=1).sum() for sample in samples]
                    dict_to_expand[key] = _repeat_interleave_samples(
                        dict_to_expand[key], lengths=lengths, repeat_times=expand_size
                    )
                elif key == "video_grid_thw":
                    lengths = list(video_nums)
                    dict_to_expand[key] = _repeat_interleave_samples(
                        dict_to_expand[key], lengths=lengths, repeat_times=expand_size
                    )
                elif key == "second_per_grid_ts":
                    if not isinstance(dict_to_expand[key], list):
                        raise TypeError(
                            f"Expected value for key '{key}' to be a list, but got {type(dict_to_expand[key])} instead."
                        )
                    tensor = torch.tensor(dict_to_expand[key])
                    lengths = list(video_nums)
                    tensor = _repeat_interleave_samples(tensor, lengths=lengths, repeat_times=expand_size)
                    dict_to_expand[key] = tensor.tolist()
            return dict_to_expand

        def _expand_dict_for_generation(dict_to_expand):
            for key in dict_to_expand:
                if (
                    key != "cache_position"
                    and dict_to_expand[key] is not None
                    and isinstance(dict_to_expand[key], torch.Tensor)
                    and key not in visual_keys
                ):
                    dict_to_expand[key] = dict_to_expand[key].repeat_interleave(expand_size, dim=0)
            return dict_to_expand

        # input_ids is required for expanding visual inputs
        # If input_ids is unavailable, visual inputs will not be used; therefore, there is no need to expand visual inputs.
        if input_ids is not None and input_ids.numel() != 0:
            model_kwargs = _expand_dict_for_generation_visual(model_kwargs)

        if input_ids is not None:
            input_ids = input_ids.repeat_interleave(expand_size, dim=0)

        model_kwargs = _expand_dict_for_generation(model_kwargs)

        if is_encoder_decoder:
            if model_kwargs.get("encoder_outputs") is None:
                raise ValueError("If `is_encoder_decoder` is True, make sure that `encoder_outputs` is defined.")
            model_kwargs["encoder_outputs"] = _expand_dict_for_generation(model_kwargs["encoder_outputs"])

        return input_ids, model_kwargs


__all__ = ["Qwen2VLForConditionalGeneration", "Qwen2VLModel", "Qwen2VLPreTrainedModel"]<|MERGE_RESOLUTION|>--- conflicted
+++ resolved
@@ -1800,12 +1800,6 @@
         # Exception 4: If input_embeds are passed then slice it through `cache_position`, to keep only the unprocessed tokens and
         # generate the first token for each sequence. Later use the generated Input ids for continuation.
         if past_key_values is not None:
-<<<<<<< HEAD
-            if (
-                inputs_embeds is not None  # Exception 1
-                or (is_torchdynamo_compiling() or cache_position[-1] >= input_ids.shape[1])  # Exception 3
-            ):
-=======
             if inputs_embeds is not None and input_ids.shape[1] == 0:  # Exception 4
                 inputs_embeds = inputs_embeds[:, -cache_position.shape[0] :]
             elif (
@@ -1813,7 +1807,6 @@
                 or (is_torchdynamo_compiling() or cache_position[-1] >= input_ids.shape[1])  # Exception 3
             ):
                 input_ids = input_ids[:, -cache_position.shape[0] :]
->>>>>>> dd16acb8
             elif input_ids.shape[1] != cache_position.shape[0]:  # Default case (the "else", a no op, is Exception 2)
                 input_ids = input_ids[:, cache_position]
 
