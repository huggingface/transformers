# coding=utf-8
# Copyright 2024 The Qwen team, Alibaba Group and the HuggingFace Inc. team. All rights reserved.
#
# This code is based on EleutherAI's GPT-NeoX library and the GPT-NeoX
# and OPT implementations in this library. It has been modified from its
# original forms to accommodate minor architectural differences compared
# to GPT-NeoX and OPT used by the Meta AI team that trained the model.
#
# Licensed under the Apache License, Version 2.0 (the "License");
# you may not use this file except in compliance with the License.
# You may obtain a copy of the License at
#
#     http://www.apache.org/licenses/LICENSE-2.0
#
# Unless required by applicable law or agreed to in writing, software
# distributed under the License is distributed on an "AS IS" BASIS,
# WITHOUT WARRANTIES OR CONDITIONS OF ANY KIND, either express or implied.
# See the License for the specific language governing permissions and
# limitations under the License.
"""PyTorch Qwen2-VL model."""

from collections.abc import Callable
from dataclasses import dataclass
from typing import Any, Optional, Union

import torch
import torch.nn as nn
import torch.nn.functional as F
from torch.nn import LayerNorm

from ...activations import ACT2FN
from ...cache_utils import Cache, DynamicCache
from ...generation import GenerationMixin
from ...masking_utils import create_causal_mask, create_sliding_window_causal_mask
from ...modeling_flash_attention_utils import FlashAttentionKwargs
from ...modeling_layers import GradientCheckpointingLayer
from ...modeling_outputs import BaseModelOutputWithPast, ModelOutput
from ...modeling_rope_utils import ROPE_INIT_FUNCTIONS
from ...modeling_utils import ALL_ATTENTION_FUNCTIONS, PreTrainedModel
from ...processing_utils import Unpack
from ...utils import (
    TransformersKwargs,
    auto_docstring,
    can_return_tuple,
<<<<<<< HEAD
    check_with,
    is_torchdynamo_compiling,
=======
>>>>>>> 64d8cf4f
    logging,
)
from ..qwen2.modeling_qwen2 import (
    Qwen2RMSNorm,
)
from .configuration_qwen2_vl import Qwen2VLConfig, Qwen2VLTextConfig, Qwen2VLVisionConfig


logger = logging.get_logger(__name__)


@dataclass
@auto_docstring(
    custom_intro="""
    Base class for Llava outputs, with hidden states and attentions.
    """
)
class Qwen2VLModelOutputWithPast(ModelOutput):
    r"""
    past_key_values (`Cache`, *optional*, returned when `use_cache=True` is passed or when `config.use_cache=True`):
        It is a [`~cache_utils.Cache`] instance. For more details, see our [kv cache guide](https://huggingface.co/docs/transformers/en/kv_cache).

        Contains pre-computed hidden-states (key and values in the self-attention blocks) that can be used (see
        `past_key_values` input) to speed up sequential decoding.
    rope_deltas (`torch.LongTensor` of shape `(batch_size, )`, *optional*):
        The rope index difference between sequence length and multimodal rope.
    """

    last_hidden_state: Optional[torch.FloatTensor] = None
    past_key_values: Optional[Cache] = None
    hidden_states: Optional[tuple[torch.FloatTensor]] = None
    attentions: Optional[tuple[torch.FloatTensor]] = None
    rope_deltas: Optional[torch.LongTensor] = None


@dataclass
@auto_docstring(
    custom_intro="""
    Base class for Qwen2VL causal language model (or autoregressive) outputs.
    """
)
class Qwen2VLCausalLMOutputWithPast(ModelOutput):
    r"""
    loss (`torch.FloatTensor` of shape `(1,)`, *optional*, returned when `labels` is provided):
        Language modeling loss (for next-token prediction).
    logits (`torch.FloatTensor` of shape `(batch_size, sequence_length, config.vocab_size)`):
        Prediction scores of the language modeling head (scores for each vocabulary token before SoftMax).
    past_key_values (`Cache`, *optional*, returned when `use_cache=True` is passed or when `config.use_cache=True`):
        It is a [`~cache_utils.Cache`] instance. For more details, see our [kv cache guide](https://huggingface.co/docs/transformers/en/kv_cache).

        Contains pre-computed hidden-states (key and values in the self-attention blocks) that can be used (see
        `past_key_values` input) to speed up sequential decoding.
    rope_deltas (`torch.LongTensor` of shape `(batch_size, )`, *optional*):
        The rope index difference between sequence length and multimodal rope.
    """

    loss: Optional[torch.FloatTensor] = None
    logits: Optional[torch.FloatTensor] = None
    past_key_values: Optional[Cache] = None
    hidden_states: Optional[tuple[torch.FloatTensor]] = None
    attentions: Optional[tuple[torch.FloatTensor]] = None
    rope_deltas: Optional[torch.LongTensor] = None


# Copied from transformers.models.llama.modeling_llama.LlamaRotaryEmbedding with Llama->Qwen2VL
class Qwen2VLRotaryEmbedding(nn.Module):
    inv_freq: torch.Tensor  # fix linting for `register_buffer`

    def __init__(self, config: Qwen2VLConfig, device=None):
        super().__init__()
        self.max_seq_len_cached = config.max_position_embeddings
        self.original_max_seq_len = config.max_position_embeddings

        self.config = config

        self.rope_type = self.config.rope_parameters["rope_type"]
        rope_init_fn: Callable = self.compute_default_rope_parameters
        if self.rope_type != "default":
            rope_init_fn = ROPE_INIT_FUNCTIONS[self.rope_type]
        inv_freq, self.attention_scaling = rope_init_fn(self.config, device)

        self.register_buffer("inv_freq", inv_freq, persistent=False)
        self.original_inv_freq = inv_freq

    @staticmethod
    def compute_default_rope_parameters(
        config: Optional[Qwen2VLConfig] = None,
        device: Optional["torch.device"] = None,
        seq_len: Optional[int] = None,
    ) -> tuple["torch.Tensor", float]:
        """
        Computes the inverse frequencies according to the original RoPE implementation
        Args:
            config ([`~transformers.PreTrainedConfig`]):
                The model configuration.
            device (`torch.device`):
                The device to use for initialization of the inverse frequencies.
            seq_len (`int`, *optional*):
                The current sequence length. Unused for this type of RoPE.
        Returns:
            Tuple of (`torch.Tensor`, `float`), containing the inverse frequencies for the RoPE embeddings and the
            post-processing scaling factor applied to the computed cos/sin (unused in this type of RoPE).
        """
        base = config.rope_parameters["rope_theta"]
        dim = getattr(config, "head_dim", None) or config.hidden_size // config.num_attention_heads

        attention_factor = 1.0  # Unused in this type of RoPE

        # Compute the inverse frequencies
        inv_freq = 1.0 / (
            base ** (torch.arange(0, dim, 2, dtype=torch.int64).to(device=device, dtype=torch.float) / dim)
        )
        return inv_freq, attention_factor

    # Ignore copy
    def forward(self, x, position_ids):
        # In contrast to other models, Qwen2_VL has different position ids for the grids
        # So we expand the inv_freq to shape (3, ...)
        inv_freq_expanded = self.inv_freq[None, None, :, None].float().expand(3, position_ids.shape[1], -1, 1)
        position_ids_expanded = position_ids[:, :, None, :].float()  # shape (3, bs, 1, positions)

        device_type = x.device.type if isinstance(x.device.type, str) and x.device.type != "mps" else "cpu"
        with torch.autocast(device_type=device_type, enabled=False):  # Force float32
            freqs = (inv_freq_expanded.float() @ position_ids_expanded.float()).transpose(2, 3)
            emb = torch.cat((freqs, freqs), dim=-1)
            cos = emb.cos() * self.attention_scaling
            sin = emb.sin() * self.attention_scaling

        return cos.to(dtype=x.dtype), sin.to(dtype=x.dtype)


# Copied from transformers.models.llama.modeling_llama.rotate_half
def rotate_half(x):
    """Rotates half the hidden dims of the input."""
    x1 = x[..., : x.shape[-1] // 2]
    x2 = x[..., x.shape[-1] // 2 :]
    return torch.cat((-x2, x1), dim=-1)


def apply_multimodal_rotary_pos_emb(q, k, cos, sin, mrope_section, unsqueeze_dim=1):
    """Applies Rotary Position Embedding with Multimodal Sections to the query and key tensors (https://qwenlm.github.io/blog/qwen2-vl/).

    Explanation:
        Multimodal 3D rotary position embedding is an extension to 1D rotary position embedding. The input embedding
        sequence contains vision (images / videos) embedding and text embedding or just contains text embedding. For
        vision embedding part, we apply rotary position embedding on temporal, height and width dimension separately.
        Here we split the channel dimension to 3 chunks for the temporal, height and width rotary position embedding.
        For text embedding part, we just apply 1D rotary position embedding. The three rotary position index (temporal,
        height and width) of text embedding is always the same, so the text embedding rotary position embedding has no
        difference with modern LLMs.

    Args:
        q (`torch.Tensor`): The query tensor.
        k (`torch.Tensor`): The key tensor.
        cos (`torch.Tensor`): The cosine part of the rotary embedding.
        sin (`torch.Tensor`): The sine part of the rotary embedding.
        position_ids (`torch.Tensor`):
            The position indices of the tokens corresponding to the query and key tensors. For example, this can be
            used to pass offsetted position ids when working with a KV-cache.
        mrope_section(`List(int)`):
            Multimodal rope section is for channel dimension of temporal, height and width in rope calculation.
        unsqueeze_dim (`int`, *optional*, defaults to 1):
            The 'unsqueeze_dim' argument specifies the dimension along which to unsqueeze cos[position_ids] and
            sin[position_ids] so that they can be properly broadcasted to the dimensions of q and k. For example, note
            that cos[position_ids] and sin[position_ids] have the shape [batch_size, seq_len, head_dim]. Then, if q and
            k have the shape [batch_size, heads, seq_len, head_dim], then setting unsqueeze_dim=1 makes
            cos[position_ids] and sin[position_ids] broadcastable to the shapes of q and k. Similarly, if q and k have
            the shape [batch_size, seq_len, heads, head_dim], then set unsqueeze_dim=2.
    Returns:
        `tuple(torch.Tensor)` comprising of the query and key tensors rotated using the Rotary Position Embedding.
    """
    mrope_section = mrope_section * 2
    cos = torch.cat([m[i % 3] for i, m in enumerate(cos.split(mrope_section, dim=-1))], dim=-1).unsqueeze(
        unsqueeze_dim
    )
    sin = torch.cat([m[i % 3] for i, m in enumerate(sin.split(mrope_section, dim=-1))], dim=-1).unsqueeze(
        unsqueeze_dim
    )

    q_embed = (q * cos) + (rotate_half(q) * sin)
    k_embed = (k * cos) + (rotate_half(k) * sin)
    return q_embed, k_embed


def apply_rotary_pos_emb_vision(
    q: torch.Tensor, k: torch.Tensor, cos: torch.Tensor, sin: torch.Tensor
) -> tuple[torch.Tensor, torch.Tensor]:
    orig_q_dtype = q.dtype
    orig_k_dtype = k.dtype
    q, k = q.float(), k.float()
    cos, sin = cos.unsqueeze(-2).float(), sin.unsqueeze(-2).float()
    q_embed = (q * cos) + (rotate_half(q) * sin)
    k_embed = (k * cos) + (rotate_half(k) * sin)
    q_embed = q_embed.to(orig_q_dtype)
    k_embed = k_embed.to(orig_k_dtype)
    return q_embed, k_embed


class VisionRotaryEmbedding(nn.Module):
    inv_freq: torch.Tensor  # fix linting for `register_buffer`

    def __init__(self, dim: int, theta: float = 10000.0) -> None:
        super().__init__()
        inv_freq = 1.0 / (theta ** (torch.arange(0, dim, 2, dtype=torch.float) / dim))
        self.register_buffer("inv_freq", inv_freq, persistent=False)

    def forward(self, seqlen: int) -> torch.Tensor:
        seq = torch.arange(seqlen, device=self.inv_freq.device, dtype=self.inv_freq.dtype)
        freqs = torch.outer(seq, self.inv_freq)
        return freqs


class PatchEmbed(nn.Module):
    def __init__(
        self,
        patch_size: int = 14,
        temporal_patch_size: int = 2,
        in_channels: int = 3,
        embed_dim: int = 1152,
    ) -> None:
        super().__init__()
        self.patch_size = patch_size
        self.temporal_patch_size = temporal_patch_size
        self.in_channels = in_channels
        self.embed_dim = embed_dim

        kernel_size = [temporal_patch_size, patch_size, patch_size]
        self.proj = nn.Conv3d(in_channels, embed_dim, kernel_size=kernel_size, stride=kernel_size, bias=False)

    def forward(self, hidden_states: torch.Tensor) -> torch.Tensor:
        target_dtype = self.proj.weight.dtype
        hidden_states = hidden_states.view(
            -1, self.in_channels, self.temporal_patch_size, self.patch_size, self.patch_size
        )
        hidden_states = self.proj(hidden_states.to(dtype=target_dtype)).view(-1, self.embed_dim)
        return hidden_states


class PatchMerger(nn.Module):
    def __init__(self, dim: int, context_dim: int, spatial_merge_size: int = 2) -> None:
        super().__init__()
        self.hidden_size = context_dim * (spatial_merge_size**2)
        self.ln_q = LayerNorm(context_dim, eps=1e-6)
        self.mlp = nn.Sequential(
            nn.Linear(self.hidden_size, self.hidden_size),
            nn.GELU(),
            nn.Linear(self.hidden_size, dim),
        )

    def forward(self, x: torch.Tensor) -> torch.Tensor:
        x = self.mlp(self.ln_q(x).view(-1, self.hidden_size))
        return x


class VisionMlp(nn.Module):
    def __init__(self, dim: int, hidden_dim: int, hidden_act: str) -> None:
        super().__init__()
        self.fc1 = nn.Linear(dim, hidden_dim)
        self.act = ACT2FN[hidden_act]
        self.fc2 = nn.Linear(hidden_dim, dim)

    def forward(self, x) -> torch.Tensor:
        return self.fc2(self.act(self.fc1(x)))


# Copied from transformers.models.llama.modeling_llama.repeat_kv
def repeat_kv(hidden_states: torch.Tensor, n_rep: int) -> torch.Tensor:
    """
    This is the equivalent of torch.repeat_interleave(x, dim=1, repeats=n_rep). The hidden states go from (batch,
    num_key_value_heads, seqlen, head_dim) to (batch, num_attention_heads, seqlen, head_dim)
    """
    batch, num_key_value_heads, slen, head_dim = hidden_states.shape
    if n_rep == 1:
        return hidden_states
    hidden_states = hidden_states[:, :, None, :, :].expand(batch, num_key_value_heads, n_rep, slen, head_dim)
    return hidden_states.reshape(batch, num_key_value_heads * n_rep, slen, head_dim)


def eager_attention_forward(
    module: nn.Module,
    query: torch.Tensor,
    key: torch.Tensor,
    value: torch.Tensor,
    attention_mask: Optional[torch.Tensor],
    scaling: float,
    dropout: float = 0.0,
    **kwargs,
):
    key_states = repeat_kv(key, module.num_key_value_groups)
    value_states = repeat_kv(value, module.num_key_value_groups)

    attn_weights = torch.matmul(query, key_states.transpose(2, 3)) * scaling
    if attention_mask is not None:
        causal_mask = attention_mask[:, :, :, : key_states.shape[-2]]
        attn_weights = attn_weights + causal_mask

    attn_weights = nn.functional.softmax(attn_weights, dim=-1, dtype=torch.float32).to(query.dtype)
    attn_weights = nn.functional.dropout(attn_weights, p=dropout, training=module.training)
    attn_output = torch.matmul(attn_weights, value_states)
    attn_output = attn_output.transpose(1, 2).contiguous()

    return attn_output, attn_weights


class VisionAttention(nn.Module):
    def __init__(self, config: Qwen2VLVisionConfig) -> None:
        super().__init__()
        self.dim = config.embed_dim
        self.num_heads = config.num_heads
        self.head_dim = self.dim // self.num_heads
        self.num_key_value_groups = 1  # needed for eager attention
        self.qkv = nn.Linear(self.dim, self.dim * 3, bias=True)
        self.proj = nn.Linear(self.dim, self.dim)
        self.scaling = self.head_dim**-0.5
        self.config = config
        self.attention_dropout = 0.0
        self.is_causal = False

    def forward(
        self,
        hidden_states: torch.Tensor,
        cu_seqlens: torch.Tensor,
        rotary_pos_emb: Optional[torch.Tensor] = None,
        position_embeddings: Optional[tuple[torch.Tensor, torch.Tensor]] = None,
        **kwargs,
    ) -> torch.Tensor:
        seq_length = hidden_states.shape[0]
        query_states, key_states, value_states = (
            self.qkv(hidden_states).reshape(seq_length, 3, self.num_heads, -1).permute(1, 0, 2, 3).unbind(0)
        )
        cos, sin = position_embeddings
        query_states, key_states = apply_rotary_pos_emb_vision(query_states, key_states, cos, sin)

        query_states = query_states.transpose(0, 1).unsqueeze(0)
        key_states = key_states.transpose(0, 1).unsqueeze(0)
        value_states = value_states.transpose(0, 1).unsqueeze(0)

        attention_interface: Callable = eager_attention_forward
        if self.config._attn_implementation != "eager":
            attention_interface = ALL_ATTENTION_FUNCTIONS[self.config._attn_implementation]

        if self.config._attn_implementation == "flash_attention_2":
            # Flash Attention 2: Use cu_seqlens for variable length attention
            max_seqlen = (cu_seqlens[1:] - cu_seqlens[:-1]).max()
            attn_output, _ = attention_interface(
                self,
                query_states,
                key_states,
                value_states,
                attention_mask=None,
                scaling=self.scaling,
                dropout=0.0 if not self.training else self.attention_dropout,
                cu_seq_lens_q=cu_seqlens,
                cu_seq_lens_k=cu_seqlens,
                max_length_q=max_seqlen,
                max_length_k=max_seqlen,
                is_causal=False,
                **kwargs,
            )
        else:
            # Other implementations: Process each chunk separately
            lengths = cu_seqlens[1:] - cu_seqlens[:-1]
            splits = [
                torch.split(tensor, lengths.tolist(), dim=2) for tensor in (query_states, key_states, value_states)
            ]

            attn_outputs = [
                attention_interface(
                    self,
                    q,
                    k,
                    v,
                    attention_mask=None,
                    scaling=self.scaling,
                    dropout=0.0 if not self.training else self.attention_dropout,
                    is_causal=False,
                    **kwargs,
                )[0]
                for q, k, v in zip(*splits)
            ]
            attn_output = torch.cat(attn_outputs, dim=1)

        attn_output = attn_output.reshape(seq_length, -1).contiguous()
        attn_output = self.proj(attn_output)
        return attn_output


class Qwen2VLVisionBlock(GradientCheckpointingLayer):
    def __init__(self, config, attn_implementation: str = "sdpa") -> None:
        super().__init__()
        self.norm1 = LayerNorm(config.embed_dim, eps=1e-6)
        self.norm2 = LayerNorm(config.embed_dim, eps=1e-6)
        mlp_hidden_dim = int(config.embed_dim * config.mlp_ratio)

        self.attn = VisionAttention(config=config)
        self.mlp = VisionMlp(dim=config.embed_dim, hidden_dim=mlp_hidden_dim, hidden_act=config.hidden_act)

    def forward(
        self,
        hidden_states: torch.Tensor,
        cu_seqlens: torch.Tensor,
        rotary_pos_emb: Optional[torch.Tensor] = None,
        position_embeddings: Optional[tuple[torch.Tensor, torch.Tensor]] = None,
        **kwargs,
    ) -> torch.Tensor:
        hidden_states = hidden_states + self.attn(
            self.norm1(hidden_states),
            cu_seqlens=cu_seqlens,
            rotary_pos_emb=rotary_pos_emb,
            position_embeddings=position_embeddings,
            **kwargs,
        )
        hidden_states = hidden_states + self.mlp(self.norm2(hidden_states))
        return hidden_states


# Copied from transformers.models.qwen2.modeling_qwen2.Qwen2MLP
class Qwen2MLP(nn.Module):
    def __init__(self, config):
        super().__init__()
        self.config = config
        self.hidden_size = config.hidden_size
        self.intermediate_size = config.intermediate_size
        self.gate_proj = nn.Linear(self.hidden_size, self.intermediate_size, bias=False)
        self.up_proj = nn.Linear(self.hidden_size, self.intermediate_size, bias=False)
        self.down_proj = nn.Linear(self.intermediate_size, self.hidden_size, bias=False)
        self.act_fn = ACT2FN[config.hidden_act]

    def forward(self, x):
        down_proj = self.down_proj(self.act_fn(self.gate_proj(x)) * self.up_proj(x))
        return down_proj


class Qwen2VLAttention(nn.Module):
    """
    Multi-headed attention from 'Attention Is All You Need' paper. Modified to use sliding window attention: Longformer
    and "Generating Long Sequences with Sparse Transformers".
    """

    def __init__(self, config: Qwen2VLTextConfig, layer_idx: Optional[int] = None):
        super().__init__()
        self.config = config
        self.layer_idx = layer_idx
        if layer_idx is None:
            logger.warning_once(
                f"Instantiating {self.__class__.__name__} without passing `layer_idx` is not recommended and will "
                "to errors during the forward call, if caching is used. Please make sure to provide a `layer_idx` "
                "when creating this class."
            )

        self.hidden_size = config.hidden_size
        self.num_heads = config.num_attention_heads
        self.head_dim = self.hidden_size // self.num_heads
        self.num_key_value_heads = config.num_key_value_heads
        self.num_key_value_groups = self.num_heads // self.num_key_value_heads
        self.is_causal = True
        self.attention_dropout = config.attention_dropout
        self.rope_parameters = config.rope_parameters
        self.scaling = self.head_dim**-0.5

        if (self.head_dim * self.num_heads) != self.hidden_size:
            raise ValueError(
                f"hidden_size must be divisible by num_heads (got `hidden_size`: {self.hidden_size}"
                f" and `num_heads`: {self.num_heads})."
            )
        self.q_proj = nn.Linear(self.hidden_size, self.num_heads * self.head_dim, bias=True)
        self.k_proj = nn.Linear(self.hidden_size, self.num_key_value_heads * self.head_dim, bias=True)
        self.v_proj = nn.Linear(self.hidden_size, self.num_key_value_heads * self.head_dim, bias=True)
        self.o_proj = nn.Linear(self.num_heads * self.head_dim, self.hidden_size, bias=False)
        self.layer_type = config.layer_types[layer_idx] if hasattr(config, "layer_types") else None
        self.sliding_window = config.sliding_window if self.layer_type == "sliding_attention" else None

    def forward(
        self,
        hidden_states: torch.Tensor,
        attention_mask: Optional[torch.Tensor] = None,
        position_ids: Optional[torch.LongTensor] = None,
        past_key_values: Optional[Cache] = None,
        output_attentions: bool = False,
        use_cache: bool = False,
        cache_position: Optional[torch.LongTensor] = None,
        position_embeddings: Optional[tuple[torch.Tensor, torch.Tensor]] = None,
        **kwargs: Unpack[FlashAttentionKwargs],
    ) -> tuple[torch.Tensor, Optional[torch.Tensor], Optional[tuple[torch.Tensor]]]:
        bsz, q_len, _ = hidden_states.size()

        query_states = self.q_proj(hidden_states)
        key_states = self.k_proj(hidden_states)
        value_states = self.v_proj(hidden_states)

        query_states = query_states.view(bsz, q_len, -1, self.head_dim).transpose(1, 2)
        key_states = key_states.view(bsz, q_len, -1, self.head_dim).transpose(1, 2)
        value_states = value_states.view(bsz, q_len, -1, self.head_dim).transpose(1, 2)

        cos, sin = position_embeddings
        query_states, key_states = apply_multimodal_rotary_pos_emb(
            query_states, key_states, cos, sin, self.config.rope_parameters["mrope_section"]
        )

        if past_key_values is not None:
            cache_kwargs = {"sin": sin, "cos": cos, "cache_position": cache_position}  # Specific to RoPE models
            key_states, value_states = past_key_values.update(key_states, value_states, self.layer_idx, cache_kwargs)

        attention_interface: Callable = eager_attention_forward
        if self.config._attn_implementation != "eager":
            attention_interface = ALL_ATTENTION_FUNCTIONS[self.config._attn_implementation]

        attn_output, attn_weights = attention_interface(
            self,
            query_states,
            key_states,
            value_states,
            attention_mask,
            dropout=0.0 if not self.training else self.attention_dropout,
            scaling=self.scaling,
            sliding_window=self.sliding_window,
            position_ids=position_ids,  # pass positions for FA2
            **kwargs,
        )

        attn_output = attn_output.reshape(bsz, q_len, -1).contiguous()
        attn_output = self.o_proj(attn_output)
        return attn_output, attn_weights


class Qwen2VLDecoderLayer(GradientCheckpointingLayer):
    def __init__(self, config: Qwen2VLTextConfig, layer_idx: int):
        super().__init__()
        self.hidden_size = config.hidden_size

        if config.use_sliding_window and config._attn_implementation != "flash_attention_2":
            logger.warning_once(
                f"Sliding Window Attention is enabled but not implemented for `{config._attn_implementation}`; "
                "unexpected results may be encountered."
            )
        self.self_attn = Qwen2VLAttention(config, layer_idx)

        self.mlp = Qwen2MLP(config)
        self.input_layernorm = Qwen2RMSNorm(config.hidden_size, eps=config.rms_norm_eps)
        self.post_attention_layernorm = Qwen2RMSNorm(config.hidden_size, eps=config.rms_norm_eps)
        self.attention_type = config.layer_types[layer_idx]

    def forward(
        self,
        hidden_states: torch.Tensor,
        attention_mask: Optional[torch.Tensor] = None,
        position_ids: Optional[torch.LongTensor] = None,
        past_key_values: Optional[Cache] = None,
        output_attentions: Optional[bool] = False,
        use_cache: Optional[bool] = False,
        cache_position: Optional[torch.LongTensor] = None,
        position_embeddings: Optional[tuple[torch.Tensor, torch.Tensor]] = None,
        **kwargs: Unpack[FlashAttentionKwargs],
    ) -> tuple[torch.FloatTensor, Optional[tuple[torch.FloatTensor, torch.FloatTensor]]]:
        """
        Args:
            hidden_states (`torch.FloatTensor`): input to the layer of shape `(batch, seq_len, embed_dim)`
            attention_mask (`torch.FloatTensor`, *optional*): attention mask of size
                `(batch, sequence_length)` where padding elements are indicated by 0.
            output_attentions (`bool`, *optional*):
                Whether or not to return the attentions tensors of all attention layers. See `attentions` under
                returned tensors for more detail.
            use_cache (`bool`, *optional*):
                If set to `True`, `past_key_values` key value states are returned and can be used to speed up decoding
                (see `past_key_values`).
            past_key_values (`Cache`, *optional*): cached past key and value projection states
            cache_position (`torch.LongTensor` of shape `(sequence_length)`, *optional*):
                Indices depicting the position of the input sequence tokens in the sequence.
            position_embeddings (`tuple[torch.FloatTensor, torch.FloatTensor]`, *optional*):
                Tuple containing the cosine and sine positional embeddings of shape `(batch_size, seq_len, head_dim)`,
                with `head_dim` being the embedding dimension of each attention head.
            kwargs (`dict`, *optional*):
                Arbitrary kwargs to be ignored, used for FSDP and other methods that injects code
                into the model
        """

        residual = hidden_states

        hidden_states = self.input_layernorm(hidden_states)

        # Self Attention
        hidden_states, self_attn_weights = self.self_attn(
            hidden_states=hidden_states,
            attention_mask=attention_mask,
            position_ids=position_ids,
            past_key_values=past_key_values,
            output_attentions=output_attentions,
            use_cache=use_cache,
            cache_position=cache_position,
            position_embeddings=position_embeddings,
            **kwargs,
        )
        hidden_states = residual + hidden_states

        # Fully Connected
        residual = hidden_states
        hidden_states = self.post_attention_layernorm(hidden_states)
        hidden_states = self.mlp(hidden_states)
        hidden_states = residual + hidden_states

        outputs = (hidden_states,)

        if output_attentions:
            outputs += (self_attn_weights,)

        return outputs


@auto_docstring
class Qwen2VLPreTrainedModel(PreTrainedModel):
    config: Qwen2VLConfig
    base_model_prefix = "model"
    input_modalities = ("image", "video", "text")
    supports_gradient_checkpointing = True
    _no_split_modules = ["Qwen2VLDecoderLayer", "Qwen2VLVisionBlock"]
    _skip_keys_device_placement = "past_key_values"
    _supports_flash_attn = True
    _supports_sdpa = True

    _can_compile_fullgraph = True
    _supports_attention_backend = True


@auto_docstring
class Qwen2VisionTransformerPretrainedModel(Qwen2VLPreTrainedModel):
    config: Qwen2VLVisionConfig
    input_modalities = ("image", "video")
    _no_split_modules = ["Qwen2VLVisionBlock"]
    _input_embed_layer = "patch_embed"

    def __init__(self, config) -> None:
        super().__init__(config)
        self.spatial_merge_size = config.spatial_merge_size

        self.patch_embed = PatchEmbed(
            patch_size=config.patch_size,
            temporal_patch_size=config.temporal_patch_size,
            in_channels=config.in_channels,
            embed_dim=config.embed_dim,
        )

        head_dim = config.embed_dim // config.num_heads
        self.rotary_pos_emb = VisionRotaryEmbedding(head_dim // 2)

        self.blocks = nn.ModuleList([Qwen2VLVisionBlock(config) for _ in range(config.depth)])
        self.merger = PatchMerger(
            dim=config.hidden_size, context_dim=config.embed_dim, spatial_merge_size=config.spatial_merge_size
        )
        self.gradient_checkpointing = False

    def get_dtype(self) -> torch.dtype:
        return self.blocks[0].mlp.fc2.weight.dtype

    def get_device(self) -> torch.device:
        return self.blocks[0].mlp.fc2.weight.device

    def rot_pos_emb(self, grid_thw):
        pos_ids = []
        for t, h, w in grid_thw:
            hpos_ids = torch.arange(h).unsqueeze(1).expand(-1, w)
            hpos_ids = hpos_ids.reshape(
                h // self.spatial_merge_size,
                self.spatial_merge_size,
                w // self.spatial_merge_size,
                self.spatial_merge_size,
            )
            hpos_ids = hpos_ids.permute(0, 2, 1, 3)
            hpos_ids = hpos_ids.flatten()

            wpos_ids = torch.arange(w).unsqueeze(0).expand(h, -1)
            wpos_ids = wpos_ids.reshape(
                h // self.spatial_merge_size,
                self.spatial_merge_size,
                w // self.spatial_merge_size,
                self.spatial_merge_size,
            )
            wpos_ids = wpos_ids.permute(0, 2, 1, 3)
            wpos_ids = wpos_ids.flatten()
            pos_ids.append(torch.stack([hpos_ids, wpos_ids], dim=-1).repeat(t, 1))
        pos_ids = torch.cat(pos_ids, dim=0)
        max_grid_size = grid_thw[:, 1:].max()
        rotary_pos_emb_full = self.rotary_pos_emb(max_grid_size)
        rotary_pos_emb = rotary_pos_emb_full[pos_ids].flatten(1)
        return rotary_pos_emb

    @auto_docstring
    def forward(
        self,
        hidden_states: torch.Tensor,
        grid_thw: torch.Tensor,
        **kwargs,
    ) -> torch.Tensor:
        r"""
        grid_thw (`torch.LongTensor` of shape `(num_images, 3)`):
            The temporal, height and width dimensions of feature shape for each image. Each row contains [t, h, w] values.
        """
        hidden_states = self.patch_embed(hidden_states)
        rotary_pos_emb = self.rot_pos_emb(grid_thw)
        emb = torch.cat((rotary_pos_emb, rotary_pos_emb), dim=-1)
        position_embeddings = (emb.cos(), emb.sin())

        cu_seqlens = torch.repeat_interleave(grid_thw[:, 1] * grid_thw[:, 2], grid_thw[:, 0]).cumsum(
            dim=0,
            # Select dtype based on the following factors:
            #  - FA2 requires that cu_seqlens_q must have dtype int32
            #  - torch.onnx.export requires that cu_seqlens_q must have same dtype as grid_thw
            # See https://github.com/huggingface/transformers/pull/34852 for more information
            dtype=grid_thw.dtype if torch.jit.is_tracing() else torch.int32,
        )
        cu_seqlens = F.pad(cu_seqlens, (1, 0), value=0)

        for blk in self.blocks:
            hidden_states = blk(
                hidden_states,
                cu_seqlens=cu_seqlens,
                position_embeddings=position_embeddings,
                **kwargs,
            )

        return self.merger(hidden_states)


@auto_docstring
class Qwen2VLTextModel(Qwen2VLPreTrainedModel):
    config: Qwen2VLTextConfig
    input_modalities = ("text",)

    def __init__(self, config: Qwen2VLTextConfig):
        super().__init__(config)
        self.padding_idx = config.pad_token_id
        self.vocab_size = config.vocab_size

        self.embed_tokens = nn.Embedding(config.vocab_size, config.hidden_size, self.padding_idx)
        self.layers = nn.ModuleList(
            [Qwen2VLDecoderLayer(config, layer_idx) for layer_idx in range(config.num_hidden_layers)]
        )
        self._attn_implementation = config._attn_implementation
        self.norm = Qwen2RMSNorm(config.hidden_size, eps=config.rms_norm_eps)
        self.has_sliding_layers = "sliding_attention" in self.config.layer_types
        self.rotary_emb = Qwen2VLRotaryEmbedding(config=config)

        self.gradient_checkpointing = False
        # Initialize weights and apply final processing
        self.post_init()

    @auto_docstring
    def forward(
        self,
        input_ids: Optional[torch.LongTensor] = None,
        attention_mask: Optional[torch.Tensor] = None,
        position_ids: Optional[torch.LongTensor] = None,
        past_key_values: Optional[Cache] = None,
        inputs_embeds: Optional[torch.FloatTensor] = None,
        use_cache: Optional[bool] = None,
        output_attentions: Optional[bool] = None,
        output_hidden_states: Optional[bool] = None,
        return_dict: Optional[bool] = None,
        cache_position: Optional[torch.LongTensor] = None,
        **kwargs: Unpack[FlashAttentionKwargs],
    ) -> Union[tuple, BaseModelOutputWithPast]:
        output_attentions = output_attentions if output_attentions is not None else self.config.output_attentions
        output_hidden_states = (
            output_hidden_states if output_hidden_states is not None else self.config.output_hidden_states
        )
        use_cache = use_cache if use_cache is not None else self.config.use_cache

        return_dict = return_dict if return_dict is not None else self.config.use_return_dict

        if (input_ids is None) ^ (inputs_embeds is not None):
            raise ValueError("You must specify exactly one of input_ids or inputs_embeds")

        if self.gradient_checkpointing and self.training:
            if use_cache:
                logger.warning_once(
                    "`use_cache=True` is incompatible with gradient checkpointing. Setting `use_cache=False`..."
                )
                use_cache = False

        # torch.jit.trace() doesn't support cache objects in the output
        if use_cache and past_key_values is None and not torch.jit.is_tracing():
            past_key_values = DynamicCache(config=self.config)

        if inputs_embeds is None:
            inputs_embeds = self.embed_tokens(input_ids)

        if cache_position is None:
            past_seen_tokens = past_key_values.get_seq_length() if past_key_values is not None else 0
            cache_position = torch.arange(
                past_seen_tokens, past_seen_tokens + inputs_embeds.shape[1], device=inputs_embeds.device
            )

        # the hard coded `3` is for temporal, height and width.
        if position_ids is None:
            position_ids = cache_position.view(1, 1, -1).expand(3, inputs_embeds.shape[0], -1)
        elif position_ids.ndim == 2:
            position_ids = position_ids[None, ...].expand(3, position_ids.shape[0], -1)

        # NOTE: we need to pass text position ids for packing. Qwen2-VL uses 3D positions
        # where each dim indicates visual spatial positions for temporal/height/width grids.
        # There are two scenarios when FA2-like packed masking might be activated.
        # 1. User specifically passed packed `position_ids` and no attention mask.
        #    In this case we expect the useer to create correct position ids for all 3 grids
        #    and prepend text-only position ids to it. The final tensor will be [4, bs, seq-len]
        # 2. User runs forward with no attention mask and no position ids. In this case, position ids
        #    are prepared by the model (`get_rope_index`) as `[4, bs, seq-len]` tensor. Text-only positions are
        #    prepended by us when creating positions so that the mask is constructed correctly. NOTE: failing to pass
        #    text-only positions will cause incorrect mask construction, do not change `prepare_input_for_generation`
        if position_ids.ndim == 3 and position_ids.shape[0] == 4:
            text_position_ids = position_ids[0]
            position_ids = position_ids[1:]
        else:
            # If inputs are not packed (usual 3D positions), do not prepare mask from position_ids
            text_position_ids = None

        # It may already have been prepared by e.g. `generate`
        if not isinstance(causal_mask_mapping := attention_mask, dict):
            # Prepare mask arguments
            mask_kwargs = {
                "config": self.config,
                "input_embeds": inputs_embeds,
                "attention_mask": attention_mask,
                "cache_position": cache_position,
                "past_key_values": past_key_values,
                "position_ids": text_position_ids,
            }
            # Create the masks
            causal_mask_mapping = {
                "full_attention": create_causal_mask(**mask_kwargs),
            }
            # The sliding window alternating layers are not always activated depending on the config
            if self.has_sliding_layers:
                causal_mask_mapping["sliding_attention"] = create_sliding_window_causal_mask(**mask_kwargs)

        hidden_states = inputs_embeds
        position_embeddings = self.rotary_emb(hidden_states, position_ids)

        # decoder layers
        all_hidden_states = () if output_hidden_states else None
        all_self_attns = () if output_attentions else None

        for decoder_layer in self.layers:
            if output_hidden_states:
                all_hidden_states += (hidden_states,)

            layer_outputs = decoder_layer(
                hidden_states,
                attention_mask=causal_mask_mapping[decoder_layer.attention_type],
                position_embeddings=position_embeddings,
                position_ids=text_position_ids,
                past_key_values=past_key_values,
                output_attentions=output_attentions,
                use_cache=use_cache,
                cache_position=cache_position,
                **kwargs,
            )

            hidden_states = layer_outputs[0]

            if output_attentions:
                all_self_attns += (layer_outputs[1],)

        hidden_states = self.norm(hidden_states)

        # add hidden states from the last decoder layer
        if output_hidden_states:
            all_hidden_states += (hidden_states,)

        if not return_dict:
            return tuple(
                v for v in [hidden_states, past_key_values, all_hidden_states, all_self_attns] if v is not None
            )
        return BaseModelOutputWithPast(
            last_hidden_state=hidden_states,
            past_key_values=past_key_values,
            hidden_states=all_hidden_states,
            attentions=all_self_attns,
        )


@auto_docstring
class Qwen2VLModel(Qwen2VLPreTrainedModel):
    base_model_prefix = "model"
    _checkpoint_conversion_mapping = {"^model": "language_model"}
    # Reference: fix gemma3 grad acc #37208
    accepts_loss_kwargs = False

    def __init__(self, config: Qwen2VLConfig):
        super().__init__(config)
        self.visual = Qwen2VisionTransformerPretrainedModel._from_config(config.vision_config)
        self.language_model = Qwen2VLTextModel._from_config(config.text_config)
        self.rope_deltas = None  # cache rope_deltas here

        # Initialize weights and apply final processing
        self.post_init()

    def get_input_embeddings(self):
        return self.language_model.get_input_embeddings()

    def set_input_embeddings(self, value):
        self.language_model.set_input_embeddings(value)

    def get_rope_index(
        self,
        input_ids: Optional[torch.LongTensor] = None,
        image_grid_thw: Optional[torch.LongTensor] = None,
        video_grid_thw: Optional[torch.LongTensor] = None,
        attention_mask: Optional[torch.Tensor] = None,
    ) -> tuple[torch.Tensor, torch.Tensor]:
        """
        Calculate the 3D rope index based on image and video's temporal, height and width in LLM.

        Explanation:
            Each embedding sequence contains vision embedding and text embedding or just contains text embedding.

            For pure text embedding sequence, the rotary position embedding has no difference with modern LLMs.
            Examples:
                input_ids: [T T T T T], here T is for text.
                temporal position_ids: [0, 1, 2, 3, 4]
                height position_ids: [0, 1, 2, 3, 4]
                width position_ids: [0, 1, 2, 3, 4]

            For vision and text embedding sequence, we calculate 3D rotary position embedding for vision part
            and 1D rotary position embedding for text part.
            Examples:
                Assume we have a video input with 3 temporal patches, 2 height patches and 2 width patches.
                input_ids: [V V V V V V V V V V V V T T T T T], here V is for vision.
                vision temporal position_ids: [0, 0, 0, 0, 1, 1, 1, 1, 2, 2, 2, 2]
                vision height position_ids: [0, 0, 1, 1, 0, 0, 1, 1, 0, 0, 1, 1]
                vision width position_ids: [0, 1, 0, 1, 0, 1, 0, 1, 0, 1, 0, 1]
                text temporal position_ids: [3, 4, 5, 6, 7]
                text height position_ids: [3, 4, 5, 6, 7]
                text width position_ids: [3, 4, 5, 6, 7]
                Here we calculate the text start position_ids as the max vision position_ids plus 1.

        Args:
            input_ids (`torch.LongTensor` of shape `(batch_size, sequence_length)`):
                Indices of input sequence tokens in the vocabulary. Padding will be ignored by default should you provide
                it.
            image_grid_thw (`torch.LongTensor` of shape `(num_images, 3)`, *optional*):
                The temporal, height and width of feature shape of each image in LLM.
            video_grid_thw (`torch.LongTensor` of shape `(num_videos, 3)`, *optional*):
                The temporal, height and width of feature shape of each video in LLM.
            attention_mask (`torch.Tensor` of shape `(batch_size, sequence_length)`, *optional*):
                Mask to avoid performing attention on padding token indices. Mask values selected in `[0, 1]`:

                - 1 for tokens that are **not masked**,
                - 0 for tokens that are **masked**.

        Returns:
            position_ids (`torch.LongTensor` of shape `(3, batch_size, sequence_length)`)
            mrope_position_deltas (`torch.Tensor` of shape `(batch_size)`)
        """
        spatial_merge_size = self.config.vision_config.spatial_merge_size
        image_token_id = self.config.image_token_id
        video_token_id = self.config.video_token_id
        vision_start_token_id = self.config.vision_start_token_id
        mrope_position_deltas = []
        if input_ids is not None and (image_grid_thw is not None or video_grid_thw is not None):
            total_input_ids = input_ids
            if attention_mask is None:
                attention_mask = torch.ones_like(total_input_ids)
            position_ids = torch.ones(
                3, input_ids.shape[0], input_ids.shape[1], dtype=input_ids.dtype, device=input_ids.device
            )
            image_index, video_index = 0, 0
            for i, input_ids in enumerate(total_input_ids):
                input_ids = input_ids[attention_mask[i].to(input_ids.device) == 1]
                image_nums, video_nums = 0, 0
                vision_start_indices = torch.argwhere(input_ids == vision_start_token_id).squeeze(1)
                vision_tokens = input_ids[vision_start_indices + 1]
                image_nums = (vision_tokens == image_token_id).sum()
                video_nums = (vision_tokens == video_token_id).sum()
                input_tokens = input_ids.tolist()
                llm_pos_ids_list: list = []
                st = 0
                remain_images, remain_videos = image_nums, video_nums
                for _ in range(image_nums + video_nums):
                    if image_token_id in input_tokens and remain_images > 0:
                        ed_image = input_tokens.index(image_token_id, st)
                    else:
                        ed_image = len(input_tokens) + 1
                    if video_token_id in input_tokens and remain_videos > 0:
                        ed_video = input_tokens.index(video_token_id, st)
                    else:
                        ed_video = len(input_tokens) + 1
                    if ed_image < ed_video:
                        t, h, w = (
                            image_grid_thw[image_index][0],
                            image_grid_thw[image_index][1],
                            image_grid_thw[image_index][2],
                        )
                        image_index += 1
                        remain_images -= 1
                        ed = ed_image
                    else:
                        t, h, w = (
                            video_grid_thw[video_index][0],
                            video_grid_thw[video_index][1],
                            video_grid_thw[video_index][2],
                        )
                        video_index += 1
                        remain_videos -= 1
                        ed = ed_video
                    llm_grid_t, llm_grid_h, llm_grid_w = (
                        t.item(),
                        h.item() // spatial_merge_size,
                        w.item() // spatial_merge_size,
                    )
                    text_len = ed - st

                    st_idx = llm_pos_ids_list[-1].max() + 1 if len(llm_pos_ids_list) > 0 else 0
                    llm_pos_ids_list.append(torch.arange(text_len).view(1, -1).expand(3, -1) + st_idx)

                    t_index = torch.arange(llm_grid_t).view(-1, 1).expand(-1, llm_grid_h * llm_grid_w).flatten()
                    h_index = torch.arange(llm_grid_h).view(1, -1, 1).expand(llm_grid_t, -1, llm_grid_w).flatten()
                    w_index = torch.arange(llm_grid_w).view(1, 1, -1).expand(llm_grid_t, llm_grid_h, -1).flatten()
                    llm_pos_ids_list.append(torch.stack([t_index, h_index, w_index]) + text_len + st_idx)
                    st = ed + llm_grid_t * llm_grid_h * llm_grid_w

                if st < len(input_tokens):
                    st_idx = llm_pos_ids_list[-1].max() + 1 if len(llm_pos_ids_list) > 0 else 0
                    text_len = len(input_tokens) - st
                    llm_pos_ids_list.append(torch.arange(text_len).view(1, -1).expand(3, -1) + st_idx)

                llm_positions = torch.cat(llm_pos_ids_list, dim=1).reshape(3, -1)
                position_ids[..., i, attention_mask[i] == 1] = llm_positions.to(position_ids.device)
                mrope_position_deltas.append(llm_positions.max() + 1 - len(total_input_ids[i]))
            mrope_position_deltas = torch.tensor(mrope_position_deltas, device=input_ids.device).unsqueeze(1)
            return position_ids, mrope_position_deltas
        else:
            if attention_mask is not None:
                position_ids = attention_mask.long().cumsum(-1) - 1
                position_ids.masked_fill_(attention_mask == 0, 1)
                position_ids = position_ids.unsqueeze(0).expand(3, -1, -1).to(attention_mask.device)
                max_position_ids = position_ids.max(0, keepdim=False)[0].max(-1, keepdim=True)[0]
                mrope_position_deltas = max_position_ids + 1 - attention_mask.shape[-1]
            else:
                position_ids = (
                    torch.arange(input_ids.shape[1], device=input_ids.device)
                    .view(1, 1, -1)
                    .expand(3, input_ids.shape[0], -1)
                )
                mrope_position_deltas = torch.zeros(
                    [input_ids.shape[0], 1],
                    device=input_ids.device,
                    dtype=input_ids.dtype,
                )

            return position_ids, mrope_position_deltas

    def get_video_features(
        self, pixel_values_videos: torch.FloatTensor, video_grid_thw: Optional[torch.LongTensor] = None
    ):
        """
        Encodes videos into continuous embeddings that can be forwarded to the language model.

        Args:
            pixel_values_videos (`torch.FloatTensor` of shape `(batch_size, num_channels, image_size, image_size)`):
                The tensors corresponding to the input videos.
            video_grid_thw (`torch.LongTensor` of shape `(num_videos, 3)`, *optional*):
                The temporal, height and width of feature shape of each video in LLM.
        """
        pixel_values_videos = pixel_values_videos.type(self.visual.dtype)
        video_embeds = self.visual(pixel_values_videos, grid_thw=video_grid_thw)
        split_sizes = (video_grid_thw.prod(-1) // self.visual.spatial_merge_size**2).tolist()
        video_embeds = torch.split(video_embeds, split_sizes)
        return video_embeds

    def get_image_features(self, pixel_values: torch.FloatTensor, image_grid_thw: Optional[torch.LongTensor] = None):
        """
        Encodes images into continuous embeddings that can be forwarded to the language model.

        Args:
            pixel_values (`torch.FloatTensor` of shape `(batch_size, num_channels, image_size, image_size)`):
                The tensors corresponding to the input images.
            image_grid_thw (`torch.LongTensor` of shape `(num_images, 3)`, *optional*):
                The temporal, height and width of feature shape of each image in LLM.
        """
        pixel_values = pixel_values.type(self.visual.dtype)
        image_embeds = self.visual(pixel_values, grid_thw=image_grid_thw)
        split_sizes = (image_grid_thw.prod(-1) // self.visual.spatial_merge_size**2).tolist()
        image_embeds = torch.split(image_embeds, split_sizes)
        return image_embeds

    def get_placeholder_mask(
        self,
        input_ids: torch.LongTensor,
        inputs_embeds: torch.FloatTensor,
        image_features: Optional[torch.FloatTensor] = None,
        video_features: Optional[torch.FloatTensor] = None,
    ):
        """
        Obtains multimodal placeholder mask from `input_ids` or `inputs_embeds`, and checks that the placeholder token count is
        equal to the length of multimodal features. If the lengths are different, an error is raised.
        """
        if input_ids is None:
            special_image_mask = inputs_embeds == self.get_input_embeddings()(
                torch.tensor(self.config.image_token_id, dtype=torch.long, device=inputs_embeds.device)
            )
            special_image_mask = special_image_mask.all(-1)
            special_video_mask = inputs_embeds == self.get_input_embeddings()(
                torch.tensor(self.config.video_token_id, dtype=torch.long, device=inputs_embeds.device)
            )
            special_video_mask = special_video_mask.all(-1)
        else:
            special_image_mask = input_ids == self.config.image_token_id
            special_video_mask = input_ids == self.config.video_token_id

        n_image_tokens = special_image_mask.sum()
        special_image_mask = special_image_mask.unsqueeze(-1).expand_as(inputs_embeds).to(inputs_embeds.device)
        check_with(
            ValueError,
            image_features is None or inputs_embeds[special_image_mask].numel() == image_features.numel(),
            lambda: f"Image features and image tokens do not match, tokens: {n_image_tokens}, features: {image_features.shape[0]}",
        )

        n_video_tokens = special_video_mask.sum()
        special_video_mask = special_video_mask.unsqueeze(-1).expand_as(inputs_embeds).to(inputs_embeds.device)
        check_with(
            ValueError,
            video_features is None or inputs_embeds[special_video_mask].numel() == video_features.numel(),
            lambda: f"Video features and video tokens do not match, tokens: {n_video_tokens}, features: {video_features.shape[0]}",
        )
        return special_image_mask, special_video_mask

    @auto_docstring
    def forward(
        self,
        input_ids: Optional[torch.LongTensor] = None,
        attention_mask: Optional[torch.Tensor] = None,
        position_ids: Optional[torch.LongTensor] = None,
        past_key_values: Optional[Cache] = None,
        inputs_embeds: Optional[torch.FloatTensor] = None,
        use_cache: Optional[bool] = None,
        output_attentions: Optional[bool] = None,
        output_hidden_states: Optional[bool] = None,
        return_dict: Optional[bool] = None,
        pixel_values: Optional[torch.Tensor] = None,
        pixel_values_videos: Optional[torch.FloatTensor] = None,
        image_grid_thw: Optional[torch.LongTensor] = None,
        video_grid_thw: Optional[torch.LongTensor] = None,
        rope_deltas: Optional[torch.LongTensor] = None,
        cache_position: Optional[torch.LongTensor] = None,
        **kwargs: Unpack[TransformersKwargs],
    ) -> Union[tuple, Qwen2VLModelOutputWithPast]:
        r"""
        image_grid_thw (`torch.LongTensor` of shape `(num_images, 3)`, *optional*):
            The temporal, height and width of feature shape of each image in LLM.
        video_grid_thw (`torch.LongTensor` of shape `(num_videos, 3)`, *optional*):
            The temporal, height and width of feature shape of each video in LLM.
        rope_deltas (`torch.LongTensor` of shape `(batch_size, )`, *optional*):
            The rope index difference between sequence length and multimodal rope.
        """

        output_attentions = output_attentions if output_attentions is not None else self.config.output_attentions
        output_hidden_states = (
            output_hidden_states if output_hidden_states is not None else self.config.output_hidden_states
        )
        return_dict = return_dict if return_dict is not None else self.config.use_return_dict

        if inputs_embeds is None:
            inputs_embeds = self.get_input_embeddings()(input_ids)

        if pixel_values is not None:
            image_embeds = self.get_image_features(pixel_values, image_grid_thw)
            image_embeds = torch.cat(image_embeds, dim=0).to(inputs_embeds.device, inputs_embeds.dtype)
            image_mask, _ = self.get_placeholder_mask(
                input_ids, inputs_embeds=inputs_embeds, image_features=image_embeds
            )
            inputs_embeds = inputs_embeds.masked_scatter(image_mask, image_embeds)

        if pixel_values_videos is not None:
            video_embeds = self.get_video_features(pixel_values_videos, video_grid_thw)
            video_embeds = torch.cat(video_embeds, dim=0).to(inputs_embeds.device, inputs_embeds.dtype)
            _, video_mask = self.get_placeholder_mask(
                input_ids, inputs_embeds=inputs_embeds, video_features=video_embeds
            )
            inputs_embeds = inputs_embeds.masked_scatter(video_mask, video_embeds)

        if position_ids is None:
            past_key_values_length = 0 if past_key_values is None else past_key_values.get_seq_length()
            if self.rope_deltas is None or past_key_values_length == 0:
                position_ids, rope_deltas = self.get_rope_index(
                    input_ids, image_grid_thw, video_grid_thw, attention_mask
                )
                self.rope_deltas = rope_deltas
            # then use the prev pre-calculated rope-deltas to get the correct position ids
            else:
                batch_size, seq_length, _ = inputs_embeds.shape
                position_ids = torch.arange(seq_length, device=inputs_embeds.device)
                position_ids = position_ids.view(1, 1, -1).expand(3, batch_size, -1)
                delta = (past_key_values_length + self.rope_deltas).to(inputs_embeds.device)
                delta = delta.repeat_interleave(batch_size // delta.shape[0], dim=0)
                position_ids = position_ids + delta.to(position_ids.device)

        outputs = self.language_model(
            input_ids=None,
            position_ids=position_ids,
            attention_mask=attention_mask,
            past_key_values=past_key_values,
            inputs_embeds=inputs_embeds,
            use_cache=use_cache,
            output_attentions=output_attentions,
            output_hidden_states=output_hidden_states,
            return_dict=True,
            cache_position=cache_position,
            **kwargs,
        )

        output = Qwen2VLModelOutputWithPast(
            last_hidden_state=outputs.last_hidden_state,
            past_key_values=outputs.past_key_values,
            hidden_states=outputs.hidden_states,
            attentions=outputs.attentions,
            rope_deltas=self.rope_deltas,
        )
        return output if return_dict else output.to_tuple()


class Qwen2VLForConditionalGeneration(Qwen2VLPreTrainedModel, GenerationMixin):
    _checkpoint_conversion_mapping = {
        "^visual": "model.visual",
        r"^model(?!\.(language_model|visual))": "model.language_model",
    }
    _tied_weights_keys = {"lm_head.weight": "model.language_model.embed_tokens.weight"}

    def __init__(self, config):
        super().__init__(config)
        self.model = Qwen2VLModel(config)
        self.lm_head = nn.Linear(config.text_config.hidden_size, config.text_config.vocab_size, bias=False)

        self.post_init()

    def get_input_embeddings(self):
        return self.model.get_input_embeddings()

    def set_input_embeddings(self, value):
        self.model.set_input_embeddings(value)

    def get_video_features(
        self, pixel_values_videos: torch.FloatTensor, video_grid_thw: Optional[torch.LongTensor] = None
    ):
        return self.model.get_video_features(pixel_values_videos, video_grid_thw)

    def get_image_features(self, pixel_values: torch.FloatTensor, image_grid_thw: Optional[torch.LongTensor] = None):
        return self.model.get_image_features(pixel_values, image_grid_thw)

    @can_return_tuple
    @auto_docstring
    def forward(
        self,
        input_ids: Optional[torch.LongTensor] = None,
        attention_mask: Optional[torch.Tensor] = None,
        position_ids: Optional[torch.LongTensor] = None,
        past_key_values: Optional[Cache] = None,
        inputs_embeds: Optional[torch.FloatTensor] = None,
        labels: Optional[torch.LongTensor] = None,
        use_cache: Optional[bool] = None,
        output_attentions: Optional[bool] = None,
        output_hidden_states: Optional[bool] = None,
        pixel_values: Optional[torch.Tensor] = None,
        pixel_values_videos: Optional[torch.FloatTensor] = None,
        image_grid_thw: Optional[torch.LongTensor] = None,
        video_grid_thw: Optional[torch.LongTensor] = None,
        rope_deltas: Optional[torch.LongTensor] = None,
        cache_position: Optional[torch.LongTensor] = None,
        logits_to_keep: Union[int, torch.Tensor] = 0,
        **kwargs: Unpack[TransformersKwargs],
    ) -> Union[tuple, Qwen2VLCausalLMOutputWithPast]:
        r"""
        labels (`torch.LongTensor` of shape `(batch_size, sequence_length)`, *optional*):
            Labels for computing the masked language modeling loss. Indices should either be in `[0, ...,
            config.vocab_size]` or -100 (see `input_ids` docstring). Tokens with indices set to `-100` are ignored
            (masked), the loss is only computed for the tokens with labels in `[0, ..., config.vocab_size]`.
        image_grid_thw (`torch.LongTensor` of shape `(num_images, 3)`, *optional*):
            The temporal, height and width of feature shape of each image in LLM.
        video_grid_thw (`torch.LongTensor` of shape `(num_videos, 3)`, *optional*):
            The temporal, height and width of feature shape of each video in LLM.
        rope_deltas (`torch.LongTensor` of shape `(batch_size, )`, *optional*):
            The rope index difference between sequence length and multimodal rope.

        Example:

        ```python
        >>> from transformers import AutoProcessor, Qwen2VLForConditionalGeneration

        >>> model = Qwen2VLForConditionalGeneration.from_pretrained("Qwen/Qwen2-VL-7B-Instruct")
        >>> processor = AutoProcessor.from_pretrained("Qwen/Qwen2-VL-7B-Instruct")

        >>> messages = [
            {
                "role": "user",
                "content": [
                    {
                        "type": "image",
                        "image": "https://huggingface.co/datasets/huggingface/documentation-images/resolve/main/pipeline-cat-chonk.jpeg",
                    },
                    {"type": "text", "text": "Describe the image."},
                ],
            }
        ]

        >>> inputs = processor.apply_chat_template(
            messages,
            tokenize=True,
            add_generation_prompt=True,
            return_dict=True,
            return_tensors="pt"
        )

        >>> # Generate
        >>> generated_ids = model.generate(**inputs, max_new_tokens=1024)
        >>> generated_ids_trimmed = [out_ids[len(in_ids) :] for in_ids, out_ids in zip(inputs.input_ids, generated_ids)]
        >>> output_text = processor.batch_decode(generated_ids_trimmed, skip_special_tokens=True, clean_up_tokenization_spaces=False)[0]
        >>> print(output_text)
        ```
        """

        output_attentions = output_attentions if output_attentions is not None else self.config.output_attentions
        output_hidden_states = (
            output_hidden_states if output_hidden_states is not None else self.config.output_hidden_states
        )

        outputs: Qwen2VLModelOutputWithPast = self.model(
            input_ids=input_ids,
            pixel_values=pixel_values,
            pixel_values_videos=pixel_values_videos,
            image_grid_thw=image_grid_thw,
            video_grid_thw=video_grid_thw,
            position_ids=position_ids,
            attention_mask=attention_mask,
            past_key_values=past_key_values,
            inputs_embeds=inputs_embeds,
            use_cache=use_cache,
            output_attentions=output_attentions,
            output_hidden_states=output_hidden_states,
            return_dict=True,
            cache_position=cache_position,
            **kwargs,
        )

        hidden_states = outputs.last_hidden_state
        # Only compute necessary logits, and do not upcast them to float if we are not computing the loss
        slice_indices = slice(-logits_to_keep, None) if isinstance(logits_to_keep, int) else logits_to_keep
        logits = self.lm_head(hidden_states[:, slice_indices, :])

        loss = None
        if labels is not None:
            loss = self.loss_function(
                logits=logits, labels=labels, vocab_size=self.config.text_config.vocab_size, **kwargs
            )

        return Qwen2VLCausalLMOutputWithPast(
            loss=loss,
            logits=logits,
            past_key_values=outputs.past_key_values,
            hidden_states=outputs.hidden_states,
            attentions=outputs.attentions,
            rope_deltas=outputs.rope_deltas,
        )

    def prepare_inputs_for_generation(
        self,
        input_ids,
        past_key_values=None,
        attention_mask=None,
        inputs_embeds=None,
        cache_position=None,
        position_ids=None,
        use_cache=True,
        pixel_values=None,
        pixel_values_videos=None,
        image_grid_thw=None,
        video_grid_thw=None,
        **kwargs,
    ):
        # Overwritten -- in specific circumstances we don't want to forward image inputs to the model

        model_inputs = super().prepare_inputs_for_generation(
            input_ids,
            past_key_values=past_key_values,
            attention_mask=attention_mask,
            inputs_embeds=inputs_embeds,
            cache_position=cache_position,
            position_ids=position_ids,
            pixel_values=pixel_values,
            pixel_values_videos=pixel_values_videos,
            image_grid_thw=image_grid_thw,
            video_grid_thw=video_grid_thw,
            use_cache=use_cache,
            **kwargs,
        )

        # Qwen2-VL position_ids are prepareed with rope_deltas in forward
        if position_ids is None:
            # Calculate RoPE index once per generation in the pre-fill stage only.
            # When compiling, we can't check tensor values thus we check only input length
            # It is safe to assume that `length!=1` means we're in pre-fill because compiled
            # models currently cannot do asssisted decoding
            if model_inputs["cache_position"][0] == 0 or self.model.rope_deltas is None:
                vision_positions, rope_deltas = self.model.get_rope_index(
                    model_inputs.get("input_ids", None),
                    image_grid_thw=image_grid_thw,
                    video_grid_thw=video_grid_thw,
                    attention_mask=attention_mask,
                )
                self.model.rope_deltas = rope_deltas
            # then use the prev pre-calculated rope-deltas to get the correct position ids
            elif "position_ids" in model_inputs:
                batch_size, seq_length = model_inputs["position_ids"].shape
                device = model_inputs["position_ids"].device
                position_ids = torch.arange(seq_length, device=device)
                position_ids = position_ids.view(1, 1, -1).expand(3, batch_size, -1)
                delta = cache_position[0] + self.model.rope_deltas
                delta = delta.repeat_interleave(batch_size // delta.shape[0], dim=0)
                vision_positions = position_ids + delta.expand_as(position_ids)

            # Concatenate "text + vision" positions into [4, bs, seq-len]
            text_positions = model_inputs["position_ids"][None, ...]
            model_inputs["position_ids"] = torch.cat([text_positions, vision_positions], dim=0)

        if model_inputs["cache_position"][0] != 0:
            model_inputs["pixel_values"] = None
            model_inputs["pixel_values_videos"] = None

        return model_inputs

    def _get_image_nums_and_video_nums(
        self,
        input_ids: Optional[torch.LongTensor],
        inputs_embeds: Optional[torch.Tensor] = None,
    ) -> tuple[torch.Tensor, torch.Tensor]:
        """
        Get the number of images and videos for each sample to calculate the separation length of the sample tensor.
        These parameters are not passed through the processor to avoid unpredictable impacts from interface modifications.

        Args:
            input_ids (`torch.LongTensor` of shape `(batch_size, sequence_length)`):
                Indices of input sequence tokens in the vocabulary.

        Returns:
            image_nums (`torch.LongTensor` of shape `(batch_size, num_images_sample)`)
            video_nums (`torch.LongTensor` of shape `(batch_size, num_videos_sample)`)
        """
        image_token_id = self.config.image_token_id
        video_token_id = self.config.video_token_id
        vision_start_token_id = self.config.vision_start_token_id

        if inputs_embeds is not None:
            vision_start_mask = (
                inputs_embeds
                == self.get_input_embeddings()(
                    torch.tensor(vision_start_token_id, dtype=torch.long, device=inputs_embeds.device)
                )
            )[..., 0]
            image_mask = (
                inputs_embeds
                == self.get_input_embeddings()(
                    torch.tensor(image_token_id, dtype=torch.long, device=inputs_embeds.device)
                )
            )[..., 0]
            video_mask = (
                inputs_embeds
                == self.get_input_embeddings()(
                    torch.tensor(video_token_id, dtype=torch.long, device=inputs_embeds.device)
                )
            )[..., 0]
        else:
            vision_start_mask = input_ids == vision_start_token_id
            image_mask = input_ids == image_token_id
            video_mask = input_ids == video_token_id

        vision_first_mask = torch.roll(vision_start_mask, shifts=1, dims=1)
        image_nums = torch.sum(vision_first_mask & image_mask, dim=1)
        video_nums = torch.sum(vision_first_mask & video_mask, dim=1)

        return image_nums, video_nums

    def _expand_inputs_for_generation(
        self,
        expand_size: int = 1,
        is_encoder_decoder: bool = False,
        input_ids: Optional[torch.LongTensor] = None,
        **model_kwargs,
    ) -> tuple[torch.LongTensor, dict[str, Any]]:
        # Overwritten -- Support for expanding tensors without a batch size dimension
        # e.g., pixel_values, image_grid_thw, pixel_values_videos, video_grid_thw, second_per_grid_t
        # pixel_values.shape[0] is sum(seqlen_images for samples)
        # image_grid_thw.shape[0] is sum(num_images for samples)

        if expand_size == 1:
            return input_ids, model_kwargs

        visual_keys = ["pixel_values", "image_grid_thw", "pixel_values_videos", "video_grid_thw", "second_per_grid_ts"]

        def _expand_dict_for_generation_visual(dict_to_expand):
            image_grid_thw = model_kwargs.get("image_grid_thw", None)
            video_grid_thw = model_kwargs.get("video_grid_thw", None)
            image_nums, video_nums = self._get_image_nums_and_video_nums(
                input_ids, inputs_embeds=model_kwargs.get("inputs_embeds", None)
            )

            def _repeat_interleave_samples(x, lengths, repeat_times):
                samples = torch.split(x, lengths)
                repeat_args = [repeat_times] + [1] * (x.dim() - 1)
                result = torch.cat([sample.repeat(*repeat_args) for sample in samples], dim=0)
                return result

            for key in dict_to_expand:
                if key == "pixel_values":
                    # split images into samples
                    samples = torch.split(image_grid_thw, list(image_nums))
                    # compute the sequence length of images for each sample
                    lengths = [torch.prod(sample, dim=1).sum() for sample in samples]
                    dict_to_expand[key] = _repeat_interleave_samples(
                        dict_to_expand[key], lengths=lengths, repeat_times=expand_size
                    )
                elif key == "image_grid_thw":
                    # get the num of images for each sample
                    lengths = list(image_nums)
                    dict_to_expand[key] = _repeat_interleave_samples(
                        dict_to_expand[key], lengths=lengths, repeat_times=expand_size
                    )
                elif key == "pixel_values_videos":
                    samples = torch.split(video_grid_thw, list(video_nums))
                    lengths = [torch.prod(sample, dim=1).sum() for sample in samples]
                    dict_to_expand[key] = _repeat_interleave_samples(
                        dict_to_expand[key], lengths=lengths, repeat_times=expand_size
                    )
                elif key == "video_grid_thw":
                    lengths = list(video_nums)
                    dict_to_expand[key] = _repeat_interleave_samples(
                        dict_to_expand[key], lengths=lengths, repeat_times=expand_size
                    )
                elif key == "second_per_grid_ts":
                    dict_to_expand[key] = _repeat_interleave_samples(
                        dict_to_expand[key], lengths=list(video_nums), repeat_times=expand_size
                    )
            return dict_to_expand

        def _expand_dict_for_generation(dict_to_expand):
            for key in dict_to_expand:
                if (
                    key != "cache_position"
                    and dict_to_expand[key] is not None
                    and isinstance(dict_to_expand[key], torch.Tensor)
                    and key not in visual_keys
                ):
                    dict_to_expand[key] = dict_to_expand[key].repeat_interleave(expand_size, dim=0)
            return dict_to_expand

        model_kwargs = _expand_dict_for_generation_visual(model_kwargs)

        if input_ids is not None:
            input_ids = input_ids.repeat_interleave(expand_size, dim=0)

        model_kwargs = _expand_dict_for_generation(model_kwargs)

        if is_encoder_decoder:
            if model_kwargs.get("encoder_outputs") is None:
                raise ValueError("If `is_encoder_decoder` is True, make sure that `encoder_outputs` is defined.")
            model_kwargs["encoder_outputs"] = _expand_dict_for_generation(model_kwargs["encoder_outputs"])

        return input_ids, model_kwargs


__all__ = ["Qwen2VLForConditionalGeneration", "Qwen2VLModel", "Qwen2VLPreTrainedModel", "Qwen2VLTextModel"]<|MERGE_RESOLUTION|>--- conflicted
+++ resolved
@@ -42,11 +42,7 @@
     TransformersKwargs,
     auto_docstring,
     can_return_tuple,
-<<<<<<< HEAD
     check_with,
-    is_torchdynamo_compiling,
-=======
->>>>>>> 64d8cf4f
     logging,
 )
 from ..qwen2.modeling_qwen2 import (
