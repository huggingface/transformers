--- conflicted
+++ resolved
@@ -169,12 +169,8 @@
         max_window_layers: Optional[int] = 80,
         layer_types: Optional[list[str]] = None,
         attention_dropout: Optional[float] = 0.0,
-<<<<<<< HEAD
         pad_token_id: Optional[int] = None,
-        rope_parameters: Optional[RopeParameters | dict[RopeParameters]] = None,
-=======
         rope_parameters: Optional[RopeParameters | dict[str, RopeParameters]] = None,
->>>>>>> 8a96f5fb
         **kwargs,
     ):
         self.vocab_size = vocab_size
