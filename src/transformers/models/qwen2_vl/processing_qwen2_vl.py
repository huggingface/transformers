--- conflicted
+++ resolved
@@ -76,9 +76,6 @@
     def __init__(self, image_processor=None, tokenizer=None, video_processor=None, chat_template=None, **kwargs):
         self.image_token = "<|image_pad|>" if not hasattr(tokenizer, "image_token") else tokenizer.image_token
         self.video_token = "<|video_pad|>" if not hasattr(tokenizer, "video_token") else tokenizer.video_token
-<<<<<<< HEAD
-        super().__init__(image_processor, tokenizer, video_processor, chat_template=chat_template)
-=======
         self.image_token_id = (
             tokenizer.image_token_id
             if getattr(tokenizer, "image_token_id", None)
@@ -89,8 +86,7 @@
             if getattr(tokenizer, "video_token_id", None)
             else tokenizer.convert_tokens_to_ids(self.video_token)
         )
-        super().__init__(image_processor, tokenizer, chat_template=chat_template)
->>>>>>> dc06e7ce
+        super().__init__(image_processor, tokenizer, video_processor, chat_template=chat_template)
 
     def __call__(
         self,
@@ -153,13 +149,9 @@
         if not isinstance(text, list):
             text = [text]
 
-<<<<<<< HEAD
-        if images is not None:
-=======
         text = text.copy()  # below lines change text in-place
 
         if image_grid_thw is not None:
->>>>>>> dc06e7ce
             merge_length = self.image_processor.merge_size**2
             index = 0
             for i in range(len(text)):
@@ -170,7 +162,7 @@
                 text[i] = text[i].replace("<|placeholder|>", self.image_token)
 
         if videos is not None:
-            merge_length = self.image_processor.merge_size**2
+            merge_length = self.video_processor.merge_size**2
             index = 0
             for i in range(len(text)):
                 while self.video_token in text[i]:
