# coding=utf-8
# Copyright 2024 The Qwen team, Alibaba Group and the HuggingFace Inc. team. All rights reserved.
#
# This code is based on EleutherAI's GPT-NeoX library and the GPT-NeoX
# and OPT implementations in this library. It has been modified from its
# original forms to accommodate minor architectural differences compared
# to GPT-NeoX and OPT used by the Meta AI team that trained the model.
#
# Licensed under the Apache License, Version 2.0 (the "License");
# you may not use this file except in compliance with the License.
# You may obtain a copy of the License at
#
#     http://www.apache.org/licenses/LICENSE-2.0
#
# Unless required by applicable law or agreed to in writing, software
# distributed under the License is distributed on an "AS IS" BASIS,
# WITHOUT WARRANTIES OR CONDITIONS OF ANY KIND, either express or implied.
# See the License for the specific language governing permissions and
# limitations under the License.
"""
Processor class for Qwen2-VL.
"""

from typing import List, Union

from ...feature_extraction_utils import BatchFeature
from ...image_utils import ImageInput, VideoInput
from ...processing_utils import ProcessingKwargs, ProcessorMixin, Unpack
from ...tokenization_utils_base import PreTokenizedInput, TextInput
from ...utils import logging


logger = logging.get_logger(__name__)


class Qwen2VLProcessorKwargs(ProcessingKwargs, total=False):
    _defaults = {
        "text_kwargs": {
            "padding": False,
        },
    }


class Qwen2VLProcessor(ProcessorMixin):
    r"""
    Constructs a Qwen2-VL processor which wraps a Qwen2-VL image processor and a Qwen2 tokenizer into a single processor.
    [`Qwen2VLProcessor`] offers all the functionalities of [`Qwen2VLImageProcessor`] and [`Qwen2TokenizerFast`]. See the
    [`~Qwen2VLProcessor.__call__`] and [`~Qwen2VLProcessor.decode`] for more information.
    Args:
        image_processor ([`Qwen2VLImageProcessor`], *optional*):
            The image processor is a required input.
        tokenizer ([`Qwen2TokenizerFast`], *optional*):
            The tokenizer is a required input.
        video_processor ([`Qwen2VLVideoProcessor`], *optional*):
            The video processor is a required input.
        chat_template (`str`, *optional*): A Jinja template which will be used to convert lists of messages
            in a chat into a tokenizable string.
    """

    attributes = ["image_processor", "tokenizer", "video_processor"]
    valid_kwargs = ["chat_template"]
    image_processor_class = "Qwen2VLImageProcessor"
    video_processor_class = "Qwen2VLVideoProcessor"
    tokenizer_class = ("Qwen2Tokenizer", "Qwen2TokenizerFast")

<<<<<<< HEAD
    def __init__(self, image_processor=None, tokenizer=None, video_processor=None, chat_template=None, **kwargs):
        super().__init__(image_processor, tokenizer, video_processor, chat_template=chat_template)
=======
    def __init__(self, image_processor=None, tokenizer=None, chat_template=None, **kwargs):
        self.image_token = "<|image_pad|>" if not hasattr(tokenizer, "image_token") else tokenizer.image_token
        self.video_token = "<|video_pad|>" if not hasattr(tokenizer, "video_token") else tokenizer.video_token
        super().__init__(image_processor, tokenizer, chat_template=chat_template)
>>>>>>> 72d1a4cd

    def __call__(
        self,
        images: ImageInput = None,
        text: Union[TextInput, PreTokenizedInput, List[TextInput], List[PreTokenizedInput]] = None,
        videos: VideoInput = None,
        **kwargs: Unpack[Qwen2VLProcessorKwargs],
    ) -> BatchFeature:
        """
        Main method to prepare for the model one or several sequences(s) and image(s). This method forwards the `text`
        and `kwargs` arguments to Qwen2TokenizerFast's [`~Qwen2TokenizerFast.__call__`] if `text` is not `None` to encode
        the text. To prepare the vision inputs, this method forwards the `vision_infos` and `kwrags` arguments to
        Qwen2VLImageProcessor's [`~Qwen2VLImageProcessor.__call__`] if `vision_infos` is not `None`.

        Args:
            images (`PIL.Image.Image`, `np.ndarray`, `torch.Tensor`, `List[PIL.Image.Image]`, `List[np.ndarray]`, `List[torch.Tensor]`):
                The image or batch of images to be prepared. Each image can be a PIL image, NumPy array or PyTorch
                tensor. Both channels-first and channels-last formats are supported.
            text (`str`, `List[str]`, `List[List[str]]`):
                The sequence or batch of sequences to be encoded. Each sequence can be a string or a list of strings
                (pretokenized string). If the sequences are provided as list of strings (pretokenized), you must set
                `is_split_into_words=True` (to lift the ambiguity with a batch of sequences).
            videos (`np.ndarray`, `torch.Tensor`, `List[np.ndarray]`, `List[torch.Tensor]`):
                The image or batch of videos to be prepared. Each video can be a 4D NumPy array or PyTorch
                tensor, or a nested list of 3D frames. Both channels-first and channels-last formats are supported.
            return_tensors (`str` or [`~utils.TensorType`], *optional*):
                If set, will return tensors of a particular framework. Acceptable values are:
                - `'tf'`: Return TensorFlow `tf.constant` objects.
                - `'pt'`: Return PyTorch `torch.Tensor` objects.
                - `'np'`: Return NumPy `np.ndarray` objects.
                - `'jax'`: Return JAX `jnp.ndarray` objects.

        Returns:
            [`BatchFeature`]: A [`BatchFeature`] with the following fields:

            - **input_ids** -- List of token ids to be fed to a model. Returned when `text` is not `None`.
            - **attention_mask** -- List of indices specifying which tokens should be attended to by the model (when
              `return_attention_mask=True` or if *"attention_mask"* is in `self.model_input_names` and if `text` is not
              `None`).
            - **pixel_values** -- Pixel values to be fed to a model. Returned when `images` is not `None`.
            - **pixel_values_videos** -- Pixel values of videos to be fed to a model. Returned when `videos` is not `None`.
            - **image_grid_thw** -- List of image 3D grid in LLM. Returned when `images` is not `None`.
            - **video_grid_thw** -- List of video 3D grid in LLM. Returned when `videos` is not `None`.
        """
        output_kwargs = self._merge_kwargs(
            Qwen2VLProcessorKwargs,
            tokenizer_init_kwargs=self.tokenizer.init_kwargs,
            **kwargs,
        )
        if images is not None:
            image_inputs = self.image_processor(images=images, videos=None, **output_kwargs["images_kwargs"])
            image_grid_thw = image_inputs["image_grid_thw"]
        else:
            image_inputs = {}
            image_grid_thw = None

        if videos is not None:
            videos_inputs = self.image_processor(images=None, videos=videos, **output_kwargs["videos_kwargs"])
            video_grid_thw = videos_inputs["video_grid_thw"]
        else:
            videos_inputs = {}
            video_grid_thw = None

        if not isinstance(text, list):
            text = [text]

        if image_grid_thw is not None:
            merge_length = self.image_processor.merge_size**2
            index = 0
            for i in range(len(text)):
                while self.image_token in text[i]:
                    text[i] = text[i].replace(
                        self.image_token, "<|placeholder|>" * (image_grid_thw[index].prod() // merge_length), 1
                    )
                    index += 1
                text[i] = text[i].replace("<|placeholder|>", self.image_token)

        if video_grid_thw is not None:
            merge_length = self.image_processor.merge_size**2
            index = 0
            for i in range(len(text)):
                while self.video_token in text[i]:
                    text[i] = text[i].replace(
                        self.video_token, "<|placeholder|>" * (video_grid_thw[index].prod() // merge_length), 1
                    )
                    index += 1
                text[i] = text[i].replace("<|placeholder|>", self.video_token)

        text_inputs = self.tokenizer(text, **output_kwargs["text_kwargs"])

        return BatchFeature(data={**text_inputs, **image_inputs, **videos_inputs})

    def batch_decode(self, *args, **kwargs):
        """
        This method forwards all its arguments to Qwen2TokenizerFast's [`~PreTrainedTokenizer.batch_decode`]. Please
        refer to the docstring of this method for more information.
        """
        return self.tokenizer.batch_decode(*args, **kwargs)

    def decode(self, *args, **kwargs):
        """
        This method forwards all its arguments to Qwen2TokenizerFast's [`~PreTrainedTokenizer.decode`]. Please refer to
        the docstring of this method for more information.
        """
        return self.tokenizer.decode(*args, **kwargs)

    def post_process_image_text_to_text(self, generated_outputs):
        """
        Post-process the output of the model to decode the text.

        Args:
            generated_outputs (`torch.Tensor` or `np.ndarray`):
                The output of the model `generate` function. The output is expected to be a tensor of shape `(batch_size, sequence_length)`
                or `(sequence_length,)`.

        Returns:
            `List[str]`: The decoded text.
        """
        return self.tokenizer.batch_decode(
            generated_outputs, skip_special_tokens=True, clean_up_tokenization_spaces=False
        )

    @property
    def model_input_names(self):
        tokenizer_input_names = self.tokenizer.model_input_names
        image_processor_input_names = self.image_processor.model_input_names
        return list(dict.fromkeys(tokenizer_input_names + image_processor_input_names))


__all__ = ["Qwen2VLProcessor"]<|MERGE_RESOLUTION|>--- conflicted
+++ resolved
@@ -63,15 +63,10 @@
     video_processor_class = "Qwen2VLVideoProcessor"
     tokenizer_class = ("Qwen2Tokenizer", "Qwen2TokenizerFast")
 
-<<<<<<< HEAD
     def __init__(self, image_processor=None, tokenizer=None, video_processor=None, chat_template=None, **kwargs):
-        super().__init__(image_processor, tokenizer, video_processor, chat_template=chat_template)
-=======
-    def __init__(self, image_processor=None, tokenizer=None, chat_template=None, **kwargs):
         self.image_token = "<|image_pad|>" if not hasattr(tokenizer, "image_token") else tokenizer.image_token
         self.video_token = "<|video_pad|>" if not hasattr(tokenizer, "video_token") else tokenizer.video_token
-        super().__init__(image_processor, tokenizer, chat_template=chat_template)
->>>>>>> 72d1a4cd
+        super().__init__(image_processor, tokenizer, video_processor, chat_template=chat_template)
 
     def __call__(
         self,
