# Copyright 2025 Deepseek AI and The HuggingFace Team. All rights reserved.
#
# Licensed under the Apache License, Version 2.0 (the "License");
# you may not use this file except in compliance with the License.
# You may obtain a copy of the License at
#
#     http://www.apache.org/licenses/LICENSE-2.0
#
# Unless required by applicable law or agreed to in writing, software
# distributed under the License is distributed on an "AS IS" BASIS,
# WITHOUT WARRANTIES OR CONDITIONS OF ANY KIND, either express or implied.
# See the License for the specific language governing permissions and
# limitations under the License.

from typing import Optional, Union

import torch
import torch.nn as nn

from ...cache_utils import Cache
from ...image_processing_utils_fast import (
    BatchFeature,
    DefaultFastImageProcessorKwargs,
    get_size_dict,
    group_images_by_shape,
    reorder_images,
)
from ...image_transforms import convert_to_rgb, to_channel_dimension_format
from ...image_utils import (
    OPENAI_CLIP_MEAN,
    OPENAI_CLIP_STD,
    ChannelDimension,
    ImageInput,
    PILImageResampling,
    SizeDict,
    infer_channel_dimension_format,
    is_scaled_image,
    make_flat_list_of_images,
    to_numpy_array,
    valid_images,
    validate_preprocess_arguments,
)
from ...processing_utils import Unpack
from ...tokenization_utils_base import (
    PreTokenizedInput,
    TextInput,
)
from ...utils import (
    TensorType,
    TransformersKwargs,
    auto_docstring,
    can_return_tuple,
    filter_out_non_signature_kwargs,
    is_torchvision_available,
    is_torchvision_v2_available,
    logging,
)
from ..auto import CONFIG_MAPPING, AutoConfig, AutoModel
from ..deepseek_vl.configuration_deepseek_vl import DeepseekVLConfig
from ..deepseek_vl.image_processing_deepseek_vl import DeepseekVLImageProcessor
from ..deepseek_vl.image_processing_deepseek_vl_fast import DeepseekVLImageProcessorFast
from ..deepseek_vl.modeling_deepseek_vl import (
    DeepseekVLForConditionalGeneration,
    DeepseekVLModel,
    DeepseekVLPreTrainedModel,
)
from ..deepseek_vl.processing_deepseek_vl import DeepseekVLProcessor, DeepseekVLProcessorKwargs
from ..idefics.modeling_idefics import IdeficsBaseModelOutputWithPast, IdeficsCausalLMOutputWithPast
from ..sam.modeling_sam import SamLayerNorm, SamVisionNeck


if is_torchvision_v2_available():
    from torchvision.transforms.v2 import functional as F

    from ...image_utils import pil_torch_interpolation_mapping
elif is_torchvision_available():
    from torchvision.transforms import functional as F

    from ...image_utils import pil_torch_interpolation_mapping


logger = logging.get_logger(__name__)


DEEPSEEK_VL_COMMON_CUSTOM_ARGS = r"""
    high_res_pixel_values (`torch.FloatTensor` of shape `(batch_size, num_channels, image_size, image_size), *optional*):
        The tensors corresponding to the input images. Pixel values can be obtained using
        [`AutoImageProcessor`].
"""


class DeepseekVLHybridConfig(DeepseekVLConfig):
    r"""
    This is the configuration class to store the configuration of a [`DeepseekVLHybridModel`]. It is used to instantiate a
    DeepseekVLHybrid model according to the specified arguments, defining the model architecture. Instantiating a configuration
    with the defaults will yield a similar configuration to that of the DeepseekVLHybrid
    [deepseek-community/deepseek-vl-7b-chat](https://huggingface.co/deepseek-community/deepseek-vl-7b-chat) architecture.

    Configuration objects inherit from [`PretrainedConfig`] and can be used to control the model outputs. Read the
    documentation from [`PretrainedConfig`] for more information.

    Args:
        text_config (`Union[AutoConfig, dict]`, *optional*, defaults to `LlamaConfig`):
            The config object or dictionary of the text backbone.
        vision_config (`Union[AutoConfig, dict]`,  *optional*, defaults to `SiglipVisionConfig`):
            The config object or dictionary of the vision backbone.
        high_res_vision_config (`Union[AutoConfig, dict]`,  *optional*, defaults to `SamVisionConfig`):
            The config object or dictionary of the high resolution vision backbone.
        image_token_id (`int`, *optional*, defaults to 100015):
            The index representing image tokens in the model's token vocabulary.

    Example:

    ```python
    >>> from transformers import DeepseekVLHybridConfig, DeepseekVLHybridModel

    >>> # Initializing a DeepseekVLHybrid deepseek-community/deepseek-vl-7b-chat style configuration
    >>> configuration = DeepseekVLHybridConfig()

    >>> # Initializing a model (with random weights) from the deepseek-community/deepseek-vl-7b-chat style configuration
    >>> model = DeepseekVLHybridModel(configuration)

    >>> # Accessing the model configuration
    >>> configuration = model.config
    ```"""

    model_type = "deepseek_vl_hybrid"
    sub_configs = {"text_config": AutoConfig, "vision_config": AutoConfig, "high_res_vision_config": AutoConfig}

    def __init__(
        self,
        text_config: AutoConfig = None,
        vision_config: AutoConfig = None,
        high_res_vision_config: AutoConfig = None,
        image_token_id: int = 100015,
        **kwargs,
    ):
        super().__init__(
            text_config=text_config,
            vision_config=vision_config,
            image_token_id=image_token_id,
            **kwargs,
        )

        if high_res_vision_config is None:
            high_res_vision_config = {}
            logger.info("`high_res_vision_config` is `None`. Initializing the `SamVisionConfig` with default values.")

        if isinstance(high_res_vision_config, dict):
            high_res_vision_config["model_type"] = high_res_vision_config.get("model_type", "sam_vision_model")
            high_res_vision_config = CONFIG_MAPPING[high_res_vision_config["model_type"]](**high_res_vision_config)

        self.high_res_vision_config = high_res_vision_config


class DeepseekVLHybridBaseModelOutputWithPast(IdeficsBaseModelOutputWithPast):
    pass


class DeepseekVLHybridCausalLMOutputWithPast(IdeficsCausalLMOutputWithPast):
    pass


class DeepseekVLHybridLayerNorm(SamLayerNorm):
    pass


class DeepseekVLSamVisionNeck(SamVisionNeck):
    def __init__(self, config):
        super().__init__(config)


class DeepseekVLSamVisionProj(nn.Module):
    def __init__(self, config, output_size: int = 24):
        super().__init__()
        self.config = config
        self.output_size = output_size

        self.conv1 = nn.Conv2d(
            config.output_channels, config.output_channels * 2, kernel_size=3, stride=2, padding=1, bias=False
        )
        self.conv2 = nn.Conv2d(
            config.output_channels * 2, config.output_channels * 4, kernel_size=3, stride=2, padding=1, bias=False
        )

    def forward(self, features: torch.Tensor) -> torch.Tensor:
        # interpolate Sam encodings to match Siglip encodings
        features = torch.nn.functional.interpolate(
            features,
            size=(4 * self.output_size, 4 * self.output_size),
            mode="bilinear",
            align_corners=False,
        )
        features = self.conv1(features)
        features = self.conv2(features)
        return features


class DeepseekVLHybridAligner(nn.Module):
    def __init__(self, config: DeepseekVLHybridConfig):
        super().__init__()

        in_channels = config.vision_config.hidden_size
        high_res_in_channels = config.high_res_vision_config.output_channels * 4
        out_channels = config.text_config.hidden_size

        self.vision_proj = nn.Linear(in_channels, out_channels // 2)
        self.high_res_vision_proj = nn.Linear(high_res_in_channels, out_channels // 2)

        self.act = nn.GELU()
        self.proj = nn.Linear(out_channels, out_channels)

    def forward(
        self,
        vision_encodings: torch.Tensor,
        high_res_vision_encodings: torch.Tensor,
    ) -> torch.Tensor:
        vision_encodings = self.vision_proj(vision_encodings)
        high_res_vision_encodings = self.high_res_vision_proj(high_res_vision_encodings)

        encodings = torch.concat([high_res_vision_encodings, vision_encodings], dim=-1)
        encodings = self.act(encodings)
        encodings = self.proj(encodings)

        return encodings


class DeepseekVLHybridPreTrainedModel(DeepseekVLPreTrainedModel):
    def _init_weights(self, module):
        """Initialize the weights"""
        if isinstance(module, nn.Linear):
            module.weight.data.normal_(mean=0.0, std=self.config.text_config.initializer_range)
            if module.bias is not None:
                module.bias.data.zero_()
        elif isinstance(module, nn.Conv2d):
            nn.init.kaiming_normal_(module.weight, mode="fan_out", nonlinearity="relu")
            if module.bias is not None:
                module.bias.data.zero_()
        elif isinstance(module, DeepseekVLHybridLayerNorm):
            module.weight.data.fill_(1.0)
            module.bias.data.zero_()
        elif isinstance(module, DeepseekVLHybridModel):
            module.high_res_vision_alpha.data.zero_()


class DeepseekVLHybridModel(DeepseekVLModel):
    def __init__(self, config):
        self.output_size = config.vision_config.image_size // config.vision_config.patch_size
        self.global_attn_index = config.high_res_vision_config.global_attn_indexes[0]

        self.high_res_vision_model = AutoModel.from_config(config.high_res_vision_config)
        self.high_res_vision_neck = DeepseekVLSamVisionNeck(config.high_res_vision_config)
        self.high_res_vision_proj = DeepseekVLSamVisionProj(
            config.high_res_vision_config, output_size=self.output_size
        )
        self.high_res_vision_alpha = nn.Parameter(torch.zeros(1))

        super().__init__(config)

    def get_low_res_image_features(self, pixel_values):
        output = self.vision_model(pixel_values)
        output = output[0]
        return output

    def get_high_res_image_features(self, pixel_values):
        output = self.high_res_vision_model(
            pixel_values=pixel_values,
            output_hidden_states=True,
            return_dict=True,
        )
        last_hidden_state = output.last_hidden_state
        last_hidden_state = self.high_res_vision_proj(last_hidden_state)

        hidden_states = output.hidden_states
        global_hidden_state = hidden_states[self.global_attn_index + 1]  # +1 for embedding layer
        global_hidden_state = self.high_res_vision_neck(global_hidden_state)
        global_hidden_state = self.high_res_vision_proj(global_hidden_state)

        output = last_hidden_state + global_hidden_state * self.high_res_vision_alpha

        # batch_size, hidden_size, height, width -> batch_size, seq_len, hidden_size
        output = output.permute(0, 2, 3, 1)
        output = output.reshape(output.shape[0], -1, output.shape[-1])

        return output

    def get_image_features(self, pixel_values, high_res_pixel_values):
        vision_encodings = self.get_low_res_image_features(pixel_values)
        high_res_vision_encodings = self.get_high_res_image_features(high_res_pixel_values)
        images_embeds = self.aligner(vision_encodings, high_res_vision_encodings)
        return images_embeds

    @can_return_tuple
    @auto_docstring(custom_args=DEEPSEEK_VL_COMMON_CUSTOM_ARGS)
    def forward(
        self,
        input_ids: torch.LongTensor = None,
        pixel_values: torch.FloatTensor = None,
        high_res_pixel_values: torch.FloatTensor = None,
        attention_mask: Optional[torch.Tensor] = None,
        position_ids: Optional[torch.LongTensor] = None,
        past_key_values: Optional[Cache] = None,
        cache_position: Optional[torch.LongTensor] = None,
        inputs_embeds: Optional[torch.FloatTensor] = None,
        use_cache: Optional[bool] = None,
        logits_to_keep: Union[int, torch.Tensor] = 0,
        **kwargs,
    ):
        if (input_ids is None) ^ (inputs_embeds is not None):
            raise ValueError(
                "You cannot specify both input_ids and inputs_embeds at the same time, and must specify either one"
            )

        if pixel_values is not None and high_res_pixel_values is None:
            raise ValueError("Both pixel_values and high_res_pixel_values should be specified at the same time")

        if inputs_embeds is None:
            inputs_embeds = self.get_input_embeddings()(input_ids)

        if pixel_values is not None:
            if input_ids is None:
                image_attention_mask = inputs_embeds == self.get_input_embeddings()(
                    torch.tensor(self.config.image_token_id, dtype=torch.long, device=inputs_embeds.device)
                )
                image_attention_mask = image_attention_mask.all(-1)
            else:
                image_attention_mask = input_ids == self.config.image_token_id

            image_attention_mask = image_attention_mask.unsqueeze(-1).expand_as(inputs_embeds).to(inputs_embeds.device)
            image_embeds = self.get_image_features(pixel_values, high_res_pixel_values)
            image_features = image_embeds.reshape(-1, inputs_embeds.shape[-1])
            image_features = image_features.to(inputs_embeds.device, inputs_embeds.dtype)
            inputs_embeds = inputs_embeds.masked_scatter(image_attention_mask, image_features)

        lm_output = self.language_model(
            inputs_embeds=inputs_embeds,
            attention_mask=attention_mask,
            position_ids=position_ids,
            past_key_values=past_key_values,
            use_cache=use_cache,
            cache_position=cache_position,
            logits_to_keep=logits_to_keep,
            **kwargs,
        )

        return DeepseekVLHybridBaseModelOutputWithPast(
            last_hidden_state=lm_output.last_hidden_state,
            past_key_values=lm_output.past_key_values,
            hidden_states=lm_output.hidden_states,
            attentions=lm_output.attentions,
            image_hidden_states=image_embeds if pixel_values is not None else None,
        )


class DeepseekVLHybridForConditionalGeneration(DeepseekVLForConditionalGeneration):
    @can_return_tuple
    @auto_docstring(custom_args=DEEPSEEK_VL_COMMON_CUSTOM_ARGS)
    def forward(
        self,
        input_ids: torch.LongTensor = None,
        pixel_values: torch.FloatTensor = None,
        high_res_pixel_values: torch.FloatTensor = None,
        attention_mask: Optional[torch.Tensor] = None,
        position_ids: Optional[torch.LongTensor] = None,
        past_key_values: Optional[Cache] = None,
        cache_position: Optional[torch.LongTensor] = None,
        inputs_embeds: Optional[torch.FloatTensor] = None,
        labels: Optional[torch.LongTensor] = None,
        use_cache: Optional[bool] = None,
        logits_to_keep: Union[int, torch.Tensor] = 0,
        **kwargs: Unpack[TransformersKwargs],
    ):
        r"""
        labels (`torch.LongTensor` of shape `(batch_size, sequence_length)`, *optional*):
            Labels for computing the masked language modeling loss. Indices should either be in `[0, ...,
            config.vocab_size]` or -100 (see `input_ids` docstring). Tokens with indices set to `-100` are ignored
            (masked), the loss is only computed for the tokens with labels in `[0, ..., config.vocab_size]`.
        """
        outputs = self.model(
            input_ids=input_ids,
            pixel_values=pixel_values,
            high_res_pixel_values=high_res_pixel_values,
            attention_mask=attention_mask,
            position_ids=position_ids,
            past_key_values=past_key_values,
            inputs_embeds=inputs_embeds,
            use_cache=use_cache,
            cache_position=cache_position,
            **kwargs,
        )
        hidden_states = outputs.last_hidden_state
        # Only compute necessary logits, and do not upcast them to float if we are not computing the loss
        slice_indices = slice(-logits_to_keep, None) if isinstance(logits_to_keep, int) else logits_to_keep
        logits = self.lm_head(hidden_states[:, slice_indices, :])

        loss = None
        if labels is not None:
            loss = self.loss_function(
                logits=logits, labels=labels, vocab_size=self.config.text_config.vocab_size, **kwargs
            )

        return DeepseekVLHybridCausalLMOutputWithPast(
            loss=loss,
            logits=logits,
            past_key_values=outputs.past_key_values,
            hidden_states=outputs.hidden_states,
            attentions=outputs.attentions,
            image_hidden_states=outputs.image_hidden_states,
        )

    def prepare_inputs_for_generation(
        self,
        input_ids,
        past_key_values=None,
        inputs_embeds=None,
        pixel_values=None,
        high_res_pixel_values=None,
        attention_mask=None,
        cache_position=None,
        logits_to_keep=None,
        **kwargs,
    ):
        model_inputs = super().prepare_inputs_for_generation(
            input_ids,
            past_key_values=past_key_values,
            inputs_embeds=inputs_embeds,
            attention_mask=attention_mask,
            cache_position=cache_position,
            logits_to_keep=logits_to_keep,
            **kwargs,
        )

        if cache_position[0] == 0:
            # If we're in cached decoding stage, pixel values should be None because input ids do not contain special image token anymore
            # Otherwise we need pixel values to be passed to model
            model_inputs["pixel_values"] = pixel_values
            model_inputs["high_res_pixel_values"] = high_res_pixel_values

        return model_inputs


class DeepseekVLHybridImageProcessor(DeepseekVLImageProcessor):
    r"""
    Constructs a DEEPSEEK_VL_HYBRID image processor.

    Args:
        do_resize (`bool`, *optional*, defaults to `True`):
            Whether to resize the image's (height, width) dimensions to the specified `size`. Can be overridden by the
            `do_resize` parameter in the `preprocess` method.
        size (`dict`, *optional*, defaults to `{"height": 384, "width": 384}`):
            Size of the output image after resizing. Can be overridden by the `size` parameter in the `preprocess`
            method.
        high_res_size (`dict`, *optional*, defaults to `{"height": 1024, "width": 1024}`):
            Size of the high resolution output image after resizing. Can be overridden by the `high_res_size` parameter in the `preprocess`
            method.
        min_size (`int`, *optional*, defaults to 14):
            The minimum allowed size for the resized image. Ensures that neither the height nor width
            falls below this value after resizing.
        resample (`PILImageResampling`, *optional*, defaults to `Resampling.BICUBIC`):
            Resampling filter to use if resizing the image. Only has an effect if `do_resize` is set to `True`. Can be
            overridden by the `resample` parameter in the `preprocess` method.
        high_res_resample (`PILImageResampling`, *optional*, defaults to `Resampling.BICUBIC`):
            Resampling filter to use if resizing the image. Only has an effect if `do_resize` is set to `True`. Can be
            overridden by the `high_res_resample` parameter in the `preprocess` method.
        do_rescale (`bool`, *optional*, defaults to `True`):
            Whether to rescale the image by the specified scale `rescale_factor`. Can be overridden by the
            `do_rescale` parameter in the `preprocess` method.
        rescale_factor (`int` or `float`, *optional*, defaults to `1/255`):
            Scale factor to use if rescaling the image. Only has an effect if `do_rescale` is set to `True`. Can be
            overridden by the `rescale_factor` parameter in the `preprocess` method.
        do_normalize (`bool`, *optional*, defaults to `True`):
            Whether to normalize the image. Can be overridden by the `do_normalize` parameter in the `preprocess`
            method. Can be overridden by the `do_normalize` parameter in the `preprocess` method.
        image_mean (`float` or `list[float]`, *optional*, defaults to `IMAGENET_STANDARD_MEAN`):
            Mean to use if normalizing the image. This is a float or list of floats the length of the number of
            channels in the image. Can be overridden by the `image_mean` parameter in the `preprocess` method. Can be
            overridden by the `image_mean` parameter in the `preprocess` method.
        image_std (`float` or `list[float]`, *optional*, defaults to `IMAGENET_STANDARD_STD`):
            Standard deviation to use if normalizing the image. This is a float or list of floats the length of the
            number of channels in the image. Can be overridden by the `image_std` parameter in the `preprocess` method.
            Can be overridden by the `image_std` parameter in the `preprocess` method.
        high_res_image_mean (`float` or `list[float]`, *optional*, defaults to `OPENAI_CLIP_MEAN`):
            Mean to use if normalizing the high resolution image. This is a float or list of floats the length of the number of
            channels in the image. Can be overridden by the `high_res_image_mean` parameter in the `preprocess` method.
        high_res_image_std (`float` or `list[float]`, *optional*, defaults to `OPENAI_CLIP_STD`):
            Standard deviation to use if normalizing the high resolution image. This is a float or list of floats the length of the
            number of channels in the image. Can be overridden by the `high_res_image_std` parameter in the `preprocess` method.
        do_convert_rgb (`bool`, *optional*, defaults to `True`):
            Whether to convert the image to RGB.
    """

    model_input_names = ["pixel_values", "high_res_pixel_values"]

    def __init__(
        self,
        do_resize: bool = True,
        size: Optional[dict[str, int]] = None,
        high_res_size: Optional[dict[str, int]] = None,
        min_size: int = 14,
        resample: PILImageResampling = PILImageResampling.BICUBIC,
        high_res_resample: PILImageResampling = PILImageResampling.BICUBIC,
        do_rescale: bool = True,
        rescale_factor: Union[int, float] = 1 / 255,
        do_normalize: bool = True,
        image_mean: Optional[Union[float, list[float]]] = None,
        image_std: Optional[Union[float, list[float]]] = None,
        high_res_image_mean: Optional[Union[float, list[float]]] = None,
        high_res_image_std: Optional[Union[float, list[float]]] = None,
        do_convert_rgb: Optional[bool] = None,
        **kwargs,
    ) -> None:
        high_res_size = high_res_size if high_res_size is not None else {"height": 1024, "width": 1024}
        high_res_size = get_size_dict(high_res_size, default_to_square=True)

        self.high_res_size = high_res_size
        self.high_res_image_mean = high_res_image_mean if high_res_image_mean is not None else OPENAI_CLIP_MEAN
        self.high_res_image_std = high_res_image_std if high_res_image_std is not None else OPENAI_CLIP_STD

        self.resample = resample
        self.high_res_resample = high_res_resample

        super().__init__(
            do_resize=do_resize,
            size=size,
            min_size=min_size,
            resample=resample,
            do_rescale=do_rescale,
            rescale_factor=rescale_factor,
            do_normalize=do_normalize,
            image_mean=image_mean,
            image_std=image_std,
            do_convert_rgb=do_convert_rgb,
            **kwargs,
        )

        if high_res_image_mean is None:
            self.high_res_background_color = (127, 127, 127)
        else:
            self.high_res_background_color = tuple(int(x * 255) for x in high_res_image_mean)

    @filter_out_non_signature_kwargs()
    def preprocess(
        self,
        images: ImageInput,
        do_resize: Optional[bool] = None,
        size: Optional[dict[str, int]] = None,
        high_res_size: Optional[dict[str, int]] = None,
        resample: PILImageResampling = None,
        high_res_resample: PILImageResampling = None,
        do_rescale: Optional[bool] = None,
        rescale_factor: Optional[float] = None,
        do_normalize: Optional[bool] = None,
        image_mean: Optional[Union[float, list[float]]] = None,
        image_std: Optional[Union[float, list[float]]] = None,
        high_res_image_mean: Optional[Union[float, list[float]]] = None,
        high_res_image_std: Optional[Union[float, list[float]]] = None,
        return_tensors: Optional[Union[str, TensorType]] = None,
        data_format: Union[str, ChannelDimension] = ChannelDimension.FIRST,
        input_data_format: Optional[Union[str, ChannelDimension]] = None,
        do_convert_rgb: Optional[bool] = None,
    ):
        """
        Preprocess an image or batch of images.

        Args:
            images (`ImageInput`):
                Image to preprocess. Expects a single or batch of images with pixel values ranging from 0 to 255. If
                passing in images with pixel values between 0 and 1, set `do_rescale=False`.
            do_resize (`bool`, *optional*, defaults to `self.do_resize`):
                Whether to resize the image.
            size (`Dict[str, int]`, *optional*, defaults to `self.size`):
                Dictionary in the format `{"height": h, "width": w}` specifying the size of the output image after
                resizing.
            high_res_size (`Dict[str, int]`, *optional*, defaults to `self.high_res_size`):
                Dictionary in the format `{"height": h, "width": w}` specifying the size of the high resolution output image after
                resizing.
            resample (`PILImageResampling` filter, *optional*, defaults to `self.resample`):
                `PILImageResampling` filter to use if resizing the image e.g. `PILImageResampling.BILINEAR`. Only has
                an effect if `do_resize` is set to `True`.
            high_res_resample (`PILImageResampling` filter, *optional*, defaults to `self.resample`):
                `PILImageResampling` filter to use if resizing the image e.g. `PILImageResampling.BICUBIC`. Only has
                an effect if `do_resize` is set to `True`.
            do_rescale (`bool`, *optional*, defaults to `self.do_rescale`):
                Whether to rescale the image values between [0 - 1].
            rescale_factor (`float`, *optional*, defaults to `self.rescale_factor`):
                Rescale factor to rescale the image by if `do_rescale` is set to `True`.
            do_normalize (`bool`, *optional*, defaults to `self.do_normalize`):
                Whether to normalize the image.
            image_mean (`float` or `List[float]`, *optional*, defaults to `self.image_mean`):
                Image mean to use if `do_normalize` is set to `True`.
            image_std (`float` or `List[float]`, *optional*, defaults to `self.image_std`):
                Image standard deviation to use if `do_normalize` is set to `True`.
            high_res_image_mean (`float` or `List[float]`, *optional*, defaults to `self.high_res_image_mean`):
                Image mean to use if `do_normalize` is set to `True`.
            high_res_image_std (`float` or `List[float]`, *optional*, defaults to `self.high_res_image_std`):
                Image standard deviation to use if `do_normalize` is set to `True`.
            return_tensors (`str` or `TensorType`, *optional*):
                The type of tensors to return. Can be one of:
                - Unset: Return a list of `np.ndarray`.
                - `TensorType.TENSORFLOW` or `'tf'`: Return a batch of type `tf.Tensor`.
                - `TensorType.PYTORCH` or `'pt'`: Return a batch of type `torch.Tensor`.
                - `TensorType.NUMPY` or `'np'`: Return a batch of type `np.ndarray`.
                - `TensorType.JAX` or `'jax'`: Return a batch of type `jax.numpy.ndarray`.
            data_format (`ChannelDimension` or `str`, *optional*, defaults to `ChannelDimension.FIRST`):
                The channel dimension format for the output image. Can be one of:
                - `"channels_first"` or `ChannelDimension.FIRST`: image in (num_channels, height, width) format.
                - `"channels_last"` or `ChannelDimension.LAST`: image in (height, width, num_channels) format.
                - Unset: Use the channel dimension format of the input image.
            input_data_format (`ChannelDimension` or `str`, *optional*):
                The channel dimension format for the input image. If unset, the channel dimension format is inferred
                from the input image. Can be one of:
                - `"channels_first"` or `ChannelDimension.FIRST`: image in (num_channels, height, width) format.
                - `"channels_last"` or `ChannelDimension.LAST`: image in (height, width, num_channels) format.
                - `"none"` or `ChannelDimension.NONE`: image in (height, width) format.
            do_convert_rgb (`bool`, *optional*, defaults to `self.do_convert_rgb`):
                Whether to convert the image to RGB.
        """
        do_resize = do_resize if do_resize is not None else self.do_resize
        do_rescale = do_rescale if do_rescale is not None else self.do_rescale
        do_normalize = do_normalize if do_normalize is not None else self.do_normalize
        resample = resample if resample is not None else self.resample
        high_res_resample = high_res_resample if high_res_resample is not None else self.high_res_resample
        rescale_factor = rescale_factor if rescale_factor is not None else self.rescale_factor
        image_mean = image_mean if image_mean is not None else self.image_mean
        image_std = image_std if image_std is not None else self.image_std
        high_res_image_mean = high_res_image_mean if high_res_image_mean is not None else self.high_res_image_mean
        high_res_image_std = high_res_image_std if high_res_image_std is not None else self.high_res_image_std
        do_convert_rgb = do_convert_rgb if do_convert_rgb is not None else self.do_convert_rgb

        size = size if size is not None else self.size
        size_dict = get_size_dict(size)
        high_res_size = high_res_size if high_res_size is not None else self.high_res_size
        high_res_size_dict = get_size_dict(high_res_size)

<<<<<<< HEAD
=======
        images = self.fetch_images(images)
>>>>>>> 34108a22
        images = make_flat_list_of_images(images)

        if not valid_images(images):
            raise ValueError(
                "Invalid image type. Must be of type PIL.Image.Image, numpy.ndarray, "
                "torch.Tensor, tf.Tensor or jax.ndarray."
            )
        validate_preprocess_arguments(
            do_rescale=do_rescale,
            rescale_factor=rescale_factor,
            do_normalize=do_normalize,
            image_mean=image_mean,
            image_std=image_std,
            do_resize=do_resize,
            size=size,
            resample=resample,
        )

        if do_convert_rgb:
            images = [convert_to_rgb(image) for image in images]

        # All transformations expect numpy arrays.
        images = [to_numpy_array(image) for image in images]

        if do_rescale and is_scaled_image(images[0]):
            logger.warning_once(
                "It looks like you are trying to rescale already rescaled images. If the input"
                " images have pixel values between 0 and 1, set `do_rescale=False` to avoid rescaling them again."
            )

        if input_data_format is None:
            # We assume that all images have the same channel dimension format.
            input_data_format = infer_channel_dimension_format(images[0])

        all_images = []
        all_high_res_images = []
        for image in images:
            # high_res_image: resize (high) -> rescale -> normalize (high)
            # low_res_image:  resize (high) -> rescale -> resize (low) -> normalize (low)
            high_res_image = image
            if do_resize:
                high_res_image = self.resize(
                    image=high_res_image,
                    size=high_res_size_dict,
                    background_color=self.high_res_background_color,
                    resample=high_res_resample,
                    input_data_format=input_data_format,
                )
                image = self.resize(
                    image=high_res_image,
                    size=size_dict,
                    background_color=self.background_color,
                    resample=resample,
                    input_data_format=input_data_format,
                )

            if do_rescale:
                image = self.rescale(image=image, scale=rescale_factor, input_data_format=input_data_format)
                high_res_image = self.rescale(
                    image=high_res_image, scale=rescale_factor, input_data_format=input_data_format
                )

            if do_normalize:
                image = self.normalize(
                    image=image, mean=image_mean, std=image_std, input_data_format=input_data_format
                )
                high_res_image = self.normalize(
                    image=high_res_image,
                    mean=high_res_image_mean,
                    std=high_res_image_std,
                    input_data_format=input_data_format,
                )

            image = to_channel_dimension_format(image, data_format, input_channel_dim=input_data_format)
            high_res_image = to_channel_dimension_format(
                high_res_image, data_format, input_channel_dim=input_data_format
            )

            all_images.append(image)
            all_high_res_images.append(high_res_image)

        data = {"pixel_values": all_images, "high_res_pixel_values": all_high_res_images}
        return BatchFeature(data=data, tensor_type=return_tensors)


class DeepseekVLHybridFastImageProcessorKwargs(DefaultFastImageProcessorKwargs):
    r"""
    min_size (`int`, *optional*, defaults to 14):
        The minimum allowed size for the resized image. Ensures that neither the height nor width
        falls below this value after resizing.
     high_res_size (`dict`, *optional*, defaults to `{"height": 1024, "width": 1024}`):
        Size of the high resolution output image after resizing. Can be overridden by the `high_res_size` parameter in the `preprocess`
        method.
    high_res_resample (`PILImageResampling`, *optional*, defaults to `Resampling.BICUBIC`):
        Resampling filter to use if resizing the image. Only has an effect if `do_resize` is set to `True`. Can be
        overridden by the `high_res_resample` parameter in the `preprocess` method.
    high_res_image_mean (`float` or `list[float]`, *optional*, defaults to `OPENAI_CLIP_MEAN`):
        Mean to use if normalizing the high resolution image. This is a float or list of floats the length of the number of
        channels in the image. Can be overridden by the `high_res_image_mean` parameter in the `preprocess` method.
    high_res_image_std (`float` or `list[float]`, *optional*, defaults to `OPENAI_CLIP_STD`):
        Standard deviation to use if normalizing the high resolution image. This is a float or list of floats the length of the
        number of channels in the image. Can be overridden by the `high_res_image_std` parameter in the `preprocess` method.
    """

    min_size: int
    high_res_size: dict
    high_res_resample: "PILImageResampling"
    high_res_image_mean: list[float]
    high_res_image_std: list[float]


class DeepseekVLHybridImageProcessorFast(DeepseekVLImageProcessorFast):
    high_res_image_mean = OPENAI_CLIP_MEAN
    high_res_image_std = OPENAI_CLIP_STD
    high_res_size = {"height": 1024, "width": 1024}
    high_res_resample = PILImageResampling.BICUBIC
    model_input_names = ["pixel_values", "high_res_pixel_values"]

    def __init__(self, **kwargs: Unpack[DeepseekVLHybridFastImageProcessorKwargs]):
        if kwargs.get("image_mean") is None:
            background_color = (127, 127, 127)
        else:
            background_color = tuple([int(x * 255) for x in kwargs.get("image_mean")])
        if kwargs.get("high_res_image_mean") is None:
            high_res_background_color = (127, 127, 127)
        else:
            high_res_background_color = tuple(int(x * 255) for x in kwargs.get("high_res_image_mean"))
        DeepseekVLImageProcessorFast().__init__(**kwargs)
        self.background_color = tuple(background_color)
        self.high_res_background_color = tuple(high_res_background_color)

    def _further_process_kwargs(
        self,
        size: Optional[SizeDict] = None,
        high_res_size: Optional[SizeDict] = None,
        default_to_square: Optional[bool] = None,
        image_mean: Optional[Union[float, list[float]]] = None,
        image_std: Optional[Union[float, list[float]]] = None,
        high_res_image_mean: Optional[Union[float, list[float]]] = None,
        high_res_image_std: Optional[Union[float, list[float]]] = None,
        data_format: Optional[ChannelDimension] = None,
        **kwargs,
    ) -> dict:
        """
        Update kwargs that need further processing before being validated
        Can be overridden by subclasses to customize the processing of kwargs.
        """
        if kwargs is None:
            kwargs = {}
        if size is not None:
            size = SizeDict(**get_size_dict(size=size, default_to_square=default_to_square))
        if high_res_size is not None:
            high_res_size = SizeDict(**get_size_dict(size=high_res_size, default_to_square=default_to_square))
        if isinstance(image_mean, list):
            image_mean = tuple(image_mean)
        if isinstance(image_std, list):
            image_std = tuple(image_std)
        if isinstance(high_res_image_mean, list):
            high_res_image_mean = tuple(high_res_image_mean)
        if isinstance(high_res_image_std, list):
            high_res_image_std = tuple(high_res_image_std)
        if data_format is None:
            data_format = ChannelDimension.FIRST

        high_res_resample = kwargs.pop("high_res_resample")
        kwargs["high_res_interpolation"] = (
            pil_torch_interpolation_mapping[high_res_resample]
            if isinstance(high_res_resample, (int, PILImageResampling))
            else high_res_resample
        )

        low_res_resample = kwargs.pop("resample")
        kwargs["interpolation"] = (
            pil_torch_interpolation_mapping[low_res_resample]
            if isinstance(low_res_resample, (int, PILImageResampling))
            else low_res_resample
        )

        kwargs["size"] = size
        kwargs["high_res_size"] = high_res_size
        kwargs["image_mean"] = image_mean
        kwargs["image_std"] = image_std
        kwargs["high_res_image_mean"] = high_res_image_mean
        kwargs["high_res_image_std"] = high_res_image_std
        kwargs["data_format"] = data_format

        return kwargs

    def _preprocess(
        self,
        images: list["torch.Tensor"],
        do_resize: bool,
        size: SizeDict,
        high_res_size: SizeDict,
        min_size: int,
        interpolation: Optional["F.InterpolationMode"],
        high_res_interpolation: Optional["F.InterpolationMode"],
        do_rescale: bool,
        rescale_factor: float,
        do_normalize: bool,
        image_mean: Optional[Union[float, list[float]]],
        image_std: Optional[Union[float, list[float]]],
        high_res_image_mean: Optional[Union[float, list[float]]],
        high_res_image_std: Optional[Union[float, list[float]]],
        disable_grouping: Optional[bool],
        return_tensors: Optional[Union[str, TensorType]],
        do_pad: bool = True,
        **kwargs,
    ) -> BatchFeature:
        # Group images by size for batched resizing
        grouped_images, grouped_images_index = group_images_by_shape(images, disable_grouping=disable_grouping)
        high_res_resized_images_grouped = {}
        for shape, stacked_images in grouped_images.items():
            if do_resize:
                stacked_high_res_images = self.resize(
                    image=stacked_images, size=high_res_size, min_size=min_size, interpolation=high_res_interpolation
                )
            high_res_resized_images_grouped[shape] = stacked_high_res_images
        high_res_resized_images = reorder_images(high_res_resized_images_grouped, grouped_images_index)

        # Group images by size for further processing
        # Needed in case do_resize is False, or resize returns images with different sizes
        grouped_high_res_images, grouped_high_res_images_index = group_images_by_shape(
            high_res_resized_images, disable_grouping=disable_grouping
        )
        high_res_padded_images = {}
        high_res_processed_images_grouped = {}
        for shape, stacked_high_res_images in grouped_high_res_images.items():
            if do_pad:
                stacked_high_res_images = self.pad_to_square(
                    stacked_high_res_images, background_color=self.high_res_background_color
                )
                high_res_padded_images[shape] = stacked_high_res_images
            # Fused rescale and normalize
            stacked_high_res_images = self.rescale_and_normalize(
                stacked_high_res_images,
                do_rescale,
                rescale_factor,
                do_normalize,
                high_res_image_mean,
                high_res_image_std,
            )
            high_res_processed_images_grouped[shape] = stacked_high_res_images
        high_res_processed_images = reorder_images(high_res_processed_images_grouped, grouped_high_res_images_index)
        high_res_processed_images = (
            torch.stack(high_res_processed_images, dim=0) if return_tensors else high_res_processed_images
        )

        resized_images_grouped = {}
        for shape, stacked_high_res_padded_images in high_res_padded_images.items():
            if do_resize:
                stacked_images = self.resize(
                    image=stacked_high_res_padded_images, size=size, min_size=min_size, interpolation=interpolation
                )
            resized_images_grouped[shape] = stacked_images
        resized_images = reorder_images(resized_images_grouped, grouped_high_res_images_index)

        grouped_resized_images, grouped_resized_images_index = group_images_by_shape(
            resized_images, disable_grouping=disable_grouping
        )
        processed_images_grouped = {}
        for shape, stacked_images in grouped_resized_images.items():
            if do_pad:
                stacked_images = self.pad_to_square(stacked_images, background_color=self.background_color)
            # Fused rescale and normalize
            stacked_images = self.rescale_and_normalize(
                stacked_images, do_rescale, rescale_factor, do_normalize, image_mean, image_std
            )
            processed_images_grouped[shape] = stacked_images
        processed_images = reorder_images(processed_images_grouped, grouped_resized_images_index)
        processed_images = torch.stack(processed_images, dim=0) if return_tensors else processed_images

        return BatchFeature(
            data={"pixel_values": processed_images, "high_res_pixel_values": high_res_processed_images},
            tensor_type=return_tensors,
        )


class DeepseekVLHybridProcessorKwargs(DeepseekVLProcessorKwargs):
    pass


class DeepseekVLHybridProcessor(DeepseekVLProcessor):
    def __call__(
        self,
        text: Union[TextInput, PreTokenizedInput, list[TextInput], list[PreTokenizedInput]] = None,
        images: ImageInput = None,
        **kwargs: Unpack[DeepseekVLHybridProcessorKwargs],
    ) -> BatchFeature:
        """
        Main method to prepare for the model one or several sequences(s) and image(s). This method forwards the `text`
        and `kwargs` arguments to LlamaTokenizerFast's [`~LlamaTokenizerFast.__call__`] if `text` is not `None` to encode
        the text. To prepare the image(s), this method forwards the `images` and `kwrags` arguments to
        DeepseekVLHybridImageProcessor's [`~DeepseekVLHybridImageProcessor.__call__`] if `images` is not `None`. Please refer to the doctsring
        of the above two methods for more information.

        Args:
            text (`str`, `List[str]`, `List[List[str]]`):
                The sequence or batch of sequences to be encoded. Each sequence can be a string or a list of strings
                (pretokenized string). If the sequences are provided as list of strings (pretokenized), you must set
                `is_split_into_words=True` (to lift the ambiguity with a batch of sequences).
            images (`PIL.Image.Image`, `np.ndarray`, `torch.Tensor`, `List[PIL.Image.Image]`, `List[np.ndarray]`, `List[torch.Tensor]`):
                The image or batch of images to be prepared. Each image can be a PIL image, NumPy array or PyTorch
                tensor. Both channels-first and channels-last formats are supported.
            return_tensors (`str` or [`~utils.TensorType`], *optional*):
                If set, will return tensors of a particular framework. Acceptable values are:
                - `'tf'`: Return TensorFlow `tf.constant` objects.
                - `'pt'`: Return PyTorch `torch.Tensor` objects.
                - `'np'`: Return NumPy `np.ndarray` objects.
                - `'jax'`: Return JAX `jnp.ndarray` objects.

        Returns:
            [`BatchFeature`]: A [`BatchFeature`] with the following fields:

            - **input_ids** -- List of token ids to be fed to a model. Returned when `text` is not `None`.
            - **attention_mask** -- List of indices specifying which tokens should be attended to by the model (when
            `return_attention_mask=True` or if *"attention_mask"* is in `self.model_input_names` and if `text` is not
            `None`).
            - **pixel_values** -- Pixel values to be fed to a model. Returned when `images` is not `None`.
        """
        output_kwargs = self._merge_kwargs(
            DeepseekVLHybridProcessorKwargs, tokenizer_init_kwargs=self.tokenizer.init_kwargs, **kwargs
        )
        if text is None and images is None:
            raise ValueError("You must specify either text or images.")

        if text is not None:
            if isinstance(text, str):
                text = [text]
            elif not (isinstance(text, (list, tuple)) and all(isinstance(t, str) for t in text)):
                raise ValueError("Invalid input text. Please provide a string, or a list of strings")

        prompt_strings = []
        one_img_tokens = self.image_token * self.num_image_tokens
        for prompt in text:
            prompt = prompt.replace(self.image_token, one_img_tokens)
            prompt_strings.append(prompt)

        data = self.tokenizer(prompt_strings, **output_kwargs["text_kwargs"])

        # process images if pixel_values are provided
        if images is not None:
            inputs = self.image_processor(images, **output_kwargs["images_kwargs"])
            data["pixel_values"] = inputs["pixel_values"]
            data["high_res_pixel_values"] = inputs["high_res_pixel_values"]

        return BatchFeature(data=data)


__all__ = [
    "DeepseekVLHybridConfig",
    "DeepseekVLHybridPreTrainedModel",
    "DeepseekVLHybridModel",
    "DeepseekVLHybridForConditionalGeneration",
    "DeepseekVLHybridImageProcessor",
    "DeepseekVLHybridImageProcessorFast",
    "DeepseekVLHybridProcessor",
]<|MERGE_RESOLUTION|>--- conflicted
+++ resolved
@@ -632,10 +632,7 @@
         high_res_size = high_res_size if high_res_size is not None else self.high_res_size
         high_res_size_dict = get_size_dict(high_res_size)
 
-<<<<<<< HEAD
-=======
         images = self.fetch_images(images)
->>>>>>> 34108a22
         images = make_flat_list_of_images(images)
 
         if not valid_images(images):
