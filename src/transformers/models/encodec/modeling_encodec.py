# coding=utf-8
# Copyright 2023 Meta Platforms, Inc. and affiliates, and the HuggingFace Inc. team. All rights reserved.
#
# Licensed under the Apache License, Version 2.0 (the "License");
# you may not use this file except in compliance with the License.
# You may obtain a copy of the License at
#
#     http://www.apache.org/licenses/LICENSE-2.0
#
# Unless required by applicable law or agreed to in writing, software
# distributed under the License is distributed on an "AS IS" BASIS,
# WITHOUT WARRANTIES OR CONDITIONS OF ANY KIND, either express or implied.
# See the License for the specific language governing permissions and
# limitations under the License.
""" PyTorch EnCodec model."""

import math
from dataclasses import dataclass
from typing import List, Optional, Tuple, Union

import numpy as np
import torch
import torch.utils.checkpoint
from torch import nn

from ...modeling_utils import PreTrainedModel
from ...utils import (
    ModelOutput,
    add_start_docstrings,
    logging,
)
from .configuration_encodec import EncodecConfig


logger = logging.get_logger(__name__)


# General docstring
_CONFIG_FOR_DOC = "EncodecConfig"


ENCODEC_PRETRAINED_MODEL_ARCHIVE_LIST = [
    "Matthijs/encodec_24khz",
    "Matthijs/encodec_48khz",
    # See all EnCodec models at https://huggingface.co/models?filter=encodec
]


@dataclass
class EncodecOutput(ModelOutput):
    """
    Args:
        # TODO

    """

    audio_codes: torch.FloatTensor = None
<<<<<<< HEAD
    audio_values: torch.FloatTensor = None
=======
        # TODO: can we rename this to codes_frames instead of audio_codes?
    code_frames: torch.FloatTensor = None
        # TODO: can we rename this to audio_output instead of code_frames?
>>>>>>> fa6fc45d


@dataclass
class EncodecEncoderOutput(ModelOutput):
    """
    Args:
        # TODO

    """

    audio_codes: torch.FloatTensor = None
<<<<<<< HEAD
    audio_scales: Optional[torch.Tensor] = None
=======
        # TODO: can we rename this to codes_frames instead of audio_codes?
    scales: torch.FloatTensor = None

    padding_mask: torch.FloatTensor = None
>>>>>>> fa6fc45d


@dataclass
class EncodecDecoderOutput(ModelOutput):
    """
    Args:
        # TODO
    """

<<<<<<< HEAD
    audio_values: Optional[torch.FloatTensor] = None
=======
    code_frames: Optional[torch.FloatTensor] = None
        # TODO: can we rename this to audio_output instead of code_frames?
    code_embeddings: Optional[torch.FloatTensor] = None
        # TODO: can we name this hidden_states instead of code_embeddings?


class EncodecConv1d(nn.Module):
    """Conv1d with asymmetric or causal padding and normalization."""
>>>>>>> fa6fc45d


class EncodecConv1d(nn.Module):
    """Conv1d with asymmetric or causal padding and normalization."""

    def __init__(
        self,
        in_channels: int,
        out_channels: int,
        kernel_size: int,
        stride: int = 1,
        dilation: int = 1,
        groups: int = 1,
        bias: bool = True,
        causal: bool = False,
        norm: str = "none",
        pad_mode: str = "reflect",
    ):
        super().__init__()

        # warn user on unusual setup between dilation and stride
        if stride > 1 and dilation > 1:
            logger.warning(
                "EncodecConv1d has been initialized with stride > 1 and dilation > 1"
                f" (kernel_size={kernel_size} stride={stride}, dilation={dilation})."
            )

        self.norm_type = norm
        self.conv = nn.Conv1d(
            in_channels,
            out_channels,
            kernel_size,
            stride,
            dilation=dilation,
            groups=groups,
            bias=bias,
        )
        if norm == "weight_norm":
            self.conv = nn.utils.weight_norm(self.conv)
        elif norm == "time_group_norm":
            self.norm = nn.GroupNorm(1, out_channels)

        self.causal = causal
        self.pad_mode = pad_mode

    @staticmethod
    def _get_extra_padding_for_conv1d(
        hidden_states: torch.Tensor, kernel_size: int, stride: int, padding_total: int = 0
    ) -> int:
        """See `pad_for_conv1d`."""
        length = hidden_states.shape[-1]
        n_frames = (length - kernel_size + padding_total) / stride + 1
        ideal_length = (math.ceil(n_frames) - 1) * stride + (kernel_size - padding_total)
        return ideal_length - length

    @staticmethod
    def _pad1d(hidden_states: torch.Tensor, paddings: Tuple[int, int], mode: str = "zero", value: float = 0.0):
        """Tiny wrapper around torch.nn.functional.pad, just to allow for reflect padding on small input.
        If this is the case, we insert extra 0 padding to the right before the reflection happen.
        """
        length = hidden_states.shape[-1]
        padding_left, padding_right = paddings
        if mode == "reflect":
            max_pad = max(padding_left, padding_right)
            extra_pad = 0
            if length <= max_pad:
                extra_pad = max_pad - length + 1
                hidden_states = nn.functional.pad(hidden_states, (0, extra_pad))
            padded = nn.functional.pad(hidden_states, paddings, mode, value)
            end = padded.shape[-1] - extra_pad
            return padded[..., :end]
        else:
            return nn.functional.pad(hidden_states, paddings, mode, value)

    def forward(self, hidden_states):
        kernel_size = self.conv.kernel_size[0]
        stride = self.conv.stride[0]
        dilation = self.conv.dilation[0]
        kernel_size = (kernel_size - 1) * dilation + 1  # effective kernel size with dilations
        padding_total = kernel_size - stride

        ehidden_statestra_padding = self._get_extra_padding_for_conv1d(
            hidden_states, kernel_size, stride, padding_total
        )
        if self.causal:
            # Left padding for causal
            hidden_states = self._pad1d(hidden_states, (padding_total, ehidden_statestra_padding), mode=self.pad_mode)
        else:
            # Asymmetric padding required for odd strides
            padding_right = padding_total // 2
            padding_left = padding_total - padding_right
            hidden_states = self._pad1d(
                hidden_states, (padding_left, padding_right + ehidden_statestra_padding), mode=self.pad_mode
            )

        hidden_states = self.conv(hidden_states)

        if self.norm_type == "time_group_norm":
            hidden_states = self.norm(hidden_states)

        return hidden_states


class EncodecConvTranspose1d(nn.Module):
    """ConvTranspose1d with asymmetric or causal padding and normalization."""

    def __init__(
        self,
        in_channels: int,
        out_channels: int,
        kernel_size: int,
        stride: int = 1,
        causal: bool = False,
        norm: str = "none",
        trim_right_ratio: float = 1.0,
    ):
        super().__init__()

        self.norm_type = norm
        self.conv = nn.ConvTranspose1d(in_channels, out_channels, kernel_size, stride)
        if norm == "weight_norm":
            self.conv = nn.utils.weight_norm(self.conv)
        elif norm == "time_group_norm":
            self.norm = nn.GroupNorm(1, out_channels)

        self.causal = causal
        self.trim_right_ratio = trim_right_ratio

        if not (self.causal or self.trim_right_ratio == 1.0):
            raise ValueError("`trim_right_ratio` != 1.0 only makes sense for causal convolutions")

    def forward(self, hidden_states):
        kernel_size = self.conv.kernel_size[0]
        stride = self.conv.stride[0]
        padding_total = kernel_size - stride

        hidden_states = self.conv(hidden_states)

        if self.norm_type == "time_group_norm":
            hidden_states = self.norm(hidden_states)

        # We will only trim fixed padding. Extra padding from `pad_for_conv1d` would be
        # removed at the very end, when keeping only the right length for the output,
        # as removing it here would require also passing the length at the matching layer
        # in the encoder.
        if self.causal:
            # Trim the padding on the right according to the specified ratio
            # if trim_right_ratio = 1.0, trim everything from right
            padding_right = math.ceil(padding_total * self.trim_right_ratio)
        else:
            # Asymmetric padding required for odd strides
            padding_right = padding_total // 2

        padding_left = padding_total - padding_right

        # unpad
        end = hidden_states.shape[-1] - padding_right
        hidden_states = hidden_states[..., padding_left:end]
        return hidden_states


class EncodecLSTM(nn.Module):
    """
    LSTM without worrying about the hidden state, nor the layout of the data. Expects input as convolutional layout.
    """

    def __init__(self, dimension: int, num_layers: int = 2):
        super().__init__()
        self.lstm = nn.LSTM(dimension, dimension, num_layers)

    def forward(self, hidden_states):
        hidden_states = hidden_states.permute(2, 0, 1)
        hidden_states = self.lstm(hidden_states)[0] + hidden_states
        hidden_states = hidden_states.permute(1, 2, 0)
        return hidden_states


class EncodecResnetBlock(nn.Module):
    """
    Residual block from SEANet model as used by EnCodec.

    Args:
        config:
        dim (int): Dimension of the input/output
        kernel_sizes (list): List of kernel sizes for the convolutions.
        dilations (list): List of dilations for the convolutions.
    """

    def __init__(self, config: EncodecConfig, dim: int, kernel_sizes: List[int], dilations: List[int]):
        super().__init__()

        if len(kernel_sizes) != len(dilations):
            raise ValueError("Number of kernel sizes should match number of dilations")

        # TODO(PVP) - remove config.activation
        # act = getattr(nn, config.activation)
        hidden = dim // config.compress
        block = []
        for i, (kernel_size, dilation) in enumerate(zip(kernel_sizes, dilations)):
            in_chs = dim if i == 0 else hidden
            out_chs = dim if i == len(kernel_sizes) - 1 else hidden
            block += [
                nn.ELU(**config.activation_params),
                EncodecConv1d(
                    in_chs,
                    out_chs,
                    kernel_size=kernel_size,
                    dilation=dilation,
                    norm=config.norm,
                    causal=config.causal,
                    pad_mode=config.pad_mode,
                ),
            ]
        self.block = nn.ModuleList(block)

        self.shortcut = EncodecConv1d(
            dim,
            dim,
            kernel_size=1,
            norm=config.norm,
            causal=config.causal,
            pad_mode=config.pad_mode,
        )

    def forward(self, hidden_states):
        residual = hidden_states
        for layer in self.block:
            hidden_states = layer(hidden_states)

        return self.shortcut(residual) + hidden_states


class EncodecEncoder(nn.Module):
    """SEANet encoder as used by EnCodec."""

    def __init__(self, config: EncodecConfig):
        super().__init__()
        mult = 1
        model = [
            EncodecConv1d(
                config.audio_channels,
                mult * config.num_filters,
                config.kernel_size,
                norm=config.norm,
                causal=config.causal,
                pad_mode=config.pad_mode,
            )
        ]

        # Downsample to raw audio scale
        for ratio in reversed(config.ratios):
            # Add residual layers
            for j in range(config.num_residual_layers):
                model += [
                    EncodecResnetBlock(
                        config,
                        mult * config.num_filters,
                        kernel_sizes=[config.residual_kernel_size, 1],
                        dilations=[config.dilation_base**j, 1],
                    )
                ]
            # Add downsampling layers
            model += [
                nn.ELU(**config.activation_params),
                EncodecConv1d(
                    mult * config.num_filters,
                    mult * config.num_filters * 2,
                    kernel_size=ratio * 2,
                    stride=ratio,
                    norm=config.norm,
                    causal=config.causal,
                    pad_mode=config.pad_mode,
                ),
            ]
            mult *= 2

        model += [EncodecLSTM(mult * config.num_filters, config.num_lstm_layers)]

        model += [
            nn.ELU(**config.activation_params),
            EncodecConv1d(
                mult * config.num_filters,
                config.dimension,
                config.last_kernel_size,
                norm=config.norm,
                causal=config.causal,
                pad_mode=config.pad_mode,
            ),
        ]

        self.layers = nn.ModuleList(model)

    def forward(self, hidden_states):
        for layer in self.layers:
            hidden_states = layer(hidden_states)
        return hidden_states


class EncodecDecoder(nn.Module):
    """SEANet decoder as used by EnCodec."""

    def __init__(self, config: EncodecConfig):
        super().__init__()
        mult = int(2 ** len(config.ratios))
        model = [
            EncodecConv1d(
                config.dimension,
                mult * config.num_filters,
                config.kernel_size,
                norm=config.norm,
                causal=config.causal,
                pad_mode=config.pad_mode,
            )
        ]

        model += [EncodecLSTM(mult * config.num_filters, config.num_lstm_layers)]

        # Upsample to raw audio scale
        for ratio in config.ratios:
            # Add upsampling layers
            model += [
                nn.ELU(**config.activation_params),
                EncodecConvTranspose1d(
                    mult * config.num_filters,
                    mult * config.num_filters // 2,
                    kernel_size=ratio * 2,
                    stride=ratio,
                    norm=config.norm,
                    causal=config.causal,
                    trim_right_ratio=config.trim_right_ratio,
                ),
            ]
            # Add residual layers
            for j in range(config.num_residual_layers):
                model += [
                    EncodecResnetBlock(
                        config,
                        mult * config.num_filters // 2,
                        kernel_sizes=[config.residual_kernel_size, 1],
                        dilations=[config.dilation_base**j, 1],
                    )
                ]
            mult //= 2

        # Add final layers
        model += [
            nn.ELU(**config.activation_params),
            EncodecConv1d(
                config.num_filters,
                config.audio_channels,
                config.last_kernel_size,
                norm=config.norm,
                causal=config.causal,
                pad_mode=config.pad_mode,
            ),
        ]
        self.layers = nn.ModuleList(model)

    def forward(self, hidden_states):
        for layer in self.layers:
            hidden_states = layer(hidden_states)
        return hidden_states


class EncodecEuclideanCodebook(nn.Module):
    """Codebook with Euclidean distance."""

    def __init__(self, config: EncodecConfig, dim: int):
        super().__init__()

        self.decay = config.decay
        embed = torch.zeros(config.bins, dim)

        self.codebook_size = config.bins

        self.register_buffer("inited", torch.Tensor([not config.kmeans_init]))
        self.register_buffer("cluster_size", torch.zeros(config.bins))
        self.register_buffer("embed", embed)
        self.register_buffer("embed_avg", embed.clone())

    def quantize(self, hidden_states):
        embed = self.embed.t()
        dist = -(
            hidden_states.pow(2).sum(1, keepdim=True) - 2 * hidden_states @ embed + embed.pow(2).sum(0, keepdim=True)
        )
        embed_ind = dist.max(dim=-1).indices
        return embed_ind

    def encode(self, hidden_states):
        shape = hidden_states.shape
        # pre-process
        hidden_states = hidden_states.reshape((-1, shape[-1]))
        # quantize
        embed_ind = self.quantize(hidden_states)
        # post-process
        embed_ind = embed_ind.view(*shape[:-1])
        return embed_ind

    def decode(self, embed_ind):
        quantize = nn.functional.embedding(embed_ind, self.embed)
        return quantize


class EncodecVectorQuantization(nn.Module):
    """
    Vector quantization implementation. Currently supports only euclidean distance.
    """

    def __init__(self, config: EncodecConfig):
        super().__init__()

        codebook_dim = config.codebook_dim if config.codebook_dim is not None else config.dimension

        self.requires_projection = codebook_dim != config.dimension
        self.codebook = EncodecEuclideanCodebook(config, codebook_dim)

    def encode(self, hidden_states):
        hidden_states = hidden_states.permute(0, 2, 1)
        embed_in = self.codebook.encode(hidden_states)
        return embed_in

    def decode(self, embed_ind):
        quantize = self.codebook.decode(embed_ind)
        quantize = quantize.permute(0, 2, 1)
        return quantize


class EncodecResidualVectorQuantization(nn.Module):
    """
    Residual vector quantization implementation. Follows Algorithm 1. in https://arxiv.org/pdf/2107.03312.pdf
    """

    def __init__(self, config: EncodecConfig, num_quantizers: int):
        super().__init__()
        self.layers = nn.ModuleList([EncodecVectorQuantization(config) for _ in range(num_quantizers)])

    def encode(self, hidden_states: torch.Tensor, num_quantizers: Optional[int] = None) -> torch.Tensor:
        residual = hidden_states
        all_indices = []
        num_quantizers = num_quantizers or len(self.layers)
        for layer in self.layers[:num_quantizers]:
            indices = layer.encode(residual)
            quantized = layer.decode(indices)
            residual = residual - quantized
            all_indices.append(indices)

        out_indices = torch.stack(all_indices)
        return out_indices

    def decode(self, q_indices: torch.Tensor) -> torch.Tensor:
        quantized_out = torch.tensor(0.0, device=q_indices.device)
        for i, indices in enumerate(q_indices):
            layer = self.layers[i]
            quantized = layer.decode(indices)
            quantized_out = quantized_out + quantized
        return quantized_out


class EncodecResidualVectorQuantizer(nn.Module):
    """Residual Vector Quantizer."""

    def __init__(self, config: EncodecConfig, num_quantizers: int):
        super().__init__()
        self.config = config
        self.num_quantizers = num_quantizers
        self.vector_quantization = EncodecResidualVectorQuantization(config, num_quantizers)

    # TODO: change this to QuantizerOutput class?

    def get_num_quantizers_for_bandwidth(self, frame_rate: int, bandwidth: Optional[float] = None) -> int:
        """Return num_quantizers based on specified target bandwidth."""
        bw_per_q = math.log2(self.config.bins) * frame_rate
        num_quantizers = self.num_quantizers
        if bandwidth is not None and bandwidth > 0.0:
            num_quantizers = int(max(1, math.floor(bandwidth * 1000 / bw_per_q)))
        return num_quantizers

    def encode(self, embeddings: torch.Tensor, frame_rate: int, bandwidth: Optional[float] = None) -> torch.Tensor:
        """
        Encode a given input tensor with the specified frame rate at the given bandwidth. The RVQ encode method sets
        the appropriate number of quantizers to use and returns indices for each quantizer.
        """
        num_quantizers = self.get_num_quantizers_for_bandwidth(frame_rate, bandwidth)
        codes = self.vector_quantization.encode(embeddings, num_quantizers=num_quantizers)
        return codes

    def decode(self, codes: torch.Tensor) -> torch.Tensor:
        """Decode the given codes to the quantized representation."""
        return self.vector_quantization.decode(codes)


class EncodecPreTrainedModel(PreTrainedModel):
    """
    An abstract class to handle weights initialization and a simple interface for downloading and loading pretrained
    models.
    """

    config_class = EncodecConfig
    base_model_prefix = "encodec"
    main_input_name = "input_values"
    supports_gradient_checkpointing = True

    _keys_to_ignore_on_load_missing = [r"position_ids"]

    def _init_weights(self, module):
        """Initialize the weights"""
        if isinstance(module, nn.Linear):
            module.weight.data.normal_(mean=0.0, std=self.config.initializer_range)
            if module.bias is not None:
                module.bias.data.zero_()
        elif isinstance(module, (nn.LayerNorm, nn.GroupNorm)):
            module.bias.data.zero_()
            module.weight.data.fill_(1.0)
        elif isinstance(module, nn.Conv1d):
            nn.init.kaiming_normal_(module.weight)
            if module.bias is not None:
                k = math.sqrt(module.groups / (module.in_channels * module.kernel_size[0]))
                nn.init.uniform_(module.bias, a=-k, b=k)
        elif isinstance(module, nn.Embedding):
            module.weight.data.normal_(mean=0.0, std=self.config.initializer_range)
            if module.padding_idx is not None:
                module.weight.data[module.padding_idx].zero_()
        elif isinstance(module, nn.LSTM):
            for name, param in module.named_parameters():
                if "weight" in name:
                    nn.init.xavier_uniform_(param)
                elif "bias" in name:
                    nn.init.constant_(param, 0.0)

    def _set_gradient_checkpointing(self, module, value=False):
        if isinstance(module, (EncodecEncoder, EncodecDecoder)):
            module.gradient_checkpointing = value


# TODO
ENCODEC_BASE_START_DOCSTRING = r"""
    This model inherits from [`PreTrainedModel`]. Check the superclass documentation for the generic methods the
    library implements for all its model (such as downloading or saving, resizing the input embeddings, pruning heads
    etc.)

    This model is also a PyTorch [torch.nn.Module](https://pytorch.org/docs/stable/nn.html#torch.nn.Module) subclass.
    Use it as a regular PyTorch Module and refer to the PyTorch documentation for all matter related to general usage
    and behavior.

    Parameters:
        config ([`EncodecConfig`]):
            Model configuration class with all the parameters of the model. Initializing with a config file does not
            load the weights associated with the model, only the configuration. Check out the
            [`~PreTrainedModel.from_pretrained`] method to load the model weights.
        encoder ([`EncodecEncoderWithSpeechPrenet`] or [`EncodecEncoderWithTextPrenet`] or `None`):
            The Transformer encoder module that applies the appropiate speech or text encoder prenet. If `None`,
            [`EncodecEncoderWithoutPrenet`] will be used and the `input_values` are assumed to be hidden states.
        decoder ([`EncodecDecoderWithSpeechPrenet`] or [`EncodecDecoderWithTextPrenet`] or `None`):
            The Transformer decoder module that applies the appropiate speech or text decoder prenet. If `None`,
            [`EncodecDecoderWithoutPrenet`] will be used and the `decoder_input_values` are assumed to be hidden
            states.
"""


# TODO
ENCODEC_START_DOCSTRING = r"""
    This model inherits from [`PreTrainedModel`]. Check the superclass documentation for the generic methods the
    library implements for all its model (such as downloading or saving, resizing the input embeddings, pruning heads
    etc.)

    This model is also a PyTorch [torch.nn.Module](https://pytorch.org/docs/stable/nn.html#torch.nn.Module) subclass.
    Use it as a regular PyTorch Module and refer to the PyTorch documentation for all matter related to general usage
    and behavior.

    Parameters:
        config ([`EncodecConfig`]):
            Model configuration class with all the parameters of the model. Initializing with a config file does not
            load the weights associated with the model, only the configuration. Check out the
            [`~PreTrainedModel.from_pretrained`] method to load the model weights.
"""


# TODO
ENCODEC_INPUTS_DOCSTRING = r"""
    Args:
        attention_mask (`torch.LongTensor` of shape `(batch_size, sequence_length)`, *optional*):
            Mask to avoid performing convolution and attention on padding token indices. Mask values selected in `[0,
            1]`:

            - 1 for tokens that are **not masked**,
            - 0 for tokens that are **masked**.

            [What are attention masks?](../glossary#attention-mask)

            <Tip warning={true}>

            `attention_mask` should only be passed if the corresponding processor has `config.return_attention_mask ==
            True`. For all models whose processor has `config.return_attention_mask == False`, `attention_mask` should
            **not** be passed to avoid degraded performance when doing batched inference. For such models
            `input_values` should simply be padded with 0 and passed without `attention_mask`. Be aware that these
            models also yield slightly different results depending on whether `input_values` is padded or not.

            </Tip>

        decoder_attention_mask (`torch.LongTensor` of shape `(batch_size, target_sequence_length)`, *optional*):
            Default behavior: generate a tensor that ignores pad tokens in `decoder_input_values`. Causal mask will
            also be used by default.

            If you want to change padding behavior, you should read [`EncodecDecoder._prepare_decoder_attention_mask`]
            and modify to your needs. See diagram 1 in [the paper](https://arxiv.org/abs/1910.13461) for more
            information on the default strategy.

        head_mask (`torch.FloatTensor` of shape `(encoder_layers, encoder_attention_heads)`, *optional*):
            Mask to nullify selected heads of the attention modules in the encoder. Mask values selected in `[0, 1]`:

            - 1 indicates the head is **not masked**,
            - 0 indicates the head is **masked**.

        decoder_head_mask (`torch.FloatTensor` of shape `(decoder_layers, decoder_attention_heads)`, *optional*):
            Mask to nullify selected heads of the attention modules in the decoder. Mask values selected in `[0, 1]`:

            - 1 indicates the head is **not masked**,
            - 0 indicates the head is **masked**.

        cross_attn_head_mask (`torch.Tensor` of shape `(decoder_layers, decoder_attention_heads)`, *optional*):
            Mask to nullify selected heads of the cross-attention modules. Mask values selected in `[0, 1]`:

            - 1 indicates the head is **not masked**,
            - 0 indicates the head is **masked**.

        encoder_outputs (`tuple(tuple(torch.FloatTensor)`, *optional*):
            Tuple consists of (`last_hidden_state`, *optional*: `hidden_states`, *optional*: `attentions`)
            `last_hidden_state` of shape `(batch_size, sequence_length, hidden_size)`, *optional*) is a sequence of
            hidden-states at the output of the last layer of the encoder. Used in the cross-attention of the decoder.

        past_key_values (`tuple(tuple(torch.FloatTensor))`, *optional*, returned when `use_cache=True` is passed or when `config.use_cache=True`):
            Tuple of `tuple(torch.FloatTensor)` of length `config.n_layers`, with each tuple having 2 tensors of shape
            `(batch_size, num_heads, sequence_length, embed_size_per_head)`) and 2 additional tensors of shape
            `(batch_size, num_heads, encoder_sequence_length, embed_size_per_head)`.

            Contains pre-computed hidden-states (key and values in the self-attention blocks and in the cross-attention
            blocks) that can be used (see `past_key_values` input) to speed up sequential decoding.

            If `past_key_values` are used, the user can optionally input only the last `decoder_input_values` (those
            that don't have their past key value states given to this model) of shape `(batch_size, 1)` instead of all
            `decoder_input_values` of shape `(batch_size, sequence_length)`. decoder_inputs_embeds (`torch.FloatTensor`
            of shape `(batch_size, target_sequence_length, hidden_size)`, *optional*): Optionally, instead of passing
            `decoder_input_values` you can choose to directly pass an embedded representation. If `past_key_values` is
            used, optionally only the last `decoder_inputs_embeds` have to be input (see `past_key_values`). This is
            useful if you want more control over how to convert `decoder_input_values` indices into associated vectors
            than the model's internal embedding lookup matrix.

        use_cache (`bool`, *optional*):
            If set to `True`, `past_key_values` key value states are returned and can be used to speed up decoding (see
            `past_key_values`).

        output_attentions (`bool`, *optional*):
            Whether or not to return the attentions tensors of all attention layers. See `attentions` under returned
            tensors for more detail.

        output_hidden_states (`bool`, *optional*):
            Whether or not to return the hidden states of all layers. See `hidden_states` under returned tensors for
            more detail.

        return_dict (`bool`, *optional*):
            Whether or not to return a [`~utils.ModelOutput`] instead of a plain tuple.
"""


@add_start_docstrings(
    "The EnCodec neural audio codec model.",
    ENCODEC_BASE_START_DOCSTRING,
)
class EncodecModel(EncodecPreTrainedModel):
    def __init__(self, config: EncodecConfig):
        super().__init__(config)
        self.config = config

        self.encoder = EncodecEncoder(config)
        self.decoder = EncodecDecoder(config)

        hop_length = np.prod(config.ratios)
        self.frame_rate = math.ceil(config.sampling_rate / hop_length)

        num_quantizers = int(1000 * config.target_bandwidths[-1] // (self.frame_rate * 10))
        self.quantizer = EncodecResidualVectorQuantizer(config, num_quantizers)

        self.bits_per_codebook = int(math.log2(self.config.bins))
        if 2**self.bits_per_codebook != self.config.bins:
            raise ValueError("Number of quantizer bins must be a power of 2.")

        # Initialize weights and apply final processing
        self.post_init()

    def get_encoder(self):
        return self.encoder

    def get_decoder(self):
        return self.decoder

    def encode(
        self,
        input_values: torch.Tensor,
        padding_mask: torch.Tensor = None,
        bandwidth: Optional[float] = None,
        return_dict: Optional[bool] = None,
    ) -> Union[Tuple[torch.Tensor, Optional[torch.Tensor]], EncodecEncoderOutput]:
        """
        Encodes the input audio waveform into discrete codes.

        Args:
            input_values (`torch.Tensor` of shape `(batch_size, channels, sequence_length)`):
                Float values of the input audio waveform.
            padding_mask (`torch.Tensor` of shape `(batch_size, channels, sequence_length)`):
                Padding mask used to pad the `input_values`.
            bandwidth (`float`, *optional*):
                The target bandwidth. Must be one of `config.target_bandwidths`. If `None`, uses the smallest possible
                bandwidth. bandwidth is represented as a thousandth of what it is, e.g. 6kbps bandwidth is represented
                as bandwidth == 6.0

        Returns:
            A list of frames containing the discrete encoded codes for the input audio waveform, along with rescaling
            factors for each segment when `normalize` is True. Each frames is a tuple `(codebook, scale)`, with
            `codebook` of shape `[B, K, T]`, with `K` the number of codebooks, `T` frames.
        """
<<<<<<< HEAD
        return_dict = return_dict or self.config.return_dict
=======
        return_dict = return_dict if return_dict is not None else self.config.return_dict
>>>>>>> fa6fc45d

        if bandwidth is None:
            bandwidth = self.config.target_bandwidths[0]
        if bandwidth not in self.config.target_bandwidths:
            raise ValueError(
                f"This model doesn't support the bandwidth {bandwidth}. "
                f"Select one of {self.config.target_bandwidths}."
            )

        _, channels, input_length = input_values.shape

        if channels < 1 or channels > 2:
            raise ValueError(f"Number of audio channels must be 1 or 2, but got {channels}")

        segment_length = self.config.segment_length
        if segment_length is None:
            segment_length = input_length
            stride = input_length
        else:
            stride = self.config.segment_stride

        if padding_mask is None:
            padding_mask = torch.ones_like(input_values).bool()

        encoded_frames = []
        scales = []

        step = segment_length - stride
        if (input_length % stride) - step != 0:
            raise ValueError(
                "The input length is not properly padded for batched chunched decoding. Make sure to pad the input correctly."
            )

        breakpoint()

        for offset in range(0, input_length - stride + 1, stride):
            frame = (
                input_values[:, :, offset : offset + segment_length]
                * padding_mask[..., offset : offset + segment_length].bool()
            )
            encoded_frame, scale = self._encode_frame(frame, bandwidth, None)
            encoded_frames.append(encoded_frame)
            scales.append(scale)

        encoded_frames = torch.stack(encoded_frames)

        if return_dict:
<<<<<<< HEAD
            return EncodecEncoderOutput(encoded_frames, scales)

        return (encoded_frames, scales)
=======
            return EncodecEncoderOutput(encoded_frames, scales, padding_mask)
        return (encoded_frames, scales, padding_mask)
>>>>>>> fa6fc45d

    def _encode_frame(
        self, input_values: torch.Tensor, bandwidth: float, padding_mask: int
    ) -> Tuple[torch.Tensor, Optional[torch.Tensor]]:
        length = input_values.shape[-1]
        duration = length / self.config.sampling_rate

        if self.config.segment is not None and duration > 1e-5 + self.config.segment:
            raise RuntimeError(f"Duration of frame ({duration}) is longer than segment {self.config.segment}")

        scale = None
        if self.config.normalize:
            # input_values = input_values * padding_mask
            mono = input_values.mean(dim=1, keepdim=True)
            scale = mono.pow(2).mean(dim=2, keepdim=True).sqrt() + 1e-8
            input_values = input_values / scale

        embeddings = self.encoder(input_values)
        codes = self.quantizer.encode(embeddings, self.frame_rate, bandwidth)
        codes = codes.transpose(0, 1)
        return codes, scale

    @staticmethod
    def _linear_overlap_add(frames: List[torch.Tensor], stride: int):
        # Generic overlap add, with linear fade-in/fade-out, supporting complex scenario
        # e.g., more than 2 frames per position.
        # The core idea is to use a weight function that is a triangle,
        # with a maximum value at the middle of the segment.
        # We use this weighting when summing the frames, and divide by the sum of weights
        # for each positions at the end. Thus:
        #   - if a frame is the only one to cover a position, the weighting is a no-op.
        #   - if 2 frames cover a position:
        #          ...  ...
        #         /   \/   \
        #        /    /\    \
        #            S  T       , i.e. S offset of second frame starts, T end of first frame.
        # Then the weight function for each one is: (t - S), (T - t), with `t` a given offset.
        # After the final normalization, the weight of the second frame at position `t` is
        # (t - S) / (t - S + (T - t)) = (t - S) / (T - S), which is exactly what we want.
        #
        #   - if more than 2 frames overlap at a given point, we hope that by induction
        #      something sensible happens.
        if len(frames) == 0:
            raise ValueError("`frames` cannot be an empty list.")

        device = frames[0].device
        dtype = frames[0].dtype
        shape = frames[0].shape[:-1]
        total_size = stride * (len(frames) - 1) + frames[-1].shape[-1]

        frame_length = frames[0].shape[-1]
        t = torch.linspace(0, 1, frame_length + 2, device=device, dtype=dtype)[1:-1]
        weight = 0.5 - (t - 0.5).abs()

        sum_weight = torch.zeros(total_size, device=device, dtype=dtype)
        out = torch.zeros(*shape, total_size, device=device, dtype=dtype)
        offset: int = 0

        for frame in frames:
            frame_length = frame.shape[-1]
            out[..., offset : offset + frame_length] += weight[:frame_length] * frame
            sum_weight[offset : offset + frame_length] += weight[:frame_length]
            offset += stride

        if sum_weight.min() == 0:
            raise ValueError(f"`sum_weight` minimum element must be bigger than zero: {sum_weight}`")

        return out / sum_weight

    def decode(
        self,
        audio_codes,
        scales,
        padding_mask: torch.Tensor = None,
        return_dict: Optional[bool] = None,
    ) -> Union[Tuple[torch.Tensor, torch.Tensor], EncodecDecoderOutput]:
        """
        Decodes the given frames into an output audio waveform.

        Note that the output might be a bit bigger than the input. In that case, any extra steps at the end can be
        trimmed.
        """
<<<<<<< HEAD
        return_dict = return_dict or self.config.return_dict

        segment_length = self.config.segment_length
        if segment_length is None:
            if len(encoded_frames[0]) != 1:
                raise ValueError(f"Expected one frame, got {len(encoded_frames)}")
            return self._decode_frame(encoded_frames[0][0], encoded_frames[1][0])

        decoded_frames = []

        for frame, scale in zip(*encoded_frames):
            frames = self._decode_frame(frame, scale)
            decoded_frames.append(frames)

        audio_values = self._linear_overlap_add(decoded_frames, self.config.segment_stride or 1)

        if return_dict:
            return EncodecDecoderOutput(audio_values)

        return (audio_values,)
=======
        return_dict = return_dict if return_dict is not None else self.config.return_dict
        segment_length = self.config.segment_length
        if segment_length is None:
            if len(audio_codes) != 1:
                raise ValueError(f"Expected one frame, got {len(audio_codes)}")
            decoded_frames, code_embeddings = self._decode_frame(audio_codes[0], scales[0])
        else:
            decoded_frames = []
            code_embeddings = []

            for frame, scale in zip(audio_codes, scales):
                frames, embeddings = self._decode_frame(frame, scale)
                decoded_frames.append(frames)
                code_embeddings.append(embeddings)
            code_embeddings = torch.stack(code_embeddings)
            decoded_frames = self._linear_overlap_add(decoded_frames, self.config.segment_stride or 1)

        # truncate based on padding mask
        if padding_mask.shape[-1] < decoded_frames.shape[-1]:
            decoded_frames = decoded_frames[..., : padding_mask.shape[-1]]

        if return_dict:
            return EncodecDecoderOutput(decoded_frames, code_embeddings)
        return (decoded_frames, code_embeddings)
>>>>>>> fa6fc45d

    def _decode_frame(
        self,
        codes: Union[List[Tuple[torch.Tensor, Optional[torch.Tensor]]], EncodecEncoderOutput],
        scale: Optional[torch.Tensor] = None,
    ) -> Tuple[torch.Tensor, torch.Tensor]:
        codes = codes.transpose(0, 1)
        embeddings = self.quantizer.decode(codes)
        outputs = self.decoder(embeddings)
        if scale is not None:
            outputs = outputs * scale.view(-1, 1, 1)
        return outputs

    # TODO @add_start_docstrings_to_model_forward(ENCODEC_INPUTS_DOCSTRING)
    # TODO @replace_return_docstrings(output_type=Seq2SeqModelOutput, config_class=_CONFIG_FOR_DOC)
    def forward(
        self,
        input_values: torch.Tensor,
        padding_mask: torch.Tensor = None,
        bandwidth: Optional[float] = None,
        return_dict: Optional[bool] = None,
    ) -> Union[Tuple[torch.Tensor, torch.Tensor], EncodecDecoderOutput]:
        r"""
        input_values (`torch.Tensor` of shape `(batch_size, channels, sequence_length)`):
            Float values of the input audio waveform.

        bandwidth (`float`, *optional*):
            The target bandwidth. Must be one of `config.target_bandwidths`. If `None`, uses the smallest possible
            bandwidth. bandwidth is represented as a thousandth of what it is, e.g. 6kbps bandwidth is represented as
            bandwidth == 6.0

        Returns:
        """
<<<<<<< HEAD
        return_dict = return_dict or self.config.return_dict

        encoder_outputs = self.encode(input_values, bandwidth, return_dict=return_dict)
        decoder_outputs = self.decode(encoder_outputs, return_dict=return_dict)
        audio_output = decoder_outputs[..., : input_values.shape[-1]]
=======
        return_dict = return_dict if return_dict is not None else self.config.return_dict
        if padding_mask is None:
            padding_mask = torch.ones_like(input_values).bool()

        enc_out = self.encode(input_values, padding_mask, bandwidth, return_dict)
        decoder_outputs = self.decode(enc_out[0], enc_out[1], enc_out[2], return_dict=return_dict)
>>>>>>> fa6fc45d

        if return_dict:
            return EncodecOutput(enc_out[0], decoder_outputs.code_frames)

<<<<<<< HEAD
        return (encoder_outputs, audio_output)
=======
        return (enc_out[0], decoder_outputs[0])
>>>>>>> fa6fc45d
<|MERGE_RESOLUTION|>--- conflicted
+++ resolved
@@ -55,13 +55,7 @@
     """
 
     audio_codes: torch.FloatTensor = None
-<<<<<<< HEAD
     audio_values: torch.FloatTensor = None
-=======
-        # TODO: can we rename this to codes_frames instead of audio_codes?
-    code_frames: torch.FloatTensor = None
-        # TODO: can we rename this to audio_output instead of code_frames?
->>>>>>> fa6fc45d
 
 
 @dataclass
@@ -73,14 +67,7 @@
     """
 
     audio_codes: torch.FloatTensor = None
-<<<<<<< HEAD
     audio_scales: Optional[torch.Tensor] = None
-=======
-        # TODO: can we rename this to codes_frames instead of audio_codes?
-    scales: torch.FloatTensor = None
-
-    padding_mask: torch.FloatTensor = None
->>>>>>> fa6fc45d
 
 
 @dataclass
@@ -90,18 +77,7 @@
         # TODO
     """
 
-<<<<<<< HEAD
     audio_values: Optional[torch.FloatTensor] = None
-=======
-    code_frames: Optional[torch.FloatTensor] = None
-        # TODO: can we rename this to audio_output instead of code_frames?
-    code_embeddings: Optional[torch.FloatTensor] = None
-        # TODO: can we name this hidden_states instead of code_embeddings?
-
-
-class EncodecConv1d(nn.Module):
-    """Conv1d with asymmetric or causal padding and normalization."""
->>>>>>> fa6fc45d
 
 
 class EncodecConv1d(nn.Module):
@@ -822,11 +798,7 @@
             factors for each segment when `normalize` is True. Each frames is a tuple `(codebook, scale)`, with
             `codebook` of shape `[B, K, T]`, with `K` the number of codebooks, `T` frames.
         """
-<<<<<<< HEAD
         return_dict = return_dict or self.config.return_dict
-=======
-        return_dict = return_dict if return_dict is not None else self.config.return_dict
->>>>>>> fa6fc45d
 
         if bandwidth is None:
             bandwidth = self.config.target_bandwidths[0]
@@ -859,8 +831,6 @@
             raise ValueError(
                 "The input length is not properly padded for batched chunched decoding. Make sure to pad the input correctly."
             )
-
-        breakpoint()
 
         for offset in range(0, input_length - stride + 1, stride):
             frame = (
@@ -874,14 +844,9 @@
         encoded_frames = torch.stack(encoded_frames)
 
         if return_dict:
-<<<<<<< HEAD
             return EncodecEncoderOutput(encoded_frames, scales)
 
         return (encoded_frames, scales)
-=======
-            return EncodecEncoderOutput(encoded_frames, scales, padding_mask)
-        return (encoded_frames, scales, padding_mask)
->>>>>>> fa6fc45d
 
     def _encode_frame(
         self, input_values: torch.Tensor, bandwidth: float, padding_mask: int
@@ -955,7 +920,7 @@
         self,
         audio_codes,
         scales,
-        padding_mask: torch.Tensor = None,
+        padding_mask: Optional[torch.Tensor] = None,
         return_dict: Optional[bool] = None,
     ) -> Union[Tuple[torch.Tensor, torch.Tensor], EncodecDecoderOutput]:
         """
@@ -964,53 +929,29 @@
         Note that the output might be a bit bigger than the input. In that case, any extra steps at the end can be
         trimmed.
         """
-<<<<<<< HEAD
         return_dict = return_dict or self.config.return_dict
 
-        segment_length = self.config.segment_length
-        if segment_length is None:
-            if len(encoded_frames[0]) != 1:
-                raise ValueError(f"Expected one frame, got {len(encoded_frames)}")
-            return self._decode_frame(encoded_frames[0][0], encoded_frames[1][0])
-
-        decoded_frames = []
-
-        for frame, scale in zip(*encoded_frames):
-            frames = self._decode_frame(frame, scale)
-            decoded_frames.append(frames)
-
-        audio_values = self._linear_overlap_add(decoded_frames, self.config.segment_stride or 1)
-
-        if return_dict:
-            return EncodecDecoderOutput(audio_values)
-
-        return (audio_values,)
-=======
-        return_dict = return_dict if return_dict is not None else self.config.return_dict
         segment_length = self.config.segment_length
         if segment_length is None:
             if len(audio_codes) != 1:
                 raise ValueError(f"Expected one frame, got {len(audio_codes)}")
-            decoded_frames, code_embeddings = self._decode_frame(audio_codes[0], scales[0])
+            audio_values = self._decode_frame(audio_codes[0], scales[0])
         else:
             decoded_frames = []
-            code_embeddings = []
 
             for frame, scale in zip(audio_codes, scales):
-                frames, embeddings = self._decode_frame(frame, scale)
+                frames = self._decode_frame(frame, scale)
                 decoded_frames.append(frames)
-                code_embeddings.append(embeddings)
-            code_embeddings = torch.stack(code_embeddings)
-            decoded_frames = self._linear_overlap_add(decoded_frames, self.config.segment_stride or 1)
+
+            audio_values = self._linear_overlap_add(decoded_frames, self.config.segment_stride or 1)
 
         # truncate based on padding mask
-        if padding_mask.shape[-1] < decoded_frames.shape[-1]:
-            decoded_frames = decoded_frames[..., : padding_mask.shape[-1]]
+        if padding_mask is not None and padding_mask.shape[-1] < audio_values.shape[-1]:
+            audio_values = audio_values[..., : padding_mask.shape[-1]]
 
         if return_dict:
-            return EncodecDecoderOutput(decoded_frames, code_embeddings)
-        return (decoded_frames, code_embeddings)
->>>>>>> fa6fc45d
+            return EncodecDecoderOutput(audio_values)
+        return (audio_values,)
 
     def _decode_frame(
         self,
@@ -1032,7 +973,7 @@
         padding_mask: torch.Tensor = None,
         bandwidth: Optional[float] = None,
         return_dict: Optional[bool] = None,
-    ) -> Union[Tuple[torch.Tensor, torch.Tensor], EncodecDecoderOutput]:
+    ) -> Union[Tuple[torch.Tensor, torch.Tensor], EncodecOutput]:
         r"""
         input_values (`torch.Tensor` of shape `(batch_size, channels, sequence_length)`):
             Float values of the input audio waveform.
@@ -1044,26 +985,15 @@
 
         Returns:
         """
-<<<<<<< HEAD
         return_dict = return_dict or self.config.return_dict
 
-        encoder_outputs = self.encode(input_values, bandwidth, return_dict=return_dict)
-        decoder_outputs = self.decode(encoder_outputs, return_dict=return_dict)
-        audio_output = decoder_outputs[..., : input_values.shape[-1]]
-=======
-        return_dict = return_dict if return_dict is not None else self.config.return_dict
         if padding_mask is None:
             padding_mask = torch.ones_like(input_values).bool()
 
-        enc_out = self.encode(input_values, padding_mask, bandwidth, return_dict)
-        decoder_outputs = self.decode(enc_out[0], enc_out[1], enc_out[2], return_dict=return_dict)
->>>>>>> fa6fc45d
+        audio_codes, audio_scales = self.encode(input_values, padding_mask, bandwidth, return_dict).to_tuple()
+        audio_values = self.decode(audio_codes, audio_scales, padding_mask, return_dict=return_dict)[0]
 
         if return_dict:
-            return EncodecOutput(enc_out[0], decoder_outputs.code_frames)
-
-<<<<<<< HEAD
-        return (encoder_outputs, audio_output)
-=======
-        return (enc_out[0], decoder_outputs[0])
->>>>>>> fa6fc45d
+            return EncodecOutput(audio_codes, audio_values)
+
+        return (audio_codes, audio_values)