--- conflicted
+++ resolved
@@ -98,11 +98,8 @@
     def __init__(
         self,
         config: OPTConfig,
-<<<<<<< HEAD
         is_decoder: bool = False,
         layer_idx: int = None,
-=======
->>>>>>> 377d8e2b
         **kwargs,
     ):
         super().__init__()
@@ -153,7 +150,6 @@
 
         # get query proj
         query_states = self.q_proj(hidden_states) * self.scaling
-<<<<<<< HEAD
         query_states = query_states.view(bsz, -1, self.num_heads, self.head_dim).transpose(1, 2)
 
         if past_key_value is not None:
@@ -187,31 +183,6 @@
                 # set flag that curr layer for cross-attn is already updated so we can re-use in subsequent calls
                 if is_cross_attention:
                     past_key_value.is_updated[self.layer_idx] = True
-=======
-        # get key, value proj
-        key_states = self._shape(self.k_proj(hidden_states), -1, bsz)
-        value_states = self._shape(self.v_proj(hidden_states), -1, bsz)
-        if past_key_value is not None:
-            # reuse k, v, self_attention
-            key_states = torch.cat([past_key_value[0], key_states], dim=2)
-            value_states = torch.cat([past_key_value[1], value_states], dim=2)
-
-        past_key_value = (key_states, value_states)
-
-        proj_shape = (bsz * self.num_heads, -1, self.head_dim)
-        query_states = self._shape(query_states, tgt_len, bsz).view(*proj_shape)
-        key_states = key_states.view(*proj_shape)
-        value_states = value_states.view(*proj_shape)
-
-        src_len = key_states.size(1)
-        attn_weights = torch.bmm(query_states, key_states.transpose(1, 2))
-
-        if attn_weights.size() != (bsz * self.num_heads, tgt_len, src_len):
-            raise ValueError(
-                f"Attention weights should be of size {(bsz * self.num_heads, tgt_len, src_len)}, but is"
-                f" {attn_weights.size()}"
-            )
->>>>>>> 377d8e2b
 
         attn_weights = torch.matmul(query_states, key_states.transpose(3, 2))
         if attention_mask is not None:
@@ -268,19 +239,14 @@
         cache_position: Optional[torch.Tensor] = None,
     ) -> Tuple[torch.Tensor, Optional[torch.Tensor], Optional[Tuple[torch.Tensor]]]:
         """Input shape: Batch x Time x Channel"""
-<<<<<<< HEAD
 
         # if key_value_states are provided this layer is used as a cross-attention layer
         # for the decoder
         is_cross_attention = key_value_states is not None
 
         bsz, query_length, _ = hidden_states.size()
-=======
-        bsz, _, _ = hidden_states.size()
->>>>>>> 377d8e2b
 
         query_states = self.q_proj(hidden_states)
-<<<<<<< HEAD
         query_states = query_states.view(bsz, -1, self.num_heads, self.head_dim)
 
         if past_key_value is not None:
@@ -314,26 +280,6 @@
                 # set flag that curr layer for cross-attn is already updated so we can re-use in subsequent calls
                 if is_cross_attention:
                     past_key_value.is_updated[self.layer_idx] = True
-=======
-        # get key, value proj
-        key_states = self._shape(self.k_proj(hidden_states), -1, bsz)
-        value_states = self._shape(self.v_proj(hidden_states), -1, bsz)
-        if past_key_value is not None:
-            # reuse k, v, self_attention
-            key_states = torch.cat([past_key_value[0], key_states], dim=2)
-            value_states = torch.cat([past_key_value[1], value_states], dim=2)
-
-        past_key_value = (key_states, value_states)
-
-        query_length = query_states.shape[1]
-        tgt_len = key_states.shape[-2]
-
-        # Flash attention requires the input to have the shape
-        # batch_size x seq_length x head_dim x hidden_dim
-        query_states = query_states.view(bsz, query_length, self.num_heads, self.head_dim)
-        key_states = key_states.transpose(1, 2).view(bsz, tgt_len, self.num_heads, self.head_dim)
-        value_states = value_states.transpose(1, 2).view(bsz, tgt_len, self.num_heads, self.head_dim)
->>>>>>> 377d8e2b
 
         attn_dropout = self.dropout if self.training else 0.0
 
@@ -415,14 +361,10 @@
                 layer_head_mask=layer_head_mask,
                 past_key_value=past_key_value,
                 output_attentions=output_attentions,
-<<<<<<< HEAD
                 key_value_states=key_value_states,
                 cache_position=cache_position,
             )
         is_cross_attention = key_value_states is not None
-=======
-            )  # TODO after merge add position_ids=position_ids
->>>>>>> 377d8e2b
 
         bsz, q_len, _ = hidden_states.size()
 
@@ -440,7 +382,6 @@
                 else:
                     curr_past_key_value = past_key_value.self_attention_cache
 
-<<<<<<< HEAD
         current_states = key_value_states if is_cross_attention else hidden_states
         if is_cross_attention and past_key_value is not None and is_updated:
             # reuse k,v, cross_attentions
@@ -461,19 +402,6 @@
                 # set flag that curr layer for cross-attn is already updated so we can re-use in subsequent calls
                 if is_cross_attention:
                     past_key_value.is_updated[self.layer_idx] = True
-=======
-        # get key, value proj
-        key_states = self._shape(self.k_proj(hidden_states), -1, bsz)
-        value_states = self._shape(self.v_proj(hidden_states), -1, bsz)
-        if past_key_value is not None:
-            # reuse k, v, self_attention
-            key_states = torch.cat([past_key_value[0], key_states], dim=2)
-            value_states = torch.cat([past_key_value[1], value_states], dim=2)
-
-        past_key_value = (key_states, value_states)
-
-        # shape now is (bsz, num_heads, seq_len, head_dim), all are continuous
->>>>>>> 377d8e2b
 
         causal_mask = attention_mask
         if attention_mask is not None:
@@ -511,13 +439,9 @@
         super().__init__()
         self.embed_dim = config.hidden_size
 
-<<<<<<< HEAD
         self.self_attn = OPT_ATTENTION_CLASSES[config._attn_implementation](
             config=config, is_decoder=True, layer_idx=layer_idx
         )
-=======
-        self.self_attn = OPT_ATTENTION_CLASSES[config._attn_implementation](config=config)
->>>>>>> 377d8e2b
 
         self.do_layer_norm_before = config.do_layer_norm_before
         self.dropout = config.dropout
