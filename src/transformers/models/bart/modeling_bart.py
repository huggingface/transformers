--- conflicted
+++ resolved
@@ -523,7 +523,6 @@
         }
         return dummy_inputs
 
-<<<<<<< HEAD
     def _update_full_mask(
         self,
         attention_mask: Union[torch.Tensor, None],
@@ -546,9 +545,6 @@
 
         return attention_mask
 
-=======
-    # Copied from transformers.models.gptj.modeling_gptj.GPTJModel._update_causal_mask
->>>>>>> 12346833
     def _update_causal_mask(
         self,
         attention_mask: Optional[Union[torch.Tensor, "BlockMask"]],
