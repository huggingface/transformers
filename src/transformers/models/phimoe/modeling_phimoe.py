--- conflicted
+++ resolved
@@ -1273,12 +1273,6 @@
     def get_decoder(self):
         return self.model
 
-<<<<<<< HEAD
-=======
-    @can_return_tuple
-    @add_start_docstrings_to_model_forward(PHIMOE_INPUTS_DOCSTRING)
-    @replace_return_docstrings(output_type=MoeCausalLMOutputWithPast, config_class=_CONFIG_FOR_DOC)
->>>>>>> b6d65e40
     # Ignore copy
     @can_return_tuple
     @auto_docstring
