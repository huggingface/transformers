--- conflicted
+++ resolved
@@ -34,20 +34,7 @@
 from ...modeling_utils import ALL_ATTENTION_FUNCTIONS, PreTrainedModel
 from ...processing_utils import Unpack
 from ...pytorch_utils import apply_chunking_to_forward, find_pruneable_heads_and_indices, prune_linear_layer
-<<<<<<< HEAD
-from ...utils import ModelOutput, auto_docstring, logging, torch_int
-=======
-from ...utils import (
-    LossKwargs,
-    ModelOutput,
-    add_start_docstrings,
-    add_start_docstrings_to_model_forward,
-    can_return_tuple,
-    logging,
-    replace_return_docstrings,
-    torch_int,
-)
->>>>>>> d23aae2b
+from ...utils import LossKwargs, ModelOutput, auto_docstring, can_return_tuple, logging, torch_int
 from ..auto import AutoModel, AutoModelForCausalLM, AutoModelForSeq2SeqLM
 from .configuration_instructblip import InstructBlipConfig, InstructBlipQFormerConfig, InstructBlipVisionConfig
 
@@ -1208,16 +1195,11 @@
         )
 
 
-<<<<<<< HEAD
+class KwargsForCausalLM(FlashAttentionKwargs, LossKwargs): ...
+
+
 @auto_docstring(
     custom_intro="""
-=======
-class KwargsForCausalLM(FlashAttentionKwargs, LossKwargs): ...
-
-
-@add_start_docstrings(
-    """
->>>>>>> d23aae2b
     InstructBLIP base Model consisting of language model, qformer and vision encoder.
     """
 )
@@ -1275,12 +1257,8 @@
         if hasattr(self.language_model, "_hf_hook"):
             self.language_model._hf_hook.io_same_device = True  # For `generate` compatibility
 
-<<<<<<< HEAD
+    @can_return_tuple
     @auto_docstring
-=======
-    @can_return_tuple
-    @add_start_docstrings_to_model_forward(INSTRUCTBLIP_INPUTS_DOCSTRING)
->>>>>>> d23aae2b
     def forward(
         self,
         pixel_values: torch.FloatTensor,
@@ -1488,15 +1466,8 @@
         if hasattr(self.language_model, "_hf_hook"):
             self.language_model._hf_hook.io_same_device = True  # For `generate` compatibility
 
-<<<<<<< HEAD
+    @can_return_tuple
     @auto_docstring
-=======
-    @can_return_tuple
-    @add_start_docstrings_to_model_forward(INSTRUCTBLIP_INPUTS_DOCSTRING)
-    @replace_return_docstrings(
-        output_type=InstructBlipForConditionalGenerationModelOutput, config_class=InstructBlipVisionConfig
-    )
->>>>>>> d23aae2b
     def forward(
         self,
         pixel_values: torch.FloatTensor,
