# flake8: noqa
# There's no way to ignore "F401 '...' imported but unused" warnings in this
# module, but to preserve other warnings. So, don't check this module at all.

# Copyright 2022 The HuggingFace Team. All rights reserved.
#
# Licensed under the Apache License, Version 2.0 (the "License");
# you may not use this file except in compliance with the License.
# You may obtain a copy of the License at
#
#     http://www.apache.org/licenses/LICENSE-2.0
#
# Unless required by applicable law or agreed to in writing, software
# distributed under the License is distributed on an "AS IS" BASIS,
# WITHOUT WARRANTIES OR CONDITIONS OF ANY KIND, either express or implied.
# See the License for the specific language governing permissions and
# limitations under the License.
from typing import TYPE_CHECKING

# rely on isort to merge the imports
<<<<<<< HEAD
from ...utils import _LazyModule, is_tf_available, is_torch_available
=======
from ...utils import OptionalDependencyNotAvailable, _LazyModule, is_torch_available
>>>>>>> 2fbb2379


_import_structure = {
    "configuration_swin": ["SWIN_PRETRAINED_CONFIG_ARCHIVE_MAP", "SwinConfig"],
}


try:
    if not is_torch_available():
        raise OptionalDependencyNotAvailable()
except OptionalDependencyNotAvailable:
    pass
else:
    _import_structure["modeling_swin"] = [
        "SWIN_PRETRAINED_MODEL_ARCHIVE_LIST",
        "SwinForImageClassification",
        "SwinForMaskedImageModeling",
        "SwinModel",
        "SwinPreTrainedModel",
    ]

if is_tf_available():
    _import_structure["modeling_tf_swin"] = [
        "TF_SWIN_PRETRAINED_MODEL_ARCHIVE_LIST",
        "TFSwinForImageClassification",
        "TFSwinForMaskedImageModeling",
        "TFSwinModel",
        "TFSwinPreTrainedModel",
    ]

if TYPE_CHECKING:
    from .configuration_swin import SWIN_PRETRAINED_CONFIG_ARCHIVE_MAP, SwinConfig

    try:
        if not is_torch_available():
            raise OptionalDependencyNotAvailable()
    except OptionalDependencyNotAvailable:
        pass
    else:
        from .modeling_swin import (
            SWIN_PRETRAINED_MODEL_ARCHIVE_LIST,
            SwinForImageClassification,
            SwinForMaskedImageModeling,
            SwinModel,
            SwinPreTrainedModel,
        )

    if is_tf_available():
        from .modeling_tf_swin import (
            TF_SWIN_PRETRAINED_MODEL_ARCHIVE_LIST,
            TFSwinForImageClassification,
            TFSwinForMaskedImageModeling,
            TFSwinModel,
            TFSwinPreTrainedModel,
        )


else:
    import sys

    sys.modules[__name__] = _LazyModule(__name__, globals()["__file__"], _import_structure, module_spec=__spec__)<|MERGE_RESOLUTION|>--- conflicted
+++ resolved
@@ -18,11 +18,7 @@
 from typing import TYPE_CHECKING
 
 # rely on isort to merge the imports
-<<<<<<< HEAD
-from ...utils import _LazyModule, is_tf_available, is_torch_available
-=======
-from ...utils import OptionalDependencyNotAvailable, _LazyModule, is_torch_available
->>>>>>> 2fbb2379
+from ...utils import OptionalDependencyNotAvailable, _LazyModule, is_torch_available, is_tf_available
 
 
 _import_structure = {
