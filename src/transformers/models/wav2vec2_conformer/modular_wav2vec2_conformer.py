--- conflicted
+++ resolved
@@ -38,7 +38,6 @@
 @auto_docstring(
     custom_intro="""
     Output type of [`Wav2Vec2ConformerForPreTraining`], with potential hidden states and attentions.
-<<<<<<< HEAD
     """
 )
 class Wav2Vec2ConformerForPreTrainingOutput(ModelOutput):
@@ -56,34 +55,6 @@
         The contrastive loss (L_m) as stated in the [official paper](https://arxiv.org/pdf/2006.11477.pdf) .
     diversity_loss (*optional*, returned when `sample_negative_indices` are passed, `torch.FloatTensor` of shape `(1,)`):
         The diversity loss (L_d) as stated in the [official paper](https://arxiv.org/pdf/2006.11477.pdf) .
-=======
-
-    Args:
-        loss (*optional*, returned when `sample_negative_indices` are passed, `torch.FloatTensor` of shape `(1,)`):
-            Total loss as the sum of the contrastive loss (L_m) and the diversity loss (L_d) as stated in the [official
-            paper](https://huggingface.co/papers/2006.11477) . (classification) loss.
-        projected_states (`torch.FloatTensor` of shape `(batch_size, sequence_length, config.proj_codevector_dim)`):
-            Hidden-states of the model projected to *config.proj_codevector_dim* that can be used to predict the masked
-            projected quantized states.
-        projected_quantized_states (`torch.FloatTensor` of shape `(batch_size, sequence_length, config.proj_codevector_dim)`):
-            Quantized extracted feature vectors projected to *config.proj_codevector_dim* representing the positive
-            target vectors for contrastive loss.
-        hidden_states (`tuple(torch.FloatTensor)`, *optional*, returned when `output_hidden_states=True` is passed or when `config.output_hidden_states=True`):
-            Tuple of `torch.FloatTensor` (one for the output of the embeddings + one for the output of each layer) of
-            shape `(batch_size, sequence_length, hidden_size)`.
-
-            Hidden-states of the model at the output of each layer plus the initial embedding outputs.
-        attentions (`tuple(torch.FloatTensor)`, *optional*, returned when `output_attentions=True` is passed or when `config.output_attentions=True`):
-            Tuple of `torch.FloatTensor` (one for each layer) of shape `(batch_size, num_heads, sequence_length,
-            sequence_length)`.
-
-            Attentions weights after the attention softmax, used to compute the weighted average in the self-attention
-            heads.
-        contrastive_loss (*optional*, returned when `sample_negative_indices` are passed, `torch.FloatTensor` of shape `(1,)`):
-            The contrastive loss (L_m) as stated in the [official paper](https://huggingface.co/papers/2006.11477) .
-        diversity_loss (*optional*, returned when `sample_negative_indices` are passed, `torch.FloatTensor` of shape `(1,)`):
-            The diversity loss (L_d) as stated in the [official paper](https://huggingface.co/papers/2006.11477) .
->>>>>>> 3ae52cc3
     """
 
     loss: Optional[torch.FloatTensor] = None
