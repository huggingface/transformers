--- conflicted
+++ resolved
@@ -809,15 +809,6 @@
         )
         self.config = config
 
-<<<<<<< HEAD
-
-=======
-    def set_decoder(self, decoder):
-        self.model = decoder
-
-    def get_decoder(self):
-        return self.model
->>>>>>> 8365f70e
 
     @unpack_inputs
     @add_start_docstrings_to_model_forward(MISTRAL_INPUTS_DOCSTRING.format("batch_size, sequence_length"))
