# coding=utf-8
# Copyright 2024 The HuggingFace Inc. team.
#
# Licensed under the Apache License, Version 2.0 (the "License");
# you may not use this file except in compliance with the License.
# You may obtain a copy of the License at
#
#     http://www.apache.org/licenses/LICENSE-2.0
#
# Unless required by applicable law or agreed to in writing, software
# distributed under the License is distributed on an "AS IS" BASIS,
# WITHOUT WARRANTIES OR CONDITIONS OF ANY KIND, either express or implied.
# See the License for the specific language governing permissions and
# limitations under the License.
"""
Processor class for Grounding DINO.
"""

import pathlib
import sys
from typing import Dict, List, Optional, Tuple, Union

from ...image_processing_utils import BatchFeature
from ...image_transforms import center_to_corners_format
<<<<<<< HEAD
from ...image_utils import ImageInput
=======
from ...image_utils import AnnotationFormat, ImageInput
>>>>>>> 85817d98
from ...processing_utils import ImagesKwargs, ProcessingKwargs, ProcessorMixin


if sys.version_info >= (3, 11):
    from typing import Unpack
else:
    from typing_extensions import Unpack

from ...tokenization_utils_base import BatchEncoding, PreTokenizedInput, TextInput
<<<<<<< HEAD
from ...utils import ExplicitEnum, TensorType, is_torch_available
=======
from ...utils import TensorType, is_torch_available
>>>>>>> 85817d98


if is_torch_available():
    import torch


AnnotationType = Dict[str, Union[int, str, List[Dict]]]


<<<<<<< HEAD
class AnnotationFormat(ExplicitEnum):
    COCO_DETECTION = "coco_detection"
    COCO_PANOPTIC = "coco_panoptic"


=======
>>>>>>> 85817d98
def get_phrases_from_posmap(posmaps, input_ids):
    """Get token ids of phrases from posmaps and input_ids.

    Args:
        posmaps (`torch.BoolTensor` of shape `(num_boxes, hidden_size)`):
            A boolean tensor of text-thresholded logits related to the detected bounding boxes.
        input_ids (`torch.LongTensor`) of shape `(sequence_length, )`):
            A tensor of token ids.
    """
    left_idx = 0
    right_idx = posmaps.shape[-1] - 1

    # Avoiding altering the input tensor
    posmaps = posmaps.clone()

    posmaps[:, 0 : left_idx + 1] = False
    posmaps[:, right_idx:] = False

    token_ids = []
    for posmap in posmaps:
        non_zero_idx = posmap.nonzero(as_tuple=True)[0].tolist()
        token_ids.append([input_ids[i] for i in non_zero_idx])

    return token_ids


class GroundingDinoImagesKwargs(ImagesKwargs, total=False):
    annotations: Optional[Union[AnnotationType, List[AnnotationType]]]
    return_segmentation_masks: Optional[bool]
    masks_path: Optional[Union[str, pathlib.Path]]
    do_convert_annotations: Optional[bool]
    format: Optional[Union[str, AnnotationFormat]]


class GroundingDinoProcessorKwargs(ProcessingKwargs, total=False):
    images_kwargs: GroundingDinoImagesKwargs
    _defaults = {
        "text_kwargs": {
            "add_special_tokens": True,
            "padding": False,
            "stride": 0,
            "return_overflowing_tokens": False,
            "return_special_tokens_mask": False,
            "return_offsets_mapping": False,
            "return_token_type_ids": True,
            "return_length": False,
            "verbose": True,
        }
    }


class GroundingDinoProcessor(ProcessorMixin):
    r"""
    Constructs a Grounding DINO processor which wraps a Deformable DETR image processor and a BERT tokenizer into a
    single processor.

    [`GroundingDinoProcessor`] offers all the functionalities of [`GroundingDinoImageProcessor`] and
    [`AutoTokenizer`]. See the docstring of [`~GroundingDinoProcessor.__call__`] and [`~GroundingDinoProcessor.decode`]
    for more information.

    Args:
        image_processor (`GroundingDinoImageProcessor`):
            An instance of [`GroundingDinoImageProcessor`]. The image processor is a required input.
        tokenizer (`AutoTokenizer`):
            An instance of ['PreTrainedTokenizer`]. The tokenizer is a required input.
    """

    attributes = ["image_processor", "tokenizer"]
    image_processor_class = "GroundingDinoImageProcessor"
    tokenizer_class = "AutoTokenizer"

    def __init__(self, image_processor, tokenizer):
        super().__init__(image_processor, tokenizer)

    def __call__(
        self,
        images: ImageInput = None,
        text: Union[TextInput, PreTokenizedInput, List[TextInput], List[PreTokenizedInput]] = None,
        audio=None,
        videos=None,
        **kwargs: Unpack[GroundingDinoProcessorKwargs],
    ) -> BatchEncoding:
        """
        This method uses [`GroundingDinoImageProcessor.__call__`] method to prepare image(s) for the model, and
        [`BertTokenizerFast.__call__`] to prepare text for the model.

        Please refer to the docstring of the above two methods for more information.
        """
        if images is None and text is None:
            raise ValueError("You must specify either text or images.")

        output_kwargs = self._merge_kwargs(
            GroundingDinoProcessorKwargs,
            tokenizer_init_kwargs=self.tokenizer.init_kwargs,
            **kwargs,
        )

        # Get only text
        if images is not None:
            encoding_image_processor = self.image_processor(images, **output_kwargs["images_kwargs"])
        else:
            encoding_image_processor = BatchFeature()

        if text is not None:
            text_encoding = self.tokenizer(
                text=text,
                **output_kwargs["text_kwargs"],
            )
        else:
            text_encoding = BatchEncoding()

        text_encoding.update(encoding_image_processor)

        return text_encoding

    # Copied from transformers.models.blip.processing_blip.BlipProcessor.batch_decode with BertTokenizerFast->PreTrainedTokenizer
    def batch_decode(self, *args, **kwargs):
        """
        This method forwards all its arguments to PreTrainedTokenizer's [`~PreTrainedTokenizer.batch_decode`]. Please
        refer to the docstring of this method for more information.
        """
        return self.tokenizer.batch_decode(*args, **kwargs)

    # Copied from transformers.models.blip.processing_blip.BlipProcessor.decode with BertTokenizerFast->PreTrainedTokenizer
    def decode(self, *args, **kwargs):
        """
        This method forwards all its arguments to PreTrainedTokenizer's [`~PreTrainedTokenizer.decode`]. Please refer to
        the docstring of this method for more information.
        """
        return self.tokenizer.decode(*args, **kwargs)

    @property
    # Copied from transformers.models.blip.processing_blip.BlipProcessor.model_input_names
    def model_input_names(self):
        tokenizer_input_names = self.tokenizer.model_input_names
        image_processor_input_names = self.image_processor.model_input_names
        return list(dict.fromkeys(tokenizer_input_names + image_processor_input_names))

    def post_process_grounded_object_detection(
        self,
        outputs,
        input_ids,
        box_threshold: float = 0.25,
        text_threshold: float = 0.25,
        target_sizes: Union[TensorType, List[Tuple]] = None,
    ):
        """
        Converts the raw output of [`GroundingDinoForObjectDetection`] into final bounding boxes in (top_left_x, top_left_y,
        bottom_right_x, bottom_right_y) format and get the associated text label.

        Args:
            outputs ([`GroundingDinoObjectDetectionOutput`]):
                Raw outputs of the model.
            input_ids (`torch.LongTensor` of shape `(batch_size, sequence_length)`):
                The token ids of the input text.
            box_threshold (`float`, *optional*, defaults to 0.25):
                Score threshold to keep object detection predictions.
            text_threshold (`float`, *optional*, defaults to 0.25):
                Score threshold to keep text detection predictions.
            target_sizes (`torch.Tensor` or `List[Tuple[int, int]]`, *optional*):
                Tensor of shape `(batch_size, 2)` or list of tuples (`Tuple[int, int]`) containing the target size
                `(height, width)` of each image in the batch. If unset, predictions will not be resized.
        Returns:
            `List[Dict]`: A list of dictionaries, each dictionary containing the scores, labels and boxes for an image
            in the batch as predicted by the model.
        """
        logits, boxes = outputs.logits, outputs.pred_boxes

        if target_sizes is not None:
            if len(logits) != len(target_sizes):
                raise ValueError(
                    "Make sure that you pass in as many target sizes as the batch dimension of the logits"
                )

        probs = torch.sigmoid(logits)  # (batch_size, num_queries, 256)
        scores = torch.max(probs, dim=-1)[0]  # (batch_size, num_queries)

        # Convert to [x0, y0, x1, y1] format
        boxes = center_to_corners_format(boxes)

        # Convert from relative [0, 1] to absolute [0, height] coordinates
        if target_sizes is not None:
            if isinstance(target_sizes, List):
                img_h = torch.Tensor([i[0] for i in target_sizes])
                img_w = torch.Tensor([i[1] for i in target_sizes])
            else:
                img_h, img_w = target_sizes.unbind(1)

            scale_fct = torch.stack([img_w, img_h, img_w, img_h], dim=1).to(boxes.device)
            boxes = boxes * scale_fct[:, None, :]

        results = []
        for idx, (s, b, p) in enumerate(zip(scores, boxes, probs)):
            score = s[s > box_threshold]
            box = b[s > box_threshold]
            prob = p[s > box_threshold]
            label_ids = get_phrases_from_posmap(prob > text_threshold, input_ids[idx])
            label = self.batch_decode(label_ids)
            results.append({"scores": score, "labels": label, "boxes": box})

        return results<|MERGE_RESOLUTION|>--- conflicted
+++ resolved
@@ -22,11 +22,7 @@
 
 from ...image_processing_utils import BatchFeature
 from ...image_transforms import center_to_corners_format
-<<<<<<< HEAD
-from ...image_utils import ImageInput
-=======
 from ...image_utils import AnnotationFormat, ImageInput
->>>>>>> 85817d98
 from ...processing_utils import ImagesKwargs, ProcessingKwargs, ProcessorMixin
 
 
@@ -36,11 +32,7 @@
     from typing_extensions import Unpack
 
 from ...tokenization_utils_base import BatchEncoding, PreTokenizedInput, TextInput
-<<<<<<< HEAD
-from ...utils import ExplicitEnum, TensorType, is_torch_available
-=======
 from ...utils import TensorType, is_torch_available
->>>>>>> 85817d98
 
 
 if is_torch_available():
@@ -50,14 +42,6 @@
 AnnotationType = Dict[str, Union[int, str, List[Dict]]]
 
 
-<<<<<<< HEAD
-class AnnotationFormat(ExplicitEnum):
-    COCO_DETECTION = "coco_detection"
-    COCO_PANOPTIC = "coco_panoptic"
-
-
-=======
->>>>>>> 85817d98
 def get_phrases_from_posmap(posmaps, input_ids):
     """Get token ids of phrases from posmaps and input_ids.
 
