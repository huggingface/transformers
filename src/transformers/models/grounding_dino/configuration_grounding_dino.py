# coding=utf-8
# Copyright 2024 The HuggingFace Inc. team. All rights reserved.
#
# Licensed under the Apache License, Version 2.0 (the "License");
# you may not use this file except in compliance with the License.
# You may obtain a copy of the License at
#
#     http://www.apache.org/licenses/LICENSE-2.0
#
# Unless required by applicable law or agreed to in writing, software
# distributed under the License is distributed on an "AS IS" BASIS,
# WITHOUT WARRANTIES OR CONDITIONS OF ANY KIND, either express or implied.
# See the License for the specific language governing permissions and
# limitations under the License.
"""Grounding DINO model configuration"""

from ...configuration_utils import PreTrainedConfig
from ...utils import logging
from ...utils.backbone_utils import verify_backbone_config_arguments
from ..auto import CONFIG_MAPPING, AutoConfig


logger = logging.get_logger(__name__)


class GroundingDinoConfig(PreTrainedConfig):
    r"""
    This is the configuration class to store the configuration of a [`GroundingDinoModel`]. It is used to instantiate a
    Grounding DINO model according to the specified arguments, defining the model architecture. Instantiating a
    configuration with the defaults will yield a similar configuration to that of the Grounding DINO
    [IDEA-Research/grounding-dino-tiny](https://huggingface.co/IDEA-Research/grounding-dino-tiny) architecture.

    Configuration objects inherit from [`PreTrainedConfig`] and can be used to control the model outputs. Read the
    documentation from [`PreTrainedConfig`] for more information.

    Args:
        backbone_config (`PreTrainedConfig` or `dict`, *optional*, defaults to `ResNetConfig()`):
            The configuration of the backbone model.
        backbone (`str`, *optional*):
            Name of backbone to use when `backbone_config` is `None`. If `use_pretrained_backbone` is `True`, this
            will load the corresponding pretrained weights from the timm or transformers library. If `use_pretrained_backbone`
            is `False`, this loads the backbone's config and uses that to initialize the backbone with random weights.
        use_pretrained_backbone (`bool`, *optional*, defaults to `False`):
            Whether to use pretrained weights for the backbone.
        use_timm_backbone (`bool`, *optional*, defaults to `False`):
            Whether to load `backbone` from the timm library. If `False`, the backbone is loaded from the transformers
            library.
        backbone_kwargs (`dict`, *optional*):
            Keyword arguments to be passed to AutoBackbone when loading from a checkpoint
            e.g. `{'out_indices': (0, 1, 2, 3)}`. Cannot be specified if `backbone_config` is set.
        text_config (`Union[AutoConfig, dict]`, *optional*, defaults to `BertConfig`):
            The config object or dictionary of the text backbone.
        num_queries (`int`, *optional*, defaults to 900):
            Number of object queries, i.e. detection slots. This is the maximal number of objects
            [`GroundingDinoModel`] can detect in a single image.
        encoder_layers (`int`, *optional*, defaults to 6):
            Number of encoder layers.
        encoder_ffn_dim (`int`, *optional*, defaults to 2048):
            Dimension of the "intermediate" (often named feed-forward) layer in decoder.
        encoder_attention_heads (`int`, *optional*, defaults to 8):
            Number of attention heads for each attention layer in the Transformer encoder.
        decoder_layers (`int`, *optional*, defaults to 6):
            Number of decoder layers.
        decoder_ffn_dim (`int`, *optional*, defaults to 2048):
            Dimension of the "intermediate" (often named feed-forward) layer in decoder.
        decoder_attention_heads (`int`, *optional*, defaults to 8):
            Number of attention heads for each attention layer in the Transformer decoder.
        is_encoder_decoder (`bool`, *optional*, defaults to `True`):
            Whether the model is used as an encoder/decoder or not.
        activation_function (`str` or `function`, *optional*, defaults to `"relu"`):
            The non-linear activation function (function or string) in the encoder and pooler. If string, `"gelu"`,
            `"relu"`, `"silu"` and `"gelu_new"` are supported.
        d_model (`int`, *optional*, defaults to 256):
            Dimension of the layers.
        dropout (`float`, *optional*, defaults to 0.1):
            The dropout probability for all fully connected layers in the embeddings, encoder, and pooler.
        attention_dropout (`float`, *optional*, defaults to 0.0):
            The dropout ratio for the attention probabilities.
        activation_dropout (`float`, *optional*, defaults to 0.0):
            The dropout ratio for activations inside the fully connected layer.
        auxiliary_loss (`bool`, *optional*, defaults to `False`):
            Whether auxiliary decoding losses (loss at each decoder layer) are to be used.
        position_embedding_type (`str`, *optional*, defaults to `"sine"`):
            Type of position embeddings to be used on top of the image features. One of `"sine"` or `"learned"`.
        num_feature_levels (`int`, *optional*, defaults to 4):
            The number of input feature levels.
        encoder_n_points (`int`, *optional*, defaults to 4):
            The number of sampled keys in each feature level for each attention head in the encoder.
        decoder_n_points (`int`, *optional*, defaults to 4):
            The number of sampled keys in each feature level for each attention head in the decoder.
        two_stage (`bool`, *optional*, defaults to `True`):
            Whether to apply a two-stage deformable DETR, where the region proposals are also generated by a variant of
            Grounding DINO, which are further fed into the decoder for iterative bounding box refinement.
        class_cost (`float`, *optional*, defaults to 1.0):
            Relative weight of the classification error in the Hungarian matching cost.
        bbox_cost (`float`, *optional*, defaults to 5.0):
            Relative weight of the L1 error of the bounding box coordinates in the Hungarian matching cost.
        giou_cost (`float`, *optional*, defaults to 2.0):
            Relative weight of the generalized IoU loss of the bounding box in the Hungarian matching cost.
        bbox_loss_coefficient (`float`, *optional*, defaults to 5.0):
            Relative weight of the L1 bounding box loss in the object detection loss.
        giou_loss_coefficient (`float`, *optional*, defaults to 2.0):
            Relative weight of the generalized IoU loss in the object detection loss.
        focal_alpha (`float`, *optional*, defaults to 0.25):
            Alpha parameter in the focal loss.
        disable_custom_kernels (`bool`, *optional*, defaults to `False`):
            Disable the use of custom CUDA and CPU kernels. This option is necessary for the ONNX export, as custom
            kernels are not supported by PyTorch ONNX export.
        max_text_len (`int`, *optional*, defaults to 256):
            The maximum length of the text input.
        text_enhancer_dropout (`float`, *optional*, defaults to 0.0):
            The dropout ratio for the text enhancer.
        fusion_droppath (`float`, *optional*, defaults to 0.1):
            The droppath ratio for the fusion module.
        fusion_dropout (`float`, *optional*, defaults to 0.0):
            The dropout ratio for the fusion module.
        embedding_init_target (`bool`, *optional*, defaults to `True`):
            Whether to initialize the target with Embedding weights.
        query_dim (`int`, *optional*, defaults to 4):
            The dimension of the query vector.
        decoder_bbox_embed_share (`bool`, *optional*, defaults to `True`):
            Whether to share the bbox regression head for all decoder layers.
        two_stage_bbox_embed_share (`bool`, *optional*, defaults to `False`):
            Whether to share the bbox embedding between the two-stage bbox generator and the region proposal
            generation.
        positional_embedding_temperature (`float`, *optional*, defaults to 20):
            The temperature for Sine Positional Embedding that is used together with vision backbone.
        init_std (`float`, *optional*, defaults to 0.02):
            The standard deviation of the truncated_normal_initializer for initializing all weight matrices.
        layer_norm_eps (`float`, *optional*, defaults to 1e-05):
            The epsilon used by the layer normalization layers.

    Examples:

    ```python
    >>> from transformers import GroundingDinoConfig, GroundingDinoModel

    >>> # Initializing a Grounding DINO IDEA-Research/grounding-dino-tiny style configuration
    >>> configuration = GroundingDinoConfig()

    >>> # Initializing a model (with random weights) from the IDEA-Research/grounding-dino-tiny style configuration
    >>> model = GroundingDinoModel(configuration)

    >>> # Accessing the model configuration
    >>> configuration = model.config
    ```"""

    model_type = "grounding-dino"
    sub_configs = {"backbone_config": AutoConfig, "text_config": AutoConfig}
    attribute_map = {
        "hidden_size": "d_model",
        "num_attention_heads": "encoder_attention_heads",
    }

    def __init__(
        self,
        backbone_config=None,
        backbone=None,
        use_pretrained_backbone=False,
        use_timm_backbone=False,
        backbone_kwargs=None,
        text_config=None,
        num_queries=900,
        encoder_layers=6,
        encoder_ffn_dim=2048,
        encoder_attention_heads=8,
        decoder_layers=6,
        decoder_ffn_dim=2048,
        decoder_attention_heads=8,
        is_encoder_decoder=True,
        activation_function="relu",
        d_model=256,
        dropout=0.1,
        attention_dropout=0.0,
        activation_dropout=0.0,
        auxiliary_loss=False,
        position_embedding_type="sine",
        num_feature_levels=4,
        encoder_n_points=4,
        decoder_n_points=4,
        two_stage=True,
        class_cost=1.0,
        bbox_cost=5.0,
        giou_cost=2.0,
        bbox_loss_coefficient=5.0,
        giou_loss_coefficient=2.0,
        focal_alpha=0.25,
        disable_custom_kernels=False,
        # other parameters
        max_text_len=256,
        text_enhancer_dropout=0.0,
        fusion_droppath=0.1,
        fusion_dropout=0.0,
        embedding_init_target=True,
        query_dim=4,
        decoder_bbox_embed_share=True,
        two_stage_bbox_embed_share=False,
        positional_embedding_temperature=20,
        init_std=0.02,
        layer_norm_eps=1e-5,
        **kwargs,
    ):
        if backbone_config is None and backbone is None:
            logger.info("`backbone_config` is `None`. Initializing the config with the default `Swin` backbone.")
            backbone_config = CONFIG_MAPPING["swin"](
                window_size=7,
                image_size=224,
                embed_dim=96,
                depths=[2, 2, 6, 2],
                num_heads=[3, 6, 12, 24],
                out_indices=[2, 3, 4],
            )
        elif isinstance(backbone_config, dict):
            backbone_model_type = backbone_config.pop("model_type")
            config_class = CONFIG_MAPPING[backbone_model_type]
            backbone_config = config_class.from_dict(backbone_config)

        verify_backbone_config_arguments(
            use_timm_backbone=use_timm_backbone,
            use_pretrained_backbone=use_pretrained_backbone,
            backbone=backbone,
            backbone_config=backbone_config,
            backbone_kwargs=backbone_kwargs,
        )

        if text_config is None:
            text_config = {}
            logger.info("text_config is None. Initializing the text config with default values (`BertConfig`).")

        self.backbone_config = backbone_config
        self.backbone = backbone
        self.use_pretrained_backbone = use_pretrained_backbone
        self.use_timm_backbone = use_timm_backbone
        self.backbone_kwargs = backbone_kwargs
        self.num_queries = num_queries
        self.d_model = d_model
        self.encoder_ffn_dim = encoder_ffn_dim
        self.encoder_layers = encoder_layers
        self.encoder_attention_heads = encoder_attention_heads
        self.decoder_ffn_dim = decoder_ffn_dim
        self.decoder_layers = decoder_layers
        self.decoder_attention_heads = decoder_attention_heads
        self.dropout = dropout
        self.attention_dropout = attention_dropout
        self.activation_dropout = activation_dropout
        self.activation_function = activation_function
        self.auxiliary_loss = auxiliary_loss
        self.position_embedding_type = position_embedding_type
        # deformable attributes
        self.num_feature_levels = num_feature_levels
        self.encoder_n_points = encoder_n_points
        self.decoder_n_points = decoder_n_points
        self.two_stage = two_stage
        # Hungarian matcher
        self.class_cost = class_cost
        self.bbox_cost = bbox_cost
        self.giou_cost = giou_cost
        # Loss coefficients
        self.bbox_loss_coefficient = bbox_loss_coefficient
        self.giou_loss_coefficient = giou_loss_coefficient
        self.focal_alpha = focal_alpha
        self.disable_custom_kernels = disable_custom_kernels
        # Text backbone
        if isinstance(text_config, dict):
            text_config["model_type"] = text_config.get("model_type", "bert")
            text_config = CONFIG_MAPPING[text_config["model_type"]](**text_config)
        elif text_config is None:
            text_config = CONFIG_MAPPING["bert"]()

        self.text_config = text_config
        self.max_text_len = max_text_len

        # Text Enhancer
        self.text_enhancer_dropout = text_enhancer_dropout
        # Fusion
        self.fusion_droppath = fusion_droppath
        self.fusion_dropout = fusion_dropout
        # Others
        self.embedding_init_target = embedding_init_target
        self.query_dim = query_dim
        self.decoder_bbox_embed_share = decoder_bbox_embed_share
        self.two_stage_bbox_embed_share = two_stage_bbox_embed_share
        if two_stage_bbox_embed_share and not decoder_bbox_embed_share:
            raise ValueError("If two_stage_bbox_embed_share is True, decoder_bbox_embed_share must be True.")
        self.positional_embedding_temperature = positional_embedding_temperature
        self.init_std = init_std
        self.layer_norm_eps = layer_norm_eps
        super().__init__(is_encoder_decoder=is_encoder_decoder, **kwargs)

<<<<<<< HEAD
=======
    @property
    def num_attention_heads(self) -> int:
        return self.encoder_attention_heads

    @property
    def hidden_size(self) -> int:
        return self.d_model

    @property
    def sub_configs(self):
        sub_configs = {}
        backbone_config = getattr(self, "backbone_config", None)
        text_config = getattr(self, "text_config", None)
        if isinstance(backbone_config, PreTrainedConfig):
            sub_configs["backbone_config"] = type(backbone_config)
        if isinstance(text_config, PreTrainedConfig):
            sub_configs["text_config"] = type(self.text_config)
        return sub_configs

>>>>>>> 089d573a

__all__ = ["GroundingDinoConfig"]<|MERGE_RESOLUTION|>--- conflicted
+++ resolved
@@ -287,27 +287,5 @@
         self.layer_norm_eps = layer_norm_eps
         super().__init__(is_encoder_decoder=is_encoder_decoder, **kwargs)
 
-<<<<<<< HEAD
-=======
-    @property
-    def num_attention_heads(self) -> int:
-        return self.encoder_attention_heads
-
-    @property
-    def hidden_size(self) -> int:
-        return self.d_model
-
-    @property
-    def sub_configs(self):
-        sub_configs = {}
-        backbone_config = getattr(self, "backbone_config", None)
-        text_config = getattr(self, "text_config", None)
-        if isinstance(backbone_config, PreTrainedConfig):
-            sub_configs["backbone_config"] = type(backbone_config)
-        if isinstance(text_config, PreTrainedConfig):
-            sub_configs["text_config"] = type(self.text_config)
-        return sub_configs
-
->>>>>>> 089d573a
 
 __all__ = ["GroundingDinoConfig"]