--- conflicted
+++ resolved
@@ -1510,12 +1510,8 @@
         output_attentions=None,
         output_hidden_states=None,
         return_dict=None,
-<<<<<<< HEAD
+        **kwargs,
     ) -> Union[tuple, GroundingDinoEncoderOutput]:
-=======
-        **kwargs,
-    ):
->>>>>>> 40dc11cd
         r"""
         Args:
             vision_features (`torch.FloatTensor` of shape `(batch_size, sequence_length, hidden_size)`):
@@ -1669,12 +1665,8 @@
         output_attentions=None,
         output_hidden_states=None,
         return_dict=None,
-<<<<<<< HEAD
+        **kwargs,
     ) -> Union[tuple, GroundingDinoDecoderOutput]:
-=======
-        **kwargs,
-    ):
->>>>>>> 40dc11cd
         r"""
         Args:
             inputs_embeds (`torch.FloatTensor` of shape `(batch_size, num_queries, hidden_size)`):
@@ -2066,12 +2058,8 @@
         output_attentions=None,
         output_hidden_states=None,
         return_dict=None,
-<<<<<<< HEAD
+        **kwargs,
     ) -> Union[tuple, GroundingDinoModelOutput]:
-=======
-        **kwargs,
-    ):
->>>>>>> 40dc11cd
         r"""
         input_ids (`torch.LongTensor` of shape `(batch_size, text_sequence_length)`):
             Indices of input sequence tokens in the vocabulary. Padding will be ignored by default should you provide
