--- conflicted
+++ resolved
@@ -17,33 +17,11 @@
 """
 
 from ...processing_utils import ProcessorMixin
-<<<<<<< HEAD
 from ...utils.auto_docstring import auto_docstring
-from ...utils.deprecation import deprecate_kwarg
-=======
->>>>>>> 3e4baf8e
 
 
 @auto_docstring
 class AltCLIPProcessor(ProcessorMixin):
-<<<<<<< HEAD
-    @deprecate_kwarg(old_name="feature_extractor", version="5.0.0", new_name="image_processor")
-=======
-    r"""
-    Constructs a AltCLIP processor which wraps a CLIP image processor and a XLM-Roberta tokenizer into a single
-    processor.
-
-    [`AltCLIPProcessor`] offers all the functionalities of [`CLIPImageProcessor`] and [`XLMRobertaTokenizerFast`]. See
-    the [`~AltCLIPProcessor.__call__`] and [`~AltCLIPProcessor.decode`] for more information.
-
-    Args:
-        image_processor ([`CLIPImageProcessor`], *optional*):
-            The image processor is a required input.
-        tokenizer ([`XLMRobertaTokenizerFast`], *optional*):
-            The tokenizer is a required input.
-    """
-
->>>>>>> 3e4baf8e
     def __init__(self, image_processor=None, tokenizer=None):
         super().__init__(image_processor, tokenizer)
 
