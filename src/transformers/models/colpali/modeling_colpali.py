# coding=utf-8
# Copyright 2024 The HuggingFace Inc. team.
#
# Licensed under the Apache License, Version 2.0 (the "License");
# you may not use this file except in compliance with the License.
# You may obtain a copy of the License at
#
#     http://www.apache.org/licenses/LICENSE-2.0
#
# Unless required by applicable law or agreed to in writing, software
# distributed under the License is distributed on an "AS IS" BASIS,
# WITHOUT WARRANTIES OR CONDITIONS OF ANY KIND, either express or implied.
# See the License for the specific language governing permissions and
# limitations under the License.
"""PyTorch ColPali model"""

from dataclasses import dataclass
from typing import List, Optional, Tuple, Union

import torch
from torch import nn

from transformers import AutoModelForImageTextToText

from ...cache_utils import Cache
from ...modeling_utils import PreTrainedModel
<<<<<<< HEAD
from ...utils import (
    ModelOutput,
    add_start_docstrings,
    add_start_docstrings_to_model_forward,
    can_return_tuple,
    replace_return_docstrings,
)
=======
from ...utils import ModelOutput, auto_docstring
>>>>>>> 4143f94d
from .configuration_colpali import ColPaliConfig


@auto_docstring(
    custom_intro="""
    The bare ColPali model outputting raw hidden-states without any specific head on top.
    """
)
@auto_docstring
class ColPaliPreTrainedModel(PreTrainedModel):
    config_class = ColPaliConfig
    base_model_prefix = "model"
    _no_split_modules = []

    def _init_weights(self, module):
        std = (
            self.config.initializer_range
            if hasattr(self.config, "initializer_range")
            else self.config.vlm_config.text_config.initializer_range
        )

        if isinstance(module, (nn.Linear, nn.Conv2d)):
            module.weight.data.normal_(mean=0.0, std=std)
            if module.bias is not None:
                module.bias.data.zero_()
        elif isinstance(module, nn.Embedding):
            module.weight.data.normal_(mean=0.0, std=std)
            if module.padding_idx is not None:
                module.weight.data[module.padding_idx].zero_()


@dataclass
class ColPaliForRetrievalOutput(ModelOutput):
    """
    Base class for ColPali embeddings output.

    Args:
        loss (`torch.FloatTensor` of shape `(1,)`, *optional*, returned when `labels` is provided):
            Language modeling loss (for next-token prediction).
        embeddings (`torch.FloatTensor` of shape `(batch_size, sequence_length, hidden_size)`):
            The embeddings of the model.
        past_key_values (`tuple(tuple(torch.FloatTensor))`, *optional*, returned when `use_cache=True` is passed or when `config.use_cache=True`):
            Tuple of `tuple(torch.FloatTensor)` of length `config.n_layers`, with each tuple having 2 tensors of shape
            `(batch_size, num_heads, sequence_length, embed_size_per_head)`)

            Contains pre-computed hidden-states (key and values in the self-attention blocks) that can be used (see
            `past_key_values` input) to speed up sequential decoding.
        hidden_states (`tuple(torch.FloatTensor)`, *optional*, returned when `output_hidden_states=True` is passed or when `config.output_hidden_states=True`):
            Tuple of `torch.FloatTensor` (one for the output of the embeddings, if the model has an embedding layer, +
            one for the output of each layer) of shape `(batch_size, sequence_length, hidden_size)`.

            Hidden-states of the model at the output of each layer plus the optional initial embedding outputs.
        attentions (`tuple(torch.FloatTensor)`, *optional*, returned when `output_attentions=True` is passed or when `config.output_attentions=True`):
            Tuple of `torch.FloatTensor` (one for each layer) of shape `(batch_size, num_heads, sequence_length,
            sequence_length)`.

            Attentions weights after the attention softmax, used to compute the weighted average in the self-attention
            heads.
        image_hidden_states (`torch.FloatTensor`, *optional*):
            A `torch.FloatTensor` of size `(batch_size, num_images, sequence_length, hidden_size)`.
            image_hidden_states of the model produced by the vision encoder after projecting last hidden state.
    """

    loss: Optional[torch.FloatTensor] = None
    embeddings: Optional[torch.Tensor] = None
    past_key_values: Optional[Union[List[torch.FloatTensor], Cache]] = None
    hidden_states: Optional[Tuple[torch.FloatTensor]] = None
    attentions: Optional[Tuple[torch.FloatTensor]] = None
    image_hidden_states: Optional[torch.FloatTensor] = None


<<<<<<< HEAD
COLPALI_FOR_RETRIEVAL_INPUT_DOCSTRING = r"""
    Args:
        input_ids (`torch.LongTensor` of shape `(batch_size, sequence_length)`):
            Indices of input sequence tokens in the vocabulary. Padding will be ignored by default should you provide
            it.
            Indices can be obtained using [`AutoTokenizer`]. See [`PreTrainedTokenizer.encode`] and
            [`PreTrainedTokenizer.__call__`] for details.
            [What are input IDs?](../glossary#input-ids)
        pixel_values (`torch.FloatTensor` of shape `(batch_size, num_channels, image_size, image_size)):
            The tensors corresponding to the input images. Pixel values can be obtained using
            [`AutoImageProcessor`]. See [`SiglipImageProcessor.__call__`] for details ([]`PaliGemmaProcessor`] uses
            [`SiglipImageProcessor`] for processing images). If none, ColPali will only process text (query embeddings).
        attention_mask (`torch.Tensor` of shape `(batch_size, sequence_length)`, *optional*):
            Mask to avoid performing attention on padding token indices. Mask values selected in `[0, 1]`:
            - 1 for tokens that are **not masked**,
            - 0 for tokens that are **masked**.
            [What are attention masks?](../glossary#attention-mask)
            Indices can be obtained using [`AutoTokenizer`]. See [`PreTrainedTokenizer.encode`] and
            [`PreTrainedTokenizer.__call__`] for details.
            If `past_key_values` is used, optionally only the last `decoder_input_ids` have to be input (see
            `past_key_values`).
            If you want to change padding behavior, you should read [`modeling_opt._prepare_decoder_attention_mask`]
            and modify to your needs. See diagram 1 in [the paper](https://arxiv.org/abs/1910.13461) for more
            information on the default strategy.
            - 1 indicates the head is **not masked**,
            - 0 indicates the head is **masked**.
        output_attentions (`bool`, *optional*):
            Whether or not to return the attentions tensors of all attention layers. See `attentions` under returned
            tensors for more detail.
        output_hidden_states (`bool`, *optional*):
            Whether or not to return the hidden states of all layers. See `hidden_states` under returned tensors for
            more detail.
        return_dict (`bool`, *optional*):
            Whether or not to return a [`~utils.ModelOutput`] instead of a plain tuple.
        kwargs (`Dict[str, Any]`, *optional*):
            Additional key word arguments passed along to the vlm backbone model.
"""


@add_start_docstrings(
    """
    The ColPali architecture leverages VLMs to construct efficient multi-vector embeddings directly
    from document images (“screenshots”) for document retrieval. The model is trained to maximize the similarity
=======
@auto_docstring(
    custom_intro="""
    In our proposed ColPali approach, we leverage VLMs to construct efficient multi-vector embeddings directly
    from document images (“screenshots”) for document retrieval. We train the model to maximize the similarity
>>>>>>> 4143f94d
    between these document embeddings and the corresponding query embeddings, using the late interaction method
    introduced in ColBERT.

    Using ColPali removes the need for potentially complex and brittle layout recognition and OCR pipelines with a
    single model that can take into account both the textual and visual content (layout, charts, etc.) of a document.

    ColPali is part of the ColVision model family, which was first introduced in the following paper:
    [*ColPali: Efficient Document Retrieval with Vision Language Models*](https://arxiv.org/abs/2407.01449).
    """
)
class ColPaliForRetrieval(ColPaliPreTrainedModel):
    def __init__(self, config: ColPaliConfig):
        super().__init__(config)
        self.config = config
        self.vocab_size = config.vlm_config.text_config.vocab_size

        vlm = AutoModelForImageTextToText.from_config(config.vlm_config)
        if vlm._tied_weights_keys is not None:
            self._tied_weights_keys = [f"vlm.{k}" for k in vlm._tied_weights_keys]
        self.vlm = vlm

        self.embedding_dim = self.config.embedding_dim
        self.embedding_proj_layer = nn.Linear(
            self.config.vlm_config.text_config.hidden_size,
            self.embedding_dim,
        )

        self.post_init()

<<<<<<< HEAD
    @add_start_docstrings_to_model_forward(COLPALI_FOR_RETRIEVAL_INPUT_DOCSTRING)
    @can_return_tuple
    @replace_return_docstrings(output_type=ColPaliForRetrievalOutput, config_class=_CONFIG_FOR_DOC)
=======
    @auto_docstring
>>>>>>> 4143f94d
    def forward(
        self,
        input_ids: Optional[torch.LongTensor] = None,
        pixel_values: Optional[torch.FloatTensor] = None,
        attention_mask: Optional[torch.Tensor] = None,
        output_attentions: Optional[bool] = None,
        output_hidden_states: Optional[bool] = None,
        return_dict: Optional[bool] = None,
        **kwargs,
<<<<<<< HEAD
    ) -> ColPaliForRetrievalOutput:
        r"""
        Returns:
        """
        if pixel_values is not None:
            pixel_values = pixel_values.to(dtype=self.dtype)
=======
    ) -> Union[Tuple, ColPaliForRetrievalOutput]:
        if "pixel_values" in kwargs:
            kwargs["pixel_values"] = kwargs["pixel_values"].to(dtype=self.dtype)
>>>>>>> 4143f94d
        output_attentions = output_attentions if output_attentions is not None else self.config.output_attentions

        output_hidden_states = (
            output_hidden_states if output_hidden_states is not None else self.config.output_hidden_states
        )
        return_dict = return_dict if return_dict is not None else self.config.use_return_dict

        vlm_output = self.vlm(
            input_ids=input_ids,
            attention_mask=attention_mask,
            pixel_values=pixel_values,
            output_hidden_states=True,
            return_dict=True,
            output_attentions=output_attentions,
            **kwargs,
        )
        vlm_hidden_states = vlm_output.hidden_states if output_hidden_states else None
        vlm_image_hidden_states = vlm_output.image_hidden_states if pixel_values is not None else None

        last_hidden_states = vlm_output.hidden_states[-1]  # (batch_size, sequence_length, hidden_size)
        embeddings = self.embedding_proj_layer(last_hidden_states)  # (batch_size, sequence_length, dim)

        # L2 normalization
        embeddings = embeddings / embeddings.norm(dim=-1, keepdim=True)  # (batch_size, sequence_length, dim)

        embeddings = embeddings * attention_mask.unsqueeze(-1)  # (batch_size, sequence_length, dim)

        return ColPaliForRetrievalOutput(
            embeddings=embeddings,
            past_key_values=vlm_output.past_key_values,
            hidden_states=vlm_hidden_states,
            attentions=vlm_output.attentions,
            image_hidden_states=vlm_image_hidden_states,
        )

    def get_input_embeddings(self):
        return self.vlm.get_input_embeddings()

    def set_input_embeddings(self, value):
        self.vlm.set_input_embeddings(value)

    def get_output_embeddings(self):
        return self.vlm.get_output_embeddings()

    def set_output_embeddings(self, new_embeddings):
        self.vlm.set_output_embeddings(new_embeddings)

    def set_decoder(self, decoder):
        self.vlm.set_decoder(decoder)

    def get_decoder(self):
        return self.vlm.get_decoder()

    def tie_weights(self):
        return self.vlm.tie_weights()

    def resize_token_embeddings(
        self,
        new_num_tokens: Optional[int] = None,
        pad_to_multiple_of: Optional[int] = None,
        mean_resizing: bool = True,
    ) -> nn.Embedding:
        model_embeds = self.vlm.resize_token_embeddings(
            new_num_tokens=new_num_tokens,
            pad_to_multiple_of=pad_to_multiple_of,
            mean_resizing=mean_resizing,
        )

        self.config.vlm_config.text_config.vocab_size = model_embeds.num_embeddings
        self.config.vlm_config.vocab_size = model_embeds.num_embeddings
        self.vlm.vocab_size = model_embeds.num_embeddings
        self.vocab_size = model_embeds.num_embeddings

        return model_embeds


__all__ = [
    "ColPaliForRetrieval",
    "ColPaliPreTrainedModel",
]<|MERGE_RESOLUTION|>--- conflicted
+++ resolved
@@ -24,17 +24,7 @@
 
 from ...cache_utils import Cache
 from ...modeling_utils import PreTrainedModel
-<<<<<<< HEAD
-from ...utils import (
-    ModelOutput,
-    add_start_docstrings,
-    add_start_docstrings_to_model_forward,
-    can_return_tuple,
-    replace_return_docstrings,
-)
-=======
-from ...utils import ModelOutput, auto_docstring
->>>>>>> 4143f94d
+from ...utils import ModelOutput, auto_docstring, can_return_tuple
 from .configuration_colpali import ColPaliConfig
 
 
@@ -106,56 +96,10 @@
     image_hidden_states: Optional[torch.FloatTensor] = None
 
 
-<<<<<<< HEAD
-COLPALI_FOR_RETRIEVAL_INPUT_DOCSTRING = r"""
-    Args:
-        input_ids (`torch.LongTensor` of shape `(batch_size, sequence_length)`):
-            Indices of input sequence tokens in the vocabulary. Padding will be ignored by default should you provide
-            it.
-            Indices can be obtained using [`AutoTokenizer`]. See [`PreTrainedTokenizer.encode`] and
-            [`PreTrainedTokenizer.__call__`] for details.
-            [What are input IDs?](../glossary#input-ids)
-        pixel_values (`torch.FloatTensor` of shape `(batch_size, num_channels, image_size, image_size)):
-            The tensors corresponding to the input images. Pixel values can be obtained using
-            [`AutoImageProcessor`]. See [`SiglipImageProcessor.__call__`] for details ([]`PaliGemmaProcessor`] uses
-            [`SiglipImageProcessor`] for processing images). If none, ColPali will only process text (query embeddings).
-        attention_mask (`torch.Tensor` of shape `(batch_size, sequence_length)`, *optional*):
-            Mask to avoid performing attention on padding token indices. Mask values selected in `[0, 1]`:
-            - 1 for tokens that are **not masked**,
-            - 0 for tokens that are **masked**.
-            [What are attention masks?](../glossary#attention-mask)
-            Indices can be obtained using [`AutoTokenizer`]. See [`PreTrainedTokenizer.encode`] and
-            [`PreTrainedTokenizer.__call__`] for details.
-            If `past_key_values` is used, optionally only the last `decoder_input_ids` have to be input (see
-            `past_key_values`).
-            If you want to change padding behavior, you should read [`modeling_opt._prepare_decoder_attention_mask`]
-            and modify to your needs. See diagram 1 in [the paper](https://arxiv.org/abs/1910.13461) for more
-            information on the default strategy.
-            - 1 indicates the head is **not masked**,
-            - 0 indicates the head is **masked**.
-        output_attentions (`bool`, *optional*):
-            Whether or not to return the attentions tensors of all attention layers. See `attentions` under returned
-            tensors for more detail.
-        output_hidden_states (`bool`, *optional*):
-            Whether or not to return the hidden states of all layers. See `hidden_states` under returned tensors for
-            more detail.
-        return_dict (`bool`, *optional*):
-            Whether or not to return a [`~utils.ModelOutput`] instead of a plain tuple.
-        kwargs (`Dict[str, Any]`, *optional*):
-            Additional key word arguments passed along to the vlm backbone model.
-"""
-
-
-@add_start_docstrings(
-    """
+@auto_docstring(
+    custom_intro="""
     The ColPali architecture leverages VLMs to construct efficient multi-vector embeddings directly
     from document images (“screenshots”) for document retrieval. The model is trained to maximize the similarity
-=======
-@auto_docstring(
-    custom_intro="""
-    In our proposed ColPali approach, we leverage VLMs to construct efficient multi-vector embeddings directly
-    from document images (“screenshots”) for document retrieval. We train the model to maximize the similarity
->>>>>>> 4143f94d
     between these document embeddings and the corresponding query embeddings, using the late interaction method
     introduced in ColBERT.
 
@@ -185,13 +129,8 @@
 
         self.post_init()
 
-<<<<<<< HEAD
-    @add_start_docstrings_to_model_forward(COLPALI_FOR_RETRIEVAL_INPUT_DOCSTRING)
     @can_return_tuple
-    @replace_return_docstrings(output_type=ColPaliForRetrievalOutput, config_class=_CONFIG_FOR_DOC)
-=======
     @auto_docstring
->>>>>>> 4143f94d
     def forward(
         self,
         input_ids: Optional[torch.LongTensor] = None,
@@ -201,18 +140,9 @@
         output_hidden_states: Optional[bool] = None,
         return_dict: Optional[bool] = None,
         **kwargs,
-<<<<<<< HEAD
     ) -> ColPaliForRetrievalOutput:
-        r"""
-        Returns:
-        """
         if pixel_values is not None:
             pixel_values = pixel_values.to(dtype=self.dtype)
-=======
-    ) -> Union[Tuple, ColPaliForRetrievalOutput]:
-        if "pixel_values" in kwargs:
-            kwargs["pixel_values"] = kwargs["pixel_values"].to(dtype=self.dtype)
->>>>>>> 4143f94d
         output_attentions = output_attentions if output_attentions is not None else self.config.output_attentions
 
         output_hidden_states = (
