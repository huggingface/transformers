--- conflicted
+++ resolved
@@ -61,13 +61,10 @@
             An instance of ['T5Tokenizer`]. The tokenizer is a required input.
     """
 
-<<<<<<< HEAD
     attributes = ["image_processor", "tokenizer"]
     image_processor_class = "Pix2StructImageProcessor"
     tokenizer_class = ("T5Tokenizer",)
 
-=======
->>>>>>> 6ccacf3a
     def __init__(self, image_processor, tokenizer):
         tokenizer.return_token_type_ids = False
         super().__init__(image_processor, tokenizer)
