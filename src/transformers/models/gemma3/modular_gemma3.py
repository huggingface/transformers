--- conflicted
+++ resolved
@@ -174,14 +174,10 @@
         use_bidirectional_attention: Optional[bool] = False,
         **kwargs,
     ):
-<<<<<<< HEAD
-        PreTrainedConfig.__init__(**kwargs)
         self.pad_token_id = pad_token_id
         self.bos_token_id = bos_token_id
         self.eos_token_id = eos_token_id
         self.tie_word_embeddings = tie_word_embeddings
-=======
->>>>>>> 5ee9ffe3
         self.vocab_size = vocab_size
         self.max_position_embeddings = max_position_embeddings
         self.hidden_size = hidden_size
@@ -217,13 +213,7 @@
         layer_type_validation(self.layer_types, self.num_hidden_layers)
 
         self.rope_parameters = rope_parameters
-        PreTrainedConfig.__init__(
-            pad_token_id=pad_token_id,
-            bos_token_id=bos_token_id,
-            eos_token_id=eos_token_id,
-            tie_word_embeddings=tie_word_embeddings,
-            **kwargs,
-        )
+        PreTrainedConfig.__init__(**kwargs)
 
     def convert_rope_params_to_dict(self, ignore_keys_at_rope_validation=None, **kwargs):
         rope_scaling = kwargs.pop("rope_scaling", None)
