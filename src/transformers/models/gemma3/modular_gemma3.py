# coding=utf-8
# Copyright 2025 Google Inc. HuggingFace Inc. team. All rights reserved.
#
#
# Licensed under the Apache License, Version 2.0 (the "License");
# you may not use this file except in compliance with the License.
# You may obtain a copy of the License at
#
#     http://www.apache.org/licenses/LICENSE-2.0
#
# Unless required by applicable law or agreed to in writing, software
# distributed under the License is distributed on an "AS IS" BASIS,
# WITHOUT WARRANTIES OR CONDITIONS OF ANY KIND, either express or implied.
# See the License for the specific language governing permissions and
# limitations under the License.
from collections.abc import Callable, Sequence
from dataclasses import dataclass
from typing import List, Literal, Optional, Tuple, Union, cast

import torch
import torch.nn as nn
import torch.utils.checkpoint

from ...cache_utils import Cache, HybridCache, StaticCache
from ...configuration_utils import PretrainedConfig
from ...modeling_flash_attention_utils import FlashAttentionKwargs
from ...modeling_outputs import (
    BaseModelOutputWithPast,
    ModelOutput,
)
from ...modeling_rope_utils import rope_config_validation
from ...modeling_utils import ALL_ATTENTION_FUNCTIONS
from ...processing_utils import Unpack
from ...utils import (
    logging,
)
from ..gemma2.modeling_gemma2 import (
    Gemma2ForCausalLM,
    Gemma2MLP,
    Gemma2Model,
    Gemma2PreTrainedModel,
    Gemma2RMSNorm,
    Gemma2RotaryEmbedding,
    apply_rotary_pos_emb,
    repeat_kv,
)
from ..paligemma.modeling_paligemma import PaliGemmaForConditionalGeneration
from ..siglip import SiglipVisionConfig


_CHECKPOINT_FOR_DOC = "google/gemma-3-4b"
_CONFIG_FOR_DOC = "Gemma3Config"

logger = logging.get_logger(__name__)

GEMMA3_INPUTS_DOCSTRING = ""

ATTENTION_TYPE_GLOBAL = "global"
ATTENTION_TYPE_LOCAL = "local_sliding"
AttentionType = Literal["global", "local_sliding"]
AttentionPattern = Sequence[AttentionType]
DEFAULT_ATTENION_PATTERN = cast(
    AttentionPattern,
    (
        ATTENTION_TYPE_LOCAL,
        ATTENTION_TYPE_LOCAL,
        ATTENTION_TYPE_LOCAL,
        ATTENTION_TYPE_LOCAL,
        ATTENTION_TYPE_LOCAL,
        ATTENTION_TYPE_GLOBAL,
    ),
)


class Gemma3TextConfig(PretrainedConfig):
    r"""
    This is the configuration class to store the configuration of a [`Gemma3Model`]. It is used to instantiate a Gemma3
    model according to the specified arguments, defining the model architecture. Instantiating a configuration with the
    defaults will yield a similar configuration to that of the Gemma3-7B.
    e.g. [google/gemma-3-4b](https://huggingface.co/google/gemma-3-4b)
    Configuration objects inherit from [`PretrainedConfig`] and can be used to control the model outputs. Read the
    documentation from [`PretrainedConfig`] for more information.

    Args:
        vocab_size (`int`, *optional*, defaults to 256000):
            Vocabulary size of the Gemma3 model. Defines the number of different tokens that can be represented by the
            `inputs_ids` passed when calling [`Gemma3Model`]
        num_hidden_layers (`int`, *optional*, defaults to 26):
            Number of hidden layers in the Transformer decoder.
        max_position_embeddings (`int`, *optional*, defaults to 8192):
            The maximum sequence length that this model might ever be used with.
        hidden_size (`int`, *optional*, defaults to 2304):
            Dimension of the hidden representations.
        intermediate_size (`int`, *optional*, defaults to 9216):
            Dimension of the MLP representations.
        num_attention_heads (`int`, *optional*, defaults to 8):
            Number of attention heads for each attention layer in the Transformer decoder.
        num_key_value_heads (`int`, *optional*, defaults to 4):
            This is the number of key_value heads that should be used to implement Grouped Query Attention. If
            `num_key_value_heads=num_attention_heads`, the model will use Multi Head Attention (MHA), if
            `num_key_value_heads=1` the model will use Multi Query Attention (MQA) otherwise GQA is used. When
            converting a multi-head checkpoint to a GQA checkpoint, each group key and value head should be constructed
            by meanpooling all the original heads within that group. For more details checkout [this
            paper](https://arxiv.org/pdf/2305.13245.pdf). If it is not specified, will default to
            `num_attention_heads`.
        head_dim (`int`, *optional*, defaults to 256):
            The attention head dimension.
        hidden_activation (`str` or `function`, *optional*, defaults to `"gelu_pytorch_tanh"`):
            The non-linear activation function (function or string) in the decoder. Will default to
            `"gelu_pytorch_tanh"` if not specified. `"gelu_pytorch_tanh"` uses an approximation of the `"gelu"`
            activation function.
        initializer_range (`float`, *optional*, defaults to 0.02):
            The standard deviation of the truncated_normal_initializer for initializing all weight matrices.
        rms_norm_eps (`float`, *optional*, defaults to 1e-06):
            The epsilon used by the rms normalization layers.
        pad_token_id (`int`, *optional*, defaults to 0):
            Padding token id.
        eos_token_id (`int`, *optional*, defaults to 1):
            End of stream token id.
        bos_token_id (`int`, *optional*, defaults to 2):
            Beginning of stream token id.
        tie_word_embeddings (`bool`, *optional*, defaults to `True`):
            Whether to tie weight embeddings
        rope_theta (`float`, *optional*, defaults to 10000.0):
            The base period of the RoPE embeddings.
        rope_local_base_freq (float, *optional*, defaults to `rope_theta`):
            The base period of the RoPE embeddings for local attention.
        rope_scaling (`Dict`, *optional*):
            Dictionary containing the scaling configuration for the RoPE embeddings. NOTE: if you apply new rope type
            and you expect the model to work on longer `max_position_embeddings`, we recommend you to update this value
            accordingly.
            Expected contents:
                `rope_type` (`str`):
                    The sub-variant of RoPE to use. Can be one of ['default', 'linear', 'dynamic', 'yarn', 'longrope',
                    'llama3'], with 'default' being the original RoPE implementation.
                `factor` (`float`, *optional*):
                    Used with all rope types except 'default'. The scaling factor to apply to the RoPE embeddings. In
                    most scaling types, a `factor` of x will enable the model to handle sequences of length x *
                    original maximum pre-trained length.
                `original_max_position_embeddings` (`int`, *optional*):
                    Used with 'dynamic', 'longrope' and 'llama3'. The original max position embeddings used during
                    pretraining.
                `attention_factor` (`float`, *optional*):
                    Used with 'yarn' and 'longrope'. The scaling factor to be applied on the attention
                    computation. If unspecified, it defaults to value recommended by the implementation, using the
                    `factor` field to infer the suggested value.
                `beta_fast` (`float`, *optional*):
                    Only used with 'yarn'. Parameter to set the boundary for extrapolation (only) in the linear
                    ramp function. If unspecified, it defaults to 32.
                `beta_slow` (`float`, *optional*):
                    Only used with 'yarn'. Parameter to set the boundary for interpolation (only) in the linear
                    ramp function. If unspecified, it defaults to 1.
                `short_factor` (`List[float]`, *optional*):
                    Only used with 'longrope'. The scaling factor to be applied to short contexts (<
                    `original_max_position_embeddings`). Must be a list of numbers with the same length as the hidden
                    size divided by the number of attention heads divided by 2
                `long_factor` (`List[float]`, *optional*):
                    Only used with 'longrope'. The scaling factor to be applied to long contexts (<
                    `original_max_position_embeddings`). Must be a list of numbers with the same length as the hidden
                    size divided by the number of attention heads divided by 2
                `low_freq_factor` (`float`, *optional*):
                    Only used with 'llama3'. Scaling factor applied to low frequency components of the RoPE
                `high_freq_factor` (`float`, *optional*):
                    Only used with 'llama3'. Scaling factor applied to high frequency components of the RoPE
        attention_pattern (Sequence[AttentionTypes], defaults to (5 * local, global)):
            The attention pattern to apply
        attention_bias (`bool`, *optional*, defaults to `False`):
            Whether to use a bias in the query, key, value and output projection layers during self-attention.
        attention_dropout (`float`, *optional*, defaults to 0.0):
            The dropout ratio for the attention probabilities.
        query_pre_attn_scalar (`float`, *optional*, defaults to None):
            The scaling factor used on the attention scores, not that
        sliding_window (`int`, *optional*, defaults to 4096): in Gemma3, every other layer uses sliding window
            attention. This is the size of the sliding window.
        attn_logit_softcapping (`float`, *optional*, defaults to 50.0): scaling factor when applying tanh soft-capping
            on the attention scorexs.
        use_cache (`bool`, *optional*, defaults to `True`):
            Whether or not the model should return the last key/values attentions (not used by all models). Only
            relevant if `config.is_decoder=True`.
        cache_implementation (`str`, *optional*, defaults to `"hybrid"`): the cache type to be used with `generate`.

    ```python
    >>> from transformers import Gemma3Model, Gemma3Config
    >>> # Initializing a Gemma3 gemma3-7b style configuration
    >>> configuration = Gemma3Config()
    >>> # Initializing a model from the gemma3-7b style configuration
    >>> model = Gemma3Model(configuration)
    >>> # Accessing the model configuration
    >>> configuration = model.config
    ```"""

    model_type = "gemma3_text"

    def __init__(
        self,
        # Config parameters found in all implementations, name differences noted
        vocab_size: int = 262_144,  # num_embed in FLAX
        hidden_size: int = 2304,  # embed_dim in FLAX
        intermediate_size: int = 9216,  # hidden_dim in FLAX
        num_hidden_layers: int = 26,  # num_layers in FLAX
        num_attention_heads: int = 8,  # num_heads in FLAX
        num_key_value_heads: int = 4,  # num_kv_heads in FLAX
        head_dim: int = 256,
        sliding_window: int = 4096,  # sliding_window_size in FLAX
        query_pre_attn_scalar: Optional[float] = None,
        attention_pattern: AttentionPattern = DEFAULT_ATTENION_PATTERN,
        rope_theta: float = 1_000_000.0,
        rope_scaling=None,
        rope_local_base_freq: float = 10_000.0,
        rms_norm_eps: float = 1e-6,
        hidden_activation: str = "gelu_pytorch_tanh",
        pad_token_id: int = 0,
        eos_token_id: int = 1,
        bos_token_id: int = 2,
        tie_word_embeddings: bool = True,
        max_position_embeddings: int = 131_072,
        initializer_range: float = 0.02,
        attention_bias: bool = False,
        attention_dropout: float = 0.0,
        use_cache: bool = True,
        final_logit_softcapping=None,
        attn_logit_softcapping=None,
        cache_implementation: str = "hybrid",
        **kwargs,
    ):
        super().__init__(
            pad_token_id=pad_token_id,
            bos_token_id=bos_token_id,
            eos_token_id=eos_token_id,
            tie_word_embeddings=tie_word_embeddings,
            **kwargs,
        )

        self.vocab_size = vocab_size
        self.max_position_embeddings = max_position_embeddings
        self.hidden_size = hidden_size
        self.intermediate_size = intermediate_size
        self.num_hidden_layers = num_hidden_layers
        self.num_attention_heads = num_attention_heads
        self.head_dim = head_dim
        self.num_key_value_heads = num_key_value_heads
        self.initializer_range = initializer_range
        self.rms_norm_eps = rms_norm_eps
        self.use_cache = use_cache
        self.rope_theta = rope_theta
        self.rope_scaling = rope_scaling
        self.rope_local_base_freq = rope_local_base_freq
        self.attention_pattern = attention_pattern
        # For configuring HybridCache to work with 5:1 attention pattern
        self.sliding_window_pattern = len(self.attention_pattern)
        self.attention_bias = attention_bias
        self.attention_dropout = attention_dropout
        self.hidden_activation = hidden_activation
        self.query_pre_attn_scalar = query_pre_attn_scalar
        self.sliding_window = sliding_window
        self.final_logit_softcapping = final_logit_softcapping
        self.attn_logit_softcapping = attn_logit_softcapping
        self.cache_implementation = cache_implementation
        rope_config_validation(self)


class Gemma3Config(PretrainedConfig):
    model_type = "gemma3"
    sub_configs = {
        "text_config": Gemma3TextConfig,
        "vision_config": SiglipVisionConfig,
    }

    def __init__(
        self,
        text_config: Optional[Gemma3TextConfig] = None,
        vision_config: Optional[SiglipVisionConfig] = None,
        mm_tokens_per_image: int = 256,
        boi_token_index: int = 255_999,
        eoi_token_index: int = 256_000,
        image_token_index: int = 262_144,
        initializer_range: float = 0.02,
        **kwargs,
    ):
        if text_config is None:
            text_config = Gemma3TextConfig()
            logger.info("text_config is None, using default Gemma3TextConfig vision config.")
        elif isinstance(text_config, dict):
            text_config = Gemma3TextConfig(**text_config)

        if isinstance(vision_config, dict):
            vision_config = SiglipVisionConfig(**vision_config)
        else:
            vision_config = SiglipVisionConfig()
            logger.info(
                "vision_config is None or incompatible with Gemma3VisionConfig intialization. Gemma3 will be limited "
                "to text tasks."
            )

        self.text_config = text_config
        self.vision_config = vision_config
        self.mm_tokens_per_image = mm_tokens_per_image
        self.boi_token_index = boi_token_index
        self.eoi_token_index = eoi_token_index
        self.image_token_index = image_token_index
        self.initializer_range = initializer_range

        super().__init__(**kwargs)


@dataclass
class Gemma3CausalLMOutputWithPast(ModelOutput):
    """
    Base class for Gemma3causal language model (or autoregressive) outputs.

    Args:
        loss (`torch.FloatTensor` of shape `(1,)`, *optional*, returned when `labels` is provided):
            Language modeling loss (for next-token prediction).
        logits (`torch.FloatTensor` of shape `(batch_size, sequence_length, config.text_config.vocab_size)`):
            Prediction scores of the language modeling head (scores for each vocabulary token before SoftMax).
        past_key_values (`tuple(tuple(torch.FloatTensor))`, *optional*, returned when `use_cache=True` is passed or when `config.use_cache=True`):
            Tuple of `tuple(torch.FloatTensor)` of length `config.n_layers`, with each tuple having 2 tensors of shape
            `(batch_size, num_heads, sequence_length, embed_size_per_head)`)

            Contains pre-computed hidden-states (key and values in the self-attention blocks) that can be used (see
            `past_key_values` input) to speed up sequential decoding.
        hidden_states (`tuple(torch.FloatTensor)`, *optional*, returned when `output_hidden_states=True` is passed or when `config.output_hidden_states=True`):
            Tuple of `torch.FloatTensor` (one for the output of the embeddings, if the model has an embedding layer, +
            one for the output of each layer) of shape `(batch_size, sequence_length, hidden_size)`.

            Hidden-states of the model at the output of each layer plus the optional initial embedding outputs.
        attentions (`tuple(torch.FloatTensor)`, *optional*, returned when `output_attentions=True` is passed or when `config.output_attentions=True`):
            Tuple of `torch.FloatTensor` (one for each layer) of shape `(batch_size, num_heads, sequence_length,
            sequence_length)`.

            Attentions weights after the attention softmax, used to compute the weighted average in the self-attention
            heads.
        image_hidden_states (`torch.FloatTensor`, *optional*):
            A `torch.FloatTensor` of size `(batch_size, num_images, sequence_length, hidden_size)`.
            image_hidden_states of the model produced by the vision encoder after projecting last hidden state.
    """

    loss: Optional[torch.FloatTensor] = None
    logits: torch.FloatTensor = None
    past_key_values: Optional[Union[List[torch.FloatTensor], Cache]] = None
    hidden_states: Optional[Tuple[torch.FloatTensor]] = None
    attentions: Optional[Tuple[torch.FloatTensor]] = None
    image_hidden_states: Optional[torch.FloatTensor] = None


class Gemma3MLP(Gemma2MLP):
    def __init__(self, config: Gemma3TextConfig):
        super().__init__(config)


class Gemma3RMSNorm(Gemma2RMSNorm):
    def __init__(self, dim: int, eps: float = 1e-6):
        super().__init__()


class Gemma3RotaryEmbedding(Gemma2RotaryEmbedding):
    def __init__(self, config: Gemma3TextConfig, device=None):
        super().__init__(config)


def create_sliding_window_mask(
    position_ids: torch.LongTensor,
    cache_position: int,
    cache_len: int,
    sliding_window_size: int,
) -> torch.Tensor:
    """Creates mask for sliding window attention."""
    total_tokens = cache_position + position_ids.shape[1]  # cached + processing tokens

    def _reconstruct_rotated_cache_positions():
        cache_positions = torch.arange(cache_len) + total_tokens - cache_len
        rotated_cache_positions = torch.zeros_like(cache_positions)
        rotated_cache_positions[cache_positions % cache_len] = cache_positions
        return rotated_cache_positions

    # Reconstruct position_ids for cached kv.
    if total_tokens <= cache_len:
        cache_positions = torch.arange(cache_len)
    else:
        cache_positions = _reconstruct_rotated_cache_positions()

    cache_positions = cache_positions.unsqueeze(0).unsqueeze(0).to(position_ids.device)  # [1, 1, cache_len]
    position_ids = position_ids.unsqueeze(-1)  # [B, seq_len, 1]
    sliding_mask = cache_positions > position_ids - sliding_window_size
    sliding_mask *= cache_positions < position_ids + sliding_window_size
    return sliding_mask.unsqueeze(1)


def create_sliding_window_mask(
    sliding_window_size: int,
    q_pos: torch.Tensor,
    kv_pos: torch.Tensor,
) -> torch.Tensor:
    """Creates mask for sliding window attention."""
    return q_pos < kv_pos + sliding_window_size


def eager_attention_forward(
    module: "Gemma3Attention",
    query: torch.Tensor,
    key: torch.Tensor,
    value: torch.Tensor,
    attention_mask: Optional[torch.Tensor],
    dropout: float = 0.0,
    scaling: Optional[float] = None,
    **kwargs,
) -> tuple[torch.Tensor, torch.Tensor]:
    if scaling is None:
        scaling = module.head_dim**-0.5

    key_states = repeat_kv(key, module.num_key_value_groups)
    value_states = repeat_kv(value, module.num_key_value_groups)

    attn_weights = torch.matmul(query, key_states.transpose(2, 3)) * scaling

    if attention_mask is not None:  # no matter the length, we just slice it
        causal_mask = attention_mask[:, :, :, : key_states.shape[-2]]
        attn_weights = attn_weights + causal_mask

    # upcast attention to fp32
    attn_weights = nn.functional.softmax(attn_weights, dim=-1, dtype=torch.float32).to(query.dtype)
    attn_weights = nn.functional.dropout(attn_weights, p=dropout, training=module.training)
    attn_output = torch.matmul(attn_weights, value_states)
    attn_output = attn_output.transpose(1, 2).contiguous()
    return attn_output, attn_weights


class Gemma3Attention(nn.Module):
    def __init__(self, config: Gemma3TextConfig, layer_idx: int):
        super().__init__()
        self.attention_dropout = config.attention_dropout
        self.attention_type: AttentionType = config.attention_pattern[layer_idx % len(config.attention_pattern)]
        self.config = config
        self.head_dim = getattr(config, "head_dim", config.hidden_size // config.num_attention_heads)
        self.is_causal = True
        self.layer_idx = layer_idx
        self.num_key_value_groups = config.num_attention_heads // config.num_key_value_heads
        self.scaling = config.query_pre_attn_scalar
        self.is_sliding = self.attention_type == ATTENTION_TYPE_LOCAL
        self.sliding_window = config.sliding_window if self.is_sliding else None

        self.q_proj = nn.Linear(
            config.hidden_size,
            config.num_attention_heads * self.head_dim,
            bias=config.attention_bias,
        )
        self.k_proj = nn.Linear(
            config.hidden_size,
            config.num_key_value_heads * self.head_dim,
            bias=config.attention_bias,
        )
        self.v_proj = nn.Linear(
            config.hidden_size,
            config.num_key_value_heads * self.head_dim,
            bias=config.attention_bias,
        )
        self.o_proj = nn.Linear(
            config.num_attention_heads * self.head_dim,
            config.hidden_size,
            bias=config.attention_bias,
        )
        self.q_norm = Gemma3RMSNorm(dim=config.head_dim, eps=config.rms_norm_eps)
        self.k_norm = Gemma3RMSNorm(dim=config.head_dim, eps=config.rms_norm_eps)

    def forward(
        self,
        hidden_states: torch.Tensor,
        position_embeddings_global: torch.Tensor,
        position_embeddings_local: torch.Tensor,
        attention_mask: Optional[torch.Tensor],
        past_key_value: Optional[Cache] = None,
        cache_position: Optional[torch.LongTensor] = None,
        **kwargs: Unpack[FlashAttentionKwargs],
    ) -> tuple[torch.Tensor, Optional[torch.Tensor], Optional[tuple[torch.Tensor]]]:
        input_shape = hidden_states.shape[:-1]
        hidden_shape = (*input_shape, -1, self.head_dim)

        query_states = self.q_proj(hidden_states).view(hidden_shape).transpose(1, 2)
        key_states = self.k_proj(hidden_states).view(hidden_shape).transpose(1, 2)
        value_states = self.v_proj(hidden_states).view(hidden_shape).transpose(1, 2)

        query_states = self.q_norm(query_states)
        key_states = self.k_norm(key_states)

        if self.attention_type == ATTENTION_TYPE_GLOBAL:
            cos, sin = position_embeddings_global
        else:
            cos, sin = position_embeddings_local

        query_states, key_states = apply_rotary_pos_emb(query_states, key_states, cos, sin)

        if past_key_value is not None:
            # sin and cos are specific to RoPE models; cache_position needed for the static cache
            cache_kwargs = {
                "sin": sin,
                "cos": cos,
                "cache_position": cache_position,
                "sliding_window": self.sliding_window,
            }
            key_states, value_states = past_key_value.update(key_states, value_states, self.layer_idx, cache_kwargs)

            # Here we need to slice as we use a static cache by default, but FA2 does not support it
            if attention_mask is not None and self.config._attn_implementation == "flash_attention_2":
                seq_len = attention_mask.shape[-1]
                key_states, value_states = key_states[:, :, :seq_len, :], value_states[:, :, :seq_len, :]

        if self.is_sliding and key_states.shape[-2] > self.sliding_window:
            assert self.sliding_window is not None
            if query_states.shape[-2] == key_states.shape[-2]:
                sliding_window_mask = create_sliding_window_mask(
                    sliding_window_size=self.sliding_window,
                    q_pos=torch.arange(query_states.shape[-2]).unsqueeze(-1),
                    kv_pos=torch.arange(key_states.shape[-2]).unsqueeze(-2),
                )
                attention_mask = torch.logical_and(attention_mask, sliding_window_mask)
            else:
                raise ValueError()

        attention_interface: Callable = eager_attention_forward
        if self.config._attn_implementation != "eager":
            if self.config._attn_implementation == "sdpa" and kwargs.get("output_attentions", False):
                logger.warning_once(
                    "`torch.nn.functional.scaled_dot_product_attention` does not support `output_attentions=True`. "
                    "Falling back to eager attention. This warning can be removed using the argument "
                    '`attn_implementation="eager"` when loading the model.'
                )
            else:
                attention_interface = ALL_ATTENTION_FUNCTIONS[self.config._attn_implementation]

        attn_output, attn_weights = attention_interface(
            self,
            query_states,
            key_states,
            value_states,
            attention_mask.to(query_states),
            dropout=self.attention_dropout if self.training else 0.0,
            scaling=self.scaling,
            sliding_window=self.sliding_window,
            **kwargs,
        )

        attn_output = attn_output.reshape(*input_shape, -1).contiguous()
        attn_output = self.o_proj(attn_output)
        return attn_output, attn_weights


class Gemma3DecoderLayer(nn.Module):
    def __init__(self, config: Gemma3TextConfig, layer_idx: int):
        super().__init__()
        self.config = config
        self.hidden_size = config.hidden_size
        self.layer_idx = layer_idx
        self.self_attn = Gemma3Attention(config=config, layer_idx=layer_idx)
        self.mlp = Gemma3MLP(config)
        self.input_layernorm = Gemma3RMSNorm(self.hidden_size, eps=config.rms_norm_eps)
        self.post_attention_layernorm = Gemma3RMSNorm(self.hidden_size, eps=config.rms_norm_eps)
        self.pre_feedforward_layernorm = Gemma3RMSNorm(self.hidden_size, eps=config.rms_norm_eps)
        self.post_feedforward_layernorm = Gemma3RMSNorm(self.hidden_size, eps=config.rms_norm_eps)
        self.is_sliding = self.self_attn.is_sliding
        self.sliding_window = config.sliding_window

    def forward(
        self,
        hidden_states: torch.Tensor,
        position_embeddings_global: torch.Tensor,
        position_embeddings_local: torch.Tensor,
        attention_mask: Optional[torch.Tensor] = None,
        position_ids: Optional[torch.LongTensor] = None,
        past_key_value: Optional[Cache] = None,
        output_attentions: Optional[bool] = False,
        use_cache: Optional[bool] = False,
        cache_position: Optional[torch.LongTensor] = None,
        last_cache_position: int = 0,
        **kwargs,
    ) -> tuple[torch.FloatTensor, Optional[tuple[torch.FloatTensor, torch.FloatTensor]]]:
        if not isinstance(past_key_value, HybridCache):
            raise ValueError("Gemma 3 only supports a HybridCache, required for local vs global attention")

        if self.is_sliding and attention_mask is not None:  # efficient SDPA and no padding
            # In prefill, we may be larger than sliding window
            effective_seq_len = max(cache_position.shape[0], self.sliding_window)
            # For FA2, the mask is 2D and is of shape [bs, processed_tokens] (not [bs, max_cache_len]),
            # thus we must slice from the right (at most `effective_seq_len` elements)
            if self.config._attn_implementation == "flash_attention_2":
                attention_mask = attention_mask[:, -effective_seq_len:]
            # Otherwise, the mask is 4D of shape [bs, 1, query_len, max_cache_len] thus we must slice
            # from the left, with an offset if we are beyond the sliding window
            else:
                min_dtype = torch.finfo(attention_mask.dtype).min
                sliding_window_mask = torch.tril(
                    torch.ones_like(attention_mask, dtype=torch.bool), diagonal=-self.sliding_window
                )
                attention_mask = torch.where(sliding_window_mask, min_dtype, attention_mask)
                # In case we are beyond the sliding window, we need to correctly offset the mask slicing
                # `last_cache_position` is equivalent to `cache_position[-1]` but without breaking dynamo
                offset = last_cache_position - effective_seq_len
                # Should only be used when beyond the sliding window (i.e. offset > 0)
                offset = max(0, offset)
                attention_mask = attention_mask[:, :, :, offset : offset + effective_seq_len]

        residual = hidden_states

        hidden_states = self.input_layernorm(hidden_states)

        # Self Attention
        hidden_states, self_attn_weights = self.self_attn(
            hidden_states=hidden_states,
            position_embeddings_global=position_embeddings_global,
            position_embeddings_local=position_embeddings_local,
            attention_mask=attention_mask,
            position_ids=position_ids,
            past_key_value=past_key_value,
            output_attentions=output_attentions,
            use_cache=use_cache,
            cache_position=cache_position,
            **kwargs,
        )
        hidden_states = self.post_attention_layernorm(hidden_states)
        hidden_states = residual + hidden_states

        residual = hidden_states
        hidden_states = self.pre_feedforward_layernorm(hidden_states)
        hidden_states = self.mlp(hidden_states)
        hidden_states = self.post_feedforward_layernorm(hidden_states)
        hidden_states = residual + hidden_states

        outputs = (hidden_states,)

        if output_attentions:
            outputs += (self_attn_weights,)

        return outputs


GEMMA3_START_DOCSTRING = None


class Gemma3PreTrainedModel(Gemma2PreTrainedModel):
    _no_split_modules = [
        "Gemma3DecoderLayer",
        "SiglipVisionEmbeddings",
        "SiglipEncoderLayer",
        "SiglipMultiheadAttentionPoolingHead",
    ]

    def _init_weights(self, module):
        # important: this ported version of Gemma2 isn't meant for training from scratch - only
        # inference and fine-tuning - so the proper init weights code has been removed
        std = (
            self.config.initializer_range
            if hasattr(self.config, "initializer_range")
            else self.config.text_config.initializer_range
        )

        if isinstance(module, (nn.Linear, nn.Conv2d)):
            module.weight.data.normal_(mean=0.0, std=std)
            if module.bias is not None:
                module.bias.data.zero_()
        elif isinstance(module, nn.Embedding):
            module.weight.data.normal_(mean=0.0, std=std)
            if module.padding_idx is not None:
                module.weight.data[module.padding_idx].zero_()


class Gemma3Model(Gemma2Model):
    config_class = Gemma3TextConfig

    def __init__(self, config: Gemma3TextConfig):
        super().__init__(config)

        # TODO: raushan fix this after RoPE refactor. For now we hack it by reassigning thetas
        # when we want to create a local RoPE layer. Config defaults should hold values for global RoPE
        config.rope_theta = config.rope_local_base_freq
        config.rope_scaling = {"rope_type": "default"}
        self.rotary_emb_local = Gemma3RotaryEmbedding(config=config)

    def forward(
        self,
        input_ids: Optional[torch.LongTensor] = None,
        attention_mask: Optional[torch.Tensor] = None,
        position_ids: Optional[torch.LongTensor] = None,
        past_key_values: Optional[HybridCache] = None,
        inputs_embeds: Optional[torch.FloatTensor] = None,
        use_cache: Optional[bool] = None,
        output_attentions: Optional[bool] = None,
        output_hidden_states: Optional[bool] = None,
        return_dict: Optional[bool] = None,
        cache_position: Optional[torch.LongTensor] = None,
        last_cache_position: Optional[int] = None,
        **flash_attn_kwargs: Unpack[FlashAttentionKwargs],
    ) -> Union[tuple, BaseModelOutputWithPast]:
        output_attentions = output_attentions if output_attentions is not None else self.config.output_attentions
        output_hidden_states = (
            output_hidden_states if output_hidden_states is not None else self.config.output_hidden_states
        )
        use_cache = use_cache if use_cache is not None else self.config.use_cache
        return_dict = return_dict if return_dict is not None else self.config.use_return_dict

        if (input_ids is None) ^ (inputs_embeds is not None):
            raise ValueError("You must specify exactly one of input_ids or inputs_embeds")

        if self.gradient_checkpointing and self.training and use_cache:
            logger.warning_once(
                "`use_cache=True` is incompatible with gradient checkpointing. Setting `use_cache=False`."
            )
            use_cache = False

        if inputs_embeds is None:
            inputs_embeds = self.embed_tokens(input_ids)
            # normalized
            # Gemma3 downcasts the below to float16, causing sqrt(3072)=55.4256 to become 55.5
            # See https://github.com/huggingface/transformers/pull/29402
            normalizer = torch.tensor(self.config.hidden_size**0.5, dtype=inputs_embeds.dtype)
            inputs_embeds = inputs_embeds * normalizer

        if use_cache and past_key_values is None and not self.training:
            batch_size, seq_len, _ = inputs_embeds.shape
            past_key_values = HybridCache(
                self.config,
                max_batch_size=batch_size,
                max_cache_len=seq_len,
                dtype=inputs_embeds.dtype,
            )

        if cache_position is None:
            past_seen_tokens = past_key_values.get_seq_length() if past_key_values is not None else 0
            cache_position = torch.arange(
                past_seen_tokens,
                past_seen_tokens + inputs_embeds.shape[1],
                device=inputs_embeds.device,
            )

        if position_ids is None:
            position_ids = cache_position.unsqueeze(0)

        # This is needed to correctly slice the mask without data-dependent slicing later on if using dynamo tracing
        # (retrieving the same value from `cache_position` later on would crash dynamo)
        if last_cache_position is None:
            last_cache_position = 0
            if attention_mask is not None:
                # In case a 4d mask is passed directly without using `generate`, we have to rely on cache_position
                # It will break dynamo tracing but there are no way around it (and it should never happen in practice)
                last_cache_position = (
                    attention_mask.shape[-1] if attention_mask.dim() == 2 else cache_position[-1].item()
                )
        causal_mask = self._update_causal_mask(
            attention_mask,
            inputs_embeds,
            cache_position,
            past_key_values,
            output_attentions,
        )

        # embed positions
        hidden_states = inputs_embeds

        # create position embeddings to be shared across the decoder layers
        position_embeddings_global = self.rotary_emb(hidden_states, position_ids)
        position_embeddings_local = self.rotary_emb_local(hidden_states, position_ids)

        # decoder layers
        all_hidden_states = () if output_hidden_states else None
        all_self_attns = () if output_attentions else None

        for decoder_layer in self.layers[: self.config.num_hidden_layers]:
            if output_hidden_states:
                all_hidden_states += (hidden_states,)

            if self.gradient_checkpointing and self.training:
                layer_outputs = self._gradient_checkpointing_func(
                    decoder_layer.__call__,
                    hidden_states,
                    position_embeddings_global,
                    position_embeddings_local,
                    causal_mask,
                    position_ids,
                    past_key_values,
                    output_attentions,
                    use_cache,
                    cache_position,
                    last_cache_position,
                )
            else:
                layer_outputs = decoder_layer(
                    hidden_states,
                    position_embeddings_global=position_embeddings_global,
                    position_embeddings_local=position_embeddings_local,
                    attention_mask=causal_mask,
                    position_ids=position_ids,
                    past_key_value=past_key_values,
                    output_attentions=output_attentions,
                    use_cache=use_cache,
                    cache_position=cache_position,
                    last_cache_position=last_cache_position,
                    **flash_attn_kwargs,
                )

            hidden_states = layer_outputs[0]

            if output_attentions:
                all_self_attns += (layer_outputs[1],)

        hidden_states = self.norm(hidden_states)

        if output_hidden_states:
            all_hidden_states += (hidden_states,)

        output = BaseModelOutputWithPast(
            last_hidden_state=hidden_states,
            past_key_values=past_key_values,
            hidden_states=all_hidden_states,
            attentions=all_self_attns,
        )
        return output if return_dict else output.to_tuple()


class Gemma3ForCausalLM(Gemma2ForCausalLM):
    config_class = Gemma3TextConfig

    def __init__(self, config: Gemma3TextConfig):
        super().__init__(config)


class Gemma3MultiModalProjector(nn.Module):
    def __init__(self, config: Gemma3Config):
        super().__init__()

        self.mm_input_projection_weight = nn.Parameter(
            torch.zeros(config.vision_config.hidden_size, config.text_config.hidden_size)
        )

        self.mm_soft_emb_norm = Gemma3RMSNorm(
            config.vision_config.hidden_size, eps=config.vision_config.layer_norm_eps
        )

        self.patches_per_image = int(config.vision_config.image_size // config.vision_config.patch_size)
        self.tokens_per_side = int(config.mm_tokens_per_image**0.5)
        self.kernel_size = self.patches_per_image // self.tokens_per_side
        self.avg_pool = nn.AvgPool2d(kernel_size=self.kernel_size, stride=self.kernel_size)

    def forward(self, vision_outputs: torch.Tensor):
        b, _, l = vision_outputs.shape

        reshaped_vision_outputs = vision_outputs.transpose(1, 2)
        reshaped_vision_outputs = reshaped_vision_outputs.reshape(b, l, self.patches_per_image, self.patches_per_image)
        reshaped_vision_outputs = reshaped_vision_outputs.contiguous()

        pooled_vision_outputs = self.avg_pool(reshaped_vision_outputs)
        pooled_vision_outputs = pooled_vision_outputs.flatten(2)
        pooled_vision_outputs = pooled_vision_outputs.transpose(1, 2)

        normed_vision_outputs = self.mm_soft_emb_norm(pooled_vision_outputs)

        projected_vision_outputs = torch.einsum("btm,md->btd", normed_vision_outputs, self.mm_input_projection_weight)
        return projected_vision_outputs.type_as(vision_outputs)


class Gemma3ForConditionalGeneration(PaliGemmaForConditionalGeneration):
    def get_image_features(self, pixel_values: torch.Tensor) -> torch.Tensor:
        """
        Projects the last hidden state from the vision model into language model space.

        Args:
            pixel_values (`torch.FloatTensor]` of shape `(batch_size, channels, height, width)`)
               The tensors corresponding to the input images.
        Returns:
            image_features (`torch.Tensor`): Image feature tensor of shape `(num_images, image_length, embed_dim)`).
        """
        vision_outputs = self.vision_tower(pixel_values=pixel_values).last_hidden_state
        image_features = self.multi_modal_projector(vision_outputs)
        return image_features

<<<<<<< HEAD
=======
    @add_start_docstrings_to_model_forward(GEMMA3_INPUTS_DOCSTRING)
    @replace_return_docstrings(output_type=Gemma3CausalLMOutputWithPast, config_class=_CONFIG_FOR_DOC)
    def forward(
        self,
        input_ids: torch.LongTensor = None,
        pixel_values: torch.FloatTensor = None,
        attention_mask: Optional[torch.Tensor] = None,
        position_ids: Optional[torch.LongTensor] = None,
        past_key_values: Optional[Union[List[torch.FloatTensor], Cache]] = None,
        token_type_ids: Optional[torch.LongTensor] = None,
        cache_position: Optional[torch.LongTensor] = None,
        inputs_embeds: Optional[torch.FloatTensor] = None,
        labels: Optional[torch.LongTensor] = None,
        use_cache: Optional[bool] = None,
        output_attentions: Optional[bool] = None,
        output_hidden_states: Optional[bool] = None,
        return_dict: Optional[bool] = None,
        logits_to_keep: Union[int, torch.Tensor] = 0,
        **lm_kwargs,
    ) -> Union[Tuple, Gemma3CausalLMOutputWithPast]:
        r"""
            labels (`torch.LongTensor` of shape `(batch_size, sequence_length)`, *optional*):
                Labels for computing the masked language modeling loss. Indices should either be in `[0, ...,
                config.text_config.vocab_size]` or -100 (see `input_ids` docstring). Tokens with indices set to `-100` are ignored
                (masked), the loss is only computed for the tokens with labels in `[0, ..., config.text_config.vocab_size]`.

            logits_to_keep (`int` or `torch.Tensor`, *optional*):
                If an `int`, compute logits for the last `logits_to_keep` tokens. If `0`, calculate logits for all
                `input_ids` (special case). Only last token logits are needed for generation, and calculating them only for that
                token can save memory, which becomes pretty significant for long sequences or large vocabulary size.
                If a `torch.Tensor`, must be 1D corresponding to the indices to keep in the sequence length dimension.
                This is useful when using packed tensor format (single dimension for batch and sequence length).

        Returns:

        Example:

        ```python
        >>> from PIL import Image
        >>> import requests
        >>> from transformers import AutoProcessor, Gemma3ForConditionalGeneration

        >>> model = Gemma3ForConditionalGeneration.from_pretrained("google/Gemma3-test-224px-hf")
        >>> processor = AutoProcessor.from_pretrained("google/Gemma3-test-224px-hf")

        >>> prompt = "answer en Where is the cow standing?"
        >>> url = "https://huggingface.co/gv-hf/Gemma3-test-224px-hf/resolve/main/cow_beach_1.png"
        >>> image = Image.open(requests.get(url, stream=True).raw)

        >>> inputs = processor(images=image, text=prompt,  return_tensors="pt")

        >>> # Generate
        >>> generate_ids = model.generate(**inputs, max_length=30)
        >>> processor.batch_decode(generate_ids, skip_special_tokens=True, clean_up_tokenization_spaces=False)[0]
        "answer en Where is the cow standing?\nbeach"
        ```"""

        if (input_ids is None) ^ (inputs_embeds is not None):
            raise ValueError("You must specify exactly one of input_ids or inputs_embeds")

        if pixel_values is not None and inputs_embeds is not None:
            raise ValueError(
                "You cannot specify both pixel_values and inputs_embeds at the same time, and must specify either one"
            )

        output_attentions = output_attentions if output_attentions is not None else self.config.output_attentions
        output_hidden_states = (
            output_hidden_states if output_hidden_states is not None else self.config.output_hidden_states
        )
        return_dict = return_dict if return_dict is not None else self.config.use_return_dict

        is_training = token_type_ids is not None and labels is not None

        if inputs_embeds is None:
            special_image_mask = (input_ids == self.config.image_token_index)
            llm_input_ids = input_ids.clone()
            llm_input_ids[special_image_mask] = 0
            inputs_embeds = self.get_input_embeddings()(llm_input_ids)
            # normalized
            # Gemma3 downcasts the below to float16, causing sqrt(3072)=55.4256 to become 55.5
            # See https://github.com/huggingface/transformers/pull/29402
            normalizer = torch.tensor(self.config.text_config.hidden_size**0.5, dtype=inputs_embeds.dtype)
            inputs_embeds = inputs_embeds * normalizer

        if cache_position is None:
            past_seen_tokens = past_key_values.get_seq_length() if past_key_values is not None else 0
            cache_position = torch.arange(
                past_seen_tokens, past_seen_tokens + inputs_embeds.shape[1], device=inputs_embeds.device
            )

        if position_ids is None:
            position_ids = cache_position.unsqueeze(0) + 1  # Gemma3 positions are 1-indexed

        # Merge text and images
        if pixel_values is not None:
            image_features = self.get_image_features(pixel_values)

            special_image_mask = special_image_mask.unsqueeze(-1)
            special_image_mask = special_image_mask.expand_as(inputs_embeds).to(inputs_embeds.device)
            if not is_torchdynamo_compiling() and inputs_embeds[special_image_mask].numel() != image_features.numel():
                image_tokens_in_text = torch.sum(input_ids == self.config.image_token_index)
                raise ValueError(
                    f"Number of images does not match number of special image tokens in the input text. "
                    f"Got {image_tokens_in_text} image tokens in the text but {image_features.shape[0] * image_features.shape[1]} "
                    "tokens from image embeddings."
                )
            image_features = image_features.to(inputs_embeds.device, inputs_embeds.dtype)
            inputs_embeds = inputs_embeds.masked_scatter(special_image_mask, image_features)

        causal_mask = self._update_causal_mask(
            attention_mask, token_type_ids, past_key_values, cache_position, input_ids, is_training
        )
        outputs = self.language_model(
            attention_mask=causal_mask,
            position_ids=position_ids,
            past_key_values=past_key_values,
            inputs_embeds=inputs_embeds,
            use_cache=use_cache,
            output_attentions=output_attentions,
            output_hidden_states=output_hidden_states,
            return_dict=return_dict,
            cache_position=cache_position,
            logits_to_keep=logits_to_keep,
            **lm_kwargs,
        )

        logits = outputs.logits
        loss = None
        if labels is not None:
            # Upcast to float if we need to compute the loss to avoid potential precision issues
            logits = logits.float()
            shift_logits = logits[..., :-1, :]
            shift_labels = labels[..., 1:]
            if attention_mask is not None:
                # we use the input attention mask to shift the logits and labels, because it is 2D.
                # we also crop attn mask in case it is longer, which happens in PrefixTuning with peft
                shift_attention_mask = attention_mask[:, -shift_logits.shape[1] :].to(logits.device)
                shift_logits = shift_logits[shift_attention_mask.to(logits.device) != 0].contiguous()
                shift_labels = shift_labels[shift_attention_mask.to(shift_labels.device) != 0].contiguous()
            else:
                shift_logits = shift_logits.contiguous()
                shift_labels = shift_labels.contiguous()
            # Flatten the tokens
            loss_fct = nn.CrossEntropyLoss()

            flat_logits = shift_logits.view(-1, self.config.text_config.vocab_size)
            flat_labels = shift_labels.view(-1).to(shift_logits.device)
            loss = loss_fct(flat_logits, flat_labels)
        if not return_dict:
            output = (logits,) + outputs[1:]
            return (loss,) + output if loss is not None else output

        return Gemma3CausalLMOutputWithPast(
            loss=loss,
            logits=logits,
            past_key_values=outputs.past_key_values,
            hidden_states=outputs.hidden_states,
            attentions=outputs.attentions,
            image_hidden_states=image_features if pixel_values is not None else None,
        )

>>>>>>> abde03a8
    def _update_causal_mask(
        self,
        attention_mask,
        token_type_ids,
        past_key_values,
        cache_position,
        input_tensor,
        is_training: bool = False,
    ):
        if self.config.text_config._attn_implementation == "flash_attention_2":
            if attention_mask is not None and 0.0 in attention_mask:
                return attention_mask
            return None

        if attention_mask is not None and attention_mask.dim() == 4:
            # In this case we assume that the mask comes already in inverted
            # form and requires no inversion or slicing.
            return attention_mask

        using_static_cache = isinstance(past_key_values, StaticCache)
        min_dtype = torch.finfo(self.dtype).min
        inputs_lead_dim, sequence_length = input_tensor.shape[:2]
        if using_static_cache:
            target_length = past_key_values.get_max_cache_shape()
        elif isinstance(past_key_values, HybridCache):
            target_length = past_key_values.get_max_cache_shape()
        else:
            target_length = (
                attention_mask.shape[-1]
                if isinstance(attention_mask, torch.Tensor)
                else cache_position[0] + sequence_length + 1
            )

<<<<<<< HEAD
        if attention_mask is not None and attention_mask.dim() == 4:
            # In this case we assume that the mask comes already in inverted form and requires no inversion or slicing.
            return attention_mask

        causal_mask = torch.full(
            (sequence_length, target_length), fill_value=min_dtype, dtype=self.dtype, device=cache_position.device
        )
        # Causal diagonal mask only if training, otherwise attend to the whole prefix. Training-specific attn for prefix is handled below
        if sequence_length != 1:
            causal_mask = torch.triu(causal_mask, diagonal=1)

        causal_mask *= torch.arange(target_length, device=cache_position.device) > cache_position.reshape(-1, 1)
        causal_mask = causal_mask[None, None, :, :].expand(inputs_lead_dim, 1, -1, -1)

        if sequence_length != 1:
            token_type_mask = token_type_ids.unsqueeze(1) == token_type_ids.unsqueeze(2)
            token_type_mask[token_type_ids == 0] = False  # if text token do not change anything
            token_type_mask = token_type_mask.unsqueeze(1).to(causal_mask.device, dtype=torch.bool)
            causal_mask = causal_mask.clone()  # copy to contiguous memory for in-place edit
            causal_mask[:, :, :, :sequence_length] = causal_mask[:, :, :, :sequence_length].masked_fill(
                token_type_mask, 0.0
            )

        if attention_mask is not None:
            causal_mask = causal_mask.clone()  # copy to contiguous memory for in-place edit
            mask_length = attention_mask.shape[-1]

            # Then apply padding mask (will mask pad tokens)
            padding_mask = causal_mask[:, :, :, :mask_length] + attention_mask[:, None, None, :].to(causal_mask.device)
            padding_mask = padding_mask == 0
            causal_mask[:, :, :, :mask_length] = causal_mask[:, :, :, :mask_length].masked_fill(
                padding_mask, min_dtype
            )

        return causal_mask
=======
        causal_mask = torch.ones((sequence_length, target_length), dtype=torch.bool)
        causal_mask = torch.tril(causal_mask)
        causal_mask = causal_mask.to(self.device)

        attention_mask = attention_mask.unsqueeze(-2).to(self.device)
        causal_mask = causal_mask.unsqueeze(0).repeat(attention_mask.shape[0], 1, 1)
        combined_mask = attention_mask * causal_mask[:, :, :sequence_length]

        image_token_mask = input_tensor == self.config.image_token_index
        image_token_mask.to(self.device)
        # logger.warning("image_token_mask shape = %s", image_token_mask.shape)
        padded_mask = nn.functional.pad(image_token_mask, (1, 0), value=0)
        padded_mask = padded_mask.to(self.device)
        # logger.warning("padded_mask shape = %s", padded_mask.shape)
        boundary = padded_mask[:, 1:] > padded_mask[:, :-1]
        boundary = boundary.to(self.device)
        numbered_boundary = torch.cumsum(boundary, dim=-1)
        numbered_boundary = numbered_boundary.to(self.device)
        q_block_indices = image_token_mask * numbered_boundary
        q_block_indices = q_block_indices.to(self.device)
        kv_block_indices = q_block_indices
        # logger.warning("q_block_indices/kv_block_indices shape = %s", q_block_indices.shape)
        bidirectional_mask = torch.logical_and(
            kv_block_indices[:, None, :] == q_block_indices.unsqueeze(-1),
            q_block_indices.unsqueeze(-1) > 0,
        )
        bidirectional_mask.to(self.device)
        attention_mask = torch.logical_or(combined_mask.unsqueeze(1), bidirectional_mask.unsqueeze(1)).to(self.device)
        full_attention_mask = torch.zeros((batch_size, 1, sequence_length, target_length)).to(self.device, torch.bool)
        full_attention_mask[:, :, :, :sequence_length] = attention_mask
        attention_mask = torch.where(full_attention_mask, 0, min_dtype).to(self.device)

        return attention_mask
>>>>>>> abde03a8


__all__ = [
    "Gemma3Config",
    "Gemma3TextConfig",
    "Gemma3PreTrainedModel",  # noqa: F822
    "Gemma3Model",
    "Gemma3ForCausalLM",
    "Gemma3ForConditionalGeneration",
]<|MERGE_RESOLUTION|>--- conflicted
+++ resolved
@@ -870,170 +870,6 @@
         image_features = self.multi_modal_projector(vision_outputs)
         return image_features
 
-<<<<<<< HEAD
-=======
-    @add_start_docstrings_to_model_forward(GEMMA3_INPUTS_DOCSTRING)
-    @replace_return_docstrings(output_type=Gemma3CausalLMOutputWithPast, config_class=_CONFIG_FOR_DOC)
-    def forward(
-        self,
-        input_ids: torch.LongTensor = None,
-        pixel_values: torch.FloatTensor = None,
-        attention_mask: Optional[torch.Tensor] = None,
-        position_ids: Optional[torch.LongTensor] = None,
-        past_key_values: Optional[Union[List[torch.FloatTensor], Cache]] = None,
-        token_type_ids: Optional[torch.LongTensor] = None,
-        cache_position: Optional[torch.LongTensor] = None,
-        inputs_embeds: Optional[torch.FloatTensor] = None,
-        labels: Optional[torch.LongTensor] = None,
-        use_cache: Optional[bool] = None,
-        output_attentions: Optional[bool] = None,
-        output_hidden_states: Optional[bool] = None,
-        return_dict: Optional[bool] = None,
-        logits_to_keep: Union[int, torch.Tensor] = 0,
-        **lm_kwargs,
-    ) -> Union[Tuple, Gemma3CausalLMOutputWithPast]:
-        r"""
-            labels (`torch.LongTensor` of shape `(batch_size, sequence_length)`, *optional*):
-                Labels for computing the masked language modeling loss. Indices should either be in `[0, ...,
-                config.text_config.vocab_size]` or -100 (see `input_ids` docstring). Tokens with indices set to `-100` are ignored
-                (masked), the loss is only computed for the tokens with labels in `[0, ..., config.text_config.vocab_size]`.
-
-            logits_to_keep (`int` or `torch.Tensor`, *optional*):
-                If an `int`, compute logits for the last `logits_to_keep` tokens. If `0`, calculate logits for all
-                `input_ids` (special case). Only last token logits are needed for generation, and calculating them only for that
-                token can save memory, which becomes pretty significant for long sequences or large vocabulary size.
-                If a `torch.Tensor`, must be 1D corresponding to the indices to keep in the sequence length dimension.
-                This is useful when using packed tensor format (single dimension for batch and sequence length).
-
-        Returns:
-
-        Example:
-
-        ```python
-        >>> from PIL import Image
-        >>> import requests
-        >>> from transformers import AutoProcessor, Gemma3ForConditionalGeneration
-
-        >>> model = Gemma3ForConditionalGeneration.from_pretrained("google/Gemma3-test-224px-hf")
-        >>> processor = AutoProcessor.from_pretrained("google/Gemma3-test-224px-hf")
-
-        >>> prompt = "answer en Where is the cow standing?"
-        >>> url = "https://huggingface.co/gv-hf/Gemma3-test-224px-hf/resolve/main/cow_beach_1.png"
-        >>> image = Image.open(requests.get(url, stream=True).raw)
-
-        >>> inputs = processor(images=image, text=prompt,  return_tensors="pt")
-
-        >>> # Generate
-        >>> generate_ids = model.generate(**inputs, max_length=30)
-        >>> processor.batch_decode(generate_ids, skip_special_tokens=True, clean_up_tokenization_spaces=False)[0]
-        "answer en Where is the cow standing?\nbeach"
-        ```"""
-
-        if (input_ids is None) ^ (inputs_embeds is not None):
-            raise ValueError("You must specify exactly one of input_ids or inputs_embeds")
-
-        if pixel_values is not None and inputs_embeds is not None:
-            raise ValueError(
-                "You cannot specify both pixel_values and inputs_embeds at the same time, and must specify either one"
-            )
-
-        output_attentions = output_attentions if output_attentions is not None else self.config.output_attentions
-        output_hidden_states = (
-            output_hidden_states if output_hidden_states is not None else self.config.output_hidden_states
-        )
-        return_dict = return_dict if return_dict is not None else self.config.use_return_dict
-
-        is_training = token_type_ids is not None and labels is not None
-
-        if inputs_embeds is None:
-            special_image_mask = (input_ids == self.config.image_token_index)
-            llm_input_ids = input_ids.clone()
-            llm_input_ids[special_image_mask] = 0
-            inputs_embeds = self.get_input_embeddings()(llm_input_ids)
-            # normalized
-            # Gemma3 downcasts the below to float16, causing sqrt(3072)=55.4256 to become 55.5
-            # See https://github.com/huggingface/transformers/pull/29402
-            normalizer = torch.tensor(self.config.text_config.hidden_size**0.5, dtype=inputs_embeds.dtype)
-            inputs_embeds = inputs_embeds * normalizer
-
-        if cache_position is None:
-            past_seen_tokens = past_key_values.get_seq_length() if past_key_values is not None else 0
-            cache_position = torch.arange(
-                past_seen_tokens, past_seen_tokens + inputs_embeds.shape[1], device=inputs_embeds.device
-            )
-
-        if position_ids is None:
-            position_ids = cache_position.unsqueeze(0) + 1  # Gemma3 positions are 1-indexed
-
-        # Merge text and images
-        if pixel_values is not None:
-            image_features = self.get_image_features(pixel_values)
-
-            special_image_mask = special_image_mask.unsqueeze(-1)
-            special_image_mask = special_image_mask.expand_as(inputs_embeds).to(inputs_embeds.device)
-            if not is_torchdynamo_compiling() and inputs_embeds[special_image_mask].numel() != image_features.numel():
-                image_tokens_in_text = torch.sum(input_ids == self.config.image_token_index)
-                raise ValueError(
-                    f"Number of images does not match number of special image tokens in the input text. "
-                    f"Got {image_tokens_in_text} image tokens in the text but {image_features.shape[0] * image_features.shape[1]} "
-                    "tokens from image embeddings."
-                )
-            image_features = image_features.to(inputs_embeds.device, inputs_embeds.dtype)
-            inputs_embeds = inputs_embeds.masked_scatter(special_image_mask, image_features)
-
-        causal_mask = self._update_causal_mask(
-            attention_mask, token_type_ids, past_key_values, cache_position, input_ids, is_training
-        )
-        outputs = self.language_model(
-            attention_mask=causal_mask,
-            position_ids=position_ids,
-            past_key_values=past_key_values,
-            inputs_embeds=inputs_embeds,
-            use_cache=use_cache,
-            output_attentions=output_attentions,
-            output_hidden_states=output_hidden_states,
-            return_dict=return_dict,
-            cache_position=cache_position,
-            logits_to_keep=logits_to_keep,
-            **lm_kwargs,
-        )
-
-        logits = outputs.logits
-        loss = None
-        if labels is not None:
-            # Upcast to float if we need to compute the loss to avoid potential precision issues
-            logits = logits.float()
-            shift_logits = logits[..., :-1, :]
-            shift_labels = labels[..., 1:]
-            if attention_mask is not None:
-                # we use the input attention mask to shift the logits and labels, because it is 2D.
-                # we also crop attn mask in case it is longer, which happens in PrefixTuning with peft
-                shift_attention_mask = attention_mask[:, -shift_logits.shape[1] :].to(logits.device)
-                shift_logits = shift_logits[shift_attention_mask.to(logits.device) != 0].contiguous()
-                shift_labels = shift_labels[shift_attention_mask.to(shift_labels.device) != 0].contiguous()
-            else:
-                shift_logits = shift_logits.contiguous()
-                shift_labels = shift_labels.contiguous()
-            # Flatten the tokens
-            loss_fct = nn.CrossEntropyLoss()
-
-            flat_logits = shift_logits.view(-1, self.config.text_config.vocab_size)
-            flat_labels = shift_labels.view(-1).to(shift_logits.device)
-            loss = loss_fct(flat_logits, flat_labels)
-        if not return_dict:
-            output = (logits,) + outputs[1:]
-            return (loss,) + output if loss is not None else output
-
-        return Gemma3CausalLMOutputWithPast(
-            loss=loss,
-            logits=logits,
-            past_key_values=outputs.past_key_values,
-            hidden_states=outputs.hidden_states,
-            attentions=outputs.attentions,
-            image_hidden_states=image_features if pixel_values is not None else None,
-        )
-
->>>>>>> abde03a8
     def _update_causal_mask(
         self,
         attention_mask,
@@ -1067,7 +903,6 @@
                 else cache_position[0] + sequence_length + 1
             )
 
-<<<<<<< HEAD
         if attention_mask is not None and attention_mask.dim() == 4:
             # In this case we assume that the mask comes already in inverted form and requires no inversion or slicing.
             return attention_mask
@@ -1103,41 +938,6 @@
             )
 
         return causal_mask
-=======
-        causal_mask = torch.ones((sequence_length, target_length), dtype=torch.bool)
-        causal_mask = torch.tril(causal_mask)
-        causal_mask = causal_mask.to(self.device)
-
-        attention_mask = attention_mask.unsqueeze(-2).to(self.device)
-        causal_mask = causal_mask.unsqueeze(0).repeat(attention_mask.shape[0], 1, 1)
-        combined_mask = attention_mask * causal_mask[:, :, :sequence_length]
-
-        image_token_mask = input_tensor == self.config.image_token_index
-        image_token_mask.to(self.device)
-        # logger.warning("image_token_mask shape = %s", image_token_mask.shape)
-        padded_mask = nn.functional.pad(image_token_mask, (1, 0), value=0)
-        padded_mask = padded_mask.to(self.device)
-        # logger.warning("padded_mask shape = %s", padded_mask.shape)
-        boundary = padded_mask[:, 1:] > padded_mask[:, :-1]
-        boundary = boundary.to(self.device)
-        numbered_boundary = torch.cumsum(boundary, dim=-1)
-        numbered_boundary = numbered_boundary.to(self.device)
-        q_block_indices = image_token_mask * numbered_boundary
-        q_block_indices = q_block_indices.to(self.device)
-        kv_block_indices = q_block_indices
-        # logger.warning("q_block_indices/kv_block_indices shape = %s", q_block_indices.shape)
-        bidirectional_mask = torch.logical_and(
-            kv_block_indices[:, None, :] == q_block_indices.unsqueeze(-1),
-            q_block_indices.unsqueeze(-1) > 0,
-        )
-        bidirectional_mask.to(self.device)
-        attention_mask = torch.logical_or(combined_mask.unsqueeze(1), bidirectional_mask.unsqueeze(1)).to(self.device)
-        full_attention_mask = torch.zeros((batch_size, 1, sequence_length, target_length)).to(self.device, torch.bool)
-        full_attention_mask[:, :, :, :sequence_length] = attention_mask
-        attention_mask = torch.where(full_attention_mask, 0, min_dtype).to(self.device)
-
-        return attention_mask
->>>>>>> abde03a8
 
 
 __all__ = [
