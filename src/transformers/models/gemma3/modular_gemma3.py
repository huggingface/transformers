# coding=utf-8
# Copyright 2025 Google Inc. HuggingFace Inc. team. All rights reserved.
#
#
# Licensed under the Apache License, Version 2.0 (the "License");
# you may not use this file except in compliance with the License.
# You may obtain a copy of the License at
#
#     http://www.apache.org/licenses/LICENSE-2.0
#
# Unless required by applicable law or agreed to in writing, software
# distributed under the License is distributed on an "AS IS" BASIS,
# WITHOUT WARRANTIES OR CONDITIONS OF ANY KIND, either express or implied.
# See the License for the specific language governing permissions and
# limitations under the License.
import copy
from collections.abc import Callable
from dataclasses import dataclass
from functools import partial
from typing import Any, Dict, List, Optional, Tuple, Union

import torch
import torch.nn as nn
import torch.utils.checkpoint

from ...cache_utils import Cache, HybridCache, StaticCache
from ...configuration_utils import PretrainedConfig
from ...modeling_flash_attention_utils import FlashAttentionKwargs
from ...modeling_outputs import BaseModelOutputWithPast
from ...modeling_rope_utils import rope_config_validation
from ...modeling_utils import ALL_ATTENTION_FUNCTIONS
from ...processing_utils import Unpack
<<<<<<< HEAD
from ...utils import auto_docstring, can_return_tuple, is_torchdynamo_compiling, logging
=======
from ...utils import (
    add_start_docstrings,
    add_start_docstrings_to_model_forward,
    can_return_tuple,
    is_torchdynamo_compiling,
    logging,
    replace_return_docstrings,
)
>>>>>>> f2909e02
from ...utils.deprecation import deprecate_kwarg
from ..gemma2.configuration_gemma2 import Gemma2Config
from ..gemma2.modeling_gemma2 import (
    Gemma2Attention,
    Gemma2ForCausalLM,
    Gemma2MLP,
    Gemma2Model,
    Gemma2PreTrainedModel,
    Gemma2RMSNorm,
    Gemma2RotaryEmbedding,
    apply_rotary_pos_emb,
    eager_attention_forward,
)
from ..paligemma.modeling_paligemma import (
    PaligemmaCausalLMOutputWithPast,
    PaliGemmaForConditionalGeneration,
    PaliGemmaModel,
    PaligemmaModelOutputWithPast,
)
from ..siglip import SiglipVisionConfig


logger = logging.get_logger(__name__)


class Gemma3TextConfig(Gemma2Config):
    r"""
    This is the configuration class to store the configuration of a [`Gemma3TextModel`]. It is used to instantiate an Gemma3Text
    model according to the specified arguments, defining the model architecture. Instantiating a configuration with the
    defaults will yield a similar configuration to that of the Gemma3Text-7B.
    e.g. [google/gemma3_text-7b](https://huggingface.co/google/gemma3_text-7b)
    Configuration objects inherit from [`PretrainedConfig`] and can be used to control the model outputs. Read the
    documentation from [`PretrainedConfig`] for more information.
    Args:
        vocab_size (`int`, *optional*, defaults to 262208):
            Vocabulary size of the Gemma3Text model. Defines the number of different tokens that can be represented by the
            `inputs_ids` passed when calling [`Gemma3TextModel`]
        hidden_size (`int`, *optional*, defaults to 2304):
            Dimension of the hidden representations.
        intermediate_size (`int`, *optional*, defaults to 9216):
            Dimension of the MLP representations.
        num_hidden_layers (`int`, *optional*, defaults to 26):
            Number of hidden layers in the Transformer decoder.
        num_attention_heads (`int`, *optional*, defaults to 8):
            Number of attention heads for each attention layer in the Transformer decoder.
        num_key_value_heads (`int`, *optional*, defaults to 4):
            This is the number of key_value heads that should be used to implement Grouped Query Attention. If
            `num_key_value_heads=num_attention_heads`, the model will use Multi Head Attention (MHA), if
            `num_key_value_heads=1` the model will use Multi Query Attention (MQA) otherwise GQA is used. When
            converting a multi-head checkpoint to a GQA checkpoint, each group key and value head should be constructed
            by meanpooling all the original heads within that group. For more details checkout [this
            paper](https://arxiv.org/pdf/2305.13245.pdf). If it is not specified, will default to
            `num_attention_heads`.
        head_dim (`int`, *optional*, defaults to 256):
            The attention head dimension.
        hidden_activation (`str` or `function`, *optional*, defaults to `"gelu_pytorch_tanh"`):
            The non-linear activation function (function or string) in the decoder. Will default to `"gelu_pytorch_tanh"`
            if not specified. `"gelu_pytorch_tanh"` uses an approximation of the `"gelu"` activation function.
        max_position_embeddings (`int`, *optional*, defaults to 131072):
            The maximum sequence length that this model might ever be used with.
        initializer_range (`float`, *optional*, defaults to 0.02):
            The standard deviation of the truncated_normal_initializer for initializing all weight matrices.
        rms_norm_eps (`float`, *optional*, defaults to 1e-06):
            The epsilon used by the rms normalization layers.
        use_cache (`bool`, *optional*, defaults to `True`):
            Whether or not the model should return the last key/values attentions (not used by all models). Only
            relevant if `config.is_decoder=True`.
        pad_token_id (`int`, *optional*, defaults to 0):
            Padding token id.
        eos_token_id (`int`, *optional*, defaults to 1):
            End of stream token id.
        bos_token_id (`int`, *optional*, defaults to 2):
            Beginning of stream token id.
        tie_word_embeddings (`bool`, *optional*, defaults to `True`):
            Whether to tie weight embeddings
        rope_theta (`float`, *optional*, defaults to 1000000.0):
            The base period of the RoPE embeddings.
        attention_bias (`bool`, defaults to `False`, *optional*, defaults to `False`):
            Whether to use a bias in the query, key, value and output projection layers during self-attention.
        attention_dropout (`float`, *optional*, defaults to 0.0):
            The dropout ratio for the attention probabilities.
        query_pre_attn_scalar (`float`, *optional*, defaults to 256):
            Scaling factor used on the attention scores
        sliding_window (`int`, *optional*, defaults to 4096): in Gemma3Text, every other layer uses sliding window attention. This is the
            size of the sliding window.
        final_logit_softcapping (`float`, *optional*):
            Scaling factor when applying tanh softcapping on the logits.
        attn_logit_softcapping (`float`, *optional*):
            Scaling factor when applying tanh softcapping on the attention scores.
        cache_implementation (`str`, *optional*, defaults to `"hybrid"`): the cache type to be used with `generate`.
        rope_scaling (`Dict`, *optional*):
            Dictionary containing the scaling configuration for the RoPE embeddings used in global attention. NOTE: if you apply new rope type
            and you expect the model to work on longer `max_position_embeddings`, we recommend you to update this value
            accordingly.
            Expected contents:
                `rope_type` (`str`):
                    The sub-variant of RoPE to use. Can be one of ['default', 'linear', 'dynamic', 'yarn', 'longrope',
                    'llama3'], with 'default' being the original RoPE implementation.
                `factor` (`float`, *optional*):
                    Used with all rope types except 'default'. The scaling factor to apply to the RoPE embeddings. In
                    most scaling types, a `factor` of x will enable the model to handle sequences of length x *
                    original maximum pre-trained length.
                `original_max_position_embeddings` (`int`, *optional*):
                    Used with 'dynamic', 'longrope' and 'llama3'. The original max position embeddings used during
                    pretraining.
                `attention_factor` (`float`, *optional*):
                    Used with 'yarn' and 'longrope'. The scaling factor to be applied on the attention
                    computation. If unspecified, it defaults to value recommended by the implementation, using the
                    `factor` field to infer the suggested value.
                `beta_fast` (`float`, *optional*):
                    Only used with 'yarn'. Parameter to set the boundary for extrapolation (only) in the linear
                    ramp function. If unspecified, it defaults to 32.
                `beta_slow` (`float`, *optional*):
                    Only used with 'yarn'. Parameter to set the boundary for interpolation (only) in the linear
                    ramp function. If unspecified, it defaults to 1.
                `short_factor` (`List[float]`, *optional*):
                    Only used with 'longrope'. The scaling factor to be applied to short contexts (<
                    `original_max_position_embeddings`). Must be a list of numbers with the same length as the hidden
                    size divided by the number of attention heads divided by 2
                `long_factor` (`List[float]`, *optional*):
                    Only used with 'longrope'. The scaling factor to be applied to long contexts (<
                    `original_max_position_embeddings`). Must be a list of numbers with the same length as the hidden
                    size divided by the number of attention heads divided by 2
                `low_freq_factor` (`float`, *optional*):
                    Only used with 'llama3'. Scaling factor applied to low frequency components of the RoPE
                `high_freq_factor` (`float`, *optional*):
                    Only used with 'llama3'. Scaling factor applied to high frequency components of the RoPE
        rope_local_base_freq (float, *optional*, defaults to 10000.0):
            The base period of the RoPE embeddings for local attention.
        sliding_window_pattern (`int`, *optional*, defaults to 6):
            Pattern for the sliding window attention.

    ```python
    >>> from transformers import Gemma3TextModel, Gemma3TextConfig
    >>> # Initializing a Gemma3Text gemma3_text-7b style configuration
    >>> configuration = Gemma3TextConfig()
    >>> # Initializing a model from the gemma3_text-7b style configuration
    >>> model = Gemma3TextModel(configuration)
    >>> # Accessing the model configuration
    >>> configuration = model.config
    ```
        rope_local_base_freq (float, *optional*, defaults to 10000.0):
            The base period of the RoPE embeddings for local attention.
        sliding_window_pattern (`int`, *optional*, defaults to 6):
            Pattern for the sliding window attention.
    """

    model_type = "gemma3_text"

    def __init__(
        self,
        vocab_size=262_208,
        rope_theta=1_000_000.0,
        rope_scaling=None,
        rope_local_base_freq=10_000.0,
        sliding_window_pattern=6,
        max_position_embeddings=131_072,
        final_logit_softcapping=None,
        attn_logit_softcapping=None,
        **super_kwargs,
    ):
        super().__init__(self, **super_kwargs)

        self.rope_local_base_freq = rope_local_base_freq
        # For configuring HybridCache to work with 5:1 attention pattern
        self.sliding_window_pattern = sliding_window_pattern
        self.rope_scaling = rope_scaling
        rope_config_validation(self)


class Gemma3Config(PretrainedConfig):
    r"""
    This is the configuration class to store the configuration of a [`Gemma3ForConditionalGeneration`]. It is used to instantiate an
    Gemma3ForConditionalGeneration according to the specified arguments, defining the model architecture. Instantiating a configuration
    with the defaults will yield a similar configuration to that of the PaliGemma-2B.

    e.g. [google/gemma-3-4b](https://huggingface.co/google/gemma-3-4b)

    Configuration objects inherit from [`PretrainedConfig`] and can be used to control the model outputs. Read the
    documentation from [`PretrainedConfig`] for more information.

    Args:
        text_config (`Union[Gemma3TextConfig, dict]`, *optional*):
            The config object of the text backbone.
        vision_config (`Union[AutoConfig, dict]`,  *optional*):
            Custom vision config or dict.
        mm_tokens_per_image (`int`, *optional*, defaults to 256):
            The number of tokens per image embedding.
        boi_token_index (`int`, *optional*, defaults to 255999):
            The begin-of-image token index to wrap the image prompt.
        eoi_token_index (`int`, *optional*, defaults to 256000):
            The end-of-image token index to wrap the image prompt.
        image_token_index (`int`, *optional*, defaults to 262144):
            The image token index to encode the image prompt.
        initializer_range (`float`, *optional*, defaults to 0.02):
            The standard deviation of the truncated_normal_initializer for initializing all weight matrices.


    Example:

    ```python
    >>> from transformers import Gemma3ForConditionalGeneration, Gemma3Config, SiglipVisionConfig, Gemma3TextConfig

    >>> # Initializing a Siglip-like vision config
    >>> vision_config = SiglipVisionConfig()

    >>> # Initializing a Gemma3 Text config
    >>> text_config = Gemma3TextConfig()

    >>> # Initializing a Gemma3 gemma-3-4b style configuration
    >>> configuration = Gemma3Config(vision_config, text_config)

    >>> # Initializing a model from the gemma-3-4b style configuration
    >>> model = Gemma3TextConfig(configuration)

    >>> # Accessing the model configuration
    >>> configuration = model.config
    ```"""

    model_type = "gemma3"
    attribute_map = {
        "image_token_id": "image_token_index",
        "boi_token_id": "boi_token_index",
        "eoi_token_id": "eoi_token_index",
    }
    sub_configs = {
        "text_config": Gemma3TextConfig,
        "vision_config": SiglipVisionConfig,
    }

    def __init__(
        self,
        text_config: Optional[Union[Gemma3TextConfig, Dict[str, Any]]] = None,
        vision_config: Optional[Union[SiglipVisionConfig, Dict[str, Any]]] = None,
        mm_tokens_per_image: int = 256,
        boi_token_index: int = 255_999,
        eoi_token_index: int = 256_000,
        image_token_index: int = 262_144,
        initializer_range: float = 0.02,
        **kwargs,
    ):
        if text_config is None:
            text_config = Gemma3TextConfig()
            logger.info("text_config is None, using default Gemma3TextConfig text config.")
        elif isinstance(text_config, dict):
            text_config = Gemma3TextConfig(**text_config)

        if isinstance(vision_config, dict):
            vision_config = SiglipVisionConfig(**vision_config)
        elif vision_config is None:
            vision_config = SiglipVisionConfig()
            logger.info("vision_config is None, using default SiglipVisionConfig vision config.")

        self.text_config = text_config
        self.vision_config = vision_config
        self.mm_tokens_per_image = mm_tokens_per_image
        self.boi_token_index = boi_token_index
        self.eoi_token_index = eoi_token_index
        self.image_token_index = image_token_index
        self.initializer_range = initializer_range

        super().__init__(**kwargs)


@dataclass
class Gemma3ModelOutputWithPast(PaligemmaModelOutputWithPast):
    pass


@dataclass
class Gemma3CausalLMOutputWithPast(PaligemmaCausalLMOutputWithPast):
    pass


class Gemma3TextScaledWordEmbedding(nn.Embedding):
    """
    This module overrides nn.Embeddings' forward by multiplying with embeddings scale.
    """

    def __init__(self, num_embeddings: int, embedding_dim: int, padding_idx: int, embed_scale: float = 1.0):
        super().__init__(num_embeddings, embedding_dim, padding_idx)
        self.register_buffer("embed_scale", torch.tensor(embed_scale), persistent=False)

    def forward(self, input_ids: torch.Tensor):
        return super().forward(input_ids) * self.embed_scale.to(self.weight.dtype)


class Gemma3MLP(Gemma2MLP):
    def __init__(self, config: Gemma3TextConfig):
        super().__init__(config)


class Gemma3RMSNorm(Gemma2RMSNorm):
    def __init__(self, dim: int, eps: float = 1e-6):
        super().__init__()


class Gemma3RotaryEmbedding(Gemma2RotaryEmbedding):
    def __init__(self, config: Gemma3TextConfig, device=None):
        super().__init__(config)


# Weird way to inherit but otherwise the sliding window gets defined first and can't access `is_sliding`
class Gemma3Attention(Gemma2Attention):
    def __init__(self, config: Gemma3TextConfig, layer_idx: int):
        self.is_sliding = bool((layer_idx + 1) % config.sliding_window_pattern)

        super().__init__()
        self.sliding_window = config.sliding_window if self.is_sliding else None

        self.q_norm = Gemma3RMSNorm(dim=config.head_dim, eps=config.rms_norm_eps)
        self.k_norm = Gemma3RMSNorm(dim=config.head_dim, eps=config.rms_norm_eps)

    def forward(
        self,
        hidden_states: torch.Tensor,
        position_embeddings: torch.Tensor,
        attention_mask: Optional[torch.Tensor],
        past_key_value: Optional[Cache] = None,
        cache_position: Optional[torch.LongTensor] = None,
        **kwargs: Unpack[FlashAttentionKwargs],
    ) -> tuple[torch.Tensor, Optional[torch.Tensor], Optional[tuple[torch.Tensor]]]:
        input_shape = hidden_states.shape[:-1]
        hidden_shape = (*input_shape, -1, self.head_dim)

        query_states = self.q_proj(hidden_states).view(hidden_shape).transpose(1, 2)
        key_states = self.k_proj(hidden_states).view(hidden_shape).transpose(1, 2)
        value_states = self.v_proj(hidden_states).view(hidden_shape).transpose(1, 2)

        query_states = self.q_norm(query_states)
        key_states = self.k_norm(key_states)

        cos, sin = position_embeddings
        query_states, key_states = apply_rotary_pos_emb(query_states, key_states, cos, sin)

        if past_key_value is not None:
            # sin and cos are specific to RoPE models; cache_position needed for the static cache
            cache_kwargs = {
                "sin": sin,
                "cos": cos,
                "cache_position": cache_position,
                "sliding_window": self.sliding_window,
            }
            key_states, value_states = past_key_value.update(key_states, value_states, self.layer_idx, cache_kwargs)

            # Here we need to slice as we use a static cache by default, but FA2 does not support it
            if attention_mask is not None and self.config._attn_implementation == "flash_attention_2":
                seq_len = attention_mask.shape[-1]
                key_states, value_states = key_states[:, :, :seq_len, :], value_states[:, :, :seq_len, :]

        attention_interface: Callable = eager_attention_forward
        if self.config._attn_implementation != "eager":
            if self.config._attn_implementation == "sdpa" and kwargs.get("output_attentions", False):
                logger.warning_once(
                    "`torch.nn.functional.scaled_dot_product_attention` does not support `output_attentions=True`. "
                    "Falling back to eager attention. This warning can be removed using the argument "
                    '`attn_implementation="eager"` when loading the model.'
                )
            else:
                attention_interface = ALL_ATTENTION_FUNCTIONS[self.config._attn_implementation]
        if attention_mask is not None:
            # backwards compatibility
            attention_mask = attention_mask.to(query_states)
        attn_output, attn_weights = attention_interface(
            self,
            query_states,
            key_states,
            value_states,
            attention_mask,
            dropout=self.attention_dropout if self.training else 0.0,
            scaling=self.scaling,
            sliding_window=self.sliding_window,
            **kwargs,
        )

        attn_output = attn_output.reshape(*input_shape, -1).contiguous()
        attn_output = self.o_proj(attn_output)
        return attn_output, attn_weights


class Gemma3DecoderLayer(nn.Module):
    def __init__(self, config: Gemma3TextConfig, layer_idx: int):
        super().__init__()
        self.config = config
        self.hidden_size = config.hidden_size
        self.layer_idx = layer_idx
        self.self_attn = Gemma3Attention(config=config, layer_idx=layer_idx)
        self.mlp = Gemma3MLP(config)
        self.input_layernorm = Gemma3RMSNorm(self.hidden_size, eps=config.rms_norm_eps)
        self.post_attention_layernorm = Gemma3RMSNorm(self.hidden_size, eps=config.rms_norm_eps)
        self.pre_feedforward_layernorm = Gemma3RMSNorm(self.hidden_size, eps=config.rms_norm_eps)
        self.post_feedforward_layernorm = Gemma3RMSNorm(self.hidden_size, eps=config.rms_norm_eps)
        self.is_sliding = self.self_attn.is_sliding
        self.sliding_window = config.sliding_window

    @deprecate_kwarg("last_cache_position", version="4.53.0")
    def forward(
        self,
        hidden_states: torch.Tensor,
        position_embeddings_global: torch.Tensor,
        position_embeddings_local: torch.Tensor,
        attention_mask: Optional[torch.Tensor] = None,
        position_ids: Optional[torch.LongTensor] = None,
        past_key_value: Optional[Cache] = None,
        output_attentions: Optional[bool] = False,
        use_cache: Optional[bool] = False,
        cache_position: Optional[torch.LongTensor] = None,
        **kwargs,
    ) -> tuple[torch.FloatTensor, Optional[tuple[torch.FloatTensor, torch.FloatTensor]]]:
        if self.is_sliding and attention_mask is not None:  # efficient SDPA and no padding
            # In prefill, we may be larger than sliding window
            effective_seq_len = max(cache_position.shape[0], self.sliding_window)
            # For FA2, the mask is 2D and is of shape [bs, processed_tokens] (not [bs, max_cache_len]),
            # thus we must slice from the right (at most `effective_seq_len` elements)
            if self.config._attn_implementation == "flash_attention_2":
                attention_mask = attention_mask[:, -effective_seq_len:]
            # Otherwise, the mask is 4D of shape [bs, 1, query_len, max_cache_len] thus we must slice
            # from the left, with an offset if we are beyond the sliding window
            else:
                min_dtype = torch.finfo(attention_mask.dtype).min
                sliding_window_mask = torch.tril(
                    torch.ones_like(attention_mask, dtype=torch.bool), diagonal=-self.sliding_window
                )
                attention_mask = torch.where(sliding_window_mask, min_dtype, attention_mask)
                # In case we are beyond the sliding window, we need to correctly offset the mask slicing
                offset = cache_position[-1] - effective_seq_len + 1
                # Should only be used when beyond the sliding window (i.e. offset > 0)
                offset = torch.clamp(offset, min=0)
                # equivalent to: `attention_mask = attention_mask[:, :, :, offset : offset + effective_seq_len]`,
                # but without data-dependent slicing (i.e. torch.compile friendly)
                mask_indexes = torch.arange(
                    min(effective_seq_len, attention_mask.shape[-1]), device=attention_mask.device
                )
                mask_indexes += offset
                attention_mask = attention_mask[:, :, :, mask_indexes]

        residual = hidden_states

        hidden_states = self.input_layernorm(hidden_states)

        # apply global RoPE to non-sliding layer only
        if self.self_attn.is_sliding:
            position_embeddings = position_embeddings_local
        else:
            position_embeddings = position_embeddings_global

        hidden_states, self_attn_weights = self.self_attn(
            hidden_states=hidden_states,
            position_embeddings=position_embeddings,
            attention_mask=attention_mask,
            position_ids=position_ids,
            past_key_value=past_key_value,
            output_attentions=output_attentions,
            use_cache=use_cache,
            cache_position=cache_position,
            **kwargs,
        )
        hidden_states = self.post_attention_layernorm(hidden_states)
        hidden_states = residual + hidden_states

        residual = hidden_states
        hidden_states = self.pre_feedforward_layernorm(hidden_states)
        hidden_states = self.mlp(hidden_states)
        hidden_states = self.post_feedforward_layernorm(hidden_states)
        hidden_states = residual + hidden_states

        outputs = (hidden_states,)

        if output_attentions:
            outputs += (self_attn_weights,)

        return outputs


GEMMA3_START_DOCSTRING = None


class Gemma3PreTrainedModel(Gemma2PreTrainedModel):
    base_model_prefix = ""
    _no_split_modules = [
        "Gemma3DecoderLayer",
        "SiglipVisionEmbeddings",
        "SiglipEncoderLayer",
        "SiglipMultiheadAttentionPoolingHead",
    ]

    def _init_weights(self, module):
        std = self.config.initializer_range

        if isinstance(module, (nn.Linear, nn.Conv2d)):
            module.weight.data.normal_(mean=0.0, std=std)
            if module.bias is not None:
                module.bias.data.zero_()
        elif isinstance(module, nn.Embedding):
            module.weight.data.normal_(mean=0.0, std=std)
            if module.padding_idx is not None:
                module.weight.data[module.padding_idx].zero_()
        elif isinstance(module, Gemma3RMSNorm):
            module.weight.data.fill_(1.0)
        elif isinstance(module, Gemma3MultiModalProjector):
            module.mm_input_projection_weight.data.zero_()


class Gemma3TextModel(Gemma2Model):
    config_class = Gemma3TextConfig

    def __init__(self, config: Gemma3TextConfig):
        super().__init__(config)

        # Gemma3 downcasts the below to bfloat16, causing sqrt(3072)=55.4256 to become 55.5. See https://github.com/huggingface/transformers/pull/29402
        self.embed_tokens = Gemma3TextScaledWordEmbedding(
            config.vocab_size, config.hidden_size, self.padding_idx, embed_scale=self.config.hidden_size**0.5
        )

        # TODO: raushan fix this after RoPE refactor. For now we hack it by reassigning thetas
        # when we want to create a local RoPE layer. Config defaults should hold values for global RoPE
        config = copy.deepcopy(config)
        config.rope_theta = config.rope_local_base_freq
        config.rope_scaling = {"rope_type": "default"}
        self.rotary_emb_local = Gemma3RotaryEmbedding(config=config)

    def forward(
        self,
        input_ids: Optional[torch.LongTensor] = None,
        attention_mask: Optional[torch.Tensor] = None,
        position_ids: Optional[torch.LongTensor] = None,
        past_key_values: Optional[HybridCache] = None,
        inputs_embeds: Optional[torch.FloatTensor] = None,
        use_cache: Optional[bool] = None,
        output_attentions: Optional[bool] = None,
        output_hidden_states: Optional[bool] = None,
        cache_position: Optional[torch.LongTensor] = None,
        **flash_attn_kwargs: Unpack[FlashAttentionKwargs],
    ) -> BaseModelOutputWithPast:
        output_attentions = output_attentions if output_attentions is not None else self.config.output_attentions
        output_hidden_states = (
            output_hidden_states if output_hidden_states is not None else self.config.output_hidden_states
        )
        use_cache = use_cache if use_cache is not None else self.config.use_cache

        if (input_ids is None) ^ (inputs_embeds is not None):
            raise ValueError("You must specify exactly one of input_ids or inputs_embeds")

        if self.gradient_checkpointing and self.training and use_cache:
            logger.warning_once(
                "`use_cache=True` is incompatible with gradient checkpointing. Setting `use_cache=False`."
            )
            use_cache = False

        if inputs_embeds is None:
            inputs_embeds = self.embed_tokens(input_ids)

        if use_cache and past_key_values is None and not self.training:
            batch_size, seq_len, _ = inputs_embeds.shape
            past_key_values = HybridCache(
                self.config,
                max_batch_size=batch_size,
                max_cache_len=seq_len,
                dtype=inputs_embeds.dtype,
            )

        if cache_position is None:
            past_seen_tokens = past_key_values.get_seq_length() if past_key_values is not None else 0
            cache_position = torch.arange(
                past_seen_tokens,
                past_seen_tokens + inputs_embeds.shape[1],
                device=inputs_embeds.device,
            )

        if position_ids is None:
            position_ids = cache_position.unsqueeze(0)

        causal_mask = self._update_causal_mask(
            attention_mask,
            inputs_embeds,
            cache_position,
            past_key_values,
            output_attentions,
        )

        # embed positions
        hidden_states = inputs_embeds

        # create position embeddings to be shared across the decoder layers
        position_embeddings_global = self.rotary_emb(hidden_states, position_ids)
        position_embeddings_local = self.rotary_emb_local(hidden_states, position_ids)

        # decoder layers
        all_hidden_states = () if output_hidden_states else None
        all_self_attns = () if output_attentions else None

        for decoder_layer in self.layers[: self.config.num_hidden_layers]:
            if output_hidden_states:
                all_hidden_states += (hidden_states,)

            if self.gradient_checkpointing and self.training:
                layer_outputs = self._gradient_checkpointing_func(
                    partial(decoder_layer.__call__, **flash_attn_kwargs),
                    hidden_states,
                    position_embeddings_global,
                    position_embeddings_local,
                    causal_mask,
                    position_ids,
                    past_key_values,
                    output_attentions,
                    use_cache,
                    cache_position,
                )
            else:
                layer_outputs = decoder_layer(
                    hidden_states,
                    position_embeddings_global=position_embeddings_global,
                    position_embeddings_local=position_embeddings_local,
                    attention_mask=causal_mask,
                    position_ids=position_ids,
                    past_key_value=past_key_values,
                    output_attentions=output_attentions,
                    use_cache=use_cache,
                    cache_position=cache_position,
                    **flash_attn_kwargs,
                )

            hidden_states = layer_outputs[0]

            if output_attentions:
                all_self_attns += (layer_outputs[1],)

        hidden_states = self.norm(hidden_states)

        if output_hidden_states:
            all_hidden_states += (hidden_states,)

        return BaseModelOutputWithPast(
            last_hidden_state=hidden_states,
            past_key_values=past_key_values,
            hidden_states=all_hidden_states,
            attentions=all_self_attns,
        )


class Gemma3ForCausalLM(Gemma2ForCausalLM):
    config_class = Gemma3TextConfig
    base_model_prefix = "language_model"

    def __init__(self, config: Gemma3TextConfig):
        super().__init__(config)
        self.model = Gemma3TextModel(config)


class Gemma3MultiModalProjector(nn.Module):
    def __init__(self, config: Gemma3Config):
        super().__init__()

        self.mm_input_projection_weight = nn.Parameter(
            torch.zeros(config.vision_config.hidden_size, config.text_config.hidden_size)
        )

        self.mm_soft_emb_norm = Gemma3RMSNorm(
            config.vision_config.hidden_size, eps=config.vision_config.layer_norm_eps
        )

        self.patches_per_image = int(config.vision_config.image_size // config.vision_config.patch_size)
        self.tokens_per_side = int(config.mm_tokens_per_image**0.5)
        self.kernel_size = self.patches_per_image // self.tokens_per_side
        self.avg_pool = nn.AvgPool2d(kernel_size=self.kernel_size, stride=self.kernel_size)

    def forward(self, vision_outputs: torch.Tensor):
        batch_size, _, seq_length = vision_outputs.shape

        reshaped_vision_outputs = vision_outputs.transpose(1, 2)
        reshaped_vision_outputs = reshaped_vision_outputs.reshape(
            batch_size, seq_length, self.patches_per_image, self.patches_per_image
        )
        reshaped_vision_outputs = reshaped_vision_outputs.contiguous()

        pooled_vision_outputs = self.avg_pool(reshaped_vision_outputs)
        pooled_vision_outputs = pooled_vision_outputs.flatten(2)
        pooled_vision_outputs = pooled_vision_outputs.transpose(1, 2)

        normed_vision_outputs = self.mm_soft_emb_norm(pooled_vision_outputs)

        projected_vision_outputs = torch.matmul(normed_vision_outputs, self.mm_input_projection_weight)
        return projected_vision_outputs.type_as(vision_outputs)


class Gemma3Model(PaliGemmaModel):
    def get_image_features(self, pixel_values: torch.Tensor) -> torch.Tensor:
        """
        Projects the last hidden state from the vision model into language model space.

        Args:
            pixel_values (`torch.FloatTensor]` of shape `(batch_size, channels, height, width)`)
               The tensors corresponding to the input images.
        Returns:
            image_features (`torch.Tensor`): Image feature tensor of shape `(num_images, image_length, embed_dim)`).
        """
        vision_outputs = self.vision_tower(pixel_values=pixel_values).last_hidden_state
        image_features = self.multi_modal_projector(vision_outputs)
        return image_features

    def _update_causal_mask(
        self,
        attention_mask,
        token_type_ids,
        past_key_values,
        cache_position,
        input_tensor,
        is_training: bool = False,
    ):
        if self.config.text_config._attn_implementation == "flash_attention_2":
            return attention_mask

        if attention_mask is not None and attention_mask.dim() == 4:
            # In this case we assume that the mask comes already in inverted
            # form and requires no inversion or slicing.
            return attention_mask

        using_static_cache = isinstance(past_key_values, StaticCache)
        min_dtype = torch.finfo(self.dtype).min
        inputs_lead_dim, sequence_length = input_tensor.shape[:2]
        if using_static_cache:
            target_length = past_key_values.get_max_cache_shape()
        elif isinstance(past_key_values, HybridCache):
            target_length = past_key_values.get_max_cache_shape()
        else:
            target_length = (
                attention_mask.shape[-1]
                if isinstance(attention_mask, torch.Tensor)
                else cache_position[0] + sequence_length + 1
            )

        if attention_mask is not None and attention_mask.dim() == 4:
            # In this case we assume that the mask comes already in inverted form and requires no inversion or slicing.
            return attention_mask

        causal_mask = torch.full(
            (sequence_length, target_length), fill_value=min_dtype, dtype=self.dtype, device=cache_position.device
        )

        # Causal diagonal mask only if training, otherwise attend to the whole prefix. Training-specific attn for prefix is handled below
        if sequence_length != 1:
            causal_mask = torch.triu(causal_mask, diagonal=1)

        causal_mask *= torch.arange(target_length, device=cache_position.device) > cache_position.reshape(-1, 1)
        causal_mask = causal_mask[None, None, :, :].expand(inputs_lead_dim, 1, -1, -1)

        # Apply bidirectional mask on images if token type ids are provided
        if token_type_ids is not None and sequence_length != 1:
            token_type_mask = token_type_ids.unsqueeze(1) == token_type_ids.unsqueeze(2)
            token_type_mask[token_type_ids == 0] = False  # if text token do not change anything
            token_type_mask = token_type_mask.unsqueeze(1).to(causal_mask.device, dtype=torch.bool)
            causal_mask = causal_mask.clone()
            causal_mask[:, :, :, :sequence_length] = causal_mask[:, :, :, :sequence_length].masked_fill(
                token_type_mask, 0.0
            )

        if attention_mask is not None:
            causal_mask = causal_mask.clone()  # copy to contiguous memory for in-place edit
            mask_length = attention_mask.shape[-1]

            # Then apply padding mask (will mask pad tokens)
            padding_mask = causal_mask[:, :, :, :mask_length] + attention_mask[:, None, None, :].to(causal_mask.device)
            padding_mask = padding_mask == 0
            causal_mask[:, :, :, :mask_length] = causal_mask[:, :, :, :mask_length].masked_fill(
                padding_mask, min_dtype
            )

        return causal_mask

    @can_return_tuple
<<<<<<< HEAD
    @auto_docstring
=======
    @add_start_docstrings_to_model_forward(GEMMA3_INPUTS_DOCSTRING)
    def forward(
        self,
        input_ids: torch.LongTensor = None,
        pixel_values: torch.FloatTensor = None,
        attention_mask: Optional[torch.Tensor] = None,
        position_ids: Optional[torch.LongTensor] = None,
        past_key_values: Optional[Union[List[torch.FloatTensor], Cache]] = None,
        token_type_ids: Optional[torch.LongTensor] = None,
        cache_position: Optional[torch.LongTensor] = None,
        inputs_embeds: Optional[torch.FloatTensor] = None,
        labels: Optional[torch.LongTensor] = None,
        use_cache: Optional[bool] = None,
        output_attentions: Optional[bool] = None,
        output_hidden_states: Optional[bool] = None,
        return_dict: Optional[bool] = None,
        **lm_kwargs,
    ) -> Union[Tuple, Gemma3ModelOutputWithPast]:
        if (input_ids is None) ^ (inputs_embeds is not None):
            raise ValueError("You must specify exactly one of input_ids or inputs_embeds")

        output_attentions = output_attentions if output_attentions is not None else self.config.output_attentions
        output_hidden_states = (
            output_hidden_states if output_hidden_states is not None else self.config.output_hidden_states
        )
        return_dict = return_dict if return_dict is not None else self.config.use_return_dict

        is_training = token_type_ids is not None and labels is not None

        # Replace image id woth PAD if the image token if OOV, to avoid index-errors
        if input_ids is not None and self.config.image_token_id >= self.vocab_size:
            special_image_mask = input_ids == self.config.image_token_id
            llm_input_ids = input_ids.clone()
            llm_input_ids[special_image_mask] = 0
        else:
            llm_input_ids = input_ids

        if inputs_embeds is None:
            inputs_embeds = self.get_input_embeddings()(llm_input_ids)

        if cache_position is None:
            past_seen_tokens = past_key_values.get_seq_length() if past_key_values is not None else 0
            cache_position = torch.arange(
                past_seen_tokens, past_seen_tokens + inputs_embeds.shape[1], device=inputs_embeds.device
            )

        # Merge text and images
        if pixel_values is not None:
            image_features = self.get_image_features(pixel_values)

            if input_ids is None:
                special_image_mask = inputs_embeds == self.get_input_embeddings()(
                    torch.tensor(self.config.image_token_id, dtype=torch.long, device=inputs_embeds.device)
                )
            else:
                special_image_mask = (input_ids == self.config.image_token_id).unsqueeze(-1)
                special_image_mask = special_image_mask.expand_as(inputs_embeds).to(inputs_embeds.device)

            if not is_torchdynamo_compiling() and inputs_embeds[special_image_mask].numel() != image_features.numel():
                image_tokens_in_text = (special_image_mask).sum(dim=1).sum(dim=0)[0]
                raise ValueError(
                    f"Number of images does not match number of special image tokens in the input text. "
                    f"Got {image_tokens_in_text} image tokens in the text but {image_features.shape[0] * image_features.shape[1]} "
                    "tokens from image embeddings."
                )
            image_features = image_features.to(inputs_embeds.device, inputs_embeds.dtype)
            inputs_embeds = inputs_embeds.masked_scatter(special_image_mask, image_features)

        causal_mask = self._update_causal_mask(
            attention_mask, token_type_ids, past_key_values, cache_position, inputs_embeds, is_training
        )
        outputs = self.language_model(
            attention_mask=causal_mask,
            position_ids=position_ids,
            past_key_values=past_key_values,
            inputs_embeds=inputs_embeds,
            use_cache=use_cache,
            output_attentions=output_attentions,
            output_hidden_states=output_hidden_states,
            return_dict=True,
            cache_position=cache_position,
            **lm_kwargs,
        )

        return Gemma3ModelOutputWithPast(
            last_hidden_state=outputs.last_hidden_state,
            past_key_values=outputs.past_key_values if use_cache else None,
            hidden_states=outputs.hidden_states,
            attentions=outputs.attentions,
            image_hidden_states=image_features if pixel_values is not None else None,
        )


@add_start_docstrings(
    """The Gemma3 model which consists of a vision backbone and a language model.""",
    GEMMA3_START_DOCSTRING,
)
class Gemma3ForConditionalGeneration(PaliGemmaForConditionalGeneration):
    @add_start_docstrings_to_model_forward(GEMMA3_INPUTS_DOCSTRING)
    @replace_return_docstrings(output_type=Gemma3CausalLMOutputWithPast, config_class=_CONFIG_FOR_DOC)
>>>>>>> f2909e02
    def forward(
        self,
        input_ids: torch.LongTensor = None,
        pixel_values: torch.FloatTensor = None,
        attention_mask: Optional[torch.Tensor] = None,
        position_ids: Optional[torch.LongTensor] = None,
        past_key_values: Optional[Union[List[torch.FloatTensor], Cache]] = None,
        token_type_ids: Optional[torch.LongTensor] = None,
        cache_position: Optional[torch.LongTensor] = None,
        inputs_embeds: Optional[torch.FloatTensor] = None,
        labels: Optional[torch.LongTensor] = None,
        use_cache: Optional[bool] = None,
        output_attentions: Optional[bool] = None,
        output_hidden_states: Optional[bool] = None,
        return_dict: Optional[bool] = None,
        logits_to_keep: Union[int, torch.Tensor] = 0,
        **lm_kwargs,
    ) -> Union[Tuple, Gemma3CausalLMOutputWithPast]:
        r"""
        labels (`torch.LongTensor` of shape `(batch_size, sequence_length)`, *optional*):
            Labels for computing the masked language modeling loss. Indices should either be in `[0, ...,
            config.text_config.vocab_size]` or -100 (see `input_ids` docstring). Tokens with indices set to `-100` are ignored
            (masked), the loss is only computed for the tokens with labels in `[0, ..., config.text_config.vocab_size]`.

        Example:

        ```python
        >>> from PIL import Image
        >>> import requests
        >>> from transformers import AutoProcessor, Gemma3ForConditionalGeneration

        >>> model = Gemma3ForConditionalGeneration.from_pretrained("google/gemma-3-4b-it")
        >>> processor = AutoProcessor.from_pretrained("google/gemma-3-4b-it")

        >>> messages = [
        ...     {
        ...         "role": "system",
        ...         "content": [
        ...             {"type": "text", "text": "You are a helpful assistant."}
        ...         ]
        ...     },
        ...     {
        ...         "role": "user", "content": [
        ...             {"type": "image", "url": "https://huggingface.co/datasets/huggingface/documentation-images/resolve/main/pipeline-cat-chonk.jpeg"},
        ...             {"type": "text", "text": "Where is the cat standing?"},
        ...         ]
        ...     },
        ... ]

        >>> inputs = processor.apply_chat_template(
        ...     messages,
        ...     tokenizer=True,
        ...     return_dict=True,
        ...     return_tensors="pt",
        ...     add_generation_prompt=True
        ... )
        >>> # Generate
        >>> generate_ids = model.generate(**inputs)
        >>> processor.batch_decode(generate_ids, skip_special_tokens=True, clean_up_tokenization_spaces=False)[0]
        "user\nYou are a helpful assistant.\n\n\n\n\n\nWhere is the cat standing?\nmodel\nBased on the image, the cat is standing in a snowy area, likely outdoors. It appears to"
        ```
        """

        output_attentions = output_attentions if output_attentions is not None else self.config.output_attentions
        output_hidden_states = (
            output_hidden_states if output_hidden_states is not None else self.config.output_hidden_states
        )
        return_dict = return_dict if return_dict is not None else self.config.use_return_dict

        outputs = self.model(
            input_ids=input_ids,
            pixel_values=pixel_values,
            token_type_ids=token_type_ids,
            attention_mask=attention_mask,
            position_ids=position_ids,
            past_key_values=past_key_values,
            inputs_embeds=inputs_embeds,
            use_cache=use_cache,
            labels=labels,
            output_attentions=output_attentions,
            output_hidden_states=output_hidden_states,
            return_dict=return_dict,
            cache_position=cache_position,
            **lm_kwargs,
        )

        hidden_states = outputs[0]
        # Only compute necessary logits, and do not upcast them to float if we are not computing the loss
        slice_indices = slice(-logits_to_keep, None) if isinstance(logits_to_keep, int) else logits_to_keep
        logits = self.lm_head(hidden_states[:, slice_indices, :])

        loss = None
        if labels is not None:
            # Upcast to float if we need to compute the loss to avoid potential precision issues
            logits = logits.float()
            shift_logits = logits[..., :-1, :]
            shift_labels = labels[..., 1:]
            if attention_mask is not None:
                # we use the input attention mask to shift the logits and labels, because it is 2D.
                # we also crop attn mask in case it is longer, which happens in PrefixTuning with peft
                shift_attention_mask = attention_mask[:, -shift_logits.shape[1] :].to(logits.device)
                shift_logits = shift_logits[shift_attention_mask.to(logits.device) != 0].contiguous()
                shift_labels = shift_labels[shift_attention_mask.to(shift_labels.device) != 0].contiguous()
            else:
                shift_logits = shift_logits.contiguous()
                shift_labels = shift_labels.contiguous()
            # Flatten the tokens
            loss_fct = nn.CrossEntropyLoss()

            flat_logits = shift_logits.view(-1, self.config.text_config.vocab_size)
            flat_labels = shift_labels.view(-1).to(shift_logits.device)
            loss = loss_fct(flat_logits, flat_labels)

        if not return_dict:
            output = (logits,) + outputs[1:]
            return (loss,) + output if loss is not None else output

        return Gemma3CausalLMOutputWithPast(
            loss=loss,
            logits=logits,
            past_key_values=outputs.past_key_values,
            hidden_states=outputs.hidden_states,
            attentions=outputs.attentions,
            image_hidden_states=outputs.image_hidden_states,
        )

    def prepare_inputs_for_generation(
        self,
        input_ids,
        past_key_values=None,
        inputs_embeds=None,
        cache_position=None,
        position_ids=None,
        pixel_values=None,
        attention_mask=None,
        token_type_ids=None,
        use_cache=True,
        logits_to_keep=None,
        labels=None,
        **kwargs,
    ):
        # Overwritten -- custom `position_ids` and `pixel_values` handling
        model_inputs = super().prepare_inputs_for_generation(
            input_ids,
            past_key_values=past_key_values,
            inputs_embeds=inputs_embeds,
            attention_mask=attention_mask,
            position_ids=position_ids,
            cache_position=cache_position,
            use_cache=use_cache,
            logits_to_keep=logits_to_keep,
            token_type_ids=token_type_ids,
            **kwargs,
        )

        # If we're in cached decoding stage, pixel values should be None because input ids do not contain special image token anymore
        # Otherwise we need pixel values to be passed to model. NOTE: use_cache=False needs pixel_values always
        if cache_position[0] == 0:
            model_inputs["pixel_values"] = pixel_values
        is_training = token_type_ids is not None and labels is not None
        if cache_position[0] == 0 and isinstance(past_key_values, HybridCache):
            input_tensor = inputs_embeds if inputs_embeds is not None else input_ids
            causal_mask = self.model._update_causal_mask(
                attention_mask, token_type_ids, past_key_values, cache_position, input_tensor, is_training
            )
            model_inputs["attention_mask"] = causal_mask

        return model_inputs


__all__ = [
    "Gemma3Config",
    "Gemma3TextConfig",
    "Gemma3PreTrainedModel",  # noqa: F822
    "Gemma3TextModel",
    "Gemma3ForCausalLM",
    "Gemma3ForConditionalGeneration",
    "Gemma3Model",
]<|MERGE_RESOLUTION|>--- conflicted
+++ resolved
@@ -30,18 +30,7 @@
 from ...modeling_rope_utils import rope_config_validation
 from ...modeling_utils import ALL_ATTENTION_FUNCTIONS
 from ...processing_utils import Unpack
-<<<<<<< HEAD
 from ...utils import auto_docstring, can_return_tuple, is_torchdynamo_compiling, logging
-=======
-from ...utils import (
-    add_start_docstrings,
-    add_start_docstrings_to_model_forward,
-    can_return_tuple,
-    is_torchdynamo_compiling,
-    logging,
-    replace_return_docstrings,
-)
->>>>>>> f2909e02
 from ...utils.deprecation import deprecate_kwarg
 from ..gemma2.configuration_gemma2 import Gemma2Config
 from ..gemma2.modeling_gemma2 import (
@@ -812,10 +801,7 @@
         return causal_mask
 
     @can_return_tuple
-<<<<<<< HEAD
     @auto_docstring
-=======
-    @add_start_docstrings_to_model_forward(GEMMA3_INPUTS_DOCSTRING)
     def forward(
         self,
         input_ids: torch.LongTensor = None,
@@ -908,14 +894,8 @@
         )
 
 
-@add_start_docstrings(
-    """The Gemma3 model which consists of a vision backbone and a language model.""",
-    GEMMA3_START_DOCSTRING,
-)
 class Gemma3ForConditionalGeneration(PaliGemmaForConditionalGeneration):
-    @add_start_docstrings_to_model_forward(GEMMA3_INPUTS_DOCSTRING)
-    @replace_return_docstrings(output_type=Gemma3CausalLMOutputWithPast, config_class=_CONFIG_FOR_DOC)
->>>>>>> f2909e02
+    @auto_docstring
     def forward(
         self,
         input_ids: torch.LongTensor = None,
