--- conflicted
+++ resolved
@@ -30,11 +30,7 @@
 from ...modeling_rope_utils import rope_config_validation
 from ...modeling_utils import ALL_ATTENTION_FUNCTIONS
 from ...processing_utils import Unpack
-<<<<<<< HEAD
 from ...utils import TransformersKwargs, auto_docstring, can_return_tuple, is_torchdynamo_compiling, logging
-=======
-from ...utils import TransformersKwargs, auto_docstring, can_return_tuple, logging
->>>>>>> 7dd82f30
 from ...utils.deprecation import deprecate_kwarg
 from ..gemma2.configuration_gemma2 import Gemma2Config
 from ..gemma2.modeling_gemma2 import (
@@ -411,23 +407,14 @@
         self.q_norm = Gemma3RMSNorm(dim=config.head_dim, eps=config.rms_norm_eps)
         self.k_norm = Gemma3RMSNorm(dim=config.head_dim, eps=config.rms_norm_eps)
 
-<<<<<<< HEAD
     @deprecate_kwarg("position_embeddings", version="4.60.0")
+    @deprecate_kwarg("past_key_value", new_name="past_key_values", version="4.58")
     def forward(
         self,
         hidden_states: torch.Tensor,
         position_embeddings: torch.Tensor = None,
         attention_mask: Optional[torch.Tensor] = None,
-        past_key_value: Optional[Cache] = None,
-=======
-    @deprecate_kwarg("past_key_value", new_name="past_key_values", version="4.58")
-    def forward(
-        self,
-        hidden_states: torch.Tensor,
-        position_embeddings: torch.Tensor,
-        attention_mask: Optional[torch.Tensor],
         past_key_values: Optional[Cache] = None,
->>>>>>> 7dd82f30
         cache_position: Optional[torch.LongTensor] = None,
         position_ids: Optional[torch.LongTensor] = None,
         **kwargs: Unpack[FlashAttentionKwargs],
@@ -496,12 +483,9 @@
         self.pre_feedforward_layernorm = Gemma3RMSNorm(self.hidden_size, eps=config.rms_norm_eps)
         self.post_feedforward_layernorm = Gemma3RMSNorm(self.hidden_size, eps=config.rms_norm_eps)
 
-<<<<<<< HEAD
     @deprecate_kwarg("position_embeddings_global", version="4.60.0")
     @deprecate_kwarg("position_embeddings_local", version="4.60.0")
-=======
     @deprecate_kwarg("past_key_value", new_name="past_key_values", version="4.58")
->>>>>>> 7dd82f30
     def forward(
         self,
         hidden_states: torch.Tensor,
@@ -582,123 +566,6 @@
             config.vocab_size, config.hidden_size, self.padding_idx, embed_scale=self.config.hidden_size**0.5
         )
 
-<<<<<<< HEAD
-=======
-        # TODO: raushan fix this after RoPE refactor. For now we hack it by reassigning thetas
-        # when we want to create a local RoPE layer. Config defaults should hold values for global RoPE
-        config = copy.deepcopy(config)
-        config.rope_theta = config.rope_local_base_freq
-        config.rope_scaling = {"rope_type": "default"}
-        self.rotary_emb_local = Gemma3RotaryEmbedding(config=config)
-
-    def forward(
-        self,
-        input_ids: Optional[torch.LongTensor] = None,
-        attention_mask: Optional[torch.Tensor] = None,
-        position_ids: Optional[torch.LongTensor] = None,
-        past_key_values: Optional[Cache] = None,
-        inputs_embeds: Optional[torch.FloatTensor] = None,
-        use_cache: Optional[bool] = None,
-        output_attentions: Optional[bool] = None,
-        output_hidden_states: Optional[bool] = None,
-        cache_position: Optional[torch.LongTensor] = None,
-        **kwargs: Unpack[TransformersKwargs],
-    ) -> BaseModelOutputWithPast:
-        output_attentions = output_attentions if output_attentions is not None else self.config.output_attentions
-        output_hidden_states = (
-            output_hidden_states if output_hidden_states is not None else self.config.output_hidden_states
-        )
-        use_cache = use_cache if use_cache is not None else self.config.use_cache
-
-        if (input_ids is None) ^ (inputs_embeds is not None):
-            raise ValueError("You must specify exactly one of input_ids or inputs_embeds")
-
-        if self.gradient_checkpointing and self.training and use_cache:
-            logger.warning_once(
-                "`use_cache=True` is incompatible with gradient checkpointing. Setting `use_cache=False`."
-            )
-            use_cache = False
-
-        if inputs_embeds is None:
-            inputs_embeds = self.embed_tokens(input_ids)
-
-        if use_cache and past_key_values is None and not self.training:
-            past_key_values = DynamicCache()
-
-        if cache_position is None:
-            past_seen_tokens = past_key_values.get_seq_length() if past_key_values is not None else 0
-            cache_position = torch.arange(
-                past_seen_tokens,
-                past_seen_tokens + inputs_embeds.shape[1],
-                device=inputs_embeds.device,
-            )
-
-        if position_ids is None:
-            position_ids = cache_position.unsqueeze(0)
-
-        # It may already have been prepared by e.g. `generate`
-        if not isinstance(causal_mask_mapping := attention_mask, dict):
-            # Prepare mask arguments
-            mask_kwargs = {
-                "config": self.config,
-                "input_embeds": inputs_embeds,
-                "attention_mask": attention_mask,
-                "cache_position": cache_position,
-                "past_key_values": past_key_values,
-                "position_ids": position_ids,
-            }
-            # Create the masks
-            causal_mask_mapping = {
-                "full_attention": create_causal_mask(**mask_kwargs),
-                "sliding_attention": create_sliding_window_causal_mask(**mask_kwargs),
-            }
-
-        # embed positions
-        hidden_states = inputs_embeds
-
-        # create position embeddings to be shared across the decoder layers
-        position_embeddings_global = self.rotary_emb(hidden_states, position_ids)
-        position_embeddings_local = self.rotary_emb_local(hidden_states, position_ids)
-
-        # decoder layers
-        all_hidden_states = () if output_hidden_states else None
-        all_self_attns = () if output_attentions else None
-
-        for decoder_layer in self.layers[: self.config.num_hidden_layers]:
-            if output_hidden_states:
-                all_hidden_states += (hidden_states,)
-
-            layer_outputs = decoder_layer(
-                hidden_states,
-                position_embeddings_global=position_embeddings_global,
-                position_embeddings_local=position_embeddings_local,
-                attention_mask=causal_mask_mapping[decoder_layer.attention_type],
-                position_ids=position_ids,
-                past_key_values=past_key_values,
-                output_attentions=output_attentions,
-                use_cache=use_cache,
-                cache_position=cache_position,
-                **kwargs,
-            )
-
-            hidden_states = layer_outputs[0]
-
-            if output_attentions:
-                all_self_attns += (layer_outputs[1],)
-
-        hidden_states = self.norm(hidden_states)
-
-        if output_hidden_states:
-            all_hidden_states += (hidden_states,)
-
-        return BaseModelOutputWithPast(
-            last_hidden_state=hidden_states,
-            past_key_values=past_key_values,
-            hidden_states=all_hidden_states,
-            attentions=all_self_attns,
-        )
-
->>>>>>> 7dd82f30
 
 class Gemma3ForCausalLM(Gemma2ForCausalLM):
     config: Gemma3TextConfig
