--- conflicted
+++ resolved
@@ -21,11 +21,7 @@
 # limitations under the License.
 from typing import Any, Optional, Union
 
-<<<<<<< HEAD
-from ...configuration_utils import PretrainedConfig
-=======
 from ...configuration_utils import PreTrainedConfig, layer_type_validation
->>>>>>> 34b861ab
 from ...modeling_rope_utils import rope_config_validation
 from ...utils import logging
 from ..siglip import SiglipVisionConfig
