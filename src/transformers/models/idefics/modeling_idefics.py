# coding=utf-8
# Copyright 2022 EleutherAI and the HuggingFace Inc. team. All rights reserved.
#
# This code is based on EleutherAI's GPT-NeoX library and the GPT-NeoX
# and OPT implementations in this library. It has been modified from its
# original forms to accommodate minor architectural differences compared
# to GPT-NeoX and OPT used by the Meta AI team that trained the model.
#
# Licensed under the Apache License, Version 2.0 (the "License");
# you may not use this file except in compliance with the License.
# You may obtain a copy of the License at
#
#     http://www.apache.org/licenses/LICENSE-2.0
#
# Unless required by applicable law or agreed to in writing, software
# distributed under the License is distributed on an "AS IS" BASIS,
# WITHOUT WARRANTIES OR CONDITIONS OF ANY KIND, either express or implied.
# See the License for the specific language governing permissions and
# limitations under the License.
"""PyTorch Idefics model."""

from dataclasses import dataclass
from typing import Any, Callable, Optional, Union

import torch
import torch.nn.functional as F
import torch.utils.checkpoint
from torch import nn

from ...activations import ACT2FN
from ...cache_utils import Cache, DynamicCache
from ...generation import GenerationMixin
from ...modeling_attn_mask_utils import AttentionMaskConverter
from ...modeling_flash_attention_utils import FlashAttentionKwargs
from ...modeling_layers import GradientCheckpointingLayer
from ...modeling_outputs import ModelOutput
from ...modeling_utils import ALL_ATTENTION_FUNCTIONS, PretrainedConfig, PreTrainedModel
from ...processing_utils import Unpack
from ...utils import TransformersKwargs, auto_docstring, can_return_tuple, is_torch_flex_attn_available, logging
from ...utils.deprecation import deprecate_kwarg
from .configuration_idefics import IdeficsConfig
from .perceiver import IdeficsPerceiverResampler
from .vision import IdeficsVisionEmbeddings, IdeficsVisionTransformer


if is_torch_flex_attn_available():
    from torch.nn.attention.flex_attention import BlockMask

    from ...integrations.flex_attention import make_flex_block_causal_mask


logger = logging.get_logger(__name__)


@dataclass
@auto_docstring(
    custom_intro="""
    Base class for Idefics model's outputs that may also contain a past key/values (to speed up sequential decoding).
    """
)
class IdeficsBaseModelOutputWithPast(ModelOutput):
    r"""
    last_hidden_state (`torch.FloatTensor` of shape `(batch_size, sequence_length, hidden_size)`):
        Sequence of hidden-states at the output of the last layer of the model.

        If `past_key_values` is used only the last hidden-state of the sequences of shape `(batch_size, 1,
        hidden_size)` is output.
    past_key_values (`Cache`, *optional*, returned when `use_cache=True` is passed or when `config.use_cache=True`):
        Tuple of `tuple(torch.FloatTensor)` of length `config.n_layers`, with each tuple having 2 tensors of shape
        `(batch_size, num_heads, sequence_length, embed_size_per_head)`) and optionally if
        `config.is_encoder_decoder=True` 2 additional tensors of shape `(batch_size, num_heads,
        encoder_sequence_length, embed_size_per_head)`.

        Contains pre-computed hidden-states (key and values in the self-attention blocks and optionally if
        `config.is_encoder_decoder=True` in the cross-attention blocks) that can be used (see `past_key_values`
        input) to speed up sequential decoding.
    image_hidden_states (`tuple(torch.FloatTensor)`, *optional*):
        Tuple of `torch.FloatTensor` (one for the output of the image embeddings, `(batch_size, num_images,
        sequence_length, hidden_size)`.

        image_hidden_states of the model produced by the vision encoder, and optionally by the perceiver
    """

    last_hidden_state: Optional[torch.FloatTensor] = None
    past_key_values: Optional[tuple[tuple[torch.FloatTensor]]] = None
    hidden_states: Optional[tuple[torch.FloatTensor]] = None
    attentions: Optional[tuple[torch.FloatTensor]] = None
    image_hidden_states: Optional[tuple[torch.FloatTensor]] = None


@dataclass
@auto_docstring(
    custom_intro="""
    Base class for Idefics causal language model (or autoregressive) outputs.
    """
)
class IdeficsCausalLMOutputWithPast(ModelOutput):
    r"""
    loss (`torch.FloatTensor` of shape `(1,)`, *optional*, returned when `labels` is provided):
        Language modeling loss (for next-token prediction).
    logits (`torch.FloatTensor` of shape `(batch_size, sequence_length, config.vocab_size)`):
        Prediction scores of the language modeling head (scores for each vocabulary token before SoftMax).
    past_key_values (`Cache`, *optional*, returned when `use_cache=True` is passed or when `config.use_cache=True`):
        Tuple of `tuple(torch.FloatTensor)` of length `config.n_layers`, with each tuple having 2 tensors of shape
        `(batch_size, num_heads, sequence_length, embed_size_per_head)`)

        Contains pre-computed hidden-states (key and values in the self-attention blocks) that can be used (see
        `past_key_values` input) to speed up sequential decoding.
    image_hidden_states (`tuple(torch.FloatTensor)`, *optional*):
        Tuple of `torch.FloatTensor` (one for the output of the image embeddings, `(batch_size, num_images,
        sequence_length, hidden_size)`.

        image_hidden_states of the model produced by the vision encoder, and optionally by the perceiver
    """

    loss: Optional[torch.FloatTensor] = None
    logits: Optional[torch.FloatTensor] = None
    past_key_values: Optional[list[torch.FloatTensor]] = None
    hidden_states: Optional[tuple[torch.FloatTensor]] = None
    attentions: Optional[tuple[torch.FloatTensor]] = None
    image_hidden_states: Optional[tuple[torch.FloatTensor]] = None


def expand_inputs_for_generation(
    input_ids,
    expand_size=1,
    is_encoder_decoder=False,
    attention_mask=None,
    encoder_outputs=None,
    **model_kwargs,
):
    expanded_return_idx = (
        torch.arange(input_ids.shape[0]).view(-1, 1).repeat(1, expand_size).view(-1).to(input_ids.device)
    )
    input_ids = input_ids.index_select(0, expanded_return_idx)
    model_kwargs["pixel_values"] = model_kwargs.get("pixel_values")
    model_kwargs["image_encoder_embeddings"] = model_kwargs.get("image_encoder_embeddings")
    model_kwargs["perceiver_embeddings"] = model_kwargs.get("perceiver_embeddings")
    model_kwargs["image_attention_mask"] = model_kwargs.get("image_attention_mask")

    if "token_type_ids" in model_kwargs:
        token_type_ids = model_kwargs["token_type_ids"]
        model_kwargs["token_type_ids"] = token_type_ids.index_select(0, expanded_return_idx)

    if attention_mask is not None:
        model_kwargs["attention_mask"] = attention_mask.index_select(0, expanded_return_idx)

    if model_kwargs["image_attention_mask"] is not None:
        model_kwargs["image_attention_mask"] = model_kwargs["image_attention_mask"].index_select(
            0, expanded_return_idx
        )

    if model_kwargs["pixel_values"] is not None:
        model_kwargs["pixel_values"] = model_kwargs["pixel_values"].index_select(0, expanded_return_idx)

    elif model_kwargs["image_encoder_embeddings"] is not None:
        model_kwargs["image_encoder_embeddings"] = model_kwargs["image_encoder_embeddings"].index_select(
            0, expanded_return_idx
        )

    elif model_kwargs["perceiver_embeddings"] is not None:
        model_kwargs["perceiver_embeddings"] = model_kwargs["perceiver_embeddings"].index_select(
            0, expanded_return_idx
        )

    return input_ids, model_kwargs


def freeze_model(model, module_exceptions=[]):
    mapping = {
        "LayerNorm": nn.LayerNorm,
        "Linear": nn.Linear,
        "Embedding": nn.Embedding,
    }
    module_exceptions_mapped = [mapping[m] for m in module_exceptions]
    for module in model.modules():
        if module_exceptions and any(isinstance(module, t) for t in module_exceptions_mapped):
            module.requires_grad_(True)  # Explicitly setting it to true to avoid any mistakes
        else:
            module.requires_grad_(False)
    return model


class IdeficsDecoupledEmbedding(nn.Embedding):
    # Derived from https://pytorch.org/docs/stable/_modules/torch/nn/modules/sparse.html#Embedding
    """
    Implements a decoupling of parameters to allow freezing (or not) a subset of the embeddings. In practise, the
    regular `weight` can be trained or frozen (i.e. `partially_freeze=True`), and if `num_additional_embeddings` > 0,
    then it will create `num_additional_embeddings` additional parameters that are always trained. If
    `num_additional_embeddings=0`, then the module defaults back to the regular behavior of `nn.Embedding`.
    """

    def __init__(
        self,
        num_embeddings,
        num_additional_embeddings,
        embedding_dim,
        partially_freeze: Optional[bool] = False,
        device=None,
        dtype=None,
        padding_idx=None,
        **kwargs,
    ) -> None:
        """
        Args:
            num_embeddings (`int`):
                Size of the dictionary of embeddings
            num_additional_embeddings (`int`):
                Number of additional embeddings. Only useful when you `partially_freeze=True`.
            embedding_dim (`int`):
                The size of each embedding vector
            partially_freeze: (`bool`, *optional*, defaults to `False`):
                If `True`, the regular `weight` will be frozen. `additional_weight` is never frozen.
            padding_idx (`int`, *optional*):
                The padding index (needs to be less than num_embeddings)

        Note: there are a lot of other parameters to initialize a standard `nn.Embedding` such as `padding_idx`,
        `max_norm` or `norm_type`. We are not supporting these.
        """
        if padding_idx is not None and padding_idx > num_embeddings:
            raise ValueError(f"padding_idx must be within num_embeddings. Got {padding_idx} and {num_embeddings}")
        super().__init__(
            num_embeddings=num_embeddings,
            embedding_dim=embedding_dim,
            device=device,
            dtype=dtype,
            padding_idx=padding_idx,
            **kwargs,
        )
        self.num_embeddings = num_embeddings
        self.padding_idx = padding_idx
        self.num_additional_embeddings = num_additional_embeddings
        self.partially_freeze = partially_freeze

        if partially_freeze:
            self.weight.requires_grad_(False)

        if self.num_additional_embeddings > 0:
            self.additional_embedding = nn.Embedding(
                num_embeddings=self.num_additional_embeddings,
                embedding_dim=embedding_dim,
                device=device,
                dtype=dtype,
            )

    def forward(self, input_ids):
        """
        we have 2 embeddings, with different indices - one pretrained self.weight and another
        self.additional_embedding.weight that is being trained.

        in order to make a lookup of the input ids, we:
        1. find out the indices of the entries belonging to the 2nd embedding
        2. extract those values while subtracting the size of the first embedding (num_embeddings), since the 2nd
           embedding starts from 0 and not num_embeddings
        3. perform the 2nd embedding lookup
        4. now we handle the 1st embedding, we overwrite indices belonging to the 2nd embedding with a padding index
        5. perform the 1st embedding lookup
        6. now we overwrite the values in the 1st embedding lookup with the values of the 2nd embedding lookup

        note: for the 1st embedding lookup we could have looked up only the low indices and not do the padding, but
        then we have to create a new tensor and populate it with 2 tensors that are spread out across various indices -
        i.e. not a simple concat - I haven't benchmarked the complex case if it's any faster, given that seqlens are
        usually relatively short it's probably not faster or if faster not by much - but might be a good idea to
        measure.

        """
        if self.num_additional_embeddings == 0:
            return F.embedding(input_ids, self.weight)

        # Clone so that we don't modify the original input_ids later on
        input_ids = input_ids.clone()
        additional_vocab_indices = torch.where(input_ids >= self.num_embeddings)
        input_ids_additional_vocab = input_ids[additional_vocab_indices]
        additional_embeddings = self.additional_embedding(input_ids_additional_vocab - self.num_embeddings)

        # for successful lookup replace input_ids with 0, the results of these will be discarded anyway
        input_ids[additional_vocab_indices] = 0
        full_vector = F.embedding(input_ids, self.weight)

        # overwrite the records with high indices
        full_vector[additional_vocab_indices] = additional_embeddings

        return full_vector

    def extra_repr(self) -> str:
        return f"num_embeddings={self.num_embeddings}, num_additional_embeddings={self.num_additional_embeddings}, embedding_dim={self.embedding_dim}, partially_freeze={self.partially_freeze}"


class IdeficsDecoupledLinear(nn.Linear):
    # Derived from https://pytorch.org/docs/stable/_modules/torch/nn/modules/linear.html#Linear
    """
    Implements a decoupling of parameters to allow freezing (or not) a subset of the parameters. In practise, the
    regular `weight` can be trained or frozen (i.e. `partially_freeze=True`), and if `out_additional_features` > 0,
    then it will create `out_additional_features * in_features` additional parameters that are always trained. If
    `out_additional_features=0`, then the module defaults back to the regular behavior of `nn.Linear`.
    """

    def __init__(
        self,
        in_features: int,
        out_features: int,
        out_additional_features: int = 0,
        bias: bool = True,
        partially_freeze: bool = True,
        device=None,
        dtype=None,
    ) -> None:
        """
        out_additional_features: int. Number of additional trainable dimensions. Only makes sense when
        `partially_freeze=True`. partially_freeze: bool. If True, the regular `weight` will be frozen and extra
        parameters (if any) will be trainable. If False, default to the regular behavior of nn.Linear.
        """
        super().__init__(in_features, out_features, bias, device, dtype)
        self.out_additional_features = out_additional_features
        self.partially_freeze = partially_freeze

        self.in_features = in_features
        self.out_features = out_features

        if partially_freeze:
            self.weight.requires_grad_(False)
            if bias:
                self.bias.requires_grad_(False)

        if out_additional_features > 0:
            self.additional_fc = nn.Linear(
                in_features=in_features,
                out_features=out_additional_features,
                bias=bias,
                device=device,
                dtype=dtype,
            )

    def forward(self, input: torch.Tensor) -> torch.Tensor:
        output = F.linear(input, self.weight, self.bias)

        if self.out_additional_features > 0:
            additional_features = self.additional_fc(input)
            output = torch.cat((output, additional_features), -1)

        return output

    def extra_repr(self) -> str:
        """Overwriting `nn.Linear.extra_repr` to include new parameters."""
        return f"in_features={self.in_features}, out_features={self.out_features}, out_additional_features={self.out_additional_features}, bias={self.bias is not None}, partially_freeze={self.partially_freeze}"


# this was adapted from LlamaRMSNorm
class IdeficsRMSNorm(nn.Module):
    def __init__(self, hidden_size, eps=1e-6):
        """
        IdeficsRMSNorm is equivalent to T5LayerNorm
        """
        super().__init__()
        self.weight = nn.Parameter(torch.ones(hidden_size))
        self.variance_epsilon = eps

    def forward(self, hidden_states):
        variance = hidden_states.to(torch.float32).pow(2).mean(-1, keepdim=True)
        hidden_states = hidden_states * torch.rsqrt(variance + self.variance_epsilon)

        # convert into half-precision if necessary
        if self.weight.dtype in [torch.float16, torch.bfloat16]:
            hidden_states = hidden_states.to(self.weight.dtype)

        return self.weight * hidden_states

    def extra_repr(self):
        return f"{tuple(self.weight.shape)}, eps={self.variance_epsilon}"


# this was adapted from LlamaRotaryEmbedding
class IdeficsEmbedding(torch.nn.Module):
    def __init__(self, dim, max_position_embeddings=2048, base=10000, device=None):
        super().__init__()

        self.dim = dim
        self.max_position_embeddings = max_position_embeddings
        self.base = base
        inv_freq = 1.0 / (
            self.base
            ** (torch.arange(0, self.dim, 2, dtype=torch.int64).to(device=device, dtype=torch.float) / self.dim)
        )
        self.register_buffer("inv_freq", inv_freq, persistent=False)

        # Build here to make `torch.jit.trace` work.
        self._set_cos_sin_cache(
            seq_len=max_position_embeddings, device=self.inv_freq.device, dtype=torch.get_default_dtype()
        )

    def _set_cos_sin_cache(self, seq_len, device, dtype):
        self.max_seq_len_cached = seq_len
        t = torch.arange(self.max_seq_len_cached, device=device, dtype=torch.int64).type_as(self.inv_freq)

        freqs = torch.einsum("i,j->ij", t, self.inv_freq)
        # Different from paper, but it uses a different permutation in order to obtain the same calculation
        emb = torch.cat((freqs, freqs), dim=-1)
        self.register_buffer("cos_cached", emb.cos().to(dtype), persistent=False)
        self.register_buffer("sin_cached", emb.sin().to(dtype), persistent=False)

    def forward(self, x, seq_len=None):
        # x: [bs, num_attention_heads, seq_len, head_size]
        if seq_len > self.max_seq_len_cached:
            self._set_cos_sin_cache(seq_len=seq_len, device=x.device, dtype=x.dtype)

        return (
            self.cos_cached[:seq_len].to(dtype=x.dtype),
            self.sin_cached[:seq_len].to(dtype=x.dtype),
        )


def rotate_half(x):
    """Rotates half the hidden dims of the input."""
    x1 = x[..., : x.shape[-1] // 2]
    x2 = x[..., x.shape[-1] // 2 :]
    return torch.cat((-x2, x1), dim=-1)


def apply_rotary_pos_emb(q, k, cos, sin, position_ids, unsqueeze_dim=1):
    """Applies Rotary Position Embedding to the query and key tensors.

    Args:
        q (`torch.Tensor`): The query tensor.
        k (`torch.Tensor`): The key tensor.
        cos (`torch.Tensor`): The cosine part of the rotary embedding.
        sin (`torch.Tensor`): The sine part of the rotary embedding.
        position_ids (`torch.Tensor`):
            The position indices of the tokens corresponding to the query and key tensors. For example, this can be
            used to pass offsetted position ids when working with a KV-cache.
        unsqueeze_dim (`int`, *optional*, defaults to 1):
            The 'unsqueeze_dim' argument specifies the dimension along which to unsqueeze cos[position_ids] and
            sin[position_ids] so that they can be properly broadcasted to the dimensions of q and k. For example, note
            that cos[position_ids] and sin[position_ids] have the shape [batch_size, seq_len, head_dim]. Then, if q and
            k have the shape [batch_size, heads, seq_len, head_dim], then setting unsqueeze_dim=1 makes
            cos[position_ids] and sin[position_ids] broadcastable to the shapes of q and k. Similarly, if q and k have
            the shape [batch_size, seq_len, heads, head_dim], then set unsqueeze_dim=2.
    Returns:
        `tuple(torch.Tensor)` comprising of the query and key tensors rotated using the Rotary Position Embedding.
    """
    cos = cos[position_ids].unsqueeze(unsqueeze_dim)
    sin = sin[position_ids].unsqueeze(unsqueeze_dim)
    q_embed = (q * cos) + (rotate_half(q) * sin)
    k_embed = (k * cos) + (rotate_half(k) * sin)
    return q_embed, k_embed


# this was adapted from LlamaMLP
class IdeficsMLP(nn.Module):
    def __init__(
        self,
        hidden_size: int,
        intermediate_size: int,
        hidden_act: str,
    ):
        super().__init__()
        self.gate_proj = nn.Linear(hidden_size, intermediate_size, bias=False)
        self.down_proj = nn.Linear(intermediate_size, hidden_size, bias=False)
        self.up_proj = nn.Linear(hidden_size, intermediate_size, bias=False)
        self.act_fn = ACT2FN[hidden_act]

    def forward(self, x):
        return self.down_proj(self.act_fn(self.gate_proj(x)) * self.up_proj(x))


# Copied from transformers.models.siglip.modeling_siglip.eager_attention_forward
def eager_attention_forward(
    module: nn.Module,
    query: torch.Tensor,
    key: torch.Tensor,
    value: torch.Tensor,
    attention_mask: Optional[torch.Tensor],
    scaling: float,
    dropout: float = 0.0,
    **kwargs,
):
    attn_weights = torch.matmul(query, key.transpose(-1, -2)) * scaling
    if attention_mask is not None:
        attn_weights = attn_weights + attention_mask

    attn_weights = nn.functional.softmax(attn_weights, dim=-1, dtype=torch.float32).to(query.dtype)
    attn_weights = nn.functional.dropout(attn_weights, p=dropout, training=module.training)

    attn_output = torch.matmul(attn_weights, value)
    attn_output = attn_output.transpose(1, 2).contiguous()

    return attn_output, attn_weights


# this was adapted from LlamaAttention
class IdeficsAttention(nn.Module):
    """Multi-headed attention from 'Attention Is All You Need' paper"""

    def __init__(
        self,
        hidden_size: int,
        num_heads: int,
        dropout: float = 0.0,
        is_cross_attention: bool = False,
        config: PretrainedConfig = None,
        qk_layer_norms: bool = False,
        layer_idx: Optional[int] = None,
    ):
        super().__init__()
        self.config = config
        self.hidden_size = hidden_size
        self.num_heads = num_heads
        self.head_dim = hidden_size // num_heads
        self.dropout = dropout
        self.is_causal = True
        self.scaling = self.head_dim**-0.5

        self.layer_idx = layer_idx
        if layer_idx is None:
            logger.warning_once(
                f"Instantiating {self.__class__.__name__} without passing a `layer_idx` is not recommended and will "
                "lead to errors during the forward call if caching is used. Please make sure to provide a `layer_idx` "
                "when creating this class."
            )

        if (self.head_dim * num_heads) != self.hidden_size:
            raise ValueError(
                f"hidden_size must be divisible by num_heads (got `hidden_size`: {self.hidden_size}"
                f" and `num_heads`: {num_heads})."
            )

        self.is_cross_attention = is_cross_attention

        if not hasattr(nn.functional, "scaled_dot_product_attention"):
            raise ValueError("this model requires pytorch 2.0 or higher")

        if self.is_cross_attention:
            kv_input_dim = (
                self.hidden_size if not hasattr(config.vision_config, "embed_dim") else config.vision_config.embed_dim
            )
            self.q_proj = nn.Linear(
                self.hidden_size,
                num_heads * self.head_dim,
                bias=False,
            )
            self.k_proj = nn.Linear(kv_input_dim, num_heads * self.head_dim, bias=False)
            self.v_proj = nn.Linear(
                kv_input_dim,
                num_heads * self.head_dim,
                bias=False,
            )
        else:
            self.q_proj = nn.Linear(
                self.hidden_size,
                num_heads * self.head_dim,
                bias=False,
            )
            self.k_proj = nn.Linear(
                self.hidden_size,
                num_heads * self.head_dim,
                bias=False,
            )
            self.v_proj = nn.Linear(
                self.hidden_size,
                num_heads * self.head_dim,
                bias=False,
            )
        self.o_proj = nn.Linear(
            num_heads * self.head_dim,
            hidden_size,
            bias=False,
        )
        self.rotary_emb = IdeficsEmbedding(self.head_dim)

        self.qk_layer_norms = qk_layer_norms
        if self.qk_layer_norms:
            self.q_layer_norm = IdeficsRMSNorm(self.head_dim, eps=config.rms_norm_eps)
            self.k_layer_norm = IdeficsRMSNorm(self.head_dim, eps=config.rms_norm_eps)

    def _shape(self, tensor: torch.Tensor, seq_len: int, bsz: int):
        return tensor.view(bsz, seq_len, self.num_heads, self.head_dim).transpose(1, 2).contiguous()

    @deprecate_kwarg("past_key_value", new_name="past_key_values", version="4.58")
    def forward(
        self,
        hidden_states: torch.Tensor,
        key_value_states: Optional[torch.Tensor] = None,
        attention_mask: Optional[torch.Tensor] = None,
        position_ids: Optional[torch.LongTensor] = None,
        past_key_values: Optional[tuple[torch.Tensor]] = None,
        output_attentions: bool = False,
        use_cache: bool = False,
        cache_position: Optional[torch.LongTensor] = None,
        **kwargs,
    ) -> tuple[torch.Tensor, Optional[torch.Tensor], Optional[tuple[torch.Tensor]]]:
        # if key_value_states are provided this layer is used as a cross-attention layer
        is_cross_attention = self.is_cross_attention or key_value_states is not None

        bsz, q_len, _ = hidden_states.size()

        query_states = self.q_proj(hidden_states).view(bsz, q_len, self.num_heads, self.head_dim).transpose(1, 2)
        if not is_cross_attention:
            key_states = self.k_proj(hidden_states).view(bsz, q_len, self.num_heads, self.head_dim).transpose(1, 2)
            value_states = self.v_proj(hidden_states).view(bsz, q_len, self.num_heads, self.head_dim).transpose(1, 2)
        else:
            _, kv_len, _ = key_value_states.size()  # Note that, in this case, `kv_len` == `kv_seq_len`
            key_states = self.k_proj(key_value_states).view(bsz, kv_len, self.num_heads, self.head_dim).transpose(1, 2)
            value_states = (
                self.v_proj(key_value_states).view(bsz, kv_len, self.num_heads, self.head_dim).transpose(1, 2)
            )

        kv_seq_len = key_states.shape[-2]
        if past_key_values is not None:
            kv_seq_len += cache_position[0]

        if not is_cross_attention:
            cos, sin = self.rotary_emb(value_states, seq_len=max(kv_seq_len, q_len))
            query_states, key_states = apply_rotary_pos_emb(query_states, key_states, cos, sin, position_ids)
        # [bsz, nh, t, hd]

        if past_key_values is not None:
            # sin and cos are specific to RoPE models; cache_position needed for the static cache
            cache_kwargs = {"cache_position": cache_position}
            key_states, value_states = past_key_values.update(key_states, value_states, self.layer_idx, cache_kwargs)

        if self.qk_layer_norms:
            query_states = self.q_layer_norm(query_states)
            key_states = self.k_layer_norm(key_states)

        attention_interface: Callable = eager_attention_forward

        if self.config._attn_implementation != "eager":
            if self.config._attn_implementation == "sdpa" and output_attentions:
                logger.warning_once(
                    "`torch.nn.functional.scaled_dot_product_attention` does not support `output_attentions=True`. Falling back to "
                    'eager attention. This warning can be removed using the argument `attn_implementation="eager"` when loading the model.'
                )
            else:
                attention_interface = ALL_ATTENTION_FUNCTIONS[self.config._attn_implementation]

        attn_output, attn_weights = attention_interface(
            self,
            query_states,
            key_states,
            value_states,
            attention_mask,
            dropout=0.0 if not self.training else self.dropout,
            scaling=self.scaling,
            **kwargs,
        )

        attn_output = attn_output.reshape(bsz, q_len, -1).contiguous()
        attn_output = self.o_proj(attn_output)

        if output_attentions:
            attn_weights = None

        return attn_output, attn_weights


# this was adapted from LlamaDecoderLayer
class IdeficsDecoderLayer(GradientCheckpointingLayer):
    def __init__(self, config: IdeficsConfig, layer_idx: Optional[int] = None):
        super().__init__()
        self.hidden_size = config.hidden_size
        self.self_attn = IdeficsAttention(
            hidden_size=self.hidden_size,
            num_heads=config.num_attention_heads,
            dropout=config.dropout,
            config=config,
            layer_idx=layer_idx,
        )
        self.mlp = IdeficsMLP(
            hidden_size=self.hidden_size,
            intermediate_size=config.intermediate_size,
            hidden_act=config.hidden_act,
        )
        self.input_layernorm = IdeficsRMSNorm(config.hidden_size, eps=config.rms_norm_eps)
        self.post_attention_layernorm = IdeficsRMSNorm(config.hidden_size, eps=config.rms_norm_eps)
        self.dropout = config.dropout

    @deprecate_kwarg("past_key_value", new_name="past_key_values", version="4.58")
    def forward(
        self,
        hidden_states: torch.Tensor,
        attention_mask: Optional[torch.Tensor] = None,
        position_ids: Optional[torch.LongTensor] = None,
        past_key_values: Optional[tuple[torch.Tensor]] = None,
        output_attentions: Optional[bool] = False,
        use_cache: Optional[bool] = False,
        cache_position: Optional[torch.LongTensor] = None,
        **kwargs,
    ) -> tuple[torch.FloatTensor, Optional[tuple[torch.FloatTensor, torch.FloatTensor]]]:
        """
        Args:
            hidden_states (`torch.FloatTensor`): input to the layer of shape `(batch, seq_len, embed_dim)`
            attention_mask (`torch.FloatTensor`, *optional*): attention mask of size
                `(batch, 1, tgt_len, src_len)` where padding elements are indicated by very large negative values.
            output_attentions (`bool`, *optional*):
                Whether or not to return the attentions tensors of all attention layers. See `attentions` under
                returned tensors for more detail.
            use_cache (`bool`, *optional*):
                If set to `True`, `past_key_values` key value states are returned and can be used to speed up decoding
                (see `past_key_values`).
            past_key_values (`Tuple(torch.FloatTensor)`, *optional*): cached past key and value projection states
        """

        residual = hidden_states

        hidden_states = self.input_layernorm(hidden_states)

        # Self Attention
        hidden_states, self_attn_weights = self.self_attn(
            hidden_states=hidden_states,
            attention_mask=attention_mask,
            position_ids=position_ids,
            past_key_values=past_key_values,
            output_attentions=output_attentions,
            use_cache=use_cache,
            cache_position=cache_position,
            **kwargs,
        )
        hidden_states = nn.functional.dropout(hidden_states, p=self.dropout, training=self.training)
        hidden_states = residual + hidden_states

        # Fully Connected
        residual = hidden_states
        hidden_states = self.post_attention_layernorm(hidden_states)
        hidden_states = self.mlp(hidden_states)
        hidden_states = nn.functional.dropout(hidden_states, p=self.dropout, training=self.training)
        hidden_states = residual + hidden_states

        outputs = (hidden_states,)

        if output_attentions:
            outputs += (self_attn_weights,)

        return outputs


class IdeficsGatedCrossAttentionLayer(GradientCheckpointingLayer):
    def __init__(self, config: IdeficsConfig, layer_idx: Optional[int] = None):
        super().__init__()
        self.hidden_size = config.hidden_size
        self.cross_attn = IdeficsAttention(
            hidden_size=self.hidden_size,
            num_heads=config.num_attention_heads,
            is_cross_attention=True,
            dropout=config.dropout,
            config=config,
            qk_layer_norms=config.qk_layer_norms,
            layer_idx=layer_idx,
        )
        self.mlp = IdeficsMLP(
            hidden_size=self.hidden_size,
            intermediate_size=config.intermediate_size,
            hidden_act=config.hidden_act,
        )
        self.input_layernorm = IdeficsRMSNorm(config.hidden_size, eps=config.rms_norm_eps)
        self.post_attention_layernorm = IdeficsRMSNorm(config.hidden_size, eps=config.rms_norm_eps)
        self.config = config.dropout

        self.act_cross_attn = nn.Tanh()
        self.act_dense = nn.Tanh()

        if config.alpha_initializer == "zeros":
            if config.alpha_type == "vector":
                self.alpha_cross_attn = nn.Parameter(torch.zeros(1, 1, self.hidden_size))
                self.alpha_dense = nn.Parameter(torch.zeros(1, 1, self.hidden_size))
            elif config.alpha_type == "float":
                self.alpha_cross_attn = nn.Parameter(torch.zeros(1))
                self.alpha_dense = nn.Parameter(torch.zeros(1))
            else:
                raise ValueError(f"Unknown value for `alpha_type` ({config.alpha_type})")

        elif config.alpha_initializer == "ones":
            if config.alpha_type == "vector":
                self.alpha_cross_attn = nn.Parameter(torch.ones(1, 1, self.hidden_size))
                self.alpha_dense = nn.Parameter(torch.ones(1, 1, self.hidden_size))
            elif config.alpha_type == "float":
                self.alpha_cross_attn = nn.Parameter(torch.ones(1))
                self.alpha_dense = nn.Parameter(torch.ones(1))
            else:
                raise ValueError(f"Unknown value for `alpha_type` ({config.alpha_type})")

        elif config.alpha_initializer in {"normal", "gaussian", "random"}:
            if config.alpha_type == "vector":
                self.alpha_cross_attn = nn.Parameter(
                    torch.normal(mean=0.0, std=config.alphas_initializer_range, size=(1, 1, self.hidden_size))
                )
                self.alpha_dense = nn.Parameter(
                    torch.normal(mean=0.0, std=config.alphas_initializer_range, size=(1, 1, self.hidden_size))
                )
            elif config.alpha_type == "float":
                self.alpha_cross_attn = nn.Parameter(
                    torch.normal(mean=0.0, std=config.alphas_initializer_range, size=(1))
                )
                self.alpha_dense = nn.Parameter(torch.normal(mean=0.0, std=config.alphas_initializer_range, size=(1)))
            else:
                raise ValueError(f"Unknown value for `alpha_type` ({config.alpha_type})")

        else:
            raise NotImplementedError(f"Alpha initialization scheme {config.alpha_initializer} not yet implemented!")

        if not (hasattr(self, "alpha_cross_attn") and hasattr(self, "alpha_dense")):
            raise ValueError("Alpha parameters not initialized correctly!")

    @deprecate_kwarg("past_key_value", new_name="past_key_values", version="4.58")
    def forward(
        self,
        hidden_states: torch.Tensor,
        attention_mask: Optional[torch.Tensor] = None,
        image_hidden_states: Optional[torch.Tensor] = None,
        image_attention_mask: Optional[torch.Tensor] = None,
        cross_attention_gate: Optional[torch.Tensor] = None,
        output_attentions: Optional[bool] = False,
        use_cache: Optional[bool] = False,
        past_key_values: Optional[tuple[torch.Tensor]] = None,
        **kwargs,
    ) -> tuple[torch.FloatTensor, Optional[tuple[torch.FloatTensor, torch.FloatTensor]]]:
        """
        Args:
            hidden_states (`torch.FloatTensor`): input to the layer of shape `(batch, seq_len, embed_dim)`
            attention_mask (`torch.FloatTensor`, *optional*): attention mask of size
                `(batch, 1, tgt_len, src_len)` where padding elements are indicated by very large negative values.
            image_attention_mask (`torch.FloatTensor`, *optional*): image attention mask of size
                `(batch, 1, tgt_len, src_len)` where padding elements are indicated by very large negative values.
            cross_attention_gate (`torch.FloatTensor`, *optional*):
                gate of size `(batch, seq_len)` used to zero-out cross-attention output for tokens attending no images.
            output_attentions (`bool`, *optional*):
                Whether or not to return the attentions tensors of all attention layers. See `attentions` under
                returned tensors for more detail.
            use_cache (`bool`, *optional*):
                If set to `True`, `past_key_values` key value states are returned and can be used to speed up decoding
                (see `past_key_values`).
            past_key_values (`Tuple(torch.FloatTensor)`, *optional*): cached past key and value projection states
        """
        if image_hidden_states is None:
            raise ValueError(
                "`image_hidden_states` is required for Idefics cross attention module which are visual features to be"
                " conditioned on."
            )

        if cross_attention_gate is None:
            raise ValueError(
                "`cross_attention_gate` is required for Idefics cross attention module to zero-out the cross-attention hidden_states attending to no images."
            )

        if past_key_values is not None:
            raise NotImplementedError("Past key value states are not implemented for Idefics cross attention module.")

        residual = hidden_states

        hidden_states = self.input_layernorm(hidden_states)

        # Self Attention
        hidden_states, self_attn_weights = self.cross_attn(
            hidden_states=hidden_states,
            key_value_states=image_hidden_states,
            attention_mask=image_attention_mask,
            output_attentions=output_attentions,
            **kwargs,
        )
        hidden_states = nn.functional.dropout(hidden_states, p=self.config, training=self.training)
        # Fill in zeros for cross_attention hidden_states of tokens attending to no images
        hidden_states = hidden_states.masked_fill((cross_attention_gate == 0)[:, :, None], 0.0)
        hidden_states = residual + self.act_cross_attn(self.alpha_cross_attn) * hidden_states

        # Fully Connected
        residual = hidden_states
        hidden_states = self.post_attention_layernorm(hidden_states)
        hidden_states = self.mlp(hidden_states)
        hidden_states = nn.functional.dropout(hidden_states, p=self.config, training=self.training)
        hidden_states = residual + self.act_dense(self.alpha_dense) * hidden_states

        outputs = (hidden_states,)

        if output_attentions:
            outputs += (self_attn_weights,)

        return outputs


@auto_docstring
class IdeficsPreTrainedModel(PreTrainedModel):
    config: IdeficsConfig
    base_model_prefix = "model"
    supports_gradient_checkpointing = True
    _no_split_modules = ["IdeficsDecoderLayer", "IdeficsGatedCrossAttentionLayer"]
    _supports_sdpa = True

    _supports_flash_attn = False  # only eager/sdpa creation is supported
    _can_compile_fullgraph = False  # IDEFICS cannot compile due to dynamic control flow when checking inputs
    _supports_attention_backend = True

    def _init_weights(self, module):
        # important: this ported version of Idefics isn't meant for training from scratch - only
        # inference and fine-tuning - so the proper init weights code has been removed - the m4 code
        # base should be used for training from scratch and it contains the correct code.
        std = self.config.initializer_range
        if isinstance(module, (nn.Linear, nn.Conv2d)):
            module.weight.data.normal_(mean=0.0, std=std)
            if module.bias is not None:
                module.bias.data.zero_()
        elif isinstance(module, nn.Embedding):
            module.weight.data.normal_(mean=0.0, std=std)
            if module.padding_idx is not None:
                module.weight.data[module.padding_idx].zero_()
        elif isinstance(module, nn.LayerNorm):
            module.weight.data.fill_(1.0)
            module.bias.data.zero_()
        elif isinstance(module, IdeficsRMSNorm):
            module.weight.data.fill_(1.0)
        elif isinstance(module, IdeficsVisionEmbeddings):
            module.class_embedding.data.normal_()
        elif isinstance(module, IdeficsGatedCrossAttentionLayer):
            if self.config.alpha_initializer == "zeros":
                module.alpha_cross_attn.data.zero_()
                module.alpha_dense.data.zero_()
            elif self.config.alpha_initializer == "ones":
                module.alpha_cross_attn.data.fill_(1.0)
                module.alpha_dense.data.fill_(1.0)
            elif self.config.alpha_initializer in {"normal", "gaussian", "random"}:
                module.alpha_cross_attn.data.normal_(mean=0.0, std=self.config.alphas_initializer_range)
                module.alpha_dense.data.normal_(mean=0.0, std=self.config.alphas_initializer_range)
        elif isinstance(module, IdeficsPerceiverResampler):
            module.latents.data.normal_()


@auto_docstring
class IdeficsModel(IdeficsPreTrainedModel):
    """
    Transformer decoder consisting of `config.num_hidden_layers` layers. Each layer is a [`IdeficsDecoderLayer`]

    Args:
        config: IdeficsConfig
    """

    def __init__(self, config: IdeficsConfig):
        super().__init__(config)
        self.config = config
        self.padding_idx = config.pad_token_id
        self.vocab_size = config.vocab_size

        self.embed_tokens = IdeficsDecoupledEmbedding(
            num_embeddings=config.vocab_size,
            num_additional_embeddings=config.additional_vocab_size,
            embedding_dim=config.hidden_size,
            partially_freeze=config.freeze_text_layers,
            padding_idx=self.padding_idx,
        )

        self.image_size = config.vision_config.image_size
        self.vision_config = config.vision_config
        # The module using it is not a PreTrainedModel subclass so we need this
        self.vision_config._attn_implementation = config._attn_implementation
        self.vision_model = IdeficsVisionTransformer(config.vision_config)

        # Perceiver Resampler
        if config.use_resampler:
            perceiver_config = config.perceiver_config
            self.perceiver_resampler = IdeficsPerceiverResampler(
                config,
                config.vision_config.embed_dim,
                perceiver_config.resampler_depth,
                perceiver_config.resampler_n_heads,
                perceiver_config.resampler_head_dim,
                perceiver_config.resampler_n_latents,
            )

        self.layers = nn.ModuleList(
            [IdeficsDecoderLayer(config, layer_idx=i) for i in range(config.num_hidden_layers)]
        )

        self.cross_layer_interval = config.cross_layer_interval
        num_cross_layers = config.num_hidden_layers // self.cross_layer_interval
        self.gated_cross_attn_layers = nn.ModuleList(
            [IdeficsGatedCrossAttentionLayer(config, layer_idx=i) for i in range(num_cross_layers)]
        )
        self.gradient_checkpointing = False

        self.norm = IdeficsRMSNorm(config.hidden_size, eps=config.rms_norm_eps)

        # Initialize weights and apply final processing
        self.post_init()

        self.freeze_relevant_params(config)

    def freeze_relevant_params(self, config=None):
        if config is None:
            config = self.config

        if config.freeze_text_layers:
            self.freeze_text_layers(config.freeze_text_module_exceptions)

        if config.freeze_vision_layers:
            freeze_model(self.vision_model, module_exceptions=config.freeze_vision_module_exceptions)

    def freeze_text_layers(self, module_exceptions=[]):
        for module in [self.layers, self.norm]:
            freeze_model(module, module_exceptions=module_exceptions)

    def freeze_vision_layers(self, module_exceptions=[]):
        freeze_model(self.vision_model, module_exceptions=module_exceptions)

    @can_return_tuple
    @auto_docstring
    def forward(
        self,
        input_ids: Optional[torch.LongTensor] = None,
        attention_mask: Optional[torch.Tensor] = None,
        position_ids: Optional[torch.LongTensor] = None,
        past_key_values: Optional[Cache] = None,
        inputs_embeds: Optional[torch.FloatTensor] = None,
        pixel_values: Optional[torch.FloatTensor] = None,
        image_encoder_embeddings: Optional[torch.FloatTensor] = None,
        perceiver_embeddings: Optional[torch.FloatTensor] = None,
        image_attention_mask: Optional[torch.Tensor] = None,
        use_cache: Optional[bool] = None,
        output_attentions: Optional[bool] = None,
        output_hidden_states: Optional[bool] = None,
        interpolate_pos_encoding: Optional[bool] = False,
        return_dict: Optional[bool] = None,
        cache_position: Optional[torch.LongTensor] = None,
        **kwargs: Unpack[FlashAttentionKwargs],
    ) -> Union[tuple, IdeficsBaseModelOutputWithPast]:
        r"""
        image_encoder_embeddings (`torch.FloatTensor`, *optional*):
            The output of the image encoder.
        perceiver_embeddings (`torch.FloatTensor`, *optional*):
            The output of the perceiver resampler.
        image_attention_mask (`torch.LongTensor`, *optional*):
            The attention mask for the image encoder.
        """
        device = input_ids.device if input_ids is not None else inputs_embeds.device

        output_attentions = output_attentions if output_attentions is not None else self.config.output_attentions
        output_hidden_states = (
            output_hidden_states if output_hidden_states is not None else self.config.output_hidden_states
        )
        use_cache = use_cache if use_cache is not None else self.config.use_cache

        return_dict = return_dict if return_dict is not None else self.config.use_return_dict

        if (input_ids is None) ^ (inputs_embeds is not None):
            raise ValueError("You must specify exactly one of input_ids or inputs_embeds")

        if self.gradient_checkpointing and self.training and use_cache:
            logger.warning_once(
                "`use_cache=True` is incompatible with gradient checkpointing. Setting `use_cache=False`."
            )
            use_cache = False

        if inputs_embeds is None:
            inputs_embeds = self.embed_tokens(input_ids)

        # TODO (joao): remove this exception in v4.56 -- it exists for users that try to pass a legacy cache
        if not isinstance(past_key_values, (type(None), Cache)):
            raise ValueError("The `past_key_values` should be either a `Cache` object or `None`.")

        if use_cache and past_key_values is None:
            past_key_values = DynamicCache()

        batch_size, seq_length, _ = inputs_embeds.shape
        past_key_values_length = past_key_values.get_seq_length() if past_key_values is not None else 0
        seq_length_with_past = seq_length + past_key_values_length

        if cache_position is None:
            cache_position = torch.arange(
                past_key_values_length, past_key_values_length + inputs_embeds.shape[1], device=inputs_embeds.device
            )

        if attention_mask is not None and position_ids is None:
            # create position_ids on the fly for batch generation
            position_ids = attention_mask.long().cumsum(-1) - 1
            position_ids.masked_fill_(attention_mask == 0, 1)
            position_ids = position_ids[:, -seq_length:]
        elif position_ids is None:
            position_ids = cache_position.unsqueeze(0)

        if sum([x is None for x in [pixel_values, image_encoder_embeddings, perceiver_embeddings]]) != 2:
            raise ValueError(
                "Exactly 1 of pixel_values, image_encoder_embeddings or perceiver_embeddings has to be not-None."
            )

        elif pixel_values is not None:
            pixel_values = pixel_values.to(dtype=self.dtype, device=device)  # fp16 compatibility
            batch_size, num_images = pixel_values.shape[:2]
            pixel_values = pixel_values.contiguous().view(batch_size * num_images, *pixel_values.shape[2:])

            # Get sequence from the vision encoder
            image_hidden_states = self.vision_model(
                pixel_values=pixel_values, interpolate_pos_encoding=interpolate_pos_encoding
            ).last_hidden_state

        elif image_encoder_embeddings is not None:
            batch_size, num_images, image_seq_len, image_hidden_size = image_encoder_embeddings.size()
            image_hidden_states = image_encoder_embeddings.to(dtype=self.dtype, device=device)
            image_hidden_states = image_hidden_states.view(batch_size * num_images, image_seq_len, image_hidden_size)

        if self.config.use_resampler:
            if perceiver_embeddings is None:
                perceiver_embeddings = self.perceiver_resampler(image_hidden_states)
                image_seq_len, image_hidden_size = perceiver_embeddings.size(1), perceiver_embeddings.size(2)
            else:
                batch_size, num_images, image_seq_len, image_hidden_size = perceiver_embeddings.size()
            image_hidden_states = perceiver_embeddings
        elif perceiver_embeddings is None:
            image_seq_len, image_hidden_size = image_hidden_states.size(1), image_hidden_states.size(2)
        else:
            raise ValueError("If `perceiver_embeddings` are passed, use_resampler should be True")

        image_hidden_states = image_hidden_states.view(batch_size, num_images * image_seq_len, image_hidden_size)
        # # Hack to use the model in full language modeling mode
        # image_attention_mask = torch.zeros(batch_size, seq_length, 1, dtype=torch.long, device=image_hidden_states.device)
        # Make image_attention_mask compatible with hidden states
        text_seq_len = image_attention_mask.size(1)
        image_attention_mask = image_attention_mask.unsqueeze(-1)
        image_attention_mask = image_attention_mask.repeat(1, 1, 1, image_seq_len)
        image_attention_mask = image_attention_mask.view(batch_size, text_seq_len, num_images * image_seq_len)

        if image_hidden_states is not None:
            image_batch_size, image_sequence_length, _ = image_hidden_states.size()
            image_hidden_shape = (image_batch_size, image_sequence_length)
            if image_attention_mask is None:
                image_attention_mask = torch.ones(image_hidden_shape, device=device)
            image_attention_mask = self.invert_attention_mask(image_attention_mask)
        else:
            image_attention_mask = None

        # cross_attention_gate:
        # For any tokens attending to no images, the hidden_states coming out of the cross-attention should be zeroed-out.
        # `image_attention_mask` has shape [bsz, 1, num_images, hidden_size] with elements equal to either 0.0 or a very negative number.
        # If any of the elements are 0.0, then the token is attending to at least one image and the gate value is 1. Otherwise the gate value is 0.
        # `cross_attention_gate` has shape [bsz, seq_len] with elements equal to either 0.0 or 1.0.
        cross_attention_gate = ((((image_attention_mask == 0.0).any(dim=-1)).to(dtype=self.dtype)).squeeze(dim=1)).to(
            device
        )

        # embed positions
        if attention_mask is None:
            attention_mask = torch.ones(
                (batch_size, seq_length_with_past), dtype=torch.bool, device=inputs_embeds.device
            )

        attention_mask = self._update_causal_mask(
            attention_mask, inputs_embeds, cache_position, past_key_values, output_attentions
        )

        hidden_states = inputs_embeds

        # decoder layers
        all_hidden_states = () if output_hidden_states else None
        all_self_attns = () if output_attentions else None

        for idx, decoder_layer in enumerate(self.layers):
            if output_hidden_states:
                all_hidden_states += (hidden_states,)

            # TODO(ls): Add cross attention values to respective lists
            if idx % self.cross_layer_interval == 0:
                cross_attn_block = self.gated_cross_attn_layers[idx // self.cross_layer_interval]
                outputs = cross_attn_block(
                    hidden_states,
                    attention_mask,
                    image_hidden_states,
                    image_attention_mask=image_attention_mask,
                    cross_attention_gate=cross_attention_gate,
                    output_attentions=output_attentions,
                    use_cache=use_cache,
                    past_key_values=None,  # not implemented
                    **kwargs,
                )
                hidden_states = outputs[0]

            layer_outputs = decoder_layer(
                hidden_states,
                attention_mask=attention_mask,
                position_ids=position_ids,
                past_key_values=past_key_values,
                output_attentions=output_attentions,
                use_cache=use_cache,
                cache_position=cache_position,
                **kwargs,
            )
            hidden_states = layer_outputs[0]

            if output_attentions:
                all_self_attns += (layer_outputs[1],)

        hidden_states = self.norm(hidden_states)

        # add hidden states from the last decoder layer
        if output_hidden_states:
            all_hidden_states += (hidden_states,)

        image_hidden_states = image_hidden_states.view(batch_size, num_images, image_seq_len, image_hidden_size)

        return IdeficsBaseModelOutputWithPast(
            last_hidden_state=hidden_states,
            past_key_values=past_key_values,
            hidden_states=all_hidden_states,
            attentions=all_self_attns,
            image_hidden_states=image_hidden_states,
        )

    # Copied from transformers.models.gptj.modeling_gptj.GPTJModel._update_causal_mask
    def _update_causal_mask(
        self,
        attention_mask: Union[torch.Tensor, "BlockMask"],
        input_tensor: torch.Tensor,
        cache_position: torch.Tensor,
        past_key_values: Cache,
        output_attentions: bool = False,
    ):
        if self.config._attn_implementation == "flash_attention_2":
            if attention_mask is not None and (attention_mask == 0.0).any():
                return attention_mask
            return None
        if self.config._attn_implementation == "flex_attention":
            if isinstance(attention_mask, torch.Tensor):
                attention_mask = make_flex_block_causal_mask(attention_mask)
            return attention_mask

        # For SDPA, when possible, we will rely on its `is_causal` argument instead of its `attn_mask` argument, in
        # order to dispatch on Flash Attention 2. This feature is not compatible with static cache, as SDPA will fail
        # to infer the attention mask.
        past_seen_tokens = past_key_values.get_seq_length() if past_key_values is not None else 0
        using_compilable_cache = past_key_values.is_compileable if past_key_values is not None else False

        # When output attentions is True, sdpa implementation's forward method calls the eager implementation's forward
        if self.config._attn_implementation == "sdpa" and not using_compilable_cache and not output_attentions:
            if AttentionMaskConverter._ignore_causal_mask_sdpa(
                attention_mask,
                inputs_embeds=input_tensor,
                past_key_values_length=past_seen_tokens,
                is_training=self.training,
            ):
                return None

        dtype = input_tensor.dtype
        sequence_length = input_tensor.shape[1]
        if using_compilable_cache:
            target_length = past_key_values.get_max_cache_shape()
        else:
            target_length = (
                attention_mask.shape[-1]
                if isinstance(attention_mask, torch.Tensor)
                else past_seen_tokens + sequence_length + 1
            )

        # In case the provided `attention` mask is 2D, we generate a causal mask here (4D).
        causal_mask = self._prepare_4d_causal_attention_mask_with_cache_position(
            attention_mask,
            sequence_length=sequence_length,
            target_length=target_length,
            dtype=dtype,
            cache_position=cache_position,
            batch_size=input_tensor.shape[0],
        )

        if (
            self.config._attn_implementation == "sdpa"
            and attention_mask is not None
            and attention_mask.device.type in ["cuda", "xpu", "npu"]
            and not output_attentions
        ):
            # Attend to all tokens in fully masked rows in the causal_mask, for example the relevant first rows when
            # using left padding. This is required by F.scaled_dot_product_attention memory-efficient attention path.
            # Details: https://github.com/pytorch/pytorch/issues/110213
            min_dtype = torch.finfo(dtype).min
            causal_mask = AttentionMaskConverter._unmask_unattended(causal_mask, min_dtype)

        return causal_mask

    @staticmethod
    # Copied from transformers.models.gptj.modeling_gptj.GPTJModel._prepare_4d_causal_attention_mask_with_cache_position
    def _prepare_4d_causal_attention_mask_with_cache_position(
        attention_mask: torch.Tensor,
        sequence_length: int,
        target_length: int,
        dtype: torch.dtype,
        cache_position: torch.Tensor,
        batch_size: int,
        **kwargs,
    ):
        """
        Creates a causal 4D mask of shape `(batch_size, 1, query_length, key_value_length)` from a 2D mask of shape
        `(batch_size, key_value_length)`, or if the input `attention_mask` is already 4D, do nothing.

        Args:
            attention_mask (`torch.Tensor`):
                A 2D attention mask of shape `(batch_size, key_value_length)` or a 4D attention mask of shape
                `(batch_size, 1, query_length, key_value_length)`.
            sequence_length (`int`):
                The sequence length being processed.
            target_length (`int`):
                The target length: when generating with static cache, the mask should be as long as the static cache,
                to account for the 0 padding, the part of the cache that is not filled yet.
            dtype (`torch.dtype`):
                The dtype to use for the 4D attention mask.
            cache_position (`torch.Tensor`):
                Indices depicting the position of the input sequence tokens in the sequence.
            batch_size (`torch.Tensor`):
                Batch size.
        """
        if attention_mask is not None and attention_mask.dim() == 4:
            # In this case we assume that the mask comes already in inverted form and requires no inversion or slicing.
            causal_mask = attention_mask
        else:
            min_dtype = torch.finfo(dtype).min
            causal_mask = torch.full(
                (sequence_length, target_length), fill_value=min_dtype, dtype=dtype, device=cache_position.device
            )
            if sequence_length != 1:
                causal_mask = torch.triu(causal_mask, diagonal=1)
            causal_mask *= torch.arange(target_length, device=cache_position.device) > cache_position.reshape(-1, 1)
            causal_mask = causal_mask[None, None, :, :].expand(batch_size, 1, -1, -1)
            if attention_mask is not None:
                causal_mask = causal_mask.clone()  # copy to contiguous memory for in-place edit
                mask_length = attention_mask.shape[-1]
                padding_mask = causal_mask[:, :, :, :mask_length] + attention_mask[:, None, None, :].to(
                    causal_mask.device
                )
                padding_mask = padding_mask == 0
                causal_mask[:, :, :, :mask_length] = causal_mask[:, :, :, :mask_length].masked_fill(
                    padding_mask, min_dtype
                )

        return causal_mask


class IdeficsForVisionText2Text(IdeficsPreTrainedModel, GenerationMixin):
    _tied_weights_keys = ["model.embed_tokens.weight", "lm_head.weight"]

    def __init__(self, config, vision_model=None):
        super().__init__(config)
        self.model = IdeficsModel(config)

        self.lm_head = IdeficsDecoupledLinear(
            in_features=config.hidden_size,
            out_features=config.vocab_size,
            out_additional_features=config.additional_vocab_size,
            bias=False,
            partially_freeze=config.freeze_lm_head,
        )

        # Initialize weights and apply final processing
        self.post_init()

<<<<<<< HEAD
=======
    def set_decoder(self, decoder):
        self.model = decoder
>>>>>>> 8365f70e


    def tie_weights(self):
        """
        Overwrite `transformers.modeling_utils.PreTrainedModel.tie_weights` to handle the case of
        IdeficsDecoupledLinear and IdeficsDecoupledEmbedding.
        """
        output_embeddings = self.get_output_embeddings()
        input_embeddings = self.get_input_embeddings()

        if getattr(self.config, "tie_word_embeddings", True):
            output_embeddings.weight = input_embeddings.weight
            if input_embeddings.num_additional_embeddings > 0:
                assert output_embeddings.out_additional_features == input_embeddings.num_additional_embeddings
                output_embeddings.additional_fc.weight = input_embeddings.additional_embedding.weight

        if hasattr(output_embeddings, "out_features") and hasattr(input_embeddings, "num_embeddings"):
            output_embeddings.out_features = input_embeddings.num_embeddings
            if hasattr(output_embeddings, "out_additional_features") and hasattr(
                input_embeddings, "num_additional_embeddings"
            ):
                output_embeddings.out_additional_features = input_embeddings.num_additional_embeddings

    @can_return_tuple
    @auto_docstring
    def forward(
        self,
        input_ids: Optional[torch.LongTensor] = None,
        attention_mask: Optional[torch.Tensor] = None,
        position_ids: Optional[torch.LongTensor] = None,
        past_key_values: Optional[Cache] = None,
        inputs_embeds: Optional[torch.FloatTensor] = None,
        pixel_values: Optional[torch.FloatTensor] = None,
        image_encoder_embeddings: Optional[torch.FloatTensor] = None,
        perceiver_embeddings: Optional[torch.FloatTensor] = None,
        image_attention_mask: Optional[torch.Tensor] = None,
        labels: Optional[torch.LongTensor] = None,
        use_cache: Optional[bool] = None,
        output_attentions: Optional[bool] = None,
        output_hidden_states: Optional[bool] = None,
        interpolate_pos_encoding: Optional[bool] = False,
        return_dict: Optional[bool] = None,
        cache_position: Optional[torch.LongTensor] = None,
        **kwargs: Unpack[TransformersKwargs],
    ) -> Union[tuple, IdeficsCausalLMOutputWithPast]:
        r"""
        image_encoder_embeddings (`torch.FloatTensor`, *optional*):
            The output of the image encoder.
        perceiver_embeddings (`torch.FloatTensor`, *optional*):
            The output of the perceiver resampler.
        image_attention_mask (`torch.LongTensor`, *optional*):
            The attention mask for the image encoder.
        labels (`torch.LongTensor` of shape `(batch_size, sequence_length)`, *optional*):
            Labels for computing the masked language modeling loss. Indices should either be in `[0, ...,
            config.vocab_size]` or -100 (see `input_ids` docstring). Tokens with indices set to `-100` are ignored
            (masked), the loss is only computed for the tokens with labels in `[0, ..., config.vocab_size]`.

        Example:

        ```python
        >>> from transformers import AutoProcessor, IdeficsForVisionText2Text

        >>> model = IdeficsForVisionText2Text.from_pretrained("HuggingFaceM4/idefics-9b")
        >>> processor = AutoProcessor.from_pretrained("HuggingFaceM4/idefics-9b")

        >>> dogs_image_url_1 = "https://huggingface.co/datasets/hf-internal-testing/fixtures_nlvr2/raw/main/image1.jpeg"
        >>> dogs_image_url_2 = "https://huggingface.co/datasets/hf-internal-testing/fixtures_nlvr2/raw/main/image2.jpeg"

        >>> prompts = [
        ...     [
        ...         "User:",
        ...         dogs_image_url_1,
        ...         "Describe this image.\nAssistant: An image of two dogs.\n",
        ...         "User:",
        ...         dogs_image_url_2,
        ...         "Describe this image.\nAssistant:",
        ...     ]
        ... ]
        >>> inputs = processor(prompts, return_tensors="pt")
        >>> generate_ids = model.generate(**inputs, max_new_tokens=6)
        >>> processor.batch_decode(generate_ids, skip_special_tokens=True)
        ```"""

        output_attentions = output_attentions if output_attentions is not None else self.config.output_attentions
        output_hidden_states = (
            output_hidden_states if output_hidden_states is not None else self.config.output_hidden_states
        )
        return_dict = return_dict if return_dict is not None else self.config.use_return_dict

        # decoder outputs consists of (dec_features, layer_state, dec_hidden, dec_attn)
        outputs = self.model(
            input_ids=input_ids,
            attention_mask=attention_mask,
            position_ids=position_ids,
            past_key_values=past_key_values,
            inputs_embeds=inputs_embeds,
            pixel_values=pixel_values,
            image_encoder_embeddings=image_encoder_embeddings,
            perceiver_embeddings=perceiver_embeddings,
            image_attention_mask=image_attention_mask,
            use_cache=use_cache,
            output_attentions=output_attentions,
            output_hidden_states=output_hidden_states,
            interpolate_pos_encoding=interpolate_pos_encoding,
            return_dict=True,
            cache_position=cache_position,
            **kwargs,
        )

        hidden_states = outputs[0]
        logits = self.lm_head(hidden_states)

        loss = None
        if labels is not None:
            loss = self.loss_function(logits=logits, labels=labels, vocab_size=self.config.vocab_size, **kwargs)

        return IdeficsCausalLMOutputWithPast(
            loss=loss,
            logits=logits,
            past_key_values=outputs.past_key_values,
            hidden_states=outputs.hidden_states,
            attentions=outputs.attentions,
            image_hidden_states=outputs.image_hidden_states,
        )

    def prepare_inputs_for_generation(
        self,
        input_ids,
        attention_mask=None,
        position_ids=None,
        inputs_embeds=None,
        past_key_values=None,
        cache_position=None,
        pixel_values=None,
        image_hidden_states=None,
        image_attention_mask=None,
        use_cache=None,
        **kwargs,
    ):
        # Overwritten -- custom processing based on `config.use_resampler`

        images_kwargs = {}
        if image_hidden_states is not None:
            if self.config.use_resampler:
                images_kwargs["perceiver_embeddings"] = image_hidden_states
            else:
                images_kwargs["image_encoder_embeddings"] = image_hidden_states
        else:
            images_kwargs["pixel_values"] = pixel_values
        images_kwargs["interpolate_pos_encoding"] = kwargs.pop("interpolate_pos_encoding", False)

        model_inputs = super().prepare_inputs_for_generation(
            input_ids,
            past_key_values=past_key_values,
            attention_mask=attention_mask,
            inputs_embeds=inputs_embeds,
            cache_position=cache_position,
            position_ids=position_ids,
            use_cache=use_cache,
            image_attention_mask=image_attention_mask,
            **images_kwargs,
            **kwargs,
        )

        if image_attention_mask is not None and inputs_embeds is None:
            seq_length = model_inputs["input_ids"].shape[1]
            model_inputs["image_attention_mask"] = image_attention_mask[:, -seq_length:]

        return model_inputs

    def _update_model_kwargs_for_generation(
        self,
        outputs: ModelOutput,
        model_kwargs: dict[str, Any],
        is_encoder_decoder: bool = False,
        **kwargs,
    ) -> dict[str, Any]:
        model_kwargs = super()._update_model_kwargs_for_generation(
            outputs,
            model_kwargs,
            is_encoder_decoder,
            **kwargs,
        )

        if "image_attention_mask" in model_kwargs:
            image_attention_mask = model_kwargs["image_attention_mask"]
            last_mask = image_attention_mask[:, -1, :].unsqueeze(1)
            if model_kwargs.get("use_cache", True):
                model_kwargs["image_attention_mask"] = last_mask
            else:
                model_kwargs["image_attention_mask"] = torch.cat([image_attention_mask, last_mask], dim=1)

        # Get the precomputed image_hidden_states
        model_kwargs["image_hidden_states"] = outputs.image_hidden_states
        return model_kwargs


__all__ = ["IdeficsForVisionText2Text", "IdeficsModel", "IdeficsPreTrainedModel"]<|MERGE_RESOLUTION|>--- conflicted
+++ resolved
@@ -1342,11 +1342,6 @@
         # Initialize weights and apply final processing
         self.post_init()
 
-<<<<<<< HEAD
-=======
-    def set_decoder(self, decoder):
-        self.model = decoder
->>>>>>> 8365f70e
 
 
     def tie_weights(self):
