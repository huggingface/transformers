--- conflicted
+++ resolved
@@ -1665,7 +1665,6 @@
     def prepare_inputs_for_generation(
         self,
         input_ids,
-<<<<<<< HEAD
         attention_mask=None,
         inputs_embeds=None,
         past_key_values=None,
@@ -1677,40 +1676,11 @@
         **kwargs,
     ):
         model_inputs = {}
-=======
-        past_key_values=None,
-        attention_mask=None,
-        position_ids=None,
-        pixel_values=None,
-        image_hidden_states=None,
-        use_cache=None,
-        cache_position=None,
-        **kwargs,
-    ):
-        # If we have cache: let's slice `input_ids` through `cache_position`, to keep only the unprocessed tokens
-        if past_key_values is not None:
-            if input_ids.shape[1] != cache_position.shape[0]:
-                input_ids = input_ids[:, cache_position]
-
-        if attention_mask is not None and position_ids is None:
-            # create position_ids on the fly for batch generation
-            position_ids = attention_mask.long().cumsum(-1) - 1
-            position_ids.masked_fill_(attention_mask == 0, 1)
-            if past_key_values:
-                position_ids = position_ids[:, -input_ids.shape[1] :]
-
-                # This `clone` call is needed to avoid recapturing cuda graphs with `torch.compile`'s  `mode="reduce-overhead`, as otherwise the input `position_ids` would have various stride during the decoding. Here, simply using `.contiguous()` is not sufficient as in the batch size = 1 case, `position_ids` is already contiguous but with varying stride which retriggers a capture.
-                position_ids = position_ids.clone(memory_format=torch.contiguous_format)
-
-        model_inputs = {}
-        image_hidden_states = kwargs.pop("image_hidden_states", None)
->>>>>>> be9aeba5
         if image_hidden_states is not None:
             if self.config.use_resampler:
                 model_inputs["perceiver_embeddings"] = image_hidden_states
             else:
                 model_inputs["image_encoder_embeddings"] = image_hidden_states
-<<<<<<< HEAD
         else:
             model_inputs["pixel_values"] = pixel_values
 
@@ -1743,24 +1713,12 @@
 
         model_inputs.update(
             {
-=======
-            pixel_values = None
-
-        model_inputs.update(
-            {
-                "input_ids": input_ids,
->>>>>>> be9aeba5
                 "past_key_values": past_key_values,
                 "use_cache": use_cache,
                 "cache_position": cache_position,
                 "position_ids": position_ids,
                 "attention_mask": attention_mask,
-<<<<<<< HEAD
                 "image_attention_mask": image_attention_mask,
-=======
-                "pixel_values": pixel_values,
-                "image_attention_mask": kwargs.get("image_attention_mask", None),
->>>>>>> be9aeba5
                 "interpolate_pos_encoding": kwargs.get("interpolate_pos_encoding", False),
             }
         )
