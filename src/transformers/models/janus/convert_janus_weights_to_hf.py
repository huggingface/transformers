--- conflicted
+++ resolved
@@ -40,6 +40,7 @@
 )
 from transformers.models.janus.image_processing_janus import JanusImageProcessor
 from transformers.models.janus.processing_janus import JanusProcessor
+
 
 # Mappings
 MAPPINGS = {
@@ -149,30 +150,17 @@
 
     for old_key, new_key in conversion_dict.items():
         if new_key:
-<<<<<<< HEAD
-            if "qkv" in new_key or "kv" in new_key:  # Detect merged keys and split them.
-                converted_state_dict.update(
-                    split_tensor(state_dict[old_key], new_key)
-                )  # Split dynamically based on key
-=======
             if "qkv" in new_key or "kv" in new_key:  # Detect merged attention keys and split them.
                 qkv_split_dict = split_tensor(state_dict[old_key], new_key)
                 converted_state_dict.update(qkv_split_dict)
->>>>>>> 65ee5640
             else:
                 converted_state_dict[new_key] = state_dict[old_key]
 
     # Embeddings will not have initial dimension
-<<<<<<< HEAD
     converted_state_dict["model.vision_model.vision_model.embeddings.position_embeddings.weight"] = (
         converted_state_dict[
             "model.vision_model.vision_model.embeddings.position_embeddings.weight"
         ].squeeze(0))
-=======
-    converted_state_dict["model.vision_model.embeddings.position_embeddings.weight"] = converted_state_dict[
-        "model.vision_model.embeddings.position_embeddings.weight"
-    ].squeeze(0)
->>>>>>> 65ee5640
 
     return converted_state_dict
 
@@ -247,13 +235,13 @@
 
 
 def convert_model(
-        repo_id=None,
-        local_dir=None,
-        text_model_id=None,
-        output_dir=None,
-        output_hub_path=None,
-        safe_serialization=True,
-        revision=None,
+    repo_id=None,
+    local_dir=None,
+    text_model_id=None,
+    output_dir=None,
+    output_hub_path=None,
+    safe_serialization=True,
+    revision=None,
 ):
     """Convert and save the model weights, processor, and configuration."""
     if output_dir is None and output_hub_path is None:
