# coding=utf-8
# Copyright 2025 Deepseek AI and The HuggingFace Team. All rights reserved.
#
# Licensed under the Apache License, Version 2.0 (the "License");
# you may not use this file except in compliance with the License.
# You may obtain a copy of the License at
#
#     http://www.apache.org/licenses/LICENSE-2.0
#
# Unless required by applicable law or agreed to in writing, software
# distributed under the License is distributed on an "AS IS" BASIS,
# WITHOUT WARRANTIES OR CONDITIONS OF ANY KIND, either express or implied.
# See the License for the specific language governing permissions and
# limitations under the License.

import copy
from collections.abc import Iterable
from dataclasses import dataclass
from typing import Callable, Optional, Union

import numpy as np
import torch
from torch import nn

from transformers.models.blip.image_processing_blip import BlipImageProcessor

from ...activations import ACT2FN
from ...cache_utils import Cache
from ...generation import ClassifierFreeGuidanceLogitsProcessor, GenerationMixin, GenerationMode, LogitsProcessorList
from ...generation.utils import GenerateDecoderOnlyOutput
from ...image_processing_utils import BatchFeature, get_size_dict
from ...image_transforms import resize, to_channel_dimension_format
from ...image_utils import (
    ChannelDimension,
    ImageInput,
    PILImageResampling,
    get_image_size,
    infer_channel_dimension_format,
    make_list_of_images,
    to_numpy_array,
)
from ...modeling_outputs import ModelOutput
from ...modeling_utils import ALL_ATTENTION_FUNCTIONS, PreTrainedModel
from ...processing_utils import Unpack
from ...utils import (
    TransformersKwargs,
    auto_docstring,
    can_return_tuple,
    is_torch_available,
    is_vision_available,
    logging,
)
from ..auto import AutoModel
from ..blip_2.modeling_blip_2 import Blip2VisionModel
from ..chameleon.configuration_chameleon import ChameleonVQVAEConfig
from ..chameleon.modeling_chameleon import (
    ChameleonVQVAE,
    ChameleonVQVAEEncoderAttnBlock,
    ChameleonVQVAEEncoderConvDownsample,
    ChameleonVQVAEEncoderResnetBlock,
    ChameleonVQVAEVectorQuantizer,
)
from ..idefics.modeling_idefics import IdeficsBaseModelOutputWithPast, IdeficsCausalLMOutputWithPast
from ..llama.modeling_llama import eager_attention_forward
from ..siglip.configuration_siglip import SiglipVisionConfig
from ..siglip.modeling_siglip import SiglipEncoder, SiglipEncoderLayer, SiglipVisionEmbeddings


if is_torch_available():
    import torch
    import torch.nn as nn
    import torch.nn.functional as F
    import torch.utils.checkpoint

if is_vision_available():
    import PIL

from ...configuration_utils import PretrainedConfig
from ..auto import CONFIG_MAPPING, AutoConfig


logger = logging.get_logger(__name__)

# General docstring


class JanusVisionConfig(SiglipVisionConfig):
    r"""
    This is the configuration class to store the configuration of a [`JanusVisionModel`]. It is used to instantiate a
    `JanusVisionModel` according to the specified arguments, defining the model architecture.

    Configuration objects inherit from [`PretrainedConfig`] and can be used to control the model outputs. Read the
    documentation from [`PretrainedConfig`] for more information.
    Args:
        hidden_size (`int`, *optional*, defaults to 1024):
            Dimensionality of the encoder layers and the pooler layer.
        num_hidden_layers (`int`, *optional*, defaults to 24):
            Number of hidden layers in the Transformer encoder.
        num_attention_heads (`int`, *optional*, defaults to 16):
            Number of attention heads for each attention layer in the Transformer encoder.
        num_channels (`int`, *optional*, defaults to 3):
            The number of input channels.
        patch_size (`int`, *optional*, defaults to 16):
            The size (resolution) of each patch.
        image_size (`int`, *optional*, defaults to 384):
            The size (resolution) of each image.
        attention_dropout (`float`, *optional*, defaults to 0.0):
            Dropout probability for attention weights.
        layer_norm_eps (`float`, *optional*, defaults to 1e-06):
            The epsilon used by the layer normalization layers.
        hidden_act (`str` or `function`, *optional*, defaults to `"gelu"`):
            The non-linear activation function (function or string) in the encoder and pooler. If string, `"gelu"`,
            `"relu"`, `"selu"`, and `"gelu_new"` are supported.
        mlp_ratio (`float`, *optional*, defaults to 4.0):
            Ratio of MLP hidden dimensionality to embedding dimensionality.
        attention_bias (`bool`, *optional*, defaults to `True`):
            Whether to add a bias to the queries, keys, and values in the attention layers.
        hidden_dropout_rate (`float`, *optional*, defaults to 0.0):
            The dropout probability for fully connected layers in the encoder.
        projection_dim (`int`, *optional*, defaults to 2048):
            Dimensionality of the MLP projection head.
        projection_dropout (`float`, *optional*, defaults to 0.0):
            Dropout probability for the projection layer.
        use_qk_norm (`bool`, *optional*, defaults to `False`):
            Whether to normalize the query and key matrices.
        initializer_range (`float`, *optional*, defaults to 0.02):
            The standard deviation of the truncated normal initializer for initializing all weight matrices.
        depth (`int`, *optional*, defaults to 2):
            Number of hidden layers in the aligner module.
        num_image_tokens (`int`, *optional*, defaults to 576):
            Number of image tokens.
    """

    model_type = "janus_vision_model"
    base_config_key = "vision_config"

    def __init__(
        self,
        hidden_size=1024,
        num_hidden_layers=24,
        num_attention_heads=16,
        num_channels=3,
        patch_size=16,
        image_size=384,
        attention_dropout=0.0,
        layer_norm_eps=1e-6,
        hidden_act="gelu",
        mlp_ratio=4.0,
        attention_bias=True,
        hidden_dropout_rate=0.0,
        projection_dim=2048,
        projection_dropout=0.0,
        use_qk_norm=False,
        initializer_range=0.02,
        depth=2,
        num_image_tokens=576,
        **kwargs,
    ):
        super().__init__(
            hidden_size=hidden_size,
            num_hidden_layers=num_hidden_layers,
            num_attention_heads=num_attention_heads,
            num_channels=num_channels,
            patch_size=patch_size,
            image_size=image_size,
            attention_dropout=attention_dropout,
            layer_norm_eps=layer_norm_eps,
            hidden_act=hidden_act,
            **kwargs,
        )
        del self.intermediate_size

        self.mlp_ratio = mlp_ratio
        self.attention_bias = attention_bias
        self.hidden_dropout_rate = hidden_dropout_rate
        self.projection_dim = projection_dim
        self.projection_dropout = projection_dropout
        self.use_qk_norm = use_qk_norm
        self.initializer_range = initializer_range
        self.depth = depth
        self.num_image_tokens = num_image_tokens


class JanusVQVAEConfig(ChameleonVQVAEConfig):
    r"""
    This is the configuration class to store the configuration of a [`JanusVQVAEModel`]. It is used to instantiate a
    `JanusVQVAEModel` according to the specified arguments, defining the model architecture.
    Configuration objects inherit from [`PretrainedConfig`] and can be used to control the model outputs. Read the
    documentation from [`PretrainedConfig`] for more information. Instantiating a
    configuration with the defaults will yield a similar configuration to the VQModel of the
    [deepseek-community/Janus-Pro-1B](https://huggingface.co/deepseek-community/Janus-Pro-1B).

    Args:
        embed_dim (`int`, *optional*, defaults to 8):
            Dimensionality of each embedding vector.
        num_embeddings (`int`, *optional*, defaults to 16384):
            Number of codebook embeddings.
        double_latent (`bool`, *optional*, defaults to `False`):
            Whether to use double z channels.
        latent_channels (`int`, *optional*, defaults to 256):
            Number of channels for the latent space.
        num_patches (`int`, *optional*, defaults to 32):
            Num of patches the input images can be divided into.
        in_channels (`int`, *optional*, defaults to 3):
            Number of input channels.
        out_channels (`int`, *optional*, defaults to 3):
            Number of out channels.
        base_channels (`int`, *optional*, defaults to 128):
            Base channel count.
        channel_multiplier (`list[int]`, *optional*, defaults to `[1, 1, 2, 2, 4]`):
            Channel multipliers for each resolution.
        num_res_blocks (`int`, *optional*, defaults to 2):
            Number of residual blocks.
        dropout (`float`, *optional*, defaults to 0.0):
            Dropout rate.
        initializer_range (`float`, *optional*, defaults to 0.02):
            The standard deviation of the truncated_normal_initializer for initializing all weight matrices.
        projection_dim (`int`, *optional*, defaults to 2048):
            Dimensionality of the MLP projection head.
        num_hidden_layers (`int`, *optional*, defaults to 2):
            Number of hidden layers in VAVAE MLP Connecter module.
        hidden_act (`str` or `Callable`, *optional*, defaults to `"gelu"`):
            The non-linear activation function (function or string) in the encoder and pooler. If string, `"gelu"`,
            `"relu"`, `"silu"` and `"gelu_new"` are supported.
        image_token_embed_dim (`int`, *optional*, defaults to 2048):
            Dimension of image embeddings. It should be same as the dimensionality of text embeddings.
    """

    def __init__(
        self,
        embed_dim: int = 8,
        num_embeddings: int = 16384,
        double_latent: bool = False,
        latent_channels: int = 256,
        num_patches: int = 32,
        in_channels: int = 3,
        out_channels: int = 3,
        base_channels: int = 128,
        channel_multiplier: list[int] = [1, 1, 2, 2, 4],
        num_res_blocks: int = 2,
        dropout: float = 0.0,
        initializer_range=0.02,
        projection_dim=2048,
        num_hidden_layers=2,
        hidden_act="gelu",
        image_token_embed_dim=2048,
        **kwargs,
    ):
        super().__init__(
            embed_dim=embed_dim,
            num_embeddings=num_embeddings,
            double_latent=double_latent,
            latent_channels=latent_channels,
            in_channels=in_channels,
            base_channels=base_channels,
            channel_multiplier=channel_multiplier,
            num_res_blocks=num_res_blocks,
            dropout=dropout,
            initializer_range=initializer_range,
            **kwargs,
        )
        self.num_patches = num_patches
        self.out_channels = out_channels
        self.projection_dim = projection_dim
        self.num_hidden_layers = num_hidden_layers
        self.hidden_act = hidden_act
        self.image_token_embed_dim = image_token_embed_dim

        del self.resolution
        del self.attn_resolutions
        del self.attn_type


class JanusConfig(PretrainedConfig):
    r"""
    This is the configuration class to store the configuration of a [`JanusModel`]. It is used to instantiate an
    Janus model according to the specified arguments, defining the model architecture. Instantiating a configuration
    with the defaults will yield a similar configuration to that of the Janus-1B or Janus-7B models.

    e.g. [deepseek-community/Janus-Pro-1B](https://huggingface.co/deepseek-community/Janus-Pro-1B) or
    [deepseek-community/Janus-Pro-7B](https://huggingface.co/deepseek-community/Janus-Pro-7B)

    Configuration objects inherit from [`PretrainedConfig`] and can be used to control the model outputs. Read the
    documentation from [`PretrainedConfig`] for more information.

    Args:
        text_config (`Union[AutoConfig, dict]`, *optional*, defaults to `LlamaConfig`):
            The config object or dictionary of the text backbone.
        vision_config (`Union[AutoConfig, dict]`,  *optional*, defaults to `JanusVisionConfig`):
            The config object or dictionary of the vision backbone.
        vq_config (`Union[AutoConfig, dict]`,  *optional*, defaults to `JanusVQVAEConfig`):
            The config object or dictionary of the VQVAE backbone.
        image_token_id (`int`, *optional*, defaults to 100581):
            Token index of a placeholder image token.

    Example:

    ```python
    >>> from transformers import JanusForConditionalGeneration, JanusConfig, JanusVisionConfig, JanusVQVAEConfig, LlamaConfig

    >>> # Initializing a Janus vision config
    >>> vision_config = JanusVisionConfig()

    >>> # Initializing a Llama config
    >>> text_config = LlamaConfig()

    >>> # Initializing a VQ config
    >>> vq_config = JanusVQVAEConfig()

    >>> # Initializing a Janus Pro 1B style configuration
    >>> configuration = JanusConfig(vision_config=vision_config, text_config=text_config, vq_config=vq_config)

    >>> # Initializing a model from the Janus Pro 1B style configuration
    >>> model = JanusForConditionalGeneration(configuration)

    >>> # Accessing the model configuration
    >>> configuration = model.config
    ```"""

    model_type = "janus"
    sub_configs = {
        "text_config": AutoConfig,
        "vision_config": JanusVisionConfig,
        "vq_config": JanusVQVAEConfig,
    }

    def __init__(
        self,
        text_config=None,
        vision_config=None,
        vq_config=None,
        image_token_id=100581,
        **kwargs,
    ):
        if isinstance(text_config, dict):
            text_config["model_type"] = text_config.get("model_type", "llama")
            self.text_config = CONFIG_MAPPING[text_config["model_type"]](**text_config)

        elif text_config is None:
            logger.info("`text_config` is None. Initializing with default values")
            self.text_config = CONFIG_MAPPING["llama"]()
        elif isinstance(text_config, PretrainedConfig):
            self.text_config = text_config
        else:
            raise ValueError(
                f"Invalid type for `text_config`. Must be either `dict` or `LlamaConfig`."
                f" Type found: {type(text_config)}"
            )

        if vision_config is None:
            logger.info("`vision_config` is None. Initializing with default JanusVisionConfig values")
            self.vision_config = JanusVisionConfig()
        elif isinstance(vision_config, dict):
            self.vision_config = JanusVisionConfig(**vision_config)
        elif isinstance(vision_config, JanusVisionConfig):
            self.vision_config = vision_config
        else:
            raise ValueError(
                f"Invalid type for `vision_config`. Must be either `dict` or `JanusVisionConfig`."
                f" Type found: {type(vision_config)}"
            )

        if vq_config is None:
            logger.info("`vq_config` is None. Initializing with default JanusVQVAEConfig values")
            self.vq_config = JanusVQVAEConfig()
        elif isinstance(vq_config, dict):
            self.vq_config = JanusVQVAEConfig(**vq_config)
        elif isinstance(vq_config, JanusVQVAEConfig):
            self.vq_config = vq_config
        else:
            raise ValueError(
                f"Invalid type for `vq_config`. Must be either `dict` or `JanusVQVAEConfig`."
                f" Type found: {type(vq_config)}"
            )

        self.initializer_range = self.vision_config.initializer_range
        # This dimension is required when decoding discrete image tokens to continuous input.
        self.vq_config.num_patches = self.vision_config.image_size // self.vision_config.patch_size
        # The default is only the index for the 1B model, 7B uses a different one
        self.image_token_id = image_token_id
        super().__init__(**kwargs)


@auto_docstring
class JanusPreTrainedModel(PreTrainedModel):
    config: JanusConfig
    base_model_prefix = "model"
    supports_gradient_checkpointing = True
    _no_split_modules = ["LlamaDecoderLayer", "JanusVisionEncoderLayer"]
    _skip_keys_device_placement = ["past_key_values", "causal_mask"]
    _supports_flash_attn = True
    _supports_sdpa = True

    _can_compile_fullgraph = True
    _supports_param_buffer_assignment = False


@dataclass
@auto_docstring(
    custom_intro="""
    Base class for Janus VQ-VAE mode model outputs.
    """
)
class JanusVQVAEOutput(ModelOutput):
    r"""
    decoded_pixel_values (`torch.FloatTensor` of shape `(batch_size, num_channels, image_size, image_size)`):
        Reconstructed pixel values after encoding and decoding the input.
    embedding_loss (`torch.FloatTensor`):
        Embedding loss.
    """

    decoded_pixel_values: Optional[torch.FloatTensor] = None
    embedding_loss: torch.FloatTensor = None


class JanusBaseModelOutputWithPast(IdeficsBaseModelOutputWithPast):
    pass


class JanusCausalLMOutputWithPast(IdeficsCausalLMOutputWithPast):
    pass


class JanusVisionEmbeddings(SiglipVisionEmbeddings):
    def forward(self, pixel_values: torch.Tensor, interpolate_pos_encoding: bool = False) -> torch.Tensor:
        _, _, height, width = pixel_values.shape
        target_dtype = self.patch_embedding.weight.dtype
        patch_embeds = self.patch_embedding(pixel_values.to(dtype=target_dtype))  # shape = [*, width, grid, grid]
        embeddings = patch_embeds.flatten(2).transpose(1, 2)

        if interpolate_pos_encoding:
            pos_embeds = self.interpolate_pos_encoding(embeddings, height, width)
        else:
            pos_embeds = self.position_embedding(self.position_ids)

        embeddings = embeddings + pos_embeds

        return embeddings


class JanusVisionAttention(nn.Module):
    """Attention Class for Janus Vision Encoder"""

    def __init__(self, config: JanusVisionConfig):
        super().__init__()
        self.config = config
        self.embed_dim = config.hidden_size
        self.num_heads = config.num_attention_heads
        self.head_dim = self.embed_dim // self.num_heads
        if self.head_dim * self.num_heads != self.embed_dim:
            raise ValueError(
                f"embed_dim must be divisible by num_heads (got `embed_dim`: {self.embed_dim} and `num_heads`:"
                f" {self.num_heads})."
            )
        self.scale = self.head_dim**-0.5
        self.attention_dropout = config.attention_dropout
        proj_dropout = config.projection_dropout
        qk_norm = config.use_qk_norm
        self.is_causal = False

        # Janus has no MHA, hence for `eager_attention_forward` call setting `num_key_value_groups` to 1.
        self.num_key_value_groups = 1

        self.q_proj = nn.Linear(self.embed_dim, self.num_heads * self.head_dim, bias=config.attention_bias)
        self.k_proj = nn.Linear(self.embed_dim, self.num_heads * self.head_dim, bias=config.attention_bias)
        self.v_proj = nn.Linear(self.embed_dim, self.num_heads * self.head_dim, bias=config.attention_bias)
        self.projection_layer = nn.Linear(self.embed_dim, self.embed_dim)
        self.projection_dropout = nn.Dropout(proj_dropout) if proj_dropout > 0 else nn.Identity()

        self.q_norm = nn.LayerNorm(self.embed_dim) if qk_norm else nn.Identity()
        self.k_norm = nn.LayerNorm(self.embed_dim) if qk_norm else nn.Identity()

    def forward(
        self,
        hidden_states: torch.Tensor,
        attention_mask: Optional[torch.Tensor] = None,
        **kwargs: Unpack[TransformersKwargs],
    ):
        batch_size, seq_len, _ = hidden_states.size()

        query_states = self.q_proj(hidden_states)
        key_states = self.k_proj(hidden_states)
        value_states = self.v_proj(hidden_states)

        query_states = query_states.reshape(-1, self.num_heads, self.head_dim)
        query_states = self.q_norm(query_states)

        key_states = key_states.reshape(-1, self.num_heads, self.head_dim)
        key_states = self.k_norm(key_states)

        query_states = query_states.reshape(batch_size, seq_len, self.num_heads, self.head_dim).transpose(1, 2)
        key_states = key_states.reshape(batch_size, seq_len, self.num_heads, self.head_dim).transpose(1, 2)
        value_states = value_states.view(batch_size, seq_len, self.num_heads, self.head_dim).transpose(1, 2)

        attention_interface: Callable = eager_attention_forward
        if self.config._attn_implementation != "eager":
            attention_interface = ALL_ATTENTION_FUNCTIONS[self.config._attn_implementation]

        attn_output, attn_weights = attention_interface(
            self,
            query_states,
            key_states,
            value_states,
            attention_mask,
            dropout=0.0 if not self.training else self.attention_dropout,
            scaling=self.scale,
            is_causal=self.is_causal,
            **kwargs,
        )
        attn_output = attn_output.reshape(batch_size, seq_len, self.embed_dim)

        output = self.projection_layer(attn_output)
        output = self.projection_dropout(output)
        return output, attn_weights


class JanusVisionMLP(nn.Module):
    def __init__(self, config: JanusVisionConfig):
        super().__init__()
        self.config = config
        self.intermediate_size = int(config.hidden_size * config.mlp_ratio)
        self.activation_fn = ACT2FN[config.hidden_act]  # Gelu act
        self.fc1 = nn.Linear(config.hidden_size, self.intermediate_size)
        self.fc2 = nn.Linear(self.intermediate_size, config.hidden_size)
        self.dropout1 = nn.Dropout(config.hidden_dropout_rate)
        self.dropout2 = nn.Dropout(config.hidden_dropout_rate)

    def forward(self, hidden_states: torch.Tensor) -> torch.Tensor:
        hidden_states = self.fc1(hidden_states)
        hidden_states = self.activation_fn(hidden_states)
        hidden_states = self.dropout1(hidden_states)
        hidden_states = self.fc2(hidden_states)
        hidden_states = self.dropout2(hidden_states)
        return hidden_states


class JanusVisionEncoderLayer(SiglipEncoderLayer):
    def __init__(self, config: JanusVisionConfig):
        super().__init__()
        self.config = config
        self.embed_dim = config.hidden_size
        self.self_attn = JanusVisionAttention(config)
        self.layer_norm1 = nn.LayerNorm(self.embed_dim, eps=config.layer_norm_eps)
        self.layer_norm2 = nn.LayerNorm(self.embed_dim, eps=config.layer_norm_eps)
        self.mlp = JanusVisionMLP(config)


class JanusVisionEncoder(SiglipEncoder):
    def __init__(self, config: JanusVisionConfig):
        super().__init__(config)
        self.layers = nn.ModuleList([JanusVisionEncoderLayer(config) for _ in range(config.num_hidden_layers)])


class JanusVisionModel(Blip2VisionModel):
    def __init__(self, config: JanusVisionConfig):
        super().__init__(config)
        self.encoder = JanusVisionEncoder(config)


class JanusVisionAlignerMLP(nn.Module):
    def __init__(self, config: JanusVisionConfig):
        super().__init__()

        self.fc1 = nn.Linear(config.hidden_size, config.projection_dim)
        self.hidden_layers = nn.ModuleList(
            [nn.Linear(config.projection_dim, config.projection_dim) for _ in range(1, config.depth)]
        )
        self.activation_fn = ACT2FN[config.hidden_act]

    def forward(self, hidden_states):
        hidden_states = self.fc1(hidden_states)
        for layer in self.hidden_layers:
            hidden_states = self.activation_fn(hidden_states)
            hidden_states = layer(hidden_states)
        return hidden_states


class JanusVQVAEVectorQuantizer(ChameleonVQVAEVectorQuantizer):
    def __init__(self, config: JanusVQVAEConfig):
        super().__init__(config)
        self.quant_state_dims = [config.num_patches] * 2

    def get_codebook_entry(self, image_tokens: torch.LongTensor) -> torch.FloatTensor:
        batch_size = image_tokens.shape[0]
        emb_dim: int = self.embedding.weight.shape[-1]

        # get quantized latent vectors
        hidden_state_quant = self.embedding(image_tokens)
        # l2 normalization on the last dimension
        hidden_state_quant = F.normalize(hidden_state_quant, p=2, dim=-1)

        # reshape back to match original input shape
        hidden_state_quant = hidden_state_quant.view((batch_size, *self.quant_state_dims, emb_dim))
        hidden_state_quant = hidden_state_quant.permute(0, 3, 1, 2).contiguous()

        return hidden_state_quant


class JanusVQVAEResnetBlock(ChameleonVQVAEEncoderResnetBlock):
    pass


class JanusVQVAEAttnBlock(ChameleonVQVAEEncoderAttnBlock):
    pass


class JanusVQVAEConvDownsample(ChameleonVQVAEEncoderConvDownsample):
    pass


class JanusVQVAEConvUpsample(nn.Module):
    def __init__(self, in_channels):
        super().__init__()
        self.conv = torch.nn.Conv2d(in_channels, in_channels, kernel_size=3, stride=1, padding=1)

    def forward(self, hidden_states):
        hidden_states = F.interpolate(hidden_states, scale_factor=2.0, mode="nearest")
        hidden_states = self.conv(hidden_states)
        return hidden_states


class JanusVQVAEMidBlock(nn.Module):
    def __init__(self, config: JanusVQVAEConfig, channels: int):
        super().__init__()
        self.block_1 = JanusVQVAEResnetBlock(
            config=config,
            in_channels=channels,
            out_channels=channels,
        )
        self.attn_1 = JanusVQVAEAttnBlock(channels)
        self.block_2 = JanusVQVAEResnetBlock(
            config=config,
            in_channels=channels,
            out_channels=channels,
        )

    def forward(self, hidden_states: torch.Tensor) -> torch.Tensor:
        hidden_states = self.block_1(hidden_states)
        hidden_states = self.attn_1(hidden_states)
        hidden_states = self.block_2(hidden_states)
        return hidden_states


class JanusVQVAEEncoder(nn.Module):
    def __init__(self, config):
        super().__init__()

        self.num_resolutions = len(config.channel_multiplier)
        self.num_res_blocks = config.num_res_blocks
        base_channels = config.base_channels
        in_channels = config.in_channels
        double_latent = config.double_latent
        latent_channels = config.latent_channels
        channel_multiplier = config.channel_multiplier

        self.conv_in = torch.nn.Conv2d(in_channels, base_channels, kernel_size=3, stride=1, padding=1)

        in_channel_multiplier = (1,) + tuple(channel_multiplier)
        self.in_channel_multiplier = in_channel_multiplier
        self.down = nn.ModuleList()
        for i_level in range(self.num_resolutions):
            block = nn.ModuleList()
            attn = nn.ModuleList()
            block_in = base_channels * in_channel_multiplier[i_level]
            block_out = base_channels * channel_multiplier[i_level]
            for i_block in range(self.num_res_blocks):
                block.append(
                    JanusVQVAEResnetBlock(
                        config=config,
                        in_channels=block_in,
                        out_channels=block_out,
                    )
                )
                block_in = block_out
                if i_level == self.num_resolutions - 1:
                    attn.append(JanusVQVAEAttnBlock(block_in))

            down = nn.Module()
            down.block = block
            down.attn = attn
            if i_level != self.num_resolutions - 1:
                down.downsample = JanusVQVAEConvDownsample(block_in)
            self.down.append(down)

        self.mid = JanusVQVAEMidBlock(config, block_in)

        self.norm_out = torch.nn.GroupNorm(num_groups=32, num_channels=block_in, eps=1e-6, affine=True)
        self.conv_out = torch.nn.Conv2d(
            block_in,
            2 * latent_channels if double_latent else latent_channels,
            kernel_size=3,
            stride=1,
            padding=1,
        )

    def forward(self, pixel_values: torch.LongTensor):
        # downsampling
        hidden_states = [self.conv_in(pixel_values)]
        for i_level in range(self.num_resolutions):
            for i_block in range(self.num_res_blocks):
                hidden_state = self.down[i_level].block[i_block](
                    hidden_states[-1],
                )
                if len(self.down[i_level].attn) > 0:
                    hidden_state = self.down[i_level].attn[i_block](hidden_state)
                hidden_states.append(hidden_state)
            if i_level != self.num_resolutions - 1:
                hidden_states.append(self.down[i_level].downsample(hidden_states[-1]))

        # middle
        last_hidden_state = hidden_states[-1]
        last_hidden_state = self.mid(last_hidden_state)

        # end
        last_hidden_state = self.norm_out(last_hidden_state)
        last_hidden_state *= torch.sigmoid(last_hidden_state)
        last_hidden_state = self.conv_out(last_hidden_state)
        return last_hidden_state


class JanusVQVAEDecoder(nn.Module):
    def __init__(self, config):
        super().__init__()

        self.num_resolutions = len(config.channel_multiplier)
        self.num_res_blocks = config.num_res_blocks
        base_channels = config.base_channels
        latent_channels = config.latent_channels
        out_channels = config.out_channels

        # compute in_ch_mult, block_in and curr_res at lowest res
        block_in = base_channels * config.channel_multiplier[self.num_resolutions - 1]

        # z to block_in
        self.conv_in = torch.nn.Conv2d(latent_channels, block_in, kernel_size=3, stride=1, padding=1)

        # middle
        self.mid = JanusVQVAEMidBlock(config, block_in)

        # upsampling
        self.up = nn.ModuleList()
        for i_level in reversed(range(self.num_resolutions)):
            block = nn.ModuleList()
            attn = nn.ModuleList()
            block_out = base_channels * config.channel_multiplier[i_level]
            for i_block in range(self.num_res_blocks + 1):
                block.append(
                    JanusVQVAEResnetBlock(
                        config=config,
                        in_channels=block_in,
                        out_channels=block_out,
                    )
                )
                block_in = block_out
                if i_level == self.num_resolutions - 1:
                    attn.append(JanusVQVAEAttnBlock(block_in))
            up = nn.Module()
            up.block = block
            up.attn = attn
            if i_level != 0:
                up.upsample = JanusVQVAEConvUpsample(block_in)
            self.up.append(up)

        # end
        self.norm_out = torch.nn.GroupNorm(num_groups=32, num_channels=block_in, eps=1e-6, affine=True)
        self.conv_out = torch.nn.Conv2d(block_in, out_channels, kernel_size=3, stride=1, padding=1)

    def forward(self, hidden_state: torch.FloatTensor) -> torch.FloatTensor:
        hidden_state = self.conv_in(hidden_state)

        # middle
        hidden_state = self.mid(hidden_state)

        # upsampling
        for i_level in range(self.num_resolutions):
            for i_block in range(self.num_res_blocks + 1):
                hidden_state = self.up[i_level].block[i_block](hidden_state)
                if len(self.up[i_level].attn) > 0:
                    hidden_state = self.up[i_level].attn[i_block](hidden_state)
            if i_level != self.num_resolutions - 1:
                hidden_state = self.up[i_level].upsample(hidden_state)

        hidden_state = self.norm_out(hidden_state)
        hidden_state *= torch.sigmoid(hidden_state)
        hidden_state = self.conv_out(hidden_state)
        return hidden_state


class JanusVQVAE(ChameleonVQVAE):
    _no_split_modules = [
        "JanusVQVAEAttnBlock",
        "JanusVQVAEResnetBlock",
        "JanusVQVAEVectorQuantizer",
    ]
    main_input_name = "pixel_values"

    def __init__(self, config: JanusVQVAEConfig):
        super().__init__(config)
        self.decoder = JanusVQVAEDecoder(config)
        self.gradient_checkpointing = False

        # Initialize the VQVAE model.
        self.post_init()

    def decode(self, image_tokens: torch.LongTensor) -> torch.FloatTensor:
        """
        Decodes quantized token IDs into pixel values.
        Args:
            image_tokens (torch.LongTensor): Batch of token IDs.
        Returns:
            pixel_values (`torch.FloatTensor` of shape `(batch_size, num_channels, image_size, image_size)`):
                Pixel values decoded from the token IDs.
        """
        if image_tokens.shape[1] != self.quantize.quant_state_dims[0] * self.quantize.quant_state_dims[1]:
            raise ValueError(
                f"Expected `image_tokens` to have shape `(batch_size, {self.quantize.quant_state_dims[0] * self.quantize.quant_state_dims[1]})`, "
                f"but got shape `{image_tokens.shape}`."
            )
        codebook_entry = self.quantize.get_codebook_entry(image_tokens)
        hidden_states = self.post_quant_conv(codebook_entry)
        pixel_values = self.decoder(hidden_states)
        return pixel_values

    @can_return_tuple
    @auto_docstring
    def forward(
        self,
        pixel_values: torch.FloatTensor,
    ) -> tuple[torch.FloatTensor, torch.FloatTensor]:
        batch_size = pixel_values.shape[0]
        quant, embedding_loss, indices = self.encode(pixel_values)
        decoded_pixel_values = self.decode(indices.view(batch_size, -1))

        return JanusVQVAEOutput(decoded_pixel_values, embedding_loss)


class JanusVQVAEAlignerMLP(nn.Module):
    def __init__(self, config: JanusVQVAEConfig):
        super().__init__()

        self.fc1 = nn.Linear(config.embed_dim, config.projection_dim)
        self.hidden_layers = nn.ModuleList(
            [nn.Linear(config.projection_dim, config.projection_dim) for _ in range(1, config.num_hidden_layers)]
        )
        self.activation_fn = ACT2FN[config.hidden_act]

    def forward(self, hidden_states):
        hidden_states = self.fc1(hidden_states)
        for layer in self.hidden_layers:
            hidden_states = self.activation_fn(hidden_states)
            hidden_states = layer(hidden_states)
        return hidden_states


class JanusVQVAEHead(nn.Module):
    """Head used for sampling tokens in image generation, replacing the usual lm head."""

    def __init__(self, config: JanusVQVAEConfig):
        super().__init__()
        self.proj_out = nn.Linear(config.image_token_embed_dim, config.projection_dim)
        self.activation_fn = ACT2FN[config.hidden_act]
        self.vision_head = nn.Linear(config.projection_dim, config.num_embeddings)

    def forward(self, hidden_states: torch.Tensor) -> torch.tensor:
        hidden_states = self.proj_out(hidden_states)
        hidden_states = self.activation_fn(hidden_states)
        hidden_states = self.vision_head(hidden_states)
        return hidden_states


@auto_docstring(
    custom_intro="""
    The Janus model which consists of a siglip vision backbone, a Llama language model and a VQ model.
    """
)
class JanusModel(JanusPreTrainedModel):
    def __init__(self, config: JanusConfig):
        super().__init__(config)
        self.config = config
        # This is necessary for backward compatibility, see SiglipModel initialization
        self.vision_model = JanusVisionModel._from_config(config.vision_config)
        self.aligner = JanusVisionAlignerMLP(self.vision_model.config)

        self.vqmodel = JanusVQVAE._from_config(config.vq_config)

        # Below generation_* modules are used for Image generation.
        # Embeddings used for image generation, instead of Janus vision embeddings.
        self.generation_embeddings = nn.Embedding(self.vqmodel.config.num_embeddings, self.vqmodel.config.embed_dim)
        self.generation_aligner = JanusVQVAEAlignerMLP(self.vqmodel.config)
        self.generation_head = JanusVQVAEHead(self.vqmodel.config)

        self.language_model = AutoModel.from_config(config=config.text_config)

        self.gradient_checkpointing = False
        # Initialize weights and apply final processing.
        self.post_init()

    def get_input_embeddings(self):
        return self.language_model.get_input_embeddings()

    def set_input_embeddings(self, value):
        self.language_model.set_input_embeddings(value)

    def get_image_features(self, pixel_values):
        image_embeds = self.vision_model(pixel_values)
        image_embeds = self.aligner(image_embeds.last_hidden_state)
        return image_embeds

    def get_placeholder_mask(
        self, input_ids: torch.LongTensor, inputs_embeds: torch.FloatTensor, image_features: torch.FloatTensor
    ):
        """
        Obtains multimodal placeholdr mask from `input_ids` or `inputs_embeds`, and checks that the placeholder token count is
        equal to the length of multimodal features. If the lengths are different, an error is raised.
        """
        if input_ids is None:
            special_image_mask = inputs_embeds == self.get_input_embeddings()(
                torch.tensor(self.config.image_token_id, dtype=torch.long, device=inputs_embeds.device)
            )
            special_image_mask = special_image_mask.all(-1)
        else:
            special_image_mask = input_ids == self.config.image_token_id

        n_image_tokens = special_image_mask.sum()
        special_image_mask = special_image_mask.unsqueeze(-1).expand_as(inputs_embeds).to(inputs_embeds.device)
        if inputs_embeds[special_image_mask].numel() != image_features.numel():
            n_image_features = image_features.shape[0] * image_features.shape[1]
            raise ValueError(
                f"Image features and image tokens do not match: tokens: {n_image_tokens}, features {n_image_features}"
            )
        return special_image_mask

    @can_return_tuple
    @auto_docstring
    def forward(
        self,
        input_ids: torch.LongTensor = None,
        pixel_values: torch.FloatTensor = None,
        attention_mask: Optional[torch.Tensor] = None,
        position_ids: Optional[torch.LongTensor] = None,
        past_key_values: Optional[Cache] = None,
        cache_position: Optional[torch.LongTensor] = None,
        inputs_embeds: Optional[torch.FloatTensor] = None,
        use_cache: Optional[bool] = None,
        logits_to_keep: Union[int, torch.Tensor] = 0,
        **kwargs,
    ):
        if (input_ids is None) ^ (inputs_embeds is not None):
            raise ValueError(
                "You cannot specify both input_ids and inputs_embeds at the same time, and must specify either one"
            )
        if inputs_embeds is None:
            inputs_embeds = self.get_input_embeddings()(input_ids)

        if pixel_values is not None:
            image_embeds = self.get_image_features(pixel_values)
            image_features = image_embeds.reshape(-1, inputs_embeds.shape[-1])
            image_features = image_features.to(inputs_embeds.device, inputs_embeds.dtype)
            image_attention_mask = self.get_placeholder_mask(
                input_ids, inputs_embeds=inputs_embeds, image_features=image_features
            )
            inputs_embeds = inputs_embeds.masked_scatter(image_attention_mask, image_features)

        lm_output = self.language_model(
            inputs_embeds=inputs_embeds,
            attention_mask=attention_mask,
            position_ids=position_ids,
            past_key_values=past_key_values,
            use_cache=use_cache,
            cache_position=cache_position,
            logits_to_keep=logits_to_keep,
            **kwargs,
        )

        return JanusBaseModelOutputWithPast(
            last_hidden_state=lm_output.last_hidden_state,
            past_key_values=lm_output.past_key_values,
            hidden_states=lm_output.hidden_states,
            attentions=lm_output.attentions,
            image_hidden_states=image_embeds if pixel_values is not None else None,
        )


class JanusForConditionalGeneration(JanusPreTrainedModel, GenerationMixin):
    _tied_weights_keys = ["model.language_model.embed_tokens.weight", "lm_head.weight"]
    _can_compile_fullgraph = True

    def __init__(self, config: JanusConfig):
        super().__init__(config)
        self.config = config
        self.model = JanusModel(config)
        self.lm_head = nn.Linear(config.text_config.hidden_size, config.text_config.vocab_size, bias=False)

        # Initialize weights and apply final processing.
        self.post_init()

    def get_input_embeddings(self):
        return self.model.language_model.get_input_embeddings()

    def set_input_embeddings(self, value):
        self.model.language_model.set_input_embeddings(value)

    def prepare_embeddings_for_image_generation(self, inputs: torch.Tensor) -> torch.Tensor:
        hidden_state = self.model.generation_embeddings(inputs)
        hidden_state = self.model.generation_aligner(hidden_state)
        return hidden_state

<<<<<<< HEAD

=======
    def set_decoder(self, decoder):
        self.model = decoder

    def get_decoder(self):
        return self.model
>>>>>>> 8365f70e

    @can_return_tuple
    @auto_docstring
    def forward(
        self,
        input_ids: torch.LongTensor = None,
        pixel_values: torch.FloatTensor = None,
        attention_mask: Optional[torch.Tensor] = None,
        position_ids: Optional[torch.LongTensor] = None,
        past_key_values: Optional[Cache] = None,
        cache_position: Optional[torch.LongTensor] = None,
        inputs_embeds: Optional[torch.FloatTensor] = None,
        labels: Optional[torch.LongTensor] = None,
        use_cache: Optional[bool] = None,
        logits_to_keep: Union[int, torch.Tensor] = 0,
        **kwargs: Unpack[TransformersKwargs],
    ):
        r"""
        labels (`torch.LongTensor` of shape `(batch_size, sequence_length)`, *optional*):
            Labels for computing the masked language modeling loss. Indices should either be in `[0, ...,
            config.vocab_size]` or -100 (see `input_ids` docstring). Tokens with indices set to `-100` are ignored
            (masked), the loss is only computed for the tokens with labels in `[0, ..., config.vocab_size]`.
        """
        outputs = self.model(
            input_ids=input_ids,
            pixel_values=pixel_values,
            attention_mask=attention_mask,
            position_ids=position_ids,
            past_key_values=past_key_values,
            inputs_embeds=inputs_embeds,
            use_cache=use_cache,
            cache_position=cache_position,
            **kwargs,
        )
        hidden_states = outputs.last_hidden_state
        # Only compute necessary logits, and do not upcast them to float if we are not computing the loss
        slice_indices = slice(-logits_to_keep, None) if isinstance(logits_to_keep, int) else logits_to_keep
        logits = self.lm_head(hidden_states[:, slice_indices, :])

        loss = None
        if labels is not None:
            loss = self.loss_function(
                logits=logits, labels=labels, vocab_size=self.config.text_config.vocab_size, **kwargs
            )

        return JanusCausalLMOutputWithPast(
            loss=loss,
            logits=logits,
            past_key_values=outputs.past_key_values,
            hidden_states=outputs.hidden_states,
            attentions=outputs.attentions,
            image_hidden_states=outputs.image_hidden_states,
        )

    def prepare_inputs_for_generation(
        self,
        input_ids,
        pixel_values=None,
        past_key_values=None,
        attention_mask=None,
        inputs_embeds=None,
        cache_position=None,
        logits_to_keep=None,
        **kwargs,
    ):
        # Overwritten -- extra custom processing

        model_inputs = super().prepare_inputs_for_generation(
            input_ids,
            past_key_values=past_key_values,
            inputs_embeds=inputs_embeds,
            attention_mask=attention_mask,
            cache_position=cache_position,
            logits_to_keep=logits_to_keep,
            **kwargs,
        )

        # If we're in cached decoding stage, pixel values should be None because input ids do not contain special image token anymore
        # Otherwise we need pixel values to be passed to model
        if cache_position[0] == 0:
            model_inputs["pixel_values"] = pixel_values

        return model_inputs

    def decode_image_tokens(self, image_tokens: torch.Tensor):
        """
        Decodes generated image tokens from language model to continuous pixel values
        with VQGAN module via upsampling.
        Args:
            image_tokens (`torch.LongTensor` of shape `(batch_size, num_of_tokens)`):
                The tensors corresponding to the input images.
        """
        decoded_image = self.model.vqmodel.decode(image_tokens)
        decoded_image = decoded_image.permute(0, 2, 3, 1)
        return decoded_image

    @torch.no_grad
    def generate(
        self,
        inputs: torch.Tensor = None,
        attention_mask: Optional[torch.LongTensor] = None,
        logits_processor: Optional[LogitsProcessorList] = None,
        **kwargs,
    ):
        # 1. Handle generation config and model kwargs
        generation_config = kwargs.pop("generation_config", self.generation_config)
        generation_config = copy.deepcopy(generation_config)

        # Default to "text" generation if mode isn't provided
        generation_mode = kwargs.pop("generation_mode", "text")
        if generation_mode == "text":
            # Set guidance_scale=None to prevent running UnbatchedCFG processor.
            return super().generate(
                inputs=inputs,
                attention_mask=attention_mask,
                generation_config=generation_config,
                guidance_scale=None,
                **kwargs,
            )

        model_kwargs = generation_config.update(**kwargs)  # All unused kwargs must be model kwargs

        # Validate generation mode
        if generation_config.get_generation_mode() not in (GenerationMode.SAMPLE, GenerationMode.GREEDY_SEARCH):
            raise ValueError(
                "Got incompatible mode for Image Generation, should be one of greedy or sampling. "
                "Ensure that beam search is de-activated by setting `num_beams=1` and `num_beam_groups=1`."
            )

        # Validate the configuration and model kwargs
        generation_config.validate()
        self._validate_model_kwargs(model_kwargs.copy())

        # 2. Initialize logit processors
        logits_processor = logits_processor if logits_processor is not None else LogitsProcessorList()

        # Set `use_cache=True` as we will be using input embeds for generation.
        model_kwargs["use_cache"] = True

        if generation_config.guidance_scale is None:
            logger.warning("`guidance_scale` is required for CFG but not provided. Setting to default value of 5.")
            generation_config.guidance_scale = 5
        model_kwargs["guidance_scale"] = generation_config.guidance_scale

        # 3. Prepare model inputs
        input_ids, model_input_name, model_kwargs = self._prepare_model_inputs(
            inputs, generation_config.bos_token_id, model_kwargs
        )
        dtype, device = input_ids.dtype, input_ids.device

        if len(input_ids.shape) != 2:
            raise ValueError(
                f"Expected input ids of shape (batch_size, seq_len), but got {input_ids.shape}"
                "Passing `inputs embeds` is not supported currently."
            )

        # Prepare special tokens which will be used generate internally.
        kwargs_has_attention_mask = attention_mask is not None
        self._prepare_special_tokens(generation_config, kwargs_has_attention_mask, device=input_ids.device)

        # 4. Add CFG processor along with user passed logit processor.
        if generation_config.guidance_scale and generation_config.guidance_scale > 1:
            logits_processor.append(ClassifierFreeGuidanceLogitsProcessor(generation_config.guidance_scale))
            generation_config.guidance_scale = None  # Reset to prevent processor duplication.

        # 5. Prepare logits processor
        logits_processor = self._get_logits_processor(
            generation_config=generation_config,
            input_ids_seq_length=input_ids.shape[1],
            encoder_input_ids=input_ids,
            prefix_allowed_tokens_fn=None,
            logits_processor=logits_processor,
            device=device,
        )

        # 6. Expand inputs for multiple image generations per prompt.
        input_ids, model_kwargs = self._expand_inputs_for_generation(
            input_ids=input_ids,
            attention_mask=attention_mask,
            expand_size=generation_config.num_return_sequences,
            **model_kwargs,
        )

        # 7. Prepare input and model caches
        num_image_tokens = self.model.vision_model.config.num_image_tokens
        batch_size, seq_len = input_ids.shape

        input_tokens = input_ids.repeat(2, 1)  # Double batch size for conditional/unconditional logits
        attention_mask = model_kwargs.pop("attention_mask", None)
        attention_mask = attention_mask.repeat(2, 1)
        model_kwargs["attention_mask"] = attention_mask

        # Mask all the tokens that are neither BOS nor BOI with pad token in the unconditional logits.
        mask = (input_tokens[batch_size:, :] != generation_config.bos_token_id) & (
            input_tokens[batch_size:, :] != generation_config.generation_kwargs["boi_token_id"]
        )
        input_tokens[batch_size:, :].masked_fill_(mask, generation_config.pad_token_id)

        inputs_embeds = self.get_input_embeddings()(input_tokens)

        model_kwargs = self._get_initial_cache_position(seq_len, device, model_kwargs)

        if model_kwargs.get("past_key_values", None) is None:
            # Prepare cache if not provided.
            model_kwargs["past_key_values"] = self._get_cache(
                cache_implementation=generation_config.cache_implementation or "static",
                # batch_size should account for both conditional/unconditional input; hence multiplied by 2.
                batch_size=batch_size * 2,
                # we should have at least a cache len of seq_len + num_image_tokens.
                max_cache_len=max(generation_config.max_length, num_image_tokens + seq_len),
                model_kwargs=model_kwargs,
            )

        # Placeholder for generated tokens.
        generated_tokens = torch.zeros((batch_size, num_image_tokens), dtype=dtype, device=device)

        # 8. init attention / hidden states / scores tuples
        output_attentions = generation_config.output_attentions
        output_hidden_states = generation_config.output_hidden_states
        output_scores = generation_config.output_scores
        output_logits = generation_config.output_logits
        return_dict_in_generate = generation_config.return_dict_in_generate

        raw_scores = () if (return_dict_in_generate and output_scores) else None
        raw_logits = () if (return_dict_in_generate and output_logits) else None
        decoder_hidden_states = () if (return_dict_in_generate and output_hidden_states) else None
        decoder_attentions = () if (return_dict_in_generate and output_attentions) else None

        for i in range(num_image_tokens):
            model_inputs = self.prepare_inputs_for_generation(
                inputs_embeds=inputs_embeds, input_ids=input_tokens, **model_kwargs
            )

            model_inputs["attention_mask"] = model_inputs["attention_mask"].to(inputs_embeds.device)
            model_inputs["cache_position"] = model_inputs["cache_position"].to(inputs_embeds.device)

            outputs = self.model.language_model(
                **model_inputs,
                output_attentions=output_attentions,
                output_hidden_states=output_hidden_states,
            )

            # Update model_kwargs like cache_position for next generation.
            model_kwargs = self._update_model_kwargs_for_generation(outputs, model_kwargs)
            hidden_state = outputs.last_hidden_state[:, -1, :].clone()

            # Generate scores using the generation head (Not using above defined LM Head)
            scores = self.model.generation_head(hidden_state)
            next_token_scores = logits_processor(input_ids, scores)

            # Sample next token.
            if generation_config.do_sample:
                probs = torch.softmax(next_token_scores, dim=-1)
                next_token = torch.multinomial(probs, num_samples=1).squeeze(-1)
            else:
                next_token = torch.argmax(next_token_scores, dim=-1)

            generated_tokens[:, i] = next_token

            # Prepare embeddings for the next step.
            next_token = torch.cat([next_token, next_token])
            next_token = next_token.unsqueeze(-1)

            inputs_embeds = self.prepare_embeddings_for_image_generation(next_token)

        if return_dict_in_generate:
            if output_scores:
                raw_scores += (scores,)
            if output_logits:
                raw_logits += (hidden_state.float(),)
            if output_attentions:
                decoder_attentions += outputs.attentions
            if output_hidden_states:
                decoder_hidden_states += outputs.hidden_states

        if return_dict_in_generate:
            return GenerateDecoderOnlyOutput(
                sequences=generated_tokens,
                scores=scores,
                logits=raw_logits,
                attentions=decoder_attentions,
                hidden_states=decoder_hidden_states,
                past_key_values=outputs.past_key_values,
            )
        else:
            return generated_tokens


class JanusImageProcessor(BlipImageProcessor):
    r"""
    Constructs a JANUS image processor.

    Args:
        do_resize (`bool`, *optional*, defaults to `True`):
            Whether to resize the image's (height, width) dimensions to the specified `size`. Can be overridden by the
            `do_resize` parameter in the `preprocess` method.
        size (`dict`, *optional*, defaults to `{"height": 384, "width": 384}`):
            Size of the output image after resizing. Can be overridden by the `size` parameter in the `preprocess`
            method.
        min_size (`int`, *optional*, defaults to 14):
            The minimum allowed size for the resized image. Ensures that neither the height nor width
            falls below this value after resizing.
        resample (`PILImageResampling`, *optional*, defaults to `Resampling.BICUBIC`):
            Resampling filter to use if resizing the image. Only has an effect if `do_resize` is set to `True`. Can be
            overridden by the `resample` parameter in the `preprocess` method.
        do_rescale (`bool`, *optional*, defaults to `True`):
            Whether to rescale the image by the specified scale `rescale_factor`. Can be overridden by the
            `do_rescale` parameter in the `preprocess` method.
        rescale_factor (`int` or `float`, *optional*, defaults to `1/255`):
            Scale factor to use if rescaling the image. Only has an effect if `do_rescale` is set to `True`. Can be
            overridden by the `rescale_factor` parameter in the `preprocess` method.
        do_normalize (`bool`, *optional*, defaults to `True`):
            Whether to normalize the image. Can be overridden by the `do_normalize` parameter in the `preprocess`
            method. Can be overridden by the `do_normalize` parameter in the `preprocess` method.
        image_mean (`float` or `list[float]`, *optional*, defaults to `IMAGENET_STANDARD_MEAN`):
            Mean to use if normalizing the image. This is a float or list of floats the length of the number of
            channels in the image. Can be overridden by the `image_mean` parameter in the `preprocess` method. Can be
            overridden by the `image_mean` parameter in the `preprocess` method.
        image_std (`float` or `list[float]`, *optional*, defaults to `IMAGENET_STANDARD_STD`):
            Standard deviation to use if normalizing the image. This is a float or list of floats the length of the
            number of channels in the image. Can be overridden by the `image_std` parameter in the `preprocess` method.
            Can be overridden by the `image_std` parameter in the `preprocess` method.
        do_convert_rgb (`bool`, *optional*, defaults to `True`):
            Whether to convert the image to RGB.
    """

    def __init__(
        self,
        do_resize: bool = True,
        size: Optional[dict[str, int]] = None,
        min_size: int = 14,
        resample: PILImageResampling = PILImageResampling.BICUBIC,
        do_rescale: bool = True,
        rescale_factor: Union[int, float] = 1 / 255,
        do_normalize: bool = True,
        image_mean: Optional[Union[float, list[float]]] = None,
        image_std: Optional[Union[float, list[float]]] = None,
        do_convert_rgb: Optional[bool] = None,
        **kwargs,
    ):
        super().__init__(**kwargs)

        self.min_size = min_size
        if image_mean is None:
            self.background_color = (127, 127, 127)
        else:
            self.background_color = tuple(int(x * 255) for x in image_mean)

    def pad_to_square(
        self,
        image: np.ndarray,
        background_color: Union[int, tuple[int, int, int]] = 0,
        data_format: Optional[Union[str, ChannelDimension]] = None,
        input_data_format: Optional[Union[str, ChannelDimension]] = None,
    ) -> np.array:
        """
        Pads an image to a square based on the longest edge.

        Args:
            image (`np.ndarray`):
                The image to pad.
            background_color (`int` or `tuple[int, int, int]`, *optional*, defaults to 0):
                The color to use for the padding. Can be an integer for single channel or a
                tuple of integers representing for multi-channel images. If passed as integer
                in mutli-channel mode, it will default to `0` in subsequent channels.
            data_format (`str` or `ChannelDimension`, *optional*):
                The channel dimension format for the output image. Can be one of:
                    - `"channels_first"` or `ChannelDimension.FIRST`: image in (num_channels, height, width) format.
                    - `"channels_last"` or `ChannelDimension.LAST`: image in (height, width, num_channels) format.
                If unset, will use same as the input image.
            input_data_format (`str` or `ChannelDimension`, *optional*):
                The channel dimension format for the input image. Can be one of:
                    - `"channels_first"` or `ChannelDimension.FIRST`: image in (num_channels, height, width) format.
                    - `"channels_last"` or `ChannelDimension.LAST`: image in (height, width, num_channels) format.

        Returns:
            `np.ndarray`: The padded image.
        """
        height, width = get_image_size(image, input_data_format)
        num_channels = image.shape[0] if input_data_format == ChannelDimension.FIRST else image.shape[-1]

        if height == width:
            image = (
                to_channel_dimension_format(image, data_format, input_data_format)
                if data_format is not None
                else image
            )
            return image

        max_dim = max(height, width)

        # Ensure background_color is the correct shape
        if isinstance(background_color, int):
            background_color = [background_color]
        elif len(background_color) != num_channels:
            raise ValueError(
                f"background_color must have no more than {num_channels} elements to match the number of channels"
            )

        if input_data_format == ChannelDimension.FIRST:
            result = np.zeros((num_channels, max_dim, max_dim), dtype=image.dtype)
            for i, color in enumerate(background_color):
                result[i, :, :] = color
            if width > height:
                start = (max_dim - height) // 2
                result[:, start : start + height, :] = image
            else:
                start = (max_dim - width) // 2
                result[:, :, start : start + width] = image
        else:
            result = np.zeros((max_dim, max_dim, num_channels), dtype=image.dtype)
            for i, color in enumerate(background_color):
                result[:, :, i] = color
            if width > height:
                start = (max_dim - height) // 2
                result[start : start + height, :, :] = image
            else:
                start = (max_dim - width) // 2
                result[:, start : start + width, :] = image

        return result

    def resize(
        self,
        image: np.ndarray,
        size: Union[dict[str, int], int],
        background_color: Optional[tuple[int, int, int]] = None,
        resample: PILImageResampling = PILImageResampling.BICUBIC,
        data_format: Optional[Union[str, ChannelDimension]] = None,
        input_data_format: Optional[Union[str, ChannelDimension]] = None,
        **kwargs,
    ) -> np.ndarray:
        """
        Resize an image to dynamically calculated size.

        Args:
            image (`np.ndarray`):
                Image to resize.
            size (`dict[str, int]` or `int`):
                The size to resize the image to. If a dictionary, it should have the keys `"height"` and `"width"`.
            background_color (`tuple[int, int, int]`):
                The background color to use for the padding.
            resample (`PILImageResampling`, *optional*, defaults to `PILImageResampling.BICUBIC`):
                `PILImageResampling` filter to use when resizing the image e.g. `PILImageResampling.BICUBIC`.
            data_format (`ChannelDimension` or `str`, *optional*):
                The channel dimension format for the output image. If unset, the channel dimension format of the input
                image is used. Can be one of:
                - `"channels_first"` or `ChannelDimension.FIRST`: image in (num_channels, height, width) format.
                - `"channels_last"` or `ChannelDimension.LAST`: image in (height, width, num_channels) format.
                - `None`: will be inferred from input
            input_data_format (`ChannelDimension` or `str`, *optional*):
                The channel dimension format for the input image. If unset, the channel dimension format is inferred
                from the input image. Can be one of:
                - `"channels_first"` or `ChannelDimension.FIRST`: image in (num_channels, height, width) format.
                - `"channels_last"` or `ChannelDimension.LAST`: image in (height, width, num_channels) format.
                - `"none"` or `ChannelDimension.NONE`: image in (height, width) format.

        Returns:
            `np.ndarray`: The resized image.
        """
        background_color = background_color if background_color is not None else self.background_color
        if input_data_format is None:
            input_data_format = infer_channel_dimension_format(image)

        height, width = get_image_size(image, input_data_format)
        max_size = max(height, width)

        size = get_size_dict(size, default_to_square=True)
        if size["height"] != size["width"]:
            raise ValueError(
                f"Output height and width must be the same. Got height={size['height']} and width={size['width']}"
            )
        size = size["height"]

        delta = size / max_size
        # Largest side becomes `size` and the other side is scaled according to the aspect ratio.
        output_size_nonpadded = [
            max(int(height * delta), self.min_size),
            max(int(width * delta), self.min_size),
        ]

        image = resize(
            image,
            size=output_size_nonpadded,
            resample=resample,
            data_format=data_format,
            input_data_format=input_data_format,
            **kwargs,
        )
        # Expand and pad the images to obtain a square image of dimensions `size x size`
        image = self.pad_to_square(
            image=image,
            background_color=background_color,
            input_data_format=input_data_format,
        )
        return image

    def postprocess(
        self,
        images: ImageInput,
        do_rescale: Optional[bool] = None,
        rescale_factor: Optional[float] = None,
        do_normalize: Optional[bool] = None,
        image_mean: Optional[list[float]] = None,
        image_std: Optional[list[float]] = None,
        input_data_format: Optional[str] = None,
        return_tensors: Optional[str] = None,
    ):
        """Applies post-processing to the decoded image tokens by reversing transformations applied during preprocessing."""
        do_rescale = do_rescale if do_rescale is not None else self.do_rescale
        rescale_factor = 1.0 / self.rescale_factor if rescale_factor is None else rescale_factor
        do_normalize = do_normalize if do_normalize is not None else self.do_normalize
        image_mean = image_mean if image_mean is not None else self.image_mean
        image_std = image_std if image_std is not None else self.image_std

        images = make_list_of_images(images)  # Ensures input is a list

        if isinstance(images[0], PIL.Image.Image):
            return images if len(images) > 1 else images[0]

        if input_data_format is None:
            input_data_format = infer_channel_dimension_format(images[0])  # Determine format dynamically

        pixel_values = []

        for image in images:
            image = to_numpy_array(image)  # Ensure NumPy format

            if do_normalize:
                image = self.unnormalize(
                    image=image, image_mean=image_mean, image_std=image_std, input_data_format=input_data_format
                )

            if do_rescale:
                image = self.rescale(image, scale=rescale_factor, input_data_format=input_data_format)
                image = image.clip(0, 255).astype(np.uint8)

            if do_normalize and do_rescale and return_tensors == "PIL.Image.Image":
                image = to_channel_dimension_format(image, ChannelDimension.LAST, input_channel_dim=input_data_format)
                image = PIL.Image.fromarray(image)

            pixel_values.append(image)

        data = {"pixel_values": pixel_values}
        return_tensors = return_tensors if return_tensors != "PIL.Image.Image" else None

        return BatchFeature(data=data, tensor_type=return_tensors)

    def unnormalize(
        self,
        image: np.array,
        image_mean: Union[float, Iterable[float]],
        image_std: Union[float, Iterable[float]],
        input_data_format: Optional[Union[str, ChannelDimension]] = None,
    ) -> np.array:
        """
        Unnormalizes `image` using the mean and standard deviation specified by `mean` and `std`.
        image = (image * image_std) + image_mean
        Args:
            image (`torch.Tensor` of shape `(batch_size, num_channels, image_size, image_size)` or `(num_channels, image_size, image_size)`):
                Batch of pixel values to postprocess.
            image_mean (`float` or `Iterable[float]`):
                The mean to use for unnormalization.
            image_std (`float` or `Iterable[float]`):
                The standard deviation to use for unnormalization.
            input_data_format (`ChannelDimension` or `str`, *optional*):
                The channel dimension format for the input image. If unset, the channel dimension format is inferred
                from the input image. Can be one of:
                - `"channels_first"` or `ChannelDimension.FIRST`: image in (num_channels, height, width) format.
                - `"channels_last"` or `ChannelDimension.LAST`: image in (height, width, num_channels) format.
                - `"none"` or `ChannelDimension.NONE`: image in (height, width) format.
        """
        num_channels = 3

        if isinstance(image_mean, Iterable):
            if len(image_mean) != num_channels:
                raise ValueError(f"mean must have {num_channels} elements if it is an iterable, got {len(image_mean)}")
        else:
            image_mean = [image_mean] * num_channels

        if isinstance(image_std, Iterable):
            if len(image_std) != num_channels:
                raise ValueError(f"std must have {num_channels} elements if it is an iterable, got {len(image_std)}")
        else:
            image_std = [image_std] * num_channels

        rev_image_mean = tuple(-mean / std for mean, std in zip(image_mean, image_std))
        rev_image_std = tuple(1 / std for std in image_std)
        image = self.normalize(
            image=image, mean=rev_image_mean, std=rev_image_std, input_data_format=input_data_format
        )
        return image


__all__ = [
    "JanusImageProcessor",
    "JanusPreTrainedModel",
    "JanusForConditionalGeneration",
    "JanusModel",
    "JanusVQVAE",
    "JanusVisionModel",
    "JanusVQVAEConfig",
    "JanusVisionConfig",
    "JanusConfig",
]<|MERGE_RESOLUTION|>--- conflicted
+++ resolved
@@ -1005,15 +1005,6 @@
         hidden_state = self.model.generation_aligner(hidden_state)
         return hidden_state
 
-<<<<<<< HEAD
-
-=======
-    def set_decoder(self, decoder):
-        self.model = decoder
-
-    def get_decoder(self):
-        return self.model
->>>>>>> 8365f70e
 
     @can_return_tuple
     @auto_docstring
