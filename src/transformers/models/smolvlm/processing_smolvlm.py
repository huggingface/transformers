# coding=utf-8
# Copyright 2025 The HuggingFace Inc. team.
#
# Licensed under the Apache License, Version 2.0 (the "License");
# you may not use this file except in compliance with the License.
# You may obtain a copy of the License at
#
#     http://www.apache.org/licenses/LICENSE-2.0
#
# Unless required by applicable law or agreed to in writing, software
# distributed under the License is distributed on an "AS IS" BASIS,
# WITHOUT WARRANTIES OR CONDITIONS OF ANY KIND, either express or implied.
# See the License for the specific language governing permissions and
# limitations under the License.
"""
Processor class for SmolVLM.
"""

from datetime import timedelta
from typing import TYPE_CHECKING, Optional, Union

from ...feature_extraction_utils import BatchFeature
from ...image_utils import ImageInput, make_nested_list_of_images
<<<<<<< HEAD
from ...processing_utils import (
    AllKwargsForChatTemplate,
    ImagesKwargs,
    ProcessingKwargs,
    ProcessorMixin,
    Unpack,
    VideosKwargs,
)
=======
from ...processing_utils import AllKwargsForChatTemplate, ProcessingKwargs, ProcessorMixin, Unpack
>>>>>>> 217ff1e4
from ...tokenization_utils_base import BatchEncoding, TextInput
from ...utils import is_num2words_available, is_vision_available, logging
from ...video_utils import VideoInput


if is_vision_available():
    from .video_processing_smolvlm import (
        DEFAULT_MEDIA_OUTTRO,
        DEFAULT_VIDEO_INTRO,
        FRAME_TIMESTAMP_MESSAGE,
    )

if is_vision_available():
    from .video_processing_smolvlm import (
        DEFAULT_MEDIA_OUTTRO,
        DEFAULT_VIDEO_INTRO,
        FRAME_TIMESTAMP_MESSAGE,
    )

if TYPE_CHECKING:
    from ...tokenization_utils_base import PreTokenizedInput

logger = logging.get_logger(__name__)


if is_num2words_available():
    from num2words import num2words
else:
    num2words = None


# The correct chat template to be used for videos after #38105
DEFAULT_CHAT_TEMPLATE = "<|im_start|>{% for message in messages %}{{message['role'] | capitalize}}{% if message['content'][0]['type'] == 'image' %}{{':'}}{% else %}{{': '}}{% endif %}{% for line in message['content'] %}{% if line['type'] == 'text' %}{{line['text']}}{% elif line['type'] == 'image' %}{{ '<image>' }}{% elif line['type'] == 'video' %}{{ '<video>' }}{% endif %}{% endfor %}<end_of_utterance>\n{% endfor %}{% if add_generation_prompt %}{{ 'Assistant:' }}{% endif %}"


def _prompt_split_image(
    image_seq_len, image_rows, image_cols, fake_token_around_image, image_token, global_image_token
):
    """Prompt with expanded image tokens for when the image is split into patches."""
    text_split_images = ""
    for n_h in range(image_rows):
        for n_w in range(image_cols):
            text_split_images += (
                f"{fake_token_around_image}" + f"<row_{n_h + 1}_col_{n_w + 1}>" + f"{image_token}" * image_seq_len
            )
        text_split_images += "\n"

    text_split_images += (
        f"\n{fake_token_around_image}"
        + f"{global_image_token}"
        + f"{image_token}" * image_seq_len
        + f"{fake_token_around_image}"
    )
    return text_split_images


def _prompt_single_image(image_seq_len, fake_token_around_image, image_token, global_image_token):
    """Prompt with expanded image tokens for a single image."""
    return (
        f"{fake_token_around_image}"
        + f"{global_image_token}"
        + f"{image_token}" * image_seq_len
        + f"{fake_token_around_image}"
    )


def get_image_prompt_string(
    image_rows, image_cols, image_seq_len, fake_token_around_image, image_token, global_image_token
):
    if image_rows == 0 and image_cols == 0:
        return _prompt_single_image(
            image_seq_len,
            fake_token_around_image=fake_token_around_image,
            image_token=image_token,
            global_image_token=global_image_token,
        )
    return _prompt_split_image(
        image_seq_len, image_rows, image_cols, fake_token_around_image, image_token, global_image_token
    )


<<<<<<< HEAD
class SmolVLMImagesKwargs(ImagesKwargs, total=False):
    return_row_col_info: Optional[bool]
    max_image_size: Optional[dict[str, int]]


class SmolVLMVideosKwargs(VideosKwargs, total=False):
    return_row_col_info: Optional[bool]
    max_image_size: Optional[dict[str, int]]


class SmolVLMProcessorKwargs(ProcessingKwargs, total=False):
    images_kwargs: SmolVLMImagesKwargs
    videos_kwargs: SmolVLMVideosKwargs

=======
class SmolVLMProcessorKwargs(ProcessingKwargs, total=False):
>>>>>>> 217ff1e4
    _defaults = {
        "text_kwargs": {
            "add_special_tokens": True,
            "padding": False,
            "is_split_into_words": False,
        },
        "images_kwargs": {
            "return_row_col_info": True,
        },
        "videos_kwargs": {
            "return_metadata": True,
        },
    }


class SmolVLMProcessor(ProcessorMixin):
    r"""
    Constructs a SmolVLM processor which wraps a LLama tokenizer and SmolVLM image processor into a single processor.

    [`SmolVLMProcessor`] offers all the functionalities of [`SmolVLMImageProcessor`] and [`SmolVLMTokenizerFast`]. See
    the docstring of [`~IdeficsProcessor.__call__`] and [`~IdeficsProcessor.decode`] for more information.

    Args:
        image_processor (`SmolVLMImageProcessor`):
            An instance of [`SmolVLMImageProcessor`]. The image processor is a required input.
        tokenizer (`PreTrainedTokenizerBase`):
            An instance of [`PreTrainedTokenizerBase`]. This should correspond with the model's text model. The tokenizer is a required input.
        video_processor (`SmolVLMImageProcessor`):
            n instance of [`SmolVLMImageProcessor`]. The video processor is a required input.
        image_seq_len (`int`, *optional*, defaults to 169):
            The length of the image sequence i.e. the number of <image> tokens per image in the input.
            This parameter is used to build the string from the input prompt and image tokens and should match the
            value the model used. It is computed as: image_seq_len = int(((image_size // patch_size) ** 2) / (scale_factor**2))
        chat_template (`str`, *optional*): A Jinja template which will be used to convert lists of messages
            in a chat into a tokenizable string.
    """

    attributes = ["image_processor", "tokenizer", "video_processor"]
    image_processor_class = "SmolVLMImageProcessor"
    video_processor_class = "SmolVLMVideoProcessor"  # NOTE: uses different interpolation than slow processors
    tokenizer_class = "AutoTokenizer"

    def __init__(
        self,
        image_processor,
        tokenizer,
        video_processor,
        image_seq_len: int = 169,
        chat_template: Optional[str] = None,
        **kwargs,
    ):
        self.fake_image_token = getattr(tokenizer, "fake_image_token", "<fake_token_around_image>")
        self.image_token = getattr(tokenizer, "image_token", "<image>")
        self.image_token_id = tokenizer.convert_tokens_to_ids(self.image_token)
        self.end_of_utterance_token = getattr(tokenizer, "end_of_utterance_token", "<end_of_utterance>")
        self.global_image_token = getattr(tokenizer, "global_image_token", "<global-img>")
        self.image_seq_len = image_seq_len
        self.video_token = getattr(tokenizer, "video_token", "<video>")

        if not num2words:
            raise ImportError(
                "Package `num2words` is required to run SmolVLM processor. Install it with `pip install num2words`."
            )

        super().__init__(image_processor, tokenizer, video_processor, chat_template=chat_template, **kwargs)

    def expand_text_with_image_tokens(self, text, image_rows, image_cols):
        prompt_strings = []
        image_rows = image_rows if image_rows is not None else [[0] * len(text)]
        image_cols = image_cols if image_cols is not None else [[0] * len(text)]
        for sample, sample_rows, sample_cols in zip(text, image_rows, image_cols):
            # Replace the image token with fake tokens around the expanded image token sequence of length `image_seq_len`
            image_prompt_strings = []
            for n_rows, n_cols in zip(sample_rows, sample_cols):
                image_prompt_string = get_image_prompt_string(
                    n_rows,
                    n_cols,
                    self.image_seq_len,
                    image_token=self.image_token,
                    fake_token_around_image=self.fake_image_token,
                    global_image_token=self.global_image_token,
                )
                image_prompt_strings.append(image_prompt_string)

            split_sample = sample.split(self.image_token)
            if len(split_sample) == 0:
                raise ValueError("The image token should be present in the text.")

            # Place in the image prompt strings where the image tokens are
            sample = split_sample[0]
            for i, image_prompt_string in enumerate(image_prompt_strings):
                sample += image_prompt_string + split_sample[i + 1]
            prompt_strings.append(sample)

        return prompt_strings

    def expand_text_with_video_tokens(self, text, video_inputs):
        num_frames = video_inputs["pixel_values"].shape[1]
        video_metadata = iter(video_inputs["video_metadata"])

        prompt_strings = []
        for sample in text:
            while self.video_token in sample:
                metadata = next(video_metadata)
                if metadata.fps is None:
                    logger.warning_once(
                        "SmolVLM requires frame timestamps to construct prompts, but the `fps` of the input video could not be inferred. "
                        "Probably `video_metadata` was missing from inputs and you passed pre-sampled frames. "
                        "Defaulting to `fps=24`. Please provide `video_metadata` for more accurate results."
                    )
                    metadata.fps = 24  # Set the default fps to 24 for BC, otherwise `timestamps` can't be inferred
                timestamps = [(int(second // 60), int(second % 60)) for second in metadata.timestamps]
                duration = int(metadata.duration) if metadata.duration is not None else int(metadata.timestamps[-1])
                duration_td = timedelta(seconds=int(duration))
                image_prompt_strings = DEFAULT_VIDEO_INTRO.format(
                    frame_count=num2words(num_frames), video_duration=str(duration_td)
                )
                for timestamp in timestamps:
                    image_prompt_string = _prompt_single_image(
                        self.image_seq_len,
                        image_token=self.image_token,
                        fake_token_around_image=self.fake_image_token,
                        global_image_token=self.global_image_token,
                    )
                    timestamp = f"{timestamp[0]:02d}:{timestamp[1]:02d}"
                    image_prompt_string = FRAME_TIMESTAMP_MESSAGE.format(timestamp=timestamp) + image_prompt_string
                    image_prompt_strings += image_prompt_string

                image_prompt_strings += DEFAULT_MEDIA_OUTTRO
                sample = sample.replace(self.video_token, image_prompt_strings, 1)
            prompt_strings.append(sample)
        return prompt_strings

    def __call__(
        self,
        images: Union[ImageInput, list[ImageInput], list[list[ImageInput]]] = None,
        text: Union[TextInput, "PreTokenizedInput", list[TextInput], list["PreTokenizedInput"]] = None,
        videos: Optional[VideoInput] = None,
        **kwargs: Unpack[SmolVLMProcessorKwargs],
    ) -> BatchEncoding:
        """
        Processes the input prompts and returns a BatchEncoding.

        Example:

        ```python
        >>> import requests
        >>> from transformers import SmolVLMProcessor
        >>> from transformers.image_utils import load_image

        >>> processor = SmolVLMProcessor.from_pretrained("HuggingFaceM4/SmolVLM2-256M-Video-Instruct")
        >>> processor.image_processor.do_image_splitting = False  # Force as False to simplify the example

        >>> url1 = "https://cdn.britannica.com/61/93061-050-99147DCE/Statue-of-Liberty-Island-New-York-Bay.jpg"
        >>> url2 = "https://cdn.britannica.com/59/94459-050-DBA42467/Skyline-Chicago.jpg"

        >>> image1, image2 = load_image(url1), load_image(url2)
        >>> images = [[image1], [image2]]

        >>> text = [
        ...     "<image>In this image, we see",
        ...     "bla bla bla<image>",
        ... ]
        >>> outputs = processor(images=images, text=text, return_tensors="pt", padding=True)
        >>> input_ids = outputs.input_ids
        >>> input_tokens = processor.tokenizer.batch_decode(input_ids)
        >>> print(input_tokens)
        ['<|begin_of_text|><fake_token_around_image><global-img>((<image>)*169)<fake_token_around_image> In this image, we see', '<|reserved_special_token_0|><|reserved_special_token_0|><|reserved_special_token_0|><|begin_of_text|>bla bla bla<fake_token_around_image><global-img>((<image>)*169)<fake_token_around_image>']
        ```

        Args:
            images (`PIL.Image.Image`, `np.ndarray`, `torch.Tensor`, `list[PIL.Image.Image]`, `list[np.ndarray]`, `list[torch.Tensor]`, *optional*):
                The image or batch of images to be prepared. Each image can be a PIL image, NumPy array or PyTorch
                tensor. If is of type `list[ImageInput]`, it's assumed that this is for a single prompt i.e. of batch size 1.
            text (`Union[TextInput, PreTokenizedInput, list[TextInput], list[PreTokenizedInput]]`, *optional*):
                The sequence or batch of sequences to be encoded. Each sequence can be a string or a list of strings
                (pretokenized string). If the sequences are provided as list of strings (pretokenized), you must set
                `is_split_into_words=True` (to lift the ambiguity with a batch of sequences).
                Wherever an image token, `<image>` is encountered it is expanded to
                `<fake_token_around_image>` + `<row_x_col_y>` + `<image>` * `image_seq_len` * <fake_token_around_image>`.
            videos (`list[PIL.Image.Image]`, `np.ndarray`, `torch.Tensor`, `list[np.ndarray]`, `list[torch.Tensor]`, *optional*):
                The video or batch of videos to be prepared. Each video can be a list of PIL frames, NumPy array or PyTorch
                tensor. If is of type `list[VideoInput]`, it's assumed that this is for a single prompt i.e. of batch size 1.
            return_tensors (`Union[str, TensorType]`, *optional*):
                If set, will return tensors of a particular framework. See [`PreTrainedTokenizerFast.__call__`] for more
                information.
        """
        if text is None and images is None and videos is None:
            raise ValueError("You must provide one of `text`, `images` or `videos'.")

        if text is None and ((images is None) ^ (videos is not None)):
            raise ValueError("You must specify exactly one of `images` or `videos`")

        output_kwargs = self._merge_kwargs(
            SmolVLMProcessorKwargs,
            tokenizer_init_kwargs=self.tokenizer.init_kwargs,
            **kwargs,
        )

        if text is not None:
            if isinstance(text, str):
                text = [text]
            elif not isinstance(text, list) and not isinstance(text[0], str):
                raise ValueError("Invalid input text. Please provide a string, or a list of strings")
            n_images_in_text = sum(sample.count(self.image_token) for sample in text)
            if n_images_in_text > 0 and (images is None and videos is None):
                raise ValueError(f"We detected {n_images_in_text} tokens in the text but no images/videos were passed")

        inputs = {}
        # Images and videos are mutually exclusive, so process one which is present
        if images is not None:
            images = self.image_processor.fetch_images(images)
            images = make_nested_list_of_images(images)
            vision_inputs = self.image_processor(images, **output_kwargs["images_kwargs"])

            image_rows = vision_inputs.pop("rows", None)
            image_cols = vision_inputs.pop("cols", None)
            inputs.update(vision_inputs)

            if text is not None:
                n_images_in_text = [sample.count(self.image_token) for sample in text]
                n_images_in_images = [len(sublist) for sublist in images]
                if n_images_in_images != n_images_in_text:
                    raise ValueError(
                        f"The number of images in the text {n_images_in_text} and images {n_images_in_images} should be the same."
                    )
                text = self.expand_text_with_image_tokens(text, image_rows=image_rows, image_cols=image_cols)

        elif videos is not None:
            vision_inputs = self.video_processor(videos, **output_kwargs["videos_kwargs"])
            if text is not None:
                n_videos_in_text = [sample.count(self.video_token) for sample in text]
                n_videos_in_videos = [len(sublist) for sublist in videos]
                if n_videos_in_videos != n_videos_in_text:
                    raise ValueError(
                        f"The number of videos in the text {n_videos_in_text} and videos {n_videos_in_videos} should be the same."
                    )
                text = self.expand_text_with_video_tokens(text, vision_inputs)

            # If user has not requested video metadata, pop it. By default metadata
            # is always returned to expand video tokens correctly
            if "return_metadata" not in kwargs:
                vision_inputs.pop("video_metadata")
            inputs.update(vision_inputs)

        return_tensors = output_kwargs["text_kwargs"].pop("return_tensors", None)

        if text is not None:
            text_inputs = self.tokenizer(text, **output_kwargs["text_kwargs"])
            self._check_special_mm_tokens(text, text_inputs, modalities=["image"])
            inputs.update(text_inputs)

        return BatchFeature(inputs, tensor_type=return_tensors)

    def apply_chat_template(
        self,
        conversation: Union[list[dict[str, str]], list[list[dict[str, str]]]],
        chat_template: Optional[str] = None,
        **kwargs: Unpack[AllKwargsForChatTemplate],
    ) -> str:
        """
        Similar to the `apply_chat_template` method on tokenizers, this method applies a Jinja template to input
        conversations to turn them into a single tokenizable string.

        The input is expected to be in the following format, where each message content is a list consisting of text and
        optionally image or video inputs. One can also provide an image, video, URL or local path which will be used to form
        `pixel_values` when `return_dict=True`. If not provided, one will get only the formatted text, optionally tokenized text.

        conversation = [
            {
                "role": "user",
                "content": [
                    {"type": "image", "url": "https://www.ilankelman.org/stopsigns/australia.jpg"},
                    {"type": "text", "text": "Please describe this image in detail."},
                ],
            },
        ]

        Args:
            conversation (`Union[list[Dict, [str, str]], list[list[dict[str, str]]]]`):
                The conversation to format.
            chat_template (`Optional[str]`, *optional*):
                The Jinja template to use for formatting the conversation. If not provided, the tokenizer's
                chat template is used.
        """
        if isinstance(conversation, (list, tuple)) and (
            isinstance(conversation[0], (list, tuple)) or hasattr(conversation[0], "content")
        ):
            conversations = conversation
        else:
            conversations = [conversation]

        has_video = any(
            (isinstance(content, dict) and content["type"] == "video")
            for conversation in conversations
            for message in conversation
            for content in message["content"]
        )
        if chat_template is None and has_video:
            # re-assign to the correct default template for BC, if user is not requesting their own template
            chat_template = DEFAULT_CHAT_TEMPLATE

        kwargs.setdefault("num_frames", self.video_processor.num_frames)
        kwargs.setdefault("fps", self.video_processor.fps)

        return super().apply_chat_template(conversation, chat_template, **kwargs)


__all__ = ["SmolVLMProcessor"]<|MERGE_RESOLUTION|>--- conflicted
+++ resolved
@@ -21,18 +21,7 @@
 
 from ...feature_extraction_utils import BatchFeature
 from ...image_utils import ImageInput, make_nested_list_of_images
-<<<<<<< HEAD
-from ...processing_utils import (
-    AllKwargsForChatTemplate,
-    ImagesKwargs,
-    ProcessingKwargs,
-    ProcessorMixin,
-    Unpack,
-    VideosKwargs,
-)
-=======
 from ...processing_utils import AllKwargsForChatTemplate, ProcessingKwargs, ProcessorMixin, Unpack
->>>>>>> 217ff1e4
 from ...tokenization_utils_base import BatchEncoding, TextInput
 from ...utils import is_num2words_available, is_vision_available, logging
 from ...video_utils import VideoInput
@@ -114,24 +103,7 @@
     )
 
 
-<<<<<<< HEAD
-class SmolVLMImagesKwargs(ImagesKwargs, total=False):
-    return_row_col_info: Optional[bool]
-    max_image_size: Optional[dict[str, int]]
-
-
-class SmolVLMVideosKwargs(VideosKwargs, total=False):
-    return_row_col_info: Optional[bool]
-    max_image_size: Optional[dict[str, int]]
-
-
 class SmolVLMProcessorKwargs(ProcessingKwargs, total=False):
-    images_kwargs: SmolVLMImagesKwargs
-    videos_kwargs: SmolVLMVideosKwargs
-
-=======
-class SmolVLMProcessorKwargs(ProcessingKwargs, total=False):
->>>>>>> 217ff1e4
     _defaults = {
         "text_kwargs": {
             "add_special_tokens": True,
