#                🚨🚨🚨🚨🚨🚨🚨🚨🚨🚨🚨🚨🚨🚨🚨🚨🚨🚨🚨🚨🚨🚨🚨🚨🚨🚨🚨🚨🚨🚨🚨🚨🚨🚨🚨🚨🚨🚨🚨🚨🚨🚨🚨🚨🚨🚨🚨🚨
#           This file was automatically generated from src/transformers/models/smolvlm/modular_smolvlm.py.
#               Do NOT edit this file manually as any edits will be overwritten by the generation of
#             the file from the modular. If any change should be done, please apply the change to the
#                          modular_smolvlm.py file directly. One of our CI enforces this.
#                🚨🚨🚨🚨🚨🚨🚨🚨🚨🚨🚨🚨🚨🚨🚨🚨🚨🚨🚨🚨🚨🚨🚨🚨🚨🚨🚨🚨🚨🚨🚨🚨🚨🚨🚨🚨🚨🚨🚨🚨🚨🚨🚨🚨🚨🚨🚨🚨
# coding=utf-8
# Copyright 2025 the HuggingFace Inc. team. All rights reserved.
# Written by Orr Zohar
#
# Licensed under the Apache License, Version 2.0 (the "License");
# you may not use this file except in compliance with the License.
# You may obtain a copy of the License at
#
#     http://www.apache.org/licenses/LICENSE-2.0
#
# Unless required by applicable law or agreed to in writing, software
# distributed under the License is distributed on an "AS IS" BASIS,
# WITHOUT WARRANTIES OR CONDITIONS OF ANY KIND, either express or implied.
# See the License for the specific language governing permissions and
# limitations under the License.
import math
from typing import Optional, Union

import torch

from ...image_processing_utils import BatchFeature
from ...image_processing_utils_fast import (
    BaseImageProcessorFast,
    DefaultFastImageProcessorKwargs,
    SizeDict,
    group_images_by_shape,
    reorder_images,
)
from ...image_utils import (
    IMAGENET_STANDARD_MEAN,
    IMAGENET_STANDARD_STD,
    ImageInput,
    PILImageResampling,
    make_nested_list_of_images,
)
from ...processing_utils import Unpack
from ...utils import TensorType, auto_docstring, is_torchvision_available, logging


if is_torchvision_available():
    from torchvision.transforms import functional as F


logger = logging.get_logger(__name__)


class SmolVLMFastImageProcessorKwargs(DefaultFastImageProcessorKwargs):
    """
    do_pad (`bool`, *optional*):
        Whether to pad the image. If `True`, will pad the patch dimension of the images in the batch to the largest
        number of patches in the batch. Padding will be applied to the bottom and right with zeros.
    do_image_splitting (`bool`, *optional*, defaults to `True`):
        Whether to split the image into sub-images concatenated with the original image. They are split into patches
        such that each patch has a size of `max_image_size["height"]` x `max_image_size["width"]`.
    max_image_size (`Dict`, *optional*, defaults to `{"longest_edge": 364}`):
        Maximum resolution of the patches of images accepted by the model. This is a dictionary containing the key "longest_edge".
    return_row_col_info (`bool`, *optional*, defaults to `False`):
        Whether to return the row and column information of the images.
    """

    do_pad: Optional[bool]
    do_image_splitting: Optional[bool]
    max_image_size: Optional[dict[str, int]]
    return_row_col_info: Optional[bool]


MAX_IMAGE_SIZE = 4096  # 4k resolution as absolute maximum


def _resize_output_size_rescale_to_max_len(
    height: int, width: int, min_len: Optional[int] = 1, max_len: Optional[int] = None
) -> tuple[int, int]:
    """
    Get the output size of the image after resizing given a dictionary specifying the max and min sizes.
    Args:
        height (`int`):
            Height of the input image.
        width (`int`):
            Width of the input image.
        min_len (`int`, *optional*, defaults to 1):
            Minimum size of the output image.
        max_len (`int`, *optional*, defaults to the maximum size of the image):
            Maximum size of the output image.
    Returns:
        The output size of the image after resizing.
    """
    max_len = max(height, width) if max_len is None else max_len
    aspect_ratio = width / height

    if width >= height:
        width = max_len
        height = int(width / aspect_ratio)
        if height % 2 != 0:
            height += 1
    elif height > width:
        height = max_len
        width = int(height * aspect_ratio)
        if width % 2 != 0:
            width += 1

    # Avoid resizing to a size smaller than min_len
    height = max(height, min_len)
    width = max(width, min_len)
    return height, width


def _resize_output_size_scale_below_upper_bound(
    height: int, width: int, max_len: Optional[dict[str, int]] = None
) -> tuple[int, int]:
    """
    Get the output size of the image after resizing given a dictionary specifying the max and min sizes.
    Args:
        height (`int`):
            Height of the input image.
        width (`int`):
            Width of the input image.
        max_len (`Dict[str, int]`, *optional*, defaults to the maximum size of the image):
            Defines the maximum dimensions of the image.
    Returns:
        The output size of the image after resizing.
    """
    max_len = max(height, width) if max_len is None else max_len

    aspect_ratio = width / height
    if width >= height and width > max_len:
        width = max_len
        height = int(width / aspect_ratio)
    elif height > width and height > max_len:
        height = max_len
        width = int(height * aspect_ratio)

    # Avoid resizing to a size smaller than 1
    height = max(height, 1)
    width = max(width, 1)
    return height, width


def get_resize_output_image_size(
    image,
    resolution_max_side: int,
) -> tuple[int, int]:
    """
    Get the output size of the image after resizing given a dictionary specifying the max and min sizes.
    Args:
        image (`torch.Tensor`):
            Image to resize.
        resolution_max_side (`int`):
            The longest edge of the image will be resized to this value. The shortest edge will be resized to keep the
            input aspect ratio.
    Returns:
        The output size of the image after resizing.
    """
    height, width = image.size()[-2:]

    # Find the output size, when rescaling the longest edge to max_len and preserving the aspect ratio
    height, width = _resize_output_size_rescale_to_max_len(height, width, max_len=resolution_max_side)
    # Find the output size when scaling the image to be below the MAX_IMAGE_SIZE
    height, width = _resize_output_size_scale_below_upper_bound(height, width, max_len=MAX_IMAGE_SIZE)
    return height, width


def get_max_height_width(images_list: list[list["torch.Tensor"]]) -> tuple[int, int]:
    """
    Get the maximum height and width across all images in a batch.
    """
    image_sizes = []
    for images in images_list:
        for image in images:
            image_sizes.append(image.size()[-2:])

    max_height = max(size[0] for size in image_sizes)
    max_width = max(size[1] for size in image_sizes)
    return (max_height, max_width)


@auto_docstring
class SmolVLMImageProcessorFast(BaseImageProcessorFast):
    resample = PILImageResampling.LANCZOS
    image_mean = IMAGENET_STANDARD_MEAN
    image_std = IMAGENET_STANDARD_STD
    size = {"longest_edge": 4 * 364}
    max_image_size = {"longest_edge": 364}
    do_resize = True
    do_rescale = True
    do_normalize = True
    do_convert_rgb = True
    do_image_splitting = True
    do_pad = True
    return_row_col_info = False
    valid_kwargs = SmolVLMFastImageProcessorKwargs

    def _prepare_images_structure(self, images: ImageInput, expected_ndims: int = 3) -> ImageInput:
        """
        Prepare a nested images structure for processing.
        """
        return make_nested_list_of_images(images, expected_ndims=expected_ndims)

    def resize(
        self,
        image: "torch.Tensor",
        size: SizeDict,
        interpolation: "F.InterpolationMode" = None,
        antialias: bool = True,
        **kwargs,
    ) -> "torch.Tensor":
        """
        Resize an image. The longest edge of the image is resized to size.longest_edge, with the shortest edge
        resized to keep the input aspect ratio. Can also be used with size.height and size.width.
        Args:
            image (`np.ndarray`):
                Image to resize.
            size (`Dict[str, int]`):
                Size of the output image.
            interpolation (`InterpolationMode`, *optional*, defaults to `InterpolationMode.BILINEAR`):
                `InterpolationMode` filter to use when resizing the image e.g. `InterpolationMode.BICUBIC`.
            antialias (`bool`, *optional*, defaults to `True`):
                Whether to use antialiasing when resizing the image.
        """
        interpolation = interpolation if interpolation is not None else F.InterpolationMode.BILINEAR
        if interpolation == F.InterpolationMode.LANCZOS:
            logger.warning_once(
                "You have used fast image processor with LANCZOS resample which not yet supported for torch.Tensor. "
                "BICUBIC resample will be used as an alternative. Please fall back to slow image processor if you "
                "want full consistency with the original model."
            )
            interpolation = F.InterpolationMode.BICUBIC

        if size.longest_edge:
            size = get_resize_output_image_size(image, resolution_max_side=size.longest_edge)
        elif size.height and size.width:
            size = (size.height, size.width)
        else:
            raise ValueError("size must be a dictionary with key 'longest_edge' or 'height' and 'width'.")

        return F.resize(image, size, interpolation=interpolation, antialias=antialias)

    def split_images(
        self,
        images: torch.Tensor,
        max_image_size: dict[str, int],
        interpolation: "F.InterpolationMode" = None,
    ):
        """
        Split an image into squares of side max_image_size and the original image resized to max_image_size.
        That means that a single image becomes a sequence of images.
        This is a "trick" to spend more compute on each image with no changes in the vision encoder.
        1) If one side of the original image is larger than `max_image_size`, resize it to `max_image_size` while preserving the aspect ratio.
        2) Divide the resulting image into `ceil(height / max_image_size)` x `ceil(width / max_image_size)`
        sub-images of the same size each (image_size, image_size). Typically, 364x364.
        3) Returns the list of the crops and the original image, in addition to the number of splits for the height and the width.
        Args:
            images (`torch.Tensor`):
                Images to split.
            max_image_size (`Dict[str, int]`):
                Maximum size of the output image. If the image is larger than this size, it will be split into
                patches of this size, and the original image will be concatenated with the patches, resized to max_size.
            interpolation (`InterpolationMode`, *optional*, defaults to `InterpolationMode.BILINEAR`):
                `InterpolationMode` filter to use when resizing the image e.g. `InterpolationMode.BICUBIC`.
        """
        batch_size, num_channels, height, width = images.size()
        height_dim, width_dim = 2, 3

        max_height = max_width = max_image_size["longest_edge"]

        frames = []
        if height > max_height or width > max_width:
            # Calculate the number of splits
            num_splits_h = math.ceil(height / max_height)
            num_splits_w = math.ceil(width / max_width)

            # Split the images by height, then by width
            frames = (
                images.unfold(height_dim, size=max_height, step=max_height)
                .unfold(width_dim, size=max_width, step=max_width)
                .contiguous()
                .view(batch_size, num_channels, -1, max_height, max_width)
                .permute(0, 2, 1, 3, 4)
            )  # batch_size x n_frames x num_channels x height x width

            # For the global image at the end, we resize it to match the max_image_size, for cpu memory efficiency
            global_image_height, global_image_width = max_height, max_width
            images = self.resize(
                images, SizeDict(height=global_image_height, width=global_image_width), interpolation=interpolation
            )

            frames = torch.cat((frames, images.unsqueeze(1)), dim=1)
        else:
            num_splits_h, num_splits_w = 0, 0
            frames = images.unsqueeze(1)

        num_splits_h = [num_splits_h] * batch_size
        num_splits_w = [num_splits_w] * batch_size

        return frames, num_splits_h, num_splits_w

    def resize_for_vision_encoder(
        self,
        image: torch.Tensor,
        vision_encoder_max_size: int,
        interpolation: "F.InterpolationMode" = None,
    ):
        """
        Resize images to be multiples of `vision_encoder_max_size` while preserving the aspect ratio.
        Args:
            image (`torch.Tensor`):
                Images to resize.
            vision_encoder_max_size (`int`):
                Maximum size of the output image. If the image is larger than this size, it will be split into
                patches of this size, and the original image will be concatenated with the patches, resized to max_size.
            interpolation (`InterpolationMode`, *optional*, defaults to `InterpolationMode.BILINEAR`):
                `InterpolationMode` filter to use when resizing the image e.g. `InterpolationMode.BICUBIC`.
        """
        height, width = image.size()[-2:]

        aspect_ratio = width / height
        if width >= height:
            width = math.ceil(width / vision_encoder_max_size) * vision_encoder_max_size
            height = int(width / aspect_ratio)
            height = math.ceil(height / vision_encoder_max_size) * vision_encoder_max_size
        elif height > width:
            height = math.ceil(height / vision_encoder_max_size) * vision_encoder_max_size
            width = int(height * aspect_ratio)
            width = math.ceil(width / vision_encoder_max_size) * vision_encoder_max_size
        new_size = SizeDict(height=height, width=width)
        return self.resize(image, size=new_size, interpolation=interpolation)

    def pad(
        self,
        image: torch.Tensor,
        padded_size: tuple[int, int],
        fill: int = 0,
        return_pixel_mask: bool = True,
    ):
        original_size = image.shape[-2:]
        padding_bottom = padded_size[0] - original_size[0]
        padding_right = padded_size[1] - original_size[1]

        if padding_bottom < 0 or padding_right < 0:
            raise ValueError(
                f"Padding dimensions are negative. Please make sure that the padded size is larger than the "
                f"original size. Got padded size: {padded_size}, original size: {original_size}."
            )

        # Only pad if necessary
        if original_size != padded_size:
            padding = (0, 0, padding_right, padding_bottom)
            image = F.pad(image, padding, fill=fill, padding_mode="constant")

        # Make a pixel mask for the image, where 1 indicates a valid pixel and 0 indicates padding.
        pixel_mask = None
        if return_pixel_mask:
            pixel_mask = torch.zeros_like(image[..., 0, :, :], dtype=torch.int64)
            pixel_mask[: original_size[0], : original_size[1]] = 1

        return image, pixel_mask

    @auto_docstring
    def preprocess(self, images: ImageInput, **kwargs: Unpack[SmolVLMFastImageProcessorKwargs]) -> BatchFeature:
        return super().preprocess(images, **kwargs)

    def _preprocess(
        self,
        images: list[list["torch.Tensor"]],
        do_resize: bool,
        size: SizeDict,
        interpolation: Optional["F.InterpolationMode"],
        do_rescale: bool,
        rescale_factor: float,
        do_normalize: bool,
        image_mean: Optional[Union[float, list[float]]],
        image_std: Optional[Union[float, list[float]]],
        do_pad: Optional[bool],
        do_image_splitting: Optional[bool],
        max_image_size: Optional[dict[str, int]],
        return_row_col_info: Optional[bool],
        disable_grouping: Optional[bool],
        return_tensors: Optional[Union[str, TensorType]],
        **kwargs,
    ) -> BatchFeature:
        """
        Process a batch of images for the model.
        """

        grouped_images, grouped_images_index = group_images_by_shape(
            images, is_nested=True, disable_grouping=disable_grouping
        )
        resized_images_grouped = {}
        for shape, stacked_images in grouped_images.items():
            if do_resize:
                stacked_images = self.resize(stacked_images, size, interpolation=interpolation)
            resized_images_grouped[shape] = stacked_images
        resized_images = reorder_images(resized_images_grouped, grouped_images_index, is_nested=True)

        grouped_images, grouped_images_index = group_images_by_shape(
            resized_images, is_nested=True, disable_grouping=disable_grouping
        )
        split_images_grouped = {}
        if do_image_splitting:
            rows_grouped = {}
            cols_grouped = {}
            for shape, stacked_images in grouped_images.items():
                stacked_images = self.resize_for_vision_encoder(
                    stacked_images, max_image_size["longest_edge"], interpolation=interpolation
                )
                stacked_images, rows, cols = self.split_images(
                    stacked_images, max_image_size=max_image_size, interpolation=interpolation
                )
                split_images_grouped[shape] = stacked_images
                rows_grouped[shape] = rows
                cols_grouped[shape] = cols
            processed_images = reorder_images(split_images_grouped, grouped_images_index, is_nested=True)
            rows = reorder_images(rows_grouped, grouped_images_index, is_nested=True)
            cols = reorder_images(cols_grouped, grouped_images_index, is_nested=True)
            # flattenened the doubly nested list to a nested list
            for i, group_images in enumerate(processed_images):
                processed_images[i] = [image for sublist in group_images for image in sublist]
        else:
            for shape, stacked_images in grouped_images.items():
                # We square the images to max_image_size
                stacked_images = self.resize(
                    image=stacked_images,
                    size=SizeDict(height=max_image_size["longest_edge"], width=max_image_size["longest_edge"]),
                    interpolation=interpolation,
                )
                split_images_grouped[shape] = stacked_images
            processed_images = reorder_images(split_images_grouped, grouped_images_index, is_nested=True)
            rows = [[0] * len(images) for images in processed_images]
            cols = [[0] * len(images) for images in processed_images]
        # Group images by size for further processing
        # Needed in case do_resize is False, or resize returns images with different sizes
        grouped_images, grouped_images_index = group_images_by_shape(
            processed_images, is_nested=True, disable_grouping=disable_grouping
        )
        processed_images_grouped = {}
        for shape, stacked_images in grouped_images.items():
            # Fused rescale and normalize
            stacked_images = self.rescale_and_normalize(
                stacked_images, do_rescale, rescale_factor, do_normalize, image_mean, image_std
            )
            processed_images_grouped[shape] = stacked_images
        processed_images = reorder_images(processed_images_grouped, grouped_images_index, is_nested=True)
        if do_pad:
            # Get max images per batch
            max_num_images = max(len(images_) for images_ in processed_images)
            max_height, max_width = get_max_height_width(processed_images)

            processed_images_padded = torch.zeros(
                len(processed_images),
                max_num_images,
                *(processed_images[0][0].shape[0], max_height, max_width),
                device=processed_images[0][0].device,
            )
            pixel_attention_masks = torch.zeros(
                len(processed_images),
                max_num_images,
                *(max_height, max_width),
                device=processed_images[0][0].device,
            )
            for i, images in enumerate(processed_images):
                for j, image in enumerate(images):
                    processed_images_padded[i, j], pixel_attention_masks[i, j] = self.pad(
                        image, (max_height, max_width)
                    )
            processed_images = processed_images_padded

        if do_pad:
            data = {"pixel_values": processed_images, "pixel_attention_mask": pixel_attention_masks}
        elif return_tensors == "pt":
            data = {"pixel_values": torch.stack([torch.stack(images) for images in processed_images])}
        else:
            data = {"pixel_values": processed_images}
        # This is needed for generating correct text inputs in the processor - we don't pad to the max number of images
        encoding = BatchFeature(data=data, tensor_type=return_tensors)

        if return_row_col_info:
            encoding["rows"] = rows
            encoding["cols"] = cols

        return encoding

    def to_dict(self):
        encoder_dict = super().to_dict()
        encoder_dict.pop("_valid_processor_keys", None)
        encoder_dict.pop("return_row_col_info", None)
        return encoder_dict

    def get_number_of_image_patches(self, height: int, width: int, images_kwargs=None):
        """
        A utility that returns number of image patches for a given image size.

        Args:
            height (`int`):
                Height of the input image.
            width (`int`):
                Width of the input image.
            images_kwargs (`dict`, *optional*)
                Any kwargs to override defaults of the image processor.
        Returns:
            `int`: Number of patches per image.
        """
<<<<<<< HEAD
        do_image_splitting = (
            images_kwargs["do_image_splitting"] if "do_image_splitting" in images_kwargs else self.do_image_splitting
        )
        max_image_size = images_kwargs["max_image_size"] if "max_image_size" in images_kwargs else self.max_image_size
        size = images_kwargs["size"] if "size" in images_kwargs else self.size

        num_patches = 1
        if do_image_splitting:
            height, width = _resize_output_size_rescale_to_max_len(height, width, max_len=size["longest_edge"])
            height, width = _resize_output_size_scale_below_upper_bound(height, width, max_len=4096)
=======
        do_image_splitting = images_kwargs.get("do_image_splitting", None) or self.do_image_splitting
        max_image_size = images_kwargs.get("max_image_size", None) or self.max_image_size
        size = images_kwargs.get("size", None) or self.size

        num_patches = num_rows = num_cols = 1
        if do_image_splitting:
            height, width = _resize_output_size_rescale_to_max_len(height, width, max_len=size["longest_edge"])
            height, width = _resize_output_size_scale_below_upper_bound(height, width, max_len=MAX_IMAGE_SIZE)
>>>>>>> 12b61283
            aspect_ratio = width / height

            if width >= height:
                resized_width = math.ceil(width / max_image_size["longest_edge"]) * max_image_size["longest_edge"]
                resized_height = int(width / aspect_ratio)
                resized_height = math.ceil(height / max_image_size["longest_edge"]) * max_image_size["longest_edge"]
            elif height > width:
                resized_height = math.ceil(height / max_image_size["longest_edge"]) * max_image_size["longest_edge"]
                resized_width = int(height * aspect_ratio)
                resized_width = math.ceil(width / max_image_size["longest_edge"]) * max_image_size["longest_edge"]

            max_height = max_width = max_image_size["longest_edge"]
            if resized_height > max_height or resized_width > max_width:
                # Calculate the number of splits
                num_rows = math.ceil(resized_height / max_height)
                num_cols = math.ceil(resized_width / max_width)
                num_patches = num_rows * num_cols + 1

<<<<<<< HEAD
        return num_patches
=======
        return num_patches, num_rows, num_cols
>>>>>>> 12b61283


__all__ = ["SmolVLMImageProcessorFast"]<|MERGE_RESOLUTION|>--- conflicted
+++ resolved
@@ -504,27 +504,16 @@
         Returns:
             `int`: Number of patches per image.
         """
-<<<<<<< HEAD
         do_image_splitting = (
             images_kwargs["do_image_splitting"] if "do_image_splitting" in images_kwargs else self.do_image_splitting
         )
         max_image_size = images_kwargs["max_image_size"] if "max_image_size" in images_kwargs else self.max_image_size
         size = images_kwargs["size"] if "size" in images_kwargs else self.size
 
-        num_patches = 1
-        if do_image_splitting:
-            height, width = _resize_output_size_rescale_to_max_len(height, width, max_len=size["longest_edge"])
-            height, width = _resize_output_size_scale_below_upper_bound(height, width, max_len=4096)
-=======
-        do_image_splitting = images_kwargs.get("do_image_splitting", None) or self.do_image_splitting
-        max_image_size = images_kwargs.get("max_image_size", None) or self.max_image_size
-        size = images_kwargs.get("size", None) or self.size
-
         num_patches = num_rows = num_cols = 1
         if do_image_splitting:
             height, width = _resize_output_size_rescale_to_max_len(height, width, max_len=size["longest_edge"])
             height, width = _resize_output_size_scale_below_upper_bound(height, width, max_len=MAX_IMAGE_SIZE)
->>>>>>> 12b61283
             aspect_ratio = width / height
 
             if width >= height:
@@ -543,11 +532,7 @@
                 num_cols = math.ceil(resized_width / max_width)
                 num_patches = num_rows * num_cols + 1
 
-<<<<<<< HEAD
-        return num_patches
-=======
         return num_patches, num_rows, num_cols
->>>>>>> 12b61283
 
 
 __all__ = ["SmolVLMImageProcessorFast"]