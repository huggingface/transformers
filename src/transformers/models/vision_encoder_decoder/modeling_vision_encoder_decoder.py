# coding=utf-8
# Copyright 2021 The HuggingFace Inc. team.
#
# Licensed under the Apache License, Version 2.0 (the "License");
# you may not use this file except in compliance with the License.
# You may obtain a copy of the License at
#
#     http://www.apache.org/licenses/LICENSE-2.0
#
# Unless required by applicable law or agreed to in writing, software
# distributed under the License is distributed on an "AS IS" BASIS,
# WITHOUT WARRANTIES OR CONDITIONS OF ANY KIND, either express or implied.
# See the License for the specific language governing permissions and
# limitations under the License.
"""Classes to support Vision-Encoder-Text-Decoder architectures"""

from typing import Optional, Union

import torch
from torch import nn
from torch.nn import CrossEntropyLoss

from ...cache_utils import Cache
from ...configuration_utils import PreTrainedConfig
from ...generation import GenerationMixin
from ...modeling_outputs import BaseModelOutput, Seq2SeqLMOutput
from ...modeling_utils import PreTrainedModel
from ...utils import auto_docstring, logging
from ..auto.configuration_auto import AutoConfig
from ..auto.modeling_auto import AutoModel, AutoModelForCausalLM
from .configuration_vision_encoder_decoder import VisionEncoderDecoderConfig


# Copied from transformers.models.encoder_decoder.modeling_encoder_decoder.shift_tokens_right
def shift_tokens_right(input_ids: torch.Tensor, pad_token_id: int, decoder_start_token_id: int):
    """
    Shift input ids one token to the right.
    """
    shifted_input_ids = input_ids.new_zeros(input_ids.shape)
    shifted_input_ids[:, 1:] = input_ids[:, :-1].clone()
    if decoder_start_token_id is None:
        raise ValueError("Make sure to set the decoder_start_token_id attribute of the model's configuration.")
    shifted_input_ids[:, 0] = decoder_start_token_id

    if pad_token_id is None:
        raise ValueError("Make sure to set the pad_token_id attribute of the model's configuration.")
    # replace possible -100 values in labels by `pad_token_id`
    shifted_input_ids.masked_fill_(shifted_input_ids == -100, pad_token_id)

    return shifted_input_ids


logger = logging.get_logger(__name__)


@auto_docstring
class VisionEncoderDecoderModel(PreTrainedModel, GenerationMixin):
    r"""
    [`VisionEncoderDecoderModel`] is a generic model class that will be instantiated as a transformer architecture with
    one of the base vision model classes of the library as encoder and another one as decoder when created with the
    :meth*~transformers.AutoModel.from_pretrained* class method for the encoder and
    :meth*~transformers.AutoModelForCausalLM.from_pretrained* class method for the decoder.
    """

    config: VisionEncoderDecoderConfig
    base_model_prefix = "vision_encoder_decoder"
    main_input_name = "pixel_values"
    input_modalities = ["image", "text"]
    supports_gradient_checkpointing = True
    _supports_param_buffer_assignment = False
    _supports_flash_attn = True
    _supports_sdpa = True

    def __init__(
        self,
        config: Optional[PreTrainedConfig] = None,
        encoder: Optional[PreTrainedModel] = None,
        decoder: Optional[PreTrainedModel] = None,
    ):
        r"""
        encoder (`PreTrainedModel`, *optional*):
            The encoder model to use.
        decoder (`PreTrainedModel`, *optional*):
            The decoder model to use.
        """
        if config is None and (encoder is None or decoder is None):
            raise ValueError("Either a configuration or an encoder and a decoder has to be provided.")
        if config is None:
            config = VisionEncoderDecoderConfig.from_encoder_decoder_configs(encoder.config, decoder.config)
        else:
            if not isinstance(config, self.config_class):
                raise ValueError(f"Config: {config} has to be of type {self.config_class}")

        if config.decoder.cross_attention_hidden_size is not None:
            if config.decoder.cross_attention_hidden_size != config.encoder.hidden_size:
                raise ValueError(
                    "If `cross_attention_hidden_size` is specified in the decoder's configuration, it has to be equal"
                    f" to the encoder's `hidden_size`. Got {config.decoder.cross_attention_hidden_size} for"
                    f" `config.decoder.cross_attention_hidden_size` and {config.encoder.hidden_size} for"
                    " `config.encoder.hidden_size`."
                )

        # initialize with config
        # make sure input & output embeddings is not tied
        config.tie_word_embeddings = False
        super().__init__(config)

        if encoder is None:
            encoder = AutoModel.from_config(config.encoder)

        if decoder is None:
            decoder = AutoModelForCausalLM.from_config(config.decoder)

        self.encoder = encoder
        self.decoder = decoder
        self._can_compile_fullgraph = decoder._can_compile_fullgraph

        if self.encoder.config.to_dict() != self.config.encoder.to_dict():
            logger.warning(
                f"Config of the encoder: {self.encoder.__class__} is overwritten by shared encoder config:"
                f" {self.config.encoder}"
            )
        if self.decoder.config.to_dict() != self.config.decoder.to_dict():
            logger.warning(
                f"Config of the decoder: {self.decoder.__class__} is overwritten by shared decoder config:"
                f" {self.config.decoder}"
            )

        # make sure that the individual model's config refers to the shared config
        # so that the updates to the config will be synced
        self.config.encoder._attn_implementation = self.encoder.config._attn_implementation
        self.config.decoder._attn_implementation = self.decoder.config._attn_implementation
        self.encoder.config = self.config.encoder
        self.decoder.config = self.config.decoder

        # encoder outputs might need to be projected to different dimension for decoder
        if (
            self.encoder.config.hidden_size != self.decoder.config.hidden_size
            and self.decoder.config.cross_attention_hidden_size is None
        ):
            self.enc_to_dec_proj = nn.Linear(self.encoder.config.hidden_size, self.decoder.config.hidden_size)

        if self.encoder.get_output_embeddings() is not None:
            raise ValueError(
                f"The encoder {self.encoder} should not have a LM Head. Please use a model without LM Head"
            )

<<<<<<< HEAD
=======
        self.post_init()

    def get_encoder(self):
        return self.encoder

>>>>>>> c40b370b
    def get_input_embeddings(self):
        return self.decoder.get_input_embeddings()

    def get_output_embeddings(self):
        return self.decoder.get_output_embeddings()

    def set_output_embeddings(self, new_embeddings):
        return self.decoder.set_output_embeddings(new_embeddings)

    @classmethod
    def from_encoder_decoder_pretrained(
        cls,
        encoder_pretrained_model_name_or_path: Optional[str] = None,
        decoder_pretrained_model_name_or_path: Optional[str] = None,
        *model_args,
        **kwargs,
    ) -> PreTrainedModel:
        r"""
        Instantiate an encoder and a decoder from one or two base classes of the library from pretrained model
        checkpoints.


        The model is set in evaluation mode by default using `model.eval()` (Dropout modules are deactivated). To train
        the model, you need to first set it back in training mode with `model.train()`.

        Params:
            encoder_pretrained_model_name_or_path (`str`, *optional*):
                Information necessary to initiate the image encoder. Can be either:

                    - A string, the *model id* of a pretrained model hosted inside a model repo on huggingface.co. An
                      example is `google/vit-base-patch16-224-in21k`.
                    - A path to a *directory* containing model weights saved using
                      [`~PreTrainedModel.save_pretrained`], e.g., `./my_model_directory/`.

            decoder_pretrained_model_name_or_path (`str`, *optional*, defaults to `None`):
                Information necessary to initiate the text decoder. Can be either:

                    - A string, the *model id* of a pretrained model hosted inside a model repo on huggingface.co.
                    - A path to a *directory* containing model weights saved using
                      [`~PreTrainedModel.save_pretrained`], e.g., `./my_model_directory/`.

            model_args (remaining positional arguments, *optional*):
                All remaining positional arguments will be passed to the underlying model's `__init__` method.

            kwargs (remaining dictionary of keyword arguments, *optional*):
                Can be used to update the configuration object (after it being loaded) and initiate the model (e.g.,
                `output_attentions=True`).

                - To update the encoder configuration, use the prefix *encoder_* for each configuration parameter.
                - To update the decoder configuration, use the prefix *decoder_* for each configuration parameter.
                - To update the parent model configuration, do not use a prefix for each configuration parameter.

                Behaves differently depending on whether a `config` is provided or automatically loaded.

        Example:

        ```python
        >>> from transformers import VisionEncoderDecoderModel

        >>> # initialize a vit-bert from a pretrained ViT and a pretrained BERT model. Note that the cross-attention layers will be randomly initialized
        >>> model = VisionEncoderDecoderModel.from_encoder_decoder_pretrained(
        ...     "google/vit-base-patch16-224-in21k", "google-bert/bert-base-uncased"
        ... )
        >>> # saving model after fine-tuning
        >>> model.save_pretrained("./vit-bert")
        >>> # load fine-tuned model
        >>> model = VisionEncoderDecoderModel.from_pretrained("./vit-bert")
        ```"""

        kwargs_encoder = {
            argument[len("encoder_") :]: value for argument, value in kwargs.items() if argument.startswith("encoder_")
        }

        kwargs_decoder = {
            argument[len("decoder_") :]: value for argument, value in kwargs.items() if argument.startswith("decoder_")
        }

        # remove encoder, decoder kwargs from kwargs
        for key in kwargs_encoder:
            del kwargs["encoder_" + key]
        for key in kwargs_decoder:
            del kwargs["decoder_" + key]

        # Load and initialize the encoder and decoder
        # The distinction between encoder and decoder at the model level is made
        # by the value of the flag `is_decoder` that we need to set correctly.
        encoder = kwargs_encoder.pop("model", None)
        if encoder is None:
            if encoder_pretrained_model_name_or_path is None:
                raise ValueError(
                    "If `encoder_model` is not defined as an argument, a `encoder_pretrained_model_name_or_path` has "
                    "to be defined."
                )

            if "config" not in kwargs_encoder:
                encoder_config, kwargs_encoder = AutoConfig.from_pretrained(
                    encoder_pretrained_model_name_or_path, **kwargs_encoder, return_unused_kwargs=True
                )

                if encoder_config.is_decoder is True or encoder_config.add_cross_attention is True:
                    logger.info(
                        f"Initializing {encoder_pretrained_model_name_or_path} as a encoder model "
                        "from a decoder model. Cross-attention and causal mask are disabled."
                    )
                    encoder_config.is_decoder = False
                    encoder_config.add_cross_attention = False

                kwargs_encoder["config"] = encoder_config

            encoder = AutoModel.from_pretrained(encoder_pretrained_model_name_or_path, *model_args, **kwargs_encoder)

        decoder = kwargs_decoder.pop("model", None)
        if decoder is None:
            if decoder_pretrained_model_name_or_path is None:
                raise ValueError(
                    "If `decoder_model` is not defined as an argument, a `decoder_pretrained_model_name_or_path` has "
                    "to be defined."
                )

            if "config" not in kwargs_decoder:
                decoder_config, kwargs_decoder = AutoConfig.from_pretrained(
                    decoder_pretrained_model_name_or_path, **kwargs_decoder, return_unused_kwargs=True
                )

                if decoder_config.is_decoder is False or decoder_config.add_cross_attention is False:
                    logger.info(
                        f"Initializing {decoder_pretrained_model_name_or_path} as a decoder model. Cross attention"
                        f" layers are added to {decoder_pretrained_model_name_or_path} and randomly initialized if"
                        f" {decoder_pretrained_model_name_or_path}'s architecture allows for cross attention layers."
                    )
                    decoder_config.is_decoder = True
                    decoder_config.add_cross_attention = True

                kwargs_decoder["config"] = decoder_config

            if kwargs_decoder["config"].is_decoder is False or kwargs_decoder["config"].add_cross_attention is False:
                logger.warning(
                    f"Decoder model {decoder_pretrained_model_name_or_path} is not initialized as a decoder. "
                    f"In order to initialize {decoder_pretrained_model_name_or_path} as a decoder, "
                    "make sure that the attributes `is_decoder` and `add_cross_attention` of `decoder_config` "
                    "passed to `.from_encoder_decoder_pretrained(...)` are set to `True` or do not pass a "
                    "`decoder_config` to `.from_encoder_decoder_pretrained(...)`"
                )

            decoder = AutoModelForCausalLM.from_pretrained(decoder_pretrained_model_name_or_path, **kwargs_decoder)

        # instantiate config with corresponding kwargs
        config = VisionEncoderDecoderConfig.from_encoder_decoder_configs(encoder.config, decoder.config, **kwargs)

        # make sure input & output embeddings is not tied
        config.tie_word_embeddings = False
        return cls(encoder=encoder, decoder=decoder, config=config)

    @auto_docstring
    def forward(
        self,
        pixel_values: Optional[torch.FloatTensor] = None,
        decoder_input_ids: Optional[torch.LongTensor] = None,
        decoder_attention_mask: Optional[torch.BoolTensor] = None,
        encoder_outputs: Optional[tuple[torch.FloatTensor]] = None,
        past_key_values: Optional[Cache] = None,
        decoder_inputs_embeds: Optional[torch.FloatTensor] = None,
        labels: Optional[torch.LongTensor] = None,
        use_cache: Optional[bool] = None,
        output_attentions: Optional[bool] = None,
        output_hidden_states: Optional[bool] = None,
        return_dict: Optional[bool] = None,
        cache_position: Optional[torch.LongTensor] = None,
        **kwargs,
    ) -> Union[tuple[torch.FloatTensor], Seq2SeqLMOutput]:
        r"""
        decoder_input_ids (`torch.LongTensor` of shape `(batch_size, target_sequence_length)`, *optional*):
            Indices of decoder input sequence tokens in the vocabulary.

            Indices can be obtained using [`PreTrainedTokenizer`]. See [`PreTrainedTokenizer.encode`] and
            [`PreTrainedTokenizer.__call__`] for details.

            [What are input IDs?](../glossary#input-ids)

            If `past_key_values` is used, optionally only the last `decoder_input_ids` have to be input (see
            `past_key_values`).

            For training, `decoder_input_ids` are automatically created by the model by shifting the `labels` to the
            right, replacing -100 by the `pad_token_id` and prepending them with the `decoder_start_token_id`.
        decoder_attention_mask (`torch.BoolTensor` of shape `(batch_size, target_sequence_length)`, *optional*):
            Default behavior: generate a tensor that ignores pad tokens in `decoder_input_ids`. Causal mask will also
            be used by default.
        decoder_inputs_embeds (`torch.FloatTensor` of shape `(batch_size, target_sequence_length, hidden_size)`, *optional*):
            Optionally, instead of passing `decoder_input_ids` you can choose to directly pass an embedded
            representation. This is useful if you want more control over how to convert `decoder_input_ids` indices
            into associated vectors than the model's internal embedding lookup matrix.
        labels (`torch.LongTensor` of shape `(batch_size, sequence_length)`, *optional*):
            Labels for computing the masked language modeling loss for the decoder. Indices should be in `[-100, 0,
            ..., config.vocab_size]` (see `input_ids` docstring) Tokens with indices set to `-100` are ignored
            (masked), the loss is only computed for the tokens with labels in `[0, ..., config.vocab_size]`

        Examples:

        ```python
        >>> from transformers import AutoProcessor, VisionEncoderDecoderModel
        >>> import requests
        >>> from PIL import Image
        >>> import torch

        >>> processor = AutoProcessor.from_pretrained("microsoft/trocr-base-handwritten")
        >>> model = VisionEncoderDecoderModel.from_pretrained("microsoft/trocr-base-handwritten")

        >>> # load image from the IAM dataset
        >>> url = "https://fki.tic.heia-fr.ch/static/img/a01-122-02.jpg"
        >>> image = Image.open(requests.get(url, stream=True).raw).convert("RGB")

        >>> # training
        >>> model.config.decoder_start_token_id = processor.tokenizer.eos_token_id
        >>> model.config.pad_token_id = processor.tokenizer.pad_token_id
        >>> model.config.vocab_size = model.config.decoder.vocab_size

        >>> pixel_values = processor(image, return_tensors="pt").pixel_values
        >>> text = "hello world"
        >>> labels = processor.tokenizer(text, return_tensors="pt").input_ids
        >>> outputs = model(pixel_values=pixel_values, labels=labels)
        >>> loss = outputs.loss

        >>> # inference (generation)
        >>> generated_ids = model.generate(pixel_values)
        >>> generated_text = processor.batch_decode(generated_ids, skip_special_tokens=True)[0]
        ```"""
        return_dict = return_dict if return_dict is not None else self.config.use_return_dict

        kwargs_encoder = {argument: value for argument, value in kwargs.items() if not argument.startswith("decoder_")}

        kwargs_decoder = {
            argument[len("decoder_") :]: value for argument, value in kwargs.items() if argument.startswith("decoder_")
        }

        if encoder_outputs is None:
            if pixel_values is None:
                raise ValueError("You have to specify pixel_values")

            encoder_outputs = self.encoder(
                pixel_values=pixel_values,
                output_attentions=output_attentions,
                output_hidden_states=output_hidden_states,
                return_dict=return_dict,
                **kwargs_encoder,
            )
        elif isinstance(encoder_outputs, tuple):
            encoder_outputs = BaseModelOutput(*encoder_outputs)

        encoder_hidden_states = encoder_outputs[0]

        # optionally project encoder_hidden_states
        if (
            self.encoder.config.hidden_size != self.decoder.config.hidden_size
            and self.decoder.config.cross_attention_hidden_size is None
        ):
            encoder_hidden_states = self.enc_to_dec_proj(encoder_hidden_states)

        # else:
        encoder_attention_mask = None

        if (labels is not None) and (decoder_input_ids is None and decoder_inputs_embeds is None):
            decoder_input_ids = shift_tokens_right(
                labels, self.config.pad_token_id, self.config.decoder_start_token_id
            )

        # Decode
        decoder_outputs = self.decoder(
            input_ids=decoder_input_ids,
            attention_mask=decoder_attention_mask,
            encoder_hidden_states=encoder_hidden_states,
            encoder_attention_mask=encoder_attention_mask,
            inputs_embeds=decoder_inputs_embeds,
            output_attentions=output_attentions,
            output_hidden_states=output_hidden_states,
            use_cache=use_cache,
            past_key_values=past_key_values,
            return_dict=return_dict,
            cache_position=cache_position,
            **kwargs_decoder,
        )

        # Compute loss independent from decoder (as some shift the logits inside them)
        loss = None
        if labels is not None:
            logits = decoder_outputs.logits if return_dict else decoder_outputs[0]

            loss_fct = CrossEntropyLoss()
            loss = loss_fct(logits.reshape(-1, self.decoder.config.vocab_size), labels.reshape(-1))

        if not return_dict:
            if loss is not None:
                return (loss,) + decoder_outputs + encoder_outputs
            else:
                return decoder_outputs + encoder_outputs

        return Seq2SeqLMOutput(
            loss=loss,
            logits=decoder_outputs.logits,
            past_key_values=decoder_outputs.past_key_values,
            decoder_hidden_states=decoder_outputs.hidden_states,
            decoder_attentions=decoder_outputs.attentions,
            cross_attentions=decoder_outputs.cross_attentions,
            encoder_last_hidden_state=encoder_outputs.last_hidden_state,
            encoder_hidden_states=encoder_outputs.hidden_states,
            encoder_attentions=encoder_outputs.attentions,
        )

    def prepare_decoder_input_ids_from_labels(self, labels: torch.Tensor):
        return shift_tokens_right(labels, self.config.pad_token_id, self.config.decoder_start_token_id)


__all__ = ["VisionEncoderDecoderModel"]<|MERGE_RESOLUTION|>--- conflicted
+++ resolved
@@ -145,14 +145,8 @@
                 f"The encoder {self.encoder} should not have a LM Head. Please use a model without LM Head"
             )
 
-<<<<<<< HEAD
-=======
         self.post_init()
 
-    def get_encoder(self):
-        return self.encoder
-
->>>>>>> c40b370b
     def get_input_embeddings(self):
         return self.decoder.get_input_embeddings()
 
