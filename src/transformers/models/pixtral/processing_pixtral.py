--- conflicted
+++ resolved
@@ -64,33 +64,6 @@
 
 @auto_docstring
 class PixtralProcessor(ProcessorMixin):
-<<<<<<< HEAD
-=======
-    r"""
-    Constructs a Pixtral processor which wraps a Pixtral image processor and a Pixtral tokenizer into a single processor.
-
-    [`PixtralProcessor`] offers all the functionalities of [`CLIPImageProcessor`] and [`LlamaTokenizerFast`]. See the
-    [`~PixtralProcessor.__call__`] and [`~PixtralProcessor.decode`] for more information.
-
-    Args:
-        image_processor ([`PixtralImageProcessor`], *optional*):
-            The image processor is a required input.
-        tokenizer ([`LlamaTokenizerFast`], *optional*):
-            The tokenizer is a required input.
-        patch_size (`int`, *optional*, defaults to 16):
-            Patch size from the vision tower.
-        spatial_merge_size (`int`, *optional*, defaults to 1):
-            The downsampling factor for the spatial merge operation.
-        chat_template (`str`, *optional*): A Jinja template which will be used to convert lists of messages
-            in a chat into a tokenizable string.
-        image_token (`str`, *optional*, defaults to `"[IMG]"`):
-            Special token used to denote image location.
-        image_break_token (`str`, *optional*, defaults to `"[IMG_BREAK]"`):
-            Special token used to denote the end of a line of pixels in an image.
-        image_end_token (`str`, *optional*, defaults to `"[IMG_END]"`):
-            Special token used to denote the end of an image input.
-    """
-
     @classmethod
     def _load_tokenizer_from_pretrained(
         cls, sub_processor_type, pretrained_model_name_or_path, subfolder="", **kwargs
@@ -110,7 +83,6 @@
         )
         return tokenizer
 
->>>>>>> 3e4baf8e
     def __init__(
         self,
         image_processor=None,
