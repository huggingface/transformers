# coding=utf-8
# Copyright 2024 Mistral and the HuggingFace Inc. team. All rights reserved.
#
# Licensed under the Apache License, Version 2.0 (the "License");
# you may not use this file except in compliance with the License.
# You may obtain a copy of the License at
#
#     http://www.apache.org/licenses/LICENSE-2.0
#
# Unless required by applicable law or agreed to in writing, software
# distributed under the License is distributed on an "AS IS" BASIS,
# WITHOUT WARRANTIES OR CONDITIONS OF ANY KIND, either express or implied.
# See the License for the specific language governing permissions and
# limitations under the License.
"""PyTorch Pixtral model."""

<<<<<<< HEAD
from typing import Callable, Optional, Tuple, Union
=======
from collections.abc import Callable
from typing import Optional, Tuple, Union
>>>>>>> 06c16de3

import torch
import torch.utils.checkpoint
from torch import nn

from ...activations import ACT2FN
from ...modeling_flash_attention_utils import FlashAttentionKwargs
from ...modeling_outputs import BaseModelOutput
from ...modeling_rope_utils import dynamic_rope_update
<<<<<<< HEAD
from ...modeling_utils import ALL_ATTENTION_FUNCTIONS, PreTrainedModel
from ...processing_utils import Unpack
from ...utils import (
    add_start_docstrings,
    add_start_docstrings_to_model_forward,
    can_return_tuple,
    logging,
)
=======
from ...modeling_utils import ALL_ATTENTION_FUNCTIONS
from ...processing_utils import Unpack
from ...utils import add_start_docstrings, add_start_docstrings_to_model_forward, logging
>>>>>>> 06c16de3
from .configuration_pixtral import PixtralVisionConfig


logger = logging.get_logger(__name__)


def position_ids_in_meshgrid(patch_embeds_list, max_width):
    positions = []
    for patch in patch_embeds_list:
        height, width = patch.shape[-2:]
        mesh = torch.meshgrid(torch.arange(height), torch.arange(width), indexing="ij")
        h_grid, v_grid = torch.stack(mesh, dim=-1).reshape(-1, 2).chunk(2, -1)
        ids = h_grid * max_width + v_grid
        positions.append(ids[:, 0])
    return torch.cat(positions)


class PixtralRotaryEmbedding(nn.Module):
    """
    The key with pixtral embedding is just that you have a frequency for each pixel positions.
    If you have height x width pixels (or embedding pixels), then the frequency used for ROPE
    is given by indexing the pre_computed frequency on the width and height.

    What you output is of dimension (batch, height * width, dim) with dim the embed dim.

    This simply means that for each image hidden state, you are going to add
    a corresponding positional embedding, based on its index in the grid.
    """

    def __init__(self, config, device=None):
        super().__init__()
        self.rope_type = "default"
        self.dim = config.head_dim
        self.base = config.rope_theta
        max_patches_per_side = config.image_size // config.patch_size
        freqs = 1.0 / (self.base ** (torch.arange(0, self.dim, 2).float() / self.dim))

        h = torch.arange(max_patches_per_side, device=freqs.device)
        w = torch.arange(max_patches_per_side, device=freqs.device)

        freqs_h = torch.outer(h, freqs[::2]).float()
        freqs_w = torch.outer(w, freqs[1::2]).float()
        inv_freq = torch.cat(
            [
                freqs_h[:, None, :].repeat(1, max_patches_per_side, 1),
                freqs_w[None, :, :].repeat(max_patches_per_side, 1, 1),
            ],
            dim=-1,
        ).reshape(-1, self.dim // 2)  # we reshape to only index on the position indexes, not tuple of indexes
        # Different from paper, but it uses a different permutation in order to obtain the same calculation

        # TODO maybe make it torch compatible later on. We can also just slice
        self.register_buffer("inv_freq", torch.cat((inv_freq, inv_freq), dim=-1), persistent=False)

    @torch.no_grad()
    @dynamic_rope_update  # power user: used with advanced RoPE types (e.g. dynamic rope)
    def forward(self, x, position_ids):
        freqs = self.inv_freq[position_ids]

        device_type = x.device.type if isinstance(x.device.type, str) and x.device.type != "mps" else "cpu"
        with torch.autocast(device_type=device_type, enabled=False):  # Force float32
            emb = freqs
            cos = emb.cos()
            sin = emb.sin()

        return cos.to(dtype=x.dtype), sin.to(dtype=x.dtype)


# Copied from transformers.models.llama.modeling_llama.rotate_half
def rotate_half(x):
    """Rotates half the hidden dims of the input."""
    x1 = x[..., : x.shape[-1] // 2]
    x2 = x[..., x.shape[-1] // 2 :]
    return torch.cat((-x2, x1), dim=-1)


def apply_rotary_pos_emb(q, k, cos, sin, position_ids=None, unsqueeze_dim=1):
    """Applies Rotary Position Embedding to the query and key tensors.

    Args:
        q (`torch.Tensor`): The query tensor.
        k (`torch.Tensor`): The key tensor.
        cos (`torch.Tensor`): The cosine part of the rotary embedding.
        sin (`torch.Tensor`): The sine part of the rotary embedding.
        position_ids (`torch.Tensor`, *optional*):
            Deprecated and unused.
        unsqueeze_dim (`int`, *optional*, defaults to 1):
            The 'unsqueeze_dim' argument specifies the dimension along which to unsqueeze cos[position_ids] and
            sin[position_ids] so that they can be properly broadcasted to the dimensions of q and k. For example, note
            that cos[position_ids] and sin[position_ids] have the shape [batch_size, seq_len, head_dim]. Then, if q and
            k have the shape [batch_size, heads, seq_len, head_dim], then setting unsqueeze_dim=1 makes
            cos[position_ids] and sin[position_ids] broadcastable to the shapes of q and k. Similarly, if q and k have
            the shape [batch_size, seq_len, heads, head_dim], then set unsqueeze_dim=2.
    Returns:
        `tuple(torch.Tensor)` comprising of the query and key tensors rotated using the Rotary Position Embedding.
    """
    cos = cos.unsqueeze(unsqueeze_dim)
    sin = sin.unsqueeze(unsqueeze_dim)
    q_embed = (q * cos) + (rotate_half(q) * sin)
    k_embed = (k * cos) + (rotate_half(k) * sin)
    return q_embed, k_embed


<<<<<<< HEAD
# Copied from transformers.models.siglip.modeling_siglip.eager_attention_forward
=======
# Copied from transformers.models.smolvlm.modeling_smolvlm.eager_attention_forward
>>>>>>> 06c16de3
def eager_attention_forward(
    module: nn.Module,
    query: torch.Tensor,
    key: torch.Tensor,
    value: torch.Tensor,
    attention_mask: Optional[torch.Tensor],
    scaling: float,
    dropout: float = 0.0,
    **kwargs,
):
    attn_weights = torch.matmul(query, key.transpose(-1, -2)) * scaling
    if attention_mask is not None:
        attn_weights = attn_weights + attention_mask

    attn_weights = nn.functional.softmax(attn_weights, dim=-1, dtype=torch.float32).to(query.dtype)
    attn_weights = nn.functional.dropout(attn_weights, p=dropout, training=module.training)

    attn_output = torch.matmul(attn_weights, value)
    attn_output = attn_output.transpose(1, 2).contiguous()

    return attn_output, attn_weights


class PixtralAttention(nn.Module):
    """
    Multi-headed attention compatible with ALL_ATTENTION_FUNCTIONS.
    """

    def __init__(self, config):
        super().__init__()
        self.config = config
        self.embed_dim = config.hidden_size
        self.num_heads = config.num_attention_heads
        self.head_dim = self.embed_dim // self.num_heads
        self.is_causal = False

<<<<<<< HEAD
        self.scaling = self.head_dim**-0.5
=======
        self.is_causal = False

        self.scale = self.head_dim**-0.5
>>>>>>> 06c16de3
        self.dropout = config.attention_dropout

        self.k_proj = nn.Linear(self.embed_dim, self.embed_dim, bias=False)
        self.v_proj = nn.Linear(self.embed_dim, self.embed_dim, bias=False)
        self.q_proj = nn.Linear(self.embed_dim, self.embed_dim, bias=False)
        self.o_proj = nn.Linear(self.embed_dim, self.embed_dim, bias=False)

    def forward(
        self,
        hidden_states: torch.Tensor,
        attention_mask: Optional[torch.Tensor] = None,
        position_embeddings: Optional[Tuple[torch.Tensor, torch.Tensor]] = None,
        output_attentions: Optional[bool] = False,
<<<<<<< HEAD
        **kwargs,
=======
        **kwargs: Unpack[FlashAttentionKwargs],
>>>>>>> 06c16de3
    ) -> Tuple[torch.Tensor, Optional[torch.Tensor]]:
        """Input shape: Batch x Time x Channel"""

        batch_size, patches, _ = hidden_states.size()

        query_states = self.q_proj(hidden_states)
        key_states = self.k_proj(hidden_states)
        value_states = self.v_proj(hidden_states)

        query_states = query_states.view(batch_size, patches, self.num_heads, self.head_dim).transpose(1, 2)
        key_states = key_states.view(batch_size, patches, self.num_heads, self.head_dim).transpose(1, 2)
        value_states = value_states.view(batch_size, patches, self.num_heads, self.head_dim).transpose(1, 2)

        cos, sin = position_embeddings
        query_states, key_states = apply_rotary_pos_emb(query_states, key_states, cos, sin, unsqueeze_dim=0)

        attention_interface: Callable = eager_attention_forward
<<<<<<< HEAD

=======
>>>>>>> 06c16de3
        if self.config._attn_implementation != "eager":
            if self.config._attn_implementation == "sdpa" and output_attentions:
                logger.warning_once(
                    "`torch.nn.functional.scaled_dot_product_attention` does not support `output_attentions=True`. Falling back to "
                    'eager attention. This warning can be removed using the argument `attn_implementation="eager"` when loading the model.'
                )
            else:
                attention_interface = ALL_ATTENTION_FUNCTIONS[self.config._attn_implementation]

<<<<<<< HEAD
=======
        # Since we use packing, if Flash-Attn 2 is selected we rely on position_ids
        if self.config._attn_implementation == "flash_attention_2":
            kwargs["position_ids"] = kwargs["position_ids"].to(hidden_states.device, non_blocking=True)
            attention_mask = None

>>>>>>> 06c16de3
        attn_output, attn_weights = attention_interface(
            self,
            query_states,
            key_states,
            value_states,
            attention_mask,
<<<<<<< HEAD
            dropout=0.0 if not self.training else self.dropout,
            scaling=self.scaling,
            **kwargs,
        )
=======
            scaling=self.scale,
            dropout=0.0 if not self.training else self.dropout,
            is_causal=self.is_causal,
            output_attentions=output_attentions,
            **kwargs,
        )

        attn_output = attn_output.reshape(batch_size, patches, -1)
>>>>>>> 06c16de3

        attn_output = attn_output.reshape(batch_size, patches, -1).contiguous()
        attn_output = self.o_proj(attn_output)

        if not output_attentions:
            attn_weights = None
        return attn_output, attn_weights


# Copied from transformers.models.mistral.modeling_mistral.MistralMLP with Mistral->Pixtral
class PixtralMLP(nn.Module):
    def __init__(self, config):
        super().__init__()
        self.config = config
        self.hidden_size = config.hidden_size
        self.intermediate_size = config.intermediate_size
        self.gate_proj = nn.Linear(self.hidden_size, self.intermediate_size, bias=False)
        self.up_proj = nn.Linear(self.hidden_size, self.intermediate_size, bias=False)
        self.down_proj = nn.Linear(self.intermediate_size, self.hidden_size, bias=False)
        self.act_fn = ACT2FN[config.hidden_act]

    def forward(self, x):
        down_proj = self.down_proj(self.act_fn(self.gate_proj(x)) * self.up_proj(x))
        return down_proj


# Copied from transformers.models.llama.modeling_llama.LlamaRMSNorm with Llama->Pixtral
class PixtralRMSNorm(nn.Module):
    def __init__(self, hidden_size, eps=1e-6):
        """
        PixtralRMSNorm is equivalent to T5LayerNorm
        """
        super().__init__()
        self.weight = nn.Parameter(torch.ones(hidden_size))
        self.variance_epsilon = eps

    def forward(self, hidden_states):
        input_dtype = hidden_states.dtype
        hidden_states = hidden_states.to(torch.float32)
        variance = hidden_states.pow(2).mean(-1, keepdim=True)
        hidden_states = hidden_states * torch.rsqrt(variance + self.variance_epsilon)
        return self.weight * hidden_states.to(input_dtype)

    def extra_repr(self):
        return f"{tuple(self.weight.shape)}, eps={self.variance_epsilon}"


class PixtralAttentionLayer(nn.Module):
    def __init__(self, config):
        super().__init__()
        self.attention_norm = PixtralRMSNorm(config.hidden_size, eps=1e-5)
        self.feed_forward = PixtralMLP(config)
        self.attention = PixtralAttention(config)
        self.ffn_norm = PixtralRMSNorm(config.hidden_size, eps=1e-5)

    def forward(
        self,
        hidden_states: torch.Tensor,
        attention_mask: torch.Tensor,
        position_embeddings: Optional[Tuple[torch.Tensor, torch.Tensor]] = None,
        output_attentions: Optional[bool] = None,
<<<<<<< HEAD
        **kwargs: Unpack[FlashAttentionKwargs],
=======
        **kwargs,
>>>>>>> 06c16de3
    ) -> Tuple[torch.FloatTensor]:
        """
        Args:
            hidden_states (`torch.FloatTensor`):
                Input to the layer of shape `(batch, seq_len, embed_dim)`.
            attention_mask (`torch.FloatTensor`):
                Attention mask of shape `(batch, 1, q_len, k_v_seq_len)` where padding elements are indicated by very large negative values.
            output_attentions (`bool`, *optional*, defaults to `False`):
                Whether or not to return the attentions tensors of all attention layers. See `attentions` under
                returned tensors for more detail.
        """
        residual = hidden_states

        hidden_states = self.attention_norm(hidden_states)
        hidden_states, attn_weights = self.attention(
            hidden_states=hidden_states,
            attention_mask=attention_mask,
            position_embeddings=position_embeddings,
            output_attentions=output_attentions,
            **kwargs,
        )
        hidden_states = residual + hidden_states

        residual = hidden_states
        hidden_states = self.ffn_norm(hidden_states)
        hidden_states = self.feed_forward(hidden_states)
        hidden_states = residual + hidden_states

        outputs = (hidden_states,)

        if output_attentions:
            outputs += (attn_weights,)
        return outputs


class PixtralTransformer(nn.Module):
    def __init__(self, config):
        super().__init__()
        self.config = config
        self.layers = torch.nn.ModuleList()
        for _ in range(config.num_hidden_layers):
            self.layers.append(PixtralAttentionLayer(config))
        self.gradient_checkpointing = False

    def forward(
        self,
        inputs_embeds,
        attention_mask: Optional[torch.Tensor] = None,
        position_embeddings: Optional[Tuple[torch.Tensor, torch.Tensor]] = None,
        output_attentions: Optional[bool] = None,
        output_hidden_states: Optional[bool] = None,
        return_dict: Optional[bool] = None,
<<<<<<< HEAD
        **kwargs: Unpack[FlashAttentionKwargs],
=======
        **kwargs,
>>>>>>> 06c16de3
    ) -> Union[Tuple, BaseModelOutput]:
        r"""
        Args:
            inputs_embeds (`torch.FloatTensor` of shape `(batch_size, sequence_length, hidden_size)`):
                Embeddings which serve as input to the Transformer.
            attention_mask (`torch.Tensor` of shape `(batch_size, sequence_length)`, *optional*):
                Mask to avoid performing attention on padding token indices. Mask values selected in `[0, 1]`:

                - 1 for tokens that are **not masked**,
                - 0 for tokens that are **masked**.

                [What are attention masks?](../glossary#attention-mask)
            output_attentions (`bool`, *optional*):
                Whether or not to return the attentions tensors of all attention layers. See `attentions` under
                returned tensors for more detail.
            output_hidden_states (`bool`, *optional*):
                Whether or not to return the hidden states of all layers. See `hidden_states` under returned tensors
                for more detail.
            return_dict (`bool`, *optional*):
                Whether or not to return a [`~utils.ModelOutput`] instead of a plain tuple.
        """
        output_attentions = output_attentions if output_attentions is not None else self.config.output_attentions
        output_hidden_states = (
            output_hidden_states if output_hidden_states is not None else self.config.output_hidden_states
        )
        return_dict = return_dict if return_dict is not None else self.config.use_return_dict

        encoder_states = () if output_hidden_states else None
        all_attentions = () if output_attentions else None

        hidden_states = inputs_embeds
        for encoder_layer in self.layers:
            if output_hidden_states:
                encoder_states = encoder_states + (hidden_states,)
            if self.gradient_checkpointing and self.training:
                layer_outputs = self._gradient_checkpointing_func(
                    encoder_layer.__call__,
                    hidden_states,
                    attention_mask,
                    position_embeddings,
                    output_attentions,
                    **kwargs,
                )
            else:
                layer_outputs = encoder_layer(
                    hidden_states,
                    attention_mask,
                    position_embeddings=position_embeddings,
                    output_attentions=output_attentions,
                    **kwargs,
                )

            hidden_states = layer_outputs[0]

            if output_attentions:
                all_attentions = all_attentions + (layer_outputs[1],)

        if output_hidden_states:
            encoder_states = encoder_states + (hidden_states,)

        if not return_dict:
            return tuple(v for v in [hidden_states, encoder_states, all_attentions] if v is not None)
        return BaseModelOutput(
            last_hidden_state=hidden_states, hidden_states=encoder_states, attentions=all_attentions
        )


PIXTRAL_START_DOCSTRING = r"""
    This model inherits from [`PreTrainedModel`]. Check the superclass documentation for the generic methods the
    library implements for all its model (such as downloading or saving, resizing the input embeddings, pruning heads
    etc.)

    This model is also a PyTorch [torch.nn.Module](https://pytorch.org/docs/stable/nn.html#torch.nn.Module) subclass.
    Use it as a regular PyTorch Module and refer to the PyTorch documentation for all matter related to general usage
    and behavior.

    Parameters:
        config ([`PixtralVisionConfig`]):
            Model configuration class with all the parameters of the vision encoder. Initializing with a config file does not
            load the weights associated with the model, only the configuration. Check out the
            [`~PreTrainedModel.from_pretrained`] method to load the model weights.
"""


class PixtralPreTrainedModel(PreTrainedModel):
    config_class = PixtralVisionConfig
    base_model_prefix = "model"
    main_input_name = "pixel_values"
    supports_gradient_checkpointing = True
    _supports_attention_backend = True
    _supports_flash_attn_2 = True
    _supports_sdpa = True
    _supports_flex_attn = True
    _no_split_modules = ["PixtralAttentionLayer"]
    _supports_flash_attn_2 = True
    _supports_sdpa = True
    _supports_flex_attn = True
    _supports_attention_backend = True

    def _init_weights(self, module):
        std = self.config.initializer_range
        if isinstance(module, (nn.Linear, nn.Conv2d)):
            module.weight.data.normal_(mean=0.0, std=std)
            if module.bias is not None:
                module.bias.data.zero_()
        elif isinstance(module, PixtralRMSNorm):
            module.weight.data.fill_(1.0)


PIXTRAL_INPUTS_DOCSTRING = r"""
    Args:
        pixel_values (`torch.FloatTensor` of shape `(batch_size, num_channels, height, width)`):
            Pixel values. Pixel values can be obtained using [`AutoImageProcessor`]. See [`AutoImageProcessor.__call__`]
            for details.
        image_sizes (`torch.LongTensor` of shape `(batch_size, 2)`, *optional*):
            The sizes of the images in the batch, being (height, width) for each image.
        output_attentions (`bool`, *optional*):
            Whether or not to return the attentions tensors of all attention layers. See `attentions` under returned
            tensors for more detail.
        output_hidden_states (`bool`, *optional*):
            Whether or not to return the hidden states of all layers. See `hidden_states` under returned tensors for
            more detail.
        return_dict (`bool`, *optional*):
            Whether or not to return a [`~utils.ModelOutput`] instead of a plain tuple.
"""


def generate_block_attention_mask(patch_embeds_list, tensor):
    dtype = tensor.dtype
    device = tensor.device
    seq_len = tensor.shape[1]
    d_min = torch.finfo(dtype).min
    causal_mask = torch.full((seq_len, seq_len), fill_value=d_min, dtype=dtype, device=device)

    block_end_idx = torch.tensor(patch_embeds_list).cumsum(-1)
    block_start_idx = torch.tensor([0] + patch_embeds_list[:-1]).cumsum(-1)
    for start, end in zip(block_start_idx, block_end_idx):
        causal_mask[start:end, start:end] = 0

    causal_mask = causal_mask[None, None, :, :].expand(tensor.shape[0], 1, -1, -1)
    return causal_mask


@add_start_docstrings(
    "The bare Pixtral vision encoder outputting raw hidden-states without any specific head on top.",
    PIXTRAL_START_DOCSTRING,
)
class PixtralVisionModel(PixtralPreTrainedModel):
    base_model_prefix = "vision_encoder"

    def __init__(self, config):
        super().__init__(config)
        self.config = config
        self.patch_conv = nn.Conv2d(
            in_channels=config.num_channels,
            out_channels=config.hidden_size,
            kernel_size=config.patch_size,
            stride=config.patch_size,
            bias=False,
        )
        self.patch_size = config.patch_size
        self.ln_pre = PixtralRMSNorm(config.hidden_size, eps=1e-5)
        self.transformer = PixtralTransformer(config)
        self.patch_positional_embedding = PixtralRotaryEmbedding(config)

        self.post_init()

    def get_input_embeddings(self):
        return self.patch_conv

    @can_return_tuple
    @add_start_docstrings_to_model_forward(PIXTRAL_INPUTS_DOCSTRING)
    def forward(
        self,
        pixel_values: torch.Tensor,
        image_sizes: Optional[torch.Tensor] = None,
        output_hidden_states: Optional[bool] = None,
        output_attentions: Optional[bool] = None,
        return_dict: Optional[bool] = None,
        *args,
        **kwargs: Unpack[FlashAttentionKwargs],
    ) -> Union[Tuple, BaseModelOutput]:
        """
        Returns:
            pixel_values: tensor of token features for
                all tokens of all images of shape (N_toks, D)
        """
        if image_sizes is None:
            batch_size, _, height, width = pixel_values.shape
            image_sizes = [(height, width)] * batch_size

        # pass images through initial convolution independently
        patch_embeds = self.patch_conv(pixel_values)
        patch_embeds_list = [
            embed[..., : (size[0] // self.patch_size), : (size[1] // self.patch_size)]
            for embed, size in zip(patch_embeds, image_sizes)
        ]

        # flatten to a single sequence
        patch_embeds = torch.cat([p.flatten(1).T for p in patch_embeds_list], dim=0).unsqueeze(0)
        patch_embeds = self.ln_pre(patch_embeds)

        # positional embeddings
        position_ids = position_ids_in_meshgrid(
            patch_embeds_list, max_width=self.config.image_size // self.config.patch_size
        )
        kwargs["position_ids"] = position_ids

        position_embeddings = self.patch_positional_embedding(patch_embeds, position_ids)

        attention_mask = generate_block_attention_mask(
            [p.shape[-2] * p.shape[-1] for p in patch_embeds_list], patch_embeds
        )

        return self.transformer(
            patch_embeds,
            attention_mask=attention_mask,
            position_embeddings=position_embeddings,
            output_hidden_states=output_hidden_states,
            output_attentions=output_attentions,
<<<<<<< HEAD
            return_dict=True,
=======
            return_dict=return_dict,
>>>>>>> 06c16de3
            **kwargs,
        )


__all__ = ["PixtralVisionModel", "PixtralPreTrainedModel"]<|MERGE_RESOLUTION|>--- conflicted
+++ resolved
@@ -14,12 +14,8 @@
 # limitations under the License.
 """PyTorch Pixtral model."""
 
-<<<<<<< HEAD
-from typing import Callable, Optional, Tuple, Union
-=======
 from collections.abc import Callable
 from typing import Optional, Tuple, Union
->>>>>>> 06c16de3
 
 import torch
 import torch.utils.checkpoint
@@ -29,7 +25,6 @@
 from ...modeling_flash_attention_utils import FlashAttentionKwargs
 from ...modeling_outputs import BaseModelOutput
 from ...modeling_rope_utils import dynamic_rope_update
-<<<<<<< HEAD
 from ...modeling_utils import ALL_ATTENTION_FUNCTIONS, PreTrainedModel
 from ...processing_utils import Unpack
 from ...utils import (
@@ -38,11 +33,6 @@
     can_return_tuple,
     logging,
 )
-=======
-from ...modeling_utils import ALL_ATTENTION_FUNCTIONS
-from ...processing_utils import Unpack
-from ...utils import add_start_docstrings, add_start_docstrings_to_model_forward, logging
->>>>>>> 06c16de3
 from .configuration_pixtral import PixtralVisionConfig
 
 
@@ -146,11 +136,7 @@
     return q_embed, k_embed
 
 
-<<<<<<< HEAD
 # Copied from transformers.models.siglip.modeling_siglip.eager_attention_forward
-=======
-# Copied from transformers.models.smolvlm.modeling_smolvlm.eager_attention_forward
->>>>>>> 06c16de3
 def eager_attention_forward(
     module: nn.Module,
     query: torch.Tensor,
@@ -187,13 +173,9 @@
         self.head_dim = self.embed_dim // self.num_heads
         self.is_causal = False
 
-<<<<<<< HEAD
         self.scaling = self.head_dim**-0.5
-=======
         self.is_causal = False
 
-        self.scale = self.head_dim**-0.5
->>>>>>> 06c16de3
         self.dropout = config.attention_dropout
 
         self.k_proj = nn.Linear(self.embed_dim, self.embed_dim, bias=False)
@@ -207,11 +189,7 @@
         attention_mask: Optional[torch.Tensor] = None,
         position_embeddings: Optional[Tuple[torch.Tensor, torch.Tensor]] = None,
         output_attentions: Optional[bool] = False,
-<<<<<<< HEAD
-        **kwargs,
-=======
         **kwargs: Unpack[FlashAttentionKwargs],
->>>>>>> 06c16de3
     ) -> Tuple[torch.Tensor, Optional[torch.Tensor]]:
         """Input shape: Batch x Time x Channel"""
 
@@ -229,10 +207,6 @@
         query_states, key_states = apply_rotary_pos_emb(query_states, key_states, cos, sin, unsqueeze_dim=0)
 
         attention_interface: Callable = eager_attention_forward
-<<<<<<< HEAD
-
-=======
->>>>>>> 06c16de3
         if self.config._attn_implementation != "eager":
             if self.config._attn_implementation == "sdpa" and output_attentions:
                 logger.warning_once(
@@ -242,35 +216,16 @@
             else:
                 attention_interface = ALL_ATTENTION_FUNCTIONS[self.config._attn_implementation]
 
-<<<<<<< HEAD
-=======
-        # Since we use packing, if Flash-Attn 2 is selected we rely on position_ids
-        if self.config._attn_implementation == "flash_attention_2":
-            kwargs["position_ids"] = kwargs["position_ids"].to(hidden_states.device, non_blocking=True)
-            attention_mask = None
-
->>>>>>> 06c16de3
         attn_output, attn_weights = attention_interface(
             self,
             query_states,
             key_states,
             value_states,
             attention_mask,
-<<<<<<< HEAD
             dropout=0.0 if not self.training else self.dropout,
             scaling=self.scaling,
             **kwargs,
         )
-=======
-            scaling=self.scale,
-            dropout=0.0 if not self.training else self.dropout,
-            is_causal=self.is_causal,
-            output_attentions=output_attentions,
-            **kwargs,
-        )
-
-        attn_output = attn_output.reshape(batch_size, patches, -1)
->>>>>>> 06c16de3
 
         attn_output = attn_output.reshape(batch_size, patches, -1).contiguous()
         attn_output = self.o_proj(attn_output)
@@ -332,11 +287,7 @@
         attention_mask: torch.Tensor,
         position_embeddings: Optional[Tuple[torch.Tensor, torch.Tensor]] = None,
         output_attentions: Optional[bool] = None,
-<<<<<<< HEAD
         **kwargs: Unpack[FlashAttentionKwargs],
-=======
-        **kwargs,
->>>>>>> 06c16de3
     ) -> Tuple[torch.FloatTensor]:
         """
         Args:
@@ -389,11 +340,7 @@
         output_attentions: Optional[bool] = None,
         output_hidden_states: Optional[bool] = None,
         return_dict: Optional[bool] = None,
-<<<<<<< HEAD
         **kwargs: Unpack[FlashAttentionKwargs],
-=======
-        **kwargs,
->>>>>>> 06c16de3
     ) -> Union[Tuple, BaseModelOutput]:
         r"""
         Args:
@@ -614,11 +561,7 @@
             position_embeddings=position_embeddings,
             output_hidden_states=output_hidden_states,
             output_attentions=output_attentions,
-<<<<<<< HEAD
             return_dict=True,
-=======
-            return_dict=return_dict,
->>>>>>> 06c16de3
             **kwargs,
         )
 
