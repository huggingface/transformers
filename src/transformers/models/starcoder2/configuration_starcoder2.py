--- conflicted
+++ resolved
@@ -135,12 +135,8 @@
         use_cache: Optional[bool] = True,
         bos_token_id: Optional[int] = 50256,
         eos_token_id: Optional[int] = 50256,
-<<<<<<< HEAD
         pad_token_id: Optional[int] = None,
-        rope_parameters: Optional[RopeParameters | dict[RopeParameters]] = None,
-=======
         rope_parameters: Optional[RopeParameters | dict[str, RopeParameters]] = None,
->>>>>>> 8a96f5fb
         sliding_window: Optional[int] = None,
         attention_dropout: Optional[float] = 0.0,
         residual_dropout: Optional[float] = 0.0,
