--- conflicted
+++ resolved
@@ -14,18 +14,8 @@
 # limitations under the License.
 """LayoutLM model configuration"""
 
-<<<<<<< HEAD
-from collections import OrderedDict
-from collections.abc import Mapping
-from typing import Any, Optional
-
-from ... import PretrainedConfig, PythonBackend
-from ...onnx import OnnxConfig, PatchingSpec
-from ...utils import is_torch_available, logging
-=======
 from ... import PreTrainedConfig
 from ...utils import logging
->>>>>>> 6ccacf3a
 
 
 logger = logging.get_logger(__name__)
@@ -132,68 +122,4 @@
         self.max_2d_position_embeddings = max_2d_position_embeddings
 
 
-<<<<<<< HEAD
-class LayoutLMOnnxConfig(OnnxConfig):
-    def __init__(
-        self,
-        config: PretrainedConfig,
-        task: str = "default",
-        patching_specs: Optional[list[PatchingSpec]] = None,
-    ):
-        super().__init__(config, task=task, patching_specs=patching_specs)
-        self.max_2d_positions = config.max_2d_position_embeddings - 1
-
-    @property
-    def inputs(self) -> Mapping[str, Mapping[int, str]]:
-        return OrderedDict(
-            [
-                ("input_ids", {0: "batch", 1: "sequence"}),
-                ("bbox", {0: "batch", 1: "sequence"}),
-                ("attention_mask", {0: "batch", 1: "sequence"}),
-                ("token_type_ids", {0: "batch", 1: "sequence"}),
-            ]
-        )
-
-    def generate_dummy_inputs(
-        self,
-        tokenizer: PythonBackend,
-        batch_size: int = -1,
-        seq_length: int = -1,
-        is_pair: bool = False,
-    ) -> Mapping[str, Any]:
-        """
-        Generate inputs to provide to the ONNX exporter
-
-        Args:
-            tokenizer: The tokenizer associated with this model configuration
-            batch_size: The batch size (int) to export the model for (-1 means dynamic axis)
-            seq_length: The sequence length (int) to export the model for (-1 means dynamic axis)
-            is_pair: Indicate if the input is a pair (sentence 1, sentence 2)
-
-        Returns:
-            Mapping[str, Tensor] holding the kwargs to provide to the model's forward function
-        """
-
-        input_dict = super().generate_dummy_inputs(
-            tokenizer,
-            batch_size=batch_size,
-            seq_length=seq_length,
-            is_pair=is_pair,
-        )
-
-        # Generate a dummy bbox
-        box = [48, 84, 73, 128]
-
-        if not is_torch_available():
-            raise ValueError("Cannot generate dummy inputs without PyTorch installed.")
-        import torch
-
-        batch_size, seq_length = input_dict["input_ids"].shape
-        input_dict["bbox"] = torch.tensor([*[box] * seq_length]).tile(batch_size, 1, 1)
-        return input_dict
-
-
-__all__ = ["LayoutLMConfig", "LayoutLMOnnxConfig"]
-=======
-__all__ = ["LayoutLMConfig"]
->>>>>>> 6ccacf3a
+__all__ = ["LayoutLMConfig"]