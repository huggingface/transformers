--- conflicted
+++ resolved
@@ -794,20 +794,12 @@
         self,
         hidden_states: torch.Tensor,
         key_value_states: Optional[torch.Tensor] = None,
-<<<<<<< HEAD
         past_key_value: Optional[Cache] = None,
         attention_mask: Optional[torch.Tensor] = None,
         layer_head_mask: Optional[torch.Tensor] = None,
         output_attentions: bool = False,
         cache_position: Optional[torch.Tensor] = None,
-    ) -> Tuple[torch.Tensor, Optional[torch.Tensor], Optional[Cache]]:
-=======
-        past_key_value: Optional[tuple[torch.Tensor]] = None,
-        attention_mask: Optional[torch.Tensor] = None,
-        layer_head_mask: Optional[torch.Tensor] = None,
-        output_attentions: bool = False,
-    ) -> tuple[torch.Tensor, Optional[torch.Tensor], Optional[tuple[torch.Tensor]]]:
->>>>>>> 12838775
+    ) -> tuple[torch.Tensor, Optional[torch.Tensor], Optional[Cache]]:
         """Input shape: Batch x Time x Channel"""
 
         # if key_value_states are provided this layer is used as a cross-attention layer
@@ -976,13 +968,8 @@
         return (hidden_states,) + attn_outputs[1:]
 
 
-<<<<<<< HEAD
-class LEDDecoderLayer(nn.Module):
+class LEDDecoderLayer(GradientCheckpointingLayer):
     def __init__(self, config: LEDConfig, layer_idx=None):
-=======
-class LEDDecoderLayer(GradientCheckpointingLayer):
-    def __init__(self, config: LEDConfig):
->>>>>>> 12838775
         super().__init__()
         self.embed_dim = config.d_model
 
@@ -1018,11 +1005,7 @@
         encoder_attention_mask: Optional[torch.Tensor] = None,
         layer_head_mask: Optional[torch.Tensor] = None,
         cross_attn_layer_head_mask: Optional[torch.Tensor] = None,
-<<<<<<< HEAD
         past_key_value: Optional[Cache] = None,
-=======
-        past_key_value: Optional[tuple[torch.Tensor]] = None,
->>>>>>> 12838775
         output_attentions: Optional[bool] = False,
         use_cache: Optional[bool] = True,
         cache_position: Optional[torch.Tensor] = None,
@@ -1837,39 +1820,6 @@
                 if dropout_probability < self.layerdrop:
                     continue
 
-<<<<<<< HEAD
-            if self.gradient_checkpointing and self.training:
-                layer_outputs = self._gradient_checkpointing_func(
-                    decoder_layer.__call__,
-                    hidden_states,
-                    combined_attention_mask,
-                    encoder_hidden_states,
-                    encoder_attention_mask,
-                    head_mask[idx] if head_mask is not None else None,
-                    cross_attn_head_mask[idx] if cross_attn_head_mask is not None else None,
-                    None,
-                    output_attentions,
-                    use_cache,
-                    cache_position,
-                )
-            else:
-                layer_outputs = decoder_layer(
-                    hidden_states,
-                    attention_mask=combined_attention_mask,
-                    encoder_hidden_states=encoder_hidden_states,
-                    encoder_attention_mask=encoder_attention_mask,
-                    layer_head_mask=(head_mask[idx] if head_mask is not None else None),
-                    cross_attn_layer_head_mask=(
-                        cross_attn_head_mask[idx] if cross_attn_head_mask is not None else None
-                    ),
-                    past_key_value=past_key_values,
-                    output_attentions=output_attentions,
-                    use_cache=use_cache,
-                    cache_position=cache_position,
-                )
-=======
-            past_key_value = past_key_values[idx] if past_key_values is not None else None
-
             layer_outputs = decoder_layer(
                 hidden_states,
                 combined_attention_mask,
@@ -1877,11 +1827,11 @@
                 encoder_attention_mask=encoder_attention_mask,
                 layer_head_mask=(head_mask[idx] if head_mask is not None else None),
                 cross_attn_layer_head_mask=(cross_attn_head_mask[idx] if cross_attn_head_mask is not None else None),
-                past_key_value=past_key_value,
+                past_key_value=past_key_values,
                 output_attentions=output_attentions,
                 use_cache=use_cache,
-            )
->>>>>>> 12838775
+                cache_position=cache_position,
+            )
 
             hidden_states = layer_outputs[0]
 
@@ -1964,12 +1914,8 @@
         output_attentions: Optional[bool] = None,
         output_hidden_states: Optional[bool] = None,
         return_dict: Optional[bool] = None,
-<<<<<<< HEAD
         cache_position: Optional[torch.Tensor] = None,
-    ) -> Union[Tuple[torch.Tensor], LEDSeq2SeqModelOutput]:
-=======
     ) -> Union[tuple[torch.Tensor], LEDSeq2SeqModelOutput]:
->>>>>>> 12838775
         r"""
         decoder_input_ids (`torch.LongTensor` of shape `(batch_size, target_sequence_length)`, *optional*):
             Indices of decoder input sequence tokens in the vocabulary.
@@ -2140,12 +2086,8 @@
         output_attentions: Optional[bool] = None,
         output_hidden_states: Optional[bool] = None,
         return_dict: Optional[bool] = None,
-<<<<<<< HEAD
         cache_position: Optional[torch.Tensor] = None,
-    ) -> Union[Tuple[torch.Tensor], LEDSeq2SeqLMOutput]:
-=======
     ) -> Union[tuple[torch.Tensor], LEDSeq2SeqLMOutput]:
->>>>>>> 12838775
         r"""
         decoder_input_ids (`torch.LongTensor` of shape `(batch_size, target_sequence_length)`, *optional*):
             Indices of decoder input sequence tokens in the vocabulary.
