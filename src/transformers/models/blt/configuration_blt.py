--- conflicted
+++ resolved
@@ -88,28 +88,6 @@
 
     def __init__(
         self,
-<<<<<<< HEAD
-        vocab_size=260,
-        cross_attn_all_layers=True,
-        cross_attn_k=2,
-        hidden_size_global=2048,
-        hidden_size=1024,
-        num_attention_heads=16,
-        num_key_value_heads=None,
-        num_hidden_layers=9,
-        rms_norm_eps=1e-5,
-        dropout=0.0,
-        max_position_embeddings=24576,
-        rope_theta=500000.0,
-        rope_scaling=None,
-        hidden_act="silu",
-        intermediate_size=2816,
-        initializer_range=0.02,
-        pad_token_id=None,
-        bos_token_id=None,
-        eos_token_id=None,
-        tie_word_embeddings=False,
-=======
         vocab_size: Optional[int] = 260,
         cross_attn_all_layers: Optional[bool] = True,
         cross_attn_k: Optional[int] = 2,
@@ -125,7 +103,10 @@
         hidden_act: Optional[str] = "silu",
         intermediate_size: Optional[int] = 2816,
         initializer_range: Optional[float] = 0.02,
->>>>>>> 10de06da
+        pad_token_id: Optional[int] = None,
+        bos_token_id: Optional[int] = None,
+        eos_token_id: Optional[int] = None,
+        tie_word_embeddings: Optional[bool] = False,
         **kwargs,
     ):
         self.vocab_size = vocab_size
@@ -143,12 +124,10 @@
         self.max_position_embeddings = max_position_embeddings
         self.hidden_act = hidden_act
         self.initializer_range = initializer_range
-<<<<<<< HEAD
         self.pad_token_id = pad_token_id
         self.bos_token_id = bos_token_id
         self.eos_token_id = eos_token_id
         self.tie_word_embeddings = False  # Force-set to False for BC
-=======
         # Try to set `rope_scaling` if available, otherwise use `rope_parameters`
         rope_scaling = kwargs.pop("rope_scaling", None)
         self.rope_parameters = rope_scaling or rope_parameters
@@ -157,7 +136,6 @@
         rope_theta = kwargs.get("rope_theta", 500000.0)
         standardize_rope_params(self, rope_theta=rope_theta)
         rope_config_validation(self)
->>>>>>> 10de06da
 
         super().__init__(**kwargs)
 
@@ -171,21 +149,6 @@
 
     def __init__(
         self,
-<<<<<<< HEAD
-        hidden_size=2048,
-        num_attention_heads=16,
-        num_key_value_heads=None,
-        num_hidden_layers=25,
-        rms_norm_eps=1e-5,
-        dropout=0.0,
-        max_position_embeddings=4096,
-        rope_theta=500000.0,
-        rope_scaling=None,
-        hidden_act="silu",
-        intermediate_size=5632,
-        initializer_range=0.02,
-        tie_word_embeddings=False,
-=======
         hidden_size: Optional[int] = 2048,
         num_attention_heads: Optional[int] = 16,
         num_key_value_heads: Optional[int] = None,
@@ -197,7 +160,7 @@
         hidden_act: Optional[str] = "silu",
         intermediate_size: Optional[int] = 5632,
         initializer_range: Optional[float] = 0.02,
->>>>>>> 10de06da
+        tie_word_embeddings: Optional[bool] = False,
         **kwargs,
     ):
         self.hidden_size = hidden_size
@@ -211,9 +174,7 @@
         self.max_position_embeddings = max_position_embeddings
         self.hidden_act = hidden_act
         self.initializer_range = initializer_range
-<<<<<<< HEAD
         self.tie_word_embeddings = False
-=======
         # Try to set `rope_scaling` if available, otherwise use `rope_parameters`
         rope_scaling = kwargs.pop("rope_scaling", None)
         self.rope_parameters = rope_scaling or rope_parameters
@@ -221,7 +182,6 @@
         # Validate the correctness of rotary position embeddings parameters
         rope_theta = kwargs.get("rope_theta", 500000.0)
         standardize_rope_params(self, rope_theta=rope_theta)
->>>>>>> 10de06da
 
         super().__init__(**kwargs)
 
@@ -268,21 +228,6 @@
 
     def __init__(
         self,
-<<<<<<< HEAD
-        vocab_size=260,
-        hidden_size=768,
-        num_hidden_layers=14,
-        num_attention_heads=12,
-        num_key_value_heads=None,
-        max_position_embeddings=8192,
-        rms_norm_eps=1e-5,
-        dropout=0.0,
-        rope_theta=10000.0,
-        intermediate_size=2048,
-        rope_scaling=None,
-        initializer_range=0.02,
-        tie_word_embeddings=False,
-=======
         vocab_size: Optional[int] = 260,
         hidden_size: Optional[int] = 768,
         num_hidden_layers: Optional[int] = 14,
@@ -294,7 +239,7 @@
         intermediate_size: Optional[int] = 2048,
         rope_parameters: Optional[RopeParameters | dict[RopeParameters]] = None,
         initializer_range: Optional[float] = 0.02,
->>>>>>> 10de06da
+        tie_word_embeddings: Optional[bool] = False,
         **kwargs,
     ):
         self.vocab_size = vocab_size
@@ -399,31 +344,6 @@
 
     def __init__(
         self,
-<<<<<<< HEAD
-        vocab_size=260,
-        max_position_embeddings=4096,
-        patch_in_forward=True,
-        patch_size=4,
-        patching_mode="entropy",
-        patching_threshold=1.335442066192627,
-        patching_batch_size=1,
-        max_patch_length=None,
-        cross_attn_k=2,
-        encoder_hash_byte_group_size=None,
-        encoder_hash_byte_group_vocab=500002,
-        encoder_hash_byte_group_nb_functions=1,
-        patcher_config=None,
-        encoder_config=None,
-        decoder_config=None,
-        global_config=None,
-        tie_word_embeddings=False,
-        pad_token_id=None,
-        bos_token_id=None,
-        eos_token_id=None,
-        initializer_range=0.02,
-        rope_theta=500000.0,
-        rope_scaling=None,
-=======
         vocab_size: Optional[int] = 260,
         max_position_embeddings: Optional[int] = 4096,
         patch_in_forward: Optional[bool] = True,
@@ -441,9 +361,11 @@
         decoder_config: Optional[dict] = None,
         global_config: Optional[dict] = None,
         tie_word_embeddings: Optional[bool] = False,
+        pad_token_id: Optional[int] = None,
+        bos_token_id: Optional[int] = None,
+        eos_token_id: Optional[int] = None,
         initializer_range: Optional[float] = 0.02,
         rope_parameters: Optional[RopeParameters | dict[RopeParameters]] = None,
->>>>>>> 10de06da
         **kwargs,
     ):
         # Basic model configuration
