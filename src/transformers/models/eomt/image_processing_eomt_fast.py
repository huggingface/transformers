--- conflicted
+++ resolved
@@ -50,35 +50,6 @@
 )
 
 
-<<<<<<< HEAD
-if is_torchvision_v2_available():
-    from torchvision.transforms.v2 import functional as F
-else:
-    from torchvision.transforms import functional as F
-
-
-EomtImageProcessorFastKwargs = EomtImageProcessorKwargs
-=======
-class EomtImageProcessorFastKwargs(DefaultFastImageProcessorKwargs):
-    """
-    do_split_image (`bool`, *optional*, defaults to `False`):
-            Whether to split the input images into overlapping patches for semantic segmentation. If set to `True`, the
-            input images will be split into patches of size `size["shortest_edge"]` with an overlap between patches.
-            Otherwise, the input images will be padded to the target size.
-    do_pad (`bool`, *optional*, defaults to `False`):
-            Whether to pad the image. If `True`, will pad the patch dimension of the images in the batch to the largest
-            number of patches in the batch. Padding will be applied to the bottom and right with zeros.
-    ignore_index (`int`, *optional*):
-            Label to be assigned to background pixels in segmentation maps. If provided, segmentation map pixels
-            denoted with 0 (background) will be replaced with `ignore_index`.
-    """
-
-    do_split_image: bool
-    do_pad: bool
-    ignore_index: Optional[int] = None
->>>>>>> 59eba492
-
-
 def get_target_size(size_dict: dict[str, int]) -> tuple[int, int]:
     """Returns the height and width from a size dict."""
     target_height = size_dict["shortest_edge"]
@@ -112,9 +83,9 @@
     do_split_image = False
     do_pad = False
     ignore_index = None
-    valid_kwargs = EomtImageProcessorFastKwargs
-
-    def __init__(self, **kwargs: Unpack[EomtImageProcessorFastKwargs]):
+    valid_kwargs = EomtImageProcessorKwargs
+
+    def __init__(self, **kwargs: Unpack[EomtImageProcessorKwargs]):
         super().__init__(**kwargs)
 
     def _split_image(self, images: torch.Tensor, size: dict, image_indices: int) -> tuple[list, list]:
@@ -163,7 +134,7 @@
         images: ImageInput,
         segmentation_maps: Optional[list[torch.Tensor]] = None,
         instance_id_to_semantic_id: Optional[dict[int, int]] = None,
-        **kwargs: Unpack[EomtImageProcessorFastKwargs],
+        **kwargs: Unpack[EomtImageProcessorKwargs],
     ) -> BatchFeature:
         r"""
         segmentation_maps (`ImageInput`, *optional*):
@@ -181,7 +152,7 @@
         do_convert_rgb: bool,
         input_data_format: ChannelDimension,
         device: Optional[Union[str, "torch.device"]] = None,
-        **kwargs: Unpack[EomtImageProcessorFastKwargs],
+        **kwargs: Unpack[EomtImageProcessorKwargs],
     ) -> BatchFeature:
         """
         Preprocess image-like inputs.
