# coding=utf-8
# Copyright 2022 Meta Platforms, Inc. and The HuggingFace Inc. team. All rights reserved.
#
# Licensed under the Apache License, Version 2.0 (the "License");
# you may not use this file except in compliance with the License.
# You may obtain a copy of the License at
#
#     http://www.apache.org/licenses/LICENSE-2.0
#
# Unless required by applicable law or agreed to in writing, software
# distributed under the License is distributed on an "AS IS" BASIS,
# WITHOUT WARRANTIES OR CONDITIONS OF ANY KIND, either express or implied.
# See the License for the specific language governing permissions and
# limitations under the License.

"""MaskFormer Swin Transformer. The reason Swin Transformer is implemented here is because MaskFormer uses the hidden
states before downsampling, which is different from the default Swin Transformer."""

import collections.abc
import math
from dataclasses import dataclass
from typing import Optional, Union

import torch
from torch import Tensor, nn

from ... import initialization as init
from ...activations import ACT2FN
from ...file_utils import ModelOutput
from ...modeling_layers import GradientCheckpointingLayer
from ...modeling_outputs import BackboneOutput
from ...modeling_utils import PreTrainedModel
from ...pytorch_utils import meshgrid
from ...utils import auto_docstring, torch_int
from ...utils.backbone_utils import BackboneMixin
from .configuration_maskformer_swin import MaskFormerSwinConfig


@dataclass
@auto_docstring(
    custom_intro="""
    Class for MaskFormerSwinModel's outputs that also contains the spatial dimensions of the hidden states.
    """
)
class MaskFormerSwinModelOutputWithPooling(ModelOutput):
    r"""
    pooler_output (`torch.FloatTensor` of shape `(batch_size, hidden_size)`):
        Last layer hidden-state after a mean pooling operation.
    hidden_states_spatial_dimensions (`tuple(tuple(int, int))`, *optional*):
        A tuple containing the spatial dimension of each `hidden_state` needed to reshape the `hidden_states` to
        `batch, channels, height, width`. Due to padding, their spatial size cannot be inferred before the
        `forward` method.
    """

    last_hidden_state: Optional[torch.FloatTensor] = None
    pooler_output: Optional[torch.FloatTensor] = None
    hidden_states: Optional[tuple[torch.FloatTensor]] = None
    hidden_states_spatial_dimensions: tuple[tuple[int, int]] = None
    attentions: Optional[tuple[torch.FloatTensor]] = None


@dataclass
@auto_docstring(
    custom_intro="""
    Class for SwinEncoder's outputs.
    """
)
class MaskFormerSwinBaseModelOutput(ModelOutput):
    r"""
    hidden_states_spatial_dimensions (`tuple(tuple(int, int))`, *optional*):
        A tuple containing the spatial dimension of each `hidden_state` needed to reshape the `hidden_states` to
        `batch, channels, height, width`. Due to padding, their spatial size cannot inferred before the `forward`
        method.
    """

    last_hidden_state: Optional[torch.FloatTensor] = None
    hidden_states: Optional[tuple[torch.FloatTensor]] = None
    hidden_states_spatial_dimensions: tuple[tuple[int, int]] = None
    attentions: Optional[tuple[torch.FloatTensor]] = None


# Copied from transformers.models.swin.modeling_swin.window_partition
def window_partition(input_feature, window_size):
    """
    Partitions the given input into windows.
    """
    batch_size, height, width, num_channels = input_feature.shape
    input_feature = input_feature.view(
        batch_size, height // window_size, window_size, width // window_size, window_size, num_channels
    )
    windows = input_feature.permute(0, 1, 3, 2, 4, 5).contiguous().view(-1, window_size, window_size, num_channels)
    return windows


# Copied from transformers.models.swin.modeling_swin.window_reverse
def window_reverse(windows, window_size, height, width):
    """
    Merges windows to produce higher resolution features.
    """
    num_channels = windows.shape[-1]
    windows = windows.view(-1, height // window_size, width // window_size, window_size, window_size, num_channels)
    windows = windows.permute(0, 1, 3, 2, 4, 5).contiguous().view(-1, height, width, num_channels)
    return windows


# Copied from transformers.models.swin.modeling_swin.drop_path
def drop_path(input: torch.Tensor, drop_prob: float = 0.0, training: bool = False) -> torch.Tensor:
    """
    Drop paths (Stochastic Depth) per sample (when applied in main path of residual blocks).

    """
    if drop_prob == 0.0 or not training:
        return input
    keep_prob = 1 - drop_prob
    shape = (input.shape[0],) + (1,) * (input.ndim - 1)  # work with diff dim tensors, not just 2D ConvNets
    random_tensor = keep_prob + torch.rand(shape, dtype=input.dtype, device=input.device)
    random_tensor.floor_()  # binarize
    output = input.div(keep_prob) * random_tensor
    return output


class MaskFormerSwinEmbeddings(nn.Module):
    """
    Construct the patch and position embeddings.
    """

    def __init__(self, config):
        super().__init__()

        self.patch_embeddings = MaskFormerSwinPatchEmbeddings(config)
        num_patches = self.patch_embeddings.num_patches
        self.patch_grid = self.patch_embeddings.grid_size

        if config.use_absolute_embeddings:
            self.position_embeddings = nn.Parameter(torch.zeros(1, num_patches + 1, config.embed_dim))
        else:
            self.position_embeddings = None

        self.norm = nn.LayerNorm(config.embed_dim)
        self.dropout = nn.Dropout(config.hidden_dropout_prob)
        self.patch_size = config.patch_size

    # Copied from transformers.models.vit.modeling_vit.ViTEmbeddings.interpolate_pos_encoding
    def interpolate_pos_encoding(self, embeddings: torch.Tensor, height: int, width: int) -> torch.Tensor:
        """
        This method allows to interpolate the pre-trained position encodings, to be able to use the model on higher resolution
        images. This method is also adapted to support torch.jit tracing.

        Adapted from:
        - https://github.com/facebookresearch/dino/blob/de9ee3df6cf39fac952ab558447af1fa1365362a/vision_transformer.py#L174-L194, and
        - https://github.com/facebookresearch/dinov2/blob/e1277af2ba9496fbadf7aec6eba56e8d882d1e35/dinov2/models/vision_transformer.py#L179-L211
        """

        num_patches = embeddings.shape[1] - 1
        num_positions = self.position_embeddings.shape[1] - 1

        # always interpolate when tracing to ensure the exported model works for dynamic input shapes
        if not torch.jit.is_tracing() and num_patches == num_positions and height == width:
            return self.position_embeddings

        class_pos_embed = self.position_embeddings[:, :1]
        patch_pos_embed = self.position_embeddings[:, 1:]

        dim = embeddings.shape[-1]

        new_height = height // self.patch_size
        new_width = width // self.patch_size

        sqrt_num_positions = torch_int(num_positions**0.5)
        patch_pos_embed = patch_pos_embed.reshape(1, sqrt_num_positions, sqrt_num_positions, dim)
        patch_pos_embed = patch_pos_embed.permute(0, 3, 1, 2)

        patch_pos_embed = nn.functional.interpolate(
            patch_pos_embed,
            size=(new_height, new_width),
            mode="bicubic",
            align_corners=False,
        )

        patch_pos_embed = patch_pos_embed.permute(0, 2, 3, 1).view(1, -1, dim)

        return torch.cat((class_pos_embed, patch_pos_embed), dim=1)

    def forward(self, pixel_values, interpolate_pos_encoding):
        _, num_channels, height, width = pixel_values.shape
        embeddings, output_dimensions = self.patch_embeddings(pixel_values)
        embeddings = self.norm(embeddings)

        if self.position_embeddings is not None:
            if interpolate_pos_encoding:
                embeddings = embeddings + self.interpolate_pos_encoding(embeddings, height, width)
            else:
                embeddings = embeddings + self.position_embeddings

        embeddings = self.dropout(embeddings)

        return embeddings, output_dimensions


# Copied from transformers.models.swin.modeling_swin.SwinPatchEmbeddings with Swin->MaskFormerSwin
class MaskFormerSwinPatchEmbeddings(nn.Module):
    """
    This class turns `pixel_values` of shape `(batch_size, num_channels, height, width)` into the initial
    `hidden_states` (patch embeddings) of shape `(batch_size, seq_length, hidden_size)` to be consumed by a
    Transformer.
    """

    def __init__(self, config):
        super().__init__()
        image_size, patch_size = config.image_size, config.patch_size
        num_channels, hidden_size = config.num_channels, config.embed_dim
        image_size = image_size if isinstance(image_size, collections.abc.Iterable) else (image_size, image_size)
        patch_size = patch_size if isinstance(patch_size, collections.abc.Iterable) else (patch_size, patch_size)
        num_patches = (image_size[1] // patch_size[1]) * (image_size[0] // patch_size[0])
        self.image_size = image_size
        self.patch_size = patch_size
        self.num_channels = num_channels
        self.num_patches = num_patches
        self.grid_size = (image_size[0] // patch_size[0], image_size[1] // patch_size[1])

        self.projection = nn.Conv2d(num_channels, hidden_size, kernel_size=patch_size, stride=patch_size)

    def maybe_pad(self, pixel_values, height, width):
        if width % self.patch_size[1] != 0:
            pad_values = (0, self.patch_size[1] - width % self.patch_size[1])
            pixel_values = nn.functional.pad(pixel_values, pad_values)
        if height % self.patch_size[0] != 0:
            pad_values = (0, 0, 0, self.patch_size[0] - height % self.patch_size[0])
            pixel_values = nn.functional.pad(pixel_values, pad_values)
        return pixel_values

    def forward(self, pixel_values: Optional[torch.FloatTensor]) -> tuple[torch.Tensor, tuple[int]]:
        _, num_channels, height, width = pixel_values.shape
        # pad the input to be divisible by self.patch_size, if needed
        pixel_values = self.maybe_pad(pixel_values, height, width)
        embeddings = self.projection(pixel_values)
        _, _, height, width = embeddings.shape
        output_dimensions = (height, width)
        embeddings = embeddings.flatten(2).transpose(1, 2)

        return embeddings, output_dimensions


# Copied from transformers.models.swin.modeling_swin.SwinPatchMerging
class MaskFormerSwinPatchMerging(nn.Module):
    """
    Patch Merging Layer.

    Args:
        input_resolution (`tuple[int]`):
            Resolution of input feature.
        dim (`int`):
            Number of input channels.
        norm_layer (`nn.Module`, *optional*, defaults to `nn.LayerNorm`):
            Normalization layer class.
    """

    def __init__(self, input_resolution: tuple[int], dim: int, norm_layer: nn.Module = nn.LayerNorm) -> None:
        super().__init__()
        self.input_resolution = input_resolution
        self.dim = dim
        self.reduction = nn.Linear(4 * dim, 2 * dim, bias=False)
        self.norm = norm_layer(4 * dim)

    def maybe_pad(self, input_feature, height, width):
        should_pad = (height % 2 == 1) or (width % 2 == 1)
        if should_pad:
            pad_values = (0, 0, 0, width % 2, 0, height % 2)
            input_feature = nn.functional.pad(input_feature, pad_values)

        return input_feature

    def forward(self, input_feature: torch.Tensor, input_dimensions: tuple[int, int]) -> torch.Tensor:
        height, width = input_dimensions
        # `dim` is height * width
        batch_size, dim, num_channels = input_feature.shape

        input_feature = input_feature.view(batch_size, height, width, num_channels)
        # pad input to be divisible by width and height, if needed
        input_feature = self.maybe_pad(input_feature, height, width)
        # [batch_size, height/2, width/2, num_channels]
        input_feature_0 = input_feature[:, 0::2, 0::2, :]
        # [batch_size, height/2, width/2, num_channels]
        input_feature_1 = input_feature[:, 1::2, 0::2, :]
        # [batch_size, height/2, width/2, num_channels]
        input_feature_2 = input_feature[:, 0::2, 1::2, :]
        # [batch_size, height/2, width/2, num_channels]
        input_feature_3 = input_feature[:, 1::2, 1::2, :]
        # batch_size height/2 width/2 4*num_channels
        input_feature = torch.cat([input_feature_0, input_feature_1, input_feature_2, input_feature_3], -1)
        input_feature = input_feature.view(batch_size, -1, 4 * num_channels)  # batch_size height/2*width/2 4*C

        input_feature = self.norm(input_feature)
        input_feature = self.reduction(input_feature)

        return input_feature


# Copied from transformers.models.swin.modeling_swin.SwinDropPath with Swin->MaskFormerSwin
class MaskFormerSwinDropPath(nn.Module):
    """Drop paths (Stochastic Depth) per sample (when applied in main path of residual blocks)."""

    def __init__(self, drop_prob: Optional[float] = None) -> None:
        super().__init__()
        self.drop_prob = drop_prob

    def forward(self, hidden_states: torch.Tensor) -> torch.Tensor:
        return drop_path(hidden_states, self.drop_prob, self.training)

    def extra_repr(self) -> str:
        return f"p={self.drop_prob}"


# Copied from transformers.models.swin.modeling_swin.SwinSelfAttention with Swin->MaskFormerSwin
class MaskFormerSwinSelfAttention(nn.Module):
    def __init__(self, config, dim, num_heads, window_size):
        super().__init__()
        if dim % num_heads != 0:
            raise ValueError(
                f"The hidden size ({dim}) is not a multiple of the number of attention heads ({num_heads})"
            )

        self.num_attention_heads = num_heads
        self.attention_head_size = int(dim / num_heads)
        self.all_head_size = self.num_attention_heads * self.attention_head_size
        self.window_size = (
            window_size if isinstance(window_size, collections.abc.Iterable) else (window_size, window_size)
        )

        self.relative_position_bias_table = nn.Parameter(
            torch.zeros((2 * self.window_size[0] - 1) * (2 * self.window_size[1] - 1), num_heads)
        )

        # get pair-wise relative position index for each token inside the window
        coords_h = torch.arange(self.window_size[0])
        coords_w = torch.arange(self.window_size[1])
        coords = torch.stack(meshgrid([coords_h, coords_w], indexing="ij"))
        coords_flatten = torch.flatten(coords, 1)
        relative_coords = coords_flatten[:, :, None] - coords_flatten[:, None, :]
        relative_coords = relative_coords.permute(1, 2, 0).contiguous()
        relative_coords[:, :, 0] += self.window_size[0] - 1
        relative_coords[:, :, 1] += self.window_size[1] - 1
        relative_coords[:, :, 0] *= 2 * self.window_size[1] - 1
        relative_position_index = relative_coords.sum(-1)
        self.register_buffer("relative_position_index", relative_position_index)

        self.query = nn.Linear(self.all_head_size, self.all_head_size, bias=config.qkv_bias)
        self.key = nn.Linear(self.all_head_size, self.all_head_size, bias=config.qkv_bias)
        self.value = nn.Linear(self.all_head_size, self.all_head_size, bias=config.qkv_bias)

        self.dropout = nn.Dropout(config.attention_probs_dropout_prob)

    def forward(
        self,
        hidden_states: torch.Tensor,
        attention_mask: Optional[torch.FloatTensor] = None,
        output_attentions: Optional[bool] = False,
    ) -> tuple[torch.Tensor]:
        batch_size, dim, num_channels = hidden_states.shape
        hidden_shape = (batch_size, dim, -1, self.attention_head_size)

        query_layer = self.query(hidden_states).view(hidden_shape).transpose(1, 2)
        key_layer = self.key(hidden_states).view(hidden_shape).transpose(1, 2)
        value_layer = self.value(hidden_states).view(hidden_shape).transpose(1, 2)

        # Take the dot product between "query" and "key" to get the raw attention scores.
        attention_scores = torch.matmul(query_layer, key_layer.transpose(-1, -2))

        attention_scores = attention_scores / math.sqrt(self.attention_head_size)

        relative_position_bias = self.relative_position_bias_table[self.relative_position_index.view(-1)]
        relative_position_bias = relative_position_bias.view(
            self.window_size[0] * self.window_size[1], self.window_size[0] * self.window_size[1], -1
        )

        relative_position_bias = relative_position_bias.permute(2, 0, 1).contiguous()
        attention_scores = attention_scores + relative_position_bias.unsqueeze(0)

        if attention_mask is not None:
            # Apply the attention mask is (precomputed for all layers in MaskFormerSwinModel forward() function)
            mask_shape = attention_mask.shape[0]
            attention_scores = attention_scores.view(
                batch_size // mask_shape, mask_shape, self.num_attention_heads, dim, dim
            )
            attention_scores = attention_scores + attention_mask.unsqueeze(1).unsqueeze(0)
            attention_scores = attention_scores.view(-1, self.num_attention_heads, dim, dim)

        # Normalize the attention scores to probabilities.
        attention_probs = nn.functional.softmax(attention_scores, dim=-1)

        # This is actually dropping out entire tokens to attend to, which might
        # seem a bit unusual, but is taken from the original Transformer paper.
        attention_probs = self.dropout(attention_probs)

        context_layer = torch.matmul(attention_probs, value_layer)
        context_layer = context_layer.permute(0, 2, 1, 3).contiguous()
        new_context_layer_shape = context_layer.size()[:-2] + (self.all_head_size,)
        context_layer = context_layer.view(new_context_layer_shape)

        outputs = (context_layer, attention_probs) if output_attentions else (context_layer,)

        return outputs


# Copied from transformers.models.swin.modeling_swin.SwinSelfOutput with Swin->MaskFormerSwin
class MaskFormerSwinSelfOutput(nn.Module):
    def __init__(self, config, dim):
        super().__init__()
        self.dense = nn.Linear(dim, dim)
        self.dropout = nn.Dropout(config.attention_probs_dropout_prob)

    def forward(self, hidden_states: torch.Tensor, input_tensor: torch.Tensor) -> torch.Tensor:
        hidden_states = self.dense(hidden_states)
        hidden_states = self.dropout(hidden_states)

        return hidden_states


# Copied from transformers.models.swin.modeling_swin.SwinAttention with Swin->MaskFormerSwin
class MaskFormerSwinAttention(nn.Module):
    def __init__(self, config, dim, num_heads, window_size):
        super().__init__()
        self.self = MaskFormerSwinSelfAttention(config, dim, num_heads, window_size)
        self.output = MaskFormerSwinSelfOutput(config, dim)

    def forward(
        self,
        hidden_states: torch.Tensor,
        attention_mask: Optional[torch.FloatTensor] = None,
        output_attentions: Optional[bool] = False,
    ) -> tuple[torch.Tensor]:
        self_outputs = self.self(hidden_states, attention_mask, output_attentions)
        attention_output = self.output(self_outputs[0], hidden_states)
        outputs = (attention_output,) + self_outputs[1:]  # add attentions if we output them
        return outputs


# Copied from transformers.models.swin.modeling_swin.SwinIntermediate with Swin->MaskFormerSwin
class MaskFormerSwinIntermediate(nn.Module):
    def __init__(self, config, dim):
        super().__init__()
        self.dense = nn.Linear(dim, int(config.mlp_ratio * dim))
        if isinstance(config.hidden_act, str):
            self.intermediate_act_fn = ACT2FN[config.hidden_act]
        else:
            self.intermediate_act_fn = config.hidden_act

    def forward(self, hidden_states: torch.Tensor) -> torch.Tensor:
        hidden_states = self.dense(hidden_states)
        hidden_states = self.intermediate_act_fn(hidden_states)
        return hidden_states


# Copied from transformers.models.swin.modeling_swin.SwinOutput with Swin->MaskFormerSwin
class MaskFormerSwinOutput(nn.Module):
    def __init__(self, config, dim):
        super().__init__()
        self.dense = nn.Linear(int(config.mlp_ratio * dim), dim)
        self.dropout = nn.Dropout(config.hidden_dropout_prob)

    def forward(self, hidden_states: torch.Tensor) -> torch.Tensor:
        hidden_states = self.dense(hidden_states)
        hidden_states = self.dropout(hidden_states)
        return hidden_states


class MaskFormerSwinLayer(nn.Module):
    def __init__(self, config, dim, input_resolution, num_heads, drop_path_rate=0.0, shift_size=0):
        super().__init__()
        self.shift_size = shift_size
        self.window_size = config.window_size
        self.input_resolution = input_resolution
        self.layernorm_before = nn.LayerNorm(dim, eps=config.layer_norm_eps)
        self.attention = MaskFormerSwinAttention(config, dim, num_heads, self.window_size)
        self.drop_path = MaskFormerSwinDropPath(drop_path_rate) if drop_path_rate > 0.0 else nn.Identity()
        self.layernorm_after = nn.LayerNorm(dim, eps=config.layer_norm_eps)
        self.intermediate = MaskFormerSwinIntermediate(config, dim)
        self.output = MaskFormerSwinOutput(config, dim)

    def get_attn_mask(self, input_resolution):
        if self.shift_size > 0:
            # calculate attention mask for SW-MSA
            height, width = input_resolution
            img_mask = torch.zeros((1, height, width, 1))
            height_slices = (
                slice(0, -self.window_size),
                slice(-self.window_size, -self.shift_size),
                slice(-self.shift_size, None),
            )
            width_slices = (
                slice(0, -self.window_size),
                slice(-self.window_size, -self.shift_size),
                slice(-self.shift_size, None),
            )
            count = 0
            for height_slice in height_slices:
                for width_slice in width_slices:
                    img_mask[:, height_slice, width_slice, :] = count
                    count += 1

            mask_windows = window_partition(img_mask, self.window_size)
            mask_windows = mask_windows.view(-1, self.window_size * self.window_size)
            attn_mask = mask_windows.unsqueeze(1) - mask_windows.unsqueeze(2)
            attn_mask = attn_mask.masked_fill(attn_mask != 0, -100.0).masked_fill(attn_mask == 0, 0.0)
        else:
            attn_mask = None
        return attn_mask

    def maybe_pad(self, hidden_states, height, width):
        pad_left = pad_top = 0
        pad_right = (self.window_size - width % self.window_size) % self.window_size
        pad_bottom = (self.window_size - height % self.window_size) % self.window_size
        pad_values = (0, 0, pad_left, pad_right, pad_top, pad_bottom)
        hidden_states = nn.functional.pad(hidden_states, pad_values)
        return hidden_states, pad_values

    def forward(self, hidden_states, input_dimensions, output_attentions=False):
        height, width = input_dimensions
        batch_size, dim, channels = hidden_states.size()
        shortcut = hidden_states

        hidden_states = self.layernorm_before(hidden_states)
        hidden_states = hidden_states.view(batch_size, height, width, channels)
        # pad hidden_states to multiples of window size
        hidden_states, pad_values = self.maybe_pad(hidden_states, height, width)

        _, height_pad, width_pad, _ = hidden_states.shape
        # cyclic shift
        if self.shift_size > 0:
            shifted_hidden_states = torch.roll(hidden_states, shifts=(-self.shift_size, -self.shift_size), dims=(1, 2))
        else:
            shifted_hidden_states = hidden_states

        # partition windows
        hidden_states_windows = window_partition(shifted_hidden_states, self.window_size)
        hidden_states_windows = hidden_states_windows.view(-1, self.window_size * self.window_size, channels)
        attn_mask = self.get_attn_mask((height_pad, width_pad))
        if attn_mask is not None:
            attn_mask = attn_mask.to(hidden_states_windows.device)

        self_attention_outputs = self.attention(hidden_states_windows, attn_mask, output_attentions=output_attentions)

        attention_output = self_attention_outputs[0]

        outputs = self_attention_outputs[1:]  # add self attentions if we output attention weights

        attention_windows = attention_output.view(-1, self.window_size, self.window_size, channels)
        shifted_windows = window_reverse(
            attention_windows, self.window_size, height_pad, width_pad
        )  # B height' width' C

        # reverse cyclic shift
        if self.shift_size > 0:
            attention_windows = torch.roll(shifted_windows, shifts=(self.shift_size, self.shift_size), dims=(1, 2))
        else:
            attention_windows = shifted_windows

        was_padded = pad_values[3] > 0 or pad_values[5] > 0
        if was_padded:
            attention_windows = attention_windows[:, :height, :width, :].contiguous()

        attention_windows = attention_windows.view(batch_size, height * width, channels)

        hidden_states = shortcut + self.drop_path(attention_windows)

        layer_output = self.layernorm_after(hidden_states)
        layer_output = self.intermediate(layer_output)
        layer_output = hidden_states + self.output(layer_output)

        outputs = (layer_output,) + outputs

        return outputs


class MaskFormerSwinStage(GradientCheckpointingLayer):
    # Copied from transformers.models.swin.modeling_swin.SwinStage.__init__ with Swin->MaskFormerSwin
    def __init__(self, config, dim, input_resolution, depth, num_heads, drop_path, downsample):
        super().__init__()
        self.config = config
        self.dim = dim
        self.blocks = nn.ModuleList(
            [
                MaskFormerSwinLayer(
                    config=config,
                    dim=dim,
                    input_resolution=input_resolution,
                    num_heads=num_heads,
                    drop_path_rate=drop_path[i],
                    shift_size=0 if (i % 2 == 0) else config.window_size // 2,
                )
                for i in range(depth)
            ]
        )

        # patch merging layer
        if downsample is not None:
            self.downsample = downsample(input_resolution, dim=dim, norm_layer=nn.LayerNorm)
        else:
            self.downsample = None

        self.pointing = False

    def forward(self, hidden_states, input_dimensions, output_attentions=False, output_hidden_states=False):
        all_hidden_states = () if output_hidden_states else None

        height, width = input_dimensions
        for i, block_module in enumerate(self.blocks):
            if output_hidden_states:
                all_hidden_states = all_hidden_states + (hidden_states,)

            block_hidden_states = block_module(hidden_states, input_dimensions, output_attentions)

            hidden_states = block_hidden_states[0]

            if output_hidden_states:
                all_hidden_states += (hidden_states,)

        if self.downsample is not None:
            height_downsampled, width_downsampled = (height + 1) // 2, (width + 1) // 2
            output_dimensions = (height, width, height_downsampled, width_downsampled)
            hidden_states = self.downsample(hidden_states, input_dimensions)
        else:
            output_dimensions = (height, width, height, width)

        return hidden_states, output_dimensions, all_hidden_states


class MaskFormerSwinEncoder(nn.Module):
    # Copied from transformers.models.swin.modeling_swin.SwinEncoder.__init__ with Swin->MaskFormerSwin
    def __init__(self, config, grid_size):
        super().__init__()
        self.num_layers = len(config.depths)
        self.config = config
        dpr = [x.item() for x in torch.linspace(0, config.drop_path_rate, sum(config.depths), device="cpu")]
        self.layers = nn.ModuleList(
            [
                MaskFormerSwinStage(
                    config=config,
                    dim=int(config.embed_dim * 2**i_layer),
                    input_resolution=(grid_size[0] // (2**i_layer), grid_size[1] // (2**i_layer)),
                    depth=config.depths[i_layer],
                    num_heads=config.num_heads[i_layer],
                    drop_path=dpr[sum(config.depths[:i_layer]) : sum(config.depths[: i_layer + 1])],
                    downsample=MaskFormerSwinPatchMerging if (i_layer < self.num_layers - 1) else None,
                )
                for i_layer in range(self.num_layers)
            ]
        )

        self.gradient_checkpointing = False

    def forward(
        self,
        hidden_states,
        input_dimensions,
        output_attentions=False,
        output_hidden_states=False,
        return_dict=True,
    ) -> Union[tuple, MaskFormerSwinBaseModelOutput]:
        all_hidden_states = () if output_hidden_states else None
        all_input_dimensions = ()
        all_self_attentions = () if output_attentions else None

        if output_hidden_states:
            all_hidden_states = all_hidden_states + (hidden_states,)

        for i, layer_module in enumerate(self.layers):
            layer_hidden_states, output_dimensions, layer_all_hidden_states = layer_module(
                hidden_states,
                input_dimensions,
                output_attentions,
                output_hidden_states,
            )

            input_dimensions = (output_dimensions[-2], output_dimensions[-1])
            all_input_dimensions += (input_dimensions,)
            if output_hidden_states:
                all_hidden_states += (layer_all_hidden_states,)

            hidden_states = layer_hidden_states

            if output_attentions:
                all_self_attentions = all_self_attentions + (layer_all_hidden_states[1],)

        if not return_dict:
            return tuple(v for v in [hidden_states, all_hidden_states, all_self_attentions] if v is not None)

        return MaskFormerSwinBaseModelOutput(
            last_hidden_state=hidden_states,
            hidden_states=all_hidden_states,
            hidden_states_spatial_dimensions=all_input_dimensions,
            attentions=all_self_attentions,
        )


@auto_docstring
class MaskFormerSwinPreTrainedModel(PreTrainedModel):
    config: MaskFormerSwinConfig
    base_model_prefix = "model"
    main_input_name = "pixel_values"
    input_modalities = ("image",)
    supports_gradient_checkpointing = True
    _no_split_modules = ["MaskFormerSwinStage"]

    @torch.no_grad()
    def _init_weights(self, module):
        """Initialize the weights"""
        super()._init_weights(module)
        if isinstance(module, MaskFormerSwinEmbeddings):
            if module.position_embeddings is not None:
                init.zeros_(module.position_embeddings)
        elif isinstance(module, MaskFormerSwinSelfAttention):
            init.zeros_(module.relative_position_bias_table)


class MaskFormerSwinModel(MaskFormerSwinPreTrainedModel):
    def __init__(self, config, add_pooling_layer=True):
        super().__init__(config)
        self.config = config
        self.num_layers = len(config.depths)
        self.num_features = int(config.embed_dim * 2 ** (self.num_layers - 1))

        self.embeddings = MaskFormerSwinEmbeddings(config)
        self.encoder = MaskFormerSwinEncoder(config, self.embeddings.patch_grid)

        self.layernorm = nn.LayerNorm(self.num_features, eps=config.layer_norm_eps)
        self.pooler = nn.AdaptiveAvgPool1d(1) if add_pooling_layer else None

        self.post_init()

    def get_input_embeddings(self):
        return self.embeddings.patch_embeddings

    def forward(
        self,
        pixel_values=None,
        output_attentions=None,
        output_hidden_states=None,
        interpolate_pos_encoding=False,
        return_dict=None,
<<<<<<< HEAD
    ) -> Union[tuple, MaskFormerSwinModelOutputWithPooling]:
=======
        **kwargs,
    ):
>>>>>>> 40dc11cd
        output_attentions = output_attentions if output_attentions is not None else self.config.output_attentions
        output_hidden_states = (
            output_hidden_states if output_hidden_states is not None else self.config.output_hidden_states
        )
        return_dict = return_dict if return_dict is not None else self.config.use_return_dict

        if pixel_values is None:
            raise ValueError("You have to specify pixel_values")

        embedding_output, input_dimensions = self.embeddings(
            pixel_values, interpolate_pos_encoding=interpolate_pos_encoding
        )

        encoder_outputs = self.encoder(
            embedding_output,
            input_dimensions,
            output_attentions=output_attentions,
            output_hidden_states=output_hidden_states,
            return_dict=return_dict,
        )

        sequence_output = encoder_outputs.last_hidden_state if return_dict else encoder_outputs[0]
        sequence_output = self.layernorm(sequence_output)

        pooled_output = None
        if self.pooler is not None:
            pooled_output = self.pooler(sequence_output.transpose(1, 2))
            pooled_output = torch.flatten(pooled_output, 1)

        if not return_dict:
            return (sequence_output, pooled_output) + encoder_outputs[1:]

        hidden_states_spatial_dimensions = (input_dimensions,) + encoder_outputs.hidden_states_spatial_dimensions

        return MaskFormerSwinModelOutputWithPooling(
            last_hidden_state=sequence_output,
            pooler_output=pooled_output,
            hidden_states=encoder_outputs.hidden_states,
            hidden_states_spatial_dimensions=hidden_states_spatial_dimensions,
            attentions=encoder_outputs.attentions,
        )


class MaskFormerSwinBackbone(MaskFormerSwinPreTrainedModel, BackboneMixin):
    """
    MaskFormerSwin backbone, designed especially for the MaskFormer framework.

    This classes reshapes `hidden_states` from (`batch_size, sequence_length, hidden_size)` to (`batch_size,
    num_channels, height, width)`). It also adds additional layernorms after each stage.

    Args:
        config (`MaskFormerSwinConfig`):
            The configuration used by [`MaskFormerSwinModel`].
    """

    def __init__(self, config: MaskFormerSwinConfig):
        super().__init__(config)
        super()._init_backbone(config)

        self.model = MaskFormerSwinModel(config)
        if "stem" in self.out_features:
            raise ValueError("This backbone does not support 'stem' in the `out_features`.")
        self.num_features = [config.embed_dim] + [int(config.embed_dim * 2**i) for i in range(len(config.depths))]
        self.hidden_states_norms = nn.ModuleList(
            [nn.LayerNorm(num_channels) for num_channels in self.num_features[1:]]
        )

        # Initialize weights and apply final processing
        self.post_init()

    def forward(
        self,
        pixel_values: Tensor,
        output_hidden_states: Optional[bool] = None,
        output_attentions: Optional[bool] = None,
        return_dict: Optional[bool] = None,
        **kwargs,
    ) -> BackboneOutput:
        return_dict = return_dict if return_dict is not None else self.config.use_return_dict
        output_hidden_states = (
            output_hidden_states if output_hidden_states is not None else self.config.output_hidden_states
        )
        output_attentions = output_attentions if output_attentions is not None else self.config.output_attentions

        outputs = self.model(
            pixel_values, output_hidden_states=True, output_attentions=output_attentions, return_dict=True
        )

        # we skip the stem
        hidden_states = outputs.hidden_states[1:]

        # we need to reshape the hidden states to their original spatial dimensions
        # spatial dimensions contains all the heights and widths of each stage, including after the embeddings
        spatial_dimensions: tuple[tuple[int, int]] = outputs.hidden_states_spatial_dimensions
        feature_maps = ()
        for i, (hidden_state, stage, (height, width)) in enumerate(
            zip(hidden_states, self.stage_names[1:], spatial_dimensions)
        ):
            norm = self.hidden_states_norms[i]
            # the last element correspond to the layer's last block output but before patch merging
            hidden_state_unpolled = hidden_state[-1]
            hidden_state_norm = norm(hidden_state_unpolled)
            # the pixel decoder (FPN) expects 3D tensors (features)
            batch_size, _, hidden_size = hidden_state_norm.shape
            # reshape "b (h w) d -> b d h w"
            hidden_state_permuted = (
                hidden_state_norm.permute(0, 2, 1).view((batch_size, hidden_size, height, width)).contiguous()
            )
            if stage in self.out_features:
                feature_maps += (hidden_state_permuted,)

        if not return_dict:
            output = (feature_maps,)
            if output_hidden_states:
                output += (outputs.hidden_states,)
            if output_attentions:
                output += (outputs.attentions,)
            return output

        return BackboneOutput(
            feature_maps=feature_maps,
            hidden_states=outputs.hidden_states if output_hidden_states else None,
            attentions=outputs.attentions,
        )


__all__ = ["MaskFormerSwinBackbone", "MaskFormerSwinModel", "MaskFormerSwinPreTrainedModel"]<|MERGE_RESOLUTION|>--- conflicted
+++ resolved
@@ -738,12 +738,8 @@
         output_hidden_states=None,
         interpolate_pos_encoding=False,
         return_dict=None,
-<<<<<<< HEAD
+        **kwargs,
     ) -> Union[tuple, MaskFormerSwinModelOutputWithPooling]:
-=======
-        **kwargs,
-    ):
->>>>>>> 40dc11cd
         output_attentions = output_attentions if output_attentions is not None else self.config.output_attentions
         output_hidden_states = (
             output_hidden_states if output_hidden_states is not None else self.config.output_hidden_states
