--- conflicted
+++ resolved
@@ -24,11 +24,10 @@
 from transformers import RobertaConfig, RobertaModel
 from transformers.modeling_utils import PreTrainedModel, apply_chunking_to_forward
 from transformers.models.bert.modeling_bert import BertAttention, BertIntermediate, BertOutput
+from typing import List, Optional, Tuple, Union
 
 from ...activations import ACT2FN
-<<<<<<< HEAD
 from ...modeling_outputs import BaseModelOutputWithPooling, MaskedLMOutput, SequenceClassifierOutput
-=======
 from ...modeling_outputs import (
     ModelOutput,
     MaskedLMOutput,
@@ -36,7 +35,6 @@
 )
 from .image_processing_bridgetower import build_model
 from ...modeling_utils import PreTrainedModel
->>>>>>> ffaa3518
 from ...pytorch_utils import is_torch_greater_or_equal_than_1_10
 from ...utils import add_start_docstrings, add_start_docstrings_to_model_forward, logging, replace_return_docstrings
 from .configuration_bridgetower import BridgeTowerConfig
@@ -150,8 +148,6 @@
             Whether or not to return a [`~utils.ModelOutput`] instead of a plain tuple.
 """
 
-<<<<<<< HEAD
-=======
 @dataclass
 class BridgeTowerModelOutput(ModelOutput):
     """
@@ -183,7 +179,6 @@
     pooler_output: torch.FloatTensor = None
     hidden_states: Optional[Tuple[torch.FloatTensor]] = None
     attentions: Optional[Tuple[torch.FloatTensor]] = None
->>>>>>> ffaa3518
 
 @add_start_docstrings(
     "The bare BridgeTower Model transformer outputting 'text_feats', 'image_feats', 'cls_feats', 'text_ids',"
@@ -500,13 +495,8 @@
         image_token_type_idx: Optional[int] = None,
         output_attentions: Optional[bool] = None,
         output_hidden_states: Optional[bool] = None,
-<<<<<<< HEAD
-        return_dict: Optional[bool] = None,
-    ):
-=======
         return_dict: Optional[bool] = None
     ) -> Union[Tuple[torch.Tensor], BridgeTowerModelOutput]:
->>>>>>> ffaa3518
         r"""
         Returns:
 
@@ -530,24 +520,6 @@
         dict_keys(['text_feats', 'image_feats', 'cls_feats', 'text_ids', 'text_masks'])
         ```
         """
-<<<<<<< HEAD
-
-        image_token_type_idx = image_token_type_idx if image_token_type_idx else 1
-        irtr_len = 0
-        text_ids = input_ids
-        img = pixel_values
-        text_masks = attention_mask
-        input_shape = input_ids.size()
-        text_embeds = self.text_transformer.embeddings(input_ids=text_ids)
-
-        extend_text_masks = self.text_transformer.get_extended_attention_mask(text_masks, input_shape, self.device)
-
-        split_index = len(self.text_transformer.encoder.layer) - self.config.num_hidden_layers + 1
-        for layer in self.text_transformer.encoder.layer[:split_index]:
-            text_embeds = layer(text_embeds, extend_text_masks)[0]
-
-        image_embeds = self.vit_model.visual.forward_pre(img.type(self.vit_model.dtype))
-=======
         
         image_token_type_idx= image_token_type_idx if image_token_type_idx else 1
         irtr_len=0
@@ -563,7 +535,6 @@
             text_embeds = layer(text_embeds, extend_text_masks)[0]
         
         image_embeds = self.vit_model.visual.forward_pre(pixel_values.type(self.vit_model.dtype))
->>>>>>> ffaa3518
         for block in self.vit_model.visual.transformer.resblocks[:split_index]:
             image_embeds = block(image_embeds)
         image_embeds_ = self.vit_model.visual.forward_post(image_embeds.type(self.vit_model.dtype))
@@ -582,17 +553,9 @@
         if irtr_len > 0:
             _bs, _L, _D = image_embeds_.size()
             y = y.unsqueeze(1).expand(_bs, irtr_len, _L, _D).reshape(-1, _L, _D)
-<<<<<<< HEAD
-        image_masks = torch.ones((y.size(0), y.size(1)), dtype=torch.long, device=self.device)
-        extend_image_masks = self.text_transformer.get_extended_attention_mask(
-            image_masks, image_masks.size(), self.device
-        )
-
-=======
         pixel_mask = torch.ones((y.size(0), y.size(1)), dtype=torch.long, device=self.device)
         extend_image_masks = self.text_transformer.get_extended_attention_mask(pixel_mask, pixel_mask.size(), self.device)
         
->>>>>>> ffaa3518
         x1 = self.cross_modal_text_layers[0](x, y, extend_text_masks, extend_image_masks)[0]
         y1 = self.cross_modal_image_layers[0](y, x, extend_image_masks, extend_text_masks)[0]
 
@@ -1157,13 +1120,8 @@
             return_dict=return_dict,
         )
 
-<<<<<<< HEAD
-        cls_feats = outputs["cls_feats"]
-        logits = self.itm_score(cls_feats)
-=======
         pooler_output = outputs.pooler_output
         logits = self.itm_score(pooler_output)
->>>>>>> ffaa3518
 
         return SequenceClassifierOutput(
             loss=None,
