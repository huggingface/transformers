# coding=utf-8
# Copyright 2023 the Falcon authors and HuggingFace Inc. team.  All rights reserved.
#
# Licensed under the Apache License, Version 2.0 (the "License");
# you may not use this file except in compliance with the License.
# You may obtain a copy of the License at
#
#     http://www.apache.org/licenses/LICENSE-2.0
#
# Unless required by applicable law or agreed to in writing, software
# distributed under the License is distributed on an "AS IS" BASIS,
# WITHOUT WARRANTIES OR CONDITIONS OF ANY KIND, either express or implied.
# See the License for the specific language governing permissions and
# limitations under the License.
"""PyTorch Falcon model."""

import math
from typing import TYPE_CHECKING, Optional, Union

import torch
import torch.utils.checkpoint
from torch import nn
from torch.nn import BCEWithLogitsLoss, CrossEntropyLoss, LayerNorm, MSELoss
from torch.nn import functional as F

from ...activations import get_activation
from ...cache_utils import Cache, DynamicCache, StaticCache
from ...generation import GenerationMixin
from ...modeling_attn_mask_utils import (
    AttentionMaskConverter,
)
from ...modeling_flash_attention_utils import flash_attn_supports_top_left_mask, is_flash_attn_available
from ...modeling_outputs import (
    BaseModelOutputWithPastAndCrossAttentions,
    CausalLMOutputWithCrossAttentions,
    QuestionAnsweringModelOutput,
    SequenceClassifierOutputWithPast,
    TokenClassifierOutput,
)
from ...modeling_rope_utils import ROPE_INIT_FUNCTIONS, dynamic_rope_update
from ...modeling_utils import PreTrainedModel
from ...utils import (
    auto_docstring,
    logging,
)
from .configuration_falcon import FalconConfig


if TYPE_CHECKING:
    from ...configuration_utils import PretrainedConfig

if is_flash_attn_available():
    from ...modeling_flash_attention_utils import _flash_attention_forward

logger = logging.get_logger(__name__)


# NOTE(Hesslow): Unfortunately we did not fuse matmul and bias during training, this means that there's one additional quantization to bfloat16 between the operations.
# In order not to degrade the quality of our HF-port, we keep these characteristics in the final model.
class FalconLinear(nn.Linear):
    def forward(self, input: torch.Tensor) -> torch.Tensor:
        hidden_states = input @ self.weight.T
        if self.bias is None:
            return hidden_states
        return hidden_states + self.bias


# Copied from transformers.models.llama.modeling_llama.rotate_half
def rotate_half(x):
    """Rotates half the hidden dims of the input."""
    x1 = x[..., : x.shape[-1] // 2]
    x2 = x[..., x.shape[-1] // 2 :]
    return torch.cat((-x2, x1), dim=-1)


# Copied from transformers.models.llama.modeling_llama.apply_rotary_pos_emb
def apply_rotary_pos_emb(q, k, cos, sin, position_ids=None, unsqueeze_dim=1):
    """Applies Rotary Position Embedding to the query and key tensors.

    Args:
        q (`torch.Tensor`): The query tensor.
        k (`torch.Tensor`): The key tensor.
        cos (`torch.Tensor`): The cosine part of the rotary embedding.
        sin (`torch.Tensor`): The sine part of the rotary embedding.
        position_ids (`torch.Tensor`, *optional*):
            Deprecated and unused.
        unsqueeze_dim (`int`, *optional*, defaults to 1):
            The 'unsqueeze_dim' argument specifies the dimension along which to unsqueeze cos[position_ids] and
            sin[position_ids] so that they can be properly broadcasted to the dimensions of q and k. For example, note
            that cos[position_ids] and sin[position_ids] have the shape [batch_size, seq_len, head_dim]. Then, if q and
            k have the shape [batch_size, heads, seq_len, head_dim], then setting unsqueeze_dim=1 makes
            cos[position_ids] and sin[position_ids] broadcastable to the shapes of q and k. Similarly, if q and k have
            the shape [batch_size, seq_len, heads, head_dim], then set unsqueeze_dim=2.
    Returns:
        `tuple(torch.Tensor)` comprising of the query and key tensors rotated using the Rotary Position Embedding.
    """
    cos = cos.unsqueeze(unsqueeze_dim)
    sin = sin.unsqueeze(unsqueeze_dim)
    q_embed = (q * cos) + (rotate_half(q) * sin)
    k_embed = (k * cos) + (rotate_half(k) * sin)
    return q_embed, k_embed


# Copied from transformers.models.llama.modeling_llama.LlamaRotaryEmbedding with Llama->Falcon
class FalconRotaryEmbedding(nn.Module):
    def __init__(self, config: FalconConfig, device=None):
        super().__init__()
        # BC: "rope_type" was originally "type"
        if hasattr(config, "rope_scaling") and config.rope_scaling is not None:
            self.rope_type = config.rope_scaling.get("rope_type", config.rope_scaling.get("type"))
        else:
            self.rope_type = "default"
        self.max_seq_len_cached = config.max_position_embeddings
        self.original_max_seq_len = config.max_position_embeddings

        self.config = config
        self.rope_init_fn = ROPE_INIT_FUNCTIONS[self.rope_type]

        inv_freq, self.attention_scaling = self.rope_init_fn(self.config, device)
        self.register_buffer("inv_freq", inv_freq, persistent=False)
        self.original_inv_freq = self.inv_freq

    @torch.no_grad()
    @dynamic_rope_update  # power user: used with advanced RoPE types (e.g. dynamic rope)
    def forward(self, x, position_ids):
        inv_freq_expanded = self.inv_freq[None, :, None].float().expand(position_ids.shape[0], -1, 1).to(x.device)
        position_ids_expanded = position_ids[:, None, :].float()

        device_type = x.device.type if isinstance(x.device.type, str) and x.device.type != "mps" else "cpu"
        with torch.autocast(device_type=device_type, enabled=False):  # Force float32
            freqs = (inv_freq_expanded.float() @ position_ids_expanded.float()).transpose(1, 2)
            emb = torch.cat((freqs, freqs), dim=-1)
            cos = emb.cos() * self.attention_scaling
            sin = emb.sin() * self.attention_scaling

        return cos.to(dtype=x.dtype), sin.to(dtype=x.dtype)


def build_alibi_tensor(attention_mask: torch.Tensor, num_heads: int, dtype: torch.dtype) -> torch.Tensor:
    batch_size, seq_length = attention_mask.shape
    closest_power_of_2 = 2 ** math.floor(math.log2(num_heads))
    base = torch.tensor(
        2 ** (-(2 ** -(math.log2(closest_power_of_2) - 3))), device=attention_mask.device, dtype=torch.float32
    )
    powers = torch.arange(1, 1 + closest_power_of_2, device=attention_mask.device, dtype=torch.int32)
    slopes = torch.pow(base, powers)

    if closest_power_of_2 != num_heads:
        extra_base = torch.tensor(
            2 ** (-(2 ** -(math.log2(2 * closest_power_of_2) - 3))), device=attention_mask.device, dtype=torch.float32
        )
        num_remaining_heads = min(closest_power_of_2, num_heads - closest_power_of_2)
        extra_powers = torch.arange(1, 1 + 2 * num_remaining_heads, 2, device=attention_mask.device, dtype=torch.int32)
        slopes = torch.cat([slopes, torch.pow(extra_base, extra_powers)], dim=0)

    # Note: alibi will added to the attention bias that will be applied to the query, key product of attention
    # => therefore alibi will have to be of shape (batch_size, num_heads, query_length, key_length)
    # => here we set (batch_size=1, num_heads=num_heads, query_length=1, key_length=max_length)
    # => the query_length dimension will then be broadcasted correctly
    # This is more or less identical to T5's relative position bias:
    # https://github.com/huggingface/transformers/blob/f681437203baa7671de3174b0fa583c349d9d5e1/src/transformers/models/t5/modeling_t5.py#L527
    arange_tensor = ((attention_mask.cumsum(dim=-1) - 1) * attention_mask)[:, None, :]
    alibi = slopes[..., None].bfloat16() * arange_tensor
    return alibi.reshape(batch_size * num_heads, 1, seq_length).to(dtype)


# Copied from transformers.models.bloom.modeling_bloom.dropout_add
def dropout_add(x: torch.Tensor, residual: torch.Tensor, prob: float, training: bool) -> torch.Tensor:
    """
    Dropout add function

    Args:
        x (`torch.tensor`):
            input tensor
        residual (`torch.tensor`):
            residual tensor
        prob (`float`):
            dropout probability
        training (`bool`):
            training mode
    """
    out = F.dropout(x, p=prob, training=training)
    out = residual + out
    return out


class FalconAttention(nn.Module):
    def __init__(self, config: FalconConfig, layer_idx=None):
        super().__init__()

        self.config = config
        self.hidden_size = config.hidden_size
        self.num_heads = config.num_attention_heads
        self.head_dim = self.hidden_size // self.num_heads
        self.split_size = self.hidden_size
        self.hidden_dropout = config.hidden_dropout
        self.max_position_embeddings = config.max_position_embeddings
        self.rope_theta = config.rope_theta
        self.is_causal = True
        self._use_sdpa = config._attn_implementation == "sdpa"
        self.layer_idx = layer_idx
        if layer_idx is None:
            logger.warning_once(
                f"Instantiating {self.__class__.__name__} without passing a `layer_idx` is not recommended and will "
                "lead to errors during the forward call if caching is used. Please make sure to provide a `layer_idx` "
                "when creating this class."
            )

        if self.head_dim * self.num_heads != self.hidden_size:
            raise ValueError(
                f"`hidden_size` must be divisible by num_heads (got `hidden_size`: {self.hidden_size} and `num_heads`:"
                f" {self.num_heads})."
            )

        # Layer-wise attention scaling
        self.inv_norm_factor = 1.0 / math.sqrt(self.head_dim)
        self.beta = self.inv_norm_factor
        if config.new_decoder_architecture:
            qkv_out_dim = (config.num_kv_heads * 2 + config.num_attention_heads) * self.head_dim
        elif config.multi_query:
            qkv_out_dim = self.hidden_size + 2 * self.head_dim
        else:
            qkv_out_dim = 3 * self.hidden_size
        self.query_key_value = FalconLinear(self.hidden_size, qkv_out_dim, bias=config.bias)
        self.new_decoder_architecture = config.new_decoder_architecture
        self.multi_query = config.multi_query
        self.dense = FalconLinear(self.hidden_size, self.hidden_size, bias=config.bias)
        self.attention_dropout = nn.Dropout(config.attention_dropout)
        self.num_kv_heads = config.num_kv_heads if (self.new_decoder_architecture or not self.multi_query) else 1

<<<<<<< HEAD
    def _split_heads(self, fused_qkv: torch.Tensor) -> Tuple[torch.Tensor, torch.Tensor, torch.Tensor]:
=======
        # TODO (raushan): remove in v4.46 (RoPE is computed in the model, not in the decoder layers)
        if config.rotary:
            self.rotary_emb = FalconRotaryEmbedding(config=self.config)

    def _split_heads(self, fused_qkv: torch.Tensor) -> tuple[torch.Tensor, torch.Tensor, torch.Tensor]:
>>>>>>> 0725cd69
        """
        Split the last dimension into (num_heads, head_dim), results share same memory storage as `fused_qkv`

        Args:
            fused_qkv (`torch.tensor`): [batch_size, seq_length, num_heads * 3 * head_dim]

        Returns:
            query: [batch_size, seq_length, num_heads, head_dim] key: [batch_size, seq_length, num_heads, head_dim]
            value: [batch_size, seq_length, num_heads, head_dim]
        """
        if self.new_decoder_architecture:
            batch, seq_len, _ = fused_qkv.shape
            qkv = fused_qkv.view(batch, seq_len, -1, self.num_heads // self.num_kv_heads + 2, self.head_dim)
            query = qkv[:, :, :, :-2]
            key = qkv[:, :, :, [-2]]
            value = qkv[:, :, :, [-1]]
            key = torch.broadcast_to(key, query.shape)
            value = torch.broadcast_to(value, query.shape)

            query, key, value = [x.flatten(2, 3) for x in (query, key, value)]
            return query, key, value
        elif not self.multi_query:
            batch_size, seq_length, three_times_hidden_size = fused_qkv.shape
            fused_qkv = fused_qkv.view(batch_size, seq_length, self.num_heads, 3, self.head_dim)
            return fused_qkv[..., 0, :], fused_qkv[..., 1, :], fused_qkv[..., 2, :]
        else:
            batch_size, seq_length, three_times_hidden_size = fused_qkv.shape
            fused_qkv = fused_qkv.view(batch_size, seq_length, self.num_heads + 2, self.head_dim)
            return fused_qkv[..., :-2, :], fused_qkv[..., [-2], :], fused_qkv[..., [-1], :]

    # Copied from transformers.models.bloom.modeling_bloom.BloomAttention._merge_heads
    def _merge_heads(self, x: torch.Tensor) -> torch.Tensor:
        """
        Merge heads together over the last dimension

        Args:
            x (`torch.tensor`): [batch_size * num_heads, seq_length, head_dim]

        Returns:
            torch.tensor: [batch_size, seq_length, num_heads * head_dim]
        """
        # What we want to achieve is:
        # batch_size * num_heads, seq_length, head_dim -> batch_size, seq_length, num_heads * head_dim
        batch_size_and_num_heads, seq_length, _ = x.shape
        batch_size = batch_size_and_num_heads // self.num_heads

        # First view to decompose the batch size
        # batch_size * num_heads, seq_length, head_dim -> batch_size, num_heads, seq_length, head_dim
        x = x.view(batch_size, self.num_heads, seq_length, self.head_dim)

        # batch_size, num_heads, seq_length, head_dim -> batch_size, seq_length, num_heads, head_dim
        x = x.permute(0, 2, 1, 3)

        # batch_size, seq_length, num_heads, head_dim -> batch_size, seq_length, num_heads * head_dim
        return x.reshape(batch_size, seq_length, self.num_heads * self.head_dim)

    def forward(
        self,
        hidden_states: torch.Tensor,
        alibi: Optional[torch.Tensor],
        attention_mask: torch.Tensor,
        position_ids: Optional[torch.LongTensor] = None,
        layer_past: Optional[Cache] = None,
        head_mask: Optional[torch.Tensor] = None,
        use_cache: bool = False,
        output_attentions: bool = False,
        cache_position: Optional[torch.LongTensor] = None,
        position_embeddings: Optional[tuple[torch.Tensor, torch.Tensor]] = None,  # necessary, but kept here for BC
    ):
        fused_qkv = self.query_key_value(hidden_states)  # [batch_size, seq_length, 3 x hidden_size]
        num_kv_heads = self.num_heads if self.new_decoder_architecture else self.num_kv_heads
        # 3 x [batch_size, seq_length, num_heads, head_dim]
        (query_layer, key_layer, value_layer) = self._split_heads(fused_qkv)

        batch_size, query_length, _, _ = query_layer.shape

        query_layer = query_layer.transpose(1, 2).reshape(batch_size, self.num_heads, query_length, self.head_dim)
        key_layer = key_layer.transpose(1, 2).reshape(batch_size, num_kv_heads, query_length, self.head_dim)
        value_layer = value_layer.transpose(1, 2).reshape(batch_size, num_kv_heads, query_length, self.head_dim)

        if alibi is None:
            cos, sin = position_embeddings
            query_layer, key_layer = apply_rotary_pos_emb(query_layer, key_layer, cos, sin)

        if layer_past is not None:
            cache_kwargs = {"cache_position": cache_position}
            if alibi is None:
                cache_kwargs.update({"sin": sin, "cos": cos})
            key_layer, value_layer = layer_past.update(key_layer, value_layer, self.layer_idx, cache_kwargs)

        kv_length = key_layer.shape[-2]
        if self._use_sdpa and query_layer.device.type == "cuda" and attention_mask is not None:
            # For torch<=2.1.2, SDPA with memory-efficient backend is bugged with non-contiguous inputs with custom attn_mask,
            # Reference: https://github.com/pytorch/pytorch/issues/112577.
            query_layer = query_layer.contiguous()
            key_layer = key_layer.contiguous()
            value_layer = value_layer.contiguous()

        if attention_mask is not None:
            attention_mask = attention_mask[:, :, :, : key_layer.shape[-2]]

        if alibi is None:
            if self._use_sdpa and not output_attentions:
                # We dispatch to SDPA's Flash Attention or Efficient kernels via this if statement instead of an
                # inline conditional assignment to support both torch.compile's `dynamic=True` and `fullgraph=True`
                # The query_length > 1 is necessary to match with AttentionMaskConverter.to_causal_4d that does not
                # create a causal mask in case query_length == 1.
                is_causal = True if self.is_causal and attention_mask is None and query_length > 1 else False
                attn_output = torch.nn.functional.scaled_dot_product_attention(
                    query_layer,
                    key_layer,
                    value_layer,
                    attn_mask=attention_mask,
                    dropout_p=0.0,
                    is_causal=is_causal,
                )
                attention_scores = None
            else:
                attention_scores = query_layer @ key_layer.transpose(-1, -2)
                attention_scores /= math.sqrt(self.head_dim)

                attention_scores = F.softmax(attention_scores + attention_mask, dim=-1, dtype=hidden_states.dtype)
                # It is unclear why neither dropout nor head_mask is applied here (while it is with alibi).
                attn_output = attention_scores @ value_layer

            attn_output = attn_output.view(batch_size, self.num_heads, query_length, self.head_dim)
            attn_output = attn_output.permute(0, 2, 1, 3)
            attn_output = attn_output.reshape(batch_size, query_length, self.num_heads * self.head_dim)

            attn_output = self.dense(attn_output)

            if output_attentions:
                return attn_output, layer_past, attention_scores
            else:
                return attn_output, layer_past

        else:
            if self._use_sdpa and not output_attentions and head_mask is None:
                # We dispatch to SDPA's Flash Attention or Efficient kernels via this if statement instead of an
                # inline conditional assignment to support both torch.compile's `dynamic=True` and `fullgraph=True`
                is_causal = True if self.is_causal and attention_mask is None and query_length > 1 else False
                attn_output = torch.nn.functional.scaled_dot_product_attention(
                    query_layer,
                    key_layer,
                    value_layer,
                    attn_mask=attention_mask,
                    dropout_p=self.attention_dropout.p if self.training else 0.0,
                    is_causal=is_causal,
                )
                attn_output = attn_output.transpose(1, 2)
                attn_output = attn_output.reshape(batch_size, query_length, self.num_heads * self.head_dim)

                attn_output = self.dense(attn_output)
            else:
                matmul_result = query_layer @ key_layer.transpose(-1, -2)

                # change view to [batch_size, num_heads, q_length, kv_length]
                attention_scores = matmul_result.view(batch_size, self.num_heads, query_length, kv_length)

                # cast attention scores to fp32, compute scaled softmax and cast back to initial dtype - [batch_size, num_heads, q_length, kv_length]
                input_dtype = attention_scores.dtype
                # `float16` has a minimum value of -65504.0, whereas `bfloat16` and `float32` have a minimum value of `-3.4e+38`
                if input_dtype == torch.float16 or input_dtype == torch.bfloat16:
                    attention_scores = attention_scores.to(torch.float32)

                attention_logits = attention_scores + alibi.view(batch_size, self.num_heads, 1, -1)
                attention_logits *= self.inv_norm_factor
                attention_probs = F.softmax(attention_logits + attention_mask, dim=-1, dtype=hidden_states.dtype)
                # [batch_size, num_heads, q_length, kv_length]
                attention_probs = self.attention_dropout(attention_probs)

                if head_mask is not None:
                    attention_probs = attention_probs * head_mask

                # change view [batch_size, num_heads, q_length, kv_length]
                attention_probs_reshaped = attention_probs.view(batch_size, self.num_heads, query_length, kv_length)

                # matmul: [batch_size * num_heads, q_length, head_dim]
                attn_output = (attention_probs_reshaped @ value_layer).flatten(0, 1)

                # change view [batch_size, q_length, num_heads * head_dim]
                attn_output = self._merge_heads(attn_output)

                attn_output = self.dense(attn_output)

            if output_attentions:
                return attn_output, layer_past, attention_probs
            else:
                return attn_output, layer_past


class FalconFlashAttention2(FalconAttention):
    """
    Falcon flash attention module. This module inherits from `FalconAttention` as the weights of the module stays
    untouched. The only required change would be on the forward pass where it needs to correctly call the public API of
    flash attention and deal with padding tokens in case the input contains any of them.
    """

    def __init__(self, *args, **kwargs):
        super().__init__(*args, **kwargs)

        # TODO: Should be removed once Flash Attention for RoCm is bumped to 2.1.
        # flash_attn<2.1 generates top-left aligned causal mask, while what is needed here is bottom-right alignment, that was made default for flash_attn>=2.1. This attribute is used to handle this difference. Reference: https://github.com/Dao-AILab/flash-attention/releases/tag/v2.1.0.
        # Beware that with flash_attn<2.1, using q_seqlen != k_seqlen (except for the case q_seqlen == 1) produces a wrong mask (top-left).
        self._flash_attn_uses_top_left_mask = flash_attn_supports_top_left_mask()

    def forward(
        self,
        hidden_states: torch.Tensor,
        alibi: Optional[torch.Tensor],
        attention_mask: torch.Tensor,
        position_ids: Optional[torch.LongTensor] = None,
        layer_past: Optional[Cache] = None,
        head_mask: Optional[torch.Tensor] = None,
        use_cache: bool = False,
        output_attentions: bool = False,
        cache_position: Optional[torch.LongTensor] = None,
        position_embeddings: Optional[tuple[torch.Tensor, torch.Tensor]] = None,  # necessary, but kept here for BC
    ):
        fused_qkv = self.query_key_value(hidden_states)  # [batch_size, seq_length, 3 x hidden_size]
        num_kv_heads = self.num_heads if self.new_decoder_architecture else self.num_kv_heads
        # 3 x [batch_size, seq_length, num_heads, head_dim]
        (query_layer, key_layer, value_layer) = self._split_heads(fused_qkv)

        batch_size, query_length, _, _ = query_layer.shape

        query_layer = query_layer.transpose(1, 2).reshape(batch_size, self.num_heads, query_length, self.head_dim)
        key_layer = key_layer.transpose(1, 2).reshape(batch_size, num_kv_heads, query_length, self.head_dim)
        value_layer = value_layer.transpose(1, 2).reshape(batch_size, num_kv_heads, query_length, self.head_dim)

        if alibi is None:
            cos, sin = position_embeddings
            query_layer, key_layer = apply_rotary_pos_emb(query_layer, key_layer, cos, sin)

        if layer_past is not None:
            cache_kwargs = {"cache_position": cache_position}
            if alibi is None:
                cache_kwargs.update({"sin": sin, "cos": cos})
            key_layer, value_layer = layer_past.update(key_layer, value_layer, self.layer_idx, cache_kwargs)

        # TODO: These transpose are quite inefficient but Flash Attention requires the layout [batch_size, sequence_length, num_heads, head_dim]. We would need to refactor the KV cache
        # to be able to avoid many of these transpose/reshape/view.
        query_layer = query_layer.transpose(1, 2)
        key_layer = key_layer.transpose(1, 2)
        value_layer = value_layer.transpose(1, 2)

        if alibi is not None:
            raise ValueError("`alibi` is not supported when `use_flash_attn` is True")

        attn_dropout = self.config.attention_dropout if self.training else 0.0

        # In PEFT, usually we cast the layer norms in float32 for training stability reasons
        # therefore the input hidden states gets silently casted in float32. Hence, we need
        # cast them back in float16 just to be sure everything works as expected.
        input_dtype = query_layer.dtype
        device_type = query_layer.device.type if query_layer.device.type != "mps" else "cpu"
        if input_dtype == torch.float32:
            if torch.is_autocast_enabled():
                target_dtype = (
                    torch.get_autocast_dtype(device_type)
                    if hasattr(torch, "get_autocast_dtype")
                    else torch.get_autocast_gpu_dtype()
                )
            # Handle the case where the model is quantized
            elif hasattr(self.config, "_pre_quantization_dtype"):
                target_dtype = self.config._pre_quantization_dtype
            else:
                target_dtype = self.query_key_value.weight.dtype

            logger.warning_once(
                f"The input hidden states seems to be silently casted in float32, this might be related to"
                f" the fact you have upcasted embedding or layer norm layers in float32. We will cast back the input in"
                f" {target_dtype}."
            )

            query_layer = query_layer.to(target_dtype)
            key_layer = key_layer.to(target_dtype)
            value_layer = value_layer.to(target_dtype)

        attn_output = _flash_attention_forward(
            query_layer,
            key_layer,
            value_layer,
            attention_mask,
            query_length,
            position_ids=position_ids,
            dropout=attn_dropout,
            is_causal=self.is_causal,
            use_top_left_mask=self._flash_attn_uses_top_left_mask,
        )

        attn_weights = attn_output.reshape(batch_size, query_length, self.num_heads * self.head_dim)
        attn_output = self.dense(attn_weights)

        if not output_attentions:
            attn_weights = None

        return attn_output, layer_past, attn_weights


class FalconMLP(nn.Module):
    def __init__(self, config: FalconConfig):
        super().__init__()
        hidden_size = config.hidden_size

        self.dense_h_to_4h = FalconLinear(hidden_size, config.ffn_hidden_size, bias=config.bias)
        self.act = get_activation(config.activation)
        self.dense_4h_to_h = FalconLinear(config.ffn_hidden_size, hidden_size, bias=config.bias)
        self.hidden_dropout = config.hidden_dropout

    def forward(self, x: torch.Tensor) -> torch.Tensor:
        x = self.act(self.dense_h_to_4h(x))
        x = self.dense_4h_to_h(x)
        return x


FALCON_ATTENTION_CLASSES = {
    "eager": FalconAttention,
    "sdpa": FalconAttention,  # FalconAttention originally implemented both a forward with & without SDPA
    "flash_attention_2": FalconFlashAttention2,
}


class FalconDecoderLayer(nn.Module):
    def __init__(self, config: FalconConfig, layer_idx=None):
        super().__init__()
        hidden_size = config.hidden_size
        self.num_heads = config.num_attention_heads

        self.self_attention = FALCON_ATTENTION_CLASSES[config._attn_implementation](config, layer_idx)
        self.mlp = FalconMLP(config)
        self.hidden_dropout = config.hidden_dropout
        self.config = config

        if config.num_ln_in_parallel_attn is None and config.new_decoder_architecture:
            config.num_ln_in_parallel_attn = 2

        if not config.parallel_attn:
            self.post_attention_layernorm = LayerNorm(hidden_size, eps=config.layer_norm_epsilon)
            self.input_layernorm = LayerNorm(hidden_size, eps=config.layer_norm_epsilon)
        else:
            if config.num_ln_in_parallel_attn == 2:
                # The layer norm before self-attention
                self.ln_attn = LayerNorm(hidden_size, eps=config.layer_norm_epsilon)
                # The layer norm before the MLP
                self.ln_mlp = LayerNorm(hidden_size, eps=config.layer_norm_epsilon)
            else:
                self.input_layernorm = LayerNorm(hidden_size, eps=config.layer_norm_epsilon)

    def forward(
        self,
        hidden_states: torch.Tensor,
        alibi: Optional[torch.Tensor],
        attention_mask: torch.Tensor,
        position_ids: Optional[torch.LongTensor] = None,
        layer_past: Optional[Union[Cache, tuple[torch.Tensor, torch.Tensor]]] = None,
        head_mask: Optional[torch.Tensor] = None,
        use_cache: bool = False,
        output_attentions: bool = False,
        cache_position: Optional[torch.LongTensor] = None,
        position_embeddings: Optional[tuple[torch.Tensor, torch.Tensor]] = None,  # necessary, but kept here for BC
        **kwargs,
    ):
        residual = hidden_states

        if self.config.new_decoder_architecture and self.config.num_ln_in_parallel_attn == 2:
            attention_layernorm_out = self.ln_attn(hidden_states)
            mlp_layernorm_out = self.ln_mlp(hidden_states)
        else:
            attention_layernorm_out = self.input_layernorm(hidden_states)

        # Self attention.
        attn_outputs = self.self_attention(
            attention_layernorm_out,
            layer_past=layer_past,
            attention_mask=attention_mask,
            position_ids=position_ids,
            alibi=alibi,
            head_mask=head_mask,
            use_cache=use_cache,
            output_attentions=output_attentions,
            cache_position=cache_position,
            position_embeddings=position_embeddings,
        )

        attention_output = attn_outputs[0]

        if not self.config.new_decoder_architecture:
            if self.config.parallel_attn:
                mlp_layernorm_out = attention_layernorm_out
            else:
                residual = dropout_add(
                    attention_output, residual, self.config.attention_dropout, training=self.training
                )
                mlp_layernorm_out = self.post_attention_layernorm(residual)

        if (
            self.config.new_decoder_architecture
            and self.config.parallel_attn
            and self.config.num_ln_in_parallel_attn == 1
        ):
            mlp_layernorm_out = attention_layernorm_out

        outputs = attn_outputs[1:]

        # MLP.
        mlp_output = self.mlp(mlp_layernorm_out)

        if self.config.new_decoder_architecture or self.config.parallel_attn:
            mlp_output += attention_output

        output = dropout_add(mlp_output, residual, self.config.hidden_dropout, training=self.training)

        if use_cache:
            outputs = (output,) + outputs
        else:
            outputs = (output,) + outputs[1:]

        return outputs  # hidden_states, past_kv, attentions


@auto_docstring
class FalconPreTrainedModel(PreTrainedModel):
    config_class = FalconConfig
    base_model_prefix = "transformer"
    supports_gradient_checkpointing = True
    _no_split_modules = ["FalconDecoderLayer"]
    _supports_flash_attn_2 = True
    _supports_sdpa = True
    _supports_cache_class = True
    _supports_quantized_cache = True
    _supports_static_cache = True

    def __init__(self, *inputs, **kwargs):
        super().__init__(*inputs, **kwargs)

    def _init_weights(self, module: nn.Module):
        """Initialize the weights."""
        if isinstance(module, nn.Linear) or isinstance(module, FalconLinear):
            # Slightly different from the TF version which uses truncated_normal for initialization
            # cf https://github.com/pytorch/pytorch/pull/5617
            module.weight.data.normal_(mean=0.0, std=self.config.initializer_range)
            if module.bias is not None:
                module.bias.data.zero_()
        elif isinstance(module, nn.Embedding):
            module.weight.data.normal_(mean=0.0, std=self.config.initializer_range)
            if module.padding_idx is not None:
                module.weight.data[module.padding_idx].zero_()
        elif isinstance(module, LayerNorm):
            module.bias.data.zero_()
            module.weight.data.fill_(1.0)

    # Adapted from transformers.modeling_utils.PreTrainedModel._check_and_enable_sdpa
    @classmethod
    def _check_and_enable_sdpa(cls, config, hard_check_only: bool = False) -> "PretrainedConfig":
        _is_bettertransformer = getattr(cls, "use_bettertransformer", False)
        if _is_bettertransformer:
            return config

        if not hard_check_only:
            config._attn_implementation = "sdpa"
        return config


@auto_docstring
class FalconModel(FalconPreTrainedModel):
    def __init__(self, config: FalconConfig):
        super().__init__(config)

        self.embed_dim = config.hidden_size
        self.num_heads = config.num_attention_heads
        self.use_alibi = config.alibi

        # Embedding + LN Embedding
        self.word_embeddings = nn.Embedding(config.vocab_size, self.embed_dim)

        # Transformer blocks
        self.h = nn.ModuleList([FalconDecoderLayer(config, layer_idx=i) for i in range(config.num_hidden_layers)])
        self._use_flash_attention_2 = config._attn_implementation == "flash_attention_2"
        self._use_sdpa = config._attn_implementation == "sdpa"

        # Final Layer Norm
        self.ln_f = LayerNorm(self.embed_dim, eps=config.layer_norm_epsilon)

        self.rotary_emb = FalconRotaryEmbedding(config=config)

        self.gradient_checkpointing = False

        # Initialize weights and apply final processing
        self.post_init()

    def get_input_embeddings(self):
        return self.word_embeddings

    def set_input_embeddings(self, new_embeddings: torch.Tensor):
        self.word_embeddings = new_embeddings

    @auto_docstring
    def forward(
        self,
        input_ids: Optional[torch.LongTensor] = None,
        past_key_values: Optional[Union[Cache, tuple[tuple[torch.Tensor, torch.Tensor], ...]]] = None,
        attention_mask: Optional[torch.Tensor] = None,
        position_ids: Optional[torch.LongTensor] = None,
        head_mask: Optional[torch.LongTensor] = None,
        inputs_embeds: Optional[torch.LongTensor] = None,
        use_cache: Optional[bool] = None,
        output_attentions: Optional[bool] = None,
        output_hidden_states: Optional[bool] = None,
        return_dict: Optional[bool] = None,
        cache_position: Optional[torch.LongTensor] = None,
    ) -> Union[tuple[torch.Tensor, ...], BaseModelOutputWithPastAndCrossAttentions]:
        r"""
        input_ids (`torch.LongTensor` of shape `(batch_size, input_ids_length)`):
            `input_ids_length` = `sequence_length` if `past_key_values` is `None` else `past_key_values[0][0].shape[2]`
            (`sequence_length` of input past key value states). Indices of input sequence tokens in the vocabulary.

            If `past_key_values` is used, only `input_ids` that do not have their past calculated should be passed as
            `input_ids`.

            Indices can be obtained using [`AutoTokenizer`]. See [`PreTrainedTokenizer.encode`] and
            [`PreTrainedTokenizer.__call__`] for details.

            [What are input IDs?](../glossary#input-ids)
        """
        output_attentions = output_attentions if output_attentions is not None else self.config.output_attentions
        output_hidden_states = (
            output_hidden_states if output_hidden_states is not None else self.config.output_hidden_states
        )
        use_cache = use_cache if use_cache is not None else self.config.use_cache
        return_dict = return_dict if return_dict is not None else self.config.use_return_dict

        if (input_ids is None) ^ (inputs_embeds is not None):
            raise ValueError("You must specify exactly one of input_ids or inputs_embeds")

        if self.gradient_checkpointing and self.training:
            if use_cache:
                logger.warning_once(
                    "`use_cache=True` is incompatible with gradient checkpointing. Setting `use_cache=False`..."
                )
                use_cache = False

        if inputs_embeds is None:
            inputs_embeds = self.word_embeddings(input_ids)

        if use_cache and past_key_values is None:
            past_key_values = DynamicCache()

        # Compute alibi tensor: check build_alibi_tensor documentation
        alibi = None
        past_key_values_length = past_key_values.get_seq_length() if past_key_values is not None else 0
        batch_size, seq_length, _ = inputs_embeds.shape
        if self.use_alibi:
            mask = (
                torch.ones(
                    (batch_size, seq_length + past_key_values_length), device=inputs_embeds.device, dtype=torch.long
                )
                if attention_mask is None
                else attention_mask
            )
            alibi = build_alibi_tensor(mask, self.num_heads, dtype=inputs_embeds.dtype)

        if cache_position is None:
            cache_position = torch.arange(
                past_key_values_length, past_key_values_length + seq_length, device=inputs_embeds.device
            )

        if position_ids is None:
            position_ids = cache_position.unsqueeze(0)

        causal_mask = self._update_causal_mask(
            attention_mask, inputs_embeds, cache_position, past_key_values, output_attentions, head_mask, alibi
        )

        # Prepare head mask if needed
        # 1.0 in head_mask indicate we keep the head
        # attention_probs has shape batch_size x num_heads x N x N
        # head_mask has shape n_layer x batch x num_heads x N x N
        head_mask = self.get_head_mask(head_mask, self.config.num_hidden_layers)
        hidden_states = inputs_embeds

        # create position embeddings to be shared across the decoder layers
        position_embeddings = self.rotary_emb(hidden_states, position_ids)

        next_decoder_cache = None
        all_self_attentions = () if output_attentions else None
        all_hidden_states = () if output_hidden_states else None

        for i, block in enumerate(self.h):
            if output_hidden_states:
                all_hidden_states = all_hidden_states + (hidden_states,)

            if self.gradient_checkpointing and self.training:
                outputs = self._gradient_checkpointing_func(
                    block.__call__,
                    hidden_states,
                    alibi,
                    causal_mask,
                    position_ids,
                    head_mask[i],
                    past_key_values,
                    use_cache,
                    output_attentions,
                    cache_position,
                    position_embeddings,
                )
            else:
                outputs = block(
                    hidden_states,
                    layer_past=past_key_values,
                    attention_mask=causal_mask,
                    position_ids=position_ids,
                    head_mask=head_mask[i],
                    use_cache=use_cache,
                    output_attentions=output_attentions,
                    alibi=alibi,
                    cache_position=cache_position,
                    position_embeddings=position_embeddings,
                )

            hidden_states = outputs[0]
            if use_cache is True:
                next_decoder_cache = outputs[1]

            if output_attentions:
                all_self_attentions = all_self_attentions + (outputs[2 if use_cache else 1],)

        # Add last hidden state
        hidden_states = self.ln_f(hidden_states)

        if output_hidden_states:
            all_hidden_states = all_hidden_states + (hidden_states,)

        next_cache = next_decoder_cache if use_cache else None
        if not return_dict:
            return tuple(
                v for v in [hidden_states, next_cache, all_hidden_states, all_self_attentions] if v is not None
            )

        return BaseModelOutputWithPastAndCrossAttentions(
            last_hidden_state=hidden_states,
            past_key_values=next_cache,
            hidden_states=all_hidden_states,
            attentions=all_self_attentions,
        )

    def _update_causal_mask(
        self,
        attention_mask: torch.Tensor,
        input_tensor: torch.Tensor,
        cache_position: torch.Tensor,
        past_key_values: Cache,
        output_attentions: bool,
        head_mask: torch.Tensor,
        alibi: torch.Tensor,
    ):
        # TODO: As of torch==2.2.0, the `attention_mask` passed to the model in `generate` is 2D and of dynamic length even when the static
        # KV cache is used. This is an issue for torch.compile which then recaptures cudagraphs at each decode steps due to the dynamic shapes.
        # (`recording cudagraph tree for symint key 13`, etc.), which is VERY slow. A workaround is `@torch.compiler.disable`, but this prevents using
        # `fullgraph=True`. See more context in https://github.com/huggingface/transformers/pull/29114

        if self.config._attn_implementation == "flash_attention_2":
            if attention_mask is not None and 0.0 in attention_mask:
                return attention_mask
            return None

        # For SDPA, when possible, we will rely on its `is_causal` argument instead of its `attn_mask` argument, in
        # order to dispatch on Flash Attention 2. This feature is not compatible with static cache, as SDPA will fail
        # to infer the attention mask.
        past_seen_tokens = past_key_values.get_seq_length() if past_key_values is not None else 0
        using_static_cache = isinstance(past_key_values, StaticCache)

        # When output attentions is True, sdpa implementation's forward method calls the eager implementation's forward
        if (
            self.config._attn_implementation == "sdpa"
            and not using_static_cache
            and not output_attentions
            and head_mask is None
            and alibi is None
        ):
            if AttentionMaskConverter._ignore_causal_mask_sdpa(
                attention_mask,
                inputs_embeds=input_tensor,
                past_key_values_length=past_seen_tokens,
                is_training=self.training,
            ):
                return None

        dtype, device = input_tensor.dtype, input_tensor.device
        min_dtype = torch.finfo(dtype).min
        batch_size, sequence_length, _ = input_tensor.shape
        if using_static_cache:
            target_length = past_key_values.get_max_cache_shape()
        else:
            target_length = (
                attention_mask.shape[-1]
                if isinstance(attention_mask, torch.Tensor)
                else past_seen_tokens + sequence_length
            )

        # In case the provided `attention` mask is 2D, we generate a causal mask here (4D).
        causal_mask = self._prepare_4d_causal_attention_mask_with_cache_position(
            attention_mask,
            sequence_length=sequence_length,
            target_length=target_length,
            dtype=dtype,
            device=device,
            cache_position=cache_position,
            batch_size=input_tensor.shape[0],
        )

        # We take care to integrate alibi bias in the causal_mask here
        if head_mask is None and alibi is not None:
            alibi = alibi.reshape(batch_size, -1, *alibi.shape[1:])
            causal_mask = torch.masked_fill(
                alibi / math.sqrt(self.config.hidden_size // self.num_heads),
                causal_mask < -1,
                min_dtype,
            )

        if (
            self.config._attn_implementation == "sdpa"
            and attention_mask is not None
            and attention_mask.device.type in ["cuda", "xpu", "npu"]
            and not output_attentions
        ):
            # Attend to all tokens in fully masked rows in the causal_mask, for example the relevant first rows when
            # using left padding. This is required by F.scaled_dot_product_attention memory-efficient attention path.
            # Details: https://github.com/pytorch/pytorch/issues/110213
            causal_mask = AttentionMaskConverter._unmask_unattended(causal_mask, min_dtype)

        return causal_mask

    @staticmethod
    # Copied from transformers.models.gptj.modeling_gptj.GPTJModel._prepare_4d_causal_attention_mask_with_cache_position
    def _prepare_4d_causal_attention_mask_with_cache_position(
        attention_mask: torch.Tensor,
        sequence_length: int,
        target_length: int,
        dtype: torch.dtype,
        cache_position: torch.Tensor,
        batch_size: int,
        **kwargs,
    ):
        """
        Creates a causal 4D mask of shape `(batch_size, 1, query_length, key_value_length)` from a 2D mask of shape
        `(batch_size, key_value_length)`, or if the input `attention_mask` is already 4D, do nothing.

        Args:
            attention_mask (`torch.Tensor`):
                A 2D attention mask of shape `(batch_size, key_value_length)` or a 4D attention mask of shape
                `(batch_size, 1, query_length, key_value_length)`.
            sequence_length (`int`):
                The sequence length being processed.
            target_length (`int`):
                The target length: when generating with static cache, the mask should be as long as the static cache,
                to account for the 0 padding, the part of the cache that is not filled yet.
            dtype (`torch.dtype`):
                The dtype to use for the 4D attention mask.
            cache_position (`torch.Tensor`):
                Indices depicting the position of the input sequence tokens in the sequence.
            batch_size (`torch.Tensor`):
                Batch size.
        """
        if attention_mask is not None and attention_mask.dim() == 4:
            # In this case we assume that the mask comes already in inverted form and requires no inversion or slicing.
            causal_mask = attention_mask
        else:
            min_dtype = torch.finfo(dtype).min
            causal_mask = torch.full(
                (sequence_length, target_length), fill_value=min_dtype, dtype=dtype, device=cache_position.device
            )
            if sequence_length != 1:
                causal_mask = torch.triu(causal_mask, diagonal=1)
            causal_mask *= torch.arange(target_length, device=cache_position.device) > cache_position.reshape(-1, 1)
            causal_mask = causal_mask[None, None, :, :].expand(batch_size, 1, -1, -1)
            if attention_mask is not None:
                causal_mask = causal_mask.clone()  # copy to contiguous memory for in-place edit
                mask_length = attention_mask.shape[-1]
                padding_mask = causal_mask[:, :, :, :mask_length] + attention_mask[:, None, None, :].to(
                    causal_mask.device
                )
                padding_mask = padding_mask == 0
                causal_mask[:, :, :, :mask_length] = causal_mask[:, :, :, :mask_length].masked_fill(
                    padding_mask, min_dtype
                )

        return causal_mask


@auto_docstring(
    custom_intro="""
    The Falcon Model transformer with a language modeling head on top (linear layer with weights tied to the input embeddings).
    """
)
class FalconForCausalLM(FalconPreTrainedModel, GenerationMixin):
    _tied_weights_keys = ["lm_head.weight"]

    def __init__(self, config: FalconConfig):
        super().__init__(config)
        self.transformer = FalconModel(config)
        self.lm_head = nn.Linear(config.hidden_size, config.vocab_size, bias=False)

        # Initialize weights and apply final processing
        self.post_init()

    def get_output_embeddings(self):
        return self.lm_head

    def set_output_embeddings(self, new_embeddings: torch.Tensor):
        self.lm_head = new_embeddings

    @auto_docstring
    def forward(
        self,
        input_ids: Optional[torch.LongTensor] = None,
        past_key_values: Optional[Union[Cache, tuple[tuple[torch.Tensor, torch.Tensor], ...]]] = None,
        attention_mask: Optional[torch.Tensor] = None,
        position_ids: Optional[torch.LongTensor] = None,
        head_mask: Optional[torch.Tensor] = None,
        inputs_embeds: Optional[torch.Tensor] = None,
        labels: Optional[torch.Tensor] = None,
        use_cache: Optional[bool] = None,
        output_attentions: Optional[bool] = None,
        output_hidden_states: Optional[bool] = None,
        return_dict: Optional[bool] = None,
        cache_position: Optional[torch.LongTensor] = None,
        logits_to_keep: Union[int, torch.Tensor] = 0,
        **kwargs,
    ) -> Union[tuple[torch.Tensor], CausalLMOutputWithCrossAttentions]:
        r"""
        input_ids (`torch.LongTensor` of shape `(batch_size, input_ids_length)`):
            `input_ids_length` = `sequence_length` if `past_key_values` is `None` else `past_key_values[0][0].shape[2]`
            (`sequence_length` of input past key value states). Indices of input sequence tokens in the vocabulary.

            If `past_key_values` is used, only `input_ids` that do not have their past calculated should be passed as
            `input_ids`.

            Indices can be obtained using [`AutoTokenizer`]. See [`PreTrainedTokenizer.encode`] and
            [`PreTrainedTokenizer.__call__`] for details.

            [What are input IDs?](../glossary#input-ids)
        labels (`torch.LongTensor` of shape `(batch_size, sequence_length)`, *optional*):
            Labels for language modeling. Note that the labels **are shifted** inside the model, i.e. you can set
            `labels = input_ids` Indices are selected in `[-100, 0, ..., config.vocab_size]` All labels set to `-100`
            are ignored (masked), the loss is only computed for labels in `[0, ..., config.vocab_size]`
        """

        return_dict = return_dict if return_dict is not None else self.config.use_return_dict

        transformer_outputs = self.transformer(
            input_ids,
            past_key_values=past_key_values,
            attention_mask=attention_mask,
            position_ids=position_ids,
            head_mask=head_mask,
            inputs_embeds=inputs_embeds,
            use_cache=use_cache,
            output_attentions=output_attentions,
            output_hidden_states=output_hidden_states,
            return_dict=return_dict,
            cache_position=cache_position,
        )
        hidden_states = transformer_outputs[0]

        slice_indices = slice(-logits_to_keep, None) if isinstance(logits_to_keep, int) else logits_to_keep
        lm_logits = self.lm_head(hidden_states[:, slice_indices, :])

        loss = None
        if labels is not None:
            loss = self.loss_function(
                lm_logits,
                labels,
                vocab_size=self.config.vocab_size,
                **kwargs,
            )

        if not return_dict:
            output = (lm_logits,) + transformer_outputs[1:]
            return ((loss,) + output) if loss is not None else output

        return CausalLMOutputWithCrossAttentions(
            loss=loss,
            logits=lm_logits,
            past_key_values=transformer_outputs.past_key_values,
            hidden_states=transformer_outputs.hidden_states,
            attentions=transformer_outputs.attentions,
        )

    def _reorder_cache(
        self, past: tuple[tuple[torch.Tensor, torch.Tensor], ...], beam_idx: torch.LongTensor
    ) -> tuple[tuple[torch.Tensor, torch.Tensor], ...]:
        """
        This function is used to re-order the `past_key_values` cache if [`~PreTrainedModel.beam_search`] or
        [`~PreTrainedModel.beam_sample`] is called. This is required to match `past_key_values` with the correct
        beam_idx at every generation step.

        Output shares the same memory storage as `past`.
        """

        # Get a copy of `beam_idx` on all the devices where we need those indices.
        device_to_beam_idx = {
            past_state.device: beam_idx.to(past_state.device) for layer_past in past for past_state in layer_past
        }
        reordered_past = tuple(
            (
                layer_past[0].index_select(0, device_to_beam_idx[layer_past[0].device]),
                layer_past[1].index_select(0, device_to_beam_idx[layer_past[0].device]),
            )
            for layer_past in past
        )
        return reordered_past


@auto_docstring(
    custom_intro="""
    The Falcon Model transformer with a sequence classification head on top (linear layer).

    [`FalconForSequenceClassification`] uses the last token in order to do the classification, as other causal models
    (e.g. GPT-1) do.

    Since it does classification on the last token, it requires to know the position of the last token. If a
    `pad_token_id` is defined in the configuration, it finds the last token that is not a padding token in each row. If
    no `pad_token_id` is defined, it simply takes the last value in each row of the batch. Since it cannot guess the
    padding tokens when `inputs_embeds` are passed instead of `input_ids`, it does the same (take the last value in
    each row of the batch).
    """
)
class FalconForSequenceClassification(FalconPreTrainedModel):
    def __init__(self, config: FalconConfig):
        super().__init__(config)
        self.num_labels = config.num_labels
        self.transformer = FalconModel(config)
        self.score = nn.Linear(config.hidden_size, config.num_labels, bias=False)

        # Initialize weights and apply final processing
        self.post_init()

    @auto_docstring
    def forward(
        self,
        input_ids: Optional[torch.LongTensor] = None,
        past_key_values: Optional[tuple[tuple[torch.Tensor, torch.Tensor], ...]] = None,
        attention_mask: Optional[torch.Tensor] = None,
        head_mask: Optional[torch.Tensor] = None,
        inputs_embeds: Optional[torch.Tensor] = None,
        labels: Optional[torch.Tensor] = None,
        use_cache: Optional[bool] = None,
        output_attentions: Optional[bool] = None,
        output_hidden_states: Optional[bool] = None,
        return_dict: Optional[bool] = None,
    ) -> Union[tuple[torch.Tensor], SequenceClassifierOutputWithPast]:
        r"""
        input_ids (`torch.LongTensor` of shape `(batch_size, input_ids_length)`):
            `input_ids_length` = `sequence_length` if `past_key_values` is `None` else `past_key_values[0][0].shape[2]`
            (`sequence_length` of input past key value states). Indices of input sequence tokens in the vocabulary.

            If `past_key_values` is used, only `input_ids` that do not have their past calculated should be passed as
            `input_ids`.

            Indices can be obtained using [`AutoTokenizer`]. See [`PreTrainedTokenizer.encode`] and
            [`PreTrainedTokenizer.__call__`] for details.

            [What are input IDs?](../glossary#input-ids)
        labels (`torch.LongTensor` of shape `(batch_size,)`, *optional*):
            Labels for computing the sequence classification/regression loss. Indices should be in `[0, ...,
            config.num_labels - 1]`. If `config.num_labels == 1` a regression loss is computed (Mean-Square loss), If
            `config.num_labels > 1` a classification loss is computed (Cross-Entropy).
        """

        return_dict = return_dict if return_dict is not None else self.config.use_return_dict

        transformer_outputs = self.transformer(
            input_ids,
            past_key_values=past_key_values,
            attention_mask=attention_mask,
            head_mask=head_mask,
            inputs_embeds=inputs_embeds,
            use_cache=use_cache,
            output_attentions=output_attentions,
            output_hidden_states=output_hidden_states,
            return_dict=return_dict,
        )

        hidden_states = transformer_outputs[0]
        logits = self.score(hidden_states)

        if input_ids is not None:
            batch_size = input_ids.shape[0]
        else:
            batch_size = inputs_embeds.shape[0]

        if self.config.pad_token_id is None and batch_size != 1:
            raise ValueError("Cannot handle batch sizes > 1 if no padding token is defined.")
        if self.config.pad_token_id is None:
            last_non_pad_token = -1
        elif input_ids is not None:
            # To handle both left- and right- padding, we take the rightmost token that is not equal to pad_token_id
            non_pad_mask = (input_ids != self.config.pad_token_id).to(logits.device, torch.int32)
            token_indices = torch.arange(input_ids.shape[-1], device=logits.device, dtype=torch.int32)
            last_non_pad_token = (token_indices * non_pad_mask).argmax(-1)
        else:
            last_non_pad_token = -1
            logger.warning_once(
                f"{self.__class__.__name__} will not detect padding tokens in `inputs_embeds`. Results may be "
                "unexpected if using padding tokens in conjunction with `inputs_embeds.`"
            )

        pooled_logits = logits[torch.arange(batch_size, device=logits.device), last_non_pad_token]

        loss = None
        if labels is not None:
            if self.config.problem_type is None:
                if self.num_labels == 1:
                    self.config.problem_type = "regression"
                elif self.num_labels > 1 and (labels.dtype == torch.long or labels.dtype == torch.int):
                    self.config.problem_type = "single_label_classification"
                else:
                    self.config.problem_type = "multi_label_classification"

            if self.config.problem_type == "regression":
                loss_fct = MSELoss()
                if self.num_labels == 1:
                    loss = loss_fct(pooled_logits.squeeze(), labels.squeeze())
                else:
                    loss = loss_fct(pooled_logits, labels)
            elif self.config.problem_type == "single_label_classification":
                loss_fct = CrossEntropyLoss()
                loss = loss_fct(pooled_logits, labels)
            elif self.config.problem_type == "multi_label_classification":
                loss_fct = BCEWithLogitsLoss()
                loss = loss_fct(pooled_logits, labels)
        if not return_dict:
            output = (pooled_logits,) + transformer_outputs[1:]
            return ((loss,) + output) if loss is not None else output

        return SequenceClassifierOutputWithPast(
            loss=loss,
            logits=pooled_logits,
            past_key_values=transformer_outputs.past_key_values,
            hidden_states=transformer_outputs.hidden_states,
            attentions=transformer_outputs.attentions,
        )


@auto_docstring
class FalconForTokenClassification(FalconPreTrainedModel):
    def __init__(self, config: FalconConfig):
        super().__init__(config)
        self.num_labels = config.num_labels

        self.transformer = FalconModel(config)
        if getattr(config, "classifier_dropout", None) is not None:
            classifier_dropout = config.classifier_dropout
        elif getattr(config, "hidden_dropout", None) is not None:
            classifier_dropout = config.hidden_dropout
        else:
            classifier_dropout = 0.1
        self.dropout = nn.Dropout(classifier_dropout)
        self.classifier = nn.Linear(config.hidden_size, config.num_labels)

        # Initialize weights and apply final processing
        self.post_init()

    @auto_docstring
    def forward(
        self,
        input_ids: Optional[torch.LongTensor] = None,
        past_key_values: Optional[tuple[tuple[torch.Tensor, torch.Tensor], ...]] = None,
        attention_mask: Optional[torch.Tensor] = None,
        head_mask: Optional[torch.Tensor] = None,
        inputs_embeds: Optional[torch.Tensor] = None,
        labels: Optional[torch.Tensor] = None,
        use_cache: Optional[bool] = None,
        output_attentions: Optional[bool] = None,
        output_hidden_states: Optional[bool] = None,
        return_dict: Optional[bool] = None,
    ) -> Union[tuple[torch.Tensor], TokenClassifierOutput]:
        r"""
        input_ids (`torch.LongTensor` of shape `(batch_size, input_ids_length)`):
            `input_ids_length` = `sequence_length` if `past_key_values` is `None` else `past_key_values[0][0].shape[2]`
            (`sequence_length` of input past key value states). Indices of input sequence tokens in the vocabulary.

            If `past_key_values` is used, only `input_ids` that do not have their past calculated should be passed as
            `input_ids`.

            Indices can be obtained using [`AutoTokenizer`]. See [`PreTrainedTokenizer.encode`] and
            [`PreTrainedTokenizer.__call__`] for details.

            [What are input IDs?](../glossary#input-ids)
        labels (`torch.LongTensor` of shape `(batch_size,)`, *optional*):
            Labels for computing the sequence classification/regression loss. Indices should be in `[0, ...,
            config.num_labels - 1]`. If `config.num_labels == 1` a regression loss is computed (Mean-Square loss), If
            `config.num_labels > 1` a classification loss is computed (Cross-Entropy).
        """

        return_dict = return_dict if return_dict is not None else self.config.use_return_dict

        transformer_outputs = self.transformer(
            input_ids,
            past_key_values=past_key_values,
            attention_mask=attention_mask,
            head_mask=head_mask,
            inputs_embeds=inputs_embeds,
            use_cache=use_cache,
            output_attentions=output_attentions,
            output_hidden_states=output_hidden_states,
            return_dict=return_dict,
        )

        hidden_states = transformer_outputs[0]
        hidden_states = self.dropout(hidden_states)
        logits = self.classifier(hidden_states)

        loss = None
        if labels is not None:
            batch_size, seq_length = labels.shape
            loss_fct = CrossEntropyLoss()
            loss = loss_fct(
                logits.view(batch_size * seq_length, self.num_labels), labels.view(batch_size * seq_length)
            )

        if not return_dict:
            output = (logits,) + transformer_outputs[2:]
            return ((loss,) + output) if loss is not None else output

        return TokenClassifierOutput(
            loss=loss,
            logits=logits,
            hidden_states=transformer_outputs.hidden_states,
            attentions=transformer_outputs.attentions,
        )


@auto_docstring
class FalconForQuestionAnswering(FalconPreTrainedModel):
    def __init__(self, config):
        super().__init__(config)
        self.transformer = FalconModel(config)
        self.qa_outputs = nn.Linear(config.hidden_size, 2)

        # Initialize weights and apply final processing
        self.post_init()

    @auto_docstring
    def forward(
        self,
        input_ids: Optional[torch.LongTensor] = None,
        attention_mask: Optional[torch.FloatTensor] = None,
        head_mask: Optional[torch.FloatTensor] = None,
        inputs_embeds: Optional[torch.FloatTensor] = None,
        start_positions: Optional[torch.LongTensor] = None,
        end_positions: Optional[torch.LongTensor] = None,
        output_attentions: Optional[bool] = None,
        output_hidden_states: Optional[bool] = None,
        return_dict: Optional[bool] = None,
    ) -> Union[tuple, QuestionAnsweringModelOutput]:
        r"""
        input_ids (`torch.LongTensor` of shape `(batch_size, input_ids_length)`):
            `input_ids_length` = `sequence_length` if `past_key_values` is `None` else `past_key_values[0][0].shape[2]`
            (`sequence_length` of input past key value states). Indices of input sequence tokens in the vocabulary.

            If `past_key_values` is used, only `input_ids` that do not have their past calculated should be passed as
            `input_ids`.

            Indices can be obtained using [`AutoTokenizer`]. See [`PreTrainedTokenizer.encode`] and
            [`PreTrainedTokenizer.__call__`] for details.

            [What are input IDs?](../glossary#input-ids)
        """
        return_dict = return_dict if return_dict is not None else self.config.use_return_dict

        outputs = self.transformer(
            input_ids,
            attention_mask=attention_mask,
            head_mask=head_mask,
            inputs_embeds=inputs_embeds,
            output_attentions=output_attentions,
            output_hidden_states=output_hidden_states,
            return_dict=return_dict,
        )

        sequence_output = outputs[0]

        logits = self.qa_outputs(sequence_output)
        start_logits, end_logits = logits.split(1, dim=-1)
        start_logits = start_logits.squeeze(-1).contiguous()
        end_logits = end_logits.squeeze(-1).contiguous()

        total_loss = None
        if start_positions is not None and end_positions is not None:
            # If we are on multi-GPU, split add a dimension
            if len(start_positions.size()) > 1:
                start_positions = start_positions.squeeze(-1)
            if len(end_positions.size()) > 1:
                end_positions = end_positions.squeeze(-1)
            # sometimes the start/end positions are outside our model inputs, we ignore these terms
            ignored_index = start_logits.size(1)
            start_positions = start_positions.clamp(0, ignored_index)
            end_positions = end_positions.clamp(0, ignored_index)

            loss_fct = CrossEntropyLoss(ignore_index=ignored_index)
            start_loss = loss_fct(start_logits, start_positions)
            end_loss = loss_fct(end_logits, end_positions)
            total_loss = (start_loss + end_loss) / 2

        if not return_dict:
            output = (start_logits, end_logits) + outputs[2:]
            return ((total_loss,) + output) if total_loss is not None else output

        return QuestionAnsweringModelOutput(
            loss=total_loss,
            start_logits=start_logits,
            end_logits=end_logits,
            hidden_states=outputs.hidden_states,
            attentions=outputs.attentions,
        )


__all__ = [
    "FalconForCausalLM",
    "FalconModel",
    "FalconPreTrainedModel",
    "FalconForSequenceClassification",
    "FalconForTokenClassification",
    "FalconForQuestionAnswering",
]<|MERGE_RESOLUTION|>--- conflicted
+++ resolved
@@ -228,15 +228,7 @@
         self.attention_dropout = nn.Dropout(config.attention_dropout)
         self.num_kv_heads = config.num_kv_heads if (self.new_decoder_architecture or not self.multi_query) else 1
 
-<<<<<<< HEAD
     def _split_heads(self, fused_qkv: torch.Tensor) -> Tuple[torch.Tensor, torch.Tensor, torch.Tensor]:
-=======
-        # TODO (raushan): remove in v4.46 (RoPE is computed in the model, not in the decoder layers)
-        if config.rotary:
-            self.rotary_emb = FalconRotaryEmbedding(config=self.config)
-
-    def _split_heads(self, fused_qkv: torch.Tensor) -> tuple[torch.Tensor, torch.Tensor, torch.Tensor]:
->>>>>>> 0725cd69
         """
         Split the last dimension into (num_heads, head_dim), results share same memory storage as `fused_qkv`
 
