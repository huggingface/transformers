# coding=utf-8
# Copyright 2023 the Falcon authors and HuggingFace Inc. team.  All rights reserved.
#
# Licensed under the Apache License, Version 2.0 (the "License");
# you may not use this file except in compliance with the License.
# You may obtain a copy of the License at
#
#     http://www.apache.org/licenses/LICENSE-2.0
#
# Unless required by applicable law or agreed to in writing, software
# distributed under the License is distributed on an "AS IS" BASIS,
# WITHOUT WARRANTIES OR CONDITIONS OF ANY KIND, either express or implied.
# See the License for the specific language governing permissions and
# limitations under the License.
"""Falcon configuration"""

from typing import Optional

from ...configuration_utils import PreTrainedConfig
from ...modeling_rope_utils import RopeParameters, rope_config_validation, standardize_rope_params
from ...utils import logging


logger = logging.get_logger(__name__)


class FalconConfig(PreTrainedConfig):
    r"""
    This is the configuration class to store the configuration of a [`FalconModel`]. It is used to instantiate a Falcon
    model according to the specified arguments, defining the model architecture. Instantiating a configuration with the
    defaults will yield a similar configuration to that of the
    [tiiuae/falcon-7b](https://huggingface.co/tiiuae/falcon-7b) architecture.

    Configuration objects inherit from [`PreTrainedConfig`] and can be used to control the model outputs. Read the
    documentation from [`PreTrainedConfig`] for more information.


    Args:
        vocab_size (`int`, *optional*, defaults to 65024):
            Vocabulary size of the Falcon model. Defines the number of different tokens that can be represented by the
            `inputs_ids` passed when calling [`FalconModel`]
        hidden_size (`int`, *optional*, defaults to 4544):
            Dimension of the hidden representations.
        num_hidden_layers (`int`, *optional*, defaults to 32):
            Number of hidden layers in the Transformer decoder.
        num_attention_heads (`int`, *optional*, defaults to 71):
            Number of attention heads for each attention layer in the Transformer encoder.
        num_ln_in_parallel_attn (`int`, *optional*):
            Set to 2 if separate layer norms are to be used for the MLP and the attention output when using parallel
            attention, otherwise, 1.
        layer_norm_epsilon (`float`, *optional*, defaults to 1e-05):
            The epsilon used by the layer normalization layers.
        initializer_range (`float`, *optional*, defaults to 0.02):
            The standard deviation of the truncated_normal_initializer for initializing all weight matrices.
        use_cache (`bool`, *optional*, defaults to `True`):
            Whether the model should return the last key/values attentions (not used by all models). Only relevant if
            `config.is_decoder=True`.
        hidden_dropout (`float`, *optional*, defaults to 0.0):
            The dropout probability for MLP layers.
        attention_dropout (`float`, *optional*, defaults to 0.0):
            The dropout probability for attention layers.
        num_kv_heads (`int`, *optional*):
            Number of key-value heads to use per attention layer. If unset, defaults to the same value as
            `num_attention_heads`.
        alibi (`bool`, *optional*, defaults to `False`):
            Whether to use ALiBi positional biases during self-attention.
        new_decoder_architecture (`bool`, *optional*, defaults to `False`):
            Whether to use the new (Falcon-40B) decoder architecture. If `True`, the `multi_query` and `parallel_attn`
            arguments are ignored, as the new decoder always uses parallel attention.
        multi_query (`bool`, *optional*, defaults to `True`):
            Whether to use multi-query attention in the decoder. Ignored when `new_decoder_architecture` is `True`.
        parallel_attn (`bool`, *optional*, defaults to `True`):
            Whether to compute attention in parallel with the feedforward layer. If False, they are consecutive
            instead, as in the original Transformer architecture. Ignored when `new_decoder_architecture` is `True`.
        bias (`bool`, *optional*, defaults to `False`):
            Whether to use bias on Linear layers.
        max_position_embeddings (`int`, *optional*, defaults to 2048):
            The maximum sequence length that this model might ever be used with, when `alibi` is `False`. Pretrained
            Falcon models with RoPE support up to 2048 tokens.
        rope_parameters (`RopeParameters`, *optional*):
            Dictionary containing the configuration parameters for the RoPE embeddings. The dictionaty should contain
            a value for `rope_theta` and optionally parameters used for scaling in case you want to use RoPE
            with longer `max_position_embeddings`.
        bos_token_id (`int`, *optional*, defaults to 11):
            The id of the "beginning-of-sequence" token.
        eos_token_id (`int`, *optional*, defaults to 11):
            The id of the "end-of-sequence" token.
        pad_token_id (`int`, *optional*):
            Padding token id.
        ffn_hidden_size (`int`, *optional*):
            The hidden size of the feedforward layer in the Transformer decoder.
            defaults to 4x hidden dim
        activation (`str`, *optional*, defaults to `"gelu"`):
            The activation function used in the feedforward layer.
        tie_word_embeddings (`bool`, *optional*, defaults to `True`):
            Whether to tie weight embeddings

    Example:

    ```python
    >>> from transformers import FalconModel, FalconConfig

    >>> # Initializing a small (2-layer) Falcon configuration
    >>> configuration = FalconConfig(num_hidden_layers=2)

    >>> # Initializing a model from the small configuration
    >>> model = FalconModel(configuration)

    >>> # Accessing the model configuration
    >>> configuration = model.config
    ```"""

    model_type = "falcon"
    keys_to_ignore_at_inference = ["past_key_values"]

    def __init__(
        self,
<<<<<<< HEAD
        vocab_size=65024,
        hidden_size=4544,
        num_hidden_layers=32,
        num_attention_heads=71,
        num_ln_in_parallel_attn=None,
        layer_norm_epsilon=1e-5,
        initializer_range=0.02,
        use_cache=True,
        hidden_dropout=0.0,
        attention_dropout=0.0,
        num_kv_heads=None,
        alibi=False,
        new_decoder_architecture=False,
        multi_query=True,
        parallel_attn=True,
        bias=False,
        max_position_embeddings=2048,
        rope_theta=10000.0,
        rope_scaling=None,
        bos_token_id=11,
        eos_token_id=11,
        pad_token_id=None,
        ffn_hidden_size=None,
        activation="gelu",
        tie_word_embeddings=True,
=======
        vocab_size: Optional[int] = 65024,
        hidden_size: Optional[int] = 4544,
        num_hidden_layers: Optional[int] = 32,
        num_attention_heads: Optional[int] = 71,
        num_ln_in_parallel_attn: Optional[int] = None,
        layer_norm_epsilon: Optional[int] = 1e-5,
        initializer_range: Optional[float] = 0.02,
        use_cache: Optional[bool] = True,
        hidden_dropout: Optional[float] = 0.0,
        attention_dropout: Optional[float] = 0.0,
        num_kv_heads: Optional[int] = None,
        alibi: Optional[bool] = False,
        new_decoder_architecture: Optional[bool] = False,
        multi_query: Optional[bool] = True,
        parallel_attn: Optional[bool] = True,
        bias: Optional[bool] = False,
        max_position_embeddings: Optional[int] = 2048,
        rope_parameters: Optional[RopeParameters | dict[RopeParameters]] = None,
        bos_token_id: Optional[int] = 11,
        eos_token_id: Optional[int] = 11,
        ffn_hidden_size: Optional[int] = None,
        activation: Optional[str] = "gelu",
>>>>>>> 10de06da
        **kwargs,
    ):
        self.vocab_size = vocab_size
        # Backward compatibility with n_embed kwarg
        n_embed = kwargs.pop("n_embed", None)
        self.hidden_size = hidden_size if n_embed is None else n_embed
        self.num_hidden_layers = num_hidden_layers
        self.num_attention_heads = num_attention_heads
        self.layer_norm_epsilon = layer_norm_epsilon
        self.initializer_range = initializer_range
        self.use_cache = use_cache
        self.hidden_dropout = hidden_dropout
        self.attention_dropout = attention_dropout
        self.bos_token_id = bos_token_id
        self.eos_token_id = eos_token_id
        self.pad_token_id = pad_token_id
        self.num_kv_heads = num_attention_heads if num_kv_heads is None else num_kv_heads
        self.alibi = alibi
        self.new_decoder_architecture = new_decoder_architecture
        self.multi_query = multi_query  # Ignored when new_decoder_architecture is True
        self.parallel_attn = parallel_attn
        self.bias = bias
        self.num_ln_in_parallel_attn = num_ln_in_parallel_attn
        self.max_position_embeddings = max_position_embeddings
        self.activation = activation
        self.tie_word_embeddings = tie_word_embeddings
        if ffn_hidden_size is None:
            self.ffn_hidden_size = hidden_size * 4
        else:
            self.ffn_hidden_size = ffn_hidden_size

<<<<<<< HEAD
        super().__init__(**kwargs)
=======
        # Try to set `rope_scaling` if available, otherwise use `rope_parameters`
        rope_scaling = kwargs.pop("rope_scaling", None)
        self.rope_parameters = rope_scaling or rope_parameters

        # Validate the correctness of rotary position embeddings parameters
        rope_theta = kwargs.get("rope_theta", 10000.0)
        standardize_rope_params(self, rope_theta=rope_theta)
        rope_config_validation(self)

        super().__init__(bos_token_id=bos_token_id, eos_token_id=eos_token_id, **kwargs)
>>>>>>> 10de06da

    @property
    def head_dim(self):
        return self.hidden_size // self.num_attention_heads

    @property
    def rotary(self):
        return not self.alibi


__all__ = ["FalconConfig"]<|MERGE_RESOLUTION|>--- conflicted
+++ resolved
@@ -115,33 +115,6 @@
 
     def __init__(
         self,
-<<<<<<< HEAD
-        vocab_size=65024,
-        hidden_size=4544,
-        num_hidden_layers=32,
-        num_attention_heads=71,
-        num_ln_in_parallel_attn=None,
-        layer_norm_epsilon=1e-5,
-        initializer_range=0.02,
-        use_cache=True,
-        hidden_dropout=0.0,
-        attention_dropout=0.0,
-        num_kv_heads=None,
-        alibi=False,
-        new_decoder_architecture=False,
-        multi_query=True,
-        parallel_attn=True,
-        bias=False,
-        max_position_embeddings=2048,
-        rope_theta=10000.0,
-        rope_scaling=None,
-        bos_token_id=11,
-        eos_token_id=11,
-        pad_token_id=None,
-        ffn_hidden_size=None,
-        activation="gelu",
-        tie_word_embeddings=True,
-=======
         vocab_size: Optional[int] = 65024,
         hidden_size: Optional[int] = 4544,
         num_hidden_layers: Optional[int] = 32,
@@ -162,9 +135,10 @@
         rope_parameters: Optional[RopeParameters | dict[RopeParameters]] = None,
         bos_token_id: Optional[int] = 11,
         eos_token_id: Optional[int] = 11,
+        pad_token_id: Optional[int] = None,
         ffn_hidden_size: Optional[int] = None,
         activation: Optional[str] = "gelu",
->>>>>>> 10de06da
+        tie_word_embeddings: Optional[bool] = True,
         **kwargs,
     ):
         self.vocab_size = vocab_size
@@ -196,9 +170,6 @@
         else:
             self.ffn_hidden_size = ffn_hidden_size
 
-<<<<<<< HEAD
-        super().__init__(**kwargs)
-=======
         # Try to set `rope_scaling` if available, otherwise use `rope_parameters`
         rope_scaling = kwargs.pop("rope_scaling", None)
         self.rope_parameters = rope_scaling or rope_parameters
@@ -208,8 +179,7 @@
         standardize_rope_params(self, rope_theta=rope_theta)
         rope_config_validation(self)
 
-        super().__init__(bos_token_id=bos_token_id, eos_token_id=eos_token_id, **kwargs)
->>>>>>> 10de06da
+        super().__init__(**kwargs)
 
     @property
     def head_dim(self):
