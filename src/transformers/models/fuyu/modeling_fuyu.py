# coding=utf-8
# Copyright 2023 HuggingFace Inc. team. All rights reserved.
#
# Licensed under the Apache License, Version 2.0 (the "License");
# you may not use this file except in compliance with the License.
# You may obtain a copy of the License at
#
#     http://www.apache.org/licenses/LICENSE-2.0
#
# Unless required by applicable law or agreed to in writing, software
# distributed under the License is distributed on an "AS IS" BASIS,
# WITHOUT WARRANTIES OR CONDITIONS OF ANY KIND, either express or implied.
# See the License for the specific language governing permissions and
# limitations under the License.
""" PyTorch Fuyu model."""
from typing import List, Optional, Tuple, Union

import torch
import torch.utils.checkpoint
from torch import nn

from ...modeling_outputs import BaseModelOutputWithPast
from ...modeling_utils import PreTrainedModel
from ...models.auto.modeling_auto import AutoModelForCausalLM
from ...utils import add_start_docstrings, add_start_docstrings_to_model_forward, logging
from .configuration_fuyu import FuyuConfig


logger = logging.get_logger(__name__)

_CONFIG_FOR_DOC = "FuyuConfig"


FUYU_START_DOCSTRING = r"""
    This model inherits from [`PreTrainedModel`]. Check the superclass documentation for the generic methods the
    library implements for all its model (such as downloading or saving, resizing the input embeddings, pruning heads
    etc.)

    This model is also a PyTorch [torch.nn.Module](https://pytorch.org/docs/stable/nn.html#torch.nn.Module) subclass.
    Use it as a regular PyTorch Module and refer to the PyTorch documentation for all matter related to general usage
    and behavior.

    Parameters:
        config ([`FuyuConfig`]):
            Model configuration class with all the parameters of the model. Initializing with a config file does not
            load the weights associated with the model, only the configuration. Check out the
            [`~PreTrainedModel.from_pretrained`] method to load the model weights.
"""


@add_start_docstrings(
    "The bare Fuyu Model outputting raw hidden-states without any specific head on top.",
    FUYU_START_DOCSTRING,
)
class FuyuPreTrainedModel(PreTrainedModel):
    config_class = FuyuConfig
    base_model_prefix = "fuyu"
    supports_gradient_checkpointing = True
    _no_split_modules = []
    _skip_keys_device_placement = "past_key_values"

    def _init_weights(self, module):
        std = self.config.initializer_range
        if isinstance(module, nn.Linear):
            module.weight.data.normal_(mean=0.0, std=std)
            if module.bias is not None:
                module.bias.data.zero_()
        elif isinstance(module, nn.Embedding):
            module.weight.data.normal_(mean=0.0, std=std)
            if module.padding_idx is not None:
                module.weight.data[module.padding_idx].zero_()


FUYU_INPUTS_DOCSTRING = r"""
    Args:
        input_ids (`torch.LongTensor` of shape `(batch_size, sequence_length)`):
            Indices of input sequence tokens in the vocabulary. Padding will be ignored by default should you provide
            it.

            Indices can be obtained using [`AutoTokenizer`]. See [`PreTrainedTokenizer.encode`] and
            [`PreTrainedTokenizer.__call__`] for details.

            [What are input IDs?](../glossary#input-ids)
        attention_mask (`torch.Tensor` of shape `(batch_size, sequence_length)`, *optional*):
            Mask to avoid performing attention on padding token indices. Mask values selected in `[0, 1]`:

            - 1 for tokens that are **not masked**,
            - 0 for tokens that are **masked**.

            [What are attention masks?](../glossary#attention-mask)

            Indices can be obtained using [`AutoTokenizer`]. See [`PreTrainedTokenizer.encode`] and
            [`PreTrainedTokenizer.__call__`] for details.

            If `past_key_values` is used, optionally only the last `decoder_input_ids` have to be input (see
            `past_key_values`).

            If you want to change padding behavior, you should read [`modeling_opt._prepare_decoder_attention_mask`]
            and modify to your needs. See diagram 1 in [the paper](https://arxiv.org/abs/1910.13461) for more
            information on the default strategy.

            - 1 indicates the head is **not masked**,
            - 0 indicates the head is **masked**.
        position_ids (`torch.LongTensor` of shape `(batch_size, sequence_length)`, *optional*):
            Indices of positions of each input sequence tokens in the position embeddings. Selected in the range `[0,
            config.n_positions - 1]`.

            [What are position IDs?](../glossary#position-ids)
        past_key_values (`tuple(tuple(torch.FloatTensor))`, *optional*, returned when `use_cache=True` is passed or when `config.use_cache=True`):
            Tuple of `tuple(torch.FloatTensor)` of length `config.n_layers`, with each tuple having 2 tensors of shape
            `(batch_size, num_heads, sequence_length, embed_size_per_head)`) and 2 additional tensors of shape
            `(batch_size, num_heads, encoder_sequence_length, embed_size_per_head)`.

            Contains pre-computed hidden-states (key and values in the self-attention blocks and in the cross-attention
            blocks) that can be used (see `past_key_values` input) to speed up sequential decoding.

            If `past_key_values` are used, the user can optionally input only the last `decoder_input_ids` (those that
            don't have their past key value states given to this model) of shape `(batch_size, 1)` instead of all
            `decoder_input_ids` of shape `(batch_size, sequence_length)`.
        inputs_embeds (`torch.FloatTensor` of shape `(batch_size, sequence_length, hidden_size)`, *optional*):
            Optionally, instead of passing `input_ids` you can choose to directly pass an embedded representation. This
            is useful if you want more control over how to convert `input_ids` indices into associated vectors than the
            model's internal embedding lookup matrix.
        use_cache (`bool`, *optional*):
            If set to `True`, `past_key_values` key value states are returned and can be used to speed up decoding (see
            `past_key_values`).
        output_attentions (`bool`, *optional*):
            Whether or not to return the attentions tensors of all attention layers. See `attentions` under returned
            tensors for more detail.
        output_hidden_states (`bool`, *optional*):
            Whether or not to return the hidden states of all layers. See `hidden_states` under returned tensors for
            more detail.
        return_dict (`bool`, *optional*):
            Whether or not to return a [`~utils.ModelOutput`] instead of a plain tuple.
"""


@add_start_docstrings(
    "The bare Fuyu Model outputting raw hidden-states without any specific head on top.",
    FUYU_START_DOCSTRING,
)
class FuyuForCausalLM(FuyuPreTrainedModel):
    """
    Transformer decoder consisting of *config.num_hidden_layers* layers. Each layer is a [`FuyuDecoderLayer`]

    Args:
        config: FuyuConfig
    """

    def __init__(self, config: FuyuConfig):
        super().__init__(config)
        self.padding_idx = config.pad_token_id
        self.vocab_size = config.vocab_size
        self.language_model = AutoModelForCausalLM.from_config(config.text_config)

        self.vision_embed_tokens = nn.Linear(
            config.patch_size * config.patch_size * config.num_channels, config.hidden_size
        )

        self.gradient_checkpointing = False
        # Initialize weights and apply final processing
        self.post_init()

    def get_input_embeddings(self):
        return self.language_model.get_input_embeddings()

    def set_input_embeddings(self, value):
        self.language_model.set_input_embeddings(value)

    def gather_continuous_embeddings(
        self,
        word_embeddings: torch.Tensor,
        continuous_embeddings: List[torch.Tensor],
        image_patch_input_indices: torch.Tensor,
    ) -> torch.Tensor:
        """This function places the continuous_embeddings into the word_embeddings at the locations
        indicated by image_patch_input_indices. Different batch elements can have different numbers of continuous
        embeddings.

        Args:
            word_embeddings: Tensor of word embeddings. Shape: [b, s, h]
            continuous_embeddings:
                Tensor of continuous embeddings. The length of the list is the batch size. Each entry is
            shape [num_image_embeddings, hidden], and num_image_embeddings needs to match the number of non-negative
            indices in image_patch_input_indices for that batch element.
            image_patch_input_indices: Tensor of indices of the image patches in the input_ids tensor. Shape: [b, s]
        """
        if not (word_embeddings.shape[0] == len(continuous_embeddings)):
            raise ValueError(
                f"Batch sizes must match! Got {len(continuous_embeddings)=} and {word_embeddings.shape[0]=}"
            )

        output_embeddings = word_embeddings.clone()
        for batch_idx in range(word_embeddings.shape[0]):
            # First, find the positions of all the non-negative values in image_patch_input_indices, those are the
            # positions in word_embeddings that we want to replace with content from continuous_embeddings.
            dst_indices = torch.nonzero(image_patch_input_indices[batch_idx] >= 0, as_tuple=True)[0]
            # Next look up those indices in image_patch_input_indices to find the indices in continuous_embeddings that we
            # want to use to replace the values in word_embeddings.
            src_indices = image_patch_input_indices[batch_idx][dst_indices]
            # Check if we have more indices than embeddings. Note that we could have fewer indices if images got truncated.
            if src_indices.shape[0] > continuous_embeddings[batch_idx].shape[0]:
                raise ValueError(
                    f"Number of continuous embeddings {continuous_embeddings[batch_idx].shape=} does not match "
                    f"number of continuous token ids {src_indices.shape=} in batch element {batch_idx}."
                )
            output_embeddings[batch_idx, dst_indices] = continuous_embeddings[batch_idx][src_indices]
        return output_embeddings

    @add_start_docstrings_to_model_forward(FUYU_INPUTS_DOCSTRING)
    def forward(
        self,
        input_ids: torch.LongTensor = None,
        image_patches: torch.Tensor = None,  # [batch_size, num_total_patches, patch_size_ x patch_size x num_channels ]
        image_patches_indices: torch.Tensor = None,
        attention_mask: Optional[torch.Tensor] = None,
        position_ids: Optional[torch.LongTensor] = None,
        past_key_values: Optional[List[torch.FloatTensor]] = None,
        inputs_embeds: Optional[torch.FloatTensor] = None,
        use_cache: Optional[bool] = None,
        output_attentions: Optional[bool] = None,
        output_hidden_states: Optional[bool] = None,
        return_dict: Optional[bool] = None,
    ) -> Union[Tuple, BaseModelOutputWithPast]:
        output_attentions = output_attentions if output_attentions is not None else self.config.output_attentions
        output_hidden_states = (
            output_hidden_states if output_hidden_states is not None else self.config.output_hidden_states
        )
        use_cache = use_cache if use_cache is not None else self.config.use_cache

        return_dict = return_dict if return_dict is not None else self.config.use_return_dict

        # retrieve input_ids and inputs_embeds
        if input_ids is not None and inputs_embeds is not None:
            raise ValueError("You cannot specify both decoder_input_ids and decoder_inputs_embeds at the same time")
        elif input_ids is not None:
            batch_size, seq_length = input_ids.shape
        elif inputs_embeds is not None:
            batch_size, seq_length, _ = inputs_embeds.shape
        else:
            raise ValueError("You have to specify either decoder_input_ids or decoder_inputs_embeds")

        seq_length_with_past = seq_length
        past_key_values_length = 0

        if past_key_values is not None:
            past_key_values_length = past_key_values[0][0].shape[2]
            seq_length_with_past = seq_length_with_past + past_key_values_length

        if position_ids is None:
            device = input_ids.device if input_ids is not None else inputs_embeds.device
            position_ids = torch.arange(
                past_key_values_length, seq_length + past_key_values_length, dtype=torch.long, device=device
            )
            position_ids = position_ids.unsqueeze(0)

        if inputs_embeds is None:
            inputs_embeds = self.language_model.get_input_embeddings()(input_ids)
            if image_patches is not None and past_key_values is None:
<<<<<<< HEAD
                # patch_embeddings = self.vision_embed_tokens(image_patches.to(self.vision_embed_tokens.weight.dtype))
                patch_embeddings = [
                    self.vision_embed_tokens(patch.to(self.vision_embed_tokens.weight.dtype)).squeeze(0)
                    for patch in image_patches
                ]
=======
                patch_embeddings = self.vision_embed_tokens(image_patches.to(self.vision_embed_tokens.weight.dtype))
                patch_embeddings = patch_embeddings.to(inputs_embeds.device)
>>>>>>> af3de8d8
                inputs_embeds = self.gather_continuous_embeddings(
                    word_embeddings=inputs_embeds,
                    continuous_embeddings=patch_embeddings,
                    image_patch_input_indices=image_patches_indices,
                )

        outputs = self.language_model(
            inputs_embeds=inputs_embeds,
            attention_mask=attention_mask,
            position_ids=position_ids,
            past_key_values=past_key_values,
            output_attentions=output_attentions,
            use_cache=use_cache,
        )
        if not return_dict:
            return tuple(v for v in outputs if v is not None)
        return outputs

    def prepare_inputs_for_generation(
        self,
        input_ids,
        past_key_values=None,
        attention_mask=None,
        inputs_embeds=None,
        image_patches=None,
        image_patches_indices=None,
        **kwargs,
    ):
        if past_key_values:
            input_ids = input_ids[:, -1:]

        position_ids = kwargs.get("position_ids", None)
        if attention_mask is not None and position_ids is None:
            # create position_ids on the fly for batch generation
            position_ids = attention_mask.long().cumsum(-1) - 1
            position_ids.masked_fill_(attention_mask == 0, 1)
            if past_key_values:
                position_ids = position_ids[:, -1].unsqueeze(-1)

        # if `inputs_embeds` are passed, we only want to use them in the 1st generation step
        if inputs_embeds is not None and past_key_values is None:
            model_inputs = {"inputs_embeds": inputs_embeds}
        else:
            model_inputs = {"input_ids": input_ids}

        if image_patches_indices is not None:
            model_inputs["image_patches_indices"] = image_patches_indices

        model_inputs.update(
            {
                "position_ids": position_ids,
                "past_key_values": past_key_values,
                "use_cache": kwargs.get("use_cache"),
                "attention_mask": attention_mask,
                "image_patches_indices": image_patches_indices if past_key_values is None else None,
                "image_patches": image_patches if past_key_values is None else None,
            }
        )
        return model_inputs<|MERGE_RESOLUTION|>--- conflicted
+++ resolved
@@ -257,16 +257,10 @@
         if inputs_embeds is None:
             inputs_embeds = self.language_model.get_input_embeddings()(input_ids)
             if image_patches is not None and past_key_values is None:
-<<<<<<< HEAD
-                # patch_embeddings = self.vision_embed_tokens(image_patches.to(self.vision_embed_tokens.weight.dtype))
                 patch_embeddings = [
                     self.vision_embed_tokens(patch.to(self.vision_embed_tokens.weight.dtype)).squeeze(0)
                     for patch in image_patches
                 ]
-=======
-                patch_embeddings = self.vision_embed_tokens(image_patches.to(self.vision_embed_tokens.weight.dtype))
-                patch_embeddings = patch_embeddings.to(inputs_embeds.device)
->>>>>>> af3de8d8
                 inputs_embeds = self.gather_continuous_embeddings(
                     word_embeddings=inputs_embeds,
                     continuous_embeddings=patch_embeddings,
