--- conflicted
+++ resolved
@@ -130,7 +130,6 @@
             )
         return output_embeddings
 
-<<<<<<< HEAD
     def get_image_features(self, pixel_values: torch.FloatTensor):
         """
         Encodes images into continuous embeddings that can be forwarded to the language model.
@@ -145,10 +144,7 @@
         ]
         return patch_embeddings
 
-    @add_start_docstrings_to_model_forward(FUYU_INPUTS_DOCSTRING)
-=======
     @auto_docstring
->>>>>>> 23d79cea
     def forward(
         self,
         input_ids: torch.LongTensor = None,
