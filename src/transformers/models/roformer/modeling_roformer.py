--- conflicted
+++ resolved
@@ -733,7 +733,6 @@
         batch_size, seq_length = input_shape
         device = input_ids.device if input_ids is not None else inputs_embeds.device
 
-<<<<<<< HEAD
         if use_cache and past_key_values is None:
             past_key_values = (
                 EncoderDecoderCache(DynamicCache(config=self.config), DynamicCache(config=self.config))
@@ -741,16 +740,7 @@
                 else DynamicCache(config=self.config)
             )
 
-        past_key_values_length = 0
-        if past_key_values is not None:
-            past_key_values_length = (
-                past_key_values[0][0].shape[-2]
-                if not isinstance(past_key_values, Cache)
-                else past_key_values.get_seq_length()
-            )
-=======
         past_key_values_length = 0 if past_key_values is None else past_key_values.get_seq_length()
->>>>>>> 3927ffed
 
         if attention_mask is None:
             attention_mask = torch.ones(((batch_size, seq_length + past_key_values_length)), device=device)
