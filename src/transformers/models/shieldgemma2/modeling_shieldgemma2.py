--- conflicted
+++ resolved
@@ -44,17 +44,13 @@
 
 @auto_docstring
 class ShieldGemma2ForImageClassification(PreTrainedModel):
-<<<<<<< HEAD
     config: ShieldGemma2Config
-=======
-    config_class = ShieldGemma2Config
     _checkpoint_conversion_mapping = {
         "model.language_model.model": "model.model.language_model",
         "model.vision_tower": "model.model.vision_tower",
         "model.multi_modal_projector": "model.model.multi_modal_projector",
         "model.language_model.lm_head": "model.lm_head",
     }
->>>>>>> 9f41f671
 
     def __init__(self, config: ShieldGemma2Config):
         super().__init__(config=config)
