--- conflicted
+++ resolved
@@ -70,17 +70,6 @@
     def set_output_embeddings(self, new_embeddings):
         self.model.language_model.set_output_embeddings(new_embeddings)
 
-<<<<<<< HEAD
-    def tie_weights(self):
-        return self.model.language_model.tie_weights()
-=======
-    def set_decoder(self, decoder):
-        self.model.language_model.set_decoder(decoder)
-
-    def get_decoder(self):
-        return self.model.language_model.get_decoder()
->>>>>>> c40b370b
-
     @auto_docstring
     def forward(
         self,
