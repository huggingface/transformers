--- conflicted
+++ resolved
@@ -145,39 +145,6 @@
 
     def __init__(
         self,
-<<<<<<< HEAD
-        vocab_size=152064,
-        hidden_size=4608,
-        intermediate_size=10944,
-        moe_intermediate_size=1408,
-        num_hidden_layers=62,
-        num_attention_heads=32,
-        num_key_value_heads=32,
-        n_shared_experts=None,
-        n_routed_experts=None,
-        n_group=1,
-        topk_group=1,
-        num_experts_per_tok=None,
-        first_k_dense_replace=0,
-        norm_topk_prob=False,
-        hidden_act="silu",
-        max_position_embeddings=2048,
-        initializer_range=0.02,
-        rms_norm_eps=1e-6,
-        use_cache=True,
-        tie_word_embeddings=False,
-        rope_theta=10000.0,
-        rope_scaling=None,
-        attention_bias=False,
-        attention_dropout=0.0,
-        routed_scaling_factor=1.0,
-        sliding_window=4096,
-        max_window_layers=62,
-        layer_types=None,
-        pad_token_id=None,
-        bos_token_id=None,
-        eos_token_id=None,
-=======
         vocab_size: Optional[int] = 152064,
         hidden_size: Optional[int] = 4608,
         intermediate_size: Optional[int] = 10944,
@@ -205,7 +172,9 @@
         sliding_window: Optional[int] = 4096,
         max_window_layers: Optional[int] = 62,
         layer_types: Optional[list[str]] = None,
->>>>>>> 10de06da
+        pad_token_id: Optional[int] = None,
+        bos_token_id: Optional[int] = None,
+        eos_token_id: Optional[int] = None,
         **kwargs,
     ):
         self.vocab_size = vocab_size
@@ -249,23 +218,17 @@
             ]
         layer_type_validation(self.layer_types, self.num_hidden_layers)
 
-<<<<<<< HEAD
         self.tie_word_embeddings = tie_word_embeddings
         self.pad_token_id = pad_token_id
         self.bos_token_id = bos_token_id
         self.eos_token_id = eos_token_id
-        super().__init__(**kwargs)
-=======
+
         # Validate the correctness of rotary position embeddings parameters
         rope_theta = kwargs.get("rope_theta", 10000.0)
         standardize_rope_params(self, rope_theta=rope_theta)
         rope_config_validation(self)
 
-        super().__init__(
-            tie_word_embeddings=tie_word_embeddings,
-            **kwargs,
-        )
->>>>>>> 10de06da
+        super().__init__(**kwargs)
 
 
 __all__ = ["Dots1Config"]