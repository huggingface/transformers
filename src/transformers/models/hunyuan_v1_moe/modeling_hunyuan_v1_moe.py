--- conflicted
+++ resolved
@@ -261,8 +261,6 @@
         top_k_index: torch.Tensor,
         top_k_weights: torch.Tensor,
     ) -> torch.Tensor:
-<<<<<<< HEAD
-=======
         """
         Args:
             hidden_states: (batch_size * sequence_length, hidden_dim)
@@ -271,7 +269,6 @@
         Returns:
             (batch_size * sequence_length, hidden_dim)
         """
->>>>>>> 144c8ce2
         final_hidden_states = torch.zeros_like(hidden_states)
         num_experts = top_k_weights.shape[1]
         with torch.no_grad():
