# coding=utf-8
# Copyright 2025 Sesame and The HuggingFace Inc. team. All rights reserved.
#
# Licensed under the Apache License, Version 2.0 (the "License");
# you may not use this file except in compliance with the License.
# You may obtain a copy of the License at
#
#     http://www.apache.org/licenses/LICENSE-2.0
#
# Unless required by applicable law or agreed to in writing, software
# distributed under the License is distributed on an "AS IS" BASIS,
# WITHOUT WARRANTIES OR CONDITIONS OF ANY KIND, either express or implied.
# See the License for the specific language governing permissions and
# limitations under the License.

from dataclasses import dataclass
from typing import Optional, Union

import torch
import torch.nn as nn

from transformers.utils.generic import check_model_inputs

from ...cache_utils import Cache, DynamicCache
from ...generation import GenerationMixin
from ...masking_utils import create_causal_mask
from ...modeling_outputs import BaseModelOutputWithPast, CausalLMOutputWithPast
from ...modeling_utils import PreTrainedModel
from ...processing_utils import Unpack
from ...utils import ModelOutput, auto_docstring, can_return_tuple, logging
from ..auto import AutoModel
from ..llama.modeling_llama import (
    LlamaAttention,
    LlamaDecoderLayer,
    LlamaForCausalLM,
    LlamaMLP,
    LlamaModel,
    LlamaRMSNorm,
    LlamaRotaryEmbedding,
    TransformersKwargs,
)
from .configuration_csm import CsmConfig, CsmDepthDecoderConfig
from .generation_csm import CsmGenerationMixin


logger = logging.get_logger(__name__)


@dataclass
@auto_docstring(
    custom_intro="""
    Base class for the model autoregressive outputs.
    """
)
class CsmOutputWithPast(ModelOutput):
    r"""
    loss (`torch.FloatTensor` of shape `(1,)`, *optional*, returned when `labels` is provided):
        Language modeling loss (for next-token prediction).
    logits (`torch.FloatTensor` of shape `(batch_size, sequence_length, config.vocab_size)`):
        Prediction scores of the language modeling head (scores for each vocabulary token before SoftMax).
    past_key_values (`tuple(tuple(torch.FloatTensor))`, *optional*, returned when `use_cache=True` is passed or when `config.use_cache=True`):
        Tuple of `tuple(torch.FloatTensor)` of length `config.n_layers`, with each tuple having 2 tensors of shape
        `(batch_size, num_heads, sequence_length, embed_size_per_head)`)

        Contains pre-computed hidden-states (key and values in the self-attention blocks) that can be used (see
        `past_key_values` input) to speed up sequential decoding.
    depth_decoder_loss (`torch.FloatTensor` of shape `(1,)`, *optional*, returned when `labels` is provided):
        Language modeling loss (for next-token prediction) of the depth decoder model.
    depth_decoder_logits (`torch.FloatTensor` of shape `(batch_size, sequence_length, config.vocab_size)`):
        Prediction scores of the depth decoder (scores for each vocabulary token before SoftMax).
    depth_decoder_past_key_values (`tuple(tuple(torch.FloatTensor))`, *optional*, returned when `use_cache=True` is passed or when `config.use_cache=True`):
        Tuple of `tuple(torch.FloatTensor)` of length `config.n_layers`, with each tuple having 2 tensors of shape
        `(batch_size, num_heads, sequence_length, embed_size_per_head)`)
    depth_decoder_hidden_states (`tuple(torch.FloatTensor)`, *optional*, returned when `output_hidden_states=True` is passed or when `config.output_hidden_states=True`):
        Tuple of `torch.FloatTensor` (one for the output of the embeddings, if the model has an embedding layer, +
        one for the output of each layer) of shape `(batch_size, sequence_length, hidden_size)`.

        Hidden-states of the model at the output of each layer plus the optional initial embedding outputs.
    depth_decoder_attentions (`tuple(torch.FloatTensor)`, *optional*, returned when `output_attentions=True` is passed or when `config.output_attentions=True`):
        Tuple of `torch.FloatTensor` (one for each layer) of shape `(batch_size, num_heads, sequence_length,
        sequence_length)`.
    backbone_loss (`torch.FloatTensor` of shape `(1,)`, *optional*, returned when `labels` is provided):
        Language modeling loss (for next-token prediction) of the backbone model.
    """

    loss: Optional[torch.FloatTensor] = None
    logits: torch.FloatTensor = None
    past_key_values: Optional[tuple[tuple[torch.FloatTensor]]] = None
    hidden_states: Optional[tuple[torch.FloatTensor, ...]] = None
    attentions: Optional[tuple[torch.FloatTensor, ...]] = None
    depth_decoder_loss: Optional[torch.FloatTensor] = None
    depth_decoder_logits: torch.FloatTensor = None
    depth_decoder_past_key_values: Optional[tuple[tuple[torch.FloatTensor]]] = None
    depth_decoder_hidden_states: Optional[tuple[torch.FloatTensor, ...]] = None
    depth_decoder_attentions: Optional[tuple[torch.FloatTensor, ...]] = None
    backbone_loss: Optional[torch.FloatTensor] = None


# manually specify names for correct naming when converting from modualr
class CsmRMSNorm(LlamaRMSNorm):
    pass


class CsmRotaryEmbedding(LlamaRotaryEmbedding):
    pass


class CsmMLP(LlamaMLP):
    pass


class CsmAttention(LlamaAttention):
    pass


class CsmDecoderLayer(LlamaDecoderLayer):
    pass


@auto_docstring(
    custom_intro="""
    The bare Csm Model outputting raw hidden-states without any specific head on top.
    """
)
@auto_docstring
class CsmPreTrainedModel(PreTrainedModel):
    config: CsmConfig
    config_class = CsmConfig
    base_model_prefix = "model"
    supports_gradient_checkpointing = True
    _no_split_modules = ["CsmDecoderLayer"]
    _skip_keys_device_placement = ["past_key_values"]
    _supports_flash_attn_2 = True
    _supports_sdpa = True
    # does not because of Mimi codec model
    # _supports_flex_attn = True
    _supports_cache_class = True
    _supports_quantized_cache = True
    _supports_static_cache = True
    _supports_attention_backend = True
    _can_record_outputs = {
        "hidden_states": CsmDecoderLayer,
        "attentions": CsmAttention,
    }

    def _init_weights(self, module):
        std = self.config.initializer_range
        if isinstance(module, nn.Linear):
            module.weight.data.normal_(mean=0.0, std=std)
            if module.bias is not None:
                module.bias.data.zero_()
        elif isinstance(module, nn.Embedding):
            module.weight.data.normal_(mean=0.0, std=std)
            if module.padding_idx is not None:
                module.weight.data[module.padding_idx].zero_()
        elif isinstance(module, CsmCodebooksHead):
            num_codebooks = module.num_codebooks
            for i in range(num_codebooks - 1):
                module.weight.data[i].normal_(mean=0.0, std=std)
        elif isinstance(module, CsmRMSNorm):
            module.weight.data.fill_(1.0)


@auto_docstring
<<<<<<< HEAD
class CsmDepthDecoderModel(LlamaModel):
    config: CsmDepthDecoderConfig
=======
class CsmDepthDecoderModel(LlamaModel, CsmPreTrainedModel):
>>>>>>> d8590b4b
    config_class = CsmDepthDecoderConfig

    def __init__(self, config):
        super().__init__(config)
        self.embed_tokens = nn.Embedding((config.num_codebooks * config.vocab_size), config.backbone_hidden_size)
        self.inputs_embeds_projector = nn.Linear(config.backbone_hidden_size, config.hidden_size, bias=False)

    @check_model_inputs
    @auto_docstring
    def forward(
        self,
        input_ids: torch.LongTensor = None,
        backbone_last_hidden_state: Optional[torch.FloatTensor] = None,
        attention_mask: Optional[torch.Tensor] = None,
        position_ids: Optional[torch.LongTensor] = None,
        past_key_values: Optional[Cache] = None,
        inputs_embeds: Optional[torch.FloatTensor] = None,
        use_cache: Optional[bool] = None,
        cache_position: Optional[torch.LongTensor] = None,
        **kwargs: Unpack[TransformersKwargs],
    ) -> Union[tuple, BaseModelOutputWithPast]:
        r"""
        backbone_last_hidden_state (`torch.FloatTensor` of shape `(batch_size, backbone_hidden_size)`, *optional*):
            The last hidden state of the backbone model. Such input is required when the first codebook token (the one generated by the backbone model)
            is provided in the `input_ids` argument.
        """
        if position_ids is not None and not torch.compiler.is_compiling():
            logger.warning_once(
                "Custom `position_ids` were provided but will be ignored. CSM depth decoder automatically determines position_ids "
                "from `cache_position` and as it requires them to be identical across the batch, the provided position_ids will be ignored."
            )
            position_ids = None
        if (input_ids is None) ^ (inputs_embeds is not None):
            raise ValueError("You must specify exactly one of input_ids or inputs_embeds.")

        if use_cache and past_key_values is None:
            past_key_values = DynamicCache()

        if cache_position is None:
            past_seen_tokens = past_key_values.get_seq_length() if past_key_values is not None else 0
            inputs_seq_length = inputs_embeds.shape[1] if inputs_embeds is not None else input_ids.shape[1]
            device = inputs_embeds.device if inputs_embeds is not None else input_ids.device
            cache_position = torch.arange(past_seen_tokens, past_seen_tokens + inputs_seq_length, device=device)

        if inputs_embeds is None:
            codebook_idxs = torch.clamp(cache_position - 1, min=0)
            offset = codebook_idxs * self.vocab_size
            inputs_embeds = self.embed_tokens(input_ids + offset)

            input_ids_are_first_codebook = cache_position[0] == 0
            if backbone_last_hidden_state is not None:
                inputs_embeds[:, 0] = backbone_last_hidden_state
            else:
                if not torch.compiler.is_compiling() and input_ids_are_first_codebook:
                    logger.warning(
                        "When the first codebook token is provided, `backbone_last_hidden_state` should also be provided for correct inference."
                    )

        inputs_embeds = self.inputs_embeds_projector(inputs_embeds)

        causal_mask = create_causal_mask(
            config=self.config,
            input_embeds=inputs_embeds,
            attention_mask=attention_mask,
            cache_position=cache_position,
            past_key_values=past_key_values,
            position_ids=position_ids,
        )

        hidden_states = inputs_embeds

        # create position embeddings to be shared across the decoder layers
        position_ids = cache_position.unsqueeze(0)
        position_embeddings = self.rotary_emb(hidden_states, position_ids)

        for decoder_layer in self.layers[: self.config.num_hidden_layers]:
            hidden_states = decoder_layer(
                hidden_states,
                attention_mask=causal_mask,
                position_ids=position_ids,
                past_key_value=past_key_values,
                use_cache=use_cache,
                cache_position=cache_position,
                position_embeddings=position_embeddings,
                **kwargs,
            )

        hidden_states = self.norm(hidden_states)
        return BaseModelOutputWithPast(
            last_hidden_state=hidden_states,
            past_key_values=past_key_values if use_cache else None,
        )


class CsmCodebooksHead(nn.Module):
    def __init__(self, hidden_size, num_codebooks, vocab_size):
        super().__init__()
        self.num_codebooks = num_codebooks
        self.weight = nn.Parameter(torch.empty(self.num_codebooks - 1, hidden_size, vocab_size))

    def forward(self, hidden_states, cache_position=None):
        if cache_position is None:
            seq_length = hidden_states.shape[1]
            codebook_weight = self.weight[torch.arange(seq_length)]
        else:
            codebook_idxs = cache_position - 1
            codebook_weight = self.weight[codebook_idxs]

        hidden_states = [
            nn.functional.linear(hidden_states[:, codebook_idx, :], codebook_weight[codebook_idx].T)
            for codebook_idx in range(codebook_weight.shape[0])
        ]
        hidden_states = torch.stack(hidden_states, dim=1)

        return hidden_states


@auto_docstring(
    custom_intro="""
    The CsmDepthDecoder Model transformer, with a [`CsmCodebooksHead`] on top,
    which can be seen a position-specific language modeling head, allowing to use a different linear layer for each codebook
    (e.g. position 0 is the first codebook and uses the first codebook head, etc.)
    """
)
class CsmDepthDecoderForCausalLM(LlamaForCausalLM, GenerationMixin):
    _tied_weights_keys = None
    _tp_plan = None
    _pp_plan = None

    def __init__(self, config):
        super().__init__(config)
        del self.lm_head
        self.codebooks_head = CsmCodebooksHead(config.hidden_size, config.num_codebooks, config.vocab_size)
        self.model = CsmDepthDecoderModel(config)

    def get_output_embeddings(self):
        raise AttributeError("Not needed for Csm")

    def set_output_embeddings(self, new_embeddings):
        raise AttributeError("Not needed for Csm")

    def prepare_inputs_for_generation(
        self,
        input_ids: torch.LongTensor,
        past_key_values: Optional[Cache] = None,
        attention_mask: Optional[torch.LongTensor] = None,
        inputs_embeds: Optional[torch.FloatTensor] = None,
        cache_position: Optional[torch.LongTensor] = None,
        **kwargs,
    ):
        model_inputs = super().prepare_inputs_for_generation(
            input_ids, past_key_values, attention_mask, inputs_embeds, cache_position, **kwargs
        )

        is_first_generation_step = model_inputs["cache_position"][0] == 0
        if not is_first_generation_step:
            model_inputs.pop("backbone_last_hidden_state")

        # csm depth decoder does not use position_ids
        model_inputs.pop("position_ids")

        return model_inputs

    @can_return_tuple
    @auto_docstring
    def forward(
        self,
        input_ids: torch.LongTensor = None,
        backbone_last_hidden_state: Optional[torch.FloatTensor] = None,
        attention_mask: Optional[torch.Tensor] = None,
        position_ids: Optional[torch.LongTensor] = None,
        past_key_values: Optional[Union[Cache, list[torch.FloatTensor]]] = None,
        inputs_embeds: Optional[torch.FloatTensor] = None,
        labels: Optional[torch.LongTensor] = None,
        use_cache: Optional[bool] = None,
        cache_position: Optional[torch.LongTensor] = None,
        logits_to_keep: Union[int, torch.Tensor] = 0,
        **kwargs: Unpack[TransformersKwargs],
    ) -> Union[tuple, CausalLMOutputWithPast]:
        r"""
        backbone_last_hidden_state (`torch.FloatTensor` of shape `(batch_size, backbone_hidden_size)`, *optional*):
            The last hidden state of the backbone model. Such input is required when the first codebook token (the one generated by the backbone model)
            is provided in the `input_ids` argument.
        labels (`torch.LongTensor` of shape `(batch_size, sequence_length)`, *optional*):
            Labels for computing the masked language modeling loss. Indices should either be in `[0, ...,
            config.vocab_size]` or -100 (see `input_ids` docstring). Tokens with indices set to `-100` are ignored
            (masked), the loss is only computed for the tokens with labels in `[0, ..., config.vocab_size]`.
        """
        outputs = self.model(
            input_ids=input_ids,
            backbone_last_hidden_state=backbone_last_hidden_state,
            attention_mask=attention_mask,
            position_ids=position_ids,
            past_key_values=past_key_values,
            inputs_embeds=inputs_embeds,
            use_cache=use_cache,
            cache_position=cache_position,
            **kwargs,
        )

        hidden_states = outputs[0]
        # Only compute necessary logits, and do not upcast them to float if we are not computing the loss
        if isinstance(logits_to_keep, int):
            if logits_to_keep == 0:
                # skip idx 0 logits since it's for the concatenated backbone last hidden state
                slice_indices = slice(1, None)
            else:
                slice_indices = slice(-logits_to_keep, None)
        else:
            slice_indices = logits_to_keep

        logits = self.codebooks_head(
            hidden_states[:, slice_indices, :], cache_position[slice_indices] if cache_position is not None else None
        )
        logits = logits.contiguous()

        loss = None
        if labels is not None:
            shift_labels = labels[..., 1:].contiguous()
            loss = self.loss_function(
                logits=logits, labels=None, vocab_size=self.config.vocab_size, shift_labels=shift_labels, **kwargs
            )

        return CausalLMOutputWithPast(
            loss=loss,
            logits=logits,
            past_key_values=outputs.past_key_values,
            hidden_states=outputs.hidden_states,
            attentions=outputs.attentions,
        )


class CsmBackboneModelEmbeddings(nn.Module):
    def __init__(self, config):
        super().__init__()
        self.embed_audio_tokens = nn.Embedding((config.num_codebooks * config.vocab_size), config.hidden_size)
        self.register_buffer(
            "audio_tokens_offsets", torch.arange(config.num_codebooks) * config.vocab_size, persistent=False
        )

    def forward(self, input_ids):
        input_embeds = self.embed_audio_tokens(input_ids + self.audio_tokens_offsets)
        input_embeds = input_embeds.sum(dim=2)
        return input_embeds


@auto_docstring
class CsmBackboneModel(LlamaModel):
    def __init__(self, config):
        super().__init__(config)
        self.embed_tokens = CsmBackboneModelEmbeddings(config)

    @check_model_inputs
    @auto_docstring
    def forward(self, **super_kwargs):
        r"""
        input_ids (`torch.LongTensor` of shape `(batch_size, sequence_length, num_codebooks) or (batch_size, sequence_length)`):
            1. (batch_size, sequence_length): corresponds to the input sequence prepared with the processor from the text prompt. Such input
            requires `input_values` to be provided so that audio can be encoded in codebook tokens and then merged with the text tokens.

            2. (batch_size, sequence_length, num_codebooks): codebook tokens generated during the autoregressive decoding. Such input is not meant to be used by end users.

            Indices can be obtained using [`AutoTokenizer`]. See [`PreTrainedTokenizer.encode`] and
            [`PreTrainedTokenizer.__call__`] for details.

            [What are input IDs?](../glossary#input-ids)
        """
        return super().forward(**super_kwargs)


@auto_docstring(
    custom_intro="""
    The Csm model consists of two llama-like auto-regressive transformer models: a backbone model that predicts the first codebook token and a depth decoder that predicts the other codebook tokens.
    """
)
class CsmForConditionalGeneration(CsmPreTrainedModel, CsmGenerationMixin):
    _tied_weights_keys = [
        "backbone_model.embed_tokens.embed_audio_tokens.weight",
        "depth_decoder.model.embed_tokens.weight",
    ]

    def __init__(self, config):
        super().__init__(config)
        self.vocab_size = config.vocab_size
        self.lm_head = nn.Linear(config.hidden_size, config.vocab_size, bias=False)
        self.embed_text_tokens = nn.Embedding(config.text_vocab_size, config.hidden_size)
        self.backbone_model = CsmBackboneModel._from_config(config)
        self.depth_decoder = CsmDepthDecoderForCausalLM._from_config(config.depth_decoder_config)
        self.codec_model = AutoModel.from_config(config.codec_config)
        self.post_init()

    def get_input_embeddings(self):
        return self.backbone_model.embed_tokens

    def set_input_embeddings(self, value):
        self.backbone_model.embed_tokens = value

    def get_output_embeddings(self):
        return self.lm_head

    def set_output_embeddings(self, new_embeddings):
        self.lm_head = new_embeddings

    def _tie_weights(self):
        if self.config.tie_codebooks_embeddings:
            self._tie_or_clone_weights(
                self.backbone_model.embed_tokens.embed_audio_tokens,
                self.depth_decoder.model.embed_tokens,
            )

    @classmethod
    def from_pretrained(cls, *args, **kwargs):
        if kwargs.get("output_loading_info", False):
            model, loading_info = super().from_pretrained(*args, **kwargs)
        else:
            model = super().from_pretrained(*args, **kwargs)

        # copy depth decoder generation conf attr to the depth decoder generation config
        prefix = "depth_decoder_"
        prefix_len = len(prefix)
        depth_decoder_attrs = {
            attr[prefix_len:]: value
            for attr, value in vars(model.generation_config).items()
            if attr.startswith(prefix)
        }

        vars(model.depth_decoder.generation_config).update({"_from_model_config": False, **depth_decoder_attrs})

        # remove the depth decoder generation conf attr from the model generation config
        for attr in depth_decoder_attrs:
            delattr(model.generation_config, prefix + attr)

        if "output_loading_info" in kwargs:
            return model, loading_info
        else:
            return model

    def save_pretrained(self, *args, **kwargs):
        # copy the depth decoder generation config attributes to the model generation config
        prefix = "depth_decoder_"
        depth_decoder_attrs = self.depth_decoder.generation_config.to_diff_dict()
        depth_decoder_attrs.pop("transformers_version", None)
        for attr, value in depth_decoder_attrs.items():
            setattr(self.generation_config, prefix + attr, value)

        super().save_pretrained(*args, **kwargs)

    def _merge_input_ids_with_input_values(
        self,
        input_ids: Optional[torch.Tensor] = None,
        input_values: Optional[torch.Tensor] = None,
        input_values_cutoffs: Optional[torch.Tensor] = None,
        labels: Optional[torch.Tensor] = None,
    ) -> Optional[torch.Tensor]:
        """
        Merges the input_ids and input_values to produce a single inputs_embeds tensor:
        1 - Infers the codec model on the input_values to retreive codebook token.
        2 - Embeds codebook tokens and places them at the correct positions in the inputs_embeds tensor.
        3 - If labels are provided, expands them to match codebook dimensions and position the target codebook tokens in the inputs_embeds tensor.

        Args:
            input_ids (`torch.Tensor` of shape `(batch_size, sequence_length)`):
                The input ids to embed.
            input_values (`torch.Tensor` of shape `(batch_size, channels, audio_sequence_length)`):
                The audio input values to embed.
            input_values_cutoffs (`torch.Tensor` of shape `(batch_size, max_num_audio)`):
                The cutoffs of the audio input values relative to its batch index, padded with -1 when no audio.
        """
        inputs_embeds = self.embed_text_tokens(input_ids)

        if input_values is not None:
            # infer input_values_mask
            input_values_cutoffs = nn.functional.pad(input_values_cutoffs, (1, 0))
            audio_lengths = input_values_cutoffs[input_values_cutoffs >= 0].diff()
            audio_lengths = audio_lengths[audio_lengths > 0]
            input_values_mask = torch.arange(input_values_cutoffs.max(), device=input_values.device).expand(
                len(audio_lengths), -1
            )
            input_values_mask = input_values_mask < audio_lengths.unsqueeze(1)

            # =======================================
            # TODO: @eustlb, this should be batched !!!
            # but requires making sure batched inference of the codec model works as intended
            with torch.no_grad():
                audio_tokens_list = []
                for batch_input_values, batch_input_values_cutoffs in zip(input_values, input_values_cutoffs):
                    batch_input_values_cutoffs = batch_input_values_cutoffs[batch_input_values_cutoffs >= 0]
                    for i in range(batch_input_values_cutoffs.shape[0] - 1):
                        start_idx = batch_input_values_cutoffs[i]
                        end_idx = batch_input_values_cutoffs[i + 1]
                        audio_batch = batch_input_values[..., start_idx:end_idx]
                        codec_outputs = self.codec_model.encode(audio_batch.unsqueeze(0))
                        codebook_ids = codec_outputs.audio_codes.transpose(1, -1)
                        audio_tokens_list.append(codebook_ids[0])

                max_audio_frames = max(el.shape[0] for el in audio_tokens_list)
                batched_audio_token_ids = torch.stack(
                    [nn.functional.pad(el, (0, 0, 0, max_audio_frames - el.shape[0])) for el in audio_tokens_list]
                )
                audio_codes_mask = self.codec_model.get_audio_codes_mask(input_values_mask)
            # =======================================
            audio_token_id = self.config.audio_token_id
            audio_token_mask = input_ids == audio_token_id

            audio_embeds = self.backbone_model.embed_tokens(batched_audio_token_ids)
            inputs_embeds[audio_token_mask] = audio_embeds[audio_codes_mask]

            # same for the audio eos token
            audio_eos_frame_ids = (
                torch.ones((1, 1, self.config.num_codebooks), device=input_ids.device, dtype=torch.long)
                * self.config.codebook_eos_token_id
            )
            audio_eos_embeds = self.backbone_model.embed_tokens(audio_eos_frame_ids).squeeze(1)

            audio_eos_token_mask = input_ids == self.config.audio_eos_token_id
            inputs_embeds[audio_eos_token_mask] = audio_eos_embeds.repeat(audio_eos_token_mask.sum(), 1)

            # if the labels are provided, we need to expand the labels to (batch_size, seq_length, num_codebooks)
            if labels is not None:
                labels_expanded = labels.unsqueeze(-1).repeat(1, 1, self.config.num_codebooks)
                labels_expanded[audio_token_mask] = batched_audio_token_ids[audio_codes_mask]
                labels_expanded[audio_eos_token_mask] = audio_eos_frame_ids
                # mask depth decoder
                depth_decoder_ignore_frames_idxs = (labels == -101).nonzero(as_tuple=True)
                labels_expanded[depth_decoder_ignore_frames_idxs[0], depth_decoder_ignore_frames_idxs[1], 1:] = -100
                labels = labels_expanded

        return {"inputs_embeds": inputs_embeds, "labels": labels}

    def prepare_inputs_for_generation(
        self,
        input_ids: torch.LongTensor,
        past_key_values: Optional[Cache] = None,
        attention_mask: Optional[torch.LongTensor] = None,
        inputs_embeds: Optional[torch.FloatTensor] = None,
        cache_position: Optional[torch.LongTensor] = None,
        **kwargs,
    ):
        model_inputs = super().prepare_inputs_for_generation(
            input_ids=input_ids,
            past_key_values=past_key_values,
            attention_mask=attention_mask,
            inputs_embeds=inputs_embeds,
            cache_position=cache_position,
            **kwargs,
        )

        if input_ids is not None and input_ids.ndim == 2 and model_inputs.get("inputs_embeds") is None:
            merged_inputs = self._merge_input_ids_with_input_values(
                input_ids=input_ids,
                input_values=kwargs.get("input_values"),
                input_values_cutoffs=kwargs.get("input_values_cutoffs"),
                labels=kwargs.get("labels"),
            )
            model_inputs.update(
                {"inputs_embeds": merged_inputs["inputs_embeds"], "labels": merged_inputs["labels"], "input_ids": None}
            )

        return model_inputs

    @can_return_tuple
    @auto_docstring
    def forward(
        self,
        input_ids: torch.LongTensor = None,
        input_values: Optional[torch.Tensor] = None,
        attention_mask: Optional[torch.Tensor] = None,
        input_values_cutoffs: Optional[torch.Tensor] = None,
        position_ids: Optional[torch.LongTensor] = None,
        past_key_values: Optional[Union[Cache, list[torch.FloatTensor]]] = None,
        inputs_embeds: Optional[torch.FloatTensor] = None,
        labels: Optional[torch.LongTensor] = None,
        use_cache: Optional[bool] = None,
        cache_position: Optional[torch.LongTensor] = None,
        logits_to_keep: Union[int, torch.Tensor] = 0,
        **kwargs: Unpack[TransformersKwargs],
    ) -> Union[tuple, CsmOutputWithPast]:
        r"""
        input_ids (`torch.LongTensor` of shape `(batch_size, sequence_length, num_codebooks) or (batch_size, sequence_length)`):
            1. (batch_size, sequence_length): corresponds to the input sequence prepared with the processor from the text prompt. Such input
            requires `input_values` to be provided so that audio can be encoded in codebook tokens and then merged with the text tokens.

            2. (batch_size, sequence_length, num_codebooks): codebook tokens generated during the autoregressive decoding. Such input is not meant to be used by end users.

            Indices can be obtained using [`AutoTokenizer`]. See [`PreTrainedTokenizer.encode`] and
            [`PreTrainedTokenizer.__call__`] for details.

            [What are input IDs?](../glossary#input-ids)
        input_values_cutoffs (`torch.Tensor` of shape `(batch_size, max_num_audio)`, *optional*):
            Specify the end positions of audio segments within each batch entry, relative to the concatenated audio input.
            If a batch entry has fewer segments than the maximum, it is padded with -1. For example, in a batch of 2 sequences
            where the first contains 2 audio segments of length l1, and the second contains 1 audio segment of length l2,
            the input_values_cutoffs would be: [[l1, 2 * l1], [l2, -1]].
        labels (`torch.LongTensor` of shape `(batch_size, sequence_length)`, *optional*):
            Labels for computing the masked language modeling loss. Indices should be in `[config.audio_token_id, -100, -101]`.
            Requires targeted `input_values` to be provided as audio tokens will be infered from it using the `codec_model`.
            - `config.audio_token_id` indicates an audio frames (considering sequence length elements as frames)
            - `-100` will be ignored in the loss computation
            - `-101` indicates the audio frame will be used only for the backbone model (using the first codebook token as labels)

            Such labels can be prepared using `output_labels=True` when calling [`CsmProcessor`].
        logits_to_keep (`int` or `torch.Tensor`, *optional*):
            Kept for compatibility. Does not support another value than:
            1. `0`, which is equivalent to keeping all logits, used in the training regime
            2. `1`, which is equivalent to keeping only the last logit, used in the generation regime

        Example:

        ```python
        >>> import torch
        >>> from transformers import CsmForConditionalGeneration, AutoProcessor
        >>> from datasets import load_dataset, Audio

        >>> model_id = "sesame/csm-1b"
        >>> torch_device = "cuda" if torch.cuda.is_available() else "cpu"

        >>> processor = AutoProcessor.from_pretrained(model_id)

        >>> ds = load_dataset("hf-internal-testing/dailytalk-dummy", split="train")
        >>> # ensure the audio is 24kHz
        >>> ds = ds.cast_column("audio", Audio(sampling_rate=24000))

        >>> conversation = []
        >>> # prepare a conversation with text and corresponding audio
        >>> for text, audio, speaker_id in zip(ds[:4]["text"], ds[:4]["audio"], ds[:4]["speaker_id"]):
        ...     conversation.append(
        ...         {
        ...             "role": f"{speaker_id}",
        ...             "content": [{"type": "text", "text": text}, {"type": "audio", "path": audio["array"]}],
        ...         }
        ...     )

        >>> inputs = processor.apply_chat_template(
        ...     conversation,
        ...     tokenize=True,
        ...     return_dict=True,
        ...     output_labels=True,
        ... ).to(torch_device)

        >>> model = CsmForConditionalGeneration.from_pretrained(model_id, device_map=torch_device)
        >>> output = model(**inputs)
        >>> output.loss.backward()
        ```"""
        if input_ids is not None and input_ids.ndim == 2:
            merged_inputs = self._merge_input_ids_with_input_values(
                input_ids, input_values, input_values_cutoffs, labels
            )
            inputs_embeds = merged_inputs["inputs_embeds"]
            labels = merged_inputs["labels"]
            input_ids = None

        backbone_outputs = self.backbone_model(
            input_ids=input_ids,
            attention_mask=attention_mask,
            position_ids=position_ids,
            past_key_values=past_key_values,
            inputs_embeds=inputs_embeds,
            use_cache=use_cache,
            cache_position=cache_position,
            **kwargs,
        )

        backbone_hidden_states = backbone_outputs[0]
        # Only compute necessary logits, and do not upcast them to float if we are not computing the loss
        slice_indices = slice(-logits_to_keep, None) if isinstance(logits_to_keep, int) else logits_to_keep
        backbone_logits = self.lm_head(backbone_hidden_states[:, slice_indices, :])

        loss = None
        backbone_loss = None
        depth_decoder_loss = None
        depth_decoder_outputs = None
        if labels is not None:
            # select first codebook as labels for the backbone model
            backbone_labels = labels[:, :, 0]
            backbone_loss = self.loss_function(
                logits=backbone_logits, labels=backbone_labels, vocab_size=self.config.vocab_size, **kwargs
            )

            # for the depth decoder, we need to select the frames to train on
            # those are frames where the label is not uniformly `ignore_index` along the codebook dimension
            train_mask = ~(labels[:, :, 1:] == -100).all(dim=-1)
            depth_decoder_input_ids = labels[train_mask][..., : self.config.num_codebooks - 1]
            # add place holder in position 0 that will be replaced by the backbone_last_hidden_state
            depth_decoder_input_ids = nn.functional.pad(depth_decoder_input_ids, (1, 0), value=0)

            train_idxs = train_mask.nonzero(as_tuple=True)
            backbone_last_hidden_states = backbone_hidden_states[train_idxs[0], train_idxs[1] - 1, :]
            depth_decoder_labels = labels[train_mask]

            depth_decoder_outputs = self.depth_decoder(
                input_ids=depth_decoder_input_ids,
                backbone_last_hidden_state=backbone_last_hidden_states,
                use_cache=use_cache,
                return_dict=True,
                labels=depth_decoder_labels,
                **kwargs,
            )

            depth_decoder_loss = depth_decoder_outputs.loss
            loss = backbone_loss + depth_decoder_loss

        return CsmOutputWithPast(
            loss=loss,
            backbone_loss=backbone_loss,
            depth_decoder_loss=depth_decoder_loss,
            logits=backbone_logits,
            past_key_values=backbone_outputs.past_key_values,
            hidden_states=backbone_outputs.hidden_states,
            attentions=backbone_outputs.attentions,
            depth_decoder_logits=depth_decoder_outputs.logits if depth_decoder_outputs is not None else None,
            depth_decoder_past_key_values=depth_decoder_outputs.past_key_values
            if depth_decoder_outputs is not None
            else None,
            depth_decoder_hidden_states=depth_decoder_outputs.hidden_states
            if depth_decoder_outputs is not None
            else None,
            depth_decoder_attentions=depth_decoder_outputs.attentions if depth_decoder_outputs is not None else None,
        )


__all__ = [
    "CsmPreTrainedModel",
    "CsmBackboneModel",
    "CsmDepthDecoderModel",
    "CsmDepthDecoderForCausalLM",
    "CsmForConditionalGeneration",
]<|MERGE_RESOLUTION|>--- conflicted
+++ resolved
@@ -162,12 +162,8 @@
 
 
 @auto_docstring
-<<<<<<< HEAD
-class CsmDepthDecoderModel(LlamaModel):
+class CsmDepthDecoderModel(LlamaModel, CsmPreTrainedModel):
     config: CsmDepthDecoderConfig
-=======
-class CsmDepthDecoderModel(LlamaModel, CsmPreTrainedModel):
->>>>>>> d8590b4b
     config_class = CsmDepthDecoderConfig
 
     def __init__(self, config):
