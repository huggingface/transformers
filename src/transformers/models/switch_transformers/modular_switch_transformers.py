--- conflicted
+++ resolved
@@ -696,16 +696,6 @@
         self.encoder.set_input_embeddings(new_embeddings)
         self.decoder.set_input_embeddings(new_embeddings)
 
-<<<<<<< HEAD
-    def _tie_weights(self):
-        if self.config.tie_word_embeddings:
-            self._tie_embedding_weights(self.encoder.embed_tokens, self.shared)
-            self._tie_embedding_weights(self.decoder.embed_tokens, self.shared)
-=======
-    def get_encoder(self):
-        return self.encoder
->>>>>>> c40b370b
-
     @auto_docstring
     @can_return_tuple
     def forward(
@@ -795,16 +785,6 @@
         self.shared = new_embeddings
         self.encoder.set_input_embeddings(new_embeddings)
         self.decoder.set_input_embeddings(new_embeddings)
-
-<<<<<<< HEAD
-    def _tie_weights(self):
-        if self.config.tie_word_embeddings:
-            self._tie_embedding_weights(self.encoder.embed_tokens, self.shared)
-            self._tie_embedding_weights(self.decoder.embed_tokens, self.shared)
-=======
-    def get_encoder(self):
-        return self.encoder
->>>>>>> c40b370b
 
     @auto_docstring
     @can_return_tuple
@@ -951,15 +931,6 @@
         self.shared = new_embeddings
         self.encoder.set_input_embeddings(new_embeddings)
 
-<<<<<<< HEAD
-    def _tie_weights(self):
-        if self.config.tie_word_embeddings:
-            self._tie_embedding_weights(self.encoder.embed_tokens, self.shared)
-=======
-    def get_encoder(self):
-        return self.encoder
->>>>>>> c40b370b
-
     @auto_docstring
     @check_model_inputs()
     def forward(
