--- conflicted
+++ resolved
@@ -517,22 +517,12 @@
         hidden_states = self.embeddings(pixel_values=pixel_values, patch_attention_mask=patch_attention_mask)
 
         patch_attention_mask = patch_attention_mask.view(batch_size, -1)
-<<<<<<< HEAD
-        # The call to `_upad_input` in `_flash_attention_forward` is expensive
-        # So when the `patch_attention_mask` is full of 1s (i.e. attending to the whole sequence),
-        # avoiding passing the attention_mask, which is equivalent to attending to the full sequence
-        if self.config._attn_implementation != "flash_attention_2":
-            patch_attention_mask = _prepare_4d_attention_mask(patch_attention_mask, hidden_states.dtype)
-        elif not torch.compiler.is_exporting() and not torch.any(~patch_attention_mask):
-            patch_attention_mask = None
-=======
         # Create the correct attention mask based on the attention implementation
         patch_attention_mask = create_bidirectional_mask(
             config=self.config,
             input_embeds=hidden_states,
             attention_mask=patch_attention_mask,
         )
->>>>>>> ffb35fe1
 
         encoder_outputs: BaseModelOutput = self.encoder(
             inputs_embeds=hidden_states,
