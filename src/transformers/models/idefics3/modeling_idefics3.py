# coding=utf-8
# Copyright 2024 the HuggingFace Inc. team. All rights reserved.
#
# Licensed under the Apache License, Version 2.0 (the "License");
# you may not use this file except in compliance with the License.
# You may obtain a copy of the License at
#
#     http://www.apache.org/licenses/LICENSE-2.0
#
# Unless required by applicable law or agreed to in writing, software
# distributed under the License is distributed on an "AS IS" BASIS,
# WITHOUT WARRANTIES OR CONDITIONS OF ANY KIND, either express or implied.
# See the License for the specific language governing permissions and
# limitations under the License.
"""PyTorch Idefics3 model."""

from dataclasses import dataclass
from typing import Callable, List, Optional, Tuple, Union

import torch
import torch.utils.checkpoint
from torch import nn

from ...activations import ACT2FN
from ...cache_utils import DynamicCache
from ...generation import GenerationMixin
from ...modeling_attn_mask_utils import _prepare_4d_attention_mask
from ...modeling_flash_attention_utils import FlashAttentionKwargs
from ...modeling_outputs import BaseModelOutput, ModelOutput
from ...modeling_utils import ALL_ATTENTION_FUNCTIONS, PreTrainedModel
<<<<<<< HEAD
from ...utils import auto_docstring, logging
=======
from ...processing_utils import Unpack
from ...utils import (
    LossKwargs,
    add_start_docstrings,
    add_start_docstrings_to_model_forward,
    can_return_tuple,
    logging,
    replace_return_docstrings,
)
>>>>>>> d23aae2b
from ..auto import AutoModel
from .configuration_idefics3 import Idefics3Config, Idefics3VisionConfig


logger = logging.get_logger(__name__)


@dataclass
class Idefics3BaseModelOutputWithPast(ModelOutput):
    """
    Base class for Idefics3 model's outputs that may also contain a past key/values (to speed up sequential decoding).
    Args:
        last_hidden_state (`torch.FloatTensor` of shape `(batch_size, sequence_length, hidden_size)`):
            Sequence of hidden-states at the output of the last layer of the model.
            If `past_key_values` is used only the last hidden-state of the sequences of shape `(batch_size, 1,
            hidden_size)` is output.
        past_key_values (`tuple(tuple(torch.FloatTensor))`, *optional*, returned when `use_cache=True` is passed or when `config.use_cache=True`):
            Tuple of `tuple(torch.FloatTensor)` of length `config.n_layers`, with each tuple having 2 tensors of shape
            `(batch_size, num_heads, sequence_length, embed_size_per_head)`) and optionally if
            `config.is_encoder_decoder=True` 2 additional tensors of shape `(batch_size, num_heads,
            encoder_sequence_length, embed_size_per_head)`.
            Contains pre-computed hidden-states (key and values in the self-attention blocks and optionally if
            `config.is_encoder_decoder=True` in the cross-attention blocks) that can be used (see `past_key_values`
            input) to speed up sequential decoding.
        hidden_states (`tuple(torch.FloatTensor)`, *optional*, returned when `output_hidden_states=True` is passed or when `config.output_hidden_states=True`):
            Tuple of `torch.FloatTensor` (one for the output of the embeddings, if the model has an embedding layer, +
            one for the output of each layer) of shape `(batch_size, sequence_length, hidden_size)`.
            Hidden-states of the model at the output of each layer plus the optional initial embedding outputs.
        attentions (`tuple(torch.FloatTensor)`, *optional*, returned when `output_attentions=True` is passed or when `config.output_attentions=True`):
            Tuple of `torch.FloatTensor` (one for each layer) of shape `(batch_size, num_heads, sequence_length,
            sequence_length)`.
            Attentions weights after the attention softmax, used to compute the weighted average in the self-attention
            heads.
        image_hidden_states (`tuple(torch.FloatTensor)`, *optional*):
            Tuple of `torch.FloatTensor` (one for the output of the image embeddings, `(batch_size, num_images,
            sequence_length, hidden_size)`.
            image_hidden_states of the model produced by the vision encoder
    """

    last_hidden_state: Optional[torch.FloatTensor] = None
    past_key_values: Optional[Tuple[Tuple[torch.FloatTensor]]] = None
    hidden_states: Optional[Tuple[torch.FloatTensor]] = None
    attentions: Optional[Tuple[torch.FloatTensor]] = None
    image_hidden_states: Optional[Tuple[torch.FloatTensor]] = None


@dataclass
class Idefics3CausalLMOutputWithPast(ModelOutput):
    """
    Base class for Idefics causal language model (or autoregressive) outputs.

    Args:
        loss (`torch.FloatTensor` of shape `(1,)`, *optional*, returned when `labels` is provided):
            Language modeling loss (for next-token prediction).
        logits (`torch.FloatTensor` of shape `(batch_size, sequence_length, config.vocab_size)`):
            Prediction scores of the language modeling head (scores for each vocabulary token before SoftMax).
        past_key_values (`tuple(tuple(torch.FloatTensor))`, *optional*, returned when `use_cache=True` is passed or when `config.use_cache=True`):
            Tuple of `tuple(torch.FloatTensor)` of length `config.n_layers`, with each tuple having 2 tensors of shape
            `(batch_size, num_heads, sequence_length, embed_size_per_head)`)
            Contains pre-computed hidden-states (key and values in the self-attention blocks) that can be used (see
            `past_key_values` input) to speed up sequential decoding.
        hidden_states (`tuple(torch.FloatTensor)`, *optional*, returned when `output_hidden_states=True` is passed or when `config.output_hidden_states=True`):
            Tuple of `torch.FloatTensor` (one for the output of the embeddings, if the model has an embedding layer, +
            one for the output of each layer) of shape `(batch_size, sequence_length, hidden_size)`.
            Hidden-states of the model at the output of each layer plus the optional initial embedding outputs.
        attentions (`tuple(torch.FloatTensor)`, *optional*, returned when `output_attentions=True` is passed or when `config.output_attentions=True`):
            Tuple of `torch.FloatTensor` (one for each layer) of shape `(batch_size, num_heads, sequence_length,
            sequence_length)`.
            Attentions weights after the attention softmax, used to compute the weighted average in the self-attention
            heads.
        image_hidden_states (`tuple(torch.FloatTensor)`, *optional*):
            Tuple of `torch.FloatTensor` (one for the output of the image embeddings, `(batch_size, num_images,
            sequence_length, hidden_size)`.
            image_hidden_states of the model produced by the vision encoder
    """

    loss: Optional[torch.FloatTensor] = None
    logits: Optional[torch.FloatTensor] = None
    past_key_values: Optional[List[torch.FloatTensor]] = None
    hidden_states: Optional[Tuple[torch.FloatTensor]] = None
    attentions: Optional[Tuple[torch.FloatTensor]] = None
    image_hidden_states: Optional[Tuple[torch.FloatTensor]] = None


# Copied from transformers.models.idefics2.modeling_idefics2.Idefics2VisionEmbeddings with Idefics2->Idefics3
class Idefics3VisionEmbeddings(nn.Module):
    """
    This is a modified version of `siglip.modelign_siglip.SiglipVisionEmbeddings` to enable images of variable
    resolution.

    The modifications are adapted from [Patch n' Pack: NaViT, a Vision Transformer for any Aspect Ratio and Resolution](https://arxiv.org/abs/2307.06304)
    which allows treating images in their native aspect ratio and without the need to resize them to the same
    fixed size. In particular, we start from the original pre-trained SigLIP model
    (which uses images of fixed-size square images) and adapt it by training on images of variable resolutions.
    """

    def __init__(self, config: Idefics3VisionConfig):
        super().__init__()
        self.embed_dim = config.hidden_size
        self.image_size = config.image_size
        self.patch_size = config.patch_size

        self.patch_embedding = nn.Conv2d(
            in_channels=config.num_channels,
            out_channels=self.embed_dim,
            kernel_size=self.patch_size,
            stride=self.patch_size,
            padding="valid",
        )

        self.num_patches_per_side = self.image_size // self.patch_size
        self.num_patches = self.num_patches_per_side**2
        self.num_positions = self.num_patches
        self.position_embedding = nn.Embedding(self.num_positions, self.embed_dim)

    def forward(self, pixel_values: torch.FloatTensor, patch_attention_mask: torch.BoolTensor) -> torch.Tensor:
        batch_size, _, max_im_h, max_im_w = pixel_values.shape

        patch_embeds = self.patch_embedding(pixel_values)
        embeddings = patch_embeds.flatten(2).transpose(1, 2)

        max_nb_patches_h, max_nb_patches_w = max_im_h // self.patch_size, max_im_w // self.patch_size
        boundaries = torch.arange(1 / self.num_patches_per_side, 1.0, 1 / self.num_patches_per_side)
        position_ids = torch.full(size=(batch_size, max_nb_patches_h * max_nb_patches_w), fill_value=0)

        for batch_idx, p_attn_mask in enumerate(patch_attention_mask):
            nb_patches_h = p_attn_mask[:, 0].sum()
            nb_patches_w = p_attn_mask[0].sum()

            fractional_coords_h = torch.arange(0, 1 - 1e-6, 1 / nb_patches_h)
            fractional_coords_w = torch.arange(0, 1 - 1e-6, 1 / nb_patches_w)

            bucket_coords_h = torch.bucketize(fractional_coords_h, boundaries, right=True)
            bucket_coords_w = torch.bucketize(fractional_coords_w, boundaries, right=True)

            pos_ids = (bucket_coords_h[:, None] * self.num_patches_per_side + bucket_coords_w).flatten()
            position_ids[batch_idx][p_attn_mask.view(-1).cpu()] = pos_ids

        position_ids = position_ids.to(self.position_embedding.weight.device)
        embeddings = embeddings + self.position_embedding(position_ids)
        return embeddings


# Copied from transformers.models.siglip.modeling_siglip.eager_attention_forward
def eager_attention_forward(
    module: nn.Module,
    query: torch.Tensor,
    key: torch.Tensor,
    value: torch.Tensor,
    attention_mask: Optional[torch.Tensor],
    scaling: float,
    dropout: float = 0.0,
    **kwargs,
):
    attn_weights = torch.matmul(query, key.transpose(-1, -2)) * scaling
    if attention_mask is not None:
        attn_weights = attn_weights + attention_mask

    attn_weights = nn.functional.softmax(attn_weights, dim=-1, dtype=torch.float32).to(query.dtype)
    attn_weights = nn.functional.dropout(attn_weights, p=dropout, training=module.training)

    attn_output = torch.matmul(attn_weights, value)
    attn_output = attn_output.transpose(1, 2).contiguous()

    return attn_output, attn_weights


# Copied from transformers.models.siglip.modeling_siglip.SiglipAttention with Siglip->Idefics3Vision
class Idefics3VisionAttention(nn.Module):
    """Multi-headed attention from 'Attention Is All You Need' paper"""

    # Copied from transformers.models.clip.modeling_clip.CLIPAttention.__init__
    def __init__(self, config):
        super().__init__()
        self.config = config
        self.embed_dim = config.hidden_size
        self.num_heads = config.num_attention_heads
        self.head_dim = self.embed_dim // self.num_heads
        if self.head_dim * self.num_heads != self.embed_dim:
            raise ValueError(
                f"embed_dim must be divisible by num_heads (got `embed_dim`: {self.embed_dim} and `num_heads`:"
                f" {self.num_heads})."
            )
        self.scale = self.head_dim**-0.5
        self.dropout = config.attention_dropout

        self.k_proj = nn.Linear(self.embed_dim, self.embed_dim)
        self.v_proj = nn.Linear(self.embed_dim, self.embed_dim)
        self.q_proj = nn.Linear(self.embed_dim, self.embed_dim)
        self.out_proj = nn.Linear(self.embed_dim, self.embed_dim)

        # Ignore copy
        self.is_causal = False

    def forward(
        self,
        hidden_states: torch.Tensor,
        attention_mask: Optional[torch.Tensor] = None,
        output_attentions: Optional[bool] = False,
    ) -> Tuple[torch.Tensor, Optional[torch.Tensor]]:
        """Input shape: Batch x Time x Channel"""

        batch_size, seq_length, embed_dim = hidden_states.shape

        queries = self.q_proj(hidden_states)
        keys = self.k_proj(hidden_states)
        values = self.v_proj(hidden_states)

        queries = queries.view(batch_size, seq_length, self.num_heads, self.head_dim).transpose(1, 2)
        keys = keys.view(batch_size, seq_length, self.num_heads, self.head_dim).transpose(1, 2)
        values = values.view(batch_size, seq_length, self.num_heads, self.head_dim).transpose(1, 2)

        attention_interface: Callable = eager_attention_forward
        if self.config._attn_implementation != "eager":
            if self.config._attn_implementation == "sdpa" and output_attentions:
                logger.warning_once(
                    "`torch.nn.functional.scaled_dot_product_attention` does not support `output_attentions=True`. Falling back to "
                    'eager attention. This warning can be removed using the argument `attn_implementation="eager"` when loading the model.'
                )
            else:
                attention_interface = ALL_ATTENTION_FUNCTIONS[self.config._attn_implementation]

        attn_output, attn_weights = attention_interface(
            self,
            queries,
            keys,
            values,
            attention_mask,
            is_causal=self.is_causal,
            scaling=self.scale,
            dropout=0.0 if not self.training else self.dropout,
        )

        attn_output = attn_output.reshape(batch_size, seq_length, embed_dim).contiguous()
        attn_output = self.out_proj(attn_output)

        if not output_attentions:
            attn_weights = None

        return attn_output, attn_weights


# Copied from transformers.models.siglip.modeling_siglip.SiglipMLP with Siglip->Idefics3Vision
class Idefics3VisionMLP(nn.Module):
    def __init__(self, config):
        super().__init__()
        self.config = config
        self.activation_fn = ACT2FN[config.hidden_act]
        self.fc1 = nn.Linear(config.hidden_size, config.intermediate_size)
        self.fc2 = nn.Linear(config.intermediate_size, config.hidden_size)

    def forward(self, hidden_states: torch.Tensor) -> torch.Tensor:
        hidden_states = self.fc1(hidden_states)
        hidden_states = self.activation_fn(hidden_states)
        hidden_states = self.fc2(hidden_states)
        return hidden_states


class Idefics3SimpleMLP(nn.Module):
    def __init__(self, config):
        super().__init__()
        input_size = config.vision_config.hidden_size * (config.scale_factor**2)
        output_size = config.text_config.hidden_size
        self.proj = nn.Linear(input_size, output_size, bias=False)

    def forward(self, x):
        return self.proj(x)


# Copied from transformers.models.idefics2.modeling_idefics2.Idefics2EncoderLayer with Idefics2->Idefics3
class Idefics3EncoderLayer(nn.Module):
    def __init__(self, config: Idefics3VisionConfig):
        super().__init__()
        self.embed_dim = config.hidden_size
        self.self_attn = Idefics3VisionAttention(config)
        self.layer_norm1 = nn.LayerNorm(self.embed_dim, eps=config.layer_norm_eps)
        self.mlp = Idefics3VisionMLP(config)
        self.layer_norm2 = nn.LayerNorm(self.embed_dim, eps=config.layer_norm_eps)

    # Copied from transformers.models.siglip.modeling_siglip.SiglipEncoderLayer.forward
    def forward(
        self,
        hidden_states: torch.Tensor,
        attention_mask: torch.Tensor,
        output_attentions: Optional[bool] = False,
    ) -> Tuple[torch.FloatTensor]:
        """
        Args:
            hidden_states (`torch.FloatTensor`):
                Input to the layer of shape `(batch, seq_len, embed_dim)`.
            attention_mask (`torch.FloatTensor`):
                Attention mask of shape `(batch, 1, q_len, k_v_seq_len)` where padding elements are indicated by very large negative values.
            output_attentions (`bool`, *optional*, defaults to `False`):
                Whether or not to return the attentions tensors of all attention layers. See `attentions` under
                returned tensors for more detail.
        """
        residual = hidden_states

        hidden_states = self.layer_norm1(hidden_states)
        hidden_states, attn_weights = self.self_attn(
            hidden_states=hidden_states,
            attention_mask=attention_mask,
            output_attentions=output_attentions,
        )
        hidden_states = residual + hidden_states

        residual = hidden_states
        hidden_states = self.layer_norm2(hidden_states)
        hidden_states = self.mlp(hidden_states)
        hidden_states = residual + hidden_states

        outputs = (hidden_states,)

        if output_attentions:
            outputs += (attn_weights,)

        return outputs


# Copied from transformers.models.siglip.modeling_siglip.SiglipEncoder with Siglip->Idefics3
class Idefics3Encoder(nn.Module):
    """
    Transformer encoder consisting of `config.num_hidden_layers` self attention layers. Each layer is a
    [`Idefics3EncoderLayer`].

    Args:
        config: Idefics3Config
    """

    def __init__(self, config: Idefics3Config):
        super().__init__()
        self.config = config
        self.layers = nn.ModuleList([Idefics3EncoderLayer(config) for _ in range(config.num_hidden_layers)])
        self.gradient_checkpointing = False

    # Ignore copy
    def forward(
        self,
        inputs_embeds,
        attention_mask: Optional[torch.Tensor] = None,
        output_attentions: Optional[bool] = None,
        output_hidden_states: Optional[bool] = None,
        return_dict: Optional[bool] = None,
    ) -> Union[Tuple, BaseModelOutput]:
        r"""
        Args:
            inputs_embeds (`torch.FloatTensor` of shape `(batch_size, sequence_length, hidden_size)`):
                Optionally, instead of passing `input_ids` you can choose to directly pass an embedded representation.
                This is useful if you want more control over how to convert `input_ids` indices into associated vectors
                than the model's internal embedding lookup matrix.
            attention_mask (`torch.Tensor` of shape `(batch_size, sequence_length)`, *optional*):
                Mask to avoid performing attention on padding token indices. Mask values selected in `[0, 1]`:

                - 1 for tokens that are **not masked**,
                - 0 for tokens that are **masked**.

                [What are attention masks?](../glossary#attention-mask)
            output_attentions (`bool`, *optional*):
                Whether or not to return the attentions tensors of all attention layers. See `attentions` under
                returned tensors for more detail.
            output_hidden_states (`bool`, *optional*):
                Whether or not to return the hidden states of all layers. See `hidden_states` under returned tensors
                for more detail.
            return_dict (`bool`, *optional*):
                Whether or not to return a [`~utils.ModelOutput`] instead of a plain tuple.
        """
        output_attentions = output_attentions if output_attentions is not None else self.config.output_attentions
        output_hidden_states = (
            output_hidden_states if output_hidden_states is not None else self.config.output_hidden_states
        )
        return_dict = return_dict if return_dict is not None else self.config.use_return_dict

        encoder_states = () if output_hidden_states else None
        all_attentions = () if output_attentions else None

        hidden_states = inputs_embeds
        for encoder_layer in self.layers:
            if output_hidden_states:
                encoder_states = encoder_states + (hidden_states,)
            if self.gradient_checkpointing and self.training:
                layer_outputs = self._gradient_checkpointing_func(
                    encoder_layer.__call__,
                    hidden_states,
                    attention_mask,
                    output_attentions,
                )
            else:
                layer_outputs = encoder_layer(
                    hidden_states,
                    attention_mask,
                    output_attentions=output_attentions,
                )

            hidden_states = layer_outputs[0]

            if output_attentions:
                all_attentions = all_attentions + (layer_outputs[1],)

        if output_hidden_states:
            encoder_states = encoder_states + (hidden_states,)

        if not return_dict:
            return tuple(v for v in [hidden_states, encoder_states, all_attentions] if v is not None)
        return BaseModelOutput(
            last_hidden_state=hidden_states, hidden_states=encoder_states, attentions=all_attentions
        )


# Copied from transformers.models.llama.modeling_llama.repeat_kv
def repeat_kv(hidden_states: torch.Tensor, n_rep: int) -> torch.Tensor:
    """
    This is the equivalent of torch.repeat_interleave(x, dim=1, repeats=n_rep). The hidden states go from (batch,
    num_key_value_heads, seqlen, head_dim) to (batch, num_attention_heads, seqlen, head_dim)
    """
    batch, num_key_value_heads, slen, head_dim = hidden_states.shape
    if n_rep == 1:
        return hidden_states
    hidden_states = hidden_states[:, :, None, :, :].expand(batch, num_key_value_heads, n_rep, slen, head_dim)
    return hidden_states.reshape(batch, num_key_value_heads * n_rep, slen, head_dim)


# Copied from transformers.models.llama.modeling_llama.LlamaRMSNorm with Llama->Idefics3
class Idefics3RMSNorm(nn.Module):
    def __init__(self, hidden_size, eps=1e-6):
        """
        Idefics3RMSNorm is equivalent to T5LayerNorm
        """
        super().__init__()
        self.weight = nn.Parameter(torch.ones(hidden_size))
        self.variance_epsilon = eps

    def forward(self, hidden_states):
        input_dtype = hidden_states.dtype
        hidden_states = hidden_states.to(torch.float32)
        variance = hidden_states.pow(2).mean(-1, keepdim=True)
        hidden_states = hidden_states * torch.rsqrt(variance + self.variance_epsilon)
        return self.weight * hidden_states.to(input_dtype)

    def extra_repr(self):
        return f"{tuple(self.weight.shape)}, eps={self.variance_epsilon}"


class Idefics3Connector(nn.Module):
    def __init__(self, config):
        super().__init__()
        self.scale_factor = config.scale_factor
        self.modality_projection = Idefics3SimpleMLP(config)

    def pixel_shuffle(self, x, scale_factor=2):
        bsz, seq, embed_dim = x.size()
        height = width = int(seq**0.5)
        x = x.view(bsz, height, width, embed_dim)
        x = x.view(bsz, height, int(width / scale_factor), embed_dim * scale_factor)
        x = x.permute(0, 2, 1, 3)
        x = x.reshape(bsz, int(width / scale_factor), int(height / scale_factor), embed_dim * (scale_factor**2))
        x = x.permute(0, 2, 1, 3)
        x = x.reshape(bsz, int(seq / (scale_factor**2)), embed_dim * (scale_factor**2))
        return x

    def forward(self, image_hidden_states):
        image_hidden_states = self.pixel_shuffle(image_hidden_states, self.scale_factor)
        image_hidden_states = self.modality_projection(image_hidden_states)
        return image_hidden_states


@auto_docstring
class Idefics3PreTrainedModel(PreTrainedModel):
    config_class = Idefics3Config
    base_model_prefix = "model"
    supports_gradient_checkpointing = True
    _no_split_modules = ["Idefics3VisionAttention", "Idefics3DecoderLayer"]
    _skip_keys_device_placement = "past_key_values"
    _supports_flash_attn_2 = True
    _supports_sdpa = True
    _supports_flex_attn = True
    _supports_cache_class = True
    _supports_attention_backend = True

    def _init_weights(self, module):
        std = getattr(self.config, "initializer_range", self.config.get_text_config().initializer_range)

        if isinstance(module, (nn.Linear, nn.Conv2d)):
            module.weight.data.normal_(mean=0.0, std=std)
            if module.bias is not None:
                module.bias.data.zero_()
        elif isinstance(module, nn.Embedding):
            module.weight.data.normal_(mean=0.0, std=std)
            if module.padding_idx is not None:
                module.weight.data[module.padding_idx].zero_()
        elif isinstance(module, nn.LayerNorm):
            module.weight.data.fill_(1.0)
            module.bias.data.zero_()
        elif isinstance(module, Idefics3RMSNorm):
            module.weight.data.fill_(1.0)


@auto_docstring(
    custom_intro="""
    The Idefics3 Vision Transformer Model outputting raw image embedding.
    """
)
class Idefics3VisionTransformer(Idefics3PreTrainedModel):
    config_class = Idefics3VisionConfig
    _supports_sdpa = True
    _supports_flash_attention_2 = True
    _supports_flex_attn = True

    def __init__(self, config: Idefics3VisionConfig):
        super().__init__(config)
        embed_dim = config.hidden_size

        self.embeddings = Idefics3VisionEmbeddings(config)
        self.encoder = Idefics3Encoder(config)
        self.patch_size = config.patch_size
        self.post_layernorm = nn.LayerNorm(embed_dim, eps=config.layer_norm_eps)
        self._use_flash_attention_2 = config._attn_implementation == "flash_attention_2"

    # Copied from transformers.models.idefics2.modeling_idefics2.Idefics2VisionTransformer.get_input_embeddings
    def get_input_embeddings(self):
        return self.embeddings

    # Copied from transformers.models.idefics2.modeling_idefics2.Idefics2VisionTransformer.set_input_embeddings
    def set_input_embeddings(self, value):
        self.embeddings = value

    def forward(
        self,
        pixel_values,
        patch_attention_mask: Optional[torch.BoolTensor] = None,
        output_attentions: Optional[bool] = None,
        output_hidden_states: Optional[bool] = None,
        return_dict: Optional[bool] = None,
    ) -> Union[Tuple, BaseModelOutput]:
        output_attentions = output_attentions if output_attentions is not None else self.config.output_attentions
        output_hidden_states = (
            output_hidden_states if output_hidden_states is not None else self.config.output_hidden_states
        )
        return_dict = return_dict if return_dict is not None else self.config.use_return_dict

        batch_size = pixel_values.size(0)
        if patch_attention_mask is None:
            patch_size = self.patch_size
            patch_attention_mask = torch.ones(
                (
                    batch_size,
                    pixel_values.size(2) // patch_size,
                    pixel_values.size(3) // patch_size,
                )
            )
            patch_attention_mask = patch_attention_mask.to(dtype=torch.bool, device=pixel_values.device)

        hidden_states = self.embeddings(pixel_values=pixel_values, patch_attention_mask=patch_attention_mask)

        patch_attention_mask = patch_attention_mask.view(batch_size, -1)
        # The call to `_upad_input` in `_flash_attention_forward` is expensive
        # So when the `patch_attention_mask` is full of 1s (i.e. attending to the whole sequence),
        # avoiding passing the attention_mask, which is equivalent to attending to the full sequence
        if not torch.any(~patch_attention_mask):
            patch_attention_mask = None
        elif not self._use_flash_attention_2:
            patch_attention_mask = _prepare_4d_attention_mask(patch_attention_mask, hidden_states.dtype)

        encoder_outputs = self.encoder(
            inputs_embeds=hidden_states,
            attention_mask=patch_attention_mask,
            output_attentions=output_attentions,
            output_hidden_states=output_hidden_states,
            return_dict=return_dict,
        )

        last_hidden_state = encoder_outputs[0]
        last_hidden_state = self.post_layernorm(last_hidden_state)

        if not return_dict:
            return (last_hidden_state,) + encoder_outputs[1:]

        return BaseModelOutput(
            last_hidden_state=last_hidden_state,
            hidden_states=encoder_outputs.hidden_states,
            attentions=encoder_outputs.attentions,
        )


@auto_docstring(
    custom_intro="""
    Idefics3 model consisting of a SIGLIP vision encoder and Llama3 language decoder
    """
)
class Idefics3Model(Idefics3PreTrainedModel):
    def __init__(self, config: Idefics3Config):
        super().__init__(config)
        self.padding_idx = self.config.text_config.pad_token_id
        self.vocab_size = self.config.text_config.vocab_size

        self.vision_model = Idefics3VisionTransformer._from_config(config.vision_config)
        self.connector = Idefics3Connector(config)
        self.text_model = AutoModel.from_config(config.text_config)

        self.image_seq_len = int(
            ((config.vision_config.image_size // config.vision_config.patch_size) ** 2) / (config.scale_factor**2)
        )
        self.image_token_id = self.config.image_token_id

        self._use_flash_attention_2 = config.text_config._attn_implementation == "flash_attention_2"

        self.post_init()

    # Copied from transformers.models.idefics2.modeling_idefics2.Idefics2Model.enable_input_require_grads
    def enable_input_require_grads(self):
        """
        Enables the gradients for the input embeddings.

        This is useful for lora when using gradient checkpointing.
        c.f. https://github.com/huggingface/peft/issues/1402#issuecomment-1913675032

        Override to set output.requires_grad = True for both the decoder's and vision model's embeddings.
        """

        def get_lowest_module(module):
            if len(list(module.children())) == 0:
                # If the module has no children, it is a leaf module (e.g., Linear, Conv2d, etc.)
                return module
            else:
                # Recursively call the function on each child module
                return get_lowest_module(list(module.children())[0])

        def make_inputs_require_grads(module, input, output):
            output.requires_grad_(True)

        self._text_require_grads_hook = self.get_input_embeddings().register_forward_hook(make_inputs_require_grads)
        self._vision_require_grads_hook = get_lowest_module(self.vision_model).register_forward_hook(
            make_inputs_require_grads
        )

    # Copied from transformers.models.idefics2.modeling_idefics2.Idefics2Model.disable_input_require_grads
    def disable_input_require_grads(self):
        self._text_require_grads_hook.remove()
        self._vision_require_grads_hook.remove()

    # Copied from transformers.models.idefics2.modeling_idefics2.Idefics2Model.get_input_embeddings
    def get_input_embeddings(self):
        return self.text_model.get_input_embeddings()

    # Copied from transformers.models.idefics2.modeling_idefics2.Idefics2Model.set_input_embeddings
    def set_input_embeddings(self, value):
        self.text_model.set_input_embeddings(value)

    def inputs_merger(
        self,
        input_ids: torch.LongTensor,
        inputs_embeds: Optional[torch.Tensor],
        image_hidden_states: Optional[torch.Tensor],
    ):
        """
        This method aims at merging the token embeddings with the image hidden states into one single sequence of vectors that are fed to the transformer LM.
        The merging happens as follows:
        - The text token sequence is: `tok_1 tok_2 tok_3 <fake_token_around_image> <image> <image> ... <image> <fake_token_around_image> tok_4`.
        - We get the image hidden states for the image through the vision encoder and that hidden state, after a pixel shuffle operation, is then projected into the text embedding space.
        We thus have a sequence of image hidden states of size (1, image_seq_len, hidden_dim), where 1 is for batch_size of 1 image and hidden_dim is the hidden_dim of the LM transformer.
        - The merging happens so that we obtain the following sequence: `vector_tok_1 vector_tok_2 vector_tok_3 vector_fake_tok_around_image {sequence of image_seq_len image hidden states} vector_fake_toke_around_image vector_tok_4`. That sequence is fed to the LM.
        - To fit the format of that sequence, `input_ids`, `input_embeds`, `attention_mask` are all 3 adapted to insert the image hidden states.
        """
        num_images, _, vision_hidden_size = image_hidden_states.shape
        special_image_token_mask = input_ids == self.image_token_id
        #  Fixes RuntimeError: a leaf Variable that requires grad is being used in an in-place operation.
        new_inputs_embeds = inputs_embeds.clone()
        reshaped_image_hidden_states = image_hidden_states.view(-1, vision_hidden_size)
        # cast to the dtype of the input_embeds to support quantized models
        reshaped_image_hidden_states = reshaped_image_hidden_states.to(inputs_embeds.device, inputs_embeds.dtype)
        new_inputs_embeds[special_image_token_mask] = reshaped_image_hidden_states
        return new_inputs_embeds

<<<<<<< HEAD
    @auto_docstring
=======
    @can_return_tuple
    @add_start_docstrings_to_model_forward(
        """
        Inputs fed to the model can have an arbitrary number of images. To account for this, pixel_values fed to
        the model have image padding -> (batch_size, max_num_images, 3, max_heights, max_widths) where
        max_num_images is the maximum number of images among the batch_size samples in the batch.
        Padding images are not needed beyond padding the pixel_values at the entrance of the model.
        For efficiency, we only pass through the vision_model's forward the real images by
        discarding the padding images i.e. pixel_values of size (image_batch_size, 3, height, width) where
        image_batch_size would be 7 when num_images_per_sample=[1, 3, 1, 2] and max_num_images would be 3.
        """,
        IDEFICS3_INPUTS_DOCSTRING,
    )
>>>>>>> d23aae2b
    def forward(
        self,
        input_ids: Optional[torch.LongTensor] = None,
        attention_mask: Optional[torch.Tensor] = None,
        position_ids: Optional[torch.LongTensor] = None,
        past_key_values: Optional[List[torch.FloatTensor]] = None,
        inputs_embeds: Optional[torch.FloatTensor] = None,
        pixel_values: Optional[torch.FloatTensor] = None,
        pixel_attention_mask: Optional[torch.BoolTensor] = None,
        image_hidden_states: Optional[torch.FloatTensor] = None,
        use_cache: Optional[bool] = None,
        output_attentions: Optional[bool] = None,
        output_hidden_states: Optional[bool] = None,
        cache_position: Optional[torch.LongTensor] = None,
        return_dict: Optional[bool] = None,
        **kwargs: Unpack[FlashAttentionKwargs],
    ) -> Union[Tuple, Idefics3BaseModelOutputWithPast]:
        r"""
        pixel_attention_mask (`torch.Tensor` of shape `(batch_size, image_size, image_size)`, *optional*):
            Mask to avoid performing attention on padding pixel indices.
        image_hidden_states (`torch.FloatTensor` of shape `(batch_size, num_channels, image_size, image_size)`):
            The hidden states of the image encoder after modality projection.
        """
        output_attentions = output_attentions if output_attentions is not None else self.config.output_attentions
        output_hidden_states = (
            output_hidden_states if output_hidden_states is not None else self.config.output_hidden_states
        )
        use_cache = use_cache if use_cache is not None else self.config.use_cache
        return_dict = return_dict if return_dict is not None else self.config.use_return_dict

        if self.training and self.text_model.gradient_checkpointing and use_cache:
            logger.warning_once(
                "`use_cache=True` is incompatible with gradient checkpointing. Setting `use_cache=False`..."
            )
            use_cache = False

        # retrieve input_ids and inputs_embeds
        if input_ids is not None:
            batch_size, seq_length = input_ids.shape
        elif inputs_embeds is not None:
            batch_size, seq_length, _ = inputs_embeds.shape
        else:
            raise ValueError("You have to specify either input_ids or inputs_embeds")

        past_seen_tokens = 0
        if use_cache:
            if past_key_values is None:
                past_key_values = DynamicCache()
            past_seen_tokens = past_key_values.get_seq_length()

        if inputs_embeds is not None and input_ids is None and past_seen_tokens == 0:
            raise ValueError("When first calling the model, if input_embeds are passed, input_ids should not be None.")

        if inputs_embeds is None:
            inputs_embeds = self.text_model.get_input_embeddings()(input_ids).to(self.device)

        # START VISUAL INPUTS INTEGRATION
        if pixel_values is not None and image_hidden_states is not None:
            raise ValueError("You cannot specify both pixel_values and image_hidden_states at the same time")
        elif pixel_values is not None:
            batch_size, num_images, num_channels, height, width = pixel_values.shape
            pixel_values = pixel_values.to(dtype=self.dtype)  # fp16 compatibility
            pixel_values = pixel_values.view(batch_size * num_images, *pixel_values.shape[2:])

            # Remove padding images - padding images are full 0.
            nb_values_per_image = pixel_values.shape[1:].numel()
            real_images_inds = (pixel_values == 0.0).sum(dim=(-1, -2, -3)) != nb_values_per_image
            pixel_values = pixel_values[real_images_inds].contiguous()

            # Handle the vision attention mask
            if pixel_attention_mask is None:
                pixel_attention_mask = torch.ones(
                    size=(pixel_values.size(0), pixel_values.size(2), pixel_values.size(3)),
                    dtype=torch.bool,
                    device=pixel_values.device,
                )
            else:
                # Remove padding images from the mask
                pixel_attention_mask = pixel_attention_mask.view(
                    batch_size * num_images, *pixel_attention_mask.shape[2:]
                )
                pixel_attention_mask = pixel_attention_mask[real_images_inds].contiguous()

            patch_size = self.config.vision_config.patch_size
            patches_subgrid = pixel_attention_mask.unfold(dimension=1, size=patch_size, step=patch_size)
            patches_subgrid = patches_subgrid.unfold(dimension=2, size=patch_size, step=patch_size)
            patch_attention_mask = (patches_subgrid.sum(dim=(-1, -2)) > 0).bool()

            # Get sequence from the vision encoder
            image_hidden_states = self.vision_model(
                pixel_values=pixel_values,
                patch_attention_mask=patch_attention_mask,
            ).last_hidden_state

            # Modality projection & resampling
            image_hidden_states = self.connector(image_hidden_states)

        elif image_hidden_states is not None:
            image_hidden_states = image_hidden_states.to(dtype=self.dtype, device=input_ids.device)

        if past_seen_tokens == 0 and inputs_embeds is not None and image_hidden_states is not None:
            # When we generate, we don't want to replace the potential image_token_id that we generated by images
            # that simply don't exist
            inputs_embeds = self.inputs_merger(
                input_ids=input_ids,
                inputs_embeds=inputs_embeds,
                image_hidden_states=image_hidden_states,
            )

        outputs = self.text_model(
            inputs_embeds=inputs_embeds,
            attention_mask=attention_mask,
            position_ids=position_ids,
            past_key_values=past_key_values,
            use_cache=use_cache,
            output_attentions=output_attentions,
            output_hidden_states=output_hidden_states,
            cache_position=cache_position,
            return_dict=True,
            **kwargs,
        )

        return Idefics3BaseModelOutputWithPast(
            last_hidden_state=outputs.last_hidden_state,
            past_key_values=outputs.past_key_values,
            hidden_states=outputs.hidden_states,
            attentions=outputs.attentions,
            image_hidden_states=image_hidden_states,
        )


<<<<<<< HEAD
@auto_docstring(
    custom_intro="""
    The Idefics3 Model with a language modeling head. It is made up a SigLIP vision encoder, with a language modeling head on top.
    """
=======
class KwargsForCausalLM(FlashAttentionKwargs, LossKwargs): ...


@add_start_docstrings(
    """The Idefics3 Model with a language modeling head. It is made up a SigLIP vision encoder, with a language modeling head on top. """,
    IDEFICS3_START_DOCSTRING,
>>>>>>> d23aae2b
)
class Idefics3ForConditionalGeneration(Idefics3PreTrainedModel, GenerationMixin):
    _tied_weights_keys = ["lm_head.weight"]

    # Copied from transformers.models.idefics2.modeling_idefics2.Idefics2ForConditionalGeneration.__init__ with Idefics2->Idefics3
    def __init__(self, config):
        super().__init__(config)
        self.model = Idefics3Model(config)
        self.image_token_id = self.config.image_token_id

        self.lm_head = nn.Linear(config.text_config.hidden_size, config.text_config.vocab_size, bias=False)
        self.vocab_size = config.text_config.vocab_size

        # Initialize weights and apply final processing
        self.post_init()

    # Copied from transformers.models.idefics2.modeling_idefics2.Idefics2ForConditionalGeneration.enable_input_require_grads
    def enable_input_require_grads(self):
        """
        Enables the gradients for the input embeddings. This is useful for fine-tuning adapter weights while keeping
        the model weights fixed.
        """

        def make_inputs_require_grads(module, input, output):
            output.requires_grad_(True)

        self._text_require_grads_hook = self.get_input_embeddings().register_forward_hook(make_inputs_require_grads)
        self._vision_require_grads_hook = self.model.vision_model.get_input_embeddings().register_forward_hook(
            make_inputs_require_grads
        )

    # Copied from transformers.models.idefics2.modeling_idefics2.Idefics2ForConditionalGeneration.disable_input_require_grads
    def disable_input_require_grads(self):
        self._text_require_grads_hook.remove()
        self._vision_require_grads_hook.remove()

    # Copied from transformers.models.idefics2.modeling_idefics2.Idefics2ForConditionalGeneration.get_input_embeddings
    def get_input_embeddings(self):
        return self.model.text_model.get_input_embeddings()

    # Copied from transformers.models.idefics2.modeling_idefics2.Idefics2ForConditionalGeneration.set_input_embeddings
    def set_input_embeddings(self, value):
        self.model.text_model.set_input_embeddings(value)

    # Copied from transformers.models.idefics2.modeling_idefics2.Idefics2ForConditionalGeneration.get_output_embeddings
    def get_output_embeddings(self):
        return self.lm_head

    # Copied from transformers.models.idefics2.modeling_idefics2.Idefics2ForConditionalGeneration.set_output_embeddings
    def set_output_embeddings(self, new_embeddings):
        self.lm_head = new_embeddings

<<<<<<< HEAD
    @auto_docstring
=======
    @can_return_tuple
    @add_start_docstrings_to_model_forward(IDEFICS3_INPUTS_DOCSTRING)
    @replace_return_docstrings(output_type=Idefics3CausalLMOutputWithPast, config_class=_CONFIG_FOR_DOC)
>>>>>>> d23aae2b
    def forward(
        self,
        input_ids: Optional[torch.LongTensor] = None,
        attention_mask: Optional[torch.Tensor] = None,
        position_ids: Optional[torch.LongTensor] = None,
        past_key_values: Optional[List[torch.FloatTensor]] = None,
        inputs_embeds: Optional[torch.FloatTensor] = None,
        pixel_values: Optional[torch.FloatTensor] = None,
        pixel_attention_mask: Optional[torch.BoolTensor] = None,
        image_hidden_states: Optional[torch.FloatTensor] = None,
        labels: Optional[torch.LongTensor] = None,
        use_cache: Optional[bool] = None,
        output_attentions: Optional[bool] = None,
        output_hidden_states: Optional[bool] = None,
        cache_position: Optional[torch.LongTensor] = None,
        return_dict: Optional[bool] = None,
        logits_to_keep: Union[int, torch.Tensor] = 0,
        **kwargs: Unpack[KwargsForCausalLM],
    ) -> Union[Tuple, Idefics3CausalLMOutputWithPast]:
        r"""
        pixel_attention_mask (`torch.Tensor` of shape `(batch_size, image_size, image_size)`, *optional*):
            Mask to avoid performing attention on padding pixel indices.
        image_hidden_states (`torch.FloatTensor` of shape `(batch_size, num_channels, image_size, image_size)`):
            The hidden states of the image encoder after modality projection.
        labels (`torch.LongTensor` of shape `(batch_size, sequence_length)`, *optional*):
            Labels for computing the masked language modeling loss. Indices should either be in `[0, ...,
            config.vocab_size]` or `model.image_token_id` (where `model` is your instance of `Idefics3ForConditionalGeneration`).
            Tokens with indices set to `model.image_token_id` are ignored (masked), the loss is only
            computed for the tokens with labels in `[0, ..., config.vocab_size]`.

        Example:

        ```python
        >>> import requests
        >>> import torch
        >>> from PIL import Image
        >>> from io import BytesIO

        >>> from transformers import AutoProcessor, AutoModelForVision2Seq
        >>> from transformers.image_utils import load_image

        >>> # Note that passing the image urls (instead of the actual pil images) to the processor is also possible
        >>> image1 = load_image("https://cdn.britannica.com/61/93061-050-99147DCE/Statue-of-Liberty-Island-New-York-Bay.jpg")
        >>> image2 = load_image("https://cdn.britannica.com/59/94459-050-DBA42467/Skyline-Chicago.jpg")
        >>> image3 = load_image("https://cdn.britannica.com/68/170868-050-8DDE8263/Golden-Gate-Bridge-San-Francisco.jpg")

        >>> processor = AutoProcessor.from_pretrained("HuggingFaceM4/Idefics3-8B-Llama3")
        >>> model = AutoModelForVision2Seq.from_pretrained("HuggingFaceM4/Idefics3-8B-Llama3", torch_dtype=torch.bfloat16, device_map="auto")

        >>> # Create inputs
        >>> messages = [
        ...     {
        ...         "role": "user",
        ...         "content": [
        ...             {"type": "image"},
        ...             {"type": "text", "text": "In this image, we can see the city of New York, and more specifically the Statue of Liberty."},
        ...             {"type": "image"},
        ...             {"type": "text", "text": "What can we see in this image?"},
        ...         ]
        ...     },
        ...     {
        ...         "role": "user",
        ...         "content": [
        ...             {"type": "image"},
        ...             {"type": "text", "text": "In which city is that bridge located?"},
        ...         ]
        ...     }
        ... ]

        >>> prompts = [processor.apply_chat_template([message], add_generation_prompt=True) for message in messages]
        >>> images = [[image1, image2], [image3]]
        >>> inputs = processor(text=prompts, images=images, padding=True, return_tensors="pt").to(model.device)

        >>> # Generate
        >>> generated_ids = model.generate(**inputs, max_new_tokens=256)
        >>> generated_texts = processor.batch_decode(generated_ids, skip_special_tokens=True)

        >>> print(generated_texts[0])
        Assistant: There are buildings, trees, lights, and water visible in this image.

        >>> print(generated_texts[1])
        Assistant: The bridge is in San Francisco.
        ```"""
        output_attentions = output_attentions if output_attentions is not None else self.config.output_attentions
        output_hidden_states = (
            output_hidden_states if output_hidden_states is not None else self.config.output_hidden_states
        )
        return_dict = return_dict if return_dict is not None else self.config.use_return_dict

        # decoder outputs consists of (dec_features, layer_state, dec_hidden, dec_attn)
        outputs = self.model(
            input_ids=input_ids,
            attention_mask=attention_mask,
            position_ids=position_ids,
            past_key_values=past_key_values,
            inputs_embeds=inputs_embeds,
            pixel_values=pixel_values,
            pixel_attention_mask=pixel_attention_mask,
            image_hidden_states=image_hidden_states,
            use_cache=use_cache,
            output_attentions=output_attentions,
            output_hidden_states=output_hidden_states,
            cache_position=cache_position,
            return_dict=True,
            **kwargs,
        )

        hidden_states = outputs[0]
        # Only compute necessary logits, and do not upcast them to float if we are not computing the loss
        slice_indices = slice(-logits_to_keep, None) if isinstance(logits_to_keep, int) else logits_to_keep
        logits = self.lm_head(hidden_states[:, slice_indices, :])

        loss = None
        if labels is not None:
            loss = self.loss_function(
                logits=logits, labels=labels, vocab_size=self.config.text_config.vocab_size, **kwargs
            )

        return Idefics3CausalLMOutputWithPast(
            loss=loss,
            logits=logits,
            past_key_values=outputs.past_key_values,
            hidden_states=outputs.hidden_states,
            attentions=outputs.attentions,
            image_hidden_states=outputs.image_hidden_states,
        )

    # Copied from transformers.models.idefics2.modeling_idefics2.Idefics2ForConditionalGeneration.prepare_inputs_for_generation
    def prepare_inputs_for_generation(
        self,
        input_ids,
        past_key_values=None,
        attention_mask=None,
        inputs_embeds=None,
        cache_position=None,
        pixel_values=None,
        pixel_attention_mask=None,
        image_hidden_states=None,
        logits_to_keep=None,
        **kwargs,
    ):
        # Overwritten -- there are mutually exclusive inputs (if the logic to make `image_hidden_states` take
        # precedence is moved to the model, we can remove this fn)

        model_inputs = super().prepare_inputs_for_generation(
            input_ids,
            past_key_values=past_key_values,
            attention_mask=attention_mask,
            inputs_embeds=inputs_embeds,
            cache_position=cache_position,
            pixel_values=pixel_values,
            pixel_attention_mask=pixel_attention_mask,
            image_hidden_states=image_hidden_states,
            logits_to_keep=logits_to_keep,
            **kwargs,
        )

        # if `inputs_embeds` are passed, we only want to use them in the 1st generation step
        # but IDEFICS requires both ids and embeds to be present
        if inputs_embeds is not None and cache_position[0] == 0:
            model_inputs["input_ids"] = input_ids

        if image_hidden_states is not None:
            model_inputs["pixel_values"] = None
            model_inputs["pixel_attention_mask"] = None

        return model_inputs

    # Copied from transformers.models.idefics2.modeling_idefics2.Idefics2ForConditionalGeneration._update_model_kwargs_for_generation
    def _update_model_kwargs_for_generation(self, outputs, model_kwargs, is_encoder_decoder, **kwargs):
        model_kwargs = super()._update_model_kwargs_for_generation(
            outputs=outputs,
            model_kwargs=model_kwargs,
            is_encoder_decoder=is_encoder_decoder,
            **kwargs,
        )
        # Get the precomputed image_hidden_states
        model_kwargs["image_hidden_states"] = outputs.image_hidden_states
        return model_kwargs


__all__ = ["Idefics3ForConditionalGeneration", "Idefics3PreTrainedModel", "Idefics3Model", "Idefics3VisionTransformer"]<|MERGE_RESOLUTION|>--- conflicted
+++ resolved
@@ -28,19 +28,8 @@
 from ...modeling_flash_attention_utils import FlashAttentionKwargs
 from ...modeling_outputs import BaseModelOutput, ModelOutput
 from ...modeling_utils import ALL_ATTENTION_FUNCTIONS, PreTrainedModel
-<<<<<<< HEAD
-from ...utils import auto_docstring, logging
-=======
 from ...processing_utils import Unpack
-from ...utils import (
-    LossKwargs,
-    add_start_docstrings,
-    add_start_docstrings_to_model_forward,
-    can_return_tuple,
-    logging,
-    replace_return_docstrings,
-)
->>>>>>> d23aae2b
+from ...utils import LossKwargs, auto_docstring, can_return_tuple, logging
 from ..auto import AutoModel
 from .configuration_idefics3 import Idefics3Config, Idefics3VisionConfig
 
@@ -713,12 +702,9 @@
         new_inputs_embeds[special_image_token_mask] = reshaped_image_hidden_states
         return new_inputs_embeds
 
-<<<<<<< HEAD
-    @auto_docstring
-=======
     @can_return_tuple
-    @add_start_docstrings_to_model_forward(
-        """
+    @auto_docstring(
+        custom_intro="""
         Inputs fed to the model can have an arbitrary number of images. To account for this, pixel_values fed to
         the model have image padding -> (batch_size, max_num_images, 3, max_heights, max_widths) where
         max_num_images is the maximum number of images among the batch_size samples in the batch.
@@ -726,10 +712,8 @@
         For efficiency, we only pass through the vision_model's forward the real images by
         discarding the padding images i.e. pixel_values of size (image_batch_size, 3, height, width) where
         image_batch_size would be 7 when num_images_per_sample=[1, 3, 1, 2] and max_num_images would be 3.
-        """,
-        IDEFICS3_INPUTS_DOCSTRING,
+        """
     )
->>>>>>> d23aae2b
     def forward(
         self,
         input_ids: Optional[torch.LongTensor] = None,
@@ -861,19 +845,13 @@
         )
 
 
-<<<<<<< HEAD
+class KwargsForCausalLM(FlashAttentionKwargs, LossKwargs): ...
+
+
 @auto_docstring(
     custom_intro="""
     The Idefics3 Model with a language modeling head. It is made up a SigLIP vision encoder, with a language modeling head on top.
     """
-=======
-class KwargsForCausalLM(FlashAttentionKwargs, LossKwargs): ...
-
-
-@add_start_docstrings(
-    """The Idefics3 Model with a language modeling head. It is made up a SigLIP vision encoder, with a language modeling head on top. """,
-    IDEFICS3_START_DOCSTRING,
->>>>>>> d23aae2b
 )
 class Idefics3ForConditionalGeneration(Idefics3PreTrainedModel, GenerationMixin):
     _tied_weights_keys = ["lm_head.weight"]
@@ -926,13 +904,8 @@
     def set_output_embeddings(self, new_embeddings):
         self.lm_head = new_embeddings
 
-<<<<<<< HEAD
+    @can_return_tuple
     @auto_docstring
-=======
-    @can_return_tuple
-    @add_start_docstrings_to_model_forward(IDEFICS3_INPUTS_DOCSTRING)
-    @replace_return_docstrings(output_type=Idefics3CausalLMOutputWithPast, config_class=_CONFIG_FOR_DOC)
->>>>>>> d23aae2b
     def forward(
         self,
         input_ids: Optional[torch.LongTensor] = None,
