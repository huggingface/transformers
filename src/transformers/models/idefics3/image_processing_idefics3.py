# coding=utf-8
# Copyright 2024 The HuggingFace Inc. team. All rights reserved.
#
# Licensed under the Apache License, Version 2.0 (the "License");
# you may not use this file except in compliance with the License.
# You may obtain a copy of the License at
#
#     http://www.apache.org/licenses/LICENSE-2.0
#
# Unless required by applicable law or agreed to in writing, software
# distributed under the License is distributed on an "AS IS" BASIS,
# WITHOUT WARRANTIES OR CONDITIONS OF ANY KIND, either express or implied.
# See the License for the specific language governing permissions and
# limitations under the License.

import math
from collections.abc import Iterable
from typing import Any, Optional, Union

import numpy as np

from ...image_processing_utils import BaseImageProcessor, BatchFeature
from ...image_transforms import PaddingMode, pad, to_channel_dimension_format, to_pil_image
from ...image_utils import (
    IMAGENET_STANDARD_MEAN,
    IMAGENET_STANDARD_STD,
    ChannelDimension,
    ImageInput,
    PILImageResampling,
    get_image_size,
    infer_channel_dimension_format,
    is_scaled_image,
    make_nested_list_of_images,
    to_numpy_array,
    valid_images,
    validate_preprocess_arguments,
)
from ...utils import TensorType, is_vision_available, logging


logger = logging.get_logger(__name__)
MAX_IMAGE_SIZE = 4096  # 4k resolution as absolute maximum


if is_vision_available():
    import PIL
    from PIL import Image


def _resize_output_size_rescale_to_max_len(
    height: int, width: int, min_len: Optional[int] = 1, max_len: Optional[int] = None
) -> tuple[int, int]:
    """
    Get the output size of the image after resizing given a dictionary specifying the max and min sizes.
    Args:
        height (`int`):
            Height of the input image.
        width (`int`):
            Width of the input image.
        min_len (`int`, *optional*, defaults to 1):
            Minimum size of the output image.
        max_len (`int`, *optional*, defaults to the maximum size of the image):
            Maximum size of the output image.
    Returns:
        The output size of the image after resizing.
    """
    max_len = max(height, width) if max_len is None else max_len
    aspect_ratio = width / height

    if width >= height:
        width = max_len
        height = int(width / aspect_ratio)
        if height % 2 != 0:
            height += 1
    elif height > width:
        height = max_len
        width = int(height * aspect_ratio)
        if width % 2 != 0:
            width += 1

    # Avoid resizing to a size smaller than min_len
    height = max(height, min_len)
    width = max(width, min_len)
    return height, width


def _resize_output_size_scale_below_upper_bound(
    height: int, width: int, max_len: Optional[dict[str, int]] = None
) -> tuple[int, int]:
    """
    Get the output size of the image after resizing given a dictionary specifying the max and min sizes.
    Args:
        height (`int`):
            Height of the input image.
        width (`int`):
            Width of the input image.
        max_len (`dict[str, int]`, *optional*, defaults to the maximum size of the image):
            Defines the maximum dimensions of the image.
    Returns:
        The output size of the image after resizing.
    """
    max_len = max(height, width) if max_len is None else max_len

    aspect_ratio = width / height
    if width >= height and width > max_len:
        width = max_len
        height = int(width / aspect_ratio)
    elif height > width and height > max_len:
        height = max_len
        width = int(height * aspect_ratio)

    # Avoid resizing to a size smaller than 1
    height = max(height, 1)
    width = max(width, 1)
    return height, width


def get_resize_output_image_size(
    image,
    resolution_max_side: int,
    input_data_format: Optional[Union[str, ChannelDimension]] = None,
) -> tuple[int, int]:
    """
    Get the output size of the image after resizing given a dictionary specifying the max and min sizes.
    Args:
        image (`np.ndarray`):
            Image to resize.
        resolution_max_side (`int`):
            The longest edge of the image will be resized to this value. The shortest edge will be resized to keep the
            input aspect ratio.
        input_data_format (`ChannelDimension` or `str`):
            The channel dimension format of the input image.
    Returns:
        The output size of the image after resizing.
    """
    height, width = get_image_size(image, channel_dim=input_data_format)

    # Find the output size, when rescaling the longest edge to max_len and preserving the aspect ratio
    height, width = _resize_output_size_rescale_to_max_len(height, width, max_len=resolution_max_side)
    # Find the output size when scaling the image to be below the MAX_IMAGE_SIZE
    height, width = _resize_output_size_scale_below_upper_bound(height, width, max_len=MAX_IMAGE_SIZE)
    return height, width


# Copied from transformers.models.detr.image_processing_detr.max_across_indices
def max_across_indices(values: Iterable[Any]) -> list[Any]:
    """
    Return the maximum value across all indices of an iterable of values.
    """
    return [max(values_i) for values_i in zip(*values)]


def get_max_height_width(
    images_list: list[list[np.ndarray]], input_data_format: Optional[Union[str, ChannelDimension]] = None
) -> list[int]:
    """
    Get the maximum height and width across all images in a batch.
    """
    if input_data_format is None:
        input_data_format = infer_channel_dimension_format(images_list[0][0], num_channels=(1, 3, 4))

    max_height = max_width = float("-inf")
    for images in images_list:
        for image in images:
            height, width = get_image_size(image, channel_dim=input_data_format)
            max_height = max(height, max_height)
            max_width = max(width, max_width)
    return (max_height, max_width)


# Copied from transformers.models.detr.image_processing_detr.make_pixel_mask
def make_pixel_mask(
    image: np.ndarray, output_size: tuple[int, int], input_data_format: Optional[Union[str, ChannelDimension]] = None
) -> np.ndarray:
    """
    Make a pixel mask for the image, where 1 indicates a valid pixel and 0 indicates padding.
    Args:
        image (`np.ndarray`):
            Image to make the pixel mask for.
        output_size (`tuple[int, int]`):
            Output size of the mask.
    """
    input_height, input_width = get_image_size(image, channel_dim=input_data_format)
    mask = np.zeros(output_size, dtype=np.int64)
    mask[:input_height, :input_width] = 1
    return mask


def convert_to_rgb(
    image: np.ndarray,
    palette: Optional[PIL.ImagePalette.ImagePalette] = None,
    data_format: Optional[Union[str, ChannelDimension]] = None,
    input_data_format: Optional[Union[str, ChannelDimension]] = None,
) -> ImageInput:
    """
    Converts an image to RGB format.
    Args:
        image (`np.ndarray`):
            The image to convert.
        palette (list[int], *optional*):
            The palette to use if given.
        data_format (ChannelDimension or str, *optional*):
            The channel dimension format for the output image. If not provided, it will be the same as the input image.
        input_data_format (ChannelDimension or str, *optional*):
            The channel dimension format of the input image.
    """
    if input_data_format is None:
        input_data_format = infer_channel_dimension_format(image, num_channels=(1, 3, 4))

    # For all transformations, we want to keep the same data format as the input image unless otherwise specified.
    # The resized image from PIL will always have channels last, so find the input format first.
    data_format = input_data_format if data_format is None else data_format

    mode = "P" if palette is not None else None
    image = to_pil_image(image, image_mode=mode, input_data_format=input_data_format)
    if image.mode == "P" and palette is not None:
        image.putpalette(palette)

    image_rgba = image.convert("RGBA")
    background = Image.new("RGBA", image_rgba.size, (255, 255, 255))
    alpha_composite = Image.alpha_composite(background, image_rgba)
    alpha_composite = alpha_composite.convert("RGB")

    output_array = np.array(alpha_composite)
    # The image is always in channels last format after converting from a PIL image
    output_array = to_channel_dimension_format(output_array, data_format, input_channel_dim=ChannelDimension.LAST)
    return output_array


# FIXME Amy: make a more general crop function that isn't just centre crop
def _crop(
    image: np.ndarray,
    w1: int,
    h1: int,
    w2: int,
    h2: int,
    data_format: Optional[Union[str, ChannelDimension]] = None,
) -> np.ndarray:
    if data_format is None:
        data_format = infer_channel_dimension_format(image, num_channels=(1, 3, 4))

    if data_format == ChannelDimension.FIRST:
        image = image[:, h1:h2, w1:w2]
    elif data_format == ChannelDimension.LAST:
        image = image[h1:h2, w1:w2, :]
    else:
        raise ValueError("Invalid channel dimension format.")

    return image


class Idefics3ImageProcessor(BaseImageProcessor):
    r"""
    Constructs a Idefics3 image processor.
    Args:
        do_convert_rgb (`bool`, *optional*, defaults to `True`):
            Whether to convert the image to RGB. This is useful if the input image is of a different format e.g. RGBA.
            Only has an effect if the input image is in the PIL format.
        do_resize (`bool`, *optional*, defaults to `True`):
            Whether to resize the image. The longest edge of the image is resized to  be <= `size["longest_edge"]`, with the
            shortest edge resized to keep the input aspect ratio.
        size (`Dict`, *optional*, defaults to `{"longest_edge": 4 * 364}`):
            Controls the size of the output image. This is a dictionary containing the key "longest_edge".
            The image will be resized such that the longest edge is <= `size["longest_edge"]` and the shortest edge is resized
            to keep the input aspect ratio.
        resample (`Resampling`, *optional*, defaults to `Resampling.LANCZOS`):
            Resampling filter to use when resizing the image.
        do_image_splitting (`bool`, *optional*, defaults to `True`):
            Whether to split the image into sub-images concatenated with the original image. They are split into patches
            such that each patch has a size of `max_image_size["height"]` x `max_image_size["width"]`.
        max_image_size (`Dict`, *optional*, defaults to `{"longest_edge": 364}`):
            Maximum resolution of the patches of images accepted by the model. This is a dictionary containing the key "longest_edge".
        do_rescale (`bool`, *optional*, defaults to `True`):
            Whether to rescale the image. If set to `True`, the image is rescaled to have pixel values between 0 and 1.
        rescale_factor (`float`, *optional*, defaults to `1/255`):
            Rescale factor to rescale the image by if `do_rescale` is set to `True`.
        do_normalize (`bool`, *optional*, defaults to `True`):
            Whether to normalize the image. If set to `True`, the image is normalized to have a mean of `image_mean` and
            a standard deviation of `image_std`.
        image_mean (`float` or `list[float]`, *optional*, defaults to `IDEFICS_STANDARD_MEAN`):
            Mean to use if normalizing the image. This is a float or list of floats the length of the number of
            channels in the image. Can be overridden by the `image_mean` parameter in the `preprocess` method. Can be
            overridden by the `image_mean` parameter in the `preprocess` method.
        image_std (`float` or `list[float]`, *optional*, defaults to `IDEFICS_STANDARD_STD`):
            Standard deviation to use if normalizing the image. This is a float or list of floats the length of the
            number of channels in the image. Can be overridden by the `image_std` parameter in the `preprocess` method.
            Can be overridden by the `image_std` parameter in the `preprocess` method.
        do_pad (`bool`, *optional*, defaults to `True`):
            Whether or not to pad the images to the largest height and width in the batch and number of images per
            sample in the batch, such that the returned tensor is of shape (batch_size, max_num_images, num_channels, max_height, max_width).
    """

    model_input_names = ["pixel_values", "pixel_attention_mask"]

    def __init__(
        self,
        do_convert_rgb: bool = True,
        do_resize: bool = True,
        size: Optional[dict[str, int]] = None,
        resample: PILImageResampling = PILImageResampling.LANCZOS,
        do_image_splitting: bool = True,
        max_image_size: Optional[dict[str, int]] = None,
        do_rescale: bool = True,
        rescale_factor: float = 1 / 255,
        do_normalize: bool = True,
        image_mean: Optional[Union[float, list[float]]] = None,
        image_std: Optional[Union[float, list[float]]] = None,
        do_pad: bool = True,
        **kwargs,
    ) -> None:
        super().__init__(**kwargs)
        self.do_convert_rgb = do_convert_rgb
        self.do_resize = do_resize
        self.size = size if size is not None else {"longest_edge": 4 * 364}
        self.resample = resample
        self.do_image_splitting = do_image_splitting
        self.max_image_size = max_image_size if max_image_size is not None else {"longest_edge": 364}
        self.do_rescale = do_rescale
        self.rescale_factor = rescale_factor
        self.do_normalize = do_normalize
        self.image_mean = image_mean if image_mean is not None else IMAGENET_STANDARD_MEAN
        self.image_std = image_std if image_std is not None else IMAGENET_STANDARD_STD
        self.do_pad = do_pad

    def resize(
        self,
        image: np.ndarray,
        size: dict[str, int],
        resample: PILImageResampling = PILImageResampling.LANCZOS,
        data_format: Optional[Union[str, ChannelDimension]] = None,
        input_data_format: Optional[Union[str, ChannelDimension]] = None,
        **kwargs,
    ) -> np.ndarray:
        """
        Resize an image. The longest edge of the image is resized to size["longest_edge"], with the shortest edge
        resized to keep the input aspect ratio. Can also be used with size["height"] and size["width"].
        Args:
            image (`np.ndarray`):
                Image to resize.
            size (`dict[str, int]`):
                Size of the output image.
            resample (`PILImageResampling`, *optional*, defaults to `PILImageResampling.LANCZOS`):
                Resampling filter to use when resizing the image.
            data_format (`ChannelDimension` or `str`, *optional*):
                The channel dimension format of the output image. If not provided, it will be the same as the input image.
            input_data_format (`ChannelDimension` or `str`, *optional*):
                The channel dimension format of the input image. If not provided, it will be inferred.
        """
        if input_data_format is None:
            input_data_format = infer_channel_dimension_format(image, num_channels=(1, 3, 4))

        # For all transformations, we want to keep the same data format as the input image unless otherwise specified.
        # The resized image from PIL will always have channels last, so find the input format first.
        data_format = input_data_format if data_format is None else data_format

        if "longest_edge" in size:
            size = get_resize_output_image_size(
                image, resolution_max_side=size["longest_edge"], input_data_format=input_data_format
            )
        elif "height" in size and "width" in size:
            size = (size["height"], size["width"])
        else:
            raise ValueError("size must be a dictionary with key 'longest_edge' or 'height' and 'width'.")

        image_mode = None
        if image.ndim == 2 or image.shape[-1] == 1:
            image_mode = "P"
        image = to_pil_image(image, image_mode=image_mode, input_data_format=input_data_format)

        resized_image = image.resize((size[1], size[0]), resample=resample)
        resized_image = np.array(resized_image)

        # If the input image channel dimension was of size 1, then it is dropped when converting to a PIL image
        # so we need to add it back if necessary.
        resized_image = np.expand_dims(resized_image, axis=-1) if resized_image.ndim == 2 else resized_image
        # The image is always in channels last format after converting from a PIL image
        resized_image = to_channel_dimension_format(
            resized_image, data_format, input_channel_dim=ChannelDimension.LAST
        )
        return resized_image

    def split_image(
        self,
        image,
        max_image_size: dict[str, int],
        resample: PILImageResampling = PILImageResampling.LANCZOS,
        data_format: Optional[Union[str, ChannelDimension]] = None,
        input_data_format: Optional[Union[str, ChannelDimension]] = None,
    ):
        """
        Split an image into squares of side max_image_size and the original image resized to max_image_size.
        That means that a single image becomes a sequence of images.
        This is a "trick" to spend more compute on each image with no changes in the vision encoder.
        1) If one side of the original image is larger than `max_image_size`, resize it to `max_image_size` while preserving the aspect ratio.
        2) Divide the resulting image into `ceil(height / max_image_size)` x `ceil(width / max_image_size)`
        sub-images of the same size each (image_size, image_size). Typically, 364x364.
        3) Returns the list of the crops and the original image, in addition to the number of splits for the height and the width.
        Args:
            image (`np.ndarray`):
                Images to split.
            max_image_size (`dict[str, int]`):
                Maximum size of the output image. If the image is larger than this size, it will be split into
                patches of this size, and the original image will be concatenated with the patches, resized to max_size.
            resample (`PILImageResampling`, *optional*, defaults to `PILImageResampling.LANCZOS`):
                Resampling filter to use when resizing the image.
            data_format (`ChannelDimension` or `str`, *optional*):
                The channel dimension format of the output image. If not provided, it will be the same as the input image.
            input_data_format (`ChannelDimension` or `str`, *optional*):
                The channel dimension format of the input image. If not provided, it will be inferred.
        """
        height, width = get_image_size(image, channel_dim=input_data_format)
        max_height = max_width = max_image_size["longest_edge"]

        frames = []
        if height > max_height or width > max_width:
            # Calculate the number of splits
            num_splits_h = math.ceil(height / max_height)
            num_splits_w = math.ceil(width / max_width)
            # Calculate the optimal width and height for the sub-images
            optimal_height = math.ceil(height / num_splits_h)
            optimal_width = math.ceil(width / num_splits_w)

            # Iterate through each row and column
            for r in range(num_splits_h):
                for c in range(num_splits_w):
                    # Calculate the starting point of the crop
                    start_x = c * optimal_width
                    start_y = r * optimal_height

                    # Calculate the ending point of the crop
                    end_x = min(start_x + optimal_width, width)
                    end_y = min(start_y + optimal_height, height)

                    # Crop the image
                    cropped_image = _crop(
                        image,
                        start_x,
                        start_y,
                        end_x,
                        end_y,
                        data_format=data_format,
                    )
                    frames.append(cropped_image)

            # For the global image at the end, we resize it to match the max_image_size, for cpu memory efficiency
            global_image_height, global_image_width = max_height, max_width
            if height != global_image_height or width != global_image_width:
                image = self.resize(
                    image,
                    {"height": global_image_height, "width": global_image_width},
                    resample=resample,
                    input_data_format=data_format,
                )
        else:
            num_splits_h, num_splits_w = 0, 0

        frames.append(image)

        return frames, num_splits_h, num_splits_w

    def resize_for_vision_encoder(
        self,
        image: np.ndarray,
        vision_encoder_max_size: int,
        resample: PILImageResampling = PILImageResampling.LANCZOS,
        data_format: Optional[Union[str, ChannelDimension]] = None,
        input_data_format: Optional[Union[str, ChannelDimension]] = None,
    ):
        """
        Resize images to be multiples of `vision_encoder_max_size` while preserving the aspect ratio.
        Args:
            image (`np.ndarray`):
                Images to resize.
            vision_encoder_max_size (`int`):
                Maximum size of the output image. If the image is larger than this size, it will be split into
                patches of this size, and the original image will be concatenated with the patches, resized to max_size.
            resample (`PILImageResampling`, *optional*, defaults to `PILImageResampling.LANCZOS`):
                Resampling filter to use when resizing the image.
            data_format (`ChannelDimension` or `str`, *optional*):
                The channel dimension format of the output image. If not provided, it will be the same as the input image.
            input_data_format (`ChannelDimension` or `str`, *optional*):
                The channel dimension format of the input image. If not provided, it will be inferred
        """
        height, width = get_image_size(image, channel_dim=input_data_format)

        aspect_ratio = width / height
        if width >= height:
            width = math.ceil(width / vision_encoder_max_size) * vision_encoder_max_size
            height = int(width / aspect_ratio)
            height = math.ceil(height / vision_encoder_max_size) * vision_encoder_max_size
        elif height > width:
            height = math.ceil(height / vision_encoder_max_size) * vision_encoder_max_size
            width = int(height * aspect_ratio)
            width = math.ceil(width / vision_encoder_max_size) * vision_encoder_max_size
        new_size = {"height": height, "width": width}
        return self.resize(
            image, size=new_size, resample=resample, input_data_format=input_data_format, data_format=data_format
        )

    def _pad_image(
        self,
        image: np.ndarray,
        output_size: tuple[int, int],
        constant_values: Union[float, Iterable[float]] = 0,
        data_format: Optional[ChannelDimension] = None,
        input_data_format: Optional[Union[str, ChannelDimension]] = None,
    ) -> np.ndarray:
        """
        Pad an image with zeros to the given size.
        """
        input_height, input_width = get_image_size(image, channel_dim=input_data_format)
        output_height, output_width = output_size

        pad_bottom = output_height - input_height
        pad_right = output_width - input_width
        padding = ((0, pad_bottom), (0, pad_right))
        padded_image = pad(
            image,
            padding,
            mode=PaddingMode.CONSTANT,
            constant_values=constant_values,
            data_format=data_format,
            input_data_format=input_data_format,
        )
        return padded_image

    def pad(
        self,
        images: list[np.ndarray],
        constant_values: Union[float, Iterable[float]] = 0,
        return_pixel_mask: bool = True,
        return_tensors: Optional[Union[str, TensorType]] = None,
        data_format: Optional[ChannelDimension] = None,
        input_data_format: Optional[Union[str, ChannelDimension]] = None,
    ) -> BatchFeature:
        """
        For a list of images, for each images, pads a batch of images to the bottom and right of the image with zeros to the size of largest height and width.
        For each sample in the batch, pads the sample with empty images to the max_number of images per sample in the batch. Optionally returns a pixel mask.
        Args:
<<<<<<< HEAD
            images (`List[List[np.ndarray]]`):
=======
            images (`list[np.ndarray]`):
>>>>>>> 40299134
                List of list of images to pad. Pads to the largest height and width in the batch.
            constant_values (`float` or `Iterable[float]`, *optional*):
                The value to use for the padding if `mode` is `"constant"`.
            return_pixel_mask (`bool`, *optional*, defaults to `True`):
                Whether to return a pixel mask.
            return_tensors (`str` or `TensorType`, *optional*):
                The type of tensors to return. Can be one of:
                    - Unset: Return a list of `np.ndarray`.
                    - `TensorType.TENSORFLOW` or `'tf'`: Return a batch of type `tf.Tensor`.
                    - `TensorType.PYTORCH` or `'pt'`: Return a batch of type `torch.Tensor`.
                    - `TensorType.NUMPY` or `'np'`: Return a batch of type `np.ndarray`.
                    - `TensorType.JAX` or `'jax'`: Return a batch of type `jax.numpy.ndarray`.
            data_format (`str` or `ChannelDimension`, *optional*):
                The channel dimension format of the image. If not provided, it will be the same as the input image.
            input_data_format (`ChannelDimension` or `str`, *optional*):
                The channel dimension format of the input image. If not provided, it will be inferred.
        """
        pad_size = get_max_height_width(images, input_data_format=input_data_format)

        batch_size = len(images)
        max_num_images = max(len(images_) for images_ in images)
        input_data_format = (
            infer_channel_dimension_format(images[0][0], num_channels=(1, 3, 4))
            if input_data_format is None
            else input_data_format
        )
        data_format = input_data_format if data_format is None else data_format
        # filter out empty image lists, then take first image of the first sample
        first_image_in_list = [sample_images for sample_images in images if sample_images][0][0]

        if input_data_format == ChannelDimension.FIRST:
            n_channels = first_image_in_list.shape[0]
        elif input_data_format == ChannelDimension.LAST:
            n_channels = first_image_in_list.shape[-1]
        else:
            raise ValueError("Invalid channel dimension format.")

        def empty_image(size, input_data_format):
            if input_data_format == ChannelDimension.FIRST:
                return np.zeros((n_channels, *size), dtype=np.uint8)
            elif input_data_format == ChannelDimension.LAST:
                return np.zeros((*size, n_channels), dtype=np.uint8)

        padded_images_list = [
            [empty_image(pad_size, data_format) for _ in range(max_num_images)] for _ in range(batch_size)
        ]
        padded_masks = [[np.zeros(pad_size, dtype=np.int64) for _ in range(max_num_images)] for _ in range(batch_size)]

        for batch_idx in range(batch_size):
            for sample_idx, image in enumerate(images[batch_idx]):
                padded_images_list[batch_idx][sample_idx] = self._pad_image(
                    image,
                    pad_size,
                    constant_values=constant_values,
                    data_format=data_format,
                    input_data_format=input_data_format,
                )
                padded_masks[batch_idx][sample_idx] = make_pixel_mask(
                    image, output_size=pad_size, input_data_format=input_data_format
                )

        padded_masks = padded_masks if return_pixel_mask else None
        return padded_images_list, padded_masks

    def preprocess(
        self,
        images: ImageInput,
        do_convert_rgb: Optional[bool] = None,
        do_resize: Optional[bool] = None,
        size: Optional[dict[str, int]] = None,
        resample: PILImageResampling = None,
        do_image_splitting: Optional[bool] = None,
        do_rescale: Optional[bool] = None,
        max_image_size: Optional[dict[str, int]] = None,
        rescale_factor: Optional[float] = None,
        do_normalize: Optional[bool] = None,
        image_mean: Optional[Union[float, list[float]]] = None,
        image_std: Optional[Union[float, list[float]]] = None,
        do_pad: Optional[bool] = None,
        return_tensors: Optional[Union[str, TensorType]] = None,
        return_row_col_info: bool = False,
        data_format: Optional[ChannelDimension] = ChannelDimension.FIRST,
        input_data_format: Optional[Union[str, ChannelDimension]] = None,
    ):
        """
        Preprocess a batch of images.
        Args:
            images (`ImageInput`):
                A list of images to preprocess.
            do_convert_rgb (`bool`, *optional*, defaults to `self.do_convert_rgb`):
                Whether to convert the image to RGB.
            do_resize (`bool`, *optional*, defaults to `self.do_resize`):
                Whether to resize the image.
            size (`dict[str, int]`, *optional*, defaults to `self.size`):
                Size of the image after resizing. With the longest edge resized to keep the input aspect ratio.
            resample (`int`, *optional*, defaults to `self.resample`):
                Resampling filter to use if resizing the image. This can be one of the enum `PILImageResampling`. Only
                has an effect if `do_resize` is set to `True`.
            do_image_splitting (`bool`, *optional*, defaults to `self.do_image_splitting`):
                Whether to split the image into sub-images concatenated with the original image. They are split into patches
                such that each patch has a size of `max_image_size["height"]` x `max_image_size["width"]`.
            max_image_size (`Dict`, *optional*, defaults to `self.max_image_size`):
                Maximum resolution of the images. If the image is larger than this size, the image is split into patches.
            do_rescale (`bool`, *optional*, defaults to `self.do_rescale`):
                Whether to rescale the image.
            rescale_factor (`float`, *optional*, defaults to `self.rescale_factor`):
                Rescale factor to rescale the image by if `do_rescale` is set to `True`.
            do_normalize (`bool`, *optional*, defaults to `self.do_normalize`):
                Whether to normalize the image.
            image_mean (`float` or `list[float]`, *optional*, defaults to `self.image_mean`):
                Image mean to use for normalization. Only has an effect if `do_normalize` is set to `True`.
            image_std (`float` or `list[float]`, *optional*, defaults to `self.image_std`):
                Image standard deviation to use for normalization. Only has an effect if `do_normalize` is set to
                `True`.
            do_pad (`bool`, *optional*, defaults to `self.do_pad`):
                Whether or not to pad the images to the largest height and width in the batch.
            return_tensors (`str` or `TensorType`, *optional*):
                The type of tensors to return. Can be one of:
                - Unset: Return a list of `np.ndarray`.
                - `TensorType.TENSORFLOW` or `'tf'`: Return a batch of type `tf.Tensor`.
                - `TensorType.PYTORCH` or `'pt'`: Return a batch of type `torch.Tensor`.
                - `TensorType.NUMPY` or `'np'`: Return a batch of type `np.ndarray`.
                - `TensorType.JAX` or `'jax'`: Return a batch of type `jax.numpy.ndarray`.
            return_row_col_info (`bool`, *optional*, default to `False`):
                Whether to return the number of rows and columns of the split images. This is used for the
                `Idefics3Processor` to generate prompt strings based on the number of rows and columns.
            data_format (`ChannelDimension` or `str`, *optional*, defaults to `ChannelDimension.FIRST`):
                The channel dimension format for the output image. Can be one of:
                - `"channels_first"` or `ChannelDimension.FIRST`: image in (num_channels, height, width) format.
                - `"channels_last"` or `ChannelDimension.LAST`: image in (height, width, num_channels) format.
                - Unset: Use the channel dimension format of the input image.
            input_data_format (`ChannelDimension` or `str`, *optional*):
                The channel dimension format for the input image. If unset, the channel dimension format is inferred
                from the input image. Can be one of:
                - `"channels_first"` or `ChannelDimension.FIRST`: image in (num_channels, height, width) format.
                - `"channels_last"` or `ChannelDimension.LAST`: image in (height, width, num_channels) format.
                - `"none"` or `ChannelDimension.NONE`: image in (height, width) format.
        """
        do_resize = do_resize if do_resize is not None else self.do_resize
        size = size if size is not None else self.size
        resample = resample if resample is not None else self.resample
        do_rescale = do_rescale if do_rescale is not None else self.do_rescale
        rescale_factor = rescale_factor if rescale_factor is not None else self.rescale_factor
        do_image_splitting = do_image_splitting if do_image_splitting is not None else self.do_image_splitting
        max_image_size = max_image_size if max_image_size is not None else self.max_image_size
        do_normalize = do_normalize if do_normalize is not None else self.do_normalize
        image_mean = image_mean if image_mean is not None else self.image_mean
        image_std = image_std if image_std is not None else self.image_std
        do_convert_rgb = do_convert_rgb if do_convert_rgb is not None else self.do_convert_rgb
        do_pad = do_pad if do_pad is not None else self.do_pad

        images_list = make_nested_list_of_images(images)

        if not valid_images(images_list[0]):
            raise ValueError(
                "Invalid image type. Must be of type PIL.Image.Image, numpy.ndarray, "
                "torch.Tensor, tf.Tensor or jax.ndarray."
            )

        validate_preprocess_arguments(
            do_rescale=do_rescale,
            rescale_factor=rescale_factor,
            do_normalize=do_normalize,
            image_mean=image_mean,
            image_std=image_std,
            do_resize=do_resize,
            size=size,
            resample=resample,
        )

        # save the palettes for conversion to RGB
        palettes_list = [
            [im.getpalette() if isinstance(im, Image.Image) and im.mode == "P" else None for im in images]
            for images in images_list
        ]

        # All transformations expect numpy arrays.
        images_list = [[to_numpy_array(image) for image in images] for images in images_list]
        # Search for the first image in the image list.
        # NOTE: we can't slice the first image with images_list[0][0] if the first batch contains no images. See #36682
        first_image_in_list = [images for images in images_list if images][0][0]

        # Extra channel dimension for grayscale images
        if input_data_format in [ChannelDimension.LAST, None]:
            images_list = [
                [np.expand_dims(img, axis=-1) if img.ndim == 2 else img for img in images] for images in images_list
            ]
        elif input_data_format == ChannelDimension.FIRST:
            images_list = [
                [np.expand_dims(img, axis=0) if img.ndim == 2 else img for img in images] for images in images_list
            ]

        if do_rescale and is_scaled_image(first_image_in_list):
            logger.warning_once(
                "It looks like you are trying to rescale already rescaled images. If the input"
                " images have pixel values between 0 and 1, set `do_rescale=False` to avoid rescaling them again."
            )

        # We assume that all images have the same channel dimension format.
        if input_data_format is None:
            input_data_format = infer_channel_dimension_format(first_image_in_list, num_channels=(1, 3, 4))

        if do_resize:
            images_list = [
                [
                    self.resize(image=image, size=size, resample=resample, input_data_format=input_data_format)
                    for image in images
                ]
                for images in images_list
            ]

        if do_image_splitting:
            # We first resize both height and width of each image to the nearest max_image_size multiple, disregarding the aspect ratio
            # for size=(10, max_image_size) -> rescaled_size=(max_image_size, max_image_size)
            # for size=(11, max_image_size+1) -> rescaled_size=(max_image_size, max_image_size*2)
            images_list = [
                [
                    self.resize_for_vision_encoder(
                        image, max_image_size["longest_edge"], resample=resample, input_data_format=input_data_format
                    )
                    for image in images
                ]
                for images in images_list
            ]
            images_list_split_arrays = []
            palettes_list_split_arrays = []
            images_list_rows = []
            images_list_cols = []
            for images, palettes in zip(images_list, palettes_list):
                split_image_arrays = []
                split_palettes_arrays = []
                image_rows = []
                image_cols = []
                for image, palette in zip(images, palettes):
                    split_image_array, rows, cols = self.split_image(
                        image,
                        max_image_size=max_image_size,
                        resample=resample,
                        input_data_format=input_data_format,
                    )
                    split_image_arrays.extend(split_image_array)
                    split_palettes_arrays.extend([palette] * len(split_image_array))
                    image_rows.append(rows)
                    image_cols.append(cols)
                images_list_split_arrays.append(split_image_arrays)
                palettes_list_split_arrays.append(split_palettes_arrays)
                images_list_rows.append(image_rows)
                images_list_cols.append(image_cols)
            images_list = images_list_split_arrays
            palettes_list = palettes_list_split_arrays
        else:
            # We square the images to max_image_size
            images_list = [
                [
                    self.resize(
                        image=image,
                        size={"height": max_image_size["longest_edge"], "width": max_image_size["longest_edge"]},
                        resample=resample,
                        input_data_format=input_data_format,
                    )
                    for image in images
                ]
                for images in images_list
            ]
            images_list_rows = [[0] * len(images) for images in images_list]
            images_list_cols = [[0] * len(images) for images in images_list]

        if do_convert_rgb:
            images_list = [
                [convert_to_rgb(img, palette) for img, palette in zip(images, palettes)]
                for images, palettes in zip(images_list, palettes_list)
            ]

        if do_rescale:
            images_list = [
                [self.rescale(image, rescale_factor, input_data_format=input_data_format) for image in images]
                for images in images_list
            ]

        if do_normalize:
            images_list = [
                [
                    self.normalize(image=image, mean=image_mean, std=image_std, input_data_format=input_data_format)
                    for image in images
                ]
                for images in images_list
            ]

        pixel_attention_mask = None
        if do_pad:
            images_list, pixel_attention_mask = self.pad(
                images_list, return_pixel_mask=True, return_tensors=return_tensors, input_data_format=input_data_format
            )

        if data_format is not None:
            images_list = [
                [
                    to_channel_dimension_format(image, data_format, input_channel_dim=input_data_format)
                    for image in images
                ]
                for images in images_list
            ]

        # Faster tensor conversion
        data = {"pixel_values": np.array(images_list) if do_pad and return_tensors is not None else images_list}
        if pixel_attention_mask is not None:
            data["pixel_attention_mask"] = (
                np.array(pixel_attention_mask) if do_pad and return_tensors is not None else pixel_attention_mask
            )

        encoding = BatchFeature(data=data, tensor_type=return_tensors)

        # This is needed for generating correct text inputs in the processor - we don't pad to the max number of images
        if return_row_col_info:
            encoding["rows"] = images_list_rows
            encoding["cols"] = images_list_cols

        return encoding

    def get_number_of_image_patches(self, height: int, width: int, images_kwargs=None):
        """
        A utility that returns number of image patches for a given image size.

        Args:
            height (`int`):
                Height of the input image.
            width (`int`):
                Width of the input image.
            images_kwargs (`dict`, *optional*)
                Any kwargs to override defaults of the image processor.
        Returns:
            `int`: Number of patches per image.
        """
        do_image_splitting = images_kwargs.get("do_image_splitting", self.do_image_splitting)
        max_image_size = images_kwargs.get("max_image_size", self.max_image_size)
        size = images_kwargs.get("size", self.size)

        num_patches = num_rows = num_cols = 1
        if do_image_splitting:
            height, width = _resize_output_size_rescale_to_max_len(height, width, max_len=size["longest_edge"])
            height, width = _resize_output_size_scale_below_upper_bound(height, width, max_len=4096)
            aspect_ratio = width / height

            if width >= height:
                resized_width = math.ceil(width / max_image_size["longest_edge"]) * max_image_size["longest_edge"]
                resized_height = int(width / aspect_ratio)
                resized_height = math.ceil(height / max_image_size["longest_edge"]) * max_image_size["longest_edge"]
            elif height > width:
                resized_height = math.ceil(height / max_image_size["longest_edge"]) * max_image_size["longest_edge"]
                resized_width = int(height * aspect_ratio)
                resized_width = math.ceil(width / max_image_size["longest_edge"]) * max_image_size["longest_edge"]

            max_height = max_width = max_image_size["longest_edge"]
            if resized_height > max_height or resized_width > max_width:
                # Calculate the number of splits
                num_rows = math.ceil(resized_height / max_height)
                num_cols = math.ceil(resized_width / max_width)
                num_patches = num_rows * num_cols + 1

        return num_patches, num_rows, num_cols


__all__ = ["Idefics3ImageProcessor"]<|MERGE_RESOLUTION|>--- conflicted
+++ resolved
@@ -526,7 +526,7 @@
 
     def pad(
         self,
-        images: list[np.ndarray],
+        images: list[list[np.ndarray]],
         constant_values: Union[float, Iterable[float]] = 0,
         return_pixel_mask: bool = True,
         return_tensors: Optional[Union[str, TensorType]] = None,
@@ -537,11 +537,7 @@
         For a list of images, for each images, pads a batch of images to the bottom and right of the image with zeros to the size of largest height and width.
         For each sample in the batch, pads the sample with empty images to the max_number of images per sample in the batch. Optionally returns a pixel mask.
         Args:
-<<<<<<< HEAD
-            images (`List[List[np.ndarray]]`):
-=======
-            images (`list[np.ndarray]`):
->>>>>>> 40299134
+            images (`list[list[np.ndarray]]`):
                 List of list of images to pad. Pads to the largest height and width in the batch.
             constant_values (`float` or `Iterable[float]`, *optional*):
                 The value to use for the padding if `mode` is `"constant"`.
