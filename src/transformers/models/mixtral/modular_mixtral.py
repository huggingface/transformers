--- conflicted
+++ resolved
@@ -265,11 +265,7 @@
 class MixtralPreTrainedModel(MistralPreTrainedModel):
     _can_compile_fullgraph = False  # MoE models don't work with torch.compile (`torch.where(condition)` not supported)
     _can_record_outputs = {
-<<<<<<< HEAD
-        "router_logits": OutputRecorder(nn.Linear, layer_name="mlp.gate", index=0),
-=======
         "router_logits": OutputRecorder(MixtralTopKRouter, index=0),
->>>>>>> 6f6095e0
         "hidden_states": MixtralDecoderLayer,
         "attentions": MixtralAttention,
     }
