# coding=utf-8
# Copyright 2020 The Trax Authors and The HuggingFace Inc. team.
# Copyright (c) 2018, NVIDIA CORPORATION.  All rights reserved.
#
# Licensed under the Apache License, Version 2.0 (the "License");
# you may not use this file except in compliance with the License.
# You may obtain a copy of the License at
#
#     http://www.apache.org/licenses/LICENSE-2.0
#
# Unless required by applicable law or agreed to in writing, software
# distributed under the License is distributed on an "AS IS" BASIS,
# WITHOUT WARRANTIES OR CONDITIONS OF ANY KIND, either express or implied.
# See the License for the specific language governing permissions and
# limitations under the License.
"""PyTorch REFORMER model."""

import sys
from collections import namedtuple
from dataclasses import dataclass
from functools import reduce
from operator import mul
from typing import Optional, Union

import numpy as np
import torch
from torch import nn
from torch.autograd.function import Function
from torch.nn import BCEWithLogitsLoss, CrossEntropyLoss, MSELoss

from ...activations import ACT2FN
from ...generation import GenerationMixin
from ...modeling_outputs import CausalLMOutput, MaskedLMOutput, QuestionAnsweringModelOutput, SequenceClassifierOutput
from ...modeling_utils import PreTrainedModel
from ...pytorch_utils import apply_chunking_to_forward
from ...utils import (
    DUMMY_INPUTS,
    DUMMY_MASK,
    ModelOutput,
    auto_docstring,
    logging,
)
from .configuration_reformer import ReformerConfig


logger = logging.get_logger(__name__)


# Define named tuples for nn.Modules here
LSHSelfAttentionOutput = namedtuple("LSHSelfAttentionOutput", ["hidden_states", "attention_probs", "buckets"])
LocalSelfAttentionOutput = namedtuple("LocalSelfAttentionOutput", ["hidden_states", "attention_probs"])
AttentionOutput = namedtuple("AttentionOutput", ["hidden_states", "attention_probs", "buckets"])
ReformerOutput = namedtuple("ReformerOutput", ["hidden_states", "attn_output", "attention_probs", "buckets"])
ReformerBackwardOutput = namedtuple(
    "ReformerBackwardOutput", ["attn_output", "hidden_states", "grad_attn_output", "grad_hidden_states"]
)
ReformerEncoderOutput = namedtuple(
    "ReformerEncoderOutput",
    ["hidden_states", "all_hidden_states", "all_attentions", "past_buckets_states"],
)


def _stable_argsort(vector, dim):
    # this function scales the vector so that torch.argsort is stable.
    # torch.argsort is not stable on its own
    scale_offset = torch.arange(vector.shape[dim], device=vector.device).view(1, 1, -1)
    scale_offset = scale_offset.expand(vector.shape)
    scaled_vector = vector.shape[dim] * vector + (scale_offset % vector.shape[dim])
    return torch.argsort(scaled_vector, dim=dim)


def _get_least_common_mult_chunk_len(config):
    attn_types = config.attn_layers
    attn_types_set = set(attn_types)
    if len(attn_types_set) == 1 and attn_types[0] == "lsh":
        return config.lsh_attn_chunk_length
    elif len(attn_types_set) == 1 and attn_types[0] == "local":
        return config.local_attn_chunk_length
    elif len(attn_types_set) == 2 and attn_types_set == {"lsh", "local"}:
        return np.lcm(config.lsh_attn_chunk_length, config.local_attn_chunk_length)
    else:
        raise NotImplementedError(
            f"Only attn layer types 'lsh' and 'local' exist, but `config.attn_layers`: {config.attn_layers}. Select "
            "attn layer types from ['lsh', 'local'] only."
        )


def _get_min_chunk_len(config):
    attn_types = config.attn_layers
    attn_types_set = set(attn_types)
    if len(attn_types_set) == 1 and attn_types[0] == "lsh":
        return config.lsh_attn_chunk_length
    elif len(attn_types_set) == 1 and attn_types[0] == "local":
        return config.local_attn_chunk_length
    elif len(attn_types_set) == 2 and attn_types_set == {"lsh", "local"}:
        return min(config.lsh_attn_chunk_length, config.local_attn_chunk_length)
    else:
        raise NotImplementedError(
            f"Only attn layer types 'lsh' and 'local' exist, but `config.attn_layers`: {config.attn_layers}. Select "
            "attn layer types from ['lsh', 'local'] only."
        )


class AxialPositionEmbeddings(nn.Module):
    """
    Constructs axial position embeddings. Useful for very long input sequences to save memory and time.
    """

    def __init__(self, config):
        super().__init__()
        self.axial_pos_shape = config.axial_pos_shape
        self.axial_pos_embds_dim = config.axial_pos_embds_dim
        self.dropout = config.hidden_dropout_prob

        self.least_common_mult_chunk_length = _get_least_common_mult_chunk_len(config)
        self.weights = nn.ParameterList()

        if sum(self.axial_pos_embds_dim) != config.hidden_size:
            raise ValueError(
                f"Make sure that config.axial_pos_embds factors: {self.axial_pos_embds_dim} sum to "
                f"config.hidden_size: {config.hidden_size}"
            )

        # create weights
        for axis, axial_pos_embd_dim in enumerate(self.axial_pos_embds_dim):
            # create expanded shapes
            ax_shape = [1] * len(self.axial_pos_shape)
            ax_shape[axis] = self.axial_pos_shape[axis]
            ax_shape = tuple(ax_shape) + (axial_pos_embd_dim,)

            # create tensor and init
            self.weights.append(nn.Parameter(torch.ones(ax_shape, dtype=torch.float32)))

    def forward(self, position_ids):
        # broadcast weights to correct shape
        batch_size = position_ids.shape[0]
        sequence_length = position_ids.shape[1]

        broadcasted_weights = [
            weight.expand((batch_size,) + self.axial_pos_shape + weight.shape[-1:]) for weight in self.weights
        ]

        if self.training is True:
            if reduce(mul, self.axial_pos_shape) != sequence_length:
                raise ValueError(
                    f"If training, make sure that config.axial_pos_shape factors: {self.axial_pos_shape} multiply to "
                    f"sequence length. Got prod({self.axial_pos_shape}) != sequence_length: {sequence_length}. "
                    f"You might want to consider padding your sequence length to {reduce(mul, self.axial_pos_shape)} "
                    "or changing config.axial_pos_shape."
                )

            if self.dropout > 0:
                weights = torch.cat(broadcasted_weights, dim=-1)
                # permute weights so that 2D correctly drops dims 1 and 2
                transposed_weights = weights.transpose(2, 1)
                # drop entire matrix of last two dims (prev dims 1 and 2)
                dropped_transposed_weights = nn.functional.dropout2d(
                    transposed_weights, p=self.dropout, training=self.training
                )
                dropped_weights = dropped_transposed_weights.transpose(2, 1)

                position_encodings = torch.reshape(dropped_weights, (batch_size, sequence_length, -1))

            else:
                position_encodings = torch.cat(
                    [torch.reshape(weight, (batch_size, sequence_length, -1)) for weight in broadcasted_weights],
                    dim=-1,
                )

        else:
            if reduce(mul, self.axial_pos_shape) < sequence_length:
                raise ValueError(
                    f"Make sure that config.axial_pos_shape factors: {self.axial_pos_shape} multiply at least to "
                    f"max(sequence_length, least_common_mult_chunk_length): max({sequence_length}, "
                    f"{self.least_common_mult_chunk_length})."
                )

            # compute how many columns are needed
            max_position_id = position_ids.max().item()
            required_pos_encodings_columns = -(-(max_position_id + 1) // self.axial_pos_shape[1])

            # cut to columns that are needed
            position_encodings = torch.cat(
                [weight[:, :required_pos_encodings_columns] for weight in broadcasted_weights], dim=-1
            )
            position_encodings = torch.reshape(position_encodings, (batch_size, -1, position_encodings.shape[-1]))

            # select correct position encodings
            position_encodings = torch.cat(
                [
                    torch.index_select(position_encodings[i], 0, position_ids[i]).unsqueeze(0)
                    for i in range(batch_size)
                ],
                dim=0,
            )

        return position_encodings


class PositionEmbeddings(nn.Module):
    """Constructs conventional position embeddings of shape `[max_pos_embeddings, hidden_size]`."""

    def __init__(self, config):
        super().__init__()
        self.dropout = config.hidden_dropout_prob
        self.embedding = nn.Embedding(config.max_position_embeddings, config.hidden_size)

    def forward(self, position_ids):
        position_embeddings = self.embedding(position_ids)
        position_embeddings = nn.functional.dropout(position_embeddings, p=self.dropout, training=self.training)
        return position_embeddings


class ReformerEmbeddings(nn.Module):
    """Construct the embeddings from word, position and token_type embeddings."""

    def __init__(self, config):
        super().__init__()
        self.max_position_embeddings = config.max_position_embeddings
        self.dropout = config.hidden_dropout_prob

        self.word_embeddings = nn.Embedding(config.vocab_size, config.hidden_size)
        self.position_embeddings = (
            AxialPositionEmbeddings(config) if config.axial_pos_embds else PositionEmbeddings(config)
        )

    def forward(self, input_ids=None, position_ids=None, inputs_embeds=None, start_idx_pos_encodings=0):
        if input_ids is not None:
            input_shape = input_ids.size()
            device = input_ids.device
        else:
            input_shape = inputs_embeds.size()[:-1]
            device = inputs_embeds.device

        seq_length = input_shape[1]
        if position_ids is None:
            position_ids = torch.arange(
                start_idx_pos_encodings, start_idx_pos_encodings + seq_length, dtype=torch.long, device=device
            )
            position_ids = position_ids.unsqueeze(0).expand(input_shape)

        if inputs_embeds is None:
            inputs_embeds = self.word_embeddings(input_ids)

        if position_ids.shape[-1] > self.max_position_embeddings:
            raise ValueError(
                f"Sequence Length: {position_ids.shape[-1]} has to be less or equal than "
                f"config.max_position_embeddings {self.max_position_embeddings}."
            )

        # dropout
        embeddings = nn.functional.dropout(inputs_embeds, p=self.dropout, training=self.training)

        # add positional embeddings
        position_embeddings = self.position_embeddings(position_ids)
        embeddings = embeddings + position_embeddings
        return embeddings


class EfficientAttentionMixin:
    """
    A few utilities for nn.Modules in Reformer, to be used as a mixin.
    """

    def _look_adjacent(self, vectors, num_chunks_before, num_chunks_after):
        """
        Used to implement attention between consecutive chunks.

        Args:
            vectors: array of shape [batch_size, num_attention_heads, n_chunks, chunk_len, ...]
            num_chunks_before: chunks before current chunk to include in attention
            num_chunks_after: chunks after current chunk to include in attention

        Returns:
            tensor of shape [num_chunks, N * chunk_length, ...], where N = (1 + num_chunks_before + num_chunks_after).
        """
        if num_chunks_before == 0 and num_chunks_after == 0:
            return vectors

        slices = []
        for i in range(-num_chunks_before, num_chunks_after + 1):
            if i == 0:
                slices.append(vectors)
            else:
                slices.append(torch.cat([vectors[:, :, i:, ...], vectors[:, :, :i, ...]], dim=2))
        return torch.cat(slices, dim=3)

    def _split_hidden_size_dim(self, x, num_attn_heads, attn_head_size):
        """
        splits hidden_size dim into attn_head_size and num_attn_heads
        """
        new_x_shape = x.size()[:-1] + (num_attn_heads, attn_head_size)
        x = x.view(*new_x_shape)
        return x.transpose(2, 1)

    def _merge_hidden_size_dims(self, x, num_attn_heads, attn_head_size):
        """
        merges attn_head_size dim and num_attn_heads dim into hidden_size
        """
        x = x.permute(0, 2, 1, 3)
        return torch.reshape(x, (x.size()[0], -1, num_attn_heads * attn_head_size))

    def _split_seq_length_dim_to(self, vectors, dim_factor_1, dim_factor_2, num_attn_heads, attn_head_size=None):
        """
        splits sequence length dim of vectors into `dim_factor_1` and `dim_factor_2` dims
        """
        batch_size = vectors.shape[0]
        split_dim_shape = (batch_size, num_attn_heads, dim_factor_1, dim_factor_2)

        if len(vectors.shape) == 4:
            return torch.reshape(vectors, split_dim_shape + (attn_head_size,))
        elif len(vectors.shape) == 3:
            return torch.reshape(vectors, split_dim_shape)
        else:
            raise ValueError(f"Input vector rank should be one of [3, 4], but is: {len(vectors.shape)}")


class LSHSelfAttention(nn.Module, EfficientAttentionMixin):
    def __init__(self, config):
        super().__init__()
        self.config = config

        self.chunk_length = config.lsh_attn_chunk_length
        self.num_hashes = config.num_hashes
        self.num_buckets = config.num_buckets
        self.num_chunks_before = config.lsh_num_chunks_before
        self.num_chunks_after = config.lsh_num_chunks_after
        self.hash_seed = config.hash_seed
        self.is_decoder = config.is_decoder
        self.max_position_embeddings = config.max_position_embeddings

        self.dropout = config.lsh_attention_probs_dropout_prob

        self.num_attention_heads = config.num_attention_heads
        self.attention_head_size = config.attention_head_size
        self.all_head_size = self.num_attention_heads * self.attention_head_size
        self.hidden_size = config.hidden_size

        # projection matrices
        self.query_key = nn.Linear(self.hidden_size, self.all_head_size, bias=False)
        self.value = nn.Linear(self.hidden_size, self.all_head_size, bias=False)

        # save mask value here. Need fp32 and fp16 mask values
        self.register_buffer("self_mask_value_float16", torch.tensor(-1e3), persistent=False)
        self.register_buffer("self_mask_value_float32", torch.tensor(-1e5), persistent=False)
        self.register_buffer("mask_value_float16", torch.tensor(-1e4), persistent=False)
        self.register_buffer("mask_value_float32", torch.tensor(-1e9), persistent=False)

    def forward(
        self,
        hidden_states,
        attention_mask=None,
        head_mask=None,
        num_hashes=None,
        buckets=None,
        past_buckets_states=None,
        use_cache=False,
        output_attentions=False,
        **kwargs,
    ):
        sequence_length = hidden_states.shape[1]
        batch_size = hidden_states.shape[0]

        # num hashes can optionally be overwritten by user
        num_hashes = num_hashes if num_hashes is not None else self.num_hashes

        do_cached_attention = use_cache and past_buckets_states[1] is not None

        # check if cache shall be used and that hidden states are already cached
        if do_cached_attention:
            assert sequence_length == 1, (
                "At the moment, auto-regressive language generation is only possible one word at a time. Make sure"
                f" that input sequence length {sequence_length} equals 1, when `past_buckets_states` is passed."
            )
            past_buckets = past_buckets_states[0]
            past_states = past_buckets_states[1]

            # get query vector
            query_vectors = self.query_key(hidden_states)
            query_vectors = self._split_hidden_size_dim(
                query_vectors, self.num_attention_heads, self.attention_head_size
            )

            if past_buckets is not None:
                key_value_hidden_states, sorted_bucket_idx, buckets = self._get_relevant_hid_states_and_buckets(
                    query_vectors=query_vectors,
                    attention_mask=attention_mask,
                    num_hashes=num_hashes,
                    hidden_states=hidden_states,
                    past_states=past_states,
                    past_buckets=past_buckets,
                )

                query_key_vectors = self._query_per_attn_head(key_value_hidden_states)
                value_vectors = self._value_per_attn_head(key_value_hidden_states)

                # split key & value vectors by num hashes to apply
                # self attention on each separately
                query_key_vectors = self._split_seq_length_dim_to(
                    query_key_vectors,
                    num_hashes,
                    -1,
                    self.num_attention_heads,
                    self.attention_head_size,
                )
                value_vectors = self._split_seq_length_dim_to(
                    value_vectors,
                    num_hashes,
                    -1,
                    self.num_attention_heads,
                    self.attention_head_size,
                )
                # repeat query vectors across hash dimension
                query_vectors = query_vectors.unsqueeze(2).repeat(1, 1, num_hashes, 1, 1)
            else:
                key_value_hidden_states = torch.cat([past_states, hidden_states], dim=1)

                query_key_vectors = self.query_key(key_value_hidden_states)
                value_vectors = self.value(key_value_hidden_states)

        else:
            # project hidden_states to query_key and value
            query_vectors = None
            query_key_vectors = self.query_key(hidden_states)
            value_vectors = self.value(hidden_states)

        # if query key is not already split
        if not do_cached_attention or past_buckets is None:
            query_key_vectors = self._split_hidden_size_dim(
                query_key_vectors, self.num_attention_heads, self.attention_head_size
            )
            value_vectors = self._split_hidden_size_dim(
                value_vectors, self.num_attention_heads, self.attention_head_size
            )

        # cache buckets for next incremental decoding
        if do_cached_attention and past_buckets is None and key_value_hidden_states.shape[1] >= self.chunk_length:
            buckets = self._hash_vectors(query_key_vectors, num_hashes, attention_mask)

        # free memory
        del hidden_states

        assert query_key_vectors.shape[-1] == self.attention_head_size, (
            f"last dim of query_key_vectors is {query_key_vectors.shape[-1]} but should be {self.attention_head_size}."
        )
        assert value_vectors.shape[-1] == self.attention_head_size, (
            f"last dim of value_vectors is {value_vectors.shape[-1]} but should be {self.attention_head_size}."
        )

        do_standard_self_attention = (sequence_length <= self.chunk_length) or (
            use_cache and past_buckets_states[1] is not None
        )
        # LSH attention only makes sense if chunked attention should be performed
        if not do_standard_self_attention:
            # set `num_buckets` on the fly, recommended way to do it
            if self.num_buckets is None:
                self._set_num_buckets(sequence_length)

            # use cached buckets for backprop only
            if buckets is None:
                # hash query key vectors into buckets
                buckets = self._hash_vectors(query_key_vectors, num_hashes, attention_mask)
            else:
                # make sure buckets has correct shape for LSH attention
                buckets = buckets.view(batch_size, self.num_attention_heads, num_hashes * sequence_length)

            assert int(buckets.shape[-1]) == num_hashes * sequence_length, (
                f"last dim of buckets is {buckets.shape[-1]}, but should be {num_hashes * sequence_length}"
            )

            sorted_bucket_idx, undo_sorted_bucket_idx = self._get_sorted_bucket_idx_and_undo_sorted_bucket_idx(
                sequence_length, buckets, num_hashes
            )

            # make sure bucket idx is not longer then sequence length
            sorted_bucket_idx_per_hash = sorted_bucket_idx % sequence_length

            # cluster query key value vectors according to hashed buckets
            query_key_vectors = self._gather_by_expansion(query_key_vectors, sorted_bucket_idx_per_hash, num_hashes)
            value_vectors = self._gather_by_expansion(value_vectors, sorted_bucket_idx_per_hash, num_hashes)
            query_key_vectors = self._split_seq_length_dim_to(
                query_key_vectors,
                -1,
                self.chunk_length,
                self.num_attention_heads,
                self.attention_head_size,
            )
            value_vectors = self._split_seq_length_dim_to(
                value_vectors,
                -1,
                self.chunk_length,
                self.num_attention_heads,
                self.attention_head_size,
            )

            if self.chunk_length is None:
                assert self.num_chunks_before == 0 and self.num_chunks_after == 0, (
                    "If `config.chunk_length` is `None`, make sure `config.num_chunks_after` and"
                    " `config.num_chunks_before` are set to 0."
                )
        elif do_cached_attention and past_buckets is not None:
            # use max sequence length
            sorted_bucket_idx_per_hash = sorted_bucket_idx
        else:
            # get sequence length indices
            sorted_bucket_idx_per_hash = torch.arange(sequence_length, device=query_key_vectors.device).repeat(
                batch_size, self.num_attention_heads, 1
            )

        # scale key vectors
        sqrt_num = np.sqrt(self.attention_head_size)
        key_vectors = self._len_and_dim_norm(query_key_vectors, sqrt_num)

        # set query_vectors to query key vectors if LSH self attention
        query_vectors = query_vectors if query_vectors is not None else query_key_vectors

        # free memory
        del query_key_vectors

        # get attention probs
        out_vectors, logits, attention_probs = self._attend(
            query_vectors=query_vectors,
            key_vectors=key_vectors,
            value_vectors=value_vectors,
            sorted_bucket_idx_per_hash=sorted_bucket_idx_per_hash,
            attention_mask=attention_mask,
            head_mask=head_mask,
            do_standard_self_attention=do_standard_self_attention,
            do_cached_attention=do_cached_attention,
        )

        # free memory
        del key_vectors, value_vectors

        # re-order out_vectors and logits
        if not do_standard_self_attention:
            # sort clusters back to correct ordering
            out_vectors, logits = ReverseSort.apply(out_vectors, logits, sorted_bucket_idx, undo_sorted_bucket_idx)

        if not do_standard_self_attention or (do_cached_attention and past_buckets is not None):
            # sum up all hash rounds
            if num_hashes > 1:
                out_vectors = self._split_seq_length_dim_to(
                    out_vectors,
                    num_hashes,
                    sequence_length,
                    self.num_attention_heads,
                    self.attention_head_size,
                )
                logits = self._split_seq_length_dim_to(
                    logits,
                    num_hashes,
                    sequence_length,
                    self.num_attention_heads,
                    self.attention_head_size,
                ).unsqueeze(-1)

                probs_vectors = torch.exp(logits - torch.logsumexp(logits, dim=2, keepdim=True))
                out_vectors = torch.sum(out_vectors * probs_vectors, dim=2)
                # free memory
                del probs_vectors

            # free memory
            del logits

        assert out_vectors.shape == (
            batch_size,
            self.num_attention_heads,
            sequence_length,
            self.attention_head_size,
        ), (
            "out_vectors have be of shape `[batch_size, config.num_attention_heads, sequence_length,"
            " config.attention_head_size]`."
        )

        out_vectors = self._merge_hidden_size_dims(out_vectors, self.num_attention_heads, self.attention_head_size)

        if output_attentions is False:
            attention_probs = ()

        if buckets is not None:
            buckets = buckets.view(batch_size, self.num_attention_heads, num_hashes, -1)

        return LSHSelfAttentionOutput(hidden_states=out_vectors, attention_probs=attention_probs, buckets=buckets)

    def _query_per_attn_head(self, hidden_states):
        per_head_query_key = self.query_key.weight.reshape(
            self.num_attention_heads, self.attention_head_size, self.hidden_size
        ).transpose(-2, -1)
        # only relevant for inference and no bias => we can use einsum here
        query_key_vectors = torch.einsum("balh,ahr->balr", hidden_states, per_head_query_key)
        return query_key_vectors

    def _value_per_attn_head(self, hidden_states):
        per_head_value = self.value.weight.reshape(
            self.num_attention_heads, self.attention_head_size, self.hidden_size
        ).transpose(-2, -1)
        # only relevant for inference and no bias => we can use einsum here
        value_vectors = torch.einsum("balh,ahr->balr", hidden_states, per_head_value)
        return value_vectors

    def _hash_vectors(self, vectors, num_hashes, attention_mask, increase_num_buckets=False):
        batch_size = vectors.shape[0]

        # See https://huggingface.co/papers/1509.02897
        # We sample a different random rotation for each round of hashing to
        # decrease the probability of hash misses.
        if isinstance(self.num_buckets, int):
            assert self.num_buckets % 2 == 0, (
                f"There should be an even number of buckets, but `self.num_buckets`: {self.num_buckets}"
            )
            rotation_size = self.num_buckets
            num_buckets = self.num_buckets
        else:
            # Factorize the hash if self.num_buckets is a list or tuple
            rotation_size, num_buckets = 0, 1
            for bucket_factor in self.num_buckets:
                assert bucket_factor % 2 == 0, (
                    f"The number of buckets should be even, but `num_bucket`: {bucket_factor}"
                )
                rotation_size = rotation_size + bucket_factor
                num_buckets = num_buckets * bucket_factor

        # remove gradient
        vectors = vectors.detach()

        if self.hash_seed is not None:
            # for determinism
            torch.manual_seed(self.hash_seed)

        rotations_shape = (self.num_attention_heads, vectors.shape[-1], num_hashes, rotation_size // 2)
        # create a random self.attention_head_size x num_hashes x num_buckets/2
        random_rotations = torch.randn(rotations_shape, device=vectors.device, dtype=vectors.dtype)
        # Output dim: Batch_Size x Num_Attn_Heads x Num_Hashes x Seq_Len x Num_Buckets/2
        rotated_vectors = torch.einsum("bmtd,mdhr->bmhtr", vectors, random_rotations)

        if isinstance(self.num_buckets, int) or len(self.num_buckets) == 1:
            rotated_vectors = torch.cat([rotated_vectors, -rotated_vectors], dim=-1)
            buckets = torch.argmax(rotated_vectors, dim=-1)
        else:
            # Get the buckets for them and combine.
            buckets, cur_sum, cur_product = None, 0, 1
            for bucket_factor in self.num_buckets:
                rotated_vectors_factor = rotated_vectors[..., cur_sum : cur_sum + (bucket_factor // 2)]
                cur_sum = cur_sum + bucket_factor // 2
                rotated_vectors_factor = torch.cat([rotated_vectors_factor, -rotated_vectors_factor], dim=-1)
                if buckets is None:
                    buckets = torch.argmax(rotated_vectors_factor, dim=-1)
                else:
                    buckets = buckets + (cur_product * torch.argmax(rotated_vectors_factor, dim=-1))

                cur_product = cur_product * bucket_factor

        if attention_mask is not None and (attention_mask.sum().item() < batch_size * attention_mask.shape[-1]):
            # add an extra bucket for padding tokens only
            num_buckets = num_buckets + 1
            # assign padding tokens extra bucket
            buckets_mask = attention_mask.to(torch.bool)[:, None, None, :].expand(buckets.shape)
            buckets = torch.where(
                buckets_mask, buckets, torch.tensor(num_buckets - 1, dtype=torch.long, device=buckets.device)
            )
        elif increase_num_buckets:
            num_buckets = num_buckets + 1

        # buckets is now (Batch_size x Num_Attn_Heads x Num_Hashes x Seq_Len).
        # Next we add offsets so that bucket numbers from different hashing rounds don't overlap.
        offsets = torch.arange(num_hashes, device=vectors.device)
        offsets = (offsets * num_buckets).view((1, 1, -1, 1))

        # expand to batch size and num attention heads
        offsets = offsets.expand((batch_size, self.num_attention_heads) + offsets.shape[-2:])
        offset_buckets = (buckets + offsets).flatten(start_dim=2, end_dim=3)

        return offset_buckets

    def _get_sorted_bucket_idx_and_undo_sorted_bucket_idx(self, sequence_length, buckets, num_hashes):
        # no gradients are needed
        with torch.no_grad():
            # hash-based sort
            sorted_bucket_idx = _stable_argsort(buckets, dim=-1)

            # create simple indices to scatter to, to have undo sort
            indices = (
                torch.arange(sorted_bucket_idx.shape[-1], device=buckets.device)
                .view(1, 1, -1)
                .expand(sorted_bucket_idx.shape)
            )

            # get undo sort
            undo_sorted_bucket_idx = sorted_bucket_idx.new(*sorted_bucket_idx.size())
            undo_sorted_bucket_idx.scatter_(-1, sorted_bucket_idx, indices)

        return sorted_bucket_idx, undo_sorted_bucket_idx

    def _set_num_buckets(self, sequence_length):
        # `num_buckets` should be set to 2 * sequence_length // chunk_length as recommended in paper
        num_buckets_pow_2 = (2 * (sequence_length // self.chunk_length)).bit_length() - 1
        # make sure buckets are power of 2
        num_buckets = 2**num_buckets_pow_2

        # factorize `num_buckets` if `num_buckets` becomes too large
        num_buckets_limit = 2 * max(
            int((self.max_position_embeddings // self.chunk_length) ** (0.5)),
            self.chunk_length,
        )
        if num_buckets > num_buckets_limit:
            num_buckets = [2 ** (num_buckets_pow_2 // 2), 2 ** (num_buckets_pow_2 - num_buckets_pow_2 // 2)]

        logger.warning(f"config.num_buckets is not set. Setting config.num_buckets to {num_buckets}...")

        # set num buckets in config to be properly saved
        self.config.num_buckets = num_buckets
        self.num_buckets = num_buckets

    def _attend(
        self,
        query_vectors,
        key_vectors,
        value_vectors,
        sorted_bucket_idx_per_hash,
        attention_mask,
        head_mask,
        do_standard_self_attention,
        do_cached_attention,
    ):
        # look at previous and following chunks if chunked attention
        if not do_standard_self_attention:
            key_vectors = self._look_adjacent(key_vectors, self.num_chunks_before, self.num_chunks_after)
            value_vectors = self._look_adjacent(value_vectors, self.num_chunks_before, self.num_chunks_after)

        # get logits and dots
        # (BS, NumAttn, NumHash x NumChunk, Chunk_L x Hidden),(BS, NumAttn, NumHash x NumChunk, Chunk_L * (Num_bef + Num_aft + 1) x Hidden) -> (BS, NumAttn, NumHash x NumChunk, Chunk_L, Chunk_L * (1 + Num_bef + Num_aft))
        query_key_dots = torch.matmul(query_vectors, key_vectors.transpose(-1, -2))

        # free memory
        del query_vectors, key_vectors

        # if chunked attention split bucket idxs to query and key
        if not do_standard_self_attention:
            query_bucket_idx = self._split_seq_length_dim_to(
                sorted_bucket_idx_per_hash, -1, self.chunk_length, self.num_attention_heads
            )
            key_value_bucket_idx = self._look_adjacent(query_bucket_idx, self.num_chunks_before, self.num_chunks_after)
        elif do_cached_attention and query_key_dots.ndim > 4:
            key_value_bucket_idx = sorted_bucket_idx_per_hash
            query_bucket_idx = (
                key_value_bucket_idx.new_ones(key_value_bucket_idx.shape[:-1] + (1,)) * key_value_bucket_idx.max()
            )
        elif do_cached_attention and query_key_dots.ndim <= 4:
            query_bucket_idx = (query_key_dots.shape[-1] - 1) * torch.ones_like(query_key_dots)[:, :, :, -1]
            key_value_bucket_idx = torch.arange(
                query_key_dots.shape[-1], dtype=torch.long, device=query_key_dots.device
            )[None, None, :].expand(query_bucket_idx.shape[:2] + (-1,))
        else:
            query_bucket_idx = key_value_bucket_idx = sorted_bucket_idx_per_hash

        # get correct mask values depending on precision
        if query_key_dots.dtype == torch.float16:
            self_mask_value = self.self_mask_value_float16.half()
            mask_value = self.mask_value_float16.half()
        else:
            self_mask_value = self.self_mask_value_float32
            mask_value = self.mask_value_float32

        if not do_cached_attention:
            mask = self._compute_attn_mask(
                query_bucket_idx,
                key_value_bucket_idx,
                attention_mask,
                query_key_dots.shape,
                do_standard_self_attention,
            )

            if mask is not None:
                query_key_dots = torch.where(mask, query_key_dots, mask_value)

            # free memory
            del mask

        # Self mask is ALWAYS applied.
        # From the reformer paper (https://huggingface.co/papers/2001.04451):
        # " While attention to the future is not allowed, typical implementations of the
        # Transformer do allow a position to attend to itself.
        # Such behavior is undesirable in a shared-QK formulation because the dot-product
        # of a query vector with itself will almost always be greater than the dot product of a
        # query vector with a vector at another position. We therefore modify the masking
        # to forbid a token from attending to itself, except in situations
        # where a token has no other valid attention targets (e.g. the first token in a sequence) "

        self_mask = torch.ne(query_bucket_idx.unsqueeze(-1), key_value_bucket_idx.unsqueeze(-2)).to(
            query_bucket_idx.device
        )

        # apply self_mask
        query_key_dots = torch.where(self_mask, query_key_dots, self_mask_value)

        # free memory
        del self_mask

        logits = torch.logsumexp(query_key_dots, dim=-1, keepdim=True)
        # dots shape is `[batch_size, num_attn_heads, num_hashes * seq_len // chunk_length, chunk_length, chunk_length * (1 + num_chunks_before + num_chunks_after)]`
        attention_probs = torch.exp(query_key_dots - logits)

        # free memory
        del query_key_dots

        # dropout
        attention_probs = nn.functional.dropout(attention_probs, p=self.dropout, training=self.training)

        # Mask heads if we want to
        if head_mask is not None:
            attention_probs = attention_probs * head_mask

        # attend values
        out_vectors = torch.matmul(attention_probs, value_vectors)

        # free memory
        del value_vectors

        # merge chunk length
        if out_vectors.ndim > 4:
            logits = logits.flatten(start_dim=2, end_dim=3).squeeze(-1)
            out_vectors = out_vectors.flatten(start_dim=2, end_dim=3)

        return out_vectors, logits, attention_probs

    def _compute_attn_mask(
        self, query_indices, key_indices, attention_mask, query_key_dot_shape, do_standard_self_attention
    ):
        # attention mask for LSH
        if attention_mask is not None:
            # if chunked attention, the attention mask has to correspond to LSH order
            attention_mask = attention_mask.to(torch.bool)[:, None, :]
            if not do_standard_self_attention:
                # expand attn_mask to fit with key_value_bucket_idx shape
                attention_mask = attention_mask[:, None, :]
                attention_mask = attention_mask.expand(query_indices.shape[:-1] + (-1,))
                # extract attention mask from LSH sorted key_indices
                attention_mask = torch.gather(attention_mask, -1, key_indices)

            attention_mask = attention_mask.unsqueeze(-2).expand(query_key_dot_shape)

        # Causal mask
        if self.is_decoder is True:
            causal_mask = torch.ge(query_indices.unsqueeze(-1), key_indices.unsqueeze(-2)).to(query_indices.device)

            # add attention mask if not None
            if attention_mask is not None:
                attention_mask = causal_mask * attention_mask
            else:
                attention_mask = causal_mask

        return attention_mask

    def _get_relevant_hid_states_and_buckets(
        self, query_vectors, attention_mask, num_hashes, hidden_states, past_states, past_buckets
    ):
        # concat hidden states
        hidden_states = torch.cat([past_states, hidden_states], dim=1)

        # batch_size hidden
        batch_size = hidden_states.shape[0]
        sequence_length = hidden_states.shape[1]

        # check if cached buckets include pad bucket
        max_bucket = self.num_buckets if isinstance(self.num_buckets, int) else reduce(mul, self.num_buckets)

        # if pad bucket was cached => need to increase num buckets for caching
        increase_num_buckets = past_buckets.max() > num_hashes * max_bucket - 1

        # retrieve query buckets
        query_buckets = self._hash_vectors(
            query_vectors, num_hashes, attention_mask, increase_num_buckets=increase_num_buckets
        )

        # concat buckets
        concat_buckets = torch.cat([past_buckets, query_buckets.unsqueeze(-1)], dim=-1)

        # hash-based sort
        bucket_idx = _stable_argsort(concat_buckets, dim=-1)

        # bucket_idx has shape: BatchSize x NumAttnHeads x NumHashes x SequenceLength
        assert bucket_idx.shape == (
            batch_size,
            self.num_attention_heads,
            num_hashes,
            sequence_length,
        ), (
            f"bucket_idx should have shape {(batch_size, self.num_attention_heads, num_hashes, sequence_length)}, but"
            f" has shape {bucket_idx.shape}."
        )

        # find indices of new bucket indices
        relevant_bucket_idx = (bucket_idx == (bucket_idx.shape[-1] - 1)).nonzero()

        # expand relevant bucket indices to its chunks
        relevant_bucket_idx_chunk = self._expand_to_indices_in_relevant_chunk(relevant_bucket_idx, sequence_length)
        relevant_bucket_idx_chunk = bucket_idx[tuple(relevant_bucket_idx_chunk.transpose(0, 1))]

        # adapt bucket_idx for batch and hidden states for index select
        offset = torch.arange(relevant_bucket_idx_chunk.shape[-1], device=hidden_states.device, dtype=torch.long)
        bucket_idx_batch_offset = sequence_length * (
            batch_size * torch.div(offset, relevant_bucket_idx_chunk.shape[-1], rounding_mode="floor")
        )

        # add batch offset
        relevant_bucket_idx_chunk_all_batch = relevant_bucket_idx_chunk + bucket_idx_batch_offset
        hidden_states = hidden_states.reshape((-1, self.hidden_size))

        # select all relevant hidden states
        relevant_hidden_states = hidden_states.index_select(0, relevant_bucket_idx_chunk_all_batch)

        # reshape hidden states and bucket_idx to correct output
        relevant_hidden_states = relevant_hidden_states.reshape(
            batch_size, self.num_attention_heads, -1, self.hidden_size
        )
        relevant_bucket_idx_chunk = relevant_bucket_idx_chunk.reshape(
            batch_size, self.num_attention_heads, num_hashes, -1
        )

        assert (
            relevant_hidden_states.shape[2]
            == (self.num_chunks_before + self.num_chunks_after + 1) * self.chunk_length * num_hashes
        ), (
            "There should be"
            f" {(self.num_chunks_before + self.num_chunks_after + 1) * self.chunk_length * num_hashes} `hidden_states`,"
            f" there are {relevant_hidden_states.shape[2]} `hidden_states`."
        )

        assert (
            relevant_bucket_idx_chunk.shape[-1]
            == (self.num_chunks_before + self.num_chunks_after + 1) * self.chunk_length
        ), (
            "There should be"
            f" {(self.num_chunks_before + self.num_chunks_after + 1) * self.chunk_length} `hidden_states`, there are"
            f" {relevant_bucket_idx_chunk.shape[-1]} `bucket_idx`."
        )

        return relevant_hidden_states, relevant_bucket_idx_chunk, query_buckets

    def _expand_to_indices_in_relevant_chunk(self, indices, sequence_length):
        # get relevant indices of where chunk starts and its size
        start_indices_chunk = ((indices[:, -1] // self.chunk_length) - self.num_chunks_before) * self.chunk_length
        total_chunk_size = self.chunk_length * (1 + self.num_chunks_before + self.num_chunks_after)

        # expand start indices and add correct chunk offset via arange
        expanded_start_indices = start_indices_chunk.unsqueeze(-1).expand(indices.shape[0], total_chunk_size)
        chunk_sequence_indices = expanded_start_indices + torch.arange(
            total_chunk_size, device=indices.device, dtype=torch.long
        ).unsqueeze(0).expand(indices.shape[0], total_chunk_size)

        # make sure that circular logic holds via % seq len
        chunk_sequence_indices = chunk_sequence_indices.flatten() % sequence_length

        # expand indices and set indices correctly
        indices = indices.unsqueeze(1).expand((indices.shape[0], total_chunk_size, -1)).flatten(0, 1).clone()
        indices[:, -1] = chunk_sequence_indices

        return indices

    def _len_and_dim_norm(self, vectors, sqrt_num):
        """
        length and attention head size dim normalization
        """
        vectors = self._len_norm(vectors)
        vectors = vectors / sqrt_num
        return vectors

    def _len_norm(self, x, epsilon=1e-6):
        """
        length normalization
        """
        variance = torch.mean(x**2, -1, keepdim=True)
        norm_x = x * torch.rsqrt(variance + epsilon)
        return norm_x

    def _gather_by_expansion(self, vectors, idxs, num_hashes):
        """
        expand dims of idxs and vectors for all hashes and gather
        """
        expanded_idxs = idxs.unsqueeze(-1).expand(-1, -1, -1, self.attention_head_size)
        vectors = vectors.repeat(1, 1, num_hashes, 1)
        return torch.gather(vectors, 2, expanded_idxs)


class ReverseSort(Function):
    """
    After chunked attention is applied which sorted clusters, original ordering has to be restored. Since customized
    backward function is used for Reformer, the gradients of the output vectors have to be explicitly sorted here.
    """

    @staticmethod
    def forward(ctx, out_vectors, logits, sorted_bucket_idx, undo_sorted_bucket_idx):
        # save sorted_bucket_idx for backprop
        with torch.no_grad():
            ctx.sorted_bucket_idx = sorted_bucket_idx

            # undo sort to have correct order for next layer
            expanded_undo_sort_indices = undo_sorted_bucket_idx.unsqueeze(-1).expand(out_vectors.shape)
            out_vectors = torch.gather(out_vectors, 2, expanded_undo_sort_indices)
            logits = torch.gather(logits, 2, undo_sorted_bucket_idx)
        return out_vectors, logits

    @staticmethod
    def backward(ctx, grad_out_vectors, grad_logits):
        # get parameters saved in ctx
        sorted_bucket_idx = ctx.sorted_bucket_idx

        expanded_sort_indices = sorted_bucket_idx.unsqueeze(-1).expand(grad_out_vectors.shape)
        # reverse sort of forward
        grad_out_vectors = torch.gather(grad_out_vectors, 2, expanded_sort_indices)
        grad_logits = torch.gather(grad_logits, 2, sorted_bucket_idx)

        # return grad and `None` fillers for last 2 forward args
        return grad_out_vectors, grad_logits, None, None


class LocalSelfAttention(nn.Module, EfficientAttentionMixin):
    def __init__(self, config):
        super().__init__()

        self.num_attention_heads = config.num_attention_heads
        self.chunk_length = config.local_attn_chunk_length
        self.num_chunks_before = config.local_num_chunks_before
        self.num_chunks_after = config.local_num_chunks_after
        self.is_decoder = config.is_decoder
        self.pad_token_id = config.pad_token_id

        self.attention_head_size = config.attention_head_size
        self.all_head_size = self.num_attention_heads * self.attention_head_size
        self.hidden_size = config.hidden_size

        # projection matrices
        self.query = nn.Linear(self.hidden_size, self.all_head_size, bias=False)
        self.key = nn.Linear(self.hidden_size, self.all_head_size, bias=False)
        self.value = nn.Linear(self.hidden_size, self.all_head_size, bias=False)

        self.dropout = config.local_attention_probs_dropout_prob

        # save mask value here
        self.register_buffer("mask_value_float16", torch.tensor(-1e4), persistent=False)
        self.register_buffer("mask_value_float32", torch.tensor(-1e9), persistent=False)

    def forward(
        self,
        hidden_states,
        attention_mask=None,
        head_mask=None,
        past_buckets_states=None,
        use_cache=False,
        output_attentions=False,
        **kwargs,
    ):
        sequence_length = hidden_states.shape[1]
        batch_size = hidden_states.shape[0]

        # check if cache shall be used and that hidden states are already cached
        if use_cache and past_buckets_states[1] is not None:
            assert past_buckets_states[0] is None, (
                "LocalSelfAttention should not make use of `buckets`. There seems to be an error when caching"
                " hidden_states_and_buckets."
            )
            key_value_hidden_states = self._retrieve_relevant_hidden_states(
                past_buckets_states[1], self.chunk_length, self.num_chunks_before
            )
            key_value_hidden_states = torch.cat([key_value_hidden_states, hidden_states], dim=1)

            # only query vector for last token
            query_vectors = self.query(hidden_states)
            # compute key and value for relevant chunk
            key_vectors = self.key(key_value_hidden_states)
            value_vectors = self.value(key_value_hidden_states)

            # free memory
            del key_value_hidden_states
        else:
            # project hidden_states to query, key and value
            query_vectors = self.query(hidden_states)
            key_vectors = self.key(hidden_states)
            value_vectors = self.value(hidden_states)

        # split last dim into `config.num_attention_heads` and `config.attention_head_size`
        query_vectors = self._split_hidden_size_dim(query_vectors, self.num_attention_heads, self.attention_head_size)
        key_vectors = self._split_hidden_size_dim(key_vectors, self.num_attention_heads, self.attention_head_size)
        value_vectors = self._split_hidden_size_dim(value_vectors, self.num_attention_heads, self.attention_head_size)

        assert query_vectors.shape[-1] == self.attention_head_size, (
            f"last dim of query_key_vectors is {query_vectors.shape[-1]} but should be {self.attention_head_size}."
        )
        assert key_vectors.shape[-1] == self.attention_head_size, (
            f"last dim of query_key_vectors is {key_vectors.shape[-1]} but should be {self.attention_head_size}."
        )
        assert value_vectors.shape[-1] == self.attention_head_size, (
            f"last dim of query_key_vectors is {value_vectors.shape[-1]} but should be {self.attention_head_size}."
        )

        if self.chunk_length is None:
            assert self.num_chunks_before == 0 and self.num_chunks_after == 0, (
                "If `config.chunk_length` is `None`, make sure `config.num_chunks_after` and"
                " `config.num_chunks_before` are set to 0."
            )

        # normalize key vectors
        key_vectors = key_vectors / np.sqrt(self.attention_head_size)

        # get sequence length indices
        indices = torch.arange(sequence_length, device=query_vectors.device).repeat(
            batch_size, self.num_attention_heads, 1
        )

        # if one should do normal n^2 self-attention
        do_standard_self_attention = sequence_length <= self.chunk_length

        # if input should be chunked
        if not do_standard_self_attention:
            # chunk vectors
            # B x Num_Attn_Head x Seq_Len // chunk_len x chunk_len  x  attn_head_size
            query_vectors = self._split_seq_length_dim_to(
                query_vectors,
                -1,
                self.chunk_length,
                self.num_attention_heads,
                self.attention_head_size,
            )
            key_vectors = self._split_seq_length_dim_to(
                key_vectors,
                -1,
                self.chunk_length,
                self.num_attention_heads,
                self.attention_head_size,
            )
            value_vectors = self._split_seq_length_dim_to(
                value_vectors,
                -1,
                self.chunk_length,
                self.num_attention_heads,
                self.attention_head_size,
            )

            # chunk indices
            query_indices = self._split_seq_length_dim_to(indices, -1, self.chunk_length, self.num_attention_heads)
            key_indices = self._split_seq_length_dim_to(indices, -1, self.chunk_length, self.num_attention_heads)

            # append chunks before and after
            key_vectors = self._look_adjacent(key_vectors, self.num_chunks_before, self.num_chunks_after)
            value_vectors = self._look_adjacent(value_vectors, self.num_chunks_before, self.num_chunks_after)
            key_indices = self._look_adjacent(key_indices, self.num_chunks_before, self.num_chunks_after)
        else:
            query_indices = key_indices = indices

        # query-key matmul: QK^T
        query_key_dots = torch.matmul(query_vectors, key_vectors.transpose(-1, -2))

        # free memory
        del query_vectors, key_vectors

        mask = self._compute_attn_mask(
            query_indices, key_indices, attention_mask, query_key_dots.shape, do_standard_self_attention
        )

        if mask is not None:
            # get mask tensor depending on half precision or not
            if query_key_dots.dtype == torch.float16:
                mask_value = self.mask_value_float16.half()
            else:
                mask_value = self.mask_value_float32

            query_key_dots = torch.where(mask, query_key_dots, mask_value)

        # free memory
        del mask

        # softmax
        logits = torch.logsumexp(query_key_dots, dim=-1, keepdim=True)
        attention_probs = torch.exp(query_key_dots - logits)

        # free memory
        del logits

        # dropout
        attention_probs = nn.functional.dropout(attention_probs, p=self.dropout, training=self.training)

        # Mask heads if we want to
        if head_mask is not None:
            attention_probs = attention_probs * head_mask

        # attend values
        out_vectors = torch.matmul(attention_probs, value_vectors)

        # free memory
        del value_vectors

        # merge chunk length
        if not do_standard_self_attention:
            out_vectors = out_vectors.flatten(start_dim=2, end_dim=3)

        assert out_vectors.shape == (
            batch_size,
            self.num_attention_heads,
            sequence_length,
            self.attention_head_size,
        )

        out_vectors = self._merge_hidden_size_dims(out_vectors, self.num_attention_heads, self.attention_head_size)

        if output_attentions is False:
            attention_probs = ()

        return LocalSelfAttentionOutput(hidden_states=out_vectors, attention_probs=attention_probs)

    def _compute_attn_mask(
        self, query_indices, key_indices, attention_mask, query_key_dots_shape, do_standard_self_attention
    ):
        # chunk attention mask and look before and after
        if attention_mask is not None:
            attention_mask = attention_mask.to(torch.bool)[:, None, :]

            if not do_standard_self_attention:
                attention_mask = self._split_seq_length_dim_to(attention_mask, -1, self.chunk_length, 1)
                attention_mask = self._look_adjacent(attention_mask, self.num_chunks_before, self.num_chunks_after)
            # create attn_mask
            attention_mask = attention_mask.unsqueeze(-2).expand(query_key_dots_shape)

        # Causal mask
        if self.is_decoder is True:
            causal_mask = torch.ge(query_indices.unsqueeze(-1), key_indices.unsqueeze(-2)).to(query_indices.device)

            # add attention mask if not None
            if attention_mask is not None:
                attention_mask = causal_mask * attention_mask
            else:
                attention_mask = causal_mask

        return attention_mask

    @staticmethod
    def _retrieve_relevant_hidden_states(previous_hidden_states, chunk_length, num_chunks_before):
        start_position = ((previous_hidden_states.shape[1] // chunk_length) - num_chunks_before) * chunk_length
        return previous_hidden_states[:, start_position:]


class ReformerSelfOutput(nn.Module):
    def __init__(self, config):
        super().__init__()
        all_head_size = config.num_attention_heads * config.attention_head_size
        self.dropout = config.hidden_dropout_prob

        self.dense = nn.Linear(all_head_size, config.hidden_size, bias=False)

    def forward(self, hidden_states):
        hidden_states = self.dense(hidden_states)
        hidden_states = nn.functional.dropout(hidden_states, p=self.dropout, training=self.training)
        return hidden_states


class ReformerAttention(nn.Module):
    def __init__(self, config, layer_id=0):
        super().__init__()
        self.layer_id = layer_id
        self.attn_layers = config.attn_layers

        self.layer_norm = nn.LayerNorm(config.hidden_size, eps=config.layer_norm_eps)

        if len(set(self.attn_layers)) == 1 and self.attn_layers[0] == "lsh":
            self.self_attention = LSHSelfAttention(config)
        elif len(set(self.attn_layers)) == 1 and self.attn_layers[0] == "local":
            self.self_attention = LocalSelfAttention(config)
        elif len(set(self.attn_layers)) == 2 and set(self.attn_layers) == {"lsh", "local"}:
            # get correct attn layers
            if self.attn_layers[self.layer_id] == "lsh":
                self.self_attention = LSHSelfAttention(config)
            else:
                self.self_attention = LocalSelfAttention(config)
        else:
            raise NotImplementedError(
                f"Only attn layer types 'lsh' and 'local' exist, but got `config.attn_layers`: {self.attn_layers}. "
                "Select attn layer types from ['lsh', 'local'] only."
            )
        self.output = ReformerSelfOutput(config)

    def forward(
        self,
        hidden_states,
        attention_mask=None,
        head_mask=None,
        num_hashes=None,
        past_buckets_states=None,
        use_cache=False,
        orig_sequence_length=None,
        output_attentions=False,
        buckets=None,
    ):
        hidden_states = self.layer_norm(hidden_states)

        # make sure cached hidden states is set to None for backward pass
        if past_buckets_states is not None:
            past_buckets_states_layer = past_buckets_states[self.layer_id]
        else:
            past_buckets_states_layer = None

        # use cached buckets for backprob if buckets not None for LSHSelfAttention
        self_attention_outputs = self.self_attention(
            hidden_states=hidden_states,
            head_mask=head_mask,
            attention_mask=attention_mask,
            num_hashes=num_hashes,
            past_buckets_states=past_buckets_states_layer,
            use_cache=use_cache,
            output_attentions=output_attentions,
            buckets=buckets,
        )

        # add buckets if necessary
        if hasattr(self_attention_outputs, "buckets"):
            buckets = self_attention_outputs.buckets
        else:
            buckets = None

        # cache hidden states for future use
        if use_cache:
            if past_buckets_states[self.layer_id][0] is None:
                # padded input should not be cached
                past_buckets = (
                    buckets[:, :, :, :orig_sequence_length]
                    if (buckets is not None and orig_sequence_length > 1)
                    else buckets
                )
            else:
                past_buckets = torch.cat([past_buckets_states[self.layer_id][0], buckets], dim=-1)

            if past_buckets_states[self.layer_id][1] is None:
                # padded input should not be cached
                past_states = hidden_states[:, :orig_sequence_length]
            else:
                past_states = torch.cat([past_buckets_states[self.layer_id][1], hidden_states], dim=1)

            past_buckets_states[self.layer_id] = (past_buckets, past_states)
        # compute attention feed forward output
        attention_output = self.output(self_attention_outputs.hidden_states)

        return AttentionOutput(
            hidden_states=attention_output,
            attention_probs=self_attention_outputs.attention_probs,
            buckets=buckets,
        )


class ReformerFeedForwardDense(nn.Module):
    def __init__(self, config):
        super().__init__()
        self.dropout = config.hidden_dropout_prob

        if isinstance(config.hidden_act, str):
            self.act_fn = ACT2FN[config.hidden_act]
        else:
            self.act_fn = config.hidden_act

        self.dense = nn.Linear(config.hidden_size, config.feed_forward_size)

    def forward(self, hidden_states):
        hidden_states = self.dense(hidden_states)
        hidden_states = nn.functional.dropout(hidden_states, p=self.dropout, training=self.training)
        hidden_states = self.act_fn(hidden_states)
        return hidden_states


class ReformerFeedForwardOutput(nn.Module):
    def __init__(self, config):
        super().__init__()
        self.dropout = config.hidden_dropout_prob

        self.dense = nn.Linear(config.feed_forward_size, config.hidden_size)

    def forward(self, hidden_states):
        hidden_states = self.dense(hidden_states)
        hidden_states = nn.functional.dropout(hidden_states, p=self.dropout, training=self.training)
        return hidden_states


class ChunkReformerFeedForward(nn.Module):
    def __init__(self, config):
        super().__init__()
        self.chunk_size_feed_forward = config.chunk_size_feed_forward
        self.seq_len_dim = 1

        self.layer_norm = nn.LayerNorm(config.hidden_size, eps=config.layer_norm_eps)
        self.dense = ReformerFeedForwardDense(config)
        self.output = ReformerFeedForwardOutput(config)

    def forward(self, attention_output):
        return apply_chunking_to_forward(
            self.forward_chunk,
            self.chunk_size_feed_forward,
            self.seq_len_dim,
            attention_output,
        )

    def forward_chunk(self, hidden_states):
        hidden_states = self.layer_norm(hidden_states)
        hidden_states = self.dense(hidden_states)
        return self.output(hidden_states)


class ReformerLayer(nn.Module):
    def __init__(self, config, layer_id=0):
        super().__init__()
        self.attention = ReformerAttention(config, layer_id)
        # dropout requires to have the same
        # seed for forward and backward pass
        self.attention_seed = None
        self.feed_forward_seed = None

        self.feed_forward = ChunkReformerFeedForward(config)

    def _init_attention_seed(self):
        """
        This function sets a new seed for the attention layer to make dropout deterministic for both forward calls: 1
        normal forward call and 1 forward call in backward to recalculate activations.
        """

        # randomize seeds
        # use cuda generator if available
        if hasattr(torch.cuda, "default_generators") and len(torch.cuda.default_generators) > 0:
            # GPU
            device_idx = torch.cuda.current_device()
            self.attention_seed = torch.cuda.default_generators[device_idx].seed()
        else:
            # CPU
            self.attention_seed = int(torch.seed() % sys.maxsize)

        torch.manual_seed(self.attention_seed)

    def _init_feed_forward_seed(self):
        """
        This function sets a new seed for the feed forward layer to make dropout deterministic for both forward calls:
        1 normal forward call and 1 forward call in backward to recalculate activations.
        """
        # randomize seeds
        # use cuda generator if available
        if hasattr(torch.cuda, "default_generators") and len(torch.cuda.default_generators) > 0:
            # GPU
            device_idx = torch.cuda.current_device()
            self.feed_forward_seed = torch.cuda.default_generators[device_idx].seed()
        else:
            # CPU
            self.feed_forward_seed = int(torch.seed() % sys.maxsize)

        torch.manual_seed(self.feed_forward_seed)

    def forward(
        self,
        prev_attn_output,
        hidden_states,
        attention_mask=None,
        head_mask=None,
        num_hashes=None,
        past_buckets_states=None,
        use_cache=False,
        orig_sequence_length=None,
        output_attentions=False,
    ):
        with torch.no_grad():
            # every forward pass we sample a different seed
            # for dropout and save for forward fn in backward pass
            # to have correct dropout
            if self.training:
                self._init_attention_seed()

            attn_outputs = self.attention(
                hidden_states=hidden_states,
                head_mask=head_mask,
                attention_mask=attention_mask,
                num_hashes=num_hashes,
                past_buckets_states=past_buckets_states,
                use_cache=use_cache,
                orig_sequence_length=orig_sequence_length,
                output_attentions=output_attentions,
            )
            attn_output = attn_outputs.hidden_states

            # Implementation of RevNet (see Fig. 6 in https://towardsdatascience.com/illustrating-the-reformer-393575ac6ba0)
            # Y_1 = X_1 + f(X_2)
            attn_output = prev_attn_output + attn_output

            # free memory
            del prev_attn_output

            # every forward pass we sample a different seed
            # for dropout and save seed for forward fn in backward
            # to have correct dropout
            if self.training:
                self._init_feed_forward_seed()
            # Y_2 = X_2 + g(Y_1)
            hidden_states = hidden_states + self.feed_forward(attn_output)

        return ReformerOutput(
            attn_output=attn_output,
            hidden_states=hidden_states,
            attention_probs=attn_outputs.attention_probs,
            buckets=attn_outputs.buckets,
        )

    def backward_pass(
        self,
        next_attn_output,
        hidden_states,
        grad_attn_output,
        grad_hidden_states,
        attention_mask=None,
        head_mask=None,
        buckets=None,
    ):
        # Implements the backward pass for reversible ResNets.
        # A good blog post on how this works can be found here:
        # Implementation of RevNet (see Fig. 6 in https://towardsdatascience.com/illustrating-the-reformer-393575ac6ba0)
        # This code is heavily inspired by https://github.com/lucidrains/reformer-pytorch/blob/master/reformer_pytorch/reversible.py

        assert self.training, (
            "If you want to train `ReformerModel` and its variations, make sure to use `model.train()` to put the"
            " model into training mode."
        )

        with torch.enable_grad():
            next_attn_output.requires_grad = True

            # set seed to have correct dropout
            torch.manual_seed(self.feed_forward_seed)
            # g(Y_1)
            res_hidden_states = self.feed_forward(next_attn_output)
            res_hidden_states.backward(grad_hidden_states, retain_graph=True)

        with torch.no_grad():
            # X_2 = Y_2 - g(Y_1)
            hidden_states = hidden_states - res_hidden_states
            del res_hidden_states

            grad_attn_output = grad_attn_output + next_attn_output.grad
            next_attn_output.grad = None

        with torch.enable_grad():
            hidden_states.requires_grad = True

            # set seed to have correct dropout
            torch.manual_seed(self.attention_seed)
            # f(X_2)
            # use cached buckets for backprob if buckets not None for LSHSelfAttention
            output = self.attention(
                hidden_states=hidden_states,
                head_mask=head_mask,
                attention_mask=attention_mask,
                buckets=buckets,
            ).hidden_states
            output.backward(grad_attn_output, retain_graph=True)

        with torch.no_grad():
            # X_1 = Y_1 - f(X_2)
            attn_output = next_attn_output - output
            del output, next_attn_output

            grad_hidden_states = grad_hidden_states + hidden_states.grad
            hidden_states.grad = None
            hidden_states = hidden_states.detach()

        return ReformerBackwardOutput(
            attn_output=attn_output,
            hidden_states=hidden_states,
            grad_attn_output=grad_attn_output,
            grad_hidden_states=grad_hidden_states,
        )


class _ReversibleFunction(Function):
    """
    To prevent PyTorch from performing the usual backpropagation, a customized backward function is implemented here.
    This way it is made sure that no memory expensive activations are saved during the forward pass. This function is
    heavily inspired by https://github.com/lucidrains/reformer-pytorch/blob/master/reformer_pytorch/reversible.py
    """

    @staticmethod
    def forward(
        ctx,
        hidden_states,
        layers,
        attention_mask,
        head_mask,
        num_hashes,
        all_hidden_states,
        all_attentions,
        past_buckets_states,
        use_cache,
        orig_sequence_length,
        output_hidden_states,
        output_attentions,
    ):
        all_buckets = ()

        # split duplicated tensor
        hidden_states, attn_output = torch.chunk(hidden_states, 2, dim=-1)

        for layer_id, (layer, layer_head_mask) in enumerate(zip(layers, head_mask)):
            if output_hidden_states is True:
                all_hidden_states.append(hidden_states)

            layer_outputs = layer(
                prev_attn_output=attn_output,
                hidden_states=hidden_states,
                attention_mask=attention_mask,
                head_mask=layer_head_mask,
                num_hashes=num_hashes,
                past_buckets_states=past_buckets_states,
                use_cache=use_cache,
                orig_sequence_length=orig_sequence_length,
                output_attentions=output_attentions,
            )

            attn_output = layer_outputs.attn_output
            hidden_states = layer_outputs.hidden_states
            all_buckets = all_buckets + (layer_outputs.buckets,)

            if output_attentions:
                all_attentions.append(layer_outputs.attention_probs)

        # Add last layer
        if output_hidden_states is True:
            all_hidden_states.append(hidden_states)

        # attach params to ctx for backward
        ctx.save_for_backward(attn_output.detach(), hidden_states.detach())
        ctx.layers = layers
        ctx.all_buckets = all_buckets
        ctx.head_mask = head_mask
        ctx.attention_mask = attention_mask

        # Concatenate 2 RevNet outputs
        return torch.cat([attn_output, hidden_states], dim=-1)

    @staticmethod
    def backward(ctx, grad_hidden_states):
        grad_attn_output, grad_hidden_states = torch.chunk(grad_hidden_states, 2, dim=-1)

        # retrieve params from ctx for backward
        attn_output, hidden_states = ctx.saved_tensors

        # create tuple
        output = ReformerBackwardOutput(
            attn_output=attn_output,
            hidden_states=hidden_states,
            grad_attn_output=grad_attn_output,
            grad_hidden_states=grad_hidden_states,
        )

        # free memory
        del grad_attn_output, grad_hidden_states, attn_output, hidden_states

        layers = ctx.layers
        all_buckets = ctx.all_buckets
        head_mask = ctx.head_mask
        attention_mask = ctx.attention_mask

        for idx, layer in enumerate(layers[::-1]):
            # pop last buckets from stack
            buckets = all_buckets[-1]
            all_buckets = all_buckets[:-1]

            # backprop
            output = layer.backward_pass(
                next_attn_output=output.attn_output,
                hidden_states=output.hidden_states,
                grad_attn_output=output.grad_attn_output,
                grad_hidden_states=output.grad_hidden_states,
                head_mask=head_mask[len(layers) - idx - 1],
                attention_mask=attention_mask,
                buckets=buckets,
            )

        assert all_buckets == (), "buckets have to be empty after backpropagation"
        grad_hidden_states = torch.cat([output.grad_attn_output, output.grad_hidden_states], dim=-1)

        # num of return vars has to match num of forward() args
        # return gradient for hidden_states arg and None for other args
        return grad_hidden_states, None, None, None, None, None, None, None, None, None, None, None


class ReformerEncoder(nn.Module):
    def __init__(self, config):
        super().__init__()
        self.dropout = config.hidden_dropout_prob

        self.layers = nn.ModuleList([ReformerLayer(config, i) for i in range(config.num_hidden_layers)])
        # Reformer is using Rev Nets, thus last layer outputs are concatenated and
        # Layer Norm is done over 2 * hidden_size
        self.layer_norm = nn.LayerNorm(2 * config.hidden_size, eps=config.layer_norm_eps)

    def forward(
        self,
        hidden_states,
        attention_mask=None,
        head_mask=None,
        num_hashes=None,
        past_buckets_states=None,
        use_cache=False,
        orig_sequence_length=None,
        output_hidden_states=False,
        output_attentions=False,
    ):
        # hidden_states and attention lists to be filled if wished
        all_hidden_states = []
        all_attentions = []

        # init cached hidden states if necessary
        if past_buckets_states is None:
            past_buckets_states = [((None), (None)) for i in range(len(self.layers))]

        # concat same tensor for reversible ResNet
        hidden_states = torch.cat([hidden_states, hidden_states], dim=-1)
        hidden_states = _ReversibleFunction.apply(
            hidden_states,
            self.layers,
            attention_mask,
            head_mask,
            num_hashes,
            all_hidden_states,
            all_attentions,
            past_buckets_states,
            use_cache,
            orig_sequence_length,
            output_hidden_states,
            output_attentions,
        )

        # Apply layer norm to concatenated hidden states
        hidden_states = self.layer_norm(hidden_states)

        # Apply dropout
        hidden_states = nn.functional.dropout(hidden_states, p=self.dropout, training=self.training)

        return ReformerEncoderOutput(
            hidden_states=hidden_states,
            all_hidden_states=all_hidden_states,
            all_attentions=all_attentions,
            past_buckets_states=past_buckets_states,
        )


class ReformerOnlyLMHead(nn.Module):
    def __init__(self, config):
        super().__init__()
        # Reformer is using Rev Nets, thus last layer outputs are concatenated and
        # Layer Norm is done over 2 * hidden_size
        self.seq_len_dim = 1
        self.chunk_size_lm_head = config.chunk_size_lm_head
        self.decoder = nn.Linear(2 * config.hidden_size, config.vocab_size, bias=False)
        self.bias = nn.Parameter(torch.zeros(config.vocab_size))
        self.decoder.bias = self.bias

    def forward(self, hidden_states):
        return apply_chunking_to_forward(self.forward_chunk, self.chunk_size_lm_head, self.seq_len_dim, hidden_states)

    def forward_chunk(self, hidden_states):
        hidden_states = self.decoder(hidden_states)
        return hidden_states

    def _tie_weights(self) -> None:
        # For accelerate compatibility and to not break backward compatibility
        if self.decoder.bias.device.type == "meta":
            self.decoder.bias = self.bias
        else:
            # To tie those two weights if they get disconnected (on TPU or when the bias is resized)
            self.bias = self.decoder.bias


@auto_docstring
class ReformerPreTrainedModel(PreTrainedModel):
    config_class = ReformerConfig
    base_model_prefix = "reformer"

    @property
    def dummy_inputs(self):
        input_ids = torch.tensor(DUMMY_INPUTS)
        input_mask = torch.tensor(DUMMY_MASK)
        dummy_inputs = {
            "input_ids": input_ids,
            "attention_mask": input_mask,
        }
        return dummy_inputs

    def _init_weights(self, module):
        """Initialize the weights"""
        if isinstance(module, AxialPositionEmbeddings):
            for weight in module.weights:
                nn.init.normal_(weight, std=self.config.axial_norm_std)
        elif isinstance(module, nn.Embedding):
            module.weight.data.normal_(mean=0.0, std=self.config.initializer_range)
            if module.padding_idx is not None:
                module.weight.data[module.padding_idx].zero_()
        elif isinstance(module, nn.Linear):
            # Slightly different from the TF version which uses truncated_normal for initialization
            # cf https://github.com/pytorch/pytorch/pull/5617
            module.weight.data.normal_(mean=0.0, std=self.config.initializer_range)
            if module.bias is not None:
                module.bias.data.zero_()
        elif isinstance(module, nn.LayerNorm):
            module.bias.data.zero_()
            module.weight.data.fill_(1.0)


@dataclass
@auto_docstring(
    custom_intro="""
    Output type of [`ReformerModel`].
<<<<<<< HEAD
    """
)
class ReformerModelOutput(ModelOutput):
    r"""
    last_hidden_state (`torch.FloatTensor` of shape `(batch_size, num_predict, hidden_size)`):
        Sequence of hidden-states at the last layer of the model.

        `num_predict` corresponds to `target_mapping.shape[1]`. If `target_mapping` is `None`, then `num_predict`
        corresponds to `sequence_length`.
    past_buckets_states (`List[Tuple(torch.LongTensor, torch.FloatTensor)]`, *optional*, returned when `use_cache=True` is passed or when `config.use_cache=True`):
        List of `Tuple(torch.LongTensor, torch.FloatTensor` of length `config.n_layers`, with the first element
        being the previous *buckets* of shape `(batch_size, num_heads, num_hashes, sequence_length)`) and the
        second being the previous *hidden_states* of shape `(batch_size, sequence_length, hidden_size)`).

        Contains precomputed buckets and hidden-states that can be used (see `past_buckets_states` input) to speed
        up sequential decoding.
=======

    Args:
        last_hidden_state (`torch.FloatTensor` of shape `(batch_size, num_predict, hidden_size)`):
            Sequence of hidden-states at the last layer of the model.

            `num_predict` corresponds to `target_mapping.shape[1]`. If `target_mapping` is `None`, then `num_predict`
            corresponds to `sequence_length`.
        past_buckets_states (`list[Tuple(torch.LongTensor, torch.FloatTensor)]`, *optional*, returned when `use_cache=True` is passed or when `config.use_cache=True`):
            List of `Tuple(torch.LongTensor, torch.FloatTensor` of length `config.n_layers`, with the first element
            being the previous *buckets* of shape `(batch_size, num_heads, num_hashes, sequence_length)`) and the
            second being the previous *hidden_states* of shape `(batch_size, sequence_length, hidden_size)`).

            Contains precomputed buckets and hidden-states that can be used (see `past_buckets_states` input) to speed
            up sequential decoding.
        hidden_states (`tuple(torch.FloatTensor)`, *optional*, returned when `output_hidden_states=True` is passed or when `config.output_hidden_states=True`):
            Tuple of `torch.FloatTensor` (one for the output of the embeddings and one for the output of each layer) of
            shape `(batch_size, sequence_length, hidden_size)`.

            Hidden-states of the model at the output of each layer plus the initial embedding outputs.
        attentions (`tuple(torch.FloatTensor)`, *optional*, returned when `output_attentions=True` is passed or when `config.output_attentions=True`):
            Tuple of `torch.FloatTensor` (one for each layer) of shape `(batch_size, num_heads, sequence_length,
            sequence_length)`.

            Attentions weights after the attention softmax, used to compute the weighted average in the self-attention
            heads.
>>>>>>> 508a7040
    """

    last_hidden_state: torch.FloatTensor
    past_buckets_states: Optional[list[tuple[torch.LongTensor, torch.FloatTensor]]] = None
    hidden_states: Optional[tuple[torch.FloatTensor]] = None
    attentions: Optional[tuple[torch.FloatTensor]] = None


@dataclass
@auto_docstring(
    custom_intro="""
    Output type of [`ReformerModelWithLMHead`].
<<<<<<< HEAD
    """
)
class ReformerModelWithLMHeadOutput(ModelOutput):
    r"""
    loss (`torch.FloatTensor` of shape *(1,)*, *optional*, returned when `labels` is provided):
        Language modeling loss (for next-token prediction).
    logits (`torch.FloatTensor` of shape `(batch_size, num_predict, config.vocab_size)`):
        Prediction scores of the language modeling head (scores for each vocabulary token before SoftMax).

        `num_predict` corresponds to `target_mapping.shape[1]`. If `target_mapping` is `None`, then `num_predict`
        corresponds to `sequence_length`.
    past_buckets_states (`List[Tuple(torch.LongTensor, torch.FloatTensor)]`, *optional*, returned when `use_cache=True` is passed or when `config.use_cache=True`):
        List of `Tuple(torch.LongTensor, torch.FloatTensor` of length `config.n_layers`, with the first element
        being the previous *buckets* of shape `(batch_size, num_heads, num_hashes, sequence_length)`) and the
        second being the previous *hidden_states* of shape `(batch_size, sequence_length, hidden_size)`).

        Contains precomputed buckets and hidden-states that can be used (see `past_buckets_states` input) to speed
        up sequential decoding.
=======

    Args:
        loss (`torch.FloatTensor` of shape *(1,)*, *optional*, returned when `labels` is provided)
            Language modeling loss (for next-token prediction).
        logits (`torch.FloatTensor` of shape `(batch_size, num_predict, config.vocab_size)`):
            Prediction scores of the language modeling head (scores for each vocabulary token before SoftMax).

            `num_predict` corresponds to `target_mapping.shape[1]`. If `target_mapping` is `None`, then `num_predict`
            corresponds to `sequence_length`.
        past_buckets_states (`list[Tuple(torch.LongTensor, torch.FloatTensor)]`, *optional*, returned when `use_cache=True` is passed or when `config.use_cache=True`):
            List of `Tuple(torch.LongTensor, torch.FloatTensor` of length `config.n_layers`, with the first element
            being the previous *buckets* of shape `(batch_size, num_heads, num_hashes, sequence_length)`) and the
            second being the previous *hidden_states* of shape `(batch_size, sequence_length, hidden_size)`).

            Contains precomputed buckets and hidden-states that can be used (see `past_buckets_states` input) to speed
            up sequential decoding.
        hidden_states (`tuple(torch.FloatTensor)`, *optional*, returned when `output_hidden_states=True` is passed or when `config.output_hidden_states=True`):
            TTuple of `torch.FloatTensor` (one for the output of the embeddings and one for the output of each layer)
            of shape `(batch_size, sequence_length, hidden_size)`.

            Hidden-states of the model at the output of each layer plus the initial embedding outputs.
        attentions (`tuple(torch.FloatTensor)`, *optional*, returned when `output_attentions=True` is passed or when `config.output_attentions=True`):
            Tuple of `torch.FloatTensor` (one for each layer) of shape `(batch_size, num_heads, sequence_length,
            sequence_length)`.

            Attentions weights after the attention softmax, used to compute the weighted average in the self-attention
            heads.
>>>>>>> 508a7040
    """

    loss: Optional[torch.FloatTensor] = None
    logits: Optional[torch.FloatTensor] = None
    past_buckets_states: Optional[list[tuple[torch.LongTensor, torch.FloatTensor]]] = None
    hidden_states: Optional[tuple[torch.FloatTensor]] = None
    attentions: Optional[tuple[torch.FloatTensor]] = None


@auto_docstring
class ReformerModel(ReformerPreTrainedModel):
    def __init__(self, config):
        super().__init__(config)
        self.config = config
        assert self.config.num_hidden_layers > 0, (
            "`config.attn_layers` is empty. Select at least one attn layer form ['lsh', 'local']"
        )

        self.embeddings = ReformerEmbeddings(config)
        self.encoder = ReformerEncoder(config)

        # Initialize weights and apply final processing
        self.post_init()

    def get_input_embeddings(self):
        return self.embeddings.word_embeddings

    def set_input_embeddings(self, value):
        self.embeddings.word_embeddings = value

    def _prune_heads(self, heads_to_prune):
        """
        Prunes heads of the model. heads_to_prune: dict of {layer_num: list of heads to prune in this layer} See base
        class PreTrainedModel
        """
        for layer, heads in heads_to_prune.items():
            self.encoder.layer[layer].attention.prune_heads(heads)

    @auto_docstring
    def forward(
        self,
        input_ids: Optional[torch.Tensor] = None,
        attention_mask: Optional[torch.Tensor] = None,
        position_ids: Optional[torch.Tensor] = None,
        head_mask: Optional[torch.Tensor] = None,
        inputs_embeds: Optional[torch.Tensor] = None,
        num_hashes: Optional[int] = None,
        past_buckets_states: Optional[list[tuple[torch.Tensor]]] = None,
        use_cache: Optional[bool] = None,
        output_hidden_states: Optional[bool] = None,
        output_attentions: Optional[bool] = None,
        return_dict: Optional[bool] = None,
    ) -> Union[tuple, ReformerModelOutput]:
        r"""
        input_ids (`torch.LongTensor` of shape `(batch_size, sequence_length)`):
            Indices of input sequence tokens in the vocabulary. During training the input_ids sequence_length has to be
            a multiple of the relevant model's chunk lengths (lsh's, local's or both). During evaluation, the indices
            are automatically padded to be a multiple of the chunk length.

            Indices can be obtained using [`AutoTokenizer`]. See [`PreTrainedTokenizer.encode`] and
            [`PreTrainedTokenizer.__call__`] for details.

            [What are input IDs?](../glossary#input-ids)
        num_hashes (`int`, *optional*):
            The number of hashing rounds that should be performed during bucketing. Setting this argument overwrites
            the default defined in `config.num_hashes`.

            For more information, see `num_hashes` in [`ReformerConfig`].
        past_buckets_states (`list[Tuple(torch.LongTensor, torch.FloatTensor)]`, *optional*):
            List of `Tuple(torch.LongTensor, torch.FloatTensor` of length `config.n_layers`, with the first element
            being the previous *buckets* of shape `(batch_size, num_heads, num_hashes, sequence_length)`) and the
            second being the previous *hidden_states* of shape `(batch_size, sequence_length, hidden_size)`).

            Contains precomputed hidden-states and buckets (only relevant for LSH Self-Attention). Can be used to speed
            up sequential decoding.
        """
        use_cache = use_cache if use_cache is not None else self.config.use_cache
        output_attentions = output_attentions if output_attentions is not None else self.config.output_attentions
        output_hidden_states = (
            output_hidden_states if output_hidden_states is not None else self.config.output_hidden_states
        )
        return_dict = return_dict if return_dict is not None else self.config.use_return_dict

        if input_ids is not None and inputs_embeds is not None:
            raise ValueError("You cannot specify both input_ids and inputs_embeds at the same time")
        elif input_ids is not None:
            self.warn_if_padding_and_no_attention_mask(input_ids, attention_mask)
            input_shape = input_ids.size()  # noqa: F841
            device = input_ids.device
        elif inputs_embeds is not None:
            input_shape = inputs_embeds.size()[:-1]  # noqa: F841
            device = inputs_embeds.device
        else:
            raise ValueError("You have to specify either input_ids or inputs_embeds")

        assert len(input_shape) == 2, (
            f"`input_ids` have be of shape `[batch_size, sequence_length]`, but got shape: {input_shape}"
        )

        if past_buckets_states is not None:
            assert not self.training, "`past_buckets_states` can only be used for inference, not for training`."

        # prepare head mask
        head_mask = self.get_head_mask(head_mask, self.config.num_hidden_layers, is_attention_chunked=True)

        # original sequence length for padding
        orig_sequence_length = input_shape[-1]

        # if needs padding
        least_common_mult_chunk_length = _get_least_common_mult_chunk_len(self.config)
        min_chunk_length = _get_min_chunk_len(self.config)

        must_pad_to_match_chunk_length = (
            input_shape[-1] % least_common_mult_chunk_length != 0
            and input_shape[-1] > min_chunk_length
            and past_buckets_states is None
        )

        if must_pad_to_match_chunk_length:
            padding_length = least_common_mult_chunk_length - input_shape[-1] % least_common_mult_chunk_length

            if self.training is True:
                raise ValueError(
                    f"If training, sequence length {input_shape[-1]} has to be a multiple of least common multiple "
                    f"chunk_length {least_common_mult_chunk_length}. Please consider padding the input to a length "
                    f"of {input_shape[-1] + padding_length}."
                )

            # pad input
            input_ids, inputs_embeds, attention_mask, position_ids, input_shape = self._pad_to_mult_of_chunk_length(
                input_ids,
                inputs_embeds=inputs_embeds,
                attention_mask=attention_mask,
                position_ids=position_ids,
                input_shape=input_shape,
                padding_length=padding_length,
                padded_seq_length=least_common_mult_chunk_length,
                device=device,
            )

        # start index for position encoding depends on incremental decoding
        if past_buckets_states is not None:
            start_idx_pos_encodings = past_buckets_states[0][1].shape[1]
        else:
            start_idx_pos_encodings = 0

        embedding_output = self.embeddings(
            input_ids=input_ids,
            position_ids=position_ids,
            inputs_embeds=inputs_embeds,
            start_idx_pos_encodings=start_idx_pos_encodings,
        )

        encoder_outputs = self.encoder(
            hidden_states=embedding_output,
            head_mask=head_mask,
            attention_mask=attention_mask,
            num_hashes=num_hashes,
            past_buckets_states=past_buckets_states,
            use_cache=use_cache,
            orig_sequence_length=orig_sequence_length,
            output_hidden_states=output_hidden_states,
            output_attentions=output_attentions,
        )
        sequence_output = encoder_outputs.hidden_states

        # if padding was applied
        if must_pad_to_match_chunk_length:
            sequence_output = sequence_output[:, :orig_sequence_length]

        past_buckets_states = encoder_outputs.past_buckets_states if use_cache else None
        hidden_states = encoder_outputs.all_hidden_states if output_hidden_states else None
        attentions = encoder_outputs.all_attentions if output_attentions else None

        if not return_dict:
            return tuple(v for v in [sequence_output, past_buckets_states, hidden_states, attentions] if v is not None)
        return ReformerModelOutput(
            last_hidden_state=sequence_output,
            past_buckets_states=past_buckets_states,
            hidden_states=hidden_states,
            attentions=attentions,
        )

    def _pad_to_mult_of_chunk_length(
        self,
        input_ids,
        inputs_embeds=None,
        attention_mask=None,
        position_ids=None,
        input_shape=None,
        padding_length=None,
        padded_seq_length=None,
        device=None,
    ):
        logger.warning_once(
            f"Input ids are automatically padded from {input_shape[-1]} to {input_shape[-1] + padding_length} to be a "
            f"multiple of `config.chunk_length`: {padded_seq_length}"
        )

        padded_input_ids = torch.full(
            (input_shape[0], padding_length),
            self.config.pad_token_id,
            device=device,
            dtype=torch.long,
        )

        # Extend `attention_mask`
        if attention_mask is not None:
            pad_attention_mask = torch.zeros(input_shape[0], padding_length, device=device, dtype=attention_mask.dtype)

            attention_mask = torch.cat([attention_mask, pad_attention_mask], dim=-1)
        else:
            attention_mask = torch.cat(
                [
                    torch.ones(input_shape, device=device, dtype=torch.bool),
                    torch.zeros((input_shape[0], padding_length), device=device, dtype=torch.bool),
                ],
                dim=-1,
            )

        # Extend `input_ids` with padding to match least common multiple chunk_length
        if input_ids is not None:
            input_ids = torch.cat([input_ids, padded_input_ids], dim=-1)
            input_shape = input_ids.size()

            # Pad position ids if given
            if position_ids is not None:
                padded_position_ids = torch.arange(input_shape[-1], padded_seq_length, dtype=torch.long, device=device)
                padded_position_ids = position_ids.unsqueeze(0).expand(input_shape[0], padding_length)
                position_ids = torch.cat([position_ids, padded_position_ids], dim=-1)

        # Extend `inputs_embeds` with padding to match least common multiple chunk_length
        if inputs_embeds is not None:
            padded_inputs_embeds = self.embeddings(padded_input_ids, position_ids)
            inputs_embeds = torch.cat([inputs_embeds, padded_inputs_embeds], dim=-2)
            input_shape = inputs_embeds.size()
        return input_ids, inputs_embeds, attention_mask, position_ids, input_shape


@auto_docstring(
    custom_intro="""
    Reformer Model with a `language modeling` head on top.
    """
)
class ReformerModelWithLMHead(ReformerPreTrainedModel, GenerationMixin):
    _tied_weights_keys = ["lm_head.decoder.weight", "lm_head.decoder.bias"]

    def __init__(self, config):
        super().__init__(config)
        assert config.is_decoder, "If you want to use `ReformerModelWithLMHead` make sure that `is_decoder=True`."
        assert "local" not in self.config.attn_layers or config.local_num_chunks_after == 0, (
            "If causal mask is enabled, make sure that `config.local_num_chunks_after` is set to 0 and not"
            f" {config.local_num_chunks_after}."
        )
        assert "lsh" not in self.config.attn_layers or config.lsh_num_chunks_after == 0, (
            "If causal mask is enabled, make sure that `config.lsh_num_chunks_after` is set to 1 and not"
            f" {config.lsh_num_chunks_after}."
        )

        self.reformer = ReformerModel(config)
        self.lm_head = ReformerOnlyLMHead(config)

        # Initialize weights and apply final processing
        self.post_init()

    def get_output_embeddings(self):
        return self.lm_head.decoder

    def set_output_embeddings(self, new_embeddings):
        self.lm_head.decoder = new_embeddings
        self.lm_head.bias = new_embeddings.bias

    @auto_docstring
    def forward(
        self,
        input_ids: Optional[torch.Tensor] = None,
        position_ids: Optional[torch.Tensor] = None,
        attention_mask: Optional[torch.Tensor] = None,
        head_mask: Optional[torch.Tensor] = None,
        inputs_embeds: Optional[torch.Tensor] = None,
        num_hashes: Optional[int] = None,
        past_buckets_states: Optional[list[tuple[torch.Tensor]]] = None,
        use_cache: Optional[bool] = None,
        output_hidden_states: Optional[bool] = None,
        output_attentions: Optional[bool] = None,
        return_dict: Optional[bool] = None,
        labels: Optional[torch.Tensor] = None,
        **kwargs,
    ) -> Union[tuple, CausalLMOutput]:
        r"""
        input_ids (`torch.LongTensor` of shape `(batch_size, sequence_length)`):
            Indices of input sequence tokens in the vocabulary. During training the input_ids sequence_length has to be
            a multiple of the relevant model's chunk lengths (lsh's, local's or both). During evaluation, the indices
            are automatically padded to be a multiple of the chunk length.

            Indices can be obtained using [`AutoTokenizer`]. See [`PreTrainedTokenizer.encode`] and
            [`PreTrainedTokenizer.__call__`] for details.

            [What are input IDs?](../glossary#input-ids)
        num_hashes (`int`, *optional*):
            The number of hashing rounds that should be performed during bucketing. Setting this argument overwrites
            the default defined in `config.num_hashes`.

            For more information, see `num_hashes` in [`ReformerConfig`].
        past_buckets_states (`list[Tuple(torch.LongTensor, torch.FloatTensor)]`, *optional*):
            List of `Tuple(torch.LongTensor, torch.FloatTensor` of length `config.n_layers`, with the first element
            being the previous *buckets* of shape `(batch_size, num_heads, num_hashes, sequence_length)`) and the
            second being the previous *hidden_states* of shape `(batch_size, sequence_length, hidden_size)`).

            Contains precomputed hidden-states and buckets (only relevant for LSH Self-Attention). Can be used to speed
            up sequential decoding.
        labels (`torch.LongTensor` of shape `(batch_size,)`, *optional*):
            Labels for computing the sequence classification/regression loss. Indices should be in `[-100, 0, ...,
            config.vocab_size - 1]`. All labels set to `-100` are ignored (masked), the loss is only computed for
            labels in `[0, ..., config.vocab_size]`
        """
        return_dict = return_dict if return_dict is not None else self.config.use_return_dict

        reformer_outputs = self.reformer(
            input_ids,
            position_ids=position_ids,
            attention_mask=attention_mask,
            head_mask=head_mask,
            inputs_embeds=inputs_embeds,
            num_hashes=num_hashes,
            past_buckets_states=past_buckets_states,
            use_cache=use_cache,
            output_hidden_states=output_hidden_states,
            output_attentions=output_attentions,
            return_dict=return_dict,
        )

        sequence_output = reformer_outputs[0]
        logits = self.lm_head(sequence_output)

        loss = None
        if labels is not None:
            loss = self.loss_function(
                logits,
                labels,
                vocab_size=self.config.vocab_size,
                **kwargs,
            )

        if not return_dict:
            output = (logits,) + reformer_outputs[1:]
            return ((loss,) + output) if loss is not None else output

        return ReformerModelWithLMHeadOutput(
            loss=loss,
            logits=logits,
            past_buckets_states=reformer_outputs.past_buckets_states,
            hidden_states=reformer_outputs.hidden_states,
            attentions=reformer_outputs.attentions,
        )

    def prepare_inputs_for_generation(
        self, input_ids, past_key_values=None, use_cache=None, num_hashes=None, **kwargs
    ):
        # Overitten -- different expected inputs/outputs

        # only last token for inputs_ids if past is defined in kwargs
        if past_key_values is not None:
            input_ids = input_ids[:, -1:]

        inputs_dict = {
            "input_ids": input_ids,
            "past_buckets_states": past_key_values,
            "use_cache": use_cache,
            "num_hashes": num_hashes,
        }

        return inputs_dict

    def _reorder_cache(self, past_key_values, beam_idx):
        reord_past_buckets_states = []
        for layer_past in past_key_values:
            # buckets
            if layer_past[0] is not None:
                reord_buckets = layer_past[0].index_select(0, beam_idx.to(layer_past[0].device))
            else:
                reord_buckets = None

            # hidden states
            reord_hidden_states = layer_past[1].index_select(0, beam_idx.to(layer_past[1].device))
            reord_past_buckets_states.append((reord_buckets, reord_hidden_states))
        return reord_past_buckets_states


@auto_docstring
class ReformerForMaskedLM(ReformerPreTrainedModel):
    _tied_weights_keys = ["lm_head.decoder.weight", "lm_head.decoder.bias"]

    def __init__(self, config):
        super().__init__(config)
        assert not config.is_decoder, (
            "If you want to use `ReformerForMaskedLM` make sure `config.is_decoder=False` for bi-directional"
            " self-attention."
        )
        self.reformer = ReformerModel(config)
        self.lm_head = ReformerOnlyLMHead(config)

        # Initialize weights and apply final processing
        self.post_init()

    def get_output_embeddings(self):
        return self.lm_head.decoder

    def set_output_embeddings(self, new_embeddings):
        self.lm_head.decoder = new_embeddings
        self.lm_head.bias = new_embeddings.bias

    @auto_docstring
    def forward(
        self,
        input_ids: Optional[torch.Tensor] = None,
        position_ids: Optional[torch.Tensor] = None,
        attention_mask: Optional[torch.Tensor] = None,
        head_mask: Optional[torch.Tensor] = None,
        inputs_embeds: Optional[torch.Tensor] = None,
        num_hashes: Optional[int] = None,
        labels: Optional[torch.Tensor] = None,
        output_hidden_states: Optional[bool] = None,
        output_attentions: Optional[bool] = None,
        return_dict: Optional[bool] = None,
    ) -> Union[tuple, MaskedLMOutput]:
        r"""
        input_ids (`torch.LongTensor` of shape `(batch_size, sequence_length)`):
            Indices of input sequence tokens in the vocabulary. During training the input_ids sequence_length has to be
            a multiple of the relevant model's chunk lengths (lsh's, local's or both). During evaluation, the indices
            are automatically padded to be a multiple of the chunk length.

            Indices can be obtained using [`AutoTokenizer`]. See [`PreTrainedTokenizer.encode`] and
            [`PreTrainedTokenizer.__call__`] for details.

            [What are input IDs?](../glossary#input-ids)
        num_hashes (`int`, *optional*):
            The number of hashing rounds that should be performed during bucketing. Setting this argument overwrites
            the default defined in `config.num_hashes`.

            For more information, see `num_hashes` in [`ReformerConfig`].
        labels (`torch.LongTensor` of shape `(batch_size, sequence_length)`, *optional*):
            Labels for computing the masked language modeling loss. Indices should be in `[-100, 0, ...,
            config.vocab_size]` (see `input_ids` docstring) Tokens with indices set to `-100` are ignored (masked),
            the loss is only computed for the tokens with labels

            <Tip warning={true}>

            This example uses a false checkpoint since we don't have any available pretrained model for the masked language
            modeling task with the Reformer architecture.

            </Tip>

        Example:

        ```python
        >>> import torch
        >>> from transformers import AutoTokenizer, ReformerForMaskedLM

        >>> tokenizer = AutoTokenizer.from_pretrained("hf-internal-testing/tiny-random-reformer")
        >>> model = ReformerForMaskedLM.from_pretrained("hf-internal-testing/tiny-random-reformer")

        >>> # add mask_token
        >>> tokenizer.add_special_tokens({"mask_token": "[MASK]"})  # doctest: +IGNORE_RESULT
        >>> inputs = tokenizer("The capital of France is [MASK].", return_tensors="pt")

        >>> # resize model's embedding matrix
        >>> model.resize_token_embeddings(new_num_tokens=model.config.vocab_size + 1)  # doctest: +IGNORE_RESULT

        >>> with torch.no_grad():
        ...     logits = model(**inputs).logits

        >>> # retrieve index of [MASK]
        >>> mask_token_index = (inputs.input_ids == tokenizer.mask_token_id)[0].nonzero(as_tuple=True)[0]

        >>> predicted_token_id = logits[0, mask_token_index].argmax(axis=-1)
        >>> predicted_token = tokenizer.decode(predicted_token_id)
        ```

        ```python
        >>> labels = tokenizer("The capital of France is Paris.", return_tensors="pt")["input_ids"]
        >>> # mask labels of non-[MASK] tokens
        >>> labels = torch.where(
        ...     inputs.input_ids == tokenizer.mask_token_id, labels[:, : inputs["input_ids"].shape[-1]], -100
        ... )

        >>> outputs = model(**inputs, labels=labels)
        >>> loss = round(outputs.loss.item(), 2)
        ```
        """
        return_dict = return_dict if return_dict is not None else self.config.use_return_dict

        reformer_outputs = self.reformer(
            input_ids,
            position_ids=position_ids,
            attention_mask=attention_mask,
            head_mask=head_mask,
            inputs_embeds=inputs_embeds,
            num_hashes=num_hashes,
            use_cache=False,  # no causal mask
            output_hidden_states=output_hidden_states,
            output_attentions=output_attentions,
            return_dict=return_dict,
        )

        sequence_output = reformer_outputs[0]
        logits = self.lm_head(sequence_output)

        masked_lm_loss = None
        if labels is not None:
            loss_fct = CrossEntropyLoss()  # -100 index = padding token
            masked_lm_loss = loss_fct(logits.view(-1, self.config.vocab_size), labels.view(-1))

        if not return_dict:
            output = (logits,) + reformer_outputs[1:]
            return ((masked_lm_loss,) + output) if masked_lm_loss is not None else output

        return MaskedLMOutput(
            loss=masked_lm_loss,
            logits=logits,
            hidden_states=reformer_outputs.hidden_states,
            attentions=reformer_outputs.attentions,
        )


@auto_docstring(
    custom_intro="""
    Reformer Model transformer with a sequence classification/regression head on top (a linear layer on top of the
    pooled output) e.g. for GLUE tasks.
    """
)
class ReformerForSequenceClassification(ReformerPreTrainedModel):
    def __init__(self, config):
        super().__init__(config)
        self.num_labels = config.num_labels
        self.config = config

        self.reformer = ReformerModel(config)
        self.classifier = ReformerClassificationHead(config)
        if config.is_decoder is True:
            logger.warning("You might want to disable causal masking for sequence classification")

        # Initialize weights and apply final processing
        self.post_init()

    @auto_docstring
    def forward(
        self,
        input_ids: Optional[torch.Tensor] = None,
        position_ids: Optional[torch.Tensor] = None,
        attention_mask: Optional[torch.Tensor] = None,
        head_mask: Optional[torch.Tensor] = None,
        inputs_embeds: Optional[torch.Tensor] = None,
        num_hashes: Optional[int] = None,
        labels: Optional[torch.Tensor] = None,
        output_hidden_states: Optional[bool] = None,
        output_attentions: Optional[bool] = None,
        return_dict: Optional[bool] = None,
    ) -> Union[tuple, SequenceClassifierOutput]:
        r"""
        input_ids (`torch.LongTensor` of shape `(batch_size, sequence_length)`):
            Indices of input sequence tokens in the vocabulary. During training the input_ids sequence_length has to be
            a multiple of the relevant model's chunk lengths (lsh's, local's or both). During evaluation, the indices
            are automatically padded to be a multiple of the chunk length.

            Indices can be obtained using [`AutoTokenizer`]. See [`PreTrainedTokenizer.encode`] and
            [`PreTrainedTokenizer.__call__`] for details.

            [What are input IDs?](../glossary#input-ids)
        num_hashes (`int`, *optional*):
            The number of hashing rounds that should be performed during bucketing. Setting this argument overwrites
            the default defined in `config.num_hashes`.

            For more information, see `num_hashes` in [`ReformerConfig`].
        labels (`torch.LongTensor` of shape `(batch_size,)`, *optional*):
            Labels for computing the sequence classification/regression loss. Indices should be in `[0, ...,
            config.num_labels - 1]`. If `config.num_labels == 1` a regression loss is computed (Mean-Square loss), If
            `config.num_labels > 1` a classification loss is computed (Cross-Entropy).

        Example of single-label classification:

        ```python
        >>> import torch
        >>> from transformers import AutoTokenizer, ReformerForSequenceClassification

        >>> tokenizer = AutoTokenizer.from_pretrained("google/reformer-crime-and-punishment")
        >>> model = ReformerForSequenceClassification.from_pretrained("google/reformer-crime-and-punishment")

        >>> inputs = tokenizer("Hello, my dog is cute", return_tensors="pt")

        >>> with torch.no_grad():
        ...     logits = model(**inputs).logits

        >>> predicted_class_id = logits.argmax().item()
        >>> label = model.config.id2label[predicted_class_id]
        ```

        ```python
        >>> # To train a model on `num_labels` classes, you can pass `num_labels=num_labels` to `.from_pretrained(...)`
        >>> num_labels = len(model.config.id2label)
        >>> model = ReformerForSequenceClassification.from_pretrained(
        ...     "google/reformer-crime-and-punishment", num_labels=num_labels
        ... )

        >>> labels = torch.tensor(1)
        >>> loss = model(**inputs, labels=labels).loss
        ```
        """
        return_dict = return_dict if return_dict is not None else self.config.use_return_dict

        outputs = self.reformer(
            input_ids,
            position_ids=position_ids,
            attention_mask=attention_mask,
            head_mask=head_mask,
            inputs_embeds=inputs_embeds,
            num_hashes=num_hashes,
            output_hidden_states=output_hidden_states,
            output_attentions=output_attentions,
            return_dict=return_dict,
        )

        sequence_output = outputs[0]
        logits = self.classifier(sequence_output)

        loss = None
        if labels is not None:
            if self.config.problem_type is None:
                if self.num_labels == 1:
                    self.config.problem_type = "regression"
                elif self.num_labels > 1 and (labels.dtype == torch.long or labels.dtype == torch.int):
                    self.config.problem_type = "single_label_classification"
                else:
                    self.config.problem_type = "multi_label_classification"

            if self.config.problem_type == "regression":
                loss_fct = MSELoss()
                if self.num_labels == 1:
                    loss = loss_fct(logits.squeeze(), labels.squeeze())
                else:
                    loss = loss_fct(logits, labels)
            elif self.config.problem_type == "single_label_classification":
                loss_fct = CrossEntropyLoss()
                loss = loss_fct(logits.view(-1, self.num_labels), labels.view(-1))
            elif self.config.problem_type == "multi_label_classification":
                loss_fct = BCEWithLogitsLoss()
                loss = loss_fct(logits, labels)

        if not return_dict:
            output = (logits,) + outputs[2:]
            return ((loss,) + output) if loss is not None else output

        return SequenceClassifierOutput(
            loss=loss,
            logits=logits,
            hidden_states=outputs.hidden_states,
            attentions=outputs.attentions,
        )


class ReformerClassificationHead(nn.Module):
    """Head for sentence-level classification tasks."""

    def __init__(self, config):
        super().__init__()
        self.dense = nn.Linear(2 * config.hidden_size, config.hidden_size)
        classifier_dropout = (
            config.classifier_dropout if config.classifier_dropout is not None else config.hidden_dropout_prob
        )
        self.dropout = nn.Dropout(classifier_dropout)
        self.out_proj = nn.Linear(config.hidden_size, config.num_labels)

    def forward(self, hidden_states, **kwargs):
        hidden_states = hidden_states[:, 0, :]  # take <s> token (equiv. to [CLS])
        hidden_states = self.dropout(hidden_states)
        hidden_states = self.dense(hidden_states)
        hidden_states = torch.tanh(hidden_states)
        hidden_states = self.dropout(hidden_states)
        hidden_states = self.out_proj(hidden_states)
        return hidden_states


@auto_docstring
class ReformerForQuestionAnswering(ReformerPreTrainedModel):
    def __init__(self, config):
        super().__init__(config)
        self.num_labels = config.num_labels

        self.reformer = ReformerModel(config)
        # 2 * config.hidden_size because we use reversible residual layers
        self.qa_outputs = nn.Linear(2 * config.hidden_size, config.num_labels)

        # Initialize weights and apply final processing
        self.post_init()

    @auto_docstring
    def forward(
        self,
        input_ids: Optional[torch.Tensor] = None,
        position_ids: Optional[torch.Tensor] = None,
        attention_mask: Optional[torch.Tensor] = None,
        head_mask: Optional[torch.Tensor] = None,
        inputs_embeds: Optional[torch.Tensor] = None,
        num_hashes: Optional[int] = None,
        start_positions: Optional[torch.Tensor] = None,
        end_positions: Optional[torch.Tensor] = None,
        output_hidden_states: Optional[bool] = None,
        output_attentions: Optional[bool] = None,
        return_dict: Optional[bool] = None,
    ) -> Union[tuple, QuestionAnsweringModelOutput]:
        r"""
        input_ids (`torch.LongTensor` of shape `(batch_size, sequence_length)`):
            Indices of input sequence tokens in the vocabulary. During training the input_ids sequence_length has to be
            a multiple of the relevant model's chunk lengths (lsh's, local's or both). During evaluation, the indices
            are automatically padded to be a multiple of the chunk length.

            Indices can be obtained using [`AutoTokenizer`]. See [`PreTrainedTokenizer.encode`] and
            [`PreTrainedTokenizer.__call__`] for details.

            [What are input IDs?](../glossary#input-ids)
        num_hashes (`int`, *optional*):
            The number of hashing rounds that should be performed during bucketing. Setting this argument overwrites
            the default defined in `config.num_hashes`.

            For more information, see `num_hashes` in [`ReformerConfig`].
        """
        return_dict = return_dict if return_dict is not None else self.config.use_return_dict

        reformer_outputs = self.reformer(
            input_ids,
            position_ids=position_ids,
            attention_mask=attention_mask,
            head_mask=head_mask,
            inputs_embeds=inputs_embeds,
            num_hashes=num_hashes,
            use_cache=False,  # no causal mask
            output_hidden_states=output_hidden_states,
            output_attentions=output_attentions,
            return_dict=return_dict,
        )

        sequence_output = reformer_outputs[0]

        logits = self.qa_outputs(sequence_output)
        start_logits, end_logits = logits.split(1, dim=-1)
        start_logits = start_logits.squeeze(-1).contiguous()
        end_logits = end_logits.squeeze(-1).contiguous()

        total_loss = None
        if start_positions is not None and end_positions is not None:
            # If we are on multi-GPU, split add a dimension
            if len(start_positions.size()) > 1:
                start_positions = start_positions.squeeze(-1)
            if len(end_positions.size()) > 1:
                end_positions = end_positions.squeeze(-1)
            # sometimes the start/end positions are outside our model inputs, we ignore these terms
            ignored_index = start_logits.size(1)
            start_positions = start_positions.clamp(0, ignored_index)
            end_positions = end_positions.clamp(0, ignored_index)

            loss_fct = CrossEntropyLoss(ignore_index=ignored_index)
            start_loss = loss_fct(start_logits, start_positions)
            end_loss = loss_fct(end_logits, end_positions)
            total_loss = (start_loss + end_loss) / 2

        if not return_dict:
            output = (start_logits, end_logits) + reformer_outputs[1:]
            return ((total_loss,) + output) if total_loss is not None else output

        return QuestionAnsweringModelOutput(
            loss=total_loss,
            start_logits=start_logits,
            end_logits=end_logits,
            hidden_states=reformer_outputs.hidden_states,
            attentions=reformer_outputs.attentions,
        )


__all__ = [
    "ReformerAttention",
    "ReformerForMaskedLM",
    "ReformerForQuestionAnswering",
    "ReformerForSequenceClassification",
    "ReformerLayer",
    "ReformerModel",
    "ReformerModelWithLMHead",
    "ReformerPreTrainedModel",
]<|MERGE_RESOLUTION|>--- conflicted
+++ resolved
@@ -1808,7 +1808,6 @@
 @auto_docstring(
     custom_intro="""
     Output type of [`ReformerModel`].
-<<<<<<< HEAD
     """
 )
 class ReformerModelOutput(ModelOutput):
@@ -1818,40 +1817,13 @@
 
         `num_predict` corresponds to `target_mapping.shape[1]`. If `target_mapping` is `None`, then `num_predict`
         corresponds to `sequence_length`.
-    past_buckets_states (`List[Tuple(torch.LongTensor, torch.FloatTensor)]`, *optional*, returned when `use_cache=True` is passed or when `config.use_cache=True`):
-        List of `Tuple(torch.LongTensor, torch.FloatTensor` of length `config.n_layers`, with the first element
+    past_buckets_states (`List[tuple(torch.LongTensor, torch.FloatTensor)]`, *optional*, returned when `use_cache=True` is passed or when `config.use_cache=True`):
+        List of `tuple(torch.LongTensor, torch.FloatTensor` of length `config.n_layers`, with the first element
         being the previous *buckets* of shape `(batch_size, num_heads, num_hashes, sequence_length)`) and the
         second being the previous *hidden_states* of shape `(batch_size, sequence_length, hidden_size)`).
 
         Contains precomputed buckets and hidden-states that can be used (see `past_buckets_states` input) to speed
         up sequential decoding.
-=======
-
-    Args:
-        last_hidden_state (`torch.FloatTensor` of shape `(batch_size, num_predict, hidden_size)`):
-            Sequence of hidden-states at the last layer of the model.
-
-            `num_predict` corresponds to `target_mapping.shape[1]`. If `target_mapping` is `None`, then `num_predict`
-            corresponds to `sequence_length`.
-        past_buckets_states (`list[Tuple(torch.LongTensor, torch.FloatTensor)]`, *optional*, returned when `use_cache=True` is passed or when `config.use_cache=True`):
-            List of `Tuple(torch.LongTensor, torch.FloatTensor` of length `config.n_layers`, with the first element
-            being the previous *buckets* of shape `(batch_size, num_heads, num_hashes, sequence_length)`) and the
-            second being the previous *hidden_states* of shape `(batch_size, sequence_length, hidden_size)`).
-
-            Contains precomputed buckets and hidden-states that can be used (see `past_buckets_states` input) to speed
-            up sequential decoding.
-        hidden_states (`tuple(torch.FloatTensor)`, *optional*, returned when `output_hidden_states=True` is passed or when `config.output_hidden_states=True`):
-            Tuple of `torch.FloatTensor` (one for the output of the embeddings and one for the output of each layer) of
-            shape `(batch_size, sequence_length, hidden_size)`.
-
-            Hidden-states of the model at the output of each layer plus the initial embedding outputs.
-        attentions (`tuple(torch.FloatTensor)`, *optional*, returned when `output_attentions=True` is passed or when `config.output_attentions=True`):
-            Tuple of `torch.FloatTensor` (one for each layer) of shape `(batch_size, num_heads, sequence_length,
-            sequence_length)`.
-
-            Attentions weights after the attention softmax, used to compute the weighted average in the self-attention
-            heads.
->>>>>>> 508a7040
     """
 
     last_hidden_state: torch.FloatTensor
@@ -1864,7 +1836,6 @@
 @auto_docstring(
     custom_intro="""
     Output type of [`ReformerModelWithLMHead`].
-<<<<<<< HEAD
     """
 )
 class ReformerModelWithLMHeadOutput(ModelOutput):
@@ -1876,42 +1847,13 @@
 
         `num_predict` corresponds to `target_mapping.shape[1]`. If `target_mapping` is `None`, then `num_predict`
         corresponds to `sequence_length`.
-    past_buckets_states (`List[Tuple(torch.LongTensor, torch.FloatTensor)]`, *optional*, returned when `use_cache=True` is passed or when `config.use_cache=True`):
-        List of `Tuple(torch.LongTensor, torch.FloatTensor` of length `config.n_layers`, with the first element
+    past_buckets_states (`List[tuple(torch.LongTensor, torch.FloatTensor)]`, *optional*, returned when `use_cache=True` is passed or when `config.use_cache=True`):
+        List of `tuple(torch.LongTensor, torch.FloatTensor` of length `config.n_layers`, with the first element
         being the previous *buckets* of shape `(batch_size, num_heads, num_hashes, sequence_length)`) and the
         second being the previous *hidden_states* of shape `(batch_size, sequence_length, hidden_size)`).
 
         Contains precomputed buckets and hidden-states that can be used (see `past_buckets_states` input) to speed
         up sequential decoding.
-=======
-
-    Args:
-        loss (`torch.FloatTensor` of shape *(1,)*, *optional*, returned when `labels` is provided)
-            Language modeling loss (for next-token prediction).
-        logits (`torch.FloatTensor` of shape `(batch_size, num_predict, config.vocab_size)`):
-            Prediction scores of the language modeling head (scores for each vocabulary token before SoftMax).
-
-            `num_predict` corresponds to `target_mapping.shape[1]`. If `target_mapping` is `None`, then `num_predict`
-            corresponds to `sequence_length`.
-        past_buckets_states (`list[Tuple(torch.LongTensor, torch.FloatTensor)]`, *optional*, returned when `use_cache=True` is passed or when `config.use_cache=True`):
-            List of `Tuple(torch.LongTensor, torch.FloatTensor` of length `config.n_layers`, with the first element
-            being the previous *buckets* of shape `(batch_size, num_heads, num_hashes, sequence_length)`) and the
-            second being the previous *hidden_states* of shape `(batch_size, sequence_length, hidden_size)`).
-
-            Contains precomputed buckets and hidden-states that can be used (see `past_buckets_states` input) to speed
-            up sequential decoding.
-        hidden_states (`tuple(torch.FloatTensor)`, *optional*, returned when `output_hidden_states=True` is passed or when `config.output_hidden_states=True`):
-            TTuple of `torch.FloatTensor` (one for the output of the embeddings and one for the output of each layer)
-            of shape `(batch_size, sequence_length, hidden_size)`.
-
-            Hidden-states of the model at the output of each layer plus the initial embedding outputs.
-        attentions (`tuple(torch.FloatTensor)`, *optional*, returned when `output_attentions=True` is passed or when `config.output_attentions=True`):
-            Tuple of `torch.FloatTensor` (one for each layer) of shape `(batch_size, num_heads, sequence_length,
-            sequence_length)`.
-
-            Attentions weights after the attention softmax, used to compute the weighted average in the self-attention
-            heads.
->>>>>>> 508a7040
     """
 
     loss: Optional[torch.FloatTensor] = None
@@ -1980,8 +1922,8 @@
             the default defined in `config.num_hashes`.
 
             For more information, see `num_hashes` in [`ReformerConfig`].
-        past_buckets_states (`list[Tuple(torch.LongTensor, torch.FloatTensor)]`, *optional*):
-            List of `Tuple(torch.LongTensor, torch.FloatTensor` of length `config.n_layers`, with the first element
+        past_buckets_states (`list[tuple(torch.LongTensor, torch.FloatTensor)]`, *optional*):
+            List of `tuple(torch.LongTensor, torch.FloatTensor` of length `config.n_layers`, with the first element
             being the previous *buckets* of shape `(batch_size, num_heads, num_hashes, sequence_length)`) and the
             second being the previous *hidden_states* of shape `(batch_size, sequence_length, hidden_size)`).
 
@@ -2216,8 +2158,8 @@
             the default defined in `config.num_hashes`.
 
             For more information, see `num_hashes` in [`ReformerConfig`].
-        past_buckets_states (`list[Tuple(torch.LongTensor, torch.FloatTensor)]`, *optional*):
-            List of `Tuple(torch.LongTensor, torch.FloatTensor` of length `config.n_layers`, with the first element
+        past_buckets_states (`list[tuple(torch.LongTensor, torch.FloatTensor)]`, *optional*):
+            List of `tuple(torch.LongTensor, torch.FloatTensor` of length `config.n_layers`, with the first element
             being the previous *buckets* of shape `(batch_size, num_heads, num_hashes, sequence_length)`) and the
             second being the previous *hidden_states* of shape `(batch_size, sequence_length, hidden_size)`).
 
