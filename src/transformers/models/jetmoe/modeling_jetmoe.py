--- conflicted
+++ resolved
@@ -37,12 +37,7 @@
 from ...utils import (
     add_start_docstrings,
     add_start_docstrings_to_model_forward,
-<<<<<<< HEAD
     can_return_tuple,
-    is_flash_attn_2_available,
-    is_flash_attn_greater_or_equal_2_10,
-=======
->>>>>>> 88056004
     is_torch_flex_attn_available,
     logging,
     replace_return_docstrings,
