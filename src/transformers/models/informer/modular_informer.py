--- conflicted
+++ resolved
@@ -28,15 +28,7 @@
 )
 from ...modeling_utils import PreTrainedModel
 from ...time_series_utils import NegativeBinomialOutput, NormalOutput, StudentTOutput
-<<<<<<< HEAD
 from ...utils import auto_docstring
-from ...utils.deprecation import deprecate_kwarg
-=======
-from ...utils import (
-    auto_docstring,
-    is_torch_flex_attn_available,
-)
->>>>>>> 242eb9cb
 from ..bart.modeling_bart import BartAttention
 from ..time_series_transformer.modeling_time_series_transformer import (
     TimeSeriesFeatureEmbedder,
