# coding=utf-8
# Copyright 2022 The HuggingFace Team The HuggingFace Inc. team. All rights reserved.
#
# Licensed under the Apache License, Version 2.0 (the "License");
# you may not use this file except in compliance with the License.
# You may obtain a copy of the License at
#
#     http://www.apache.org/licenses/LICENSE-2.0
#
# Unless required by applicable law or agreed to in writing, software
# distributed under the License is distributed on an "AS IS" BASIS,
# WITHOUT WARRANTIES OR CONDITIONS OF ANY KIND, either express or implied.
# See the License for the specific language governing permissions and
# limitations under the License.
"""PyTorch DecisionTransformer model."""

import math
from collections.abc import Callable
from dataclasses import dataclass
from typing import Optional, Union

import torch
from torch import nn

from ... import initialization as init
from ...activations import ACT2FN
from ...cache_utils import Cache, DynamicCache, EncoderDecoderCache
from ...masking_utils import create_bidirectional_mask, create_causal_mask
from ...modeling_layers import GradientCheckpointingLayer
from ...modeling_outputs import BaseModelOutputWithPastAndCrossAttentions
from ...modeling_utils import ALL_ATTENTION_FUNCTIONS, PreTrainedModel
from ...pytorch_utils import Conv1D
from ...utils import (
    ModelOutput,
    auto_docstring,
    logging,
)
from ...utils.generic import maybe_autocast
from .configuration_decision_transformer import DecisionTransformerConfig


logger = logging.get_logger(__name__)


# Copied from transformers.models.gpt2.modeling_gpt2.eager_attention_forward
def eager_attention_forward(module, query, key, value, attention_mask, **kwargs):
    attn_weights = torch.matmul(query, key.transpose(-1, -2))

    if module.scale_attn_weights:
        attn_weights = attn_weights / torch.full(
            [], value.size(-1) ** 0.5, dtype=attn_weights.dtype, device=attn_weights.device
        )

    # Layer-wise attention scaling
    if module.scale_attn_by_inverse_layer_idx:
        attn_weights = attn_weights / float(module.layer_idx + 1)

    if attention_mask is not None:
        # Apply the attention mask
        causal_mask = attention_mask[:, :, :, : key.shape[-2]]
        attn_weights = attn_weights + causal_mask

    attn_weights = nn.functional.softmax(attn_weights, dim=-1)

    # Downcast (if necessary) back to V's dtype (if in mixed-precision) -- No-Op otherwise
    attn_weights = attn_weights.type(value.dtype)
    attn_weights = module.attn_dropout(attn_weights)

    attn_output = torch.matmul(attn_weights, value)
    attn_output = attn_output.transpose(1, 2)

    return attn_output, attn_weights


# Copied from transformers.models.gpt2.modeling_gpt2.GPT2Attention with GPT2->DecisionTransformerGPT2
class DecisionTransformerGPT2Attention(nn.Module):
    def __init__(self, config, is_cross_attention=False, layer_idx=None):
        super().__init__()
        self.config = config
        self.embed_dim = config.hidden_size
        self.num_heads = config.num_attention_heads
        self.head_dim = self.embed_dim // self.num_heads
        self.split_size = self.embed_dim
        if self.head_dim * self.num_heads != self.embed_dim:
            raise ValueError(
                f"`embed_dim` must be divisible by num_heads (got `embed_dim`: {self.embed_dim} and `num_heads`:"
                f" {self.num_heads})."
            )

        self.scale_attn_weights = config.scale_attn_weights
        self.is_cross_attention = is_cross_attention

        # Layer-wise attention scaling, reordering, and upcasting
        self.scale_attn_by_inverse_layer_idx = config.scale_attn_by_inverse_layer_idx
        self.layer_idx = layer_idx
        self.reorder_and_upcast_attn = config.reorder_and_upcast_attn

        if self.is_cross_attention:
            self.c_attn = Conv1D(2 * self.embed_dim, self.embed_dim)
            self.q_attn = Conv1D(self.embed_dim, self.embed_dim)
        else:
            self.c_attn = Conv1D(3 * self.embed_dim, self.embed_dim)
        self.c_proj = Conv1D(self.embed_dim, self.embed_dim)

        self.attn_dropout = nn.Dropout(config.attn_pdrop)
        self.resid_dropout = nn.Dropout(config.resid_pdrop)
        self.is_causal = not is_cross_attention

    def _upcast_and_reordered_attn(self, query, key, value, attention_mask=None):
        # Use `torch.baddbmm` (a bit more efficient w/ alpha param for scaling -- from Megatron-LM)
        bsz, num_heads, q_seq_len, dk = query.size()
        _, _, k_seq_len, _ = key.size()

        # Preallocate attn_weights for `baddbmm`
        attn_weights = torch.empty(bsz * num_heads, q_seq_len, k_seq_len, dtype=torch.float32, device=query.device)

        # Compute Scale Factor
        scale_factor = 1.0
        if self.scale_attn_weights:
            scale_factor /= float(value.size(-1)) ** 0.5

        if self.scale_attn_by_inverse_layer_idx:
            scale_factor /= float(self.layer_idx + 1)

        # Upcast (turn off autocast) and reorder (Scale K by 1 / root(dk))
        with maybe_autocast(query.device.type, enabled=False):
            q, k = query.reshape(-1, q_seq_len, dk), key.transpose(-1, -2).reshape(-1, dk, k_seq_len)
            attn_weights = torch.baddbmm(attn_weights, q.float(), k.float(), beta=0, alpha=scale_factor)
            attn_weights = attn_weights.reshape(bsz, num_heads, q_seq_len, k_seq_len)

        if attention_mask is not None:
            # Apply the attention mask
            attn_weights = attn_weights + attention_mask

        attn_weights = nn.functional.softmax(attn_weights, dim=-1)

        # Downcast (if necessary) back to V's dtype (if in mixed-precision) -- No-Op if otherwise
        if attn_weights.dtype != torch.float32:
            raise RuntimeError("Error with upcasting, attn_weights does not have dtype torch.float32")
        attn_weights = attn_weights.type(value.dtype)
        attn_weights = self.attn_dropout(attn_weights)

        attn_output = torch.matmul(attn_weights, value)
        attn_output = attn_output.transpose(1, 2)

        return attn_output, attn_weights

    def forward(
        self,
        hidden_states: Optional[tuple[torch.FloatTensor]],
        past_key_values: Optional[Cache] = None,
        cache_position: Optional[torch.LongTensor] = None,
        attention_mask: Optional[torch.FloatTensor] = None,
        encoder_hidden_states: Optional[torch.Tensor] = None,
        encoder_attention_mask: Optional[torch.FloatTensor] = None,
        output_attentions: Optional[bool] = False,
        **kwargs,
    ) -> tuple[Union[torch.Tensor, tuple[torch.Tensor]], ...]:
        is_cross_attention = encoder_hidden_states is not None
        if past_key_values is not None:
            if isinstance(past_key_values, EncoderDecoderCache):
                is_updated = past_key_values.is_updated.get(self.layer_idx)
                if is_cross_attention:
                    # after the first generated id, we can subsequently re-use all key/value_layer from cache
                    curr_past_key_values = past_key_values.cross_attention_cache
                else:
                    curr_past_key_values = past_key_values.self_attention_cache
            else:
                curr_past_key_values = past_key_values

        if is_cross_attention:
            if not hasattr(self, "q_attn"):
                raise ValueError(
                    "If class is used as cross attention, the weights `q_attn` have to be defined. "
                    "Please make sure to instantiate class with `DecisionTransformerGPT2Attention(..., is_cross_attention=True)`."
                )
            query_states = self.q_attn(hidden_states)
            attention_mask = encoder_attention_mask

            # Try to get key/value states from cache if possible
            if past_key_values is not None and is_updated:
                key_states = curr_past_key_values.layers[self.layer_idx].keys
                value_states = curr_past_key_values.layers[self.layer_idx].values
            else:
                key_states, value_states = self.c_attn(encoder_hidden_states).split(self.split_size, dim=2)
                shape_kv = (*key_states.shape[:-1], -1, self.head_dim)
                key_states = key_states.view(shape_kv).transpose(1, 2)
                value_states = value_states.view(shape_kv).transpose(1, 2)
        else:
            query_states, key_states, value_states = self.c_attn(hidden_states).split(self.split_size, dim=2)
            shape_kv = (*key_states.shape[:-1], -1, self.head_dim)
            key_states = key_states.view(shape_kv).transpose(1, 2)
            value_states = value_states.view(shape_kv).transpose(1, 2)

        shape_q = (*query_states.shape[:-1], -1, self.head_dim)
        query_states = query_states.view(shape_q).transpose(1, 2)

        if (past_key_values is not None and not is_cross_attention) or (
            past_key_values is not None and is_cross_attention and not is_updated
        ):
            # save all key/value_layer to cache to be re-used for fast auto-regressive generation
            cache_position = cache_position if not is_cross_attention else None
            key_states, value_states = curr_past_key_values.update(
                key_states, value_states, self.layer_idx, {"cache_position": cache_position}
            )
            # set flag that curr layer for cross-attn is already updated so we can re-use in subsequent calls
            if is_cross_attention:
                past_key_values.is_updated[self.layer_idx] = True

        using_eager = self.config._attn_implementation == "eager"
        attention_interface: Callable = eager_attention_forward
        if self.config._attn_implementation != "eager":
            attention_interface = ALL_ATTENTION_FUNCTIONS[self.config._attn_implementation]

        if using_eager and self.reorder_and_upcast_attn:
            attn_output, attn_weights = self._upcast_and_reordered_attn(
                query_states, key_states, value_states, attention_mask
            )
        else:
            attn_output, attn_weights = attention_interface(
                self,
                query_states,
                key_states,
                value_states,
                attention_mask,
                dropout=self.attn_dropout.p if self.training else 0.0,
                **kwargs,
            )

        attn_output = attn_output.reshape(*attn_output.shape[:-2], -1).contiguous()
        attn_output = self.c_proj(attn_output)
        attn_output = self.resid_dropout(attn_output)

        return attn_output, attn_weights


# Copied from transformers.models.gpt2.modeling_gpt2.GPT2MLP with GPT2->DecisionTransformerGPT2
class DecisionTransformerGPT2MLP(nn.Module):
    def __init__(self, intermediate_size, config):
        super().__init__()
        embed_dim = config.hidden_size
        self.c_fc = Conv1D(intermediate_size, embed_dim)
        self.c_proj = Conv1D(embed_dim, intermediate_size)
        self.act = ACT2FN[config.activation_function]
        self.dropout = nn.Dropout(config.resid_pdrop)

    def forward(self, hidden_states: Optional[tuple[torch.FloatTensor]]) -> torch.FloatTensor:
        hidden_states = self.c_fc(hidden_states)
        hidden_states = self.act(hidden_states)
        hidden_states = self.c_proj(hidden_states)
        hidden_states = self.dropout(hidden_states)
        return hidden_states


# Copied from transformers.models.gpt2.modeling_gpt2.GPT2Block with GPT2->DecisionTransformerGPT2
class DecisionTransformerGPT2Block(GradientCheckpointingLayer):
    # Ignore copy
    def __init__(self, config, layer_idx=None):
        super().__init__()
        hidden_size = config.hidden_size
        inner_dim = config.n_inner if config.n_inner is not None else 4 * hidden_size

        self.ln_1 = nn.LayerNorm(hidden_size, eps=config.layer_norm_epsilon)
        self.attn = DecisionTransformerGPT2Attention(config, layer_idx=layer_idx)
        self.ln_2 = nn.LayerNorm(hidden_size, eps=config.layer_norm_epsilon)

        if config.add_cross_attention:
            self.crossattention = DecisionTransformerGPT2Attention(
                config, is_cross_attention=True, layer_idx=layer_idx
            )
            self.ln_cross_attn = nn.LayerNorm(hidden_size, eps=config.layer_norm_epsilon)

        self.mlp = DecisionTransformerGPT2MLP(inner_dim, config)

    def forward(
        self,
        hidden_states: Optional[tuple[torch.FloatTensor]],
        past_key_values: Optional[Cache] = None,
        cache_position: Optional[torch.LongTensor] = None,
        attention_mask: Optional[torch.FloatTensor] = None,
        encoder_hidden_states: Optional[torch.Tensor] = None,
        encoder_attention_mask: Optional[torch.FloatTensor] = None,
        use_cache: Optional[bool] = False,
        output_attentions: Optional[bool] = False,
        **kwargs,
    ) -> Union[tuple[torch.Tensor], Optional[tuple[torch.Tensor, tuple[torch.FloatTensor, ...]]]]:
        residual = hidden_states
        hidden_states = self.ln_1(hidden_states)
        attn_output, self_attn_weights = self.attn(
            hidden_states,
            past_key_values=past_key_values,
            cache_position=cache_position,
            attention_mask=attention_mask,
            use_cache=use_cache,
            output_attentions=output_attentions,
            **kwargs,
        )
        # residual connection
        hidden_states = attn_output + residual

        if encoder_hidden_states is not None:
            # add one self-attention block for cross-attention
            if not hasattr(self, "crossattention"):
                raise ValueError(
                    f"If `encoder_hidden_states` are passed, {self} has to be instantiated with "
                    "cross-attention layers by setting `config.add_cross_attention=True`"
                )
            residual = hidden_states
            hidden_states = self.ln_cross_attn(hidden_states)
            cross_attn_output, cross_attn_weights = self.crossattention(
                hidden_states,
                past_key_values=past_key_values,
                attention_mask=attention_mask,
                encoder_hidden_states=encoder_hidden_states,
                encoder_attention_mask=encoder_attention_mask,
                output_attentions=output_attentions,
            )
            # residual connection
            hidden_states = residual + cross_attn_output

        residual = hidden_states
        hidden_states = self.ln_2(hidden_states)
        feed_forward_hidden_states = self.mlp(hidden_states)
        # residual connection
        hidden_states = residual + feed_forward_hidden_states

        outputs = (hidden_states,)
        if output_attentions:
            outputs += (self_attn_weights,)
            if encoder_hidden_states is not None:
                outputs += (cross_attn_weights,)

        return outputs


@auto_docstring
class DecisionTransformerGPT2PreTrainedModel(PreTrainedModel):
    config: DecisionTransformerConfig
    base_model_prefix = "transformer"
    supports_gradient_checkpointing = True
    _can_compile_fullgraph = False

<<<<<<< HEAD
    # No longer used as we directly use our masks instead
    _keys_to_ignore_on_load_unexpected = ["attn.bias", "crossattention.bias"]

    def __init__(self, *inputs, **kwargs):
        super().__init__(*inputs, **kwargs)

=======
>>>>>>> d3d4b629
    @torch.no_grad()
    def _init_weights(self, module):
        """Initialize the weights."""
        super()._init_weights(module)

        # Reinitialize selected weights subject to the OpenAI GPT-2 Paper Scheme:
        #   > A modified initialization which accounts for the accumulation on the residual path with model depth. Scale
        #   > the weights of residual layers at initialization by a factor of 1/√N where N is the # of residual layers.
        #   >   -- GPT-2 :: https://openai.com/blog/better-language-models/
        #
        # Reference (Megatron-LM): https://github.com/NVIDIA/Megatron-LM/blob/main/megatron/model/gpt_model.py
        if isinstance(module, PreTrainedModel):
            for name, p in module.named_parameters():
                if "c_proj" in name and "weight" in name:
                    # Special Scaled Initialization --> There are 2 Layer Norms per Transformer Block
                    init.normal_(p, mean=0.0, std=self.config.initializer_range / math.sqrt(2 * self.config.n_layer))


class DecisionTransformerGPT2Model(DecisionTransformerGPT2PreTrainedModel):
    def __init__(self, config):
        super().__init__(config)

        self.embed_dim = config.hidden_size

        self.wte = nn.Embedding(config.vocab_size, self.embed_dim)
        self.wpe = nn.Embedding(config.max_position_embeddings, self.embed_dim)

        self.drop = nn.Dropout(config.embd_pdrop)
        self.h = nn.ModuleList(
            [DecisionTransformerGPT2Block(config, layer_idx=i) for i in range(config.num_hidden_layers)]
        )
        self.ln_f = nn.LayerNorm(self.embed_dim, eps=config.layer_norm_epsilon)

        self.gradient_checkpointing = False

        # Initialize weights and apply final processing
        self.post_init()

    def get_input_embeddings(self):
        return self.wte

    def set_input_embeddings(self, new_embeddings):
        self.wte = new_embeddings

    def forward(
        self,
        input_ids: Optional[torch.LongTensor] = None,
        past_key_values: Optional[Cache] = None,
        cache_position: Optional[torch.LongTensor] = None,
        attention_mask: Optional[torch.FloatTensor] = None,
        token_type_ids: Optional[torch.LongTensor] = None,
        position_ids: Optional[torch.LongTensor] = None,
        inputs_embeds: Optional[torch.FloatTensor] = None,
        encoder_hidden_states: Optional[torch.Tensor] = None,
        encoder_attention_mask: Optional[torch.FloatTensor] = None,
        use_cache: Optional[bool] = None,
        output_attentions: Optional[bool] = None,
        output_hidden_states: Optional[bool] = None,
        return_dict: Optional[bool] = None,
        **kwargs,
    ) -> Union[tuple, BaseModelOutputWithPastAndCrossAttentions]:
        output_attentions = output_attentions if output_attentions is not None else self.config.output_attentions
        output_hidden_states = (
            output_hidden_states if output_hidden_states is not None else self.config.output_hidden_states
        )
        use_cache = use_cache if use_cache is not None else self.config.use_cache
        return_dict = return_dict if return_dict is not None else self.config.use_return_dict

        if input_ids is not None and inputs_embeds is not None:
            raise ValueError("You cannot specify both input_ids and inputs_embeds at the same time")
        elif input_ids is not None:
            self.warn_if_padding_and_no_attention_mask(input_ids, attention_mask)
            input_shape = input_ids.size()
            input_ids = input_ids.view(-1, input_shape[-1])
        elif inputs_embeds is not None:
            input_shape = inputs_embeds.size()[:-1]
        else:
            raise ValueError("You have to specify either input_ids or inputs_embeds")

        if token_type_ids is not None:
            token_type_ids = token_type_ids.view(-1, input_shape[-1])

        # based on pattern from src/transformers/models/whisper/modeling_whisper.py::WhisperDecoder and similar addition in GPT2Model
        if use_cache:
            if past_key_values is None:
                past_key_values = DynamicCache(config=self.config)

            if self.config.add_cross_attention and not isinstance(past_key_values, EncoderDecoderCache):
                past_key_values = EncoderDecoderCache(past_key_values, DynamicCache(config=self.config))

        if cache_position is None:
            past_seen_tokens = past_key_values.get_seq_length() if past_key_values is not None else 0
            cache_position = torch.arange(
                past_seen_tokens, past_seen_tokens + inputs_embeds.shape[1], device=inputs_embeds.device
            )
        if position_ids is None:
            position_ids = cache_position.unsqueeze(0)

        # Attention mask.
        attention_mask = create_causal_mask(
            config=self.config,
            input_embeds=inputs_embeds,
            attention_mask=attention_mask,
            cache_position=cache_position,
            past_key_values=past_key_values,
            position_ids=position_ids,
        )

        encoder_attention_mask = None
        if encoder_hidden_states is not None:
            encoder_attention_mask = create_bidirectional_mask(
                config=self.config,
                input_embeds=inputs_embeds,
                attention_mask=encoder_attention_mask,
                encoder_hidden_states=encoder_hidden_states,
            )

        if inputs_embeds is None:
            inputs_embeds = self.wte(input_ids)
        position_embeds = self.wpe(position_ids)
        hidden_states = inputs_embeds + position_embeds

        if token_type_ids is not None:
            token_type_embeds = self.wte(token_type_ids)
            hidden_states = hidden_states + token_type_embeds

        hidden_states = self.drop(hidden_states)

        output_shape = (-1,) + input_shape[1:] + (hidden_states.size(-1),)

        if self.gradient_checkpointing and self.training:
            if use_cache:
                logger.warning_once(
                    "`use_cache=True` is incompatible with gradient checkpointing. Setting `use_cache=False`..."
                )
                use_cache = False

        all_self_attentions = () if output_attentions else None
        all_cross_attentions = () if output_attentions and self.config.add_cross_attention else None
        all_hidden_states = () if output_hidden_states else None
        for block in self.h:
            outputs = block(
                hidden_states,
                past_key_values if not (self.gradient_checkpointing and self.training) else None,
                cache_position,
                attention_mask,
                encoder_hidden_states,  # as a positional argument for gradient checkpointing
                encoder_attention_mask=encoder_attention_mask,
                use_cache=use_cache,
                output_attentions=output_attentions,
            )

            hidden_states = outputs[0]

            if output_attentions:
                all_self_attentions = all_self_attentions + (outputs[1],)
                if self.config.add_cross_attention:
                    all_cross_attentions = all_cross_attentions + (outputs[2],)

        hidden_states = self.ln_f(hidden_states)

        hidden_states = hidden_states.view(output_shape)
        # Add last hidden state
        if output_hidden_states:
            all_hidden_states = all_hidden_states + (hidden_states,)

        past_key_values = past_key_values if use_cache else None
        if not return_dict:
            return tuple(
                v
                for v in [hidden_states, past_key_values, all_hidden_states, all_self_attentions, all_cross_attentions]
                if v is not None
            )

        return BaseModelOutputWithPastAndCrossAttentions(
            last_hidden_state=hidden_states,
            past_key_values=past_key_values,
            hidden_states=all_hidden_states,
            attentions=all_self_attentions,
            cross_attentions=all_cross_attentions,
        )


@dataclass
@auto_docstring(
    custom_intro="""
    Base class for model's outputs that also contains a pooling of the last hidden states.
    """
)
class DecisionTransformerOutput(ModelOutput):
    r"""
    state_preds (`torch.FloatTensor` of shape `(batch_size, sequence_length, state_dim)`):
        Environment state predictions
    action_preds (`torch.FloatTensor` of shape `(batch_size, sequence_length, action_dim)`):
        Model action predictions
    return_preds (`torch.FloatTensor` of shape `(batch_size, sequence_length, 1)`):
        Predicted returns for each state
    """

    state_preds: Optional[torch.FloatTensor] = None
    action_preds: Optional[torch.FloatTensor] = None
    return_preds: Optional[torch.FloatTensor] = None
    hidden_states: Optional[torch.FloatTensor] = None
    attentions: Optional[torch.FloatTensor] = None
    last_hidden_state: Optional[torch.FloatTensor] = None


class DecisionTransformerPreTrainedModel(PreTrainedModel):
    """
    An abstract class to handle weights initialization and a simple interface for downloading and loading pretrained
    models.
    """

    config: DecisionTransformerConfig
    base_model_prefix = "decision_transformer"
    main_input_name = "states"
    supports_gradient_checkpointing = False


@auto_docstring(
    custom_intro="""
    The Decision Transformer Model
    """
)
class DecisionTransformerModel(DecisionTransformerPreTrainedModel):
    """

    The model builds upon the GPT2 architecture to perform autoregressive prediction of actions in an offline RL
    setting. Refer to the paper for more details: https://huggingface.co/papers/2106.01345

    """

    def __init__(self, config):
        super().__init__(config)
        self.config = config
        self.hidden_size = config.hidden_size
        # note: the only difference between this GPT2Model and the default Huggingface version
        # is that the positional embeddings are removed (since we'll add those ourselves)
        self.encoder = DecisionTransformerGPT2Model(config)

        self.embed_timestep = nn.Embedding(config.max_ep_len, config.hidden_size)
        self.embed_return = torch.nn.Linear(1, config.hidden_size)
        self.embed_state = torch.nn.Linear(config.state_dim, config.hidden_size)
        self.embed_action = torch.nn.Linear(config.act_dim, config.hidden_size)

        self.embed_ln = nn.LayerNorm(config.hidden_size)

        # note: we don't predict states or returns for the paper
        self.predict_state = torch.nn.Linear(config.hidden_size, config.state_dim)
        self.predict_action = nn.Sequential(
            *([nn.Linear(config.hidden_size, config.act_dim)] + ([nn.Tanh()] if config.action_tanh else []))
        )
        self.predict_return = torch.nn.Linear(config.hidden_size, 1)

        # Initialize weights and apply final processing
        self.post_init()

    @auto_docstring
    def forward(
        self,
        states: Optional[torch.FloatTensor] = None,
        actions: Optional[torch.FloatTensor] = None,
        rewards: Optional[torch.FloatTensor] = None,
        returns_to_go: Optional[torch.FloatTensor] = None,
        timesteps: Optional[torch.LongTensor] = None,
        attention_mask: Optional[torch.FloatTensor] = None,
        output_hidden_states: Optional[bool] = None,
        output_attentions: Optional[bool] = None,
        return_dict: Optional[bool] = None,
        **kwargs,
    ) -> Union[tuple[torch.FloatTensor], DecisionTransformerOutput]:
        r"""
        states (`torch.FloatTensor` of shape `(batch_size, episode_length, state_dim)`):
            The states for each step in the trajectory
        actions (`torch.FloatTensor` of shape `(batch_size, episode_length, act_dim)`):
            The actions taken by the "expert" policy for the current state, these are masked for auto regressive
            prediction
        rewards (`torch.FloatTensor` of shape `(batch_size, episode_length, 1)`):
            The rewards for each state, action
        returns_to_go (`torch.FloatTensor` of shape `(batch_size, episode_length, 1)`):
            The returns for each state in the trajectory
        timesteps (`torch.LongTensor` of shape `(batch_size, episode_length)`):
            The timestep for each step in the trajectory

        Examples:

        ```python
        >>> from transformers import DecisionTransformerModel
        >>> import torch

        >>> model = DecisionTransformerModel.from_pretrained("edbeeching/decision-transformer-gym-hopper-medium")
        >>> # evaluation
        >>> model = model.to(device)
        >>> model.eval()

        >>> env = gym.make("Hopper-v3")
        >>> state_dim = env.observation_space.shape[0]
        >>> act_dim = env.action_space.shape[0]

        >>> state = env.reset()
        >>> states = torch.from_numpy(state).reshape(1, 1, state_dim).to(device=device, dtype=torch.float32)
        >>> actions = torch.zeros((1, 1, act_dim), device=device, dtype=torch.float32)
        >>> rewards = torch.zeros(1, 1, device=device, dtype=torch.float32)
        >>> target_return = torch.tensor(TARGET_RETURN, dtype=torch.float32).reshape(1, 1)
        >>> timesteps = torch.tensor(0, device=device, dtype=torch.long).reshape(1, 1)
        >>> attention_mask = torch.zeros(1, 1, device=device, dtype=torch.float32)

        >>> # forward pass
        >>> with torch.no_grad():
        ...     state_preds, action_preds, return_preds = model(
        ...         states=states,
        ...         actions=actions,
        ...         rewards=rewards,
        ...         returns_to_go=target_return,
        ...         timesteps=timesteps,
        ...         attention_mask=attention_mask,
        ...         return_dict=False,
        ...     )
        ```"""

        output_attentions = output_attentions if output_attentions is not None else self.config.output_attentions
        output_hidden_states = (
            output_hidden_states if output_hidden_states is not None else self.config.output_hidden_states
        )
        return_dict = return_dict if return_dict is not None else self.config.use_return_dict

        batch_size, seq_length = states.shape[0], states.shape[1]

        if attention_mask is None:
            # attention mask for GPT: 1 if can be attended to, 0 if not
            attention_mask = torch.ones((batch_size, seq_length), dtype=torch.long)

        # embed each modality with a different head
        state_embeddings = self.embed_state(states)
        action_embeddings = self.embed_action(actions)
        returns_embeddings = self.embed_return(returns_to_go)
        time_embeddings = self.embed_timestep(timesteps)

        # time embeddings are treated similar to positional embeddings
        state_embeddings = state_embeddings + time_embeddings
        action_embeddings = action_embeddings + time_embeddings
        returns_embeddings = returns_embeddings + time_embeddings

        # this makes the sequence look like (R_1, s_1, a_1, R_2, s_2, a_2, ...)
        # which works nice in an autoregressive sense since states predict actions
        stacked_inputs = (
            torch.stack((returns_embeddings, state_embeddings, action_embeddings), dim=1)
            .permute(0, 2, 1, 3)
            .reshape(batch_size, 3 * seq_length, self.hidden_size)
        )
        stacked_inputs = self.embed_ln(stacked_inputs)

        # to make the attention mask fit the stacked inputs, have to stack it as well
        stacked_attention_mask = (
            torch.stack((attention_mask, attention_mask, attention_mask), dim=1)
            .permute(0, 2, 1)
            .reshape(batch_size, 3 * seq_length)
        )
        device = stacked_inputs.device
        # we feed in the input embeddings (not word indices as in NLP) to the model
        encoder_outputs = self.encoder(
            inputs_embeds=stacked_inputs,
            attention_mask=stacked_attention_mask,
            position_ids=torch.zeros(stacked_attention_mask.shape, device=device, dtype=torch.long),
            output_attentions=output_attentions,
            output_hidden_states=output_hidden_states,
            return_dict=return_dict,
        )
        x = encoder_outputs[0]

        # reshape x so that the second dimension corresponds to the original
        # returns (0), states (1), or actions (2); i.e. x[:,1,t] is the token for s_t
        x = x.reshape(batch_size, seq_length, 3, self.hidden_size).permute(0, 2, 1, 3)

        # get predictions
        return_preds = self.predict_return(x[:, 2])  # predict next return given state and action
        state_preds = self.predict_state(x[:, 2])  # predict next state given state and action
        action_preds = self.predict_action(x[:, 1])  # predict next action given state
        if not return_dict:
            return (state_preds, action_preds, return_preds)

        return DecisionTransformerOutput(
            last_hidden_state=encoder_outputs.last_hidden_state,
            state_preds=state_preds,
            action_preds=action_preds,
            return_preds=return_preds,
            hidden_states=encoder_outputs.hidden_states,
            attentions=encoder_outputs.attentions,
        )


__all__ = [
    "DecisionTransformerGPT2Model",
    "DecisionTransformerGPT2PreTrainedModel",
    "DecisionTransformerModel",
    "DecisionTransformerPreTrainedModel",
]<|MERGE_RESOLUTION|>--- conflicted
+++ resolved
@@ -340,15 +340,9 @@
     supports_gradient_checkpointing = True
     _can_compile_fullgraph = False
 
-<<<<<<< HEAD
     # No longer used as we directly use our masks instead
     _keys_to_ignore_on_load_unexpected = ["attn.bias", "crossattention.bias"]
 
-    def __init__(self, *inputs, **kwargs):
-        super().__init__(*inputs, **kwargs)
-
-=======
->>>>>>> d3d4b629
     @torch.no_grad()
     def _init_weights(self, module):
         """Initialize the weights."""
