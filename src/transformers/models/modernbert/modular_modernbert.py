--- conflicted
+++ resolved
@@ -202,18 +202,12 @@
         tie_word_embeddings: Optional[bool] = True,
         **kwargs,
     ):
-<<<<<<< HEAD
-        super().__init__(
-            pad_token_id=pad_token_id,
-            bos_token_id=bos_token_id,
-            eos_token_id=eos_token_id,
-            cls_token_id=cls_token_id,
-            sep_token_id=sep_token_id,
-            **kwargs,
-        )
+        self.pad_token_id = pad_token_id
+        self.bos_token_id = bos_token_id
+        self.eos_token_id = eos_token_id
+        self.cls_token_id = cls_token_id
+        self.sep_token_id = sep_token_id
         self.tie_word_embeddings = tie_word_embeddings
-=======
->>>>>>> 5ee9ffe3
         self.vocab_size = vocab_size
         self.max_position_embeddings = max_position_embeddings
         self.hidden_size = hidden_size
@@ -260,14 +254,7 @@
         layer_type_validation(self.layer_types, self.num_hidden_layers)
 
         self.rope_parameters = rope_parameters
-        super().__init__(
-            pad_token_id=pad_token_id,
-            bos_token_id=bos_token_id,
-            eos_token_id=eos_token_id,
-            cls_token_id=cls_token_id,
-            sep_token_id=sep_token_id,
-            **kwargs,
-        )
+        super().__init__(**kwargs)
 
     def convert_rope_params_to_dict(self, ignore_keys_at_rope_validation=None, **kwargs):
         rope_scaling = kwargs.pop("rope_scaling", None)
