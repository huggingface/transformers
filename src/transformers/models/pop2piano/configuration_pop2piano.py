--- conflicted
+++ resolved
@@ -124,17 +124,7 @@
         self.pad_token_id = pad_token_id
         self.eos_token_id = eos_token_id
 
-<<<<<<< HEAD
         super().__init__(is_encoder_decoder=is_encoder_decoder, **kwargs)
-        self.tie_encoder_decoder = True  # forcing it
-=======
-        super().__init__(
-            pad_token_id=pad_token_id,
-            eos_token_id=eos_token_id,
-            is_encoder_decoder=is_encoder_decoder,
-            **kwargs,
-        )
->>>>>>> 9a90500b
 
 
 __all__ = ["Pop2PianoConfig"]