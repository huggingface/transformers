# coding=utf-8
# Copyright 2022 The Salesforce Team Authors and The HuggingFace Team. All rights reserved.
#
# Licensed under the BSD-3-clause license (the "License");
# you may not use this file except in compliance with the License.
# You may obtain a copy of the License at
#
#     https://opensource.org/licenses/BSD-3-Clause
#
# Unless required by applicable law or agreed to in writing, software
# distributed under the License is distributed on an "AS IS" BASIS,
# WITHOUT WARRANTIES OR CONDITIONS OF ANY KIND, either express or implied.
# See the License for the specific language governing permissions and
# limitations under the License.


import math
from typing import Optional, Union

import torch
import torch.utils.checkpoint
from torch import Tensor, device, nn
from torch.nn import CrossEntropyLoss

from ...activations import ACT2FN
from ...cache_utils import Cache, DynamicCache, EncoderDecoderCache
from ...generation import GenerationMixin
from ...modeling_layers import GradientCheckpointingLayer
from ...modeling_outputs import (
    BaseModelOutputWithPastAndCrossAttentions,
    BaseModelOutputWithPoolingAndCrossAttentions,
    CausalLMOutputWithCrossAttentions,
)
from ...modeling_utils import (
    PreTrainedModel,
    apply_chunking_to_forward,
    find_pruneable_heads_and_indices,
    prune_linear_layer,
)
from ...utils import logging
from .configuration_blip import BlipTextConfig


logger = logging.get_logger(__name__)


# Adapted from https://github.com/salesforce/BLIP/blob/main/models/med.py#L52
class BlipTextEmbeddings(nn.Module):
    """Construct the embeddings from word and position embeddings."""

    def __init__(self, config):
        super().__init__()
        self.word_embeddings = nn.Embedding(config.vocab_size, config.hidden_size, padding_idx=config.pad_token_id)
        self.position_embeddings = nn.Embedding(config.max_position_embeddings, config.hidden_size)

        # self.LayerNorm is not snake-cased to stick with TensorFlow model variable name and be able to load
        # any TensorFlow checkpoint file
        self.LayerNorm = nn.LayerNorm(config.hidden_size, eps=config.layer_norm_eps)
        self.dropout = nn.Dropout(config.hidden_dropout_prob)

        # position_ids (1, len position emb) is contiguous in memory and exported when serialized
        self.register_buffer(
            "position_ids", torch.arange(config.max_position_embeddings).expand((1, -1)), persistent=False
        )
        self.position_embedding_type = getattr(config, "position_embedding_type", "absolute")

        self.config = config

    def forward(
        self,
        input_ids: Optional[torch.LongTensor] = None,
        position_ids: Optional[torch.LongTensor] = None,
        inputs_embeds: Optional[torch.FloatTensor] = None,
        past_key_values_length: int = 0,
    ) -> torch.Tensor:
        if input_ids is not None:
            input_shape = input_ids.size()
        else:
            input_shape = inputs_embeds.size()[:-1]

        seq_length = input_shape[1]

        if position_ids is None:
            position_ids = self.position_ids[:, past_key_values_length : seq_length + past_key_values_length]

        if inputs_embeds is None:
            inputs_embeds = self.word_embeddings(input_ids)

        embeddings = inputs_embeds

        if self.position_embedding_type == "absolute":
            position_embeddings = self.position_embeddings(position_ids)
            embeddings += position_embeddings
        embeddings = self.LayerNorm(embeddings)
        embeddings = self.dropout(embeddings)
        return embeddings


# Adapted from https://github.com/salesforce/BLIP/blob/main/models/med.py#L97
class BlipTextSelfAttention(nn.Module):
    def __init__(self, config, is_cross_attention, layer_idx=None):
        super().__init__()
        self.config = config
        if config.hidden_size % config.num_attention_heads != 0 and not hasattr(config, "embedding_size"):
            raise ValueError(
                "The hidden size (%d) is not a multiple of the number of attention heads (%d)"
                % (config.hidden_size, config.num_attention_heads)
            )

        self.num_attention_heads = config.num_attention_heads
        self.attention_head_size = int(config.hidden_size / config.num_attention_heads)
        self.all_head_size = self.num_attention_heads * self.attention_head_size
        self.layer_idx = layer_idx

        self.query = nn.Linear(config.hidden_size, self.all_head_size)
        if is_cross_attention:
            self.key = nn.Linear(config.encoder_hidden_size, self.all_head_size)
            self.value = nn.Linear(config.encoder_hidden_size, self.all_head_size)
        else:
            self.key = nn.Linear(config.hidden_size, self.all_head_size)
            self.value = nn.Linear(config.hidden_size, self.all_head_size)

        self.dropout = nn.Dropout(config.attention_probs_dropout_prob)
        self.position_embedding_type = getattr(config, "position_embedding_type", "absolute")
        if self.position_embedding_type == "relative_key" or self.position_embedding_type == "relative_key_query":
            self.max_position_embeddings = config.max_position_embeddings
            self.distance_embedding = nn.Embedding(2 * config.max_position_embeddings - 1, self.attention_head_size)

    def save_attn_gradients(self, attn_gradients):
        self.attn_gradients = attn_gradients

    def get_attn_gradients(self):
        return self.attn_gradients

    def save_attention_map(self, attention_map):
        self.attention_map = attention_map

    def get_attention_map(self):
        return self.attention_map

    def transpose_for_scores(self, x):
        new_x_shape = x.size()[:-1] + (self.num_attention_heads, self.attention_head_size)
        x = x.view(*new_x_shape)
        return x.permute(0, 2, 1, 3)

    def forward(
        self,
        hidden_states: torch.Tensor,
        attention_mask: Optional[torch.FloatTensor] = None,
        head_mask: Optional[torch.FloatTensor] = None,
        encoder_hidden_states: Optional[torch.FloatTensor] = None,
        encoder_attention_mask: Optional[torch.FloatTensor] = None,
<<<<<<< HEAD
        past_key_value: Optional[Cache] = None,
        output_attentions: Optional[bool] = False,
        cache_position: Optional[torch.Tensor] = None,
    ) -> Tuple[torch.Tensor]:
=======
        past_key_value: Optional[tuple[tuple[torch.FloatTensor]]] = None,
        output_attentions: Optional[bool] = False,
    ) -> tuple[torch.Tensor]:
>>>>>>> 12838775
        mixed_query_layer = self.query(hidden_states)

        # If this is instantiated as a cross-attention module, the keys
        # and values come from an encoder; the attention mask needs to be
        # such that the encoder's padding tokens are not attended to.
        is_cross_attention = encoder_hidden_states is not None
        attention_mask = encoder_attention_mask if is_cross_attention else attention_mask

        if past_key_value is not None:
            if isinstance(past_key_value, EncoderDecoderCache):
                is_updated = past_key_value.is_updated.get(self.layer_idx)
                if is_cross_attention:
                    # after the first generated id, we can subsequently re-use all key/value_layer from cache
                    curr_past_key_value = past_key_value.cross_attention_cache
                else:
                    curr_past_key_value = past_key_value.self_attention_cache
            else:
                curr_past_key_value = past_key_value

        current_states = encoder_hidden_states if is_cross_attention else hidden_states
        if is_cross_attention and past_key_value is not None and is_updated:
            # reuse k,v, cross_attentions
            key_layer = curr_past_key_value.key_cache[self.layer_idx]
            value_layer = curr_past_key_value.value_cache[self.layer_idx]
        else:
            key_layer = self.transpose_for_scores(self.key(current_states))
            value_layer = self.transpose_for_scores(self.value(current_states))

            if past_key_value is not None:
                # save all key/value_layer to cache to be re-used for fast auto-regressive generation
                cache_position = cache_position if not is_cross_attention else None
                key_layer, value_layer = curr_past_key_value.update(
                    key_layer, value_layer, self.layer_idx, {"cache_position": cache_position}
                )
                # set flag that curr layer for cross-attn is already updated so we can re-use in subsequent calls
                if is_cross_attention:
                    past_key_value.is_updated[self.layer_idx] = True

        query_layer = self.transpose_for_scores(mixed_query_layer)

        # Take the dot product between "query" and "key" to get the raw attention scores.
        attention_scores = torch.matmul(query_layer, key_layer.transpose(-1, -2))

        if self.position_embedding_type == "relative_key" or self.position_embedding_type == "relative_key_query":
            seq_length = hidden_states.size()[1]
            position_ids_l = torch.arange(seq_length, dtype=torch.long, device=hidden_states.device).view(-1, 1)
            position_ids_r = torch.arange(seq_length, dtype=torch.long, device=hidden_states.device).view(1, -1)
            distance = position_ids_l - position_ids_r
            positional_embedding = self.distance_embedding(distance + self.max_position_embeddings - 1)
            positional_embedding = positional_embedding.to(dtype=query_layer.dtype)  # fp16 compatibility

            if self.position_embedding_type == "relative_key":
                relative_position_scores = torch.einsum("bhld,lrd->bhlr", query_layer, positional_embedding)
                attention_scores = attention_scores + relative_position_scores
            elif self.position_embedding_type == "relative_key_query":
                relative_position_scores_query = torch.einsum("bhld,lrd->bhlr", query_layer, positional_embedding)
                relative_position_scores_key = torch.einsum("bhrd,lrd->bhlr", key_layer, positional_embedding)
                attention_scores = attention_scores + relative_position_scores_query + relative_position_scores_key

        attention_scores = attention_scores / math.sqrt(self.attention_head_size)
        if attention_mask is not None:
            # Apply the attention mask is (precomputed for all layers in BlipTextModel forward() function)
            attention_scores = attention_scores + attention_mask.to(attention_scores.device)

        # Normalize the attention scores to probabilities.
        attention_probs = nn.Softmax(dim=-1)(attention_scores)

        # This is actually dropping out entire tokens to attend to, which might
        # seem a bit unusual, but is taken from the original Transformer paper.
        attention_probs_dropped = self.dropout(attention_probs)

        # Mask heads if we want to
        if head_mask is not None:
            attention_probs_dropped = attention_probs_dropped * head_mask

        context_layer = torch.matmul(attention_probs_dropped, value_layer)

        context_layer = context_layer.permute(0, 2, 1, 3).contiguous()
        new_context_layer_shape = context_layer.size()[:-2] + (self.all_head_size,)
        context_layer = context_layer.view(*new_context_layer_shape)

        outputs = (context_layer, attention_probs) if output_attentions else (context_layer,)

        outputs = outputs + (past_key_value,)
        return outputs


# Copied from transformers.models.bert.modeling_bert.BertSelfOutput with Bert -> BlipText
class BlipTextSelfOutput(nn.Module):
    def __init__(self, config):
        super().__init__()
        self.dense = nn.Linear(config.hidden_size, config.hidden_size)
        self.LayerNorm = nn.LayerNorm(config.hidden_size, eps=config.layer_norm_eps)
        self.dropout = nn.Dropout(config.hidden_dropout_prob)

    def forward(self, hidden_states: torch.Tensor, input_tensor: torch.Tensor) -> torch.Tensor:
        hidden_states = self.dense(hidden_states)
        hidden_states = self.dropout(hidden_states)
        hidden_states = self.LayerNorm(hidden_states + input_tensor)
        return hidden_states


# Adapted from https://github.com/salesforce/BLIP/blob/main/models/med.py#242
class BlipTextAttention(nn.Module):
    def __init__(self, config, is_cross_attention=False, layer_idx=None):
        super().__init__()
        self.self = BlipTextSelfAttention(config, is_cross_attention, layer_idx=layer_idx)
        self.output = BlipTextSelfOutput(config)
        self.pruned_heads = set()

    def prune_heads(self, heads):
        if len(heads) == 0:
            return
        heads, index = find_pruneable_heads_and_indices(
            heads, self.self.num_attention_heads, self.self.attention_head_size, self.pruned_heads
        )

        # Prune linear layers
        self.self.query = prune_linear_layer(self.self.query, index)
        self.self.key = prune_linear_layer(self.self.key, index)
        self.self.value = prune_linear_layer(self.self.value, index)
        self.output.dense = prune_linear_layer(self.output.dense, index, dim=1)

        # Update hyper params and store pruned heads
        self.self.num_attention_heads = self.self.num_attention_heads - len(heads)
        self.self.all_head_size = self.self.attention_head_size * self.self.num_attention_heads
        self.pruned_heads = self.pruned_heads.union(heads)

    def forward(
        self,
        hidden_states: torch.Tensor,
        attention_mask: Optional[torch.FloatTensor] = None,
        head_mask: Optional[torch.FloatTensor] = None,
        encoder_hidden_states: Optional[torch.FloatTensor] = None,
<<<<<<< HEAD
        past_key_value: Optional[Cache] = None,
        output_attentions: Optional[bool] = False,
        cache_position: Optional[torch.Tensor] = None,
    ) -> Tuple[torch.Tensor]:
=======
        encoder_attention_mask: Optional[torch.FloatTensor] = None,
        past_key_value: Optional[tuple[tuple[torch.FloatTensor]]] = None,
        output_attentions: Optional[bool] = False,
    ) -> tuple[torch.Tensor]:
>>>>>>> 12838775
        self_outputs = self.self(
            hidden_states,
            attention_mask=attention_mask,
            head_mask=head_mask,
            encoder_hidden_states=encoder_hidden_states,
            past_key_value=past_key_value,
            output_attentions=output_attentions,
            cache_position=cache_position,
        )
        attention_output = self.output(self_outputs[0], hidden_states)
        outputs = (attention_output,) + self_outputs[1:]  # add attentions if we output them
        return outputs


# Copied from transformers.models.bert.modeling_bert.BertIntermediate with Bert -> BlipText
class BlipTextIntermediate(nn.Module):
    def __init__(self, config):
        super().__init__()
        self.dense = nn.Linear(config.hidden_size, config.intermediate_size)
        if isinstance(config.hidden_act, str):
            self.intermediate_act_fn = ACT2FN[config.hidden_act]
        else:
            self.intermediate_act_fn = config.hidden_act

    def forward(self, hidden_states: torch.Tensor) -> torch.Tensor:
        hidden_states = self.dense(hidden_states)
        hidden_states = self.intermediate_act_fn(hidden_states)
        return hidden_states


# Copied from transformers.models.bert.modeling_bert.BertOutput with Bert -> BlipText
class BlipTextOutput(nn.Module):
    def __init__(self, config):
        super().__init__()
        self.dense = nn.Linear(config.intermediate_size, config.hidden_size)
        self.LayerNorm = nn.LayerNorm(config.hidden_size, eps=config.layer_norm_eps)
        self.dropout = nn.Dropout(config.hidden_dropout_prob)

    def forward(self, hidden_states: torch.Tensor, input_tensor: torch.Tensor) -> torch.Tensor:
        hidden_states = self.dense(hidden_states)
        hidden_states = self.dropout(hidden_states)
        hidden_states = self.LayerNorm(hidden_states + input_tensor)
        return hidden_states


class BlipTextLayer(GradientCheckpointingLayer):
    def __init__(self, config, layer_num):
        super().__init__()
        self.config = config
        self.chunk_size_feed_forward = config.chunk_size_feed_forward
        self.seq_len_dim = 1
        self.attention = BlipTextAttention(config, layer_idx=layer_num)
        self.layer_num = layer_num
        if self.config.is_decoder:
            self.crossattention = BlipTextAttention(
                config, is_cross_attention=self.config.is_decoder, layer_idx=layer_num
            )
        self.intermediate = BlipTextIntermediate(config)
        self.output = BlipTextOutput(config)

    def forward(
        self,
        hidden_states: torch.Tensor,
        attention_mask: Optional[torch.FloatTensor] = None,
        head_mask: Optional[torch.FloatTensor] = None,
        encoder_hidden_states: Optional[torch.FloatTensor] = None,
        encoder_attention_mask: Optional[torch.FloatTensor] = None,
<<<<<<< HEAD
        past_key_value: Optional[Cache] = None,
        output_attentions: Optional[bool] = False,
        cache_position: Optional[torch.Tensor] = None,
    ) -> Tuple[torch.Tensor]:
=======
        past_key_value: Optional[tuple[tuple[torch.FloatTensor]]] = None,
        output_attentions: Optional[bool] = False,
    ) -> tuple[torch.Tensor]:
        # decoder uni-directional self-attention cached key/values tuple is at positions 1,2
        self_attn_past_key_value = past_key_value[:2] if past_key_value is not None else None
>>>>>>> 12838775
        self_attention_outputs = self.attention(
            hidden_states,
            attention_mask=attention_mask,
            head_mask=head_mask,
            output_attentions=output_attentions,
            past_key_value=past_key_value,
            cache_position=cache_position,
        )
        attention_output = self_attention_outputs[0]
        outputs = self_attention_outputs[1:-1]

        if encoder_hidden_states is not None:
            cross_attention_outputs = self.crossattention(
                attention_output,
                attention_mask=encoder_attention_mask,
                head_mask=head_mask,
                encoder_hidden_states=encoder_hidden_states,
                past_key_value=past_key_value,
                output_attentions=output_attentions,
                cache_position=cache_position,
            )
            attention_output = cross_attention_outputs[0]
            outputs = outputs + cross_attention_outputs[1:-1]  # add cross attentions if we output attention weights
        layer_output = apply_chunking_to_forward(
            self.feed_forward_chunk, self.chunk_size_feed_forward, self.seq_len_dim, attention_output
        )
        outputs = (layer_output,) + outputs

        outputs = outputs + (past_key_value,)

        return outputs

    def feed_forward_chunk(self, attention_output):
        intermediate_output = self.intermediate(attention_output)
        layer_output = self.output(intermediate_output, attention_output)
        return layer_output


# Adapted from https://github.com/salesforce/BLIP/blob/main/models/med.py#L386
class BlipTextEncoder(nn.Module):
    def __init__(self, config):
        super().__init__()
        self.config = config
        self.layer = nn.ModuleList([BlipTextLayer(config, i) for i in range(config.num_hidden_layers)])
        self.gradient_checkpointing = False

    def forward(
        self,
        hidden_states: torch.Tensor,
        attention_mask: Optional[torch.FloatTensor] = None,
        head_mask: Optional[torch.FloatTensor] = None,
        encoder_hidden_states: Optional[torch.FloatTensor] = None,
        encoder_attention_mask: Optional[torch.FloatTensor] = None,
        past_key_values: Optional[tuple[tuple[torch.FloatTensor]]] = None,
        use_cache: Optional[bool] = None,
        output_attentions: Optional[bool] = False,
        output_hidden_states: Optional[bool] = False,
        return_dict: Optional[bool] = True,
<<<<<<< HEAD
        cache_position: Optional[torch.Tensor] = None,
    ) -> Union[Tuple[torch.Tensor], BaseModelOutputWithPastAndCrossAttentions]:
=======
    ) -> Union[tuple[torch.Tensor], BaseModelOutputWithPastAndCrossAttentions]:
>>>>>>> 12838775
        if self.gradient_checkpointing and self.training:
            if use_cache:
                logger.warning(
                    "`use_cache=True` is incompatible with gradient checkpointing. Setting `use_cache=False`..."
                )
                use_cache = False

        return_legacy_cache = False
        if use_cache:
            if not isinstance(past_key_values, Cache):
                logger.warning_once(
                    "Passing a tuple of `past_key_values` is deprecated and will be removed in Transformers v4.58.0. "
                    "You should pass an instance of `EncoderDecoderCache` instead, e.g. "
                    "`past_key_values=EncoderDecoderCache.from_legacy_cache(past_key_values)`."
                )
                return_legacy_cache = True
                past_key_values = EncoderDecoderCache.from_legacy_cache(past_key_values)
            # The model acts as encoder decoder but is not an encoder decoder. So we cast all cache objects to
            # `EncoderDecoderCache` type assuming that the incoming cache is from `self_attention`
            elif isinstance(past_key_values, DynamicCache):
                past_key_values = EncoderDecoderCache(past_key_values, DynamicCache())

        all_hidden_states = () if output_hidden_states else None
        all_self_attentions = () if output_attentions else None
        all_cross_attentions = () if output_attentions and self.config.is_decoder else None
        next_decoder_cache = None

        for i in range(self.config.num_hidden_layers):
            layer_module = self.layer[i]
            if output_hidden_states:
                all_hidden_states = all_hidden_states + (hidden_states,)

            layer_head_mask = head_mask[i] if head_mask is not None else None

            layer_outputs = layer_module(
                hidden_states,
                attention_mask,
                layer_head_mask,
                encoder_hidden_states,
                encoder_attention_mask,
                past_key_values,
                output_attentions,
                cache_position,
            )

            hidden_states = layer_outputs[0]
            if use_cache:
                next_decoder_cache = layer_outputs[-1]
            if output_attentions:
                all_self_attentions = all_self_attentions + (layer_outputs[1],)
                all_cross_attentions = all_cross_attentions + (layer_outputs[2],)

        if output_hidden_states:
            all_hidden_states = all_hidden_states + (hidden_states,)

        next_cache = next_decoder_cache if use_cache else None
        if return_legacy_cache:
            next_cache = past_key_values.to_legacy_cache()

        if not return_dict:
            return tuple(
                v
                for v in [
                    hidden_states,
                    next_cache,
                    all_hidden_states,
                    all_self_attentions,
                    all_cross_attentions,
                ]
                if v is not None
            )
        return BaseModelOutputWithPastAndCrossAttentions(
            last_hidden_state=hidden_states,
            past_key_values=next_cache,
            hidden_states=all_hidden_states,
            attentions=all_self_attentions,
            cross_attentions=all_cross_attentions,
        )


# Copied from transformers.models.bert.modeling_bert.BertPooler with Bert->BlipText
class BlipTextPooler(nn.Module):
    def __init__(self, config):
        super().__init__()
        self.dense = nn.Linear(config.hidden_size, config.hidden_size)
        self.activation = nn.Tanh()

    def forward(self, hidden_states: torch.Tensor) -> torch.Tensor:
        # We "pool" the model by simply taking the hidden state corresponding
        # to the first token.
        first_token_tensor = hidden_states[:, 0]
        pooled_output = self.dense(first_token_tensor)
        pooled_output = self.activation(pooled_output)
        return pooled_output


# Copied from transformers.models.bert.modeling_bert.BertPredictionHeadTransform with Bert->BlipText
class BlipTextPredictionHeadTransform(nn.Module):
    def __init__(self, config):
        super().__init__()
        self.dense = nn.Linear(config.hidden_size, config.hidden_size)
        if isinstance(config.hidden_act, str):
            self.transform_act_fn = ACT2FN[config.hidden_act]
        else:
            self.transform_act_fn = config.hidden_act
        self.LayerNorm = nn.LayerNorm(config.hidden_size, eps=config.layer_norm_eps)

    def forward(self, hidden_states: torch.Tensor) -> torch.Tensor:
        hidden_states = self.dense(hidden_states)
        hidden_states = self.transform_act_fn(hidden_states)
        hidden_states = self.LayerNorm(hidden_states)
        return hidden_states


# Copied from transformers.models.bert.modeling_bert.BertLMPredictionHead with Bert->BlipText
class BlipTextLMPredictionHead(nn.Module):
    def __init__(self, config):
        super().__init__()
        self.transform = BlipTextPredictionHeadTransform(config)

        # The output weights are the same as the input embeddings, but there is
        # an output-only bias for each token.
        self.decoder = nn.Linear(config.hidden_size, config.vocab_size, bias=False)

        self.bias = nn.Parameter(torch.zeros(config.vocab_size))

        # Need a link between the two variables so that the bias is correctly resized with `resize_token_embeddings`
        self.decoder.bias = self.bias

    def _tie_weights(self):
        self.decoder.bias = self.bias

    def forward(self, hidden_states):
        hidden_states = self.transform(hidden_states)
        hidden_states = self.decoder(hidden_states)
        return hidden_states


# Copied from transformers.models.bert.modeling_bert.BertOnlyMLMHead with Bert->BlipText
class BlipTextOnlyMLMHead(nn.Module):
    def __init__(self, config):
        super().__init__()
        self.predictions = BlipTextLMPredictionHead(config)

    def forward(self, sequence_output: torch.Tensor) -> torch.Tensor:
        prediction_scores = self.predictions(sequence_output)
        return prediction_scores


# Adapted from https://github.com/salesforce/BLIP/blob/main/models/med.py#L548
class BlipTextPreTrainedModel(PreTrainedModel):
    """
    An abstract class to handle weights initialization and a simple interface for downloading and loading pretrained
    models.
    """

    config_class = BlipTextConfig
    base_model_prefix = "bert"
    _no_split_modules = []

    def _init_weights(self, module):
        """Initialize the weights"""
        if isinstance(module, (nn.Linear, nn.Embedding)):
            # Slightly different from the TF version which uses truncated_normal for initialization
            # cf https://github.com/pytorch/pytorch/pull/5617
            module.weight.data.normal_(mean=0.0, std=self.config.initializer_range)
        elif isinstance(module, nn.LayerNorm):
            module.bias.data.zero_()
            module.weight.data.fill_(1.0)
        if isinstance(module, nn.Linear) and module.bias is not None:
            module.bias.data.zero_()


# Adapted from https://github.com/salesforce/BLIP/blob/3a29b7410476bf5f2ba0955827390eb6ea1f4f9d/models/med.py#L571
class BlipTextModel(BlipTextPreTrainedModel):
    """
    The model can behave as an encoder (with only self-attention) as well as a decoder, in which case a layer of
    cross-attention is added between the self-attention layers, following the architecture described in [Attention is
    all you need](https://huggingface.co/papers/1706.03762) by Ashish Vaswani, Noam Shazeer, Niki Parmar, Jakob Uszkoreit,
    Llion Jones, Aidan N. Gomez, Lukasz Kaiser and Illia Polosukhin. argument and `is_decoder` set to `True`; an
    `encoder_hidden_states` is then expected as an input to the forward pass.
    """

    def __init__(self, config, add_pooling_layer=True):
        super().__init__(config)
        self.config = config

        self.embeddings = BlipTextEmbeddings(config)
        self.encoder = BlipTextEncoder(config)
        self.pooler = BlipTextPooler(config) if add_pooling_layer else None

        self.post_init()

    def get_input_embeddings(self):
        return self.embeddings.word_embeddings

    def set_input_embeddings(self, value):
        self.embeddings.word_embeddings = value

    # Copied from transformers.models.bert.modeling_bert.BertModel._prune_heads
    def _prune_heads(self, heads_to_prune):
        """
        Prunes heads of the model. heads_to_prune: dict of {layer_num: list of heads to prune in this layer} See base
        class PreTrainedModel
        """
        for layer, heads in heads_to_prune.items():
            self.encoder.layer[layer].attention.prune_heads(heads)

    def get_extended_attention_mask(
        self, attention_mask: Tensor, input_shape: tuple[int], device: device, is_decoder: bool
    ) -> Tensor:
        """
        Makes broadcastable attention and causal masks so that future and masked tokens are ignored.

        Arguments:
            attention_mask (`torch.Tensor`):
                Mask with ones indicating tokens to attend to, zeros for tokens to ignore.
            input_shape (`tuple[int]`):
                The shape of the input to the model.
            device (`torch.device`):
                The device of the input to the model.

        Returns:
            `torch.Tensor` The extended attention mask, with a the same dtype as `attention_mask.dtype`.
        """
        # We can provide a self-attention mask of dimensions [batch_size, from_seq_length, to_seq_length]
        # ourselves in which case we just need to make it broadcastable to all heads.
        if attention_mask.dim() == 3:
            extended_attention_mask = attention_mask[:, None, :, :]
        elif attention_mask.dim() == 2:
            # Provided a padding mask of dimensions [batch_size, seq_length]
            # - if the model is a decoder, apply a causal mask in addition to the padding mask
            # - if the model is an encoder, make the mask broadcastable to [batch_size, num_heads, seq_length, seq_length]
            if is_decoder:
                batch_size, seq_length = input_shape

                seq_ids = torch.arange(seq_length, device=device)
                causal_mask = seq_ids[None, None, :].repeat(batch_size, seq_length, 1) <= seq_ids[None, :, None]
                # in case past_key_values are used we need to add a prefix ones mask to the causal mask
                causal_mask = causal_mask.to(attention_mask.dtype)

                if causal_mask.shape[1] < attention_mask.shape[1]:
                    prefix_seq_len = attention_mask.shape[1] - causal_mask.shape[1]
                    causal_mask = torch.cat(
                        [
                            torch.ones(
                                (batch_size, seq_length, prefix_seq_len), device=device, dtype=causal_mask.dtype
                            ),
                            causal_mask,
                        ],
                        axis=-1,
                    )

                extended_attention_mask = causal_mask[:, None, :, :] * attention_mask[:, None, None, :]
            else:
                extended_attention_mask = attention_mask[:, None, None, :]
        else:
            raise ValueError(
                f"Wrong shape for input_ids (shape {input_shape}) or attention_mask (shape {attention_mask.shape})"
            )

        # Since attention_mask is 1.0 for positions we want to attend and 0.0 for
        # masked positions, this operation will create a tensor which is 0.0 for
        # positions we want to attend and -10000.0 for masked positions.
        # Since we are adding it to the raw scores before the softmax, this is
        # effectively the same as removing these entirely.
        extended_attention_mask = extended_attention_mask.to(dtype=self.dtype)  # fp16 compatibility
        extended_attention_mask = (1.0 - extended_attention_mask) * -10000.0
        return extended_attention_mask

    def forward(
        self,
        input_ids: Optional[torch.Tensor] = None,
        attention_mask: Optional[torch.Tensor] = None,
        position_ids: Optional[torch.Tensor] = None,
        head_mask: Optional[torch.Tensor] = None,
        inputs_embeds: Optional[torch.Tensor] = None,
        encoder_embeds: Optional[torch.Tensor] = None,
        encoder_hidden_states: Optional[torch.Tensor] = None,
        encoder_attention_mask: Optional[torch.Tensor] = None,
        past_key_values: Optional[list[torch.FloatTensor]] = None,
        use_cache: Optional[bool] = None,
        output_attentions: Optional[bool] = None,
        output_hidden_states: Optional[bool] = None,
        return_dict: Optional[bool] = None,
        is_decoder: Optional[bool] = False,
<<<<<<< HEAD
        cache_position: Optional[torch.Tensor] = None,
    ) -> Union[Tuple[torch.Tensor], BaseModelOutputWithPoolingAndCrossAttentions]:
=======
    ) -> Union[tuple[torch.Tensor], BaseModelOutputWithPoolingAndCrossAttentions]:
>>>>>>> 12838775
        r"""
        encoder_hidden_states  (`torch.FloatTensor`, *optional*):
            Sequence of hidden-states at the output of the last layer of the encoder. Used in the cross-attention if
            the model is configured as a decoder.
        encoder_attention_mask (`torch.FloatTensor`, *optional*):
            Mask to avoid performing attention on the padding token indices of the encoder input. This mask is used in
            the cross-attention if the model is configured as a decoder. Mask values selected in `[0, 1]`:
            - 1 for tokens that are **not masked**,
            - 0 for tokens that are **masked**.
        past_key_values (`tuple(tuple(torch.FloatTensor))`, *optional*):
            Contains precomputed key and value hidden states of the attention blocks. Can be used to speed up decoding.
            If `past_key_values` are used, the user can optionally input only the last `decoder_input_ids` (those that
            don't have their past key value states given to this model) of shape `(batch_size, 1)` instead of all
            `decoder_input_ids` of shape `(batch_size, sequence_length)`.
        use_cache (`bool`, *optional*):
            If set to `True`, `past_key_values` key value states are returned and can be used to speed up decoding (see
            `past_key_values`).
        """
        output_attentions = output_attentions if output_attentions is not None else self.config.output_attentions
        output_hidden_states = (
            output_hidden_states if output_hidden_states is not None else self.config.output_hidden_states
        )
        return_dict = return_dict if return_dict is not None else self.config.use_return_dict

        if is_decoder:
            use_cache = use_cache if use_cache is not None else self.config.use_cache
        else:
            use_cache = False

        if input_ids is not None and inputs_embeds is not None:
            raise ValueError("You cannot specify both input_ids and inputs_embeds at the same time")
        elif input_ids is not None:
            self.warn_if_padding_and_no_attention_mask(input_ids, attention_mask)
            input_shape = input_ids.size()
            batch_size, seq_length = input_shape
            device = input_ids.device
        elif inputs_embeds is not None:
            input_shape = inputs_embeds.size()[:-1]
            batch_size, seq_length = input_shape
            device = inputs_embeds.device
        elif encoder_embeds is not None:
            input_shape = encoder_embeds.size()[:-1]
            batch_size, seq_length = input_shape
            device = encoder_embeds.device
        else:
            raise ValueError("You have to specify either input_ids or inputs_embeds or encoder_embeds")

        past_key_values_length = 0
        if past_key_values is not None:
            past_key_values_length = (
                past_key_values[0][0].shape[-2]
                if not isinstance(past_key_values, Cache)
                else past_key_values.get_seq_length()
            )

        if attention_mask is None:
            attention_mask = torch.ones((batch_size, seq_length + past_key_values_length)).to(device)

        # We can provide a self-attention mask of dimensions [batch_size, from_seq_length, to_seq_length]
        # ourselves in which case we just need to make it broadcastable to all heads.
        extended_attention_mask: torch.Tensor = self.get_extended_attention_mask(
            attention_mask, input_shape, device, is_decoder
        )

        # If a 2D or 3D attention mask is provided for the cross-attention
        # we need to make broadcastable to [batch_size, num_heads, seq_length, seq_length]
        if encoder_hidden_states is not None:
            if isinstance(encoder_hidden_states, list):
                encoder_batch_size, encoder_sequence_length, _ = encoder_hidden_states[0].size()
            else:
                encoder_batch_size, encoder_sequence_length, _ = encoder_hidden_states.size()
            encoder_hidden_shape = (encoder_batch_size, encoder_sequence_length)

            if isinstance(encoder_attention_mask, list):
                encoder_extended_attention_mask = [self.invert_attention_mask(mask) for mask in encoder_attention_mask]
            elif encoder_attention_mask is None:
                encoder_attention_mask = torch.ones(encoder_hidden_shape, device=device)
                encoder_extended_attention_mask = self.invert_attention_mask(encoder_attention_mask)
            else:
                encoder_extended_attention_mask = self.invert_attention_mask(encoder_attention_mask)
        else:
            encoder_extended_attention_mask = None

        # Prepare head mask if needed
        # 1.0 in head_mask indicate we keep the head
        # attention_probs has shape bsz x n_heads x N x N
        # input head_mask has shape [num_heads] or [num_hidden_layers x num_heads]
        # and head_mask is converted to shape [num_hidden_layers x batch x num_heads x seq_length x seq_length]
        head_mask = self.get_head_mask(head_mask, self.config.num_hidden_layers)

        if encoder_embeds is None:
            embedding_output = self.embeddings(
                input_ids=input_ids,
                position_ids=position_ids,
                inputs_embeds=inputs_embeds,
                past_key_values_length=past_key_values_length,
            )
        else:
            embedding_output = encoder_embeds

        encoder_outputs = self.encoder(
            embedding_output,
            attention_mask=extended_attention_mask,
            head_mask=head_mask,
            encoder_hidden_states=encoder_hidden_states,
            encoder_attention_mask=encoder_extended_attention_mask,
            past_key_values=past_key_values,
            use_cache=use_cache,
            output_attentions=output_attentions,
            output_hidden_states=output_hidden_states,
            return_dict=return_dict,
            cache_position=cache_position,
        )
        sequence_output = encoder_outputs[0]
        pooled_output = self.pooler(sequence_output) if self.pooler is not None else None

        if not return_dict:
            return (sequence_output, pooled_output) + encoder_outputs[1:]

        return BaseModelOutputWithPoolingAndCrossAttentions(
            last_hidden_state=sequence_output,
            pooler_output=pooled_output,
            past_key_values=encoder_outputs.past_key_values,
            hidden_states=encoder_outputs.hidden_states,
            attentions=encoder_outputs.attentions,
            cross_attentions=encoder_outputs.cross_attentions,
        )


# Adapted from https://github.com/salesforce/BLIP/blob/main/models/med.py#L811
class BlipTextLMHeadModel(BlipTextPreTrainedModel, GenerationMixin):
    def __init__(self, config):
        super().__init__(config)

        self.bert = BlipTextModel(config, add_pooling_layer=False)
        self.cls = BlipTextOnlyMLMHead(config)
        self.label_smoothing = config.label_smoothing

    def get_input_embeddings(self):
        return self.bert.get_input_embeddings()

    def set_input_embeddings(self, new_embeddings):
        self.bert.set_input_embeddings(new_embeddings)

    def get_output_embeddings(self):
        return self.cls.predictions.decoder

    def set_output_embeddings(self, new_embeddings):
        self.cls.predictions.decoder = new_embeddings
        self.cls.predictions.bias = new_embeddings.bias

    def forward(
        self,
        input_ids: Optional[torch.Tensor] = None,
        attention_mask: Optional[torch.Tensor] = None,
        position_ids: Optional[torch.Tensor] = None,
        head_mask: Optional[torch.Tensor] = None,
        inputs_embeds: Optional[torch.Tensor] = None,
        encoder_hidden_states: Optional[torch.Tensor] = None,
        encoder_attention_mask: Optional[torch.Tensor] = None,
        labels: Optional[torch.Tensor] = None,
        past_key_values: Optional[list[torch.Tensor]] = None,
        use_cache: Optional[bool] = None,
        output_attentions: Optional[bool] = None,
        output_hidden_states: Optional[bool] = None,
        return_dict: Optional[bool] = None,
        return_logits: Optional[bool] = False,
        is_decoder: Optional[bool] = True,
        reduction: Optional[str] = "mean",
<<<<<<< HEAD
        cache_position: Optional[torch.Tensor] = None,
    ) -> Union[Tuple[torch.Tensor], CausalLMOutputWithCrossAttentions]:
=======
    ) -> Union[tuple[torch.Tensor], CausalLMOutputWithCrossAttentions]:
>>>>>>> 12838775
        r"""
        encoder_hidden_states (`torch.FloatTensor`, *optional*): Sequence of
            hidden-states at the output of the last layer of the encoder. Used in the cross-attention if the model is
            configured as a decoder.
        encoder_attention_mask (`torch.FloatTensor`, *optional*):
            Mask to avoid performing attention on the padding token indices of the encoder input. This mask is used in
            the cross-attention if the model is configured as a decoder. Mask values selected in `[0, 1]`:
            - 1 for tokens that are **not masked**,
            - 0 for tokens that are **masked**.
        labels (`torch.LongTensor`, *optional*):
            Labels for computing the left-to-right language modeling loss (next word prediction). Indices should be in
            `[-100, 0, ..., config.vocab_size]` (see `input_ids` docstring) Tokens with indices set to `-100` are
            ignored (masked), the loss is only computed for the tokens with labels n `[0, ..., config.vocab_size]`
        past_key_values (`tuple(tuple(torch.FloatTensor))`, *optional*):
            Contains precomputed key and value hidden states of the attention blocks. Can be used to speed up decoding.
            If `past_key_values` are used, the user can optionally input only the last `decoder_input_ids` (those that
            don't have their past key value states given to this model) of shape `(batch_size, 1)` instead of all
            `decoder_input_ids` of shape `(batch_size, sequence_length)`.
        use_cache (`bool`, *optional*):
            If set to `True`, `past_key_values` key value states are returned and can be used to speed up decoding (see
            `past_key_values`).
        """
        return_dict = return_dict if return_dict is not None else self.config.use_return_dict
        if labels is not None:
            use_cache = False

        outputs = self.bert(
            input_ids,
            attention_mask=attention_mask,
            position_ids=position_ids,
            head_mask=head_mask,
            inputs_embeds=inputs_embeds,
            encoder_hidden_states=encoder_hidden_states,
            encoder_attention_mask=encoder_attention_mask,
            past_key_values=past_key_values,
            use_cache=use_cache,
            output_attentions=output_attentions,
            output_hidden_states=output_hidden_states,
            return_dict=return_dict,
            is_decoder=is_decoder,
            cache_position=cache_position,
        )

        sequence_output = outputs[0]
        prediction_scores = self.cls(sequence_output)

        if return_logits:
            return prediction_scores[:, :-1, :].contiguous()

        lm_loss = None
        if labels is not None:
            # we are doing next-token prediction; shift prediction scores and input ids by one
            shifted_prediction_scores = prediction_scores[:, :-1, :].contiguous()
            labels = labels[:, 1:].contiguous().to(shifted_prediction_scores.device)
            loss_fct = CrossEntropyLoss(reduction=reduction, label_smoothing=self.label_smoothing)
            lm_loss = loss_fct(shifted_prediction_scores.view(-1, self.config.vocab_size), labels.view(-1))
            if reduction == "none":
                lm_loss = lm_loss.view(prediction_scores.size(0), -1).sum(1)

        if not return_dict:
            output = (prediction_scores,) + outputs[2:]
            return ((lm_loss,) + output) if lm_loss is not None else output

        return CausalLMOutputWithCrossAttentions(
            loss=lm_loss,
            logits=prediction_scores,
            past_key_values=outputs.past_key_values,
            hidden_states=outputs.hidden_states,
            attentions=outputs.attentions,
            cross_attentions=outputs.cross_attentions,
        )

    def prepare_inputs_for_generation(self, input_ids, past_key_values=None, attention_mask=None, **model_kwargs):
        # Overwrite -- hardcoded key return (`is_decoder=True`)

        model_inputs = super().prepare_inputs_for_generation(
            input_ids,
            past_key_values=past_key_values,
            attention_mask=attention_mask,
            **model_kwargs,
        )
        model_inputs["is_decoder"] = True

        return model_inputs


__all__ = ["BlipTextModel", "BlipTextLMHeadModel", "BlipTextPreTrainedModel"]<|MERGE_RESOLUTION|>--- conflicted
+++ resolved
@@ -150,16 +150,10 @@
         head_mask: Optional[torch.FloatTensor] = None,
         encoder_hidden_states: Optional[torch.FloatTensor] = None,
         encoder_attention_mask: Optional[torch.FloatTensor] = None,
-<<<<<<< HEAD
         past_key_value: Optional[Cache] = None,
         output_attentions: Optional[bool] = False,
         cache_position: Optional[torch.Tensor] = None,
-    ) -> Tuple[torch.Tensor]:
-=======
-        past_key_value: Optional[tuple[tuple[torch.FloatTensor]]] = None,
-        output_attentions: Optional[bool] = False,
     ) -> tuple[torch.Tensor]:
->>>>>>> 12838775
         mixed_query_layer = self.query(hidden_states)
 
         # If this is instantiated as a cross-attention module, the keys
@@ -294,17 +288,10 @@
         attention_mask: Optional[torch.FloatTensor] = None,
         head_mask: Optional[torch.FloatTensor] = None,
         encoder_hidden_states: Optional[torch.FloatTensor] = None,
-<<<<<<< HEAD
         past_key_value: Optional[Cache] = None,
         output_attentions: Optional[bool] = False,
         cache_position: Optional[torch.Tensor] = None,
-    ) -> Tuple[torch.Tensor]:
-=======
-        encoder_attention_mask: Optional[torch.FloatTensor] = None,
-        past_key_value: Optional[tuple[tuple[torch.FloatTensor]]] = None,
-        output_attentions: Optional[bool] = False,
     ) -> tuple[torch.Tensor]:
->>>>>>> 12838775
         self_outputs = self.self(
             hidden_states,
             attention_mask=attention_mask,
@@ -372,18 +359,10 @@
         head_mask: Optional[torch.FloatTensor] = None,
         encoder_hidden_states: Optional[torch.FloatTensor] = None,
         encoder_attention_mask: Optional[torch.FloatTensor] = None,
-<<<<<<< HEAD
         past_key_value: Optional[Cache] = None,
         output_attentions: Optional[bool] = False,
         cache_position: Optional[torch.Tensor] = None,
-    ) -> Tuple[torch.Tensor]:
-=======
-        past_key_value: Optional[tuple[tuple[torch.FloatTensor]]] = None,
-        output_attentions: Optional[bool] = False,
     ) -> tuple[torch.Tensor]:
-        # decoder uni-directional self-attention cached key/values tuple is at positions 1,2
-        self_attn_past_key_value = past_key_value[:2] if past_key_value is not None else None
->>>>>>> 12838775
         self_attention_outputs = self.attention(
             hidden_states,
             attention_mask=attention_mask,
@@ -442,12 +421,8 @@
         output_attentions: Optional[bool] = False,
         output_hidden_states: Optional[bool] = False,
         return_dict: Optional[bool] = True,
-<<<<<<< HEAD
         cache_position: Optional[torch.Tensor] = None,
-    ) -> Union[Tuple[torch.Tensor], BaseModelOutputWithPastAndCrossAttentions]:
-=======
     ) -> Union[tuple[torch.Tensor], BaseModelOutputWithPastAndCrossAttentions]:
->>>>>>> 12838775
         if self.gradient_checkpointing and self.training:
             if use_cache:
                 logger.warning(
@@ -734,12 +709,8 @@
         output_hidden_states: Optional[bool] = None,
         return_dict: Optional[bool] = None,
         is_decoder: Optional[bool] = False,
-<<<<<<< HEAD
         cache_position: Optional[torch.Tensor] = None,
-    ) -> Union[Tuple[torch.Tensor], BaseModelOutputWithPoolingAndCrossAttentions]:
-=======
     ) -> Union[tuple[torch.Tensor], BaseModelOutputWithPoolingAndCrossAttentions]:
->>>>>>> 12838775
         r"""
         encoder_hidden_states  (`torch.FloatTensor`, *optional*):
             Sequence of hidden-states at the output of the last layer of the encoder. Used in the cross-attention if
@@ -909,12 +880,8 @@
         return_logits: Optional[bool] = False,
         is_decoder: Optional[bool] = True,
         reduction: Optional[str] = "mean",
-<<<<<<< HEAD
         cache_position: Optional[torch.Tensor] = None,
-    ) -> Union[Tuple[torch.Tensor], CausalLMOutputWithCrossAttentions]:
-=======
     ) -> Union[tuple[torch.Tensor], CausalLMOutputWithCrossAttentions]:
->>>>>>> 12838775
         r"""
         encoder_hidden_states (`torch.FloatTensor`, *optional*): Sequence of
             hidden-states at the output of the last layer of the encoder. Used in the cross-attention if the model is
