# coding=utf-8
# Copyright 2022 The Salesforce Team Authors and The HuggingFace Team. All rights reserved.
#
# Licensed under the Apache License, Version 2.0 (the "License");
# you may not use this file except in compliance with the License.
# You may obtain a copy of the License at
#
#     http://www.apache.org/licenses/LICENSE-2.0
#
# Unless required by applicable law or agreed to in writing, software
# distributed under the License is distributed on an "AS IS" BASIS,
# WITHOUT WARRANTIES OR CONDITIONS OF ANY KIND, either express or implied.
# See the License for the specific language governing permissions and
# limitations under the License.
"""PyTorch BLIP model."""

import warnings
from dataclasses import dataclass
from typing import Any, Optional, Union

import torch
from torch import nn
from torch.nn.functional import normalize

from ...activations import ACT2FN
from ...generation import GenerationMixin
from ...modeling_layers import GradientCheckpointingLayer
from ...modeling_outputs import BaseModelOutput, BaseModelOutputWithPooling
from ...modeling_utils import PreTrainedModel
from ...processing_utils import Unpack
from ...utils import ModelOutput, TransformersKwargs, auto_docstring, can_return_tuple, logging, torch_int
from ...utils.generic import check_model_inputs
from .configuration_blip import BlipConfig, BlipTextConfig, BlipVisionConfig
from .modeling_blip_text import BlipTextLMHeadModel, BlipTextModel


logger = logging.get_logger(__name__)


# Copied from transformers.models.clip.modeling_clip.contrastive_loss
def contrastive_loss(logits: torch.Tensor) -> torch.Tensor:
    return nn.functional.cross_entropy(logits, torch.arange(len(logits), device=logits.device))


# Copied from transformers.models.clip.modeling_clip.clip_loss with clip->blip
def blip_loss(similarity: torch.Tensor) -> torch.Tensor:
    caption_loss = contrastive_loss(similarity)
    image_loss = contrastive_loss(similarity.t())
    return (caption_loss + image_loss) / 2.0


@dataclass
@auto_docstring(
    custom_intro="""
    Adapted from the base class for vision model's outputs that also contains image embeddings of the pooling of the
    last hidden states. This class also adds the loss term from the text decoder.
    """
)
class BlipForConditionalGenerationModelOutput(ModelOutput):
    r"""
    loss (`torch.FloatTensor`, *optional*, returned when `labels` is provided, `torch.FloatTensor` of shape `(1,)`):
        Language modeling loss from the text decoder.
    logits (`torch.FloatTensor` of shape `(batch_size, sequence_length, config.vocab_size)`, *optional*):
        Prediction scores of the language modeling head of the text decoder model.
    image_embeds (`torch.FloatTensor` of shape `(batch_size, output_dim)`, *optional*):
        The image embeddings obtained after applying the Vision Transformer model to the input image.
    hidden_states (`tuple(torch.FloatTensor)`, *optional*, returned when `output_hidden_states=True`):
        Tuple of `torch.FloatTensor` (one for the output of the embeddings, if the model has an embedding layer, +
        one for the output of each layer) of shape `(batch_size, sequence_length, hidden_size)`.

        Hidden-states of the model at the output of each layer plus the optional initial embedding outputs.
    attentions (`tuple(torch.FloatTensor)`, *optional*, returned when `output_attentions=True` is passed):
        Tuple of `torch.FloatTensor` (one for each layer) of shape `(batch_size, num_heads, sequence_length,
        sequence_length)`.

        Attentions weights after the attention softmax, used to compute the weighted average in the self-attention
        heads.
    """

    loss: Optional[tuple[torch.FloatTensor]] = None
    logits: Optional[tuple[torch.FloatTensor]] = None
    image_embeds: Optional[torch.FloatTensor] = None
    last_hidden_state: Optional[torch.FloatTensor] = None
    hidden_states: Optional[tuple[torch.FloatTensor, ...]] = None
    attentions: Optional[tuple[torch.FloatTensor, ...]] = None

    @property
    def decoder_logits(self):
        warnings.warn(
            "`decoder_logits` attribute is deprecated and will be removed in version 5 of Transformers."
            " Please use the `logits` attribute to retrieve the final output instead.",
            FutureWarning,
        )
        return self.logits


@dataclass
@auto_docstring(
    custom_intro="""
    Adapted from the base class for vision model's outputs that also contains image embeddings of the pooling of the
    last hidden states. This class also adds the loss term from the text decoder.
    """
)
class BlipTextVisionModelOutput(ModelOutput):
    r"""
    loss (`torch.FloatTensor` of shape `(1,)`, *optional*, returned when `labels` is provided):
        Language modeling loss from the text decoder.
    image_embeds (`torch.FloatTensor` of shape `(batch_size, output_dim)` *optional* returned when model is initialized with `with_projection=True`):
        The image embeddings obtained by applying the projection layer to the pooler_output.
    """

    loss: Optional[torch.FloatTensor] = None
    image_embeds: Optional[torch.FloatTensor] = None
    last_hidden_state: Optional[torch.FloatTensor] = None
    hidden_states: Optional[tuple[torch.FloatTensor, ...]] = None
    attentions: Optional[tuple[torch.FloatTensor, ...]] = None


@dataclass
@auto_docstring(
    custom_intro="""
    Adapted from the base class for vision model's outputs that also contains image embeddings of the pooling of the
    last hidden states. This class also adds the loss term from the text decoder as well as the image-text similarity
    scores.
    """
)
class BlipImageTextMatchingModelOutput(ModelOutput):
    r"""
    itm_score (`torch.FloatTensor`):
        The image-text similarity scores.
    loss (`torch.FloatTensor` of shape `(1,)`, *optional*, returned when `labels` is provided):
        Language modeling loss from the text decoder.
    image_embeds (`torch.FloatTensor` of shape `(batch_size, output_dim)` *optional* returned when model is initialized with `with_projection=True`):
        The image embeddings obtained by applying the projection layer to the pooler_output.
    vision_pooler_output (`torch.FloatTensor` of shape `(batch_size, hidden_size)`, *optional*):
        Last layer hidden-state of the vision of the vision-only branch of the model.
    question_embeds (`torch.FloatTensor`):
        The question embeddings obtained by the text projection layer.
    """

    itm_score: Optional[torch.FloatTensor] = None
    loss: Optional[torch.FloatTensor] = None
    image_embeds: Optional[torch.FloatTensor] = None
    last_hidden_state: Optional[torch.FloatTensor] = None
    hidden_states: Optional[tuple[torch.FloatTensor, ...]] = None
    vision_pooler_output: Optional[torch.FloatTensor] = None
    attentions: Optional[tuple[torch.FloatTensor, ...]] = None
    question_embeds: Optional[tuple[torch.FloatTensor]] = None


@dataclass
@auto_docstring
class BlipOutput(ModelOutput):
    r"""
    loss (`torch.FloatTensor` of shape `(1,)`, *optional*, returned when `return_loss` is `True`):
        Contrastive loss for image-text similarity.
    logits_per_image (`torch.FloatTensor` of shape `(image_batch_size, text_batch_size)`):
        The scaled dot product scores between `image_embeds` and `text_embeds`. This represents the image-text
        similarity scores.
    logits_per_text (`torch.FloatTensor` of shape `(text_batch_size, image_batch_size)`):
        The scaled dot product scores between `text_embeds` and `image_embeds`. This represents the text-image
        similarity scores.
    text_embeds (`torch.FloatTensor` of shape `(batch_size, output_dim`):
        The text embeddings obtained by applying the projection layer to the pooled output of [`BlipTextModel`].
    image_embeds (`torch.FloatTensor` of shape `(batch_size, output_dim`):
        The image embeddings obtained by applying the projection layer to the pooled output of [`BlipVisionModel`].
    text_model_output (`BaseModelOutputWithPooling`):
        The output of the [`BlipTextModel`].
    vision_model_output (`BaseModelOutputWithPooling`):
        The output of the [`BlipVisionModel`].
    """

    loss: Optional[torch.FloatTensor] = None
    logits_per_image: Optional[torch.FloatTensor] = None
    logits_per_text: Optional[torch.FloatTensor] = None
    text_embeds: Optional[torch.FloatTensor] = None
    image_embeds: Optional[torch.FloatTensor] = None
    text_model_output: BaseModelOutputWithPooling = None
    vision_model_output: BaseModelOutputWithPooling = None

    def to_tuple(self) -> tuple[Any]:
        return tuple(
            self[k] if k not in ["text_model_output", "vision_model_output"] else getattr(self, k).to_tuple()
            for k in self.keys()
        )


class BlipVisionEmbeddings(nn.Module):
    def __init__(self, config: BlipVisionConfig):
        super().__init__()
        self.config = config
        self.embed_dim = config.hidden_size
        self.image_size = config.image_size
        self.patch_size = config.patch_size

        self.class_embedding = nn.Parameter(torch.randn(1, 1, self.embed_dim))

        self.patch_embedding = nn.Conv2d(
            in_channels=3, out_channels=self.embed_dim, kernel_size=self.patch_size, stride=self.patch_size
        )

        self.num_patches = (self.image_size // self.patch_size) ** 2
        self.num_positions = self.num_patches + 1

        self.position_embedding = nn.Parameter(torch.randn(1, self.num_positions, self.embed_dim))

    def interpolate_pos_encoding(self, embeddings: torch.Tensor, height: int, width: int) -> torch.Tensor:
        """
        This method allows to interpolate the pre-trained position encodings, to be able to use the model on higher resolution
        images. This method is also adapted to support torch.jit tracing.

        Adapted from:
        - https://github.com/facebookresearch/dino/blob/de9ee3df6cf39fac952ab558447af1fa1365362a/vision_transformer.py#L174-L194, and
        - https://github.com/facebookresearch/dinov2/blob/e1277af2ba9496fbadf7aec6eba56e8d882d1e35/dinov2/models/vision_transformer.py#L179-L211
        """

        num_patches = embeddings.shape[1] - 1
        num_positions = self.position_embedding.shape[1] - 1

        # always interpolate when tracing to ensure the exported model works for dynamic input shapes
        if not torch.jit.is_tracing() and num_patches == num_positions and height == width:
            return self.position_embedding

        class_pos_embed = self.position_embedding[:, :1]
        patch_pos_embed = self.position_embedding[:, 1:]

        dim = embeddings.shape[-1]

        new_height = height // self.patch_size
        new_width = width // self.patch_size

        sqrt_num_positions = torch_int(num_positions**0.5)
        patch_pos_embed = patch_pos_embed.reshape(1, sqrt_num_positions, sqrt_num_positions, dim)
        patch_pos_embed = patch_pos_embed.permute(0, 3, 1, 2)

        patch_pos_embed = nn.functional.interpolate(
            patch_pos_embed,
            size=(new_height, new_width),
            mode="bicubic",
            align_corners=False,
        )

        patch_pos_embed = patch_pos_embed.permute(0, 2, 3, 1).view(1, -1, dim)

        return torch.cat((class_pos_embed, patch_pos_embed), dim=1)

    def forward(self, pixel_values: torch.FloatTensor, interpolate_pos_encoding: bool = False) -> torch.Tensor:
        batch_size, _, height, width = pixel_values.shape
        target_dtype = self.patch_embedding.weight.dtype
        patch_embeds = self.patch_embedding(pixel_values.to(dtype=target_dtype))  # shape = [*, width, grid, grid]
        patch_embeds = patch_embeds.flatten(2).transpose(1, 2)
        class_embeds = self.class_embedding.expand(batch_size, 1, -1).to(target_dtype)
        embeddings = torch.cat([class_embeds, patch_embeds], dim=1)
        if interpolate_pos_encoding:
            position_embedding = self.interpolate_pos_encoding(embeddings, height, width)
        else:
            position_embedding = self.position_embedding
        embeddings = embeddings + position_embedding[:, : embeddings.size(1), :].to(target_dtype)
        return embeddings


# Copied from transformers.models.clip.modeling_clip.CLIPTextEmbeddings with CLIP->Blip
class BlipTextEmbeddings(nn.Module):
    def __init__(self, config: BlipTextConfig):
        super().__init__()
        embed_dim = config.hidden_size

        self.token_embedding = nn.Embedding(config.vocab_size, embed_dim)
        self.position_embedding = nn.Embedding(config.max_position_embeddings, embed_dim)

        # position_ids (1, len position emb) is contiguous in memory and exported when serialized
        self.register_buffer(
            "position_ids", torch.arange(config.max_position_embeddings).expand((1, -1)), persistent=False
        )

    def forward(
        self,
        input_ids: Optional[torch.LongTensor] = None,
        position_ids: Optional[torch.LongTensor] = None,
        inputs_embeds: Optional[torch.FloatTensor] = None,
    ) -> torch.Tensor:
        seq_length = input_ids.shape[-1] if input_ids is not None else inputs_embeds.shape[-2]
        max_position_embedding = self.position_embedding.weight.shape[0]

        if seq_length > max_position_embedding:
            raise ValueError(
                f"Sequence length must be less than max_position_embeddings (got `sequence length`: "
                f"{seq_length} and max_position_embeddings: {max_position_embedding}"
            )

        if position_ids is None:
            position_ids = self.position_ids[:, :seq_length]

        if inputs_embeds is None:
            inputs_embeds = self.token_embedding(input_ids)

        position_embeddings = self.position_embedding(position_ids)
        embeddings = inputs_embeds + position_embeddings

        return embeddings


class BlipAttention(nn.Module):
    """Multi-headed attention from 'Attention Is All You Need' paper"""

    def __init__(self, config):
        super().__init__()
        self.config = config
        self.embed_dim = config.hidden_size
        self.num_heads = config.num_attention_heads
        self.head_dim = self.embed_dim // self.num_heads
        if self.head_dim * self.num_heads != self.embed_dim:
            raise ValueError(
                f"embed_dim must be divisible by num_heads (got `embed_dim`: {self.embed_dim} and `num_heads`:"
                f" {self.num_heads})."
            )
        self.scale = self.head_dim**-0.5
        self.dropout = nn.Dropout(config.attention_dropout)

        self.qkv = nn.Linear(self.embed_dim, 3 * self.embed_dim)

        self.projection = nn.Linear(self.embed_dim, self.embed_dim)

    def _shape(self, tensor: torch.Tensor, seq_len: int, bsz: int):
        return tensor.view(bsz, seq_len, self.num_heads, self.head_dim).transpose(1, 2).contiguous()

    def forward(
        self,
        hidden_states: torch.Tensor,
        **kwargs: Unpack[TransformersKwargs],
    ) -> tuple[torch.Tensor, torch.Tensor]:
        """Input shape: Batch x Time x Channel"""

        bsz, tgt_len, embed_dim = hidden_states.size()

        mixed_qkv = (
            self.qkv(hidden_states)
            .reshape(bsz, tgt_len, 3, self.num_heads, embed_dim // self.num_heads)
            .permute(2, 0, 3, 1, 4)
        )
        query_states, key_states, value_states = mixed_qkv[0], mixed_qkv[1], mixed_qkv[2]

        # Take the dot product between "query" and "key" to get the raw attention scores.
        attention_scores = torch.matmul(query_states, key_states.transpose(-1, -2))

        attention_scores = attention_scores * self.scale

        # Normalize the attention scores to probabilities.
        attention_probs = nn.functional.softmax(attention_scores, dim=-1)

        # This is actually dropping out entire tokens to attend to, which might
        # seem a bit unusual, but is taken from the original Transformer paper.
        attention_probs = self.dropout(attention_probs)

        context_layer = torch.matmul(attention_probs, value_states).permute(0, 2, 1, 3)

        new_context_layer_shape = context_layer.size()[:-2] + (self.embed_dim,)
        context_layer = context_layer.reshape(new_context_layer_shape)

        output = self.projection(context_layer)

        return output, attention_probs


# Copied from transformers.models.clip.modeling_clip.CLIPMLP with CLIP->Blip
class BlipMLP(nn.Module):
    def __init__(self, config):
        super().__init__()
        self.config = config
        self.activation_fn = ACT2FN[config.hidden_act]
        self.fc1 = nn.Linear(config.hidden_size, config.intermediate_size)
        self.fc2 = nn.Linear(config.intermediate_size, config.hidden_size)

    def forward(self, hidden_states: torch.Tensor) -> torch.Tensor:
        hidden_states = self.fc1(hidden_states)
        hidden_states = self.activation_fn(hidden_states)
        hidden_states = self.fc2(hidden_states)
        return hidden_states


class BlipEncoderLayer(GradientCheckpointingLayer):
    def __init__(self, config: BlipConfig):
        super().__init__()
        self.embed_dim = config.hidden_size
        self.self_attn = BlipAttention(config)
        self.layer_norm1 = nn.LayerNorm(self.embed_dim, eps=config.layer_norm_eps)
        self.mlp = BlipMLP(config)
        self.layer_norm2 = nn.LayerNorm(self.embed_dim, eps=config.layer_norm_eps)

    @auto_docstring
    def forward(
        self,
        hidden_states: torch.Tensor,
        **kwargs: Unpack[TransformersKwargs],
    ) -> torch.FloatTensor:
        residual = hidden_states

        hidden_states = self.layer_norm1(hidden_states)
        hidden_states, _ = self.self_attn(
            hidden_states=hidden_states,
            **kwargs,
        )
        hidden_states = hidden_states + residual
        residual = hidden_states
        hidden_states = self.layer_norm2(hidden_states)
        hidden_states = self.mlp(hidden_states)

        hidden_states = hidden_states + residual

        return hidden_states


@auto_docstring
class BlipPreTrainedModel(PreTrainedModel):
    config: BlipConfig
    base_model_prefix = "blip"
    input_modalities = ["image", "text"]
    supports_gradient_checkpointing = True
    _no_split_modules = ["BlipEncoderLayer", "BlipTextEmbeddings"]
    _skip_keys_device_placement = ["past_key_values"]

    @torch.no_grad()
    def _init_weights(self, module):
        """Initialize the weights"""
        factor = self.config.initializer_range
        if isinstance(module, (nn.Conv2d, nn.Embedding, nn.Linear)):
            module.weight.normal_(mean=0.0, std=factor)
            if hasattr(module, "bias") and module.bias is not None:
                module.bias.zero_()

        if isinstance(module, BlipVisionEmbeddings):
            if hasattr(self.config, "vision_config"):
                factor = self.config.vision_config.initializer_range
            nn.init.trunc_normal_(
                module.position_embedding,
                mean=0.0,
                std=factor,
            )

            nn.init.trunc_normal_(
                module.class_embedding,
                mean=0.0,
                std=factor,
            )

        elif isinstance(module, nn.LayerNorm):
            module.bias.zero_()
            module.weight.fill_(1.0)
        elif isinstance(module, nn.Linear) and module.bias is not None:
            module.bias.zero_()


class BlipEncoder(nn.Module):
    """
    Transformer encoder consisting of `config.num_hidden_layers` self attention layers. Each layer is a
    [`BlipEncoderLayer`].

    Args:
        config (`BlipConfig`):
            The corresponding vision configuration for the `BlipEncoder`.
    """

    def __init__(self, config: BlipConfig):
        super().__init__()
        self.config = config
        self.layers = nn.ModuleList([BlipEncoderLayer(config) for _ in range(config.num_hidden_layers)])
        self.gradient_checkpointing = False

    @auto_docstring
    def forward(
        self,
        inputs_embeds,
        **kwargs: Unpack[TransformersKwargs],
    ) -> Union[tuple, BaseModelOutput]:
        hidden_states = inputs_embeds
        for encoder_layer in self.layers:
            hidden_states = encoder_layer(
                hidden_states,
                **kwargs,
            )

        return BaseModelOutput(last_hidden_state=hidden_states)


class BlipVisionModel(BlipPreTrainedModel):
    main_input_name = "pixel_values"
    input_modalities = "image"
    config: BlipVisionConfig
    _can_record_outputs = {
        "hidden_states": BlipEncoderLayer,
        "attentions": BlipAttention,
    }

    def __init__(self, config: BlipVisionConfig):
        super().__init__(config)
        self.config = config
        embed_dim = config.hidden_size

        self.embeddings = BlipVisionEmbeddings(config)
        self.encoder = BlipEncoder(config)
        self.post_layernorm = nn.LayerNorm(embed_dim, eps=config.layer_norm_eps)

        self.post_init()

    @check_model_inputs(tie_last_hidden_states=False)
    @auto_docstring
    def forward(
        self,
        pixel_values: Optional[torch.FloatTensor] = None,
        interpolate_pos_encoding: bool = False,
        **kwargs: Unpack[TransformersKwargs],
    ) -> Union[tuple, BaseModelOutputWithPooling]:
        if pixel_values is None:
            raise ValueError("You have to specify pixel_values")

        hidden_states = self.embeddings(pixel_values, interpolate_pos_encoding=interpolate_pos_encoding)

        encoder_outputs: BaseModelOutput = self.encoder(
            inputs_embeds=hidden_states,
            **kwargs,
        )

        last_hidden_state = encoder_outputs.last_hidden_state
        last_hidden_state = self.post_layernorm(last_hidden_state)

        pooled_output = last_hidden_state[:, 0, :]
        pooled_output = self.post_layernorm(pooled_output)

        return BaseModelOutputWithPooling(
            last_hidden_state=last_hidden_state,
            pooler_output=pooled_output,
        )

    def get_input_embeddings(self):
        return self.embeddings


@auto_docstring(
    custom_intro="""
    This model is going to be deprecated in future versions. Please use `BlipForConditionalGeneration`, `BlipForQuestionAnswering` or `BlipForImageTextRetrieval` depending on your usecase.
    """
)
class BlipModel(BlipPreTrainedModel):
    config: BlipConfig

    def __init__(self, config: BlipConfig):
        super().__init__(config)

        if not isinstance(config.text_config, BlipTextConfig):
            raise TypeError(
                "config.text_config is expected to be of type BlipTextConfig but is of type"
                f" {type(config.text_config)}."
            )

        if not isinstance(config.vision_config, BlipVisionConfig):
            raise TypeError(
                "config.vision_config is expected to be of type BlipVisionConfig but is of type"
                f" {type(config.vision_config)}."
            )

        text_config = config.text_config
        vision_config = config.vision_config

        self.projection_dim = config.projection_dim
        self.text_embed_dim = text_config.hidden_size
        self.vision_embed_dim = vision_config.hidden_size

        self.text_model = BlipTextModel(text_config)
        self.vision_model = BlipVisionModel(vision_config)

        self.visual_projection = nn.Linear(self.vision_embed_dim, self.projection_dim, bias=False)
        self.text_projection = nn.Linear(self.text_embed_dim, self.projection_dim, bias=False)
        self.logit_scale = nn.Parameter(torch.tensor(self.config.logit_scale_init_value))

        logger.warning(
            "`BlipModel` is going to be deprecated in future release, please use `BlipForConditionalGeneration`, `BlipForQuestionAnswering` or `BlipForImageTextRetrieval` depending on your usecase."
        )

        # Initialize weights and apply final processing
        self.post_init()

    def get_input_embeddings(self):
        return self.text_model.get_input_embeddings()

    def set_input_embeddings(self, value):
        self.text_model.set_input_embeddings(value)

    @auto_docstring
    def get_text_features(
        self,
        input_ids: Optional[torch.Tensor] = None,
        attention_mask: Optional[torch.Tensor] = None,
        position_ids: Optional[torch.Tensor] = None,
    ) -> torch.FloatTensor:
        r"""
        Returns:
            text_features (`torch.FloatTensor` of shape `(batch_size, output_dim`): The text embeddings obtained by
            applying the projection layer to the pooled output of [`BlipTextModel`].

        Examples:

        ```python
        >>> from transformers import AutoProcessor, BlipModel

        >>> model = BlipModel.from_pretrained("Salesforce/blip-image-captioning-base")
        >>> processor = AutoProcessor.from_pretrained("Salesforce/blip-image-captioning-base")

        >>> inputs = processor(text=["a photo of a cat", "a photo of a dog"], padding=True, return_tensors="pt")
        >>> text_features = model.get_text_features(**inputs)
        ```"""
        text_outputs = self.text_model(
            input_ids=input_ids,
            attention_mask=attention_mask,
            position_ids=position_ids,
        )

        pooled_output = text_outputs[1]
        text_features = self.text_projection(pooled_output)

        return text_features

    @auto_docstring
    def get_image_features(
        self,
        pixel_values: Optional[torch.FloatTensor] = None,
        interpolate_pos_encoding: bool = False,
    ) -> torch.FloatTensor:
        r"""
        Returns:
            image_features (`torch.FloatTensor` of shape `(batch_size, output_dim`): The image embeddings obtained by
            applying the projection layer to the pooled output of [`BlipVisionModel`].

        Examples:

        ```python
        >>> from PIL import Image
        >>> import requests
        >>> from transformers import AutoProcessor, BlipModel

        >>> model = BlipModel.from_pretrained("Salesforce/blip-image-captioning-base")
        >>> processor = AutoProcessor.from_pretrained("Salesforce/blip-image-captioning-base")

        >>> url = "http://images.cocodataset.org/val2017/000000039769.jpg"
        >>> image = Image.open(requests.get(url, stream=True).raw)

        >>> inputs = processor(images=image, return_tensors="pt")

        >>> image_features = model.get_image_features(**inputs)
        ```"""

        vision_outputs = self.vision_model(
            pixel_values=pixel_values,
            interpolate_pos_encoding=interpolate_pos_encoding,
        )

        pooled_output = vision_outputs[1]  # pooled_output
        image_features = self.visual_projection(pooled_output)

        return image_features

    @auto_docstring
    def get_multimodal_features(
        self,
        input_ids: Optional[torch.LongTensor] = None,
        pixel_values: Optional[torch.FloatTensor] = None,
        attention_mask: Optional[torch.Tensor] = None,
        interpolate_pos_encoding: bool = False,
    ) -> torch.FloatTensor:
        r"""
        Returns:
            multimodal_features (`torch.FloatTensor` of shape `(batch_size, output_dim`): The multimodal embeddings
            obtained by applying the image embeddings to the text encoder using the cross-attention mechanism.

        Examples:
        ```python
        >>> from PIL import Image
        >>> import requests
        >>> from transformers import AutoProcessor, BlipModel

        >>> model = BlipModel.from_pretrained("Salesforce/blip-image-captioning-base")
        >>> processor = AutoProcessor.from_pretrained("Salesforce/blip-image-captioning-base")

        >>> url = "http://images.cocodataset.org/val2017/000000039769.jpg"
        >>> image = Image.open(requests.get(url, stream=True).raw)
        >>> texts = ["a photo of a cat", "a photo of a dog"]
        >>> inputs = processor(images=image, text=texts, padding=True, return_tensors="pt")

        >>> multimodal_features = model.get_multimodal_features(**inputs)
        ```"""
        vision_outputs = self.vision_model(
            pixel_values=pixel_values,
            interpolate_pos_encoding=interpolate_pos_encoding,
        )

        image_embeds = vision_outputs[0]
        image_atts = torch.ones(image_embeds.size()[:-1], dtype=torch.long)

        text_outputs = self.text_model(
            input_ids=input_ids,
            attention_mask=attention_mask,
            encoder_hidden_states=image_embeds,
            encoder_attention_mask=image_atts,
        )

        pooled_output = text_outputs[1]  # pooled_output
        multimodal_features = self.text_projection(pooled_output)

        return multimodal_features

    @can_return_tuple
    @auto_docstring
    def forward(
        self,
        input_ids: Optional[torch.LongTensor] = None,
        pixel_values: Optional[torch.FloatTensor] = None,
        attention_mask: Optional[torch.Tensor] = None,
        position_ids: Optional[torch.LongTensor] = None,
        return_loss: Optional[bool] = None,
        interpolate_pos_encoding: bool = False,
        **kwargs: Unpack[TransformersKwargs],
    ) -> Union[tuple, BlipOutput]:
        r"""
        return_loss (`bool`, *optional*):
            Whether or not to return the contrastive loss.

        Examples:

        ```python
        >>> from PIL import Image
        >>> import requests
        >>> from transformers import AutoProcessor, BlipModel

        >>> model = BlipModel.from_pretrained("Salesforce/blip-image-captioning-base")
        >>> processor = AutoProcessor.from_pretrained("Salesforce/blip-image-captioning-base")

        >>> url = "http://images.cocodataset.org/val2017/000000039769.jpg"
        >>> image = Image.open(requests.get(url, stream=True).raw)

        >>> inputs = processor(
        ...     text=["a photo of a cat", "a photo of a dog"], images=image, return_tensors="pt", padding=True
        ... )

        >>> outputs = model(**inputs)
        >>> logits_per_image = outputs.logits_per_image  # this is the image-text similarity score
        >>> probs = logits_per_image.softmax(dim=1)  # we can take the softmax to get the label probabilities
        ```"""
        vision_outputs = self.vision_model(
            pixel_values=pixel_values,
            interpolate_pos_encoding=interpolate_pos_encoding,
            **kwargs,
        )

        text_outputs = self.text_model(
            input_ids=input_ids,
            attention_mask=attention_mask,
            position_ids=position_ids,
            **kwargs,
        )

        image_embeds = vision_outputs.pooler_output
        image_embeds = self.visual_projection(image_embeds)

        text_embeds = text_outputs.pooler_output
        text_embeds = self.text_projection(text_embeds)

        # normalized features
        image_embeds = image_embeds / image_embeds.norm(p=2, dim=-1, keepdim=True)
        text_embeds = text_embeds / text_embeds.norm(p=2, dim=-1, keepdim=True)

        # cosine similarity as logits
        logit_scale = self.logit_scale.exp().to(device=text_embeds.device)
        image_embeds = image_embeds.to(device=text_embeds.device, dtype=text_embeds.dtype)
        logits_per_text = torch.matmul(text_embeds, image_embeds.t()) * logit_scale
        logits_per_image = logits_per_text.t()

        loss = None
        if return_loss:
            loss = blip_loss(logits_per_text)

        return BlipOutput(
            loss=loss,
            logits_per_image=logits_per_image,
            logits_per_text=logits_per_text,
            text_embeds=text_embeds,
            image_embeds=image_embeds,
            text_model_output=text_outputs,
            vision_model_output=vision_outputs,
        )


@auto_docstring(
    custom_intro="""
    BLIP Model for image captioning. The model consists of a vision encoder and a text decoder. One can optionally pass
    `input_ids` to the model, which serve as a text prompt, to make the text decoder continue the prompt. Otherwise,
    the decoder starts generating text from the [BOS] (beginning-of-sequence) token. will start generating the caption
    from the text input. If no text input is provided, the decoder will start with the [BOS] token only.
    """
)
class BlipForConditionalGeneration(BlipPreTrainedModel, GenerationMixin):
    config: BlipConfig
    main_input_name = "pixel_values"

    def __init__(self, config: BlipConfig):
        super().__init__(config)

        self.vision_model = BlipVisionModel(config.vision_config)

        self.text_decoder = BlipTextLMHeadModel(config.text_config)

        self.decoder_input_ids = config.text_config.bos_token_id
        self.decoder_pad_token_id = config.text_config.pad_token_id

        # Initialize weights and apply final processing
        self.post_init()

    def get_input_embeddings(self):
        return self.text_decoder.get_input_embeddings()

    def set_input_embeddings(self, value):
        self.text_decoder.set_input_embeddings(value)

    @can_return_tuple
    @auto_docstring
    def forward(
        self,
        pixel_values: torch.FloatTensor,
        input_ids: Optional[torch.LongTensor] = None,
        attention_mask: Optional[torch.LongTensor] = None,
        labels: Optional[torch.LongTensor] = None,
        interpolate_pos_encoding: bool = False,
        logits_to_keep: Union[int, torch.Tensor] = 0,
        **kwargs: Unpack[TransformersKwargs],
    ) -> Union[tuple, BlipForConditionalGenerationModelOutput]:
        r"""
        Examples:

        ```python
        >>> from PIL import Image
        >>> import requests
        >>> from transformers import AutoProcessor, BlipForConditionalGeneration

        >>> processor = AutoProcessor.from_pretrained("Salesforce/blip-image-captioning-base")
        >>> model = BlipForConditionalGeneration.from_pretrained("Salesforce/blip-image-captioning-base")

        >>> url = "http://images.cocodataset.org/val2017/000000039769.jpg"
        >>> image = Image.open(requests.get(url, stream=True).raw)
        >>> text = "A picture of"

        >>> inputs = processor(images=image, text=text, return_tensors="pt")

        >>> outputs = model(**inputs)
        ```"""

        vision_outputs = self.vision_model(
            pixel_values=pixel_values,
            interpolate_pos_encoding=interpolate_pos_encoding,
            **kwargs,
        )

        image_embeds = vision_outputs.last_hidden_state

        outputs = self.text_decoder(
            input_ids=input_ids,
            attention_mask=attention_mask,
            encoder_hidden_states=image_embeds,
            labels=labels,
            reduction="mean",
            logits_to_keep=logits_to_keep,
            **kwargs,
        )

        return BlipForConditionalGenerationModelOutput(
            loss=outputs.loss,
            logits=outputs.logits,
            image_embeds=image_embeds,
            last_hidden_state=vision_outputs.last_hidden_state,
            hidden_states=vision_outputs.hidden_states,
            attentions=vision_outputs.attentions,
        )

    @torch.no_grad()
    def generate(
        self,
        pixel_values: torch.FloatTensor,
        input_ids: Optional[torch.LongTensor] = None,
        attention_mask: Optional[torch.LongTensor] = None,
        interpolate_pos_encoding: bool = False,
        **generate_kwargs,
    ) -> torch.LongTensor:
        r"""
        Overrides *generate* function to be able to use the model as a conditional generator

        Parameters:
            pixel_values (*torch.FloatTensor* of shape *(batch_size, num_channels, image_height, image_width)*:
                Input image to be processed
            input_ids (*torch.LongTensor* of shape *(batch_size, sequence_length)*, *optional*):
                The sequence used as a prompt for the generation.
            attention_mask (*torch.LongTensor* of shape *(batch_size, sequence_length)*, *optional*):
                Mask to avoid performing attention on padding token indices. Mask values selected in `[0, 1]`:


        Examples:
        ```python
        >>> from PIL import Image
        >>> import requests
        >>> from transformers import AutoProcessor, BlipForConditionalGeneration

        >>> model = BlipForConditionalGeneration.from_pretrained("Salesforce/blip-image-captioning-base")
        >>> processor = AutoProcessor.from_pretrained("Salesforce/blip-image-captioning-base")

        >>> url = "http://images.cocodataset.org/val2017/000000039769.jpg"
        >>> image = Image.open(requests.get(url, stream=True).raw)

        >>> inputs = processor(images=image, return_tensors="pt")

        >>> outputs = model.generate(**inputs)
        >>> print(processor.decode(outputs[0], skip_special_tokens=True))
        two cats sleeping on a couch
        ```
        """

        batch_size = pixel_values.shape[0]
        vision_outputs = self.vision_model(
            pixel_values=pixel_values,
            interpolate_pos_encoding=interpolate_pos_encoding,
        )

        image_embeds = vision_outputs[0]

        image_attention_mask = torch.ones(image_embeds.size()[:-1], dtype=torch.long, device=image_embeds.device)

        if isinstance(input_ids, list):
            input_ids = torch.LongTensor(input_ids)
        elif input_ids is None:
            input_ids = (
                torch.LongTensor([[self.decoder_input_ids, self.config.text_config.eos_token_id]])
                .repeat(batch_size, 1)
                .to(image_embeds.device)
            )

        input_ids[:, 0] = self.config.text_config.bos_token_id
        attention_mask = attention_mask[:, :-1] if attention_mask is not None else None

        outputs = self.text_decoder.generate(
            input_ids=input_ids[:, :-1],
            eos_token_id=self.config.text_config.sep_token_id,
            pad_token_id=self.config.text_config.pad_token_id,
            attention_mask=attention_mask,
            encoder_hidden_states=image_embeds,
            encoder_attention_mask=image_attention_mask,
            **generate_kwargs,
        )

        return outputs


@auto_docstring(
    custom_intro="""
    BLIP Model for visual question answering. The model consists of a vision encoder, a text encoder as well as a text
    decoder. The vision encoder will encode the input image, the text encoder will encode the input question together
    with the encoding of the image, and the text decoder will output the answer to the question.
    """
)
class BlipForQuestionAnswering(BlipPreTrainedModel, GenerationMixin):
    config: BlipConfig
<<<<<<< HEAD

=======
>>>>>>> 18b02eea

    def __init__(self, config: BlipConfig):
        super().__init__(config)

        self.vision_model = BlipVisionModel(config.vision_config)

        self.text_encoder = BlipTextModel(config.text_config, add_pooling_layer=False)
        self.text_decoder = BlipTextLMHeadModel(config.text_config)

        self.decoder_pad_token_id = config.text_config.pad_token_id
        self.decoder_start_token_id = config.text_config.bos_token_id

        # Initialize weights and apply final processing
        self.post_init()

    def set_input_embeddings(self, value):
        self.text_encoder.set_input_embeddings(value)

    def get_input_embeddings(self):
        # This will return shared embeddings if they are shared else specific to encoder.
        return self.text_encoder.get_input_embeddings()

    @can_return_tuple
    @auto_docstring
    def forward(
        self,
        input_ids: torch.LongTensor,
        pixel_values: torch.FloatTensor,
        decoder_input_ids: Optional[torch.LongTensor] = None,
        decoder_attention_mask: Optional[torch.LongTensor] = None,
        attention_mask: Optional[torch.LongTensor] = None,
        labels: Optional[torch.LongTensor] = None,
        interpolate_pos_encoding: bool = False,
        **kwargs: Unpack[TransformersKwargs],
    ) -> Union[tuple, BlipTextVisionModelOutput]:
        r"""
        Examples:

        ```python
        >>> from PIL import Image
        >>> import requests
        >>> from transformers import AutoProcessor, BlipForQuestionAnswering

        >>> model = BlipForQuestionAnswering.from_pretrained("Salesforce/blip-vqa-base")
        >>> processor = AutoProcessor.from_pretrained("Salesforce/blip-vqa-base")

        >>> url = "http://images.cocodataset.org/val2017/000000039769.jpg"
        >>> image = Image.open(requests.get(url, stream=True).raw)

        >>> # training
        >>> text = "How many cats are in the picture?"
        >>> label = "2"
        >>> inputs = processor(images=image, text=text, return_tensors="pt")
        >>> labels = processor(text=label, return_tensors="pt").input_ids

        >>> inputs["labels"] = labels
        >>> outputs = model(**inputs)
        >>> loss = outputs.loss
        >>> loss.backward()

        >>> # inference
        >>> text = "How many cats are in the picture?"
        >>> inputs = processor(images=image, text=text, return_tensors="pt")
        >>> outputs = model.generate(**inputs)
        >>> print(processor.decode(outputs[0], skip_special_tokens=True))
        2
        ```"""
        if labels is None and decoder_input_ids is None:
            raise ValueError(
                "Either `decoder_input_ids` or `labels` should be passed when calling `forward` with"
                " `BlipForQuestionAnswering`. if you are training the model make sure that `labels` is passed, if you"
                " are using the model for inference make sure that `decoder_input_ids` is passed or call `generate`"
            )

        vision_outputs = self.vision_model(
            pixel_values=pixel_values,
            interpolate_pos_encoding=interpolate_pos_encoding,
            **kwargs,
        )

        image_embeds = vision_outputs.last_hidden_state
        image_attention_mask = torch.ones(image_embeds.size()[:-1], dtype=torch.long)

        question_embeds = self.text_encoder(
            input_ids=input_ids,
            attention_mask=attention_mask,
            encoder_hidden_states=image_embeds,
            encoder_attention_mask=image_attention_mask,
            **kwargs,
        )

        if labels is not None and decoder_input_ids is None:
            # labels are already shifted right, see: https://github.com/huggingface/transformers/pull/23153
            decoder_input_ids = labels

        question_embeds = question_embeds[0]

        answer_output = self.text_decoder(
            input_ids=decoder_input_ids,
            attention_mask=decoder_attention_mask,
            encoder_hidden_states=question_embeds,
            encoder_attention_mask=attention_mask,
            labels=labels,
            reduction="mean",
            **kwargs,
        )

        if labels is not None:
            decoder_loss = answer_output.loss.mean()
        else:
            decoder_loss = None

        return BlipTextVisionModelOutput(
            loss=decoder_loss,
            image_embeds=image_embeds,
            last_hidden_state=vision_outputs.last_hidden_state,
            hidden_states=vision_outputs.hidden_states,
            attentions=vision_outputs.attentions,
        )

    @torch.no_grad()
    def generate(
        self,
        input_ids: torch.LongTensor,
        pixel_values: torch.FloatTensor,
        attention_mask: Optional[torch.LongTensor] = None,
        interpolate_pos_encoding: bool = False,
        **generate_kwargs,
    ) -> torch.LongTensor:
        r"""
        Overrides *generate* function to be able to use the model as a conditional generator

        Parameters:
            input_ids (*torch.LongTensor* of shape *(batch_size, sequence_length)*):
                The sequence used as a prompt for the generation.
            pixel_values (*torch.FloatTensor* of shape *(batch_size, num_channels, image_height, image_width)*:
                Input image to be processed
            attention_mask (*torch.LongTensor* of shape *(batch_size, sequence_length)*, *optional*):
                Mask to avoid performing attention on padding token indices. Mask values selected in `[0, 1]`. `1` for
                tokens that are NOT MASKED, `0` for MASKED tokens.
            **generate_kwargs:
                Additional arguments passed to the *generate* function of the decoder


        Examples:
        ```python
        >>> from PIL import Image
        >>> import requests
        >>> from transformers import AutoProcessor, BlipForQuestionAnswering

        >>> model = BlipForQuestionAnswering.from_pretrained("Salesforce/blip-vqa-base")
        >>> processor = AutoProcessor.from_pretrained("Salesforce/blip-vqa-base")

        >>> url = "http://images.cocodataset.org/val2017/000000039769.jpg"
        >>> image = Image.open(requests.get(url, stream=True).raw)
        >>> text = "How many cats are in the picture?"

        >>> inputs = processor(images=image, text=text, return_tensors="pt")

        >>> outputs = model.generate(**inputs)
        >>> print(processor.decode(outputs[0], skip_special_tokens=True))
        2
        ```
        """
        vision_outputs = self.vision_model(
            pixel_values=pixel_values,
            interpolate_pos_encoding=interpolate_pos_encoding,
        )

        image_embeds = vision_outputs[0]

        image_attention_mask = torch.ones(image_embeds.size()[:-1], dtype=torch.long, device=image_embeds.device)

        if isinstance(input_ids, list):
            input_ids = torch.LongTensor(input_ids)

        question_outputs = self.text_encoder(
            input_ids=input_ids,
            attention_mask=attention_mask,
            encoder_hidden_states=image_embeds,
            encoder_attention_mask=image_attention_mask,
            return_dict=False,
        )

        question_embeds = question_outputs[0]

        question_attention_mask = torch.ones(
            question_embeds.size()[:-1], dtype=torch.long, device=question_embeds.device
        )

        bos_ids = torch.full(
            (question_embeds.size(0), 1), fill_value=self.decoder_start_token_id, device=question_embeds.device
        )

        outputs = self.text_decoder.generate(
            input_ids=bos_ids,
            eos_token_id=self.config.text_config.sep_token_id,
            pad_token_id=self.config.text_config.pad_token_id,
            encoder_hidden_states=question_embeds,
            encoder_attention_mask=question_attention_mask,
            **generate_kwargs,
        )

        return outputs


@auto_docstring(
    custom_intro="""
    BLIP Model with a vision and text projector, and a classification head on top. The model is used in the context of
    image-text retrieval. Given an image and a text, the model returns the probability of the text being relevant to
    the image.
    """
)
class BlipForImageTextRetrieval(BlipPreTrainedModel):
    config: BlipConfig

    def __init__(self, config: BlipConfig):
        super().__init__(config)

        self.vision_model = BlipVisionModel(config.vision_config)

        self.text_encoder = BlipTextModel(config.text_config, add_pooling_layer=False)

        # vision projection layer
        self.vision_proj = nn.Linear(config.vision_config.hidden_size, config.image_text_hidden_size)

        # text projection layer
        self.text_proj = nn.Linear(config.text_config.hidden_size, config.image_text_hidden_size)

        # image text matching head
        self.itm_head = nn.Linear(config.text_config.hidden_size, 2)

        self.decoder_pad_token_id = (
            config.text_config.pad_token_id
            if not hasattr(config, "decoder_pad_token_id")
            else config.decoder_pad_token_id
        )
        self.decoder_start_token_id = (
            config.text_config.bos_token_id
            if not hasattr(config, "decoder_start_token_id")
            else config.decoder_start_token_id
        )

        # Initialize weights and apply final processing
        self.post_init()

    def get_input_embeddings(self):
        return self.text_encoder.get_input_embeddings()

    def set_input_embeddings(self, value):
        self.text_encoder.set_input_embeddings(value)

    @can_return_tuple
    @auto_docstring
    def forward(
        self,
        input_ids: torch.LongTensor,
        pixel_values: torch.FloatTensor,
        use_itm_head: Optional[bool] = True,
        attention_mask: Optional[torch.LongTensor] = None,
        interpolate_pos_encoding: bool = False,
        **kwargs: Unpack[TransformersKwargs],
    ) -> Union[tuple, BlipTextVisionModelOutput]:
        r"""
        use_itm_head (`bool`, *optional*, defaults to `True`):
            Whether or not to use the image-text matching head.

        Examples:

        ```python
        >>> from PIL import Image
        >>> import requests
        >>> from transformers import AutoProcessor, BlipForImageTextRetrieval

        >>> model = BlipForImageTextRetrieval.from_pretrained("Salesforce/blip-itm-base-coco")
        >>> processor = AutoProcessor.from_pretrained("Salesforce/blip-itm-base-coco")

        >>> url = "http://images.cocodataset.org/val2017/000000039769.jpg"
        >>> image = Image.open(requests.get(url, stream=True).raw)
        >>> text = "an image of a cat"

        >>> inputs = processor(images=image, text=text, return_tensors="pt")
        >>> outputs = model(**inputs)
        ```
        """
        vision_outputs = self.vision_model(
            pixel_values=pixel_values,
            interpolate_pos_encoding=interpolate_pos_encoding,
            **kwargs,
        )

        image_embeds = vision_outputs.last_hidden_state
        image_atts = torch.ones(image_embeds.size()[:-1], dtype=torch.long)

        if use_itm_head:
            question_embeds = self.text_encoder(
                input_ids=input_ids,
                attention_mask=attention_mask,
                encoder_hidden_states=image_embeds,
                encoder_attention_mask=image_atts,
                **kwargs,
            )
            question_embeds = question_embeds.last_hidden_state

            output = self.itm_head(question_embeds[:, 0, :])
        else:
            question_embeds = self.text_encoder(
                input_ids=input_ids,
                attention_mask=attention_mask,
                **kwargs,
            )
            question_embeds = question_embeds.last_hidden_state

            image_feat = normalize(self.vision_proj(image_embeds[:, 0, :]), dim=-1)
            text_feat = normalize(self.text_proj(question_embeds[:, 0, :]), dim=-1)

            output = image_feat @ text_feat.t()

        return BlipImageTextMatchingModelOutput(
            itm_score=output,
            last_hidden_state=vision_outputs.last_hidden_state,
            hidden_states=vision_outputs.hidden_states,
            attentions=vision_outputs.attentions,
            question_embeds=question_embeds,
        )


__all__ = [
    "BlipModel",
    "BlipPreTrainedModel",
    "BlipForConditionalGeneration",
    "BlipForQuestionAnswering",
    "BlipVisionModel",
    "BlipTextModel",
    "BlipForImageTextRetrieval",
]<|MERGE_RESOLUTION|>--- conflicted
+++ resolved
@@ -963,10 +963,6 @@
 )
 class BlipForQuestionAnswering(BlipPreTrainedModel, GenerationMixin):
     config: BlipConfig
-<<<<<<< HEAD
-
-=======
->>>>>>> 18b02eea
 
     def __init__(self, config: BlipConfig):
         super().__init__(config)
