# coding=utf-8
# Copyright 2022 The Salesforce Team Authors and The HuggingFace Team. All rights reserved.
#
# Licensed under the Apache License, Version 2.0 (the "License");
# you may not use this file except in compliance with the License.
# You may obtain a copy of the License at
#
#     http://www.apache.org/licenses/LICENSE-2.0
#
# Unless required by applicable law or agreed to in writing, software
# distributed under the License is distributed on an "AS IS" BASIS,
# WITHOUT WARRANTIES OR CONDITIONS OF ANY KIND, either express or implied.
# See the License for the specific language governing permissions and
# limitations under the License.
"""PyTorch BLIP model."""

import warnings
from dataclasses import dataclass
from typing import Any, Optional, Tuple, Union

import torch
import torch.utils.checkpoint
from torch import nn
from torch.nn.functional import normalize

from ...activations import ACT2FN
from ...generation import GenerationMixin
from ...modeling_outputs import BaseModelOutput, BaseModelOutputWithPooling
from ...modeling_utils import PreTrainedModel
from ...utils import (
    ModelOutput,
    add_start_docstrings,
    add_start_docstrings_to_model_forward,
    logging,
    replace_return_docstrings,
    torch_int,
)
from .configuration_blip import BlipConfig, BlipTextConfig, BlipVisionConfig
from .modeling_blip_text import BlipTextLMHeadModel, BlipTextModel


logger = logging.get_logger(__name__)

_CHECKPOINT_FOR_DOC = "Salesforce/blip-vqa-base"


# Copied from transformers.models.clip.modeling_clip.contrastive_loss
def contrastive_loss(logits: torch.Tensor) -> torch.Tensor:
    return nn.functional.cross_entropy(logits, torch.arange(len(logits), device=logits.device))


# Copied from transformers.models.clip.modeling_clip.clip_loss with clip->blip
def blip_loss(similarity: torch.Tensor) -> torch.Tensor:
    caption_loss = contrastive_loss(similarity)
    image_loss = contrastive_loss(similarity.t())
    return (caption_loss + image_loss) / 2.0


@dataclass
class BlipForConditionalGenerationModelOutput(ModelOutput):
    """
    Adapted from the base class for vision model's outputs that also contains image embeddings of the pooling of the
    last hidden states. This class also adds the loss term from the text decoder.

    Args:
        loss (`torch.FloatTensor`, *optional*, returned when `labels` is provided, `torch.FloatTensor` of shape `(1,)`):
            Languge modeling loss from the text decoder.
        logits (`torch.FloatTensor` of shape `(batch_size, sequence_length, config.vocab_size)`, *optional*):
            Prediction scores of the language modeling head of the text decoder model.
        image_embeds (`torch.FloatTensor` of shape `(batch_size, output_dim)`, *optional*):
            The image embeddings obtained after applying the Vision Transformer model to the input image.
        last_hidden_state (`torch.FloatTensor` of shape `(batch_size, sequence_length, hidden_size)`, *optional*):
            Sequence of hidden-states at the output of the last layer of the model.
        hidden_states (`tuple(torch.FloatTensor)`, *optional*, returned when `output_hidden_states=True`):
            Tuple of `torch.FloatTensor` (one for the output of the embeddings, if the model has an embedding layer, +
            one for the output of each layer) of shape `(batch_size, sequence_length, hidden_size)`.

            Hidden-states of the model at the output of each layer plus the optional initial embedding outputs.
        attentions (`tuple(torch.FloatTensor)`, *optional*, returned when `output_attentions=True` is passed):
            Tuple of `torch.FloatTensor` (one for each layer) of shape `(batch_size, num_heads, sequence_length,
            sequence_length)`.

            Attentions weights after the attention softmax, used to compute the weighted average in the self-attention
            heads.
    """

    loss: Optional[Tuple[torch.FloatTensor]] = None
    logits: Optional[Tuple[torch.FloatTensor]] = None
    image_embeds: Optional[torch.FloatTensor] = None
    last_hidden_state: torch.FloatTensor = None
    hidden_states: Optional[Tuple[torch.FloatTensor, ...]] = None
    attentions: Optional[Tuple[torch.FloatTensor, ...]] = None

    @property
    def decoder_logits(self):
        warnings.warn(
            "`decoder_logits` attribute is deprecated and will be removed in version 5 of Transformers."
            " Please use the `logits` attribute to retrieve the final output instead.",
            FutureWarning,
        )
        return self.logits


@dataclass
class BlipTextVisionModelOutput(ModelOutput):
    """
    Adapted from the base class for vision model's outputs that also contains image embeddings of the pooling of the
    last hidden states. This class also adds the loss term from the text decoder.

    Args:
        loss (`torch.FloatTensor` of shape `(1,)`, *optional*, returned when `labels` is provided):
            Languge modeling loss from the text decoder.
        image_embeds (`torch.FloatTensor` of shape `(batch_size, output_dim)` *optional* returned when model is initialized with `with_projection=True`):
            The image embeddings obtained by applying the projection layer to the pooler_output.
        last_hidden_state (`torch.FloatTensor` of shape `(batch_size, sequence_length, hidden_size)`):
            Sequence of hidden-states at the output of the last layer of the model.
        hidden_states (`tuple(torch.FloatTensor)`, *optional*, returned when `output_hidden_states=True` is passed or when `config.output_hidden_states=True`):
            Tuple of `torch.FloatTensor` (one for the output of the embeddings, if the model has an embedding layer, +
            one for the output of each layer) of shape `(batch_size, sequence_length, hidden_size)`.

            Hidden-states of the model at the output of each layer plus the optional initial embedding outputs.
        attentions (`tuple(torch.FloatTensor)`, *optional*, returned when `output_attentions=True` is passed or when `config.output_attentions=True`):
            Tuple of `torch.FloatTensor` (one for each layer) of shape `(batch_size, num_heads, sequence_length,
            sequence_length)`.

            Attentions weights after the attention softmax, used to compute the weighted average in the self-attention
            heads.
    """

    loss: Optional[torch.FloatTensor] = None
    image_embeds: Optional[torch.FloatTensor] = None
    last_hidden_state: torch.FloatTensor = None
    hidden_states: Optional[Tuple[torch.FloatTensor, ...]] = None
    attentions: Optional[Tuple[torch.FloatTensor, ...]] = None


@dataclass
class BlipImageTextMatchingModelOutput(ModelOutput):
    """
    Adapted from the base class for vision model's outputs that also contains image embeddings of the pooling of the
    last hidden states. This class also adds the loss term from the text decoder as well as the image-text similarity
    scores.

    Args:
        itm_score (`torch.FloatTensor`):
            The image-text similarity scores.
        loss (`torch.FloatTensor` of shape `(1,)`, *optional*, returned when `labels` is provided):
            Languge modeling loss from the text decoder.
        image_embeds (`torch.FloatTensor` of shape `(batch_size, output_dim)` *optional* returned when model is initialized with `with_projection=True`):
            The image embeddings obtained by applying the projection layer to the pooler_output.
        last_hidden_state (`torch.FloatTensor` of shape `(batch_size, sequence_length, hidden_size)`):
            Sequence of hidden-states at the output of the last layer of the model.
        hidden_states (`tuple(torch.FloatTensor)`, *optional*, returned when `output_hidden_states=True` is passed or when `config.output_hidden_states=True`):
            Tuple of `torch.FloatTensor` (one for the output of the embeddings, if the model has an embedding layer, +
            one for the output of each layer) of shape `(batch_size, sequence_length, hidden_size)`.

            Hidden-states of the model at the output of each layer plus the optional initial embedding outputs.
        vision_pooler_output (`torch.FloatTensor` of shape `(batch_size, hidden_size)`, *optional*):
            Last layer hidden-state of the vision of the vision-only branch of the model.
        attentions (`tuple(torch.FloatTensor)`, *optional*, returned when `output_attentions=True` is passed or when `config.output_attentions=True`):
            Tuple of `torch.FloatTensor` (one for each layer) of shape `(batch_size, num_heads, sequence_length,
            sequence_length)`.

            Attentions weights after the attention softmax, used to compute the weighted average in the self-attention
            heads.
        question_embeds (`torch.FloatTensor`):
            The question embeddings obtained by the text projection layer.
    """

    itm_score: Optional[torch.FloatTensor] = None
    loss: Optional[torch.FloatTensor] = None
    image_embeds: Optional[torch.FloatTensor] = None
    last_hidden_state: torch.FloatTensor = None
    hidden_states: Optional[Tuple[torch.FloatTensor, ...]] = None
    vision_pooler_output: Optional[torch.FloatTensor] = None
    attentions: Optional[Tuple[torch.FloatTensor, ...]] = None
    question_embeds: Optional[Tuple[torch.FloatTensor]] = None


@dataclass
class BlipOutput(ModelOutput):
    """
    Args:
        loss (`torch.FloatTensor` of shape `(1,)`, *optional*, returned when `return_loss` is `True`):
            Contrastive loss for image-text similarity.
        logits_per_image:(`torch.FloatTensor` of shape `(image_batch_size, text_batch_size)`):
            The scaled dot product scores between `image_embeds` and `text_embeds`. This represents the image-text
            similarity scores.
        logits_per_text:(`torch.FloatTensor` of shape `(text_batch_size, image_batch_size)`):
            The scaled dot product scores between `text_embeds` and `image_embeds`. This represents the text-image
            similarity scores.
        text_embeds(`torch.FloatTensor` of shape `(batch_size, output_dim`):
            The text embeddings obtained by applying the projection layer to the pooled output of [`BlipTextModel`].
        image_embeds(`torch.FloatTensor` of shape `(batch_size, output_dim`):
            The image embeddings obtained by applying the projection layer to the pooled output of [`BlipVisionModel`].
        text_model_output(`BaseModelOutputWithPooling`):
            The output of the [`BlipTextModel`].
        vision_model_output(`BaseModelOutputWithPooling`):
            The output of the [`BlipVisionModel`].
    """

    loss: Optional[torch.FloatTensor] = None
    logits_per_image: torch.FloatTensor = None
    logits_per_text: torch.FloatTensor = None
    text_embeds: torch.FloatTensor = None
    image_embeds: torch.FloatTensor = None
    text_model_output: BaseModelOutputWithPooling = None
    vision_model_output: BaseModelOutputWithPooling = None

    def to_tuple(self) -> Tuple[Any]:
        return tuple(
            self[k] if k not in ["text_model_output", "vision_model_output"] else getattr(self, k).to_tuple()
            for k in self.keys()
        )


class BlipVisionEmbeddings(nn.Module):
    def __init__(self, config: BlipVisionConfig):
        super().__init__()
        self.config = config
        self.embed_dim = config.hidden_size
        self.image_size = config.image_size
        self.patch_size = config.patch_size

        self.class_embedding = nn.Parameter(torch.randn(1, 1, self.embed_dim))

        self.patch_embedding = nn.Conv2d(
            in_channels=3, out_channels=self.embed_dim, kernel_size=self.patch_size, stride=self.patch_size
        )

        self.num_patches = (self.image_size // self.patch_size) ** 2
        self.num_positions = self.num_patches + 1

        self.position_embedding = nn.Parameter(torch.randn(1, self.num_positions, self.embed_dim))

    def interpolate_pos_encoding(self, embeddings: torch.Tensor, height: int, width: int) -> torch.Tensor:
        """
        This method allows to interpolate the pre-trained position encodings, to be able to use the model on higher resolution
        images. This method is also adapted to support torch.jit tracing.

        Adapted from:
        - https://github.com/facebookresearch/dino/blob/de9ee3df6cf39fac952ab558447af1fa1365362a/vision_transformer.py#L174-L194, and
        - https://github.com/facebookresearch/dinov2/blob/e1277af2ba9496fbadf7aec6eba56e8d882d1e35/dinov2/models/vision_transformer.py#L179-L211
        """

        num_patches = embeddings.shape[1] - 1
        num_positions = self.position_embedding.shape[1] - 1

        # always interpolate when tracing to ensure the exported model works for dynamic input shapes
        if not torch.jit.is_tracing() and num_patches == num_positions and height == width:
            return self.position_embedding

        class_pos_embed = self.position_embedding[:, :1]
        patch_pos_embed = self.position_embedding[:, 1:]

        dim = embeddings.shape[-1]

        new_height = height // self.patch_size
        new_width = width // self.patch_size

        sqrt_num_positions = torch_int(num_positions**0.5)
        patch_pos_embed = patch_pos_embed.reshape(1, sqrt_num_positions, sqrt_num_positions, dim)
        patch_pos_embed = patch_pos_embed.permute(0, 3, 1, 2)

        patch_pos_embed = nn.functional.interpolate(
            patch_pos_embed,
            size=(new_height, new_width),
            mode="bicubic",
            align_corners=False,
        )

        patch_pos_embed = patch_pos_embed.permute(0, 2, 3, 1).view(1, -1, dim)

        return torch.cat((class_pos_embed, patch_pos_embed), dim=1)

    def forward(self, pixel_values: torch.FloatTensor, interpolate_pos_encoding: bool = False) -> torch.Tensor:
        batch_size, _, height, width = pixel_values.shape
        target_dtype = self.patch_embedding.weight.dtype
        patch_embeds = self.patch_embedding(pixel_values.to(dtype=target_dtype))  # shape = [*, width, grid, grid]
        patch_embeds = patch_embeds.flatten(2).transpose(1, 2)
        class_embeds = self.class_embedding.expand(batch_size, 1, -1).to(target_dtype)
        embeddings = torch.cat([class_embeds, patch_embeds], dim=1)
        if interpolate_pos_encoding:
            position_embedding = self.interpolate_pos_encoding(embeddings, height, width)
        else:
            position_embedding = self.position_embedding
        embeddings = embeddings + position_embedding[:, : embeddings.size(1), :].to(target_dtype)
        return embeddings


# Copied from transformers.models.clip.modeling_clip.CLIPTextEmbeddings with CLIP->Blip
class BlipTextEmbeddings(nn.Module):
    def __init__(self, config: BlipTextConfig):
        super().__init__()
        embed_dim = config.hidden_size

        self.token_embedding = nn.Embedding(config.vocab_size, embed_dim)
        self.position_embedding = nn.Embedding(config.max_position_embeddings, embed_dim)

        # position_ids (1, len position emb) is contiguous in memory and exported when serialized
        self.register_buffer(
            "position_ids", torch.arange(config.max_position_embeddings).expand((1, -1)), persistent=False
        )

    def forward(
        self,
        input_ids: Optional[torch.LongTensor] = None,
        position_ids: Optional[torch.LongTensor] = None,
        inputs_embeds: Optional[torch.FloatTensor] = None,
    ) -> torch.Tensor:
        seq_length = input_ids.shape[-1] if input_ids is not None else inputs_embeds.shape[-2]

        if position_ids is None:
            position_ids = self.position_ids[:, :seq_length]

        if inputs_embeds is None:
            inputs_embeds = self.token_embedding(input_ids)

        position_embeddings = self.position_embedding(position_ids)
        embeddings = inputs_embeds + position_embeddings

        return embeddings


class BlipAttention(nn.Module):
    """Multi-headed attention from 'Attention Is All You Need' paper"""

    def __init__(self, config):
        super().__init__()
        self.config = config
        self.embed_dim = config.hidden_size
        self.num_heads = config.num_attention_heads
        self.head_dim = self.embed_dim // self.num_heads
        if self.head_dim * self.num_heads != self.embed_dim:
            raise ValueError(
                f"embed_dim must be divisible by num_heads (got `embed_dim`: {self.embed_dim} and `num_heads`:"
                f" {self.num_heads})."
            )
        self.scale = self.head_dim**-0.5
        self.dropout = nn.Dropout(config.attention_dropout)

        self.qkv = nn.Linear(self.embed_dim, 3 * self.embed_dim)

        self.projection = nn.Linear(self.embed_dim, self.embed_dim)

    def _shape(self, tensor: torch.Tensor, seq_len: int, bsz: int):
        return tensor.view(bsz, seq_len, self.num_heads, self.head_dim).transpose(1, 2).contiguous()

    def forward(
        self,
        hidden_states: torch.Tensor,
        head_mask: Optional[torch.Tensor] = None,
        output_attentions: Optional[bool] = False,
    ) -> Tuple[torch.Tensor, Optional[torch.Tensor], Optional[Tuple[torch.Tensor]]]:
        """Input shape: Batch x Time x Channel"""

        bsz, tgt_len, embed_dim = hidden_states.size()

        mixed_qkv = (
            self.qkv(hidden_states)
            .reshape(bsz, tgt_len, 3, self.num_heads, embed_dim // self.num_heads)
            .permute(2, 0, 3, 1, 4)
        )
        query_states, key_states, value_states = mixed_qkv[0], mixed_qkv[1], mixed_qkv[2]

        # Take the dot product between "query" and "key" to get the raw attention scores.
        attention_scores = torch.matmul(query_states, key_states.transpose(-1, -2))

        attention_scores = attention_scores * self.scale

        # Normalize the attention scores to probabilities.
        attention_probs = nn.functional.softmax(attention_scores, dim=-1)

        # This is actually dropping out entire tokens to attend to, which might
        # seem a bit unusual, but is taken from the original Transformer paper.
        attention_probs = self.dropout(attention_probs)

        # Mask heads if we want to
        if head_mask is not None:
            attention_probs = attention_probs * head_mask

        context_layer = torch.matmul(attention_probs, value_states).permute(0, 2, 1, 3)

        new_context_layer_shape = context_layer.size()[:-2] + (self.embed_dim,)
        context_layer = context_layer.reshape(new_context_layer_shape)

        output = self.projection(context_layer)

        outputs = (output, attention_probs) if output_attentions else (output, None)

        return outputs


# Copied from transformers.models.clip.modeling_clip.CLIPMLP with CLIP->Blip
class BlipMLP(nn.Module):
    def __init__(self, config):
        super().__init__()
        self.config = config
        self.activation_fn = ACT2FN[config.hidden_act]
        self.fc1 = nn.Linear(config.hidden_size, config.intermediate_size)
        self.fc2 = nn.Linear(config.intermediate_size, config.hidden_size)

    def forward(self, hidden_states: torch.Tensor) -> torch.Tensor:
        hidden_states = self.fc1(hidden_states)
        hidden_states = self.activation_fn(hidden_states)
        hidden_states = self.fc2(hidden_states)
        return hidden_states


class BlipEncoderLayer(nn.Module):
    def __init__(self, config: BlipConfig):
        super().__init__()
        self.embed_dim = config.hidden_size
        self.self_attn = BlipAttention(config)
        self.layer_norm1 = nn.LayerNorm(self.embed_dim, eps=config.layer_norm_eps)
        self.mlp = BlipMLP(config)
        self.layer_norm2 = nn.LayerNorm(self.embed_dim, eps=config.layer_norm_eps)

    def forward(
        self,
        hidden_states: torch.Tensor,
        attention_mask: torch.Tensor,
        output_attentions: Optional[bool] = False,
    ) -> Tuple[torch.FloatTensor]:
        """
        Args:
            hidden_states (`torch.FloatTensor`): input to the layer of shape `(batch, seq_len, embed_dim)`
            attention_mask (`torch.FloatTensor`): attention mask of size
                `(batch, 1, tgt_len, src_len)` where padding elements are indicated by very large negative values.
                `(config.encoder_attention_heads,)`.
            output_attentions (`bool`, *optional*):
                Whether or not to return the attentions tensors of all attention layers. See `attentions` under
                returned tensors for more detail.
        """
        residual = hidden_states

        hidden_states = self.layer_norm1(hidden_states)
        hidden_states, attn_weights = self.self_attn(
            hidden_states=hidden_states,
            head_mask=attention_mask,
            output_attentions=output_attentions,
        )
        hidden_states = hidden_states + residual
        residual = hidden_states
        hidden_states = self.layer_norm2(hidden_states)
        hidden_states = self.mlp(hidden_states)

        hidden_states = hidden_states + residual

        outputs = (hidden_states,)

        if output_attentions:
            outputs += (attn_weights,)

        return outputs


class BlipPreTrainedModel(PreTrainedModel):
    """
    An abstract class to handle weights initialization and a simple interface for downloading and loading pretrained
    models.
    """

    config_class = BlipConfig
    base_model_prefix = "blip"
    supports_gradient_checkpointing = True
<<<<<<< HEAD
    _no_split_modules = ["BlipEncoderLayer", "BlipTextEmbeddings"]
    _skip_keys_device_placement = ["past_key_value"]
=======
    _no_split_modules = ["BlipEncoderLayer"]
>>>>>>> a691ccb0

    def _init_weights(self, module):
        """Initialize the weights"""
        factor = self.config.initializer_range
        if isinstance(module, nn.Conv2d) or isinstance(module, nn.Embedding) or isinstance(module, nn.Linear):
            module.weight.data.normal_(mean=0.0, std=factor)
            if hasattr(module, "bias") and module.bias is not None:
                module.bias.data.zero_()

        if isinstance(module, BlipVisionEmbeddings):
            if hasattr(self.config, "vision_config"):
                factor = self.config.vision_config.initializer_range
            nn.init.trunc_normal_(
                module.position_embedding,
                mean=0.0,
                std=factor,
            )

            nn.init.trunc_normal_(
                module.class_embedding,
                mean=0.0,
                std=factor,
            )

        elif isinstance(module, nn.LayerNorm):
            module.bias.data.zero_()
            module.weight.data.fill_(1.0)
        elif isinstance(module, nn.Linear) and module.bias is not None:
            module.bias.data.zero_()


BLIP_START_DOCSTRING = r"""
    This model inherits from [`PreTrainedModel`]. Check the superclass documentation for the generic methods the
    library implements for all its model (such as downloading or saving, resizing the input embeddings, pruning heads
    etc.)

    This model is also a PyTorch [torch.nn.Module](https://pytorch.org/docs/stable/nn.html#torch.nn.Module) subclass.
    Use it as a regular PyTorch Module and refer to the PyTorch documentation for all matter related to general usage
    and behavior.

    Parameters:
        config ([`BlipConfig`]): Model configuration class with all the parameters of the model.
            Initializing with a config file does not load the weights associated with the model, only the
            configuration. Check out the [`~PreTrainedModel.from_pretrained`] method to load the model weights.
"""

BLIP_TEXT_INPUTS_DOCSTRING = r"""
    Args:
        input_ids (`torch.LongTensor` of shape `(batch_size, sequence_length)`):
            Indices of input sequence tokens in the vocabulary. Padding will be ignored by default should you provide
            it.

            Indices can be obtained using [`AutoProcessor`]. See [`BlipProcessor.__call__`] for details.

            [What are input IDs?](../glossary#input-ids)
        attention_mask (`torch.Tensor` of shape `(batch_size, sequence_length)`, *optional*):
            Mask to avoid performing attention on padding token indices. Mask values selected in `[0, 1]`:

            - 1 for tokens that are **not masked**,
            - 0 for tokens that are **masked**.

            [What are attention masks?](../glossary#attention-mask)
        position_ids (`torch.LongTensor` of shape `(batch_size, sequence_length)`, *optional*):
            Indices of positions of each input sequence tokens in the position embeddings. Selected in the range `[0,
            config.max_position_embeddings - 1]`.

            [What are position IDs?](../glossary#position-ids)
        output_attentions (`bool`, *optional*):
            Whether or not to return the attentions tensors of all attention layers. See `attentions` under returned
            tensors for more detail.
        output_hidden_states (`bool`, *optional*):
            Whether or not to return the hidden states of all layers. See `hidden_states` under returned tensors for
            more detail.
        return_dict (`bool`, *optional*):
            Whether or not to return a [`~utils.ModelOutput`] instead of a plain tuple.
"""

BLIP_VISION_INPUTS_DOCSTRING = r"""
    Args:
        pixel_values (`torch.FloatTensor` of shape `(batch_size, num_channels, height, width)`):
            Pixel values. Padding will be ignored by default should you provide it. Pixel values can be obtained using
            [`BlipImageProcessor`]. See [`BlipImageProcessor.__call__`] for details.
        output_attentions (`bool`, *optional*):
            Whether or not to return the attentions tensors of all attention layers. See `attentions` under returned
            tensors for more detail.
        output_hidden_states (`bool`, *optional*):
            Whether or not to return the hidden states of all layers. See `hidden_states` under returned tensors for
            more detail.
        return_dict (`bool`, *optional*):
            Whether or not to return a [`~utils.ModelOutput`] instead of a plain tuple.
        interpolate_pos_encoding (`bool`, *optional*, defaults to `False`):
            Whether to interpolate the pre-trained position encodings.
"""

BLIP_INPUTS_DOCSTRING = r"""
    Args:
        input_ids (`torch.LongTensor` of shape `(batch_size, sequence_length)`):
            Indices of input sequence tokens in the vocabulary. Padding will be ignored by default should you provide
            it.

            Indices can be obtained using [`AutoProcessor`]. See [`BlipProcessor.__call__`] for details.

            [What are input IDs?](../glossary#input-ids)
        attention_mask (`torch.Tensor` of shape `(batch_size, sequence_length)`, *optional*):
            Mask to avoid performing attention on padding token indices. Mask values selected in `[0, 1]`:

            - 1 for tokens that are **not masked**,
            - 0 for tokens that are **masked**.

            [What are attention masks?](../glossary#attention-mask)
        position_ids (`torch.LongTensor` of shape `(batch_size, sequence_length)`, *optional*):
            Indices of positions of each input sequence tokens in the position embeddings. Selected in the range `[0,
            config.max_position_embeddings - 1]`.

            [What are position IDs?](../glossary#position-ids)
        pixel_values (`torch.FloatTensor` of shape `(batch_size, num_channels, height, width)`):
            Pixel values. Padding will be ignored by default should you provide it. Pixel values can be obtained using
            [`BlipImageProcessor`]. See [`BlipImageProcessor.__call__`] for details.
        return_loss (`bool`, *optional*):
            Whether or not to return the contrastive loss.
        output_attentions (`bool`, *optional*):
            Whether or not to return the attentions tensors of all attention layers. See `attentions` under returned
            tensors for more detail.
        output_hidden_states (`bool`, *optional*):
            Whether or not to return the hidden states of all layers. See `hidden_states` under returned tensors for
            more detail.
        return_dict (`bool`, *optional*):
            Whether or not to return a [`~utils.ModelOutput`] instead of a plain tuple.
        interpolate_pos_encoding (`bool`, *optional*, defaults to `False`):
            Whether to interpolate the pre-trained position encodings.
"""


class BlipEncoder(nn.Module):
    """
    Transformer encoder consisting of `config.num_hidden_layers` self attention layers. Each layer is a
    [`BlipEncoderLayer`].

    Args:
        config (`BlipConfig`):
            The corresponding vision configuration for the `BlipEncoder`.
    """

    def __init__(self, config: BlipConfig):
        super().__init__()
        self.config = config
        self.layers = nn.ModuleList([BlipEncoderLayer(config) for _ in range(config.num_hidden_layers)])
        self.gradient_checkpointing = False

    def forward(
        self,
        inputs_embeds,
        attention_mask: Optional[torch.Tensor] = None,
        output_attentions: Optional[bool] = None,
        output_hidden_states: Optional[bool] = None,
        return_dict: Optional[bool] = None,
    ) -> Union[Tuple, BaseModelOutput]:
        r"""
        Args:
            inputs_embeds (`torch.FloatTensor` of shape `(batch_size, sequence_length, hidden_size)`):
                Embedded representation of the inputs. Should be float, not int tokens.
            attention_mask (`torch.Tensor` of shape `(batch_size, sequence_length)`, *optional*):
                Mask to avoid performing attention on padding token indices. Mask values selected in `[0, 1]`:

                - 1 for tokens that are **not masked**,
                - 0 for tokens that are **masked**.

                [What are attention masks?](../glossary#attention-mask)
            output_attentions (`bool`, *optional*):
                Whether or not to return the attentions tensors of all attention layers. See `attentions` under
                returned tensors for more detail.
            output_hidden_states (`bool`, *optional*):
                Whether or not to return the hidden states of all layers. See `hidden_states` under returned tensors
                for more detail.
            return_dict (`bool`, *optional*):
                Whether or not to return a [`~utils.ModelOutput`] instead of a plain tuple.
        """
        output_attentions = output_attentions if output_attentions is not None else self.config.output_attentions
        output_hidden_states = (
            output_hidden_states if output_hidden_states is not None else self.config.output_hidden_states
        )
        return_dict = return_dict if return_dict is not None else self.config.use_return_dict

        encoder_states = () if output_hidden_states else None
        all_attentions = () if output_attentions else None

        hidden_states = inputs_embeds
        for idx, encoder_layer in enumerate(self.layers):
            if output_hidden_states:
                encoder_states = encoder_states + (hidden_states,)
            if self.gradient_checkpointing and self.training:
                layer_outputs = self._gradient_checkpointing_func(
                    encoder_layer.__call__,
                    hidden_states,
                    attention_mask,
                    output_attentions,
                )
            else:
                layer_outputs = encoder_layer(
                    hidden_states,
                    attention_mask,
                    output_attentions=output_attentions,
                )

            hidden_states = layer_outputs[0]

            if output_attentions:
                all_attentions = all_attentions + (layer_outputs[1],)

        if output_hidden_states:
            encoder_states = encoder_states + (hidden_states,)

        if not return_dict:
            return tuple(v for v in [hidden_states, encoder_states, all_attentions] if v is not None)
        return BaseModelOutput(
            last_hidden_state=hidden_states, hidden_states=encoder_states, attentions=all_attentions
        )


class BlipVisionModel(BlipPreTrainedModel):
    main_input_name = "pixel_values"
    config_class = BlipVisionConfig

    def __init__(self, config: BlipVisionConfig):
        super().__init__(config)
        self.config = config
        embed_dim = config.hidden_size

        self.embeddings = BlipVisionEmbeddings(config)
        self.encoder = BlipEncoder(config)
        self.post_layernorm = nn.LayerNorm(embed_dim, eps=config.layer_norm_eps)

        self.post_init()

    @add_start_docstrings_to_model_forward(BLIP_VISION_INPUTS_DOCSTRING)
    @replace_return_docstrings(output_type=BaseModelOutputWithPooling, config_class=BlipVisionConfig)
    def forward(
        self,
        pixel_values: Optional[torch.FloatTensor] = None,
        output_attentions: Optional[bool] = None,
        output_hidden_states: Optional[bool] = None,
        return_dict: Optional[bool] = None,
        interpolate_pos_encoding: bool = False,
    ) -> Union[Tuple, BaseModelOutputWithPooling]:
        r"""
        Returns:

        """
        output_attentions = output_attentions if output_attentions is not None else self.config.output_attentions
        output_hidden_states = (
            output_hidden_states if output_hidden_states is not None else self.config.output_hidden_states
        )
        return_dict = return_dict if return_dict is not None else self.config.use_return_dict

        if pixel_values is None:
            raise ValueError("You have to specify pixel_values")

        hidden_states = self.embeddings(pixel_values, interpolate_pos_encoding=interpolate_pos_encoding)

        encoder_outputs = self.encoder(
            inputs_embeds=hidden_states,
            output_attentions=output_attentions,
            output_hidden_states=output_hidden_states,
            return_dict=return_dict,
        )

        last_hidden_state = encoder_outputs[0]
        last_hidden_state = self.post_layernorm(last_hidden_state)

        pooled_output = last_hidden_state[:, 0, :]
        pooled_output = self.post_layernorm(pooled_output)

        if not return_dict:
            return (last_hidden_state, pooled_output) + encoder_outputs[1:]

        return BaseModelOutputWithPooling(
            last_hidden_state=last_hidden_state,
            pooler_output=pooled_output,
            hidden_states=encoder_outputs.hidden_states,
            attentions=encoder_outputs.attentions,
        )

    def get_input_embeddings(self):
        return self.embeddings


@add_start_docstrings(
    """
    This model is going to be deprecated in future versions. Please use `BlipForConditionalGeneration`, `BlipForQuestionAnswering` or `BlipForImageTextRetrieval` depending on your usecase.
    """,
    BLIP_START_DOCSTRING,
)
class BlipModel(BlipPreTrainedModel):
    config_class = BlipConfig

    def __init__(self, config: BlipConfig):
        super().__init__(config)

        if not isinstance(config.text_config, BlipTextConfig):
            raise TypeError(
                "config.text_config is expected to be of type BlipTextConfig but is of type"
                f" {type(config.text_config)}."
            )

        if not isinstance(config.vision_config, BlipVisionConfig):
            raise TypeError(
                "config.vision_config is expected to be of type BlipVisionConfig but is of type"
                f" {type(config.vision_config)}."
            )

        text_config = config.text_config
        vision_config = config.vision_config

        self.projection_dim = config.projection_dim
        self.text_embed_dim = text_config.hidden_size
        self.vision_embed_dim = vision_config.hidden_size

        self.text_model = BlipTextModel(text_config)
        self.vision_model = BlipVisionModel(vision_config)

        self.visual_projection = nn.Linear(self.vision_embed_dim, self.projection_dim, bias=False)
        self.text_projection = nn.Linear(self.text_embed_dim, self.projection_dim, bias=False)
        self.logit_scale = nn.Parameter(torch.tensor(self.config.logit_scale_init_value))

        logger.warning(
            "`BlipModel` is going to be deprecated in future release, please use `BlipForConditionalGeneration`, `BlipForQuestionAnswering` or `BlipForImageTextRetrieval` depending on your usecase."
        )

        # Initialize weights and apply final processing
        self.post_init()

    def get_input_embeddings(self):
        return self.text_model.get_input_embeddings()

    def set_input_embeddings(self, value):
        self.text_model.set_input_embeddings(value)

    @add_start_docstrings_to_model_forward(BLIP_TEXT_INPUTS_DOCSTRING)
    def get_text_features(
        self,
        input_ids: Optional[torch.Tensor] = None,
        attention_mask: Optional[torch.Tensor] = None,
        position_ids: Optional[torch.Tensor] = None,
        return_dict: Optional[bool] = None,
    ) -> torch.FloatTensor:
        r"""
        Returns:
            text_features (`torch.FloatTensor` of shape `(batch_size, output_dim`): The text embeddings obtained by
            applying the projection layer to the pooled output of [`BlipTextModel`].

        Examples:

        ```python
        >>> from transformers import AutoProcessor, BlipModel

        >>> model = BlipModel.from_pretrained("Salesforce/blip-image-captioning-base")
        >>> processor = AutoProcessor.from_pretrained("Salesforce/blip-image-captioning-base")

        >>> inputs = processor(text=["a photo of a cat", "a photo of a dog"], padding=True, return_tensors="pt")
        >>> text_features = model.get_text_features(**inputs)
        ```"""
        return_dict = return_dict if return_dict is not None else self.config.use_return_dict

        text_outputs = self.text_model(
            input_ids=input_ids,
            attention_mask=attention_mask,
            position_ids=position_ids,
            return_dict=return_dict,
        )

        pooled_output = text_outputs[1]
        text_features = self.text_projection(pooled_output)

        return text_features

    @add_start_docstrings_to_model_forward(BLIP_VISION_INPUTS_DOCSTRING)
    def get_image_features(
        self,
        pixel_values: Optional[torch.FloatTensor] = None,
        return_dict: Optional[bool] = None,
        interpolate_pos_encoding: bool = False,
    ) -> torch.FloatTensor:
        r"""
        Returns:
            image_features (`torch.FloatTensor` of shape `(batch_size, output_dim`): The image embeddings obtained by
            applying the projection layer to the pooled output of [`BlipVisionModel`].

        Examples:

        ```python
        >>> from PIL import Image
        >>> import requests
        >>> from transformers import AutoProcessor, BlipModel

        >>> model = BlipModel.from_pretrained("Salesforce/blip-image-captioning-base")
        >>> processor = AutoProcessor.from_pretrained("Salesforce/blip-image-captioning-base")

        >>> url = "http://images.cocodataset.org/val2017/000000039769.jpg"
        >>> image = Image.open(requests.get(url, stream=True).raw)

        >>> inputs = processor(images=image, return_tensors="pt")

        >>> image_features = model.get_image_features(**inputs)
        ```"""
        return_dict = return_dict if return_dict is not None else self.config.use_return_dict

        vision_outputs = self.vision_model(
            pixel_values=pixel_values,
            return_dict=return_dict,
            interpolate_pos_encoding=interpolate_pos_encoding,
        )

        pooled_output = vision_outputs[1]  # pooled_output
        image_features = self.visual_projection(pooled_output)

        return image_features

    @add_start_docstrings_to_model_forward(BLIP_INPUTS_DOCSTRING)
    def get_multimodal_features(
        self,
        input_ids: Optional[torch.LongTensor] = None,
        pixel_values: Optional[torch.FloatTensor] = None,
        attention_mask: Optional[torch.Tensor] = None,
        return_dict: Optional[bool] = None,
        interpolate_pos_encoding: bool = False,
    ) -> torch.FloatTensor:
        r"""
        Returns:
            multimodal_features (`torch.FloatTensor` of shape `(batch_size, output_dim`): The multimodal embeddings
            obtained by applying the image embeddings to the text encoder using the cross-attention mechanism.

        Examples:
        ```python
        >>> from PIL import Image
        >>> import requests
        >>> from transformers import AutoProcessor, BlipModel

        >>> model = BlipModel.from_pretrained("Salesforce/blip-image-captioning-base")
        >>> processor = AutoProcessor.from_pretrained("Salesforce/blip-image-captioning-base")

        >>> url = "http://images.cocodataset.org/val2017/000000039769.jpg"
        >>> image = Image.open(requests.get(url, stream=True).raw)
        >>> texts = ["a photo of a cat", "a photo of a dog"]
        >>> inputs = processor(images=image, text=texts, padding=True, return_tensors="pt")

        >>> multimodal_features = model.get_multimodal_features(**inputs)
        ```"""
        return_dict = return_dict if return_dict is not None else self.config.use_return_dict
        vision_outputs = self.vision_model(
            pixel_values=pixel_values,
            output_attentions=True,
            output_hidden_states=True,
            return_dict=return_dict,
            interpolate_pos_encoding=interpolate_pos_encoding,
        )

        image_embeds = vision_outputs[0]
        image_atts = torch.ones(image_embeds.size()[:-1], dtype=torch.long)

        text_outputs = self.text_model(
            input_ids=input_ids,
            attention_mask=attention_mask,
            encoder_hidden_states=image_embeds,
            encoder_attention_mask=image_atts,
            return_dict=return_dict,
        )

        pooled_output = text_outputs[1]  # pooled_output
        multimodal_features = self.text_projection(pooled_output)

        return multimodal_features

    @add_start_docstrings_to_model_forward(BLIP_INPUTS_DOCSTRING)
    @replace_return_docstrings(output_type=BlipOutput, config_class=BlipConfig)
    def forward(
        self,
        input_ids: Optional[torch.LongTensor] = None,
        pixel_values: Optional[torch.FloatTensor] = None,
        attention_mask: Optional[torch.Tensor] = None,
        position_ids: Optional[torch.LongTensor] = None,
        return_loss: Optional[bool] = None,
        output_attentions: Optional[bool] = None,
        output_hidden_states: Optional[bool] = None,
        return_dict: Optional[bool] = None,
        interpolate_pos_encoding: bool = False,
    ) -> Union[Tuple, BlipOutput]:
        r"""
        Returns:

        Examples:

        ```python
        >>> from PIL import Image
        >>> import requests
        >>> from transformers import AutoProcessor, BlipModel

        >>> model = BlipModel.from_pretrained("Salesforce/blip-image-captioning-base")
        >>> processor = AutoProcessor.from_pretrained("Salesforce/blip-image-captioning-base")

        >>> url = "http://images.cocodataset.org/val2017/000000039769.jpg"
        >>> image = Image.open(requests.get(url, stream=True).raw)

        >>> inputs = processor(
        ...     text=["a photo of a cat", "a photo of a dog"], images=image, return_tensors="pt", padding=True
        ... )

        >>> outputs = model(**inputs)
        >>> logits_per_image = outputs.logits_per_image  # this is the image-text similarity score
        >>> probs = logits_per_image.softmax(dim=1)  # we can take the softmax to get the label probabilities
        ```"""
        # Use BLIP model's config for some fields (if specified) instead of those of vision & text components.
        output_attentions = output_attentions if output_attentions is not None else self.config.output_attentions
        output_hidden_states = (
            output_hidden_states if output_hidden_states is not None else self.config.output_hidden_states
        )
        return_dict = return_dict if return_dict is not None else self.config.use_return_dict

        vision_outputs = self.vision_model(
            pixel_values=pixel_values,
            output_attentions=output_attentions,
            output_hidden_states=output_hidden_states,
            return_dict=return_dict,
            interpolate_pos_encoding=interpolate_pos_encoding,
        )

        text_outputs = self.text_model(
            input_ids=input_ids,
            attention_mask=attention_mask,
            position_ids=position_ids,
            output_attentions=output_attentions,
            output_hidden_states=output_hidden_states,
            return_dict=return_dict,
        )

        image_embeds = vision_outputs[1]
        image_embeds = self.visual_projection(image_embeds)

        text_embeds = text_outputs[1]
        text_embeds = self.text_projection(text_embeds)

        # normalized features
        image_embeds = image_embeds / image_embeds.norm(p=2, dim=-1, keepdim=True)
        text_embeds = text_embeds / text_embeds.norm(p=2, dim=-1, keepdim=True)

        # cosine similarity as logits
        logit_scale = self.logit_scale.exp().to(device=text_embeds.device)
        image_embeds = image_embeds.to(device=text_embeds.device, dtype=text_embeds.dtype)
        logits_per_text = torch.matmul(text_embeds, image_embeds.t()) * logit_scale
        logits_per_image = logits_per_text.t()

        loss = None
        if return_loss:
            loss = blip_loss(logits_per_text)

        if not return_dict:
            output = (logits_per_image, logits_per_text, text_embeds, image_embeds, text_outputs, vision_outputs)
            return ((loss,) + output) if loss is not None else output

        return BlipOutput(
            loss=loss,
            logits_per_image=logits_per_image,
            logits_per_text=logits_per_text,
            text_embeds=text_embeds,
            image_embeds=image_embeds,
            text_model_output=text_outputs,
            vision_model_output=vision_outputs,
        )


@add_start_docstrings(
    """
    BLIP Model for image captioning. The model consists of a vision encoder and a text decoder. One can optionally pass
    `input_ids` to the model, which serve as a text prompt, to make the text decoder continue the prompt. Otherwise,
    the decoder starts generating text from the [BOS] (beginning-of-sequence) token. will start generating the caption
    from the text input. If no text input is provided, the decoder will start with the [BOS] token only.
    """,
    BLIP_START_DOCSTRING,
)
class BlipForConditionalGeneration(BlipPreTrainedModel, GenerationMixin):
    config_class = BlipConfig
    _tied_weights_keys = ["text_decoder.cls.predictions.decoder.bias"]
    main_input_name = "pixel_values"

    def __init__(self, config: BlipConfig):
        super().__init__(config)

        self.vision_model = BlipVisionModel(config.vision_config)

        self.text_decoder = BlipTextLMHeadModel(config.text_config)

        self.decoder_input_ids = config.text_config.bos_token_id
        self.decoder_pad_token_id = config.text_config.pad_token_id

        # Initialize weights and apply final processing
        self.post_init()

    def get_input_embeddings(self):
        return self.text_decoder.get_input_embeddings()

    def set_input_embeddings(self, value):
        self.text_decoder.set_input_embeddings(value)

    @add_start_docstrings_to_model_forward(BLIP_VISION_INPUTS_DOCSTRING)
    @replace_return_docstrings(output_type=BlipForConditionalGenerationModelOutput, config_class=BlipVisionConfig)
    def forward(
        self,
        pixel_values: torch.FloatTensor,
        input_ids: Optional[torch.LongTensor] = None,
        attention_mask: Optional[torch.LongTensor] = None,
        output_attentions: Optional[bool] = None,
        output_hidden_states: Optional[bool] = None,
        labels: Optional[torch.LongTensor] = None,
        return_dict: Optional[bool] = None,
        interpolate_pos_encoding: bool = False,
    ) -> Union[Tuple, BlipForConditionalGenerationModelOutput]:
        r"""
        Returns:

        Examples:

        ```python
        >>> from PIL import Image
        >>> import requests
        >>> from transformers import AutoProcessor, BlipForConditionalGeneration

        >>> processor = AutoProcessor.from_pretrained("Salesforce/blip-image-captioning-base")
        >>> model = BlipForConditionalGeneration.from_pretrained("Salesforce/blip-image-captioning-base")

        >>> url = "http://images.cocodataset.org/val2017/000000039769.jpg"
        >>> image = Image.open(requests.get(url, stream=True).raw)
        >>> text = "A picture of"

        >>> inputs = processor(images=image, text=text, return_tensors="pt")

        >>> outputs = model(**inputs)
        ```"""

        return_dict = return_dict if return_dict is not None else self.config.use_return_dict
        output_attentions = output_attentions if output_attentions is not None else self.config.output_attentions
        output_hidden_states = (
            output_hidden_states if output_hidden_states is not None else self.config.output_hidden_states
        )

        vision_outputs = self.vision_model(
            pixel_values=pixel_values,
            output_attentions=output_attentions,
            output_hidden_states=output_hidden_states,
            return_dict=return_dict,
            interpolate_pos_encoding=interpolate_pos_encoding,
        )

        image_embeds = vision_outputs[0]

        outputs = self.text_decoder(
            input_ids=input_ids,
            attention_mask=attention_mask,
            encoder_hidden_states=image_embeds,
            labels=labels,
            return_dict=return_dict,
            reduction="mean",
        )

        if not return_dict:
            outputs = (outputs[0], outputs[1]) if labels is not None else (outputs[0],)
            outputs += (image_embeds, vision_outputs[0]) + vision_outputs[2:]
            return tuple(output for output in outputs if output is not None)

        return BlipForConditionalGenerationModelOutput(
            loss=outputs.loss,
            logits=outputs.logits,
            image_embeds=image_embeds,
            last_hidden_state=vision_outputs.last_hidden_state,
            hidden_states=vision_outputs.hidden_states,
            attentions=vision_outputs.attentions,
        )

    @torch.no_grad()
    def generate(
        self,
        pixel_values: torch.FloatTensor,
        input_ids: Optional[torch.LongTensor] = None,
        attention_mask: Optional[torch.LongTensor] = None,
        interpolate_pos_encoding: bool = False,
        **generate_kwargs,
    ) -> torch.LongTensor:
        r"""
        Overrides *generate* function to be able to use the model as a conditional generator

        Parameters:
            pixel_values (*torch.FloatTensor* of shape *(batch_size, num_channels, image_height, image_width)*:
                Input image to be processed
            input_ids (*torch.LongTensor* of shape *(batch_size, sequence_length)*, *optional*):
                The sequence used as a prompt for the generation.
            attention_mask (*torch.LongTensor* of shape *(batch_size, sequence_length)*, *optional*):
                Mask to avoid performing attention on padding token indices. Mask values selected in `[0, 1]`:


        Examples:
        ```python
        >>> from PIL import Image
        >>> import requests
        >>> from transformers import AutoProcessor, BlipForConditionalGeneration

        >>> model = BlipForConditionalGeneration.from_pretrained("Salesforce/blip-image-captioning-base")
        >>> processor = AutoProcessor.from_pretrained("Salesforce/blip-image-captioning-base")

        >>> url = "http://images.cocodataset.org/val2017/000000039769.jpg"
        >>> image = Image.open(requests.get(url, stream=True).raw)

        >>> inputs = processor(images=image, return_tensors="pt")

        >>> outputs = model.generate(**inputs)
        >>> print(processor.decode(outputs[0], skip_special_tokens=True))
        two cats sleeping on a couch
        ```
        """

        batch_size = pixel_values.shape[0]
        vision_outputs = self.vision_model(
            pixel_values=pixel_values,
            interpolate_pos_encoding=interpolate_pos_encoding,
        )

        image_embeds = vision_outputs[0]

        image_attention_mask = torch.ones(image_embeds.size()[:-1], dtype=torch.long).to(image_embeds.device)

        if isinstance(input_ids, list):
            input_ids = torch.LongTensor(input_ids)
        elif input_ids is None:
            input_ids = (
                torch.LongTensor([[self.decoder_input_ids, self.config.text_config.eos_token_id]])
                .repeat(batch_size, 1)
                .to(image_embeds.device)
            )

        input_ids[:, 0] = self.config.text_config.bos_token_id
        attention_mask = attention_mask[:, :-1] if attention_mask is not None else None

        outputs = self.text_decoder.generate(
            input_ids=input_ids[:, :-1],
            eos_token_id=self.config.text_config.sep_token_id,
            pad_token_id=self.config.text_config.pad_token_id,
            attention_mask=attention_mask,
            encoder_hidden_states=image_embeds,
            encoder_attention_mask=image_attention_mask,
            **generate_kwargs,
        )

        return outputs


@add_start_docstrings(
    """
    BLIP Model for visual question answering. The model consists of a vision encoder, a text encoder as well as a text
    decoder. The vision encoder will encode the input image, the text encoder will encode the input question together
    with the encoding of the image, and the text decoder will output the answer to the question.
    """,
    BLIP_START_DOCSTRING,
)
class BlipForQuestionAnswering(BlipPreTrainedModel):
    config_class = BlipConfig
    _tied_weights_keys = ["text_decoder.cls.predictions.decoder.bias"]

    def __init__(self, config: BlipConfig):
        super().__init__(config)

        self.vision_model = BlipVisionModel(config.vision_config)

        self.text_encoder = BlipTextModel(config.text_config, add_pooling_layer=False)

        self.text_decoder = BlipTextLMHeadModel(config.text_config)

        self.decoder_pad_token_id = config.text_config.pad_token_id
        self.decoder_start_token_id = config.text_config.bos_token_id

        # Initialize weights and apply final processing
        self.post_init()

    def set_input_embeddings(self, value):
        self.text_encoder.set_input_embeddings(value)

    def get_input_embeddings(self):
        # This will return shared embeddings if they are shared else specific to encoder.
        return self.text_encoder.get_input_embeddings()

    @add_start_docstrings_to_model_forward(BLIP_VISION_INPUTS_DOCSTRING)
    @replace_return_docstrings(output_type=BlipTextVisionModelOutput, config_class=BlipVisionConfig)
    def forward(
        self,
        input_ids: torch.LongTensor,
        pixel_values: torch.FloatTensor,
        decoder_input_ids: Optional[torch.LongTensor] = None,
        decoder_attention_mask: Optional[torch.LongTensor] = None,
        attention_mask: Optional[torch.LongTensor] = None,
        output_attentions: Optional[bool] = None,
        output_hidden_states: Optional[bool] = None,
        labels: Optional[torch.LongTensor] = None,
        return_dict: Optional[bool] = None,
        interpolate_pos_encoding: bool = False,
    ) -> Union[Tuple, BlipTextVisionModelOutput]:
        r"""
        Returns:

        Examples:

        ```python
        >>> from PIL import Image
        >>> import requests
        >>> from transformers import AutoProcessor, BlipForQuestionAnswering

        >>> model = BlipForQuestionAnswering.from_pretrained("Salesforce/blip-vqa-base")
        >>> processor = AutoProcessor.from_pretrained("Salesforce/blip-vqa-base")

        >>> url = "http://images.cocodataset.org/val2017/000000039769.jpg"
        >>> image = Image.open(requests.get(url, stream=True).raw)

        >>> # training
        >>> text = "How many cats are in the picture?"
        >>> label = "2"
        >>> inputs = processor(images=image, text=text, return_tensors="pt")
        >>> labels = processor(text=label, return_tensors="pt").input_ids

        >>> inputs["labels"] = labels
        >>> outputs = model(**inputs)
        >>> loss = outputs.loss
        >>> loss.backward()

        >>> # inference
        >>> text = "How many cats are in the picture?"
        >>> inputs = processor(images=image, text=text, return_tensors="pt")
        >>> outputs = model.generate(**inputs)
        >>> print(processor.decode(outputs[0], skip_special_tokens=True))
        2
        ```"""
        if labels is None and decoder_input_ids is None:
            raise ValueError(
                "Either `decoder_input_ids` or `labels` should be passed when calling `forward` with"
                " `BlipForQuestionAnswering`. if you are training the model make sure that `labels` is passed, if you"
                " are using the model for inference make sure that `decoder_input_ids` is passed or call `generate`"
            )

        return_dict = return_dict if return_dict is not None else self.config.use_return_dict
        output_attentions = output_attentions if output_attentions is not None else self.config.output_attentions
        output_hidden_states = (
            output_hidden_states if output_hidden_states is not None else self.config.output_hidden_states
        )

        vision_outputs = self.vision_model(
            pixel_values=pixel_values,
            output_attentions=output_attentions,
            output_hidden_states=output_hidden_states,
            return_dict=return_dict,
            interpolate_pos_encoding=interpolate_pos_encoding,
        )

        image_embeds = vision_outputs[0]
        image_attention_mask = torch.ones(image_embeds.size()[:-1], dtype=torch.long)

        question_embeds = self.text_encoder(
            input_ids=input_ids,
            attention_mask=attention_mask,
            encoder_hidden_states=image_embeds,
            encoder_attention_mask=image_attention_mask,
            return_dict=return_dict,
        )

        if labels is not None and decoder_input_ids is None:
            # labels are already shifted right, see: https://github.com/huggingface/transformers/pull/23153
            decoder_input_ids = labels

        question_embeds = question_embeds[0] if not return_dict else question_embeds.last_hidden_state

        answer_output = self.text_decoder(
            input_ids=decoder_input_ids,
            attention_mask=decoder_attention_mask,
            encoder_hidden_states=question_embeds,
            encoder_attention_mask=attention_mask,
            labels=labels,
            return_dict=return_dict,
            reduction="mean",
        )

        if labels is not None:
            decoder_loss = answer_output.loss.mean() if return_dict else answer_output[0].mean()
        else:
            decoder_loss = None

        if not return_dict:
            outputs = (decoder_loss, image_embeds, vision_outputs[0]) + vision_outputs[2:]
            return tuple(output for output in outputs if output is not None)

        return BlipTextVisionModelOutput(
            loss=decoder_loss,
            image_embeds=image_embeds,
            last_hidden_state=vision_outputs.last_hidden_state,
            hidden_states=vision_outputs.hidden_states,
            attentions=vision_outputs.attentions,
        )

    @torch.no_grad()
    def generate(
        self,
        input_ids: torch.LongTensor,
        pixel_values: torch.FloatTensor,
        attention_mask: Optional[torch.LongTensor] = None,
        interpolate_pos_encoding: bool = False,
        **generate_kwargs,
    ) -> torch.LongTensor:
        r"""
        Overrides *generate* function to be able to use the model as a conditional generator

        Parameters:
            input_ids (*torch.LongTensor* of shape *(batch_size, sequence_length)*):
                The sequence used as a prompt for the generation.
            pixel_values (*torch.FloatTensor* of shape *(batch_size, num_channels, image_height, image_width)*:
                Input image to be processed
            attention_mask (*torch.LongTensor* of shape *(batch_size, sequence_length)*, *optional*):
                Mask to avoid performing attention on padding token indices. Mask values selected in `[0, 1]`. `1` for
                tokens that are NOT MASKED, `0` for MASKED tokens.
            **generate_kwargs:
                Additional arguments passed to the *generate* function of the decoder


        Examples:
        ```python
        >>> from PIL import Image
        >>> import requests
        >>> from transformers import AutoProcessor, BlipForQuestionAnswering

        >>> model = BlipForQuestionAnswering.from_pretrained("Salesforce/blip-vqa-base")
        >>> processor = AutoProcessor.from_pretrained("Salesforce/blip-vqa-base")

        >>> url = "http://images.cocodataset.org/val2017/000000039769.jpg"
        >>> image = Image.open(requests.get(url, stream=True).raw)
        >>> text = "How many cats are in the picture?"

        >>> inputs = processor(images=image, text=text, return_tensors="pt")

        >>> outputs = model.generate(**inputs)
        >>> print(processor.decode(outputs[0], skip_special_tokens=True))
        2
        ```
        """
        vision_outputs = self.vision_model(
            pixel_values=pixel_values,
            interpolate_pos_encoding=interpolate_pos_encoding,
        )

        image_embeds = vision_outputs[0]

        image_attention_mask = torch.ones(image_embeds.size()[:-1], dtype=torch.long).to(image_embeds.device)

        if isinstance(input_ids, list):
            input_ids = torch.LongTensor(input_ids)

        question_outputs = self.text_encoder(
            input_ids=input_ids,
            attention_mask=attention_mask,
            encoder_hidden_states=image_embeds,
            encoder_attention_mask=image_attention_mask,
            return_dict=False,
        )

        question_embeds = question_outputs[0]

        question_attention_mask = torch.ones(question_embeds.size()[:-1], dtype=torch.long).to(question_embeds.device)

        bos_ids = torch.full(
            (question_embeds.size(0), 1), fill_value=self.decoder_start_token_id, device=question_embeds.device
        )

        outputs = self.text_decoder.generate(
            input_ids=bos_ids,
            eos_token_id=self.config.text_config.sep_token_id,
            pad_token_id=self.config.text_config.pad_token_id,
            encoder_hidden_states=question_embeds,
            encoder_attention_mask=question_attention_mask,
            **generate_kwargs,
        )

        return outputs


@add_start_docstrings(
    """
    BLIP Model with a vision and text projector, and a classification head on top. The model is used in the context of
    image-text retrieval. Given an image and a text, the model returns the probability of the text being relevant to
    the image.
    """,
    BLIP_START_DOCSTRING,
)
class BlipForImageTextRetrieval(BlipPreTrainedModel):
    config_class = BlipConfig

    def __init__(self, config: BlipConfig):
        super().__init__(config)

        self.vision_model = BlipVisionModel(config.vision_config)

        self.text_encoder = BlipTextModel(config.text_config, add_pooling_layer=False)

        # vision projection layer
        self.vision_proj = nn.Linear(config.vision_config.hidden_size, config.image_text_hidden_size)

        # text projection layer
        self.text_proj = nn.Linear(config.text_config.hidden_size, config.image_text_hidden_size)

        # image text matching head
        self.itm_head = nn.Linear(config.text_config.hidden_size, 2)

        self.decoder_pad_token_id = (
            config.text_config.pad_token_id
            if not hasattr(config, "decoder_pad_token_id")
            else config.decoder_pad_token_id
        )
        self.decoder_start_token_id = (
            config.text_config.bos_token_id
            if not hasattr(config, "decoder_start_token_id")
            else config.decoder_start_token_id
        )

        # Initialize weights and apply final processing
        self.post_init()

    def get_input_embeddings(self):
        return self.text_encoder.get_input_embeddings()

    def set_input_embeddings(self, value):
        self.text_encoder.set_input_embeddings(value)

    @add_start_docstrings_to_model_forward(BLIP_VISION_INPUTS_DOCSTRING)
    @replace_return_docstrings(output_type=BlipTextVisionModelOutput, config_class=BlipVisionConfig)
    def forward(
        self,
        input_ids: torch.LongTensor,
        pixel_values: torch.FloatTensor,
        use_itm_head: Optional[bool] = True,
        attention_mask: Optional[torch.LongTensor] = None,
        output_attentions: Optional[bool] = None,
        output_hidden_states: Optional[bool] = None,
        return_dict: Optional[bool] = None,
        interpolate_pos_encoding: bool = False,
    ) -> Union[Tuple, BlipTextVisionModelOutput]:
        r"""
        Returns:

        Examples:

        ```python
        >>> from PIL import Image
        >>> import requests
        >>> from transformers import AutoProcessor, BlipForImageTextRetrieval

        >>> model = BlipForImageTextRetrieval.from_pretrained("Salesforce/blip-itm-base-coco")
        >>> processor = AutoProcessor.from_pretrained("Salesforce/blip-itm-base-coco")

        >>> url = "http://images.cocodataset.org/val2017/000000039769.jpg"
        >>> image = Image.open(requests.get(url, stream=True).raw)
        >>> text = "an image of a cat"

        >>> inputs = processor(images=image, text=text, return_tensors="pt")
        >>> outputs = model(**inputs)
        ```
        """
        return_dict = return_dict if return_dict is not None else self.config.use_return_dict
        output_attentions = output_attentions if output_attentions is not None else self.config.output_attentions
        output_hidden_states = (
            output_hidden_states if output_hidden_states is not None else self.config.output_hidden_states
        )

        vision_outputs = self.vision_model(
            pixel_values=pixel_values,
            output_attentions=output_attentions,
            output_hidden_states=output_hidden_states,
            return_dict=return_dict,
            interpolate_pos_encoding=interpolate_pos_encoding,
        )

        image_embeds = vision_outputs[0]
        image_atts = torch.ones(image_embeds.size()[:-1], dtype=torch.long)

        if use_itm_head:
            question_embeds = self.text_encoder(
                input_ids=input_ids,
                attention_mask=attention_mask,
                encoder_hidden_states=image_embeds,
                encoder_attention_mask=image_atts,
                return_dict=return_dict,
            )
            question_embeds = question_embeds[0] if not return_dict else question_embeds.last_hidden_state

            output = self.itm_head(question_embeds[:, 0, :])
        else:
            question_embeds = self.text_encoder(
                input_ids=input_ids,
                attention_mask=attention_mask,
                return_dict=return_dict,
            )
            question_embeds = question_embeds[0] if not return_dict else question_embeds.last_hidden_state

            image_feat = normalize(self.vision_proj(image_embeds[:, 0, :]), dim=-1)
            text_feat = normalize(self.text_proj(question_embeds[:, 0, :]), dim=-1)

            output = image_feat @ text_feat.t()

        if not return_dict:
            outputs = (output, vision_outputs[0]) + vision_outputs[2:] + (question_embeds,)
            return tuple(output for output in outputs if output is not None)

        return BlipImageTextMatchingModelOutput(
            itm_score=output,
            last_hidden_state=vision_outputs.last_hidden_state,
            hidden_states=vision_outputs.hidden_states,
            attentions=vision_outputs.attentions,
            question_embeds=question_embeds,
        )


__all__ = [
    "BlipModel",
    "BlipPreTrainedModel",
    "BlipForConditionalGeneration",
    "BlipForQuestionAnswering",
    "BlipVisionModel",
    "BlipTextModel",
    "BlipForImageTextRetrieval",
]<|MERGE_RESOLUTION|>--- conflicted
+++ resolved
@@ -464,12 +464,8 @@
     config_class = BlipConfig
     base_model_prefix = "blip"
     supports_gradient_checkpointing = True
-<<<<<<< HEAD
     _no_split_modules = ["BlipEncoderLayer", "BlipTextEmbeddings"]
     _skip_keys_device_placement = ["past_key_value"]
-=======
-    _no_split_modules = ["BlipEncoderLayer"]
->>>>>>> a691ccb0
 
     def _init_weights(self, module):
         """Initialize the weights"""
