# coding=utf-8
# Copyright 2024 Google AI and The HuggingFace Team. All rights reserved.
#
# Licensed under the Apache License, Version 2.0 (the "License");
# you may not use this file except in compliance with the License.
# You may obtain a copy of the License at
#
#     http://www.apache.org/licenses/LICENSE-2.0
#
# Unless required by applicable law or agreed to in writing, software
# distributed under the License is distributed on an "AS IS" BASIS,
# WITHOUT WARRANTIES OR CONDITIONS OF ANY KIND, either express or implied.
# See the License for the specific language governing permissions and
# limitations under the License.
"""PyTorch Siglip model."""

import math
from collections.abc import Callable
from dataclasses import dataclass
from typing import Any, Optional, Union

import numpy as np
import torch
from torch import nn
from torch.nn.init import _calculate_fan_in_and_fan_out

from ... import initialization as init
from ...activations import ACT2FN
from ...modeling_attn_mask_utils import _prepare_4d_attention_mask
from ...modeling_layers import GradientCheckpointingLayer
from ...modeling_outputs import BaseModelOutput, BaseModelOutputWithPooling, ImageClassifierOutput
from ...modeling_utils import ALL_ATTENTION_FUNCTIONS, PreTrainedModel
from ...processing_utils import Unpack
from ...utils import (
    ModelOutput,
    TransformersKwargs,
    auto_docstring,
    can_return_tuple,
    torch_int,
)
from ...utils.generic import check_model_inputs
from .configuration_siglip import SiglipConfig, SiglipTextConfig, SiglipVisionConfig


def variance_scaling_(tensor, mode="fan_in", distribution="normal"):
    fan_in, fan_out = _calculate_fan_in_and_fan_out(tensor)
    if mode == "fan_in":
        denom = fan_in
    elif mode == "fan_out":
        denom = fan_out
    elif mode == "fan_avg":
        denom = (fan_in + fan_out) / 2

    variance = 1.0 / denom

    if distribution == "truncated_normal":
        init.trunc_normal_(tensor, std=math.sqrt(variance) / 0.87962566103423978)
    elif distribution == "normal":
        init.normal_(tensor, std=math.sqrt(variance))
    elif distribution == "uniform":
        bound = math.sqrt(3 * variance)
        init.uniform_(tensor, -bound, bound)
    else:
        raise ValueError(f"invalid distribution {distribution}")


def lecun_normal_(tensor):
    variance_scaling_(tensor, mode="fan_in", distribution="truncated_normal")


def default_flax_embed_init(tensor):
    variance_scaling_(tensor, mode="fan_in", distribution="normal")


@dataclass
@auto_docstring(
    custom_intro="""
    Base class for vision model's outputs that also contains image embeddings of the pooling of the last hidden states.
    """
)
# Copied from transformers.models.clip.modeling_clip.CLIPVisionModelOutput with CLIP->Siglip
class SiglipVisionModelOutput(ModelOutput):
    r"""
    image_embeds (`torch.FloatTensor` of shape `(batch_size, output_dim)` *optional* returned when model is initialized with `with_projection=True`):
        The image embeddings obtained by applying the projection layer to the pooler_output.
    """

    image_embeds: Optional[torch.FloatTensor] = None
    last_hidden_state: Optional[torch.FloatTensor] = None
    hidden_states: Optional[tuple[torch.FloatTensor, ...]] = None
    attentions: Optional[tuple[torch.FloatTensor, ...]] = None


@dataclass
@auto_docstring(
    custom_intro="""
    Base class for text model's outputs that also contains a pooling of the last hidden states.
    """
)
# Copied from transformers.models.clip.modeling_clip.CLIPTextModelOutput with CLIP->Siglip
class SiglipTextModelOutput(ModelOutput):
    r"""
    text_embeds (`torch.FloatTensor` of shape `(batch_size, output_dim)` *optional* returned when model is initialized with `with_projection=True`):
        The text embeddings obtained by applying the projection layer to the pooler_output.
    """

    text_embeds: Optional[torch.FloatTensor] = None
    last_hidden_state: Optional[torch.FloatTensor] = None
    hidden_states: Optional[tuple[torch.FloatTensor, ...]] = None
    attentions: Optional[tuple[torch.FloatTensor, ...]] = None


@dataclass
@auto_docstring
# Copied from transformers.models.clip.modeling_clip.CLIPOutput with CLIP->Siglip
class SiglipOutput(ModelOutput):
    r"""
    loss (`torch.FloatTensor` of shape `(1,)`, *optional*, returned when `return_loss` is `True`):
        Contrastive loss for image-text similarity.
    logits_per_image (`torch.FloatTensor` of shape `(image_batch_size, text_batch_size)`):
        The scaled dot product scores between `image_embeds` and `text_embeds`. This represents the image-text
        similarity scores.
    logits_per_text (`torch.FloatTensor` of shape `(text_batch_size, image_batch_size)`):
        The scaled dot product scores between `text_embeds` and `image_embeds`. This represents the text-image
        similarity scores.
    text_embeds (`torch.FloatTensor` of shape `(batch_size, output_dim`):
        The text embeddings obtained by applying the projection layer to the pooled output of [`SiglipTextModel`].
    image_embeds (`torch.FloatTensor` of shape `(batch_size, output_dim`):
        The image embeddings obtained by applying the projection layer to the pooled output of [`SiglipVisionModel`].
    text_model_output (`BaseModelOutputWithPooling`):
        The output of the [`SiglipTextModel`].
    vision_model_output (`BaseModelOutputWithPooling`):
        The output of the [`SiglipVisionModel`].
    """

    loss: Optional[torch.FloatTensor] = None
    logits_per_image: Optional[torch.FloatTensor] = None
    logits_per_text: Optional[torch.FloatTensor] = None
    text_embeds: Optional[torch.FloatTensor] = None
    image_embeds: Optional[torch.FloatTensor] = None
    text_model_output: BaseModelOutputWithPooling = None
    vision_model_output: BaseModelOutputWithPooling = None

    def to_tuple(self) -> tuple[Any]:
        return tuple(
            self[k] if k not in ["text_model_output", "vision_model_output"] else getattr(self, k).to_tuple()
            for k in self.keys()
        )


class SiglipVisionEmbeddings(nn.Module):
    def __init__(self, config: SiglipVisionConfig):
        super().__init__()
        self.config = config
        self.embed_dim = config.hidden_size
        self.image_size = config.image_size
        self.patch_size = config.patch_size

        self.patch_embedding = nn.Conv2d(
            in_channels=config.num_channels,
            out_channels=self.embed_dim,
            kernel_size=self.patch_size,
            stride=self.patch_size,
            padding="valid",
        )

        self.num_patches = (self.image_size // self.patch_size) ** 2
        self.num_positions = self.num_patches
        self.position_embedding = nn.Embedding(self.num_positions, self.embed_dim)
        self.register_buffer("position_ids", torch.arange(self.num_positions).expand((1, -1)), persistent=False)

    def interpolate_pos_encoding(self, embeddings: torch.Tensor, height: int, width: int) -> torch.Tensor:
        """
        This method allows to interpolate the pre-trained position encodings, to be able to use the model on higher resolution
        images. This method is also adapted to support torch.jit tracing and no class embeddings.

        Adapted from:
        - https://github.com/facebookresearch/dino/blob/de9ee3df6cf39fac952ab558447af1fa1365362a/vision_transformer.py#L174-L194, and
        - https://github.com/facebookresearch/dinov2/blob/e1277af2ba9496fbadf7aec6eba56e8d882d1e35/dinov2/models/vision_transformer.py#L179-L211
        """

        num_patches = embeddings.shape[1]
        num_positions = self.position_embedding.weight.shape[0]

        # always interpolate when tracing to ensure the exported model works for dynamic input shapes
        if not torch.jit.is_tracing() and num_patches == num_positions and height == width:
            return self.position_embedding(self.position_ids)

        patch_pos_embed = self.position_embedding.weight.unsqueeze(0)

        dim = embeddings.shape[-1]

        new_height = height // self.patch_size
        new_width = width // self.patch_size

        sqrt_num_positions = torch_int(num_positions**0.5)
        patch_pos_embed = patch_pos_embed.reshape(1, sqrt_num_positions, sqrt_num_positions, dim)
        patch_pos_embed = patch_pos_embed.permute(0, 3, 1, 2)

        patch_pos_embed = nn.functional.interpolate(
            patch_pos_embed,
            size=(new_height, new_width),
            mode="bicubic",
            align_corners=False,
        )

        patch_pos_embed = patch_pos_embed.permute(0, 2, 3, 1).view(1, -1, dim)
        return patch_pos_embed

    def forward(self, pixel_values: torch.FloatTensor, interpolate_pos_encoding=False) -> torch.Tensor:
        _, _, height, width = pixel_values.shape
        target_dtype = self.patch_embedding.weight.dtype
        patch_embeds = self.patch_embedding(pixel_values.to(dtype=target_dtype))  # shape = [*, width, grid, grid]
        embeddings = patch_embeds.flatten(2).transpose(1, 2)

        if interpolate_pos_encoding:
            embeddings = embeddings + self.interpolate_pos_encoding(embeddings, height, width)
        else:
            embeddings = embeddings + self.position_embedding(self.position_ids)
        return embeddings


# Copied from transformers.models.clip.modeling_clip.CLIPTextEmbeddings with CLIP->Siglip
class SiglipTextEmbeddings(nn.Module):
    def __init__(self, config: SiglipTextConfig):
        super().__init__()
        embed_dim = config.hidden_size

        self.token_embedding = nn.Embedding(config.vocab_size, embed_dim)
        self.position_embedding = nn.Embedding(config.max_position_embeddings, embed_dim)

        # position_ids (1, len position emb) is contiguous in memory and exported when serialized
        self.register_buffer(
            "position_ids", torch.arange(config.max_position_embeddings).expand((1, -1)), persistent=False
        )

    def forward(
        self,
        input_ids: Optional[torch.LongTensor] = None,
        position_ids: Optional[torch.LongTensor] = None,
        inputs_embeds: Optional[torch.FloatTensor] = None,
    ) -> torch.Tensor:
        seq_length = input_ids.shape[-1] if input_ids is not None else inputs_embeds.shape[-2]
        max_position_embedding = self.position_embedding.weight.shape[0]

        if seq_length > max_position_embedding:
            raise ValueError(
                f"Sequence length must be less than max_position_embeddings (got `sequence length`: "
                f"{seq_length} and max_position_embeddings: {max_position_embedding}"
            )

        if position_ids is None:
            position_ids = self.position_ids[:, :seq_length]

        if inputs_embeds is None:
            inputs_embeds = self.token_embedding(input_ids)

        position_embeddings = self.position_embedding(position_ids)
        embeddings = inputs_embeds + position_embeddings

        return embeddings


def eager_attention_forward(
    module: nn.Module,
    query: torch.Tensor,
    key: torch.Tensor,
    value: torch.Tensor,
    attention_mask: Optional[torch.Tensor],
    scaling: float,
    dropout: float = 0.0,
    **kwargs,
):
    attn_weights = torch.matmul(query, key.transpose(-1, -2)) * scaling
    if attention_mask is not None:
        attn_weights = attn_weights + attention_mask

    attn_weights = nn.functional.softmax(attn_weights, dim=-1, dtype=torch.float32).to(query.dtype)
    attn_weights = nn.functional.dropout(attn_weights, p=dropout, training=module.training)

    attn_output = torch.matmul(attn_weights, value)
    attn_output = attn_output.transpose(1, 2).contiguous()

    return attn_output, attn_weights


class SiglipAttention(nn.Module):
    """Multi-headed attention from 'Attention Is All You Need' paper"""

    def __init__(self, config):
        super().__init__()
        self.config = config
        self.embed_dim = config.hidden_size
        self.num_heads = config.num_attention_heads
        self.head_dim = self.embed_dim // self.num_heads
        if self.head_dim * self.num_heads != self.embed_dim:
            raise ValueError(
                f"embed_dim must be divisible by num_heads (got `embed_dim`: {self.embed_dim} and `num_heads`:"
                f" {self.num_heads})."
            )
        self.scale = self.head_dim**-0.5
        self.dropout = config.attention_dropout
        self.is_causal = False

        self.k_proj = nn.Linear(self.embed_dim, self.embed_dim)
        self.v_proj = nn.Linear(self.embed_dim, self.embed_dim)
        self.q_proj = nn.Linear(self.embed_dim, self.embed_dim)
        self.out_proj = nn.Linear(self.embed_dim, self.embed_dim)

    def forward(
        self,
        hidden_states: torch.Tensor,
        attention_mask: Optional[torch.Tensor] = None,
        **kwargs,
    ) -> tuple[torch.Tensor, Optional[torch.Tensor]]:
        """Input shape: Batch x Time x Channel"""

        batch_size, seq_length, embed_dim = hidden_states.shape

        queries = self.q_proj(hidden_states)
        keys = self.k_proj(hidden_states)
        values = self.v_proj(hidden_states)

        queries = queries.view(batch_size, seq_length, self.num_heads, self.head_dim).transpose(1, 2)
        keys = keys.view(batch_size, seq_length, self.num_heads, self.head_dim).transpose(1, 2)
        values = values.view(batch_size, seq_length, self.num_heads, self.head_dim).transpose(1, 2)

        attention_interface: Callable = eager_attention_forward
        if self.config._attn_implementation != "eager":
            attention_interface = ALL_ATTENTION_FUNCTIONS[self.config._attn_implementation]

        attn_output, attn_weights = attention_interface(
            self,
            queries,
            keys,
            values,
            attention_mask,
            is_causal=self.is_causal,
            scaling=self.scale,
            dropout=0.0 if not self.training else self.dropout,
        )

        attn_output = attn_output.reshape(batch_size, seq_length, embed_dim).contiguous()
        attn_output = self.out_proj(attn_output)

        return attn_output, attn_weights


# Copied from transformers.models.clip.modeling_clip.CLIPMLP with CLIP->Siglip
class SiglipMLP(nn.Module):
    def __init__(self, config):
        super().__init__()
        self.config = config
        self.activation_fn = ACT2FN[config.hidden_act]
        self.fc1 = nn.Linear(config.hidden_size, config.intermediate_size)
        self.fc2 = nn.Linear(config.intermediate_size, config.hidden_size)

    def forward(self, hidden_states: torch.Tensor) -> torch.Tensor:
        hidden_states = self.fc1(hidden_states)
        hidden_states = self.activation_fn(hidden_states)
        hidden_states = self.fc2(hidden_states)
        return hidden_states


class SiglipEncoderLayer(GradientCheckpointingLayer):
    def __init__(self, config: Union[SiglipVisionConfig, SiglipTextConfig]):
        super().__init__()
        self.embed_dim = config.hidden_size
        self.layer_norm1 = nn.LayerNorm(self.embed_dim, eps=config.layer_norm_eps)
        self.self_attn = SiglipAttention(config)
        self.layer_norm2 = nn.LayerNorm(self.embed_dim, eps=config.layer_norm_eps)
        self.mlp = SiglipMLP(config)

    @auto_docstring
    def forward(
        self,
        hidden_states: torch.Tensor,
        attention_mask: torch.Tensor,
        **kwargs: Unpack[TransformersKwargs],
    ) -> torch.FloatTensor:
        residual = hidden_states

        hidden_states = self.layer_norm1(hidden_states)
        hidden_states, _ = self.self_attn(
            hidden_states=hidden_states,
            attention_mask=attention_mask,
            **kwargs,
        )
        hidden_states = residual + hidden_states

        residual = hidden_states
        hidden_states = self.layer_norm2(hidden_states)
        hidden_states = self.mlp(hidden_states)
        hidden_states = residual + hidden_states

        return hidden_states


@auto_docstring
class SiglipPreTrainedModel(PreTrainedModel):
    config: SiglipConfig
    base_model_prefix = "siglip"
    input_modalities = ("image", "text")
    supports_gradient_checkpointing = True

    _no_split_modules = [
        "SiglipTextEmbeddings",
        "SiglipVisionEmbeddings",
        "SiglipEncoderLayer",
        "SiglipMultiheadAttentionPoolingHead",
    ]
    _supports_flash_attn = True
    _supports_sdpa = True
    _supports_flex_attn = True
    _supports_attention_backend = True

    _can_record_outputs = {
        "hidden_states": SiglipEncoderLayer,
        "attentions": SiglipAttention,
    }

    @torch.no_grad()
    def _init_weights(self, module):
        """Initialize the weights"""
        if isinstance(module, SiglipVisionEmbeddings):
            width = (
                self.config.vision_config.hidden_size
                if isinstance(self.config, SiglipConfig)
                else self.config.hidden_size
            )
            init.normal_(module.position_embedding.weight, std=1 / np.sqrt(width))
        elif isinstance(module, nn.Embedding):
            default_flax_embed_init(module.weight)
        elif isinstance(module, SiglipAttention):
            init.xavier_uniform_(module.q_proj.weight)
            init.xavier_uniform_(module.k_proj.weight)
            init.xavier_uniform_(module.v_proj.weight)
            init.xavier_uniform_(module.out_proj.weight)
            init.zeros_(module.q_proj.bias)
            init.zeros_(module.k_proj.bias)
            init.zeros_(module.v_proj.bias)
            init.zeros_(module.out_proj.bias)
        elif isinstance(module, SiglipMLP):
            init.xavier_uniform_(module.fc1.weight)
            init.xavier_uniform_(module.fc2.weight)
            init.normal_(module.fc1.bias, std=1e-6)
            init.normal_(module.fc2.bias, std=1e-6)
        elif isinstance(module, SiglipMultiheadAttentionPoolingHead):
            init.xavier_uniform_(module.probe)
            init.xavier_uniform_(module.attention.in_proj_weight)
            init.zeros_(module.attention.in_proj_bias)
        elif isinstance(module, SiglipModel):
            init.zeros_(module.logit_scale)
            init.zeros_(module.logit_bias)
        elif isinstance(module, SiglipForImageClassification):
            init.normal_(
                module.classifier.weight,
                std=self.config.vision_config.hidden_size**-0.5 * self.config.initializer_factor,
            )
        elif isinstance(module, (nn.Linear, nn.Conv2d)):
            lecun_normal_(module.weight)
            if module.bias is not None:
                init.zeros_(module.bias)
        elif isinstance(module, nn.LayerNorm):
            init.zeros_(module.bias)
            init.ones_(module.weight)


# Copied from transformers.models.altclip.modeling_altclip.AltCLIPEncoder with AltCLIP->Siglip
class SiglipEncoder(nn.Module):
    """
    Transformer encoder consisting of `config.num_hidden_layers` self attention layers. Each layer is a
    [`SiglipEncoderLayer`].

    Args:
        config: SiglipConfig
    """

    def __init__(self, config: SiglipConfig):
        super().__init__()
        self.config = config
        self.layers = nn.ModuleList([SiglipEncoderLayer(config) for _ in range(config.num_hidden_layers)])
        self.gradient_checkpointing = False

    # Ignore copy
    @auto_docstring
    def forward(
        self,
        inputs_embeds,
        attention_mask: Optional[torch.Tensor] = None,
        **kwargs: Unpack[TransformersKwargs],
    ) -> BaseModelOutput:
        hidden_states = inputs_embeds
        for encoder_layer in self.layers:
            hidden_states = encoder_layer(
                hidden_states,
                attention_mask,
                **kwargs,
            )

        return BaseModelOutput(last_hidden_state=hidden_states)


class SiglipTextTransformer(SiglipPreTrainedModel):
    _input_embed_layer = "token_embedding"

    def __init__(self, config: SiglipTextConfig):
        super().__init__(config)
        self.config = config
        embed_dim = config.hidden_size
        self.embeddings = SiglipTextEmbeddings(config)
        self.encoder = SiglipEncoder(config)
        self.final_layer_norm = nn.LayerNorm(embed_dim, eps=config.layer_norm_eps)

        self.head = nn.Linear(embed_dim, config.projection_size)

    @can_return_tuple
    @auto_docstring
    def forward(
        self,
        input_ids: Optional[torch.Tensor] = None,
        attention_mask: Optional[torch.Tensor] = None,
        position_ids: Optional[torch.Tensor] = None,
        **kwargs: Unpack[TransformersKwargs],
    ) -> BaseModelOutputWithPooling:
        if input_ids is None:
            raise ValueError("You have to specify input_ids")

        input_shape = input_ids.size()
        input_ids = input_ids.view(-1, input_shape[-1])

        hidden_states = self.embeddings(input_ids=input_ids, position_ids=position_ids)

        # note: SigLIP's text model does not use a causal mask, unlike the original CLIP model.
        # expand attention_mask
        uses_flash_attention = "flash" in self.config._attn_implementation
        if uses_flash_attention:
            attention_mask = None
        elif attention_mask is not None and not uses_flash_attention:
            # [batch_size, seq_len] -> [batch_size, 1, tgt_seq_len, src_seq_len]
            attention_mask = _prepare_4d_attention_mask(attention_mask, hidden_states.dtype)

        encoder_outputs: BaseModelOutput = self.encoder(
            inputs_embeds=hidden_states,
            attention_mask=attention_mask,
            **kwargs,
        )

        last_hidden_state = encoder_outputs.last_hidden_state
        last_hidden_state = self.final_layer_norm(last_hidden_state)

        # The model uses the last token's hidden state, which may be padding.
        pooled_output = last_hidden_state[:, -1, :]
        pooled_output = self.head(pooled_output)

        return BaseModelOutputWithPooling(
            last_hidden_state=last_hidden_state,
            pooler_output=pooled_output,
        )


@auto_docstring(
    custom_intro="""
    The text model from SigLIP without any head or projection on top.
    """
)
class SiglipTextModel(SiglipPreTrainedModel):
    config: SiglipTextConfig
    input_modalities = ("text",)

    def __init__(self, config: SiglipTextConfig):
        super().__init__(config)
        self.text_model = SiglipTextTransformer(config)
        # Initialize weights and apply final processing
        self.post_init()

    def get_input_embeddings(self) -> nn.Module:
        return self.text_model.embeddings.token_embedding

    def set_input_embeddings(self, value):
        self.text_model.embeddings.token_embedding = value

    @check_model_inputs(tie_last_hidden_states=False)
    @auto_docstring
    def forward(
        self,
        input_ids: Optional[torch.Tensor] = None,
        attention_mask: Optional[torch.Tensor] = None,
        position_ids: Optional[torch.Tensor] = None,
        **kwargs: Unpack[TransformersKwargs],
    ) -> BaseModelOutputWithPooling:
        r"""
        Examples:

        ```python
        >>> from transformers import AutoTokenizer, SiglipTextModel

        >>> model = SiglipTextModel.from_pretrained("google/siglip-base-patch16-224")
        >>> tokenizer = AutoTokenizer.from_pretrained("google/siglip-base-patch16-224")

        >>> # important: make sure to set padding="max_length" as that's how the model was trained
        >>> inputs = tokenizer(["a photo of a cat", "a photo of a dog"], padding="max_length", return_tensors="pt")

        >>> outputs = model(**inputs)
        >>> last_hidden_state = outputs.last_hidden_state
        >>> pooled_output = outputs.pooler_output  # pooled (EOS token) states
        ```"""

        return self.text_model(
            input_ids=input_ids,
            attention_mask=attention_mask,
            position_ids=position_ids,
            **kwargs,
        )


class SiglipVisionTransformer(SiglipPreTrainedModel):
    _input_embed_layer = "patch_embedding"
    _can_record_outputs = {
        "hidden_states": SiglipEncoderLayer,
        "attentions": SiglipAttention,
    }

    def __init__(self, config: SiglipVisionConfig):
        super().__init__(config)
        self.config = config
        embed_dim = config.hidden_size

        self.embeddings = SiglipVisionEmbeddings(config)
        self.encoder = SiglipEncoder(config)
        self.post_layernorm = nn.LayerNorm(embed_dim, eps=config.layer_norm_eps)
        self.use_head = True if not hasattr(config, "vision_use_head") else config.vision_use_head
        if self.use_head:
            self.head = SiglipMultiheadAttentionPoolingHead(config)

        self.post_init()

    @check_model_inputs(tie_last_hidden_states=False)
    @auto_docstring
    def forward(
        self,
        pixel_values,
        interpolate_pos_encoding: Optional[bool] = False,
        **kwargs: Unpack[TransformersKwargs],
    ) -> BaseModelOutputWithPooling:
        hidden_states = self.embeddings(pixel_values, interpolate_pos_encoding=interpolate_pos_encoding)

        encoder_outputs: BaseModelOutput = self.encoder(
            inputs_embeds=hidden_states,
            **kwargs,
        )

        last_hidden_state = encoder_outputs.last_hidden_state
        last_hidden_state = self.post_layernorm(last_hidden_state)

        pooler_output = self.head(last_hidden_state) if self.use_head else None

        return BaseModelOutputWithPooling(
            last_hidden_state=last_hidden_state,
            pooler_output=pooler_output,
        )


class SiglipMultiheadAttentionPoolingHead(nn.Module):
    """Multihead Attention Pooling."""

    def __init__(self, config: SiglipVisionConfig):
        super().__init__()

        self.probe = nn.Parameter(torch.randn(1, 1, config.hidden_size))
        self.attention = torch.nn.MultiheadAttention(config.hidden_size, config.num_attention_heads, batch_first=True)
        self.layernorm = nn.LayerNorm(config.hidden_size, eps=config.layer_norm_eps)
        self.mlp = SiglipMLP(config)

    def forward(self, hidden_state):
        batch_size = hidden_state.shape[0]
        probe = self.probe.repeat(batch_size, 1, 1)

        hidden_state = self.attention(probe, hidden_state, hidden_state)[0]

        residual = hidden_state
        hidden_state = self.layernorm(hidden_state)
        hidden_state = residual + self.mlp(hidden_state)

        return hidden_state[:, 0]


@auto_docstring(
    custom_intro="""
    The vision model from SigLIP without any head or projection on top.
    """
)
class SiglipVisionModel(SiglipPreTrainedModel):
    config: SiglipVisionConfig
    main_input_name = "pixel_values"
    input_modalities = ("image",)

    def __init__(self, config: SiglipVisionConfig):
        super().__init__(config)

        self.vision_model = SiglipVisionTransformer(config)

        # Initialize weights and apply final processing
        self.post_init()

    def get_input_embeddings(self) -> nn.Module:
        return self.vision_model.embeddings.patch_embedding

    @check_model_inputs(tie_last_hidden_states=False)
    @auto_docstring
    def forward(
        self,
        pixel_values,
        interpolate_pos_encoding: bool = False,
        **kwargs: Unpack[TransformersKwargs],
    ) -> BaseModelOutputWithPooling:
        r"""
        Examples:

        ```python
        >>> from PIL import Image
        >>> import requests
        >>> from transformers import AutoProcessor, SiglipVisionModel

        >>> model = SiglipVisionModel.from_pretrained("google/siglip-base-patch16-224")
        >>> processor = AutoProcessor.from_pretrained("google/siglip-base-patch16-224")

        >>> url = "http://images.cocodataset.org/val2017/000000039769.jpg"
        >>> image = Image.open(requests.get(url, stream=True).raw)

        >>> inputs = processor(images=image, return_tensors="pt")

        >>> outputs = model(**inputs)
        >>> last_hidden_state = outputs.last_hidden_state
        >>> pooled_output = outputs.pooler_output  # pooled features
        ```"""

        return self.vision_model(
            pixel_values=pixel_values,
            interpolate_pos_encoding=interpolate_pos_encoding,
            **kwargs,
        )


@auto_docstring
class SiglipModel(SiglipPreTrainedModel):
    config: SiglipConfig

    def __init__(self, config: SiglipConfig):
        super().__init__(config)

        if not isinstance(config.text_config, SiglipTextConfig):
            raise TypeError(
                "config.text_config is expected to be of type SiglipTextConfig but is of type"
                f" {type(config.text_config)}."
            )

        if not isinstance(config.vision_config, SiglipVisionConfig):
            raise TypeError(
                "config.vision_config is expected to be of type SiglipVisionConfig but is of type"
                f" {type(config.vision_config)}."
            )

        text_config = config.text_config
        vision_config = config.vision_config

        # First, initialize the text and vision models with proper attention implementation
        text_model = SiglipTextModel._from_config(text_config)
        vision_model = SiglipVisionModel._from_config(vision_config)

        # Second, get the text and vision submodules (for backward compatibility)
        self.text_model = text_model.text_model
        self.vision_model = vision_model.vision_model

        self.logit_scale = nn.Parameter(torch.randn(1))
        self.logit_bias = nn.Parameter(torch.randn(1))

        # Initialize weights and apply final processing
        self.post_init()

<<<<<<< HEAD
    @can_return_tuple
=======
    def get_input_embeddings(self) -> nn.Module:
        return self.text_model.embeddings.token_embedding

    def set_input_embeddings(self, value: nn.Module):
        self.text_model.embeddings.token_embedding = value

    @filter_out_non_signature_kwargs()
>>>>>>> 0a846542
    @auto_docstring
    def get_text_features(
        self,
        input_ids: torch.Tensor,
        attention_mask: Optional[torch.Tensor] = None,
        position_ids: Optional[torch.Tensor] = None,
        **kwargs: Unpack[TransformersKwargs],
    ) -> Union[torch.FloatTensor, BaseModelOutputWithPooling]:
        r"""
        Returns:
            text_features (`torch.FloatTensor` of shape `(batch_size, output_dim`): The text embeddings obtained by
            applying the projection layer to the pooled output of [`SiglipTextModel`].

        Examples:

        ```python
        >>> from transformers import AutoTokenizer, AutoModel
        >>> import torch

        >>> model = AutoModel.from_pretrained("google/siglip-base-patch16-224")
        >>> tokenizer = AutoTokenizer.from_pretrained("google/siglip-base-patch16-224")

        >>> # important: make sure to set padding="max_length" as that's how the model was trained
        >>> inputs = tokenizer(["a photo of a cat", "a photo of a dog"], padding="max_length", return_tensors="pt")
        >>> with torch.no_grad():
        ...     text_features = model.get_text_features(**inputs)
        ```"""
        return self.text_model(
            input_ids=input_ids,
            attention_mask=attention_mask,
            position_ids=position_ids,
            **kwargs,
        )

    @can_return_tuple
    @auto_docstring
    def get_image_features(
        self,
        pixel_values: torch.FloatTensor,
        interpolate_pos_encoding: bool = False,
        **kwargs: Unpack[TransformersKwargs],
    ) -> torch.FloatTensor:
        r"""
        Returns:
            image_features (`torch.FloatTensor` of shape `(batch_size, output_dim`): The image embeddings obtained by
            applying the projection layer to the pooled output of [`SiglipVisionModel`].

        Examples:

        ```python
        >>> import torch
        >>> from transformers import AutoProcessor, AutoModel
        >>> from transformers.image_utils import load_image

        >>> model = AutoModel.from_pretrained("google/siglip-base-patch16-224")
        >>> processor = AutoProcessor.from_pretrained("google/siglip-base-patch16-224")

        >>> url = "http://images.cocodataset.org/val2017/000000039769.jpg"
        >>> image = load_image(url)

        >>> inputs = processor(images=image, return_tensors="pt")

        >>> with torch.no_grad():
        ...     image_features = model.get_image_features(**inputs)
        ```"""
        return self.vision_model(
            pixel_values=pixel_values,
            interpolate_pos_encoding=interpolate_pos_encoding,
            **kwargs,
        )

    # NOTE: SiglipModel uses Pretrained backbones, so we don't need to add `check_model_inputs` here
    @can_return_tuple
    @auto_docstring
    def forward(
        self,
        input_ids: Optional[torch.LongTensor] = None,
        pixel_values: Optional[torch.FloatTensor] = None,
        attention_mask: Optional[torch.Tensor] = None,
        position_ids: Optional[torch.LongTensor] = None,
        return_loss: Optional[bool] = None,
        interpolate_pos_encoding: bool = False,
        **kwargs: Unpack[TransformersKwargs],
    ) -> SiglipOutput:
        r"""
        return_loss (`bool`, *optional*):
            Whether or not to return the contrastive loss.

        Examples:

        ```python
        >>> from PIL import Image
        >>> import requests
        >>> from transformers import AutoProcessor, AutoModel
        >>> import torch

        >>> model = AutoModel.from_pretrained("google/siglip-base-patch16-224")
        >>> processor = AutoProcessor.from_pretrained("google/siglip-base-patch16-224")

        >>> url = "http://images.cocodataset.org/val2017/000000039769.jpg"
        >>> image = Image.open(requests.get(url, stream=True).raw)

        >>> texts = ["a photo of 2 cats", "a photo of 2 dogs"]
        >>> # important: we pass `padding=max_length` since the model was trained with this
        >>> inputs = processor(text=texts, images=image, padding="max_length", return_tensors="pt")

        >>> with torch.no_grad():
        ...     outputs = model(**inputs)

        >>> logits_per_image = outputs.logits_per_image
        >>> probs = torch.sigmoid(logits_per_image) # these are the probabilities
        >>> print(f"{probs[0][0]:.1%} that image 0 is '{texts[0]}'")
        31.9% that image 0 is 'a photo of 2 cats'
        ```"""
        vision_outputs: BaseModelOutputWithPooling = self.vision_model(
            pixel_values=pixel_values,
            interpolate_pos_encoding=interpolate_pos_encoding,
            **kwargs,
        )

        text_outputs: BaseModelOutputWithPooling = self.text_model(
            input_ids=input_ids,
            attention_mask=attention_mask,
            position_ids=position_ids,
            **kwargs,
        )

        image_embeds = vision_outputs.pooler_output
        text_embeds = text_outputs.pooler_output

        # normalized features
        image_embeds = image_embeds / image_embeds.norm(p=2, dim=-1, keepdim=True)
        text_embeds = text_embeds / text_embeds.norm(p=2, dim=-1, keepdim=True)

        # cosine similarity as logits
        logits_per_text = torch.matmul(text_embeds, image_embeds.t().to(text_embeds.device))

        logit_scale, logit_bias = self.logit_scale.to(text_embeds.device), self.logit_bias.to(text_embeds.device)
        logits_per_text = logits_per_text * logit_scale.exp() + logit_bias

        logits_per_image = logits_per_text.t()

        loss = None
        if return_loss:
            # Adapted from https://github.com/google-research/big_vision/blob/01edb81a4716f93a48be43b3a4af14e29cdb3a7f/big_vision/trainers/proj/image_text/siglip.py#L287
            eye = torch.eye(logits_per_text.size(0), device=logits_per_text.device)
            m1_diag1 = -torch.ones_like(logits_per_text) + 2 * eye
            loglik = torch.nn.functional.logsigmoid(m1_diag1 * logits_per_text)
            nll = -torch.sum(loglik, dim=-1)
            loss = nll.mean()

        return SiglipOutput(
            loss=loss,
            logits_per_image=logits_per_image,
            logits_per_text=logits_per_text,
            text_embeds=text_embeds,
            image_embeds=image_embeds,
            text_model_output=text_outputs,
            vision_model_output=vision_outputs,
        )


@auto_docstring(
    custom_intro="""
    SigLIP vision encoder with an image classification head on top (a linear layer on top of the pooled final hidden states of
    the patch tokens) e.g. for ImageNet.
    """
)
class SiglipForImageClassification(SiglipPreTrainedModel):
    main_input_name = "pixel_values"
    input_modalities = ("image",)

    def __init__(self, config: SiglipConfig) -> None:
        super().__init__(config)

        self.num_labels = config.num_labels

        # Create the vision model with proper attention
        # and take only vision_model submodule (for backward compatibility)
        vision_model = SiglipVisionModel._from_config(config.vision_config)
        self.vision_model = vision_model.vision_model

        # Classifier head
        self.classifier = (
            nn.Linear(config.vision_config.hidden_size, config.num_labels) if config.num_labels > 0 else nn.Identity()
        )

        # Initialize weights and apply final processing
        self.post_init()

    def get_input_embeddings(self) -> nn.Module:
        return self.vision_model.embeddings.patch_embedding

    def set_input_embeddings(self, value: nn.Module):
        self.vision_model.embeddings.patch_embedding = value

    @check_model_inputs
    @auto_docstring
    def forward(
        self,
        pixel_values: Optional[torch.Tensor] = None,
        labels: Optional[torch.Tensor] = None,
        interpolate_pos_encoding: bool = False,
        **kwargs: Unpack[TransformersKwargs],
    ) -> ImageClassifierOutput:
        r"""
        labels (`torch.LongTensor` of shape `(batch_size,)`, *optional*):
            Labels for computing the image classification/regression loss. Indices should be in `[0, ...,
            config.num_labels - 1]`. If `config.num_labels == 1` a regression loss is computed (Mean-Square loss), If
            `config.num_labels > 1` a classification loss is computed (Cross-Entropy).

        Examples:

        ```python
        >>> from transformers import AutoImageProcessor, SiglipForImageClassification
        >>> import torch
        >>> from PIL import Image
        >>> import requests

        >>> torch.manual_seed(3)  # doctest: +IGNORE_RESULT
        >>> url = "http://images.cocodataset.org/val2017/000000039769.jpg"
        >>> image = Image.open(requests.get(url, stream=True).raw)

        >>> # note: we are loading a `SiglipModel` from the hub here,
        >>> # so the head will be randomly initialized, hence the predictions will be random if seed is not set above.
        >>> image_processor = AutoImageProcessor.from_pretrained("google/siglip-base-patch16-224")
        >>> model = SiglipForImageClassification.from_pretrained("google/siglip-base-patch16-224")

        >>> inputs = image_processor(images=image, return_tensors="pt")
        >>> outputs = model(**inputs)
        >>> logits = outputs.logits
        >>> # model predicts one of the two classes
        >>> predicted_class_idx = logits.argmax(-1).item()
        >>> print("Predicted class:", model.config.id2label[predicted_class_idx])
        Predicted class: LABEL_1
        ```"""
        outputs: BaseModelOutputWithPooling = self.vision_model(
            pixel_values,
            interpolate_pos_encoding=interpolate_pos_encoding,
            **kwargs,
        )

        sequence_output = outputs.last_hidden_state

        # average pool the patch tokens
        sequence_output = torch.mean(sequence_output, dim=1)
        # apply classifier
        logits = self.classifier(sequence_output)

        loss = None
        if labels is not None:
            loss = self.loss_function(labels, logits, self.config)

        return ImageClassifierOutput(
            loss=loss,
            logits=logits,
        )


__all__ = [
    "SiglipModel",
    "SiglipPreTrainedModel",
    "SiglipTextModel",
    "SiglipVisionModel",
    "SiglipForImageClassification",
]<|MERGE_RESOLUTION|>--- conflicted
+++ resolved
@@ -778,17 +778,13 @@
         # Initialize weights and apply final processing
         self.post_init()
 
-<<<<<<< HEAD
-    @can_return_tuple
-=======
     def get_input_embeddings(self) -> nn.Module:
         return self.text_model.embeddings.token_embedding
 
     def set_input_embeddings(self, value: nn.Module):
         self.text_model.embeddings.token_embedding = value
 
-    @filter_out_non_signature_kwargs()
->>>>>>> 0a846542
+    @can_return_tuple
     @auto_docstring
     def get_text_features(
         self,
