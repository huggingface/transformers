--- conflicted
+++ resolved
@@ -232,17 +232,10 @@
         attention_mask: Optional[torch.FloatTensor] = None,
         head_mask: Optional[torch.FloatTensor] = None,
         encoder_hidden_states: Optional[torch.FloatTensor] = None,
-<<<<<<< HEAD
         past_key_value: Optional[Cache] = None,
         output_attentions: bool = False,
         cache_position: Optional[torch.Tensor] = None,
-    ) -> Tuple:
-=======
-        encoder_attention_mask: Optional[torch.FloatTensor] = None,
-        past_key_value: Optional[tuple[tuple[torch.FloatTensor]]] = None,
-        output_attentions: bool = False,
     ) -> tuple:
->>>>>>> 12838775
         mixed_query_layer = self.query(hidden_states)
 
         # If this is instantiated as a cross-attention module, the keys
@@ -362,17 +355,10 @@
         attention_mask: Optional[torch.FloatTensor] = None,
         head_mask: Optional[torch.FloatTensor] = None,
         encoder_hidden_states: Optional[torch.FloatTensor] = None,
-<<<<<<< HEAD
         past_key_value: Optional[Cache] = None,
         output_attentions: Optional[bool] = False,
         cache_position: Optional[torch.Tensor] = None,
-    ) -> Tuple[torch.Tensor]:
-=======
-        encoder_attention_mask: Optional[torch.FloatTensor] = None,
-        past_key_value: Optional[tuple[tuple[torch.FloatTensor]]] = None,
-        output_attentions: Optional[bool] = False,
     ) -> tuple[torch.Tensor]:
->>>>>>> 12838775
         self_outputs = self.self(
             hidden_states,
             attention_mask=attention_mask,
@@ -418,13 +404,8 @@
         return hidden_states
 
 
-<<<<<<< HEAD
-class RemBertLayer(nn.Module):
+class RemBertLayer(GradientCheckpointingLayer):
     def __init__(self, config, layer_idx=None):
-=======
-class RemBertLayer(GradientCheckpointingLayer):
-    def __init__(self, config):
->>>>>>> 12838775
         super().__init__()
         self.chunk_size_feed_forward = config.chunk_size_feed_forward
         self.seq_len_dim = 1
@@ -446,18 +427,10 @@
         head_mask: Optional[torch.FloatTensor] = None,
         encoder_hidden_states: Optional[torch.FloatTensor] = None,
         encoder_attention_mask: Optional[torch.FloatTensor] = None,
-<<<<<<< HEAD
         past_key_value: Optional[Cache] = None,
         output_attentions: Optional[bool] = False,
         cache_position: Optional[torch.Tensor] = None,
-    ) -> Tuple[torch.Tensor]:
-=======
-        past_key_value: Optional[tuple[tuple[torch.FloatTensor]]] = None,
-        output_attentions: Optional[bool] = False,
     ) -> tuple[torch.Tensor]:
-        # decoder uni-directional self-attention cached key/values tuple is at positions 1,2
-        self_attn_past_key_value = past_key_value[:2] if past_key_value is not None else None
->>>>>>> 12838775
         self_attention_outputs = self.attention(
             hidden_states,
             attention_mask=attention_mask,
@@ -532,12 +505,8 @@
         output_attentions: bool = False,
         output_hidden_states: bool = False,
         return_dict: bool = True,
-<<<<<<< HEAD
         cache_position: Optional[torch.Tensor] = None,
-    ) -> Union[Tuple, BaseModelOutputWithPastAndCrossAttentions]:
-=======
     ) -> Union[tuple, BaseModelOutputWithPastAndCrossAttentions]:
->>>>>>> 12838775
         if self.gradient_checkpointing and self.training:
             if use_cache:
                 logger.warning_once(
@@ -567,39 +536,15 @@
 
             layer_head_mask = head_mask[i] if head_mask is not None else None
 
-<<<<<<< HEAD
-            if self.gradient_checkpointing and self.training:
-                layer_outputs = self._gradient_checkpointing_func(
-                    layer_module.__call__,
-                    hidden_states,
-                    attention_mask,
-                    layer_head_mask,
-                    encoder_hidden_states,
-                    encoder_attention_mask,
-                    past_key_values,
-                    output_attentions,
-                )
-            else:
-                layer_outputs = layer_module(
-                    hidden_states,
-                    attention_mask,
-                    layer_head_mask,
-                    encoder_hidden_states,
-                    encoder_attention_mask,
-                    past_key_values,
-                    output_attentions,
-                )
-=======
             layer_outputs = layer_module(
                 hidden_states,
                 attention_mask,
                 layer_head_mask,
                 encoder_hidden_states,
                 encoder_attention_mask,
-                past_key_value,
+                past_key_values,
                 output_attentions,
             )
->>>>>>> 12838775
 
             hidden_states = layer_outputs[0]
             if use_cache:
@@ -765,12 +710,8 @@
         output_attentions: Optional[bool] = None,
         output_hidden_states: Optional[bool] = None,
         return_dict: Optional[bool] = None,
-<<<<<<< HEAD
         cache_position: Optional[torch.Tensor] = None,
-    ) -> Union[Tuple, BaseModelOutputWithPoolingAndCrossAttentions]:
-=======
     ) -> Union[tuple, BaseModelOutputWithPoolingAndCrossAttentions]:
->>>>>>> 12838775
         output_attentions = output_attentions if output_attentions is not None else self.config.output_attentions
         output_hidden_states = (
             output_hidden_states if output_hidden_states is not None else self.config.output_hidden_states
