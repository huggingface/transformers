# coding=utf-8
# Copyright 2024 Cohere Inc. HuggingFace Inc. team. All rights reserved.
#
#
# Licensed under the Apache License, Version 2.0 (the "License");
# you may not use this file except in compliance with the License.
# You may obtain a copy of the License at
#
#     http://www.apache.org/licenses/LICENSE-2.0
#
# Unless required by applicable law or agreed to in writing, software
# distributed under the License is distributed on an "AS IS" BASIS,
# WITHOUT WARRANTIES OR CONDITIONS OF ANY KIND, either express or implied.
# See the License for the specific language governing permissions and
# limitations under the License.
import warnings
from typing import Callable, Optional

import torch
import torch.nn as nn

from ...cache_utils import Cache, DynamicCache
from ...configuration_utils import PretrainedConfig, layer_type_validation
from ...masking_utils import create_causal_mask, create_sliding_window_causal_mask
from ...modeling_flash_attention_utils import FlashAttentionKwargs
from ...modeling_outputs import BaseModelOutputWithPast
from ...modeling_rope_utils import rope_config_validation
from ...modeling_utils import ALL_ATTENTION_FUNCTIONS
from ...processing_utils import Unpack
from ...utils import TransformersKwargs, logging
from ...utils.deprecation import deprecate_kwarg
from ..cohere.modeling_cohere import (
    CohereAttention,
    CohereDecoderLayer,
    CohereForCausalLM,
    CohereLayerNorm,
    CoherePreTrainedModel,
    CohereRotaryEmbedding,
    apply_rotary_pos_emb,
    eager_attention_forward,
)
from ..gemma2.modeling_gemma2 import Gemma2Model


logger = logging.get_logger(__name__)


class Cohere2Config(PretrainedConfig):
    r"""
    This is the configuration class to store the configuration of a [`CohereModel`]. It is used to instantiate an Cohere
    model according to the specified arguments, defining the model architecture.

    Configuration objects inherit from [`PretrainedConfig`] and can be used to control the model outputs. Read the
    documentation from [`PretrainedConfig`] for more information. Instantiating a configuration
    with the defaults will yield a similar configuration to that of the [CohereForAI/c4ai-command-r-v01](https://huggingface.co/CohereForAI/c4ai-command-r-v01) model.


    Args:
        vocab_size (`int`, *optional*, defaults to 256000):
            Vocabulary size of the Cohere model. Defines the number of different tokens that can be represented by the
            `inputs_ids` passed when calling [`CohereModel`]
        hidden_size (`int`, *optional*, defaults to 8192):
            Dimension of the hidden representations.
        intermediate_size (`int`, *optional*, defaults to 22528):
            Dimension of the MLP representations.
        logit_scale (`float`, *optional*, defaults to 0.0625):
            The scaling factor for the output logits.
        num_hidden_layers (`int`, *optional*, defaults to 40):
            Number of hidden layers in the Transformer decoder.
        num_attention_heads (`int`, *optional*, defaults to 64):
            Number of attention heads for each attention layer in the Transformer decoder.
        num_key_value_heads (`int`, *optional*):
            This is the number of key_value heads that should be used to implement Grouped Query Attention. If
            `num_key_value_heads=num_attention_heads`, the model will use Multi Head Attention (MHA), if
            `num_key_value_heads=1` the model will use Multi Query Attention (MQA) otherwise GQA is used. When
            converting a multi-head checkpoint to a GQA checkpoint, each group key and value head should be constructed
            by meanpooling all the original heads within that group. For more details, check out [this
            paper](https://huggingface.co/papers/2305.13245). If it is not specified, will default to
            `num_attention_heads`.
        hidden_act (`str` or `function`, *optional*, defaults to `"silu"`):
            The non-linear activation function (function or string) in the decoder.
        max_position_embeddings (`int`, *optional*, defaults to 8192):
            The maximum sequence length that this model might ever be used with.
        initializer_range (`float`, *optional*, defaults to 0.02):
            The standard deviation of the truncated_normal_initializer for initializing all weight matrices.
        layer_norm_eps (`float`, *optional*, defaults to 1e-05):
            The epsilon used by the layer normalization.
        use_cache (`bool`, *optional*, defaults to `True`):
            Whether or not the model should return the last key/values attentions (not used by all models). Only
            relevant if `config.is_decoder=True`.
        pad_token_id (`int`, *optional*, defaults to 0):
            Padding token id.
        bos_token_id (`int`, *optional*, defaults to 5):
            Beginning of stream token id.
        eos_token_id (`int`, *optional*, defaults to 255001):
            End of stream token id.
        tie_word_embeddings (`bool`, *optional*, defaults to `True`):
            Whether to tie weight embeddings
        rope_theta (`float`, *optional*, defaults to 10000.0):
            The base period of the RoPE embeddings.
        rope_scaling (`Dict`, *optional*):
            Dictionary containing the scaling configuration for the RoPE embeddings. NOTE: if you apply new rope type
            and you expect the model to work on longer `max_position_embeddings`, we recommend you to update this value
            accordingly.
            Expected contents:
                `rope_type` (`str`):
                    The sub-variant of RoPE to use. Can be one of ['default', 'linear', 'dynamic', 'yarn', 'longrope',
                    'llama3'], with 'default' being the original RoPE implementation.
                `factor` (`float`, *optional*):
                    Used with all rope types except 'default'. The scaling factor to apply to the RoPE embeddings. In
                    most scaling types, a `factor` of x will enable the model to handle sequences of length x *
                    original maximum pre-trained length.
                `original_max_position_embeddings` (`int`, *optional*):
                    Used with 'dynamic', 'longrope' and 'llama3'. The original max position embeddings used during
                    pretraining.
                `attention_factor` (`float`, *optional*):
                    Used with 'yarn' and 'longrope'. The scaling factor to be applied on the attention
                    computation. If unspecified, it defaults to value recommended by the implementation, using the
                    `factor` field to infer the suggested value.
                `beta_fast` (`float`, *optional*):
                    Only used with 'yarn'. Parameter to set the boundary for extrapolation (only) in the linear
                    ramp function. If unspecified, it defaults to 32.
                `beta_slow` (`float`, *optional*):
                    Only used with 'yarn'. Parameter to set the boundary for interpolation (only) in the linear
                    ramp function. If unspecified, it defaults to 1.
                `short_factor` (`list[float]`, *optional*):
                    Only used with 'longrope'. The scaling factor to be applied to short contexts (<
                    `original_max_position_embeddings`). Must be a list of numbers with the same length as the hidden
                    size divided by the number of attention heads divided by 2
                `long_factor` (`list[float]`, *optional*):
                    Only used with 'longrope'. The scaling factor to be applied to long contexts (<
                    `original_max_position_embeddings`). Must be a list of numbers with the same length as the hidden
                    size divided by the number of attention heads divided by 2
                `low_freq_factor` (`float`, *optional*):
                    Only used with 'llama3'. Scaling factor applied to low frequency components of the RoPE
                `high_freq_factor` (`float`, *optional*):
                    Only used with 'llama3'. Scaling factor applied to high frequency components of the RoPE
        attention_bias (`bool`, defaults to `False`, *optional*, defaults to `False`):
            Whether to use a bias in the query, key, value and output projection layers during self-attention.
        attention_dropout (`float`, *optional*, defaults to 0.0):
            The dropout ratio for the attention probabilities.
        sliding_window (`int`, *optional*, defaults to 4096):
            Size of the sliding window attention context.
        layer_types (`list`, *optional*):
            Attention pattern for each layer.

    ```python
    >>> from transformers import Cohere2Model, Cohere2Config

    >>> # Initializing a Cohere Nextmodel configuration
    >>> configuration = Cohere2Config()

    >>> # Initializing a model from the Cohere2 configuration
    >>> model = Cohere2Model(configuration) # doctest: +SKIP

    >>> # Accessing the model configuration
    >>> configuration = model.config # doctest: +SKIP
    ```
    """

    model_type = "cohere2"
    keys_to_ignore_at_inference = ["past_key_values"]
    base_model_tp_plan = {
        "layers.*.self_attn.q_proj": "colwise",
        "layers.*.self_attn.k_proj": "colwise",
        "layers.*.self_attn.v_proj": "colwise",
        "layers.*.self_attn.o_proj": "rowwise",
        "layers.*.mlp.gate_proj": "colwise",
        "layers.*.mlp.up_proj": "colwise",
        "layers.*.mlp.down_proj": "rowwise",
    }
    base_model_pp_plan = {
        "embed_tokens": (["input_ids"], ["inputs_embeds"]),
        "layers": (["hidden_states", "attention_mask"], ["hidden_states"]),
        "norm": (["hidden_states"], ["hidden_states"]),
    }

    def __init__(
        self,
        vocab_size=256000,
        hidden_size=8192,
        intermediate_size=22528,
        logit_scale=0.0625,
        num_hidden_layers=40,
        num_attention_heads=64,
        num_key_value_heads=None,
        hidden_act="silu",
        max_position_embeddings=8192,
        initializer_range=0.02,
        layer_norm_eps=1e-5,
        use_cache=True,
        pad_token_id=0,
        bos_token_id=5,
        eos_token_id=255001,
        tie_word_embeddings=True,
        rope_theta=10000.0,
        rope_scaling=None,
        attention_bias=False,
        attention_dropout=0.0,
        sliding_window=4096,
        layer_types=None,
        **kwargs,
    ):
        self.vocab_size = vocab_size
        self.max_position_embeddings = max_position_embeddings
        self.hidden_size = hidden_size
        self.logit_scale = logit_scale
        self.intermediate_size = intermediate_size
        self.num_hidden_layers = num_hidden_layers
        self.num_attention_heads = num_attention_heads

        # for backward compatibility
        if num_key_value_heads is None:
            num_key_value_heads = num_attention_heads

        self.num_key_value_heads = num_key_value_heads
        self.hidden_act = hidden_act
        self.initializer_range = initializer_range
        self.layer_norm_eps = layer_norm_eps
        self.use_cache = use_cache
        self.rope_theta = rope_theta
        self.rope_scaling = rope_scaling
        self.attention_bias = attention_bias
        self.attention_dropout = attention_dropout
        self.sliding_window = sliding_window
        self.layer_types = layer_types
        # Need to specify head_dim in the config so it can be used in the attention forward functions
        self.head_dim = hidden_size // num_attention_heads

        # Validate the correctness of rotary position embeddings parameters
        rope_config_validation(self)

        super().__init__(
            pad_token_id=pad_token_id,
            bos_token_id=bos_token_id,
            eos_token_id=eos_token_id,
            tie_word_embeddings=tie_word_embeddings,
            **kwargs,
        )

        # BC -> the pattern used to be a simple int, and it's still present in configs on the Hub
        self._sliding_window_pattern = kwargs.get("sliding_window_pattern", 4)

        if self.layer_types is None:
            # BC -> the pattern used to be a simple int, and it's still present in configs on the Hub
            self._sliding_window_pattern = getattr(self, "sliding_window_pattern", 4)
            self.layer_types = [
                "sliding_attention" if bool((i + 1) % self._sliding_window_pattern) else "full_attention"
                for i in range(self.num_hidden_layers)
            ]
        layer_type_validation(self.layer_types)

    @property
    def sliding_window_pattern(self):
        warnings.warn(
            "The `sliding_window_pattern` attribute is deprecated and will be removed in v4.55.0.",
            FutureWarning,
        )
        return self._sliding_window_pattern

    @sliding_window_pattern.setter
    def sliding_window_pattern(self, value):
        self._sliding_window_pattern = value


class Cohere2RotaryEmbedding(CohereRotaryEmbedding):
    pass


class Cohere2LayerNorm(CohereLayerNorm):
    pass


class Cohere2Attention(CohereAttention, nn.Module):
    """Multi-headed attention from 'Attention Is All You Need' paper"""

    def __init__(self, config: Cohere2Config, layer_idx: Optional[int] = None):
        nn.Module.__init__()
        self.config = config
        self.layer_idx = layer_idx
        self.head_dim = getattr(config, "head_dim", config.hidden_size // config.num_attention_heads)
        self.num_key_value_groups = config.num_attention_heads // config.num_key_value_heads
        self.scaling = self.head_dim**-0.5
        self.attention_dropout = config.attention_dropout
        self.is_causal = True
        layer_type = config.layer_types[layer_idx] if hasattr(config, "layer_types") else None
        self.sliding_window = config.sliding_window if layer_type == "sliding_attention" else None

        self.q_proj = nn.Linear(
            config.hidden_size, config.num_attention_heads * self.head_dim, bias=config.attention_bias
        )
        self.k_proj = nn.Linear(
            config.hidden_size, config.num_key_value_heads * self.head_dim, bias=config.attention_bias
        )
        self.v_proj = nn.Linear(
            config.hidden_size, config.num_key_value_heads * self.head_dim, bias=config.attention_bias
        )
        self.o_proj = nn.Linear(
            config.num_attention_heads * self.head_dim, config.hidden_size, bias=config.attention_bias
        )
        self.rotary_emb = Cohere2RotaryEmbedding(config=config, layer_type=layer_type)

<<<<<<< HEAD
    @deprecate_kwarg("position_embeddings", version="4.60.0")
=======
    @deprecate_kwarg("past_key_value", new_name="past_key_values", version="4.58")
>>>>>>> 7dd82f30
    def forward(
        self,
        hidden_states: torch.Tensor,
        position_embeddings: tuple[torch.Tensor, torch.Tensor],
        attention_mask: Optional[torch.Tensor],
        past_key_values: Optional[Cache] = None,
        cache_position: Optional[torch.LongTensor] = None,
        position_ids: Optional[torch.LongTensor] = None,
        **kwargs: Unpack[FlashAttentionKwargs],
    ) -> tuple[torch.Tensor, Optional[torch.Tensor], Optional[tuple[torch.Tensor]]]:
        input_shape = hidden_states.shape[:-1]
        hidden_shape = (*input_shape, -1, self.head_dim)

        query_states = self.q_proj(hidden_states).view(hidden_shape).transpose(1, 2)
        key_states = self.k_proj(hidden_states).view(hidden_shape).transpose(1, 2)
        value_states = self.v_proj(hidden_states).view(hidden_shape).transpose(1, 2)

        if position_embeddings is None:
            cos, sin = self.rotary_emb(hidden_states, position_ids)
        else:
            logger.warning_once(
                "The attention layers in this model are transitioning to computing the RoPE embeddings internally "
                "through `position_ids` (2D tensor with the indexes of the tokens). Suing pre-computed"
                "`position_embeddings` (Tuple of tensors, containing cos and sin) is deprecated and will be "
                "removed in v4.60.0. Make sure to pass `position_ids` instead."
            )
            cos, sin = position_embeddings

        if self.sliding_window is not None:
            query_states, key_states = apply_rotary_pos_emb(query_states, key_states, cos, sin)

        if past_key_values is not None:
            cache_kwargs = {"sin": sin, "cos": cos, "cache_position": cache_position}
            key_states, value_states = past_key_values.update(key_states, value_states, self.layer_idx, cache_kwargs)

        attention_interface: Callable = eager_attention_forward
        if self.config._attn_implementation != "eager":
            attention_interface = ALL_ATTENTION_FUNCTIONS[self.config._attn_implementation]

        attn_output, attn_weights = attention_interface(
            self,
            query_states,
            key_states,
            value_states,
            attention_mask,
            dropout=0.0 if not self.training else self.attention_dropout,
            scaling=self.scaling,
            sliding_window=self.sliding_window,
            **kwargs,
        )

        attn_output = attn_output.reshape(*input_shape, -1).contiguous()
        attn_output = self.o_proj(attn_output)
        return attn_output, attn_weights


class Cohere2DecoderLayer(CohereDecoderLayer):
    def __init__(self, config: Cohere2Config, layer_idx: int):
        super().__init__(config, layer_idx)
        self.attention_type = config.layer_types[layer_idx]

<<<<<<< HEAD
    @deprecate_kwarg("position_embeddings", version="4.60.0")
=======
    @deprecate_kwarg("past_key_value", new_name="past_key_values", version="4.58")
>>>>>>> 7dd82f30
    def forward(
        self,
        hidden_states: torch.Tensor,
        position_embeddings: Optional[tuple[torch.Tensor, torch.Tensor]] = None,
        attention_mask: Optional[torch.Tensor] = None,
        past_key_values: Optional[Cache] = None,
        use_cache: Optional[bool] = False,
        cache_position: Optional[torch.LongTensor] = None,
        position_ids: Optional[torch.LongTensor] = None,
        **kwargs: Unpack[FlashAttentionKwargs],
    ) -> tuple[torch.FloatTensor, Optional[tuple[torch.FloatTensor, torch.FloatTensor]]]:
        residual = hidden_states
        hidden_states = self.input_layernorm(hidden_states)
        hidden_states_attention, _ = self.self_attn(
            hidden_states=hidden_states,
            position_embeddings=position_embeddings,
            attention_mask=attention_mask,
            past_key_values=past_key_values,
            use_cache=use_cache,
            cache_position=cache_position,
            position_ids=position_ids,
            **kwargs,
        )

        hidden_states_mlp = self.mlp(hidden_states)
        hidden_states = residual + hidden_states_attention + hidden_states_mlp
        return hidden_states


class Cohere2PreTrainedModel(CoherePreTrainedModel):
    config: Cohere2Config


class Cohere2Model(Gemma2Model):
    def __init__(self, config: Cohere2Config):
        super().__init__(config)
        self.norm = Cohere2LayerNorm(hidden_size=(config.hidden_size), eps=config.layer_norm_eps)

    def forward(
        self,
        input_ids: Optional[torch.LongTensor] = None,
        attention_mask: Optional[torch.Tensor] = None,
        position_ids: Optional[torch.LongTensor] = None,
        past_key_values: Optional[Cache] = None,
        inputs_embeds: Optional[torch.FloatTensor] = None,
        use_cache: Optional[bool] = None,
        cache_position: Optional[torch.LongTensor] = None,
        **kwargs: Unpack[TransformersKwargs],
    ) -> BaseModelOutputWithPast:
        if (input_ids is None) ^ (inputs_embeds is not None):
            raise ValueError("You must specify exactly one of input_ids or inputs_embeds")

        if inputs_embeds is None:
            inputs_embeds = self.embed_tokens(input_ids)

        if use_cache and past_key_values is None and not self.training:
            past_key_values = DynamicCache()

        if cache_position is None:
            past_seen_tokens = past_key_values.get_seq_length() if past_key_values is not None else 0
            cache_position = torch.arange(
                past_seen_tokens, past_seen_tokens + inputs_embeds.shape[1], device=inputs_embeds.device
            )
        if position_ids is None:
            position_ids = cache_position.unsqueeze(0)

        if not isinstance(causal_mask_mapping := attention_mask, dict):
            mask_kwargs = {
                "config": self.config,
                "input_embeds": inputs_embeds,
                "attention_mask": attention_mask,
                "cache_position": cache_position,
                "past_key_values": past_key_values,
                "position_ids": position_ids,
            }
            causal_mask_mapping = {
                "full_attention": create_causal_mask(**mask_kwargs),
                "sliding_attention": create_sliding_window_causal_mask(**mask_kwargs),
            }

        hidden_states = inputs_embeds

        for decoder_layer in self.layers:
            hidden_states = decoder_layer(
                hidden_states,
                attention_mask=causal_mask_mapping[decoder_layer.attention_type],
                past_key_values=past_key_values,
                use_cache=use_cache,
                cache_position=cache_position,
                position_ids=position_ids,
                **kwargs,
            )

        hidden_states = self.norm(hidden_states)
        return BaseModelOutputWithPast(
            last_hidden_state=hidden_states,
            past_key_values=past_key_values,
        )


class Cohere2ForCausalLM(CohereForCausalLM):
    pass


__all__ = ["Cohere2Config", "Cohere2ForCausalLM", "Cohere2Model", "Cohere2PreTrainedModel"]<|MERGE_RESOLUTION|>--- conflicted
+++ resolved
@@ -300,11 +300,8 @@
         )
         self.rotary_emb = Cohere2RotaryEmbedding(config=config, layer_type=layer_type)
 
-<<<<<<< HEAD
     @deprecate_kwarg("position_embeddings", version="4.60.0")
-=======
     @deprecate_kwarg("past_key_value", new_name="past_key_values", version="4.58")
->>>>>>> 7dd82f30
     def forward(
         self,
         hidden_states: torch.Tensor,
@@ -366,11 +363,8 @@
         super().__init__(config, layer_idx)
         self.attention_type = config.layer_types[layer_idx]
 
-<<<<<<< HEAD
     @deprecate_kwarg("position_embeddings", version="4.60.0")
-=======
     @deprecate_kwarg("past_key_value", new_name="past_key_values", version="4.58")
->>>>>>> 7dd82f30
     def forward(
         self,
         hidden_states: torch.Tensor,
