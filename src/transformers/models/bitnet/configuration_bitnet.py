--- conflicted
+++ resolved
@@ -13,14 +13,10 @@
 # See the License for the specific language governing permissions and
 """BitNet model configuration"""
 
-<<<<<<< HEAD
 from typing import Optional
 
 from ...configuration_utils import PretrainedConfig
 from ...modeling_rope_utils import RopeParameters, rope_config_validation, standardize_rope_params
-=======
-from ...configuration_utils import PreTrainedConfig
->>>>>>> 93464a02
 from ...utils import logging
 
 
