# coding=utf-8
# Copyright 2021 The Fairseq Authors and the HuggingFace Inc. team. All rights reserved.
#
# Licensed under the Apache License, Version 2.0 (the "License");
# you may not use this file except in compliance with the License.
# You may obtain a copy of the License at
#
#     http://www.apache.org/licenses/LICENSE-2.0
#
# Unless required by applicable law or agreed to in writing, software
# distributed under the License is distributed on an "AS IS" BASIS,
# WITHOUT WARRANTIES OR CONDITIONS OF ANY KIND, either express or implied.
# See the License for the specific language governing permissions and
# limitations under the License.
"""PyTorch UniSpeech model."""

import math
import warnings
from dataclasses import dataclass
from typing import Optional, Tuple, Union

import torch
import torch.nn as nn

<<<<<<< HEAD
from ...modeling_outputs import (
    CausalLMOutput,
    ModelOutput,
    SequenceClassifierOutput,
    Wav2Vec2BaseModelOutput,
)
from ...utils import (
    add_code_sample_docstrings,
    add_start_docstrings,
    add_start_docstrings_to_model_forward,
    logging,
    replace_return_docstrings,
)
from ..hubert.modeling_hubert import HubertPreTrainedModel
=======
from ...modeling_outputs import ModelOutput, Wav2Vec2BaseModelOutput
from ...modeling_utils import PreTrainedModel
from ...utils import auto_docstring, logging
>>>>>>> e0aad278
from ..wav2vec2.modeling_wav2vec2 import (
    Wav2Vec2Encoder,
    Wav2Vec2EncoderStableLayerNorm,
    Wav2Vec2FeatureEncoder,
    Wav2Vec2FeatureProjection,
    Wav2Vec2ForCTC,
    Wav2Vec2ForSequenceClassification,
    Wav2Vec2GumbelVectorQuantizer,
    Wav2Vec2Model,
    Wav2Vec2PositionalConvEmbedding,
)
from .configuration_unispeech import UniSpeechConfig


logger = logging.get_logger(__name__)


@dataclass
class UniSpeechForPreTrainingOutput(ModelOutput):
    """
    Output type of [`UniSpeechForPreTrainingOutput`], with potential hidden states and attentions.

    Args:
        loss (*optional*, returned when model is in train mode, `torch.FloatTensor` of shape `(1,)`):
            Total loss as the sum of the contrastive loss (L_m) and the diversity loss (L_d) as stated in the [official
            paper](https://arxiv.org/pdf/2006.11477.pdf) . (classification) loss.
        projected_states (`torch.FloatTensor` of shape `(batch_size, sequence_length, config.proj_codevector_dim)`):
            Hidden-states of the model projected to *config.proj_codevector_dim* that can be used to predict the masked
            projected quantized states.
        projected_quantized_states (`torch.FloatTensor` of shape `(batch_size, sequence_length, config.proj_codevector_dim)`):
            Quantized extracted feature vectors projected to *config.proj_codevector_dim* representing the positive
            target vectors for contrastive loss.
        hidden_states (`tuple(torch.FloatTensor)`, *optional*, returned when `output_hidden_states=True` is passed or when `config.output_hidden_states=True`):
            Tuple of `torch.FloatTensor` (one for the output of the embeddings + one for the output of each layer) of
            shape `(batch_size, sequence_length, hidden_size)`.

            Hidden-states of the model at the output of each layer plus the initial embedding outputs.
        attentions (`tuple(torch.FloatTensor)`, *optional*, returned when `output_attentions=True` is passed or when `config.output_attentions=True`):
            Tuple of `torch.FloatTensor` (one for each layer) of shape `(batch_size, num_heads, sequence_length,
            sequence_length)`.

            Attentions weights after the attention softmax, used to compute the weighted average in the self-attention
            heads.
    """

    loss: Optional[torch.FloatTensor] = None
    projected_states: Optional[torch.FloatTensor] = None
    projected_quantized_states: Optional[torch.FloatTensor] = None
    codevector_perplexity: Optional[torch.FloatTensor] = None
    hidden_states: Optional[Tuple[torch.FloatTensor]] = None
    attentions: Optional[Tuple[torch.FloatTensor]] = None


class UniSpeechPositionalConvEmbedding(Wav2Vec2PositionalConvEmbedding):
    pass


class UniSpeechFeatureEncoder(Wav2Vec2FeatureEncoder):
    pass


class UniSpeechFeatureProjection(Wav2Vec2FeatureProjection):
    pass


class UniSpeechEncoder(Wav2Vec2Encoder):
    pass


class UniSpeechEncoderStableLayerNorm(Wav2Vec2EncoderStableLayerNorm):
    pass


class UniSpeechGumbelVectorQuantizer(Wav2Vec2GumbelVectorQuantizer):
    @staticmethod
    def _compute_perplexity(probs):
        marginal_probs = probs.mean(dim=0)
        perplexity = torch.exp(-torch.sum(marginal_probs * torch.log(marginal_probs + 1e-7), dim=-1)).sum()
        return perplexity

    def forward(self, hidden_states):
        batch_size, sequence_length, hidden_size = hidden_states.shape

        # project to codevector dim
        hidden_states = self.weight_proj(hidden_states)
        hidden_states = hidden_states.view(batch_size * sequence_length * self.num_groups, -1)

        if self.training:
            # sample code vector probs via gumbel in differentiateable way
            codevector_probs = nn.functional.gumbel_softmax(
                hidden_states.float(), tau=self.temperature, hard=True
            ).type_as(hidden_states)

            # compute perplexity
            codevector_soft_dist = torch.softmax(
                hidden_states.view(batch_size * sequence_length, self.num_groups, -1).float(), dim=-1
            )
            perplexity = self._compute_perplexity(codevector_soft_dist)
        else:
            # take argmax in non-differentiable way
            # comptute hard codevector distribution (one hot)
            codevector_idx = hidden_states.argmax(dim=-1)
            codevector_probs = hidden_states.new_zeros(*hidden_states.shape).scatter_(
                -1, codevector_idx.view(-1, 1), 1.0
            )
            codevector_probs = codevector_probs.view(batch_size * sequence_length, self.num_groups, -1)

            perplexity = self._compute_perplexity(codevector_probs)

        codevector_probs = codevector_probs.view(batch_size * sequence_length, -1)
        # use probs to retrieve codevectors
        codevectors_per_group = codevector_probs.unsqueeze(-1) * self.codevectors
        codevectors = codevectors_per_group.view(batch_size * sequence_length, self.num_groups, self.num_vars, -1)
        codevectors = codevectors.sum(-2).view(batch_size, sequence_length, -1)

        return codevectors, perplexity


<<<<<<< HEAD
class UniSpeechPreTrainedModel(HubertPreTrainedModel):
    """
    An abstract class to handle weights initialization and a simple interface for downloading and loading pretrained
    models.
    """

=======
@auto_docstring
class UniSpeechPreTrainedModel(PreTrainedModel):
>>>>>>> e0aad278
    config_class = UniSpeechConfig
    base_model_prefix = "unispeech"
    main_input_name = "input_values"
    supports_gradient_checkpointing = True
    _supports_flash_attn_2 = True
    _supports_sdpa = True
    _supports_flex_attn = True

    def _init_weights(self, module):
        """Initialize the weights"""
        # gumbel softmax requires special init
        if isinstance(module, UniSpeechGumbelVectorQuantizer):
            module.weight_proj.weight.data.normal_(mean=0.0, std=1)
            module.weight_proj.bias.data.zero_()
            nn.init.uniform_(module.codevectors)
        elif isinstance(module, UniSpeechPositionalConvEmbedding):
            nn.init.normal_(
                module.conv.weight,
                mean=0,
                std=2 * math.sqrt(1 / (module.conv.kernel_size[0] * module.conv.in_channels)),
            )
            nn.init.constant_(module.conv.bias, 0)
        elif isinstance(module, UniSpeechFeatureProjection):
            k = math.sqrt(1 / module.projection.in_features)
            nn.init.uniform_(module.projection.weight, a=-k, b=k)
            nn.init.uniform_(module.projection.bias, a=-k, b=k)
        elif isinstance(module, nn.Linear):
            module.weight.data.normal_(mean=0.0, std=self.config.initializer_range)

            if module.bias is not None:
                module.bias.data.zero_()
        elif isinstance(module, (nn.LayerNorm, nn.GroupNorm)):
            module.bias.data.zero_()
            module.weight.data.fill_(1.0)
        elif isinstance(module, nn.Conv1d):
            nn.init.kaiming_normal_(module.weight)

            if module.bias is not None:
                k = math.sqrt(module.groups / (module.in_channels * module.kernel_size[0]))
                nn.init.uniform_(module.bias, a=-k, b=k)

    def _get_feature_vector_attention_mask(self, feature_vector_length: int, attention_mask: torch.LongTensor):
        # Effectively attention_mask.sum(-1), but not inplace to be able to run
        # on inference mode.
        non_padded_lengths = attention_mask.cumsum(dim=-1)[:, -1]
        output_lengths = self._get_feat_extract_output_lengths(non_padded_lengths).to(torch.long)
        batch_size = attention_mask.shape[0]

        attention_mask = torch.zeros(
            (batch_size, feature_vector_length), dtype=attention_mask.dtype, device=attention_mask.device
        )
        # these two operations makes sure that all values before the output lengths idxs are attended to
        attention_mask[(torch.arange(attention_mask.shape[0], device=attention_mask.device), output_lengths - 1)] = 1
        attention_mask = attention_mask.flip([-1]).cumsum(-1).flip([-1]).bool()
        return attention_mask


UniSpeechBaseModelOutput = Wav2Vec2BaseModelOutput


class UniSpeechModel(UniSpeechPreTrainedModel, Wav2Vec2Model):
    def __init__(self, config: UniSpeechConfig):
        UniSpeechPreTrainedModel.__init__(config)
        self.config = config
        self.feature_extractor = UniSpeechFeatureEncoder(config)
        self.feature_projection = UniSpeechFeatureProjection(config)

        if config.mask_time_prob > 0.0 or config.mask_feature_prob > 0.0:
            self.masked_spec_embed = nn.Parameter(torch.Tensor(config.hidden_size).uniform_())

        if config.do_stable_layer_norm:
            self.encoder = UniSpeechEncoderStableLayerNorm(config)
        else:
            self.encoder = UniSpeechEncoder(config)

        # Initialize weights and apply final processing
        self.post_init()

    def freeze_feature_extractor(self):
        raise AttributeError("Not needed for UniSpeech")

    def freeze_feature_encoder(self):
        raise AttributeError("Not needed for UniSpeech")

    def forward(
        self,
        input_values: Optional[torch.Tensor],
        attention_mask: Optional[torch.Tensor] = None,
        mask_time_indices: Optional[torch.FloatTensor] = None,
        output_attentions: Optional[bool] = None,
        output_hidden_states: Optional[bool] = None,
        return_dict: Optional[bool] = None,
    ) -> Union[Tuple, UniSpeechBaseModelOutput]:
        r"""
        mask_time_indices (`torch.BoolTensor` of shape `(batch_size, sequence_length)`, *optional*):
            Indices to mask extracted features for contrastive loss. When in training mode, model learns to predict
            masked extracted features in *config.proj_codevector_dim* space.
        """
        output_attentions = output_attentions if output_attentions is not None else self.config.output_attentions
        output_hidden_states = (
            output_hidden_states if output_hidden_states is not None else self.config.output_hidden_states
        )
        return_dict = return_dict if return_dict is not None else self.config.use_return_dict

        extract_features = self.feature_extractor(input_values)
        extract_features = extract_features.transpose(1, 2)

        if attention_mask is not None:
            # compute reduced attention_mask corresponding to feature vectors
            attention_mask = self._get_feature_vector_attention_mask(extract_features.shape[1], attention_mask)

        hidden_states, extract_features = self.feature_projection(extract_features)
        hidden_states = self._mask_hidden_states(
            hidden_states, mask_time_indices=mask_time_indices, attention_mask=attention_mask
        )

        encoder_outputs = self.encoder(
            hidden_states,
            attention_mask=attention_mask,
            output_attentions=output_attentions,
            output_hidden_states=output_hidden_states,
            return_dict=return_dict,
        )

        hidden_states = encoder_outputs[0]

        if not return_dict:
            return (hidden_states, extract_features) + encoder_outputs[1:]

        return UniSpeechBaseModelOutput(
            last_hidden_state=hidden_states,
            extract_features=extract_features,
            hidden_states=encoder_outputs.hidden_states,
            attentions=encoder_outputs.attentions,
        )


@auto_docstring(
    custom_intro="""
    UniSpeech Model with a vector-quantization module and ctc loss for pre-training.
    """
)
class UniSpeechForPreTraining(UniSpeechPreTrainedModel):
    def __init__(self, config: UniSpeechConfig):
        super().__init__(config)
        self.unispeech = UniSpeechModel(config)
        self.dropout_features = nn.Dropout(config.feat_quantizer_dropout)

        self.quantizer = UniSpeechGumbelVectorQuantizer(config)
        self.project_q = nn.Linear(config.codevector_dim, config.proj_codevector_dim)
        self.project_hid = nn.Linear(config.proj_codevector_dim, config.hidden_size)

        self.ctc_proj = nn.Linear(config.hidden_size, config.num_ctc_classes)
        self.dropout = nn.Dropout(config.final_dropout)

        # Initialize weights and apply final processing
        self.post_init()

    def set_gumbel_temperature(self, temperature: int):
        """
        Set the Gumbel softmax temperature to a given value. Only necessary for training
        """
        self.quantizer.temperature = temperature

    def freeze_feature_extractor(self):
        """
        Calling this function will disable the gradient computation for the feature encoder so that its parameters will
        not be updated during training.
        """
        warnings.warn(
            "The method `freeze_feature_extractor` is deprecated and will be removed in Transformers v5. "
            "Please use the equivalent `freeze_feature_encoder` method instead.",
            FutureWarning,
        )
        self.freeze_feature_encoder()

    def freeze_feature_encoder(self):
        """
        Calling this function will disable the gradient computation for the feature encoder so that its parameter will
        not be updated during training.
        """
        self.unispeech.feature_extractor._freeze_parameters()

    @staticmethod
    def compute_contrastive_logits(
        target_features: torch.FloatTensor,
        negative_features: torch.FloatTensor,
        predicted_features: torch.FloatTensor,
        temperature: int = 1,
    ):
        """
        Compute logits for contrastive loss based using cosine similarity as the distance measure between
        `[positive_feature, negative_features]` and `[predicted_features]`. Additionally, temperature can be applied.
        """
        target_features = torch.cat([target_features, negative_features], dim=0)

        logits = torch.cosine_similarity(predicted_features.float(), target_features.float(), dim=-1)
        logits = logits.type_as(target_features)

        # apply temperature
        logits = logits / temperature
        return logits

    @auto_docstring
    def forward(
        self,
        input_values: Optional[torch.Tensor],
        attention_mask: Optional[torch.Tensor] = None,
        output_attentions: Optional[bool] = None,
        output_hidden_states: Optional[bool] = None,
        return_dict: Optional[bool] = None,
    ) -> Union[Tuple, UniSpeechForPreTrainingOutput]:
        r"""
        Example:

        ```python
        >>> import torch
        >>> from transformers import AutoFeatureExtractor, UniSpeechForPreTraining

        >>> feature_extractor = AutoFeatureExtractor.from_pretrained("microsoft/unispeech-large-1500h-cv")
        >>> model = UniSpeechForPreTraining.from_pretrained("microsoft/unispeech-large-1500h-cv")
        >>> # TODO: Add full pretraining example
        ```"""

        return_dict = return_dict if return_dict is not None else self.config.use_return_dict

        outputs = self.unispeech(
            input_values,
            attention_mask=attention_mask,
            output_attentions=output_attentions,
            output_hidden_states=output_hidden_states,
            return_dict=return_dict,
        )
        transformer_features = outputs[0]

        # quantize all (unmasked) extracted features and project to final vq dim
        extract_features = self.dropout_features(outputs[1])
        quantized_features, codevector_perplexity = self.quantizer(extract_features)

        # project quantized features twice
        quantized_features = self.project_q(quantized_features.to(self.project_q.weight.dtype))
        quantized_features = self.project_hid(quantized_features)

        prob_replace_matrix = torch.empty(transformer_features.size(0), transformer_features.size(1)).fill_(
            self.config.replace_prob
        )
        prob_replace_matrix = prob_replace_matrix.transpose(0, 1)
        sampled_replace_matrix = torch.bernoulli(prob_replace_matrix).bool().to(transformer_features.device)
        sampled_replace_matrix = sampled_replace_matrix.transpose(0, 1)
        sampled_replace_matrix = sampled_replace_matrix.unsqueeze(-1)
        logits = transformer_features.masked_fill(sampled_replace_matrix, 0.0) + (
            quantized_features.masked_fill(~sampled_replace_matrix, 0.0)
        )

        # project to ctc units
        logits = self.dropout(logits)
        logits = self.ctc_proj(logits)

        # TODO(PVP) - add negative sampling & loss computation
        loss = None
        if not return_dict:
            if loss is not None:
                return (loss, transformer_features, quantized_features, codevector_perplexity) + outputs[2:]
            return (transformer_features, quantized_features, codevector_perplexity) + outputs[2:]

        return UniSpeechForPreTrainingOutput(
            loss=loss,
            projected_states=transformer_features,
            projected_quantized_states=quantized_features,
            codevector_perplexity=codevector_perplexity,
            hidden_states=outputs.hidden_states,
            attentions=outputs.attentions,
        )


class UniSpeechForCTC(Wav2Vec2ForCTC):
    pass


class UniSpeechForSequenceClassification(Wav2Vec2ForSequenceClassification):
    pass


__all__ = [
    "UniSpeechForCTC",
    "UniSpeechForPreTraining",
    "UniSpeechForSequenceClassification",
    "UniSpeechModel",
    "UniSpeechPreTrainedModel",
]<|MERGE_RESOLUTION|>--- conflicted
+++ resolved
@@ -22,26 +22,15 @@
 import torch
 import torch.nn as nn
 
-<<<<<<< HEAD
 from ...modeling_outputs import (
-    CausalLMOutput,
     ModelOutput,
-    SequenceClassifierOutput,
     Wav2Vec2BaseModelOutput,
 )
 from ...utils import (
-    add_code_sample_docstrings,
-    add_start_docstrings,
-    add_start_docstrings_to_model_forward,
+    auto_docstring,
     logging,
-    replace_return_docstrings,
 )
 from ..hubert.modeling_hubert import HubertPreTrainedModel
-=======
-from ...modeling_outputs import ModelOutput, Wav2Vec2BaseModelOutput
-from ...modeling_utils import PreTrainedModel
-from ...utils import auto_docstring, logging
->>>>>>> e0aad278
 from ..wav2vec2.modeling_wav2vec2 import (
     Wav2Vec2Encoder,
     Wav2Vec2EncoderStableLayerNorm,
@@ -160,17 +149,9 @@
         return codevectors, perplexity
 
 
-<<<<<<< HEAD
+
+@auto_docstring
 class UniSpeechPreTrainedModel(HubertPreTrainedModel):
-    """
-    An abstract class to handle weights initialization and a simple interface for downloading and loading pretrained
-    models.
-    """
-
-=======
-@auto_docstring
-class UniSpeechPreTrainedModel(PreTrainedModel):
->>>>>>> e0aad278
     config_class = UniSpeechConfig
     base_model_prefix = "unispeech"
     main_input_name = "input_values"
