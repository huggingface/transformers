--- conflicted
+++ resolved
@@ -14,19 +14,7 @@
 # limitations under the License.
 """Blenderbot model configuration"""
 
-<<<<<<< HEAD
-from collections import OrderedDict
-from collections.abc import Mapping
-from typing import Any
-
-from ... import PythonBackend
-from ...configuration_utils import PretrainedConfig
-from ...file_utils import is_torch_available
-from ...onnx import OnnxConfig, OnnxConfigWithPast, OnnxSeq2SeqConfigWithPast
-from ...onnx.utils import compute_effective_axis_dimension
-=======
 from ...configuration_utils import PreTrainedConfig
->>>>>>> 6ccacf3a
 from ...utils import logging
 
 
@@ -170,231 +158,4 @@
         )
 
 
-<<<<<<< HEAD
-class BlenderbotOnnxConfig(OnnxSeq2SeqConfigWithPast):
-    @property
-    def inputs(self) -> Mapping[str, Mapping[int, str]]:
-        if self.task in ["default", "seq2seq-lm"]:
-            common_inputs = OrderedDict(
-                [
-                    ("input_ids", {0: "batch", 1: "encoder_sequence"}),
-                    ("attention_mask", {0: "batch", 1: "encoder_sequence"}),
-                ]
-            )
-            if self.use_past:
-                common_inputs["decoder_input_ids"] = {0: "batch"}
-                common_inputs["decoder_attention_mask"] = {0: "batch", 1: "past_decoder_sequence + sequence"}
-            else:
-                common_inputs["decoder_input_ids"] = {0: "batch", 1: "decoder_sequence"}
-                common_inputs["decoder_attention_mask"] = {0: "batch", 1: "decoder_sequence"}
-            if self.use_past:
-                self.fill_with_past_key_values_(common_inputs, direction="inputs")
-        elif self.task == "causal-lm":
-            common_inputs = OrderedDict(
-                [
-                    ("input_ids", {0: "batch", 1: "encoder_sequence"}),
-                    ("attention_mask", {0: "batch", 1: "encoder_sequence"}),
-                ]
-            )
-            if self.use_past:
-                _, num_decoder_layers = self.num_layers
-                for i in range(num_decoder_layers):
-                    common_inputs[f"past_key_values.{i}.key"] = {0: "batch", 2: "past_sequence + sequence"}
-                    common_inputs[f"past_key_values.{i}.value"] = {0: "batch", 2: "past_sequence + sequence"}
-        else:
-            common_inputs = OrderedDict(
-                [
-                    ("input_ids", {0: "batch", 1: "encoder_sequence"}),
-                    ("attention_mask", {0: "batch", 1: "encoder_sequence"}),
-                    ("decoder_input_ids", {0: "batch", 1: "decoder_sequence"}),
-                    ("decoder_attention_mask", {0: "batch", 1: "decoder_sequence"}),
-                ]
-            )
-
-        return common_inputs
-
-    @property
-    # Copied from transformers.models.bart.configuration_bart.BartOnnxConfig.outputs
-    def outputs(self) -> Mapping[str, Mapping[int, str]]:
-        if self.task in ["default", "seq2seq-lm"]:
-            common_outputs = super().outputs
-        else:
-            common_outputs = super(OnnxConfigWithPast, self).outputs
-            if self.use_past:
-                num_encoder_layers, _ = self.num_layers
-                for i in range(num_encoder_layers):
-                    common_outputs[f"present.{i}.key"] = {0: "batch", 2: "past_sequence + sequence"}
-                    common_outputs[f"present.{i}.value"] = {0: "batch", 2: "past_sequence + sequence"}
-        return common_outputs
-
-    def _generate_dummy_inputs_for_default_and_seq2seq_lm(
-        self,
-        tokenizer: PythonBackend,
-        batch_size: int = -1,
-        seq_length: int = -1,
-        is_pair: bool = False,
-    ) -> Mapping[str, Any]:
-        encoder_inputs = self._generate_dummy_inputs_for_sequence_classification_and_question_answering(
-            tokenizer, batch_size, seq_length, is_pair
-        )
-        # Generate decoder inputs
-        decoder_seq_length = seq_length if not self.use_past else 1
-        decoder_inputs = self._generate_dummy_inputs_for_sequence_classification_and_question_answering(
-            tokenizer, batch_size, decoder_seq_length, is_pair
-        )
-        decoder_inputs = {f"decoder_{name}": tensor for name, tensor in decoder_inputs.items()}
-        common_inputs = dict(**encoder_inputs, **decoder_inputs)
-
-        if self.use_past:
-            if not is_torch_available():
-                raise ValueError("Cannot generate dummy past_keys inputs without PyTorch installed.")
-            else:
-                import torch
-            batch, encoder_seq_length = common_inputs["input_ids"].shape
-            decoder_seq_length = common_inputs["decoder_input_ids"].shape[1]
-            num_encoder_attention_heads, num_decoder_attention_heads = self.num_attention_heads
-            encoder_shape = (
-                batch,
-                num_encoder_attention_heads,
-                encoder_seq_length,
-                self._config.hidden_size // num_encoder_attention_heads,
-            )
-            decoder_past_length = decoder_seq_length
-            decoder_shape = (
-                batch,
-                num_decoder_attention_heads,
-                decoder_past_length,
-                self._config.hidden_size // num_decoder_attention_heads,
-            )
-            common_inputs["decoder_attention_mask"] = torch.cat(
-                [common_inputs["decoder_attention_mask"], torch.ones(batch, decoder_past_length)], dim=1
-            )
-            common_inputs["past_key_values"] = []
-            _, num_decoder_layers = self.num_layers
-
-            for _ in range(num_decoder_layers):
-                common_inputs["past_key_values"].append(
-                    (
-                        torch.zeros(decoder_shape),
-                        torch.zeros(decoder_shape),
-                        torch.zeros(encoder_shape),
-                        torch.zeros(encoder_shape),
-                    )
-                )
-        return common_inputs
-
-    def _generate_dummy_inputs_for_causal_lm(
-        self,
-        tokenizer: PythonBackend,
-        batch_size: int = -1,
-        seq_length: int = -1,
-        is_pair: bool = False,
-    ) -> Mapping[str, Any]:
-        common_inputs = self._generate_dummy_inputs_for_sequence_classification_and_question_answering(
-            tokenizer, batch_size, seq_length, is_pair
-        )
-
-        if self.use_past:
-            if not is_torch_available():
-                raise ValueError("Cannot generate dummy past_keys inputs without PyTorch installed.")
-            else:
-                import torch
-            batch, seqlen = common_inputs["input_ids"].shape
-            past_key_values_length = seqlen
-            _, num_decoder_layers = self.num_layers
-            num_encoder_attention_heads, _ = self.num_attention_heads
-            past_shape = (
-                batch,
-                num_encoder_attention_heads,
-                past_key_values_length,
-                self._config.hidden_size // num_encoder_attention_heads,
-            )
-            mask_dtype = common_inputs["attention_mask"].dtype
-            common_inputs["attention_mask"] = torch.cat(
-                [common_inputs["attention_mask"], torch.ones(batch, past_key_values_length, dtype=mask_dtype)], dim=1
-            )
-            common_inputs["past_key_values"] = [
-                (torch.zeros(past_shape), torch.zeros(past_shape)) for _ in range(num_decoder_layers)
-            ]
-        return common_inputs
-
-    # Copied from transformers.models.bart.configuration_bart.BartOnnxConfig._generate_dummy_inputs_for_sequence_classification_and_question_answering
-    def _generate_dummy_inputs_for_sequence_classification_and_question_answering(
-        self,
-        tokenizer: PythonBackend,
-        batch_size: int = -1,
-        seq_length: int = -1,
-        is_pair: bool = False,
-    ) -> Mapping[str, Any]:
-        # Copied from OnnxConfig.generate_dummy_inputs
-        # Did not use super(OnnxConfigWithPast, self).generate_dummy_inputs for code clarity.
-        # If dynamic axis (-1) we forward with a fixed dimension of 2 samples to avoid optimizations made by ONNX
-        batch_size = compute_effective_axis_dimension(
-            batch_size, fixed_dimension=OnnxConfig.default_fixed_batch, num_token_to_add=0
-        )
-
-        # If dynamic axis (-1) we forward with a fixed dimension of 8 tokens to avoid optimizations made by ONNX
-        token_to_add = tokenizer.num_special_tokens_to_add(is_pair)
-        seq_length = compute_effective_axis_dimension(
-            seq_length, fixed_dimension=OnnxConfig.default_fixed_sequence, num_token_to_add=token_to_add
-        )
-
-        # Generate dummy inputs according to compute batch and sequence
-        dummy_input = [" ".join([tokenizer.unk_token]) * seq_length] * batch_size
-        common_inputs = dict(tokenizer(dummy_input, return_tensors="pt"))
-        return common_inputs
-
-    # Copied from transformers.models.bart.configuration_bart.BartOnnxConfig.generate_dummy_inputs
-    def generate_dummy_inputs(
-        self,
-        tokenizer: PythonBackend,
-        batch_size: int = -1,
-        seq_length: int = -1,
-        is_pair: bool = False,
-    ) -> Mapping[str, Any]:
-        if self.task in ["default", "seq2seq-lm"]:
-            common_inputs = self._generate_dummy_inputs_for_default_and_seq2seq_lm(
-                tokenizer, batch_size=batch_size, seq_length=seq_length, is_pair=is_pair
-            )
-
-        elif self.task == "causal-lm":
-            common_inputs = self._generate_dummy_inputs_for_causal_lm(
-                tokenizer, batch_size=batch_size, seq_length=seq_length, is_pair=is_pair
-            )
-        else:
-            common_inputs = self._generate_dummy_inputs_for_sequence_classification_and_question_answering(
-                tokenizer, batch_size=batch_size, seq_length=seq_length, is_pair=is_pair
-            )
-
-        return common_inputs
-
-    # Copied from transformers.models.bart.configuration_bart.BartOnnxConfig._flatten_past_key_values_
-    def _flatten_past_key_values_(self, flattened_output, name, idx, t):
-        if self.task in ["default", "seq2seq-lm"]:
-            flattened_output = super()._flatten_past_key_values_(flattened_output, name, idx, t)
-        else:
-            flattened_output = super(OnnxSeq2SeqConfigWithPast, self)._flatten_past_key_values_(
-                flattened_output, name, idx, t
-            )
-
-    def fill_with_past_key_values_(self, inputs_or_outputs: Mapping[str, Mapping[int, str]], direction: str):
-        if direction not in ["inputs", "outputs"]:
-            raise ValueError(f'direction must either be "inputs" or "outputs", but {direction} was given')
-
-        name = "past_key_values" if direction == "inputs" else "present"
-        _, num_decoder_layers = self.num_layers
-
-        encoder_sequence = "past_encoder_sequence"
-        decoder_sequence = "past_decoder_sequence" if direction == "inputs" else "past_decoder_sequence + sequence"
-
-        for i in range(num_decoder_layers):
-            inputs_or_outputs[f"{name}.{i}.decoder.key"] = {0: "batch", 2: decoder_sequence}
-            inputs_or_outputs[f"{name}.{i}.decoder.value"] = {0: "batch", 2: decoder_sequence}
-            inputs_or_outputs[f"{name}.{i}.encoder.key"] = {0: "batch", 2: encoder_sequence}
-            inputs_or_outputs[f"{name}.{i}.encoder.value"] = {0: "batch", 2: encoder_sequence}
-
-
-__all__ = ["BlenderbotConfig", "BlenderbotOnnxConfig"]
-=======
-__all__ = ["BlenderbotConfig"]
->>>>>>> 6ccacf3a
+__all__ = ["BlenderbotConfig"]