--- conflicted
+++ resolved
@@ -31,19 +31,9 @@
 from transformers.models.sam.modeling_sam import SamMLPBlock, SamVisionAttention, SamVisionEncoder, SamVisionLayer
 
 from ...configuration_utils import PretrainedConfig
-<<<<<<< HEAD
-from ...utils import auto_docstring, can_return_tuple, is_vision_available, logging
-=======
 from ...modeling_flash_attention_utils import FlashAttentionKwargs
 from ...processing_utils import Unpack
-from ...utils import (
-    add_start_docstrings_to_model_forward,
-    can_return_tuple,
-    is_vision_available,
-    logging,
-    replace_return_docstrings,
-)
->>>>>>> d23aae2b
+from ...utils import auto_docstring, can_return_tuple, is_vision_available, logging
 from ..auto import CONFIG_MAPPING, AutoConfig
 
 
@@ -328,12 +318,6 @@
         image_outputs = self.vision_tower(pixel_values).last_hidden_state
         return self.multi_modal_projector(image_outputs)
 
-<<<<<<< HEAD
-    @auto_docstring
-=======
-    @can_return_tuple
-    @add_start_docstrings_to_model_forward(GOT_OCR2_INPUTS_DOCSTRING)
->>>>>>> d23aae2b
     def forward(
         self,
         input_ids: torch.LongTensor = None,
