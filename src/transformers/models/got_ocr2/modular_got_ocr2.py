--- conflicted
+++ resolved
@@ -30,19 +30,8 @@
 from transformers.models.sam.modeling_sam import SamMLPBlock, SamVisionAttention, SamVisionEncoder, SamVisionLayer
 
 from ...configuration_utils import PretrainedConfig
-<<<<<<< HEAD
 from ...utils import auto_docstring, can_return_tuple, is_vision_available, logging
-from ..auto import CONFIG_MAPPING, AutoConfig, AutoModelForCausalLM
-=======
-from ...utils import (
-    add_start_docstrings_to_model_forward,
-    can_return_tuple,
-    is_vision_available,
-    logging,
-    replace_return_docstrings,
-)
 from ..auto import CONFIG_MAPPING, AutoConfig
->>>>>>> f2909e02
 
 
 if is_vision_available():
@@ -306,81 +295,7 @@
                 module.pos_embed.data.zero_()
 
 
-<<<<<<< HEAD
-class GotOcr2ForConditionalGeneration(LlavaForConditionalGeneration):
-=======
-GOT_OCR2_INPUTS_DOCSTRING = r"""
-    Args:
-        input_ids (`torch.LongTensor` of shape `(batch_size, sequence_length)`):
-            Indices of input sequence tokens in the vocabulary. Padding will be ignored by default should you provide
-            it.
-
-            Indices can be obtained using [`AutoTokenizer`]. See [`PreTrainedTokenizer.encode`] and
-            [`PreTrainedTokenizer.__call__`] for details.
-
-            [What are input IDs?](../glossary#input-ids)
-        pixel_values (`torch.FloatTensor` of shape `(seq_length, num_channels * image_size * image_size)):
-            The tensors corresponding to the input images. Pixel values can be obtained using
-            [`AutoImageProcessor`]. See [`GotOcr2ImageProcessor.__call__`] for details. [`GotOcr2Processor`] uses
-            [`GotOcr2ImageProcessor`] for processing images.
-        attention_mask (`torch.Tensor` of shape `(batch_size, sequence_length)`, *optional*):
-            Mask to avoid performing attention on padding token indices. Mask values selected in `[0, 1]`:
-
-            - 1 for tokens that are **not masked**,
-            - 0 for tokens that are **masked**.
-
-            [What are attention masks?](../glossary#attention-mask)
-
-            Indices can be obtained using [`AutoTokenizer`]. See [`PreTrainedTokenizer.encode`] and
-            [`PreTrainedTokenizer.__call__`] for details.
-
-            If `past_key_values` is used, optionally only the last `decoder_input_ids` have to be input (see
-            `past_key_values`).
-
-            If you want to change padding behavior, you should read [`modeling_opt._prepare_decoder_attention_mask`]
-            and modify to your needs. See diagram 1 in [the paper](https://arxiv.org/abs/1910.13461) for more
-            information on the default strategy.
-
-            - 1 indicates the head is **not masked**,
-            - 0 indicates the head is **masked**.
-        position_ids (`torch.LongTensor` of shape `(batch_size, sequence_length)`, *optional*):
-            Indices of positions of each input sequence tokens in the position embeddings. Selected in the range `[0,
-            config.n_positions - 1]`. [What are position IDs?](../glossary#position-ids)
-        past_key_values (`tuple(tuple(torch.FloatTensor))`, *optional*, returned when `use_cache=True` is passed or when `config.use_cache=True`):
-            Tuple of `tuple(torch.FloatTensor)` of length `config.n_layers`, with each tuple having 2 tensors of shape
-            `(batch_size, num_heads, sequence_length, embed_size_per_head)`) and 2 additional tensors of shape
-            `(batch_size, num_heads, encoder_sequence_length, embed_size_per_head)`.
-
-            Contains pre-computed hidden-states (key and values in the self-attention blocks and in the cross-attention
-            blocks) that can be used (see `past_key_values` input) to speed up sequential decoding.
-
-            If `past_key_values` are used, the user can optionally input only the last `decoder_input_ids` (those that
-            don't have their past key value states given to this model) of shape `(batch_size, 1)` instead of all
-            `decoder_input_ids` of shape `(batch_size, sequence_length)`.
-        inputs_embeds (`torch.FloatTensor` of shape `(batch_size, sequence_length, hidden_size)`, *optional*):
-            Optionally, instead of passing `input_ids` you can choose to directly pass an embedded representation. This
-            is useful if you want more control over how to convert `input_ids` indices into associated vectors than the
-            model's internal embedding lookup matrix.
-        use_cache (`bool`, *optional*):
-            If set to `True`, `past_key_values` key value states are returned and can be used to speed up decoding (see
-            `past_key_values`).
-        output_attentions (`bool`, *optional*):
-            Whether or not to return the attentions tensors of all attention layers. See `attentions` under returned
-            tensors for more detail.
-        output_hidden_states (`bool`, *optional*):
-            Whether or not to return the hidden states of all layers. See `hidden_states` under returned tensors for
-            more detail.
-        return_dict (`bool`, *optional*):
-            Whether or not to return a [`~utils.ModelOutput`] instead of a plain tuple.
-        cache_position (`torch.LongTensor` of shape `(sequence_length)`, *optional*):
-            Indices depicting the position of the input sequence tokens in the sequence. Contrarily to `position_ids`,
-            this tensor is not affected by padding. It is used to update the cache in the correct position and to infer
-            the complete sequence length.
-"""
-
-
 class GotOcr2Model(LlavaModel):
->>>>>>> f2909e02
     def __init__(self, config: GotOcr2Config):
         super().__init__(config)
         self.vision_tower = GotOcr2VisionEncoder(config.vision_config)
@@ -400,7 +315,7 @@
         image_outputs = self.vision_tower(pixel_values).last_hidden_state
         return self.multi_modal_projector(image_outputs)
 
-    @add_start_docstrings_to_model_forward(GOT_OCR2_INPUTS_DOCSTRING)
+    @auto_docstring
     def forward(
         self,
         input_ids: torch.LongTensor = None,
