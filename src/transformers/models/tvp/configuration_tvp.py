# coding=utf-8
# Copyright 2023 The Intel AIA Team Authors, and HuggingFace Inc. team. All rights reserved.
#
# Licensed under the Apache License=, Version 2.0 (the "License");
# you may not use this file except in compliance with the License.
# You may obtain a copy of the License at
#
#     http://www.apache.org/licenses/LICENSE-2.0
#
# Unless required by applicable law or agreed to in writing=, software
# distributed under the License is distributed on an "AS IS" BASIS=,
# WITHOUT WARRANTIES OR CONDITIONS OF ANY KIND=, either express or implied.
# See the License for the specific language governing permissions and
# limitations under the License.
"""TVP model configuration"""

from ...configuration_utils import PreTrainedConfig
from ...utils import logging
from ...utils.backbone_utils import verify_backbone_config_arguments
from ..auto import CONFIG_MAPPING, AutoConfig


logger = logging.get_logger(__name__)


class TvpConfig(PreTrainedConfig):
    r"""
    This is the configuration class to store the configuration of a [`TvpModel`]. It is used to instantiate an Tvp
    model according to the specified arguments, defining the model architecture. Instantiating a configuration with the
    defaults will yield a similar configuration to that of the Tvp
    [Intel/tvp-base](https://huggingface.co/Intel/tvp-base) architecture.

    Configuration objects inherit from [`PreTrainedConfig`] and can be used to control the model outputs. Read the
    documentation from [`PreTrainedConfig`] for more information.


    Args:
        backbone_config (`PreTrainedConfig` or `dict`, *optional*):
            The configuration of the backbone model.
        backbone (`str`, *optional*):
            Name of backbone to use when `backbone_config` is `None`. If `use_pretrained_backbone` is `True`, this
            will load the corresponding pretrained weights from the timm or transformers library. If `use_pretrained_backbone`
            is `False`, this loads the backbone's config and uses that to initialize the backbone with random weights.
        use_pretrained_backbone (`bool`, *optional*, defaults to `False`):
            Whether to use pretrained weights for the backbone.
        use_timm_backbone (`bool`, *optional*, defaults to `False`):
            Whether to load `backbone` from the timm library. If `False`, the backbone is loaded from the transformers
            library.
        backbone_kwargs (`dict`, *optional*):
            Keyword arguments to be passed to AutoBackbone when loading from a checkpoint
            e.g. `{'out_indices': (0, 1, 2, 3)}`. Cannot be specified if `backbone_config` is set.
        distance_loss_weight (`float`, *optional*, defaults to 1.0):
            The weight of distance loss.
        duration_loss_weight (`float`, *optional*, defaults to 0.1):
            The weight of duration loss.
        visual_prompter_type (`str`, *optional*, defaults to `"framepad"`):
            Visual prompt type. The type of padding. Framepad means padding on each frame. Should be one of "framepad"
            or "framedownpad"
        visual_prompter_apply (`str`, *optional*, defaults to `"replace"`):
            The way of applying visual prompt. Replace means use the value of prompt to change the original value in
            visual inputs. Should be one of "replace", or "add", or "remove".
        visual_prompt_size (`int`, *optional*, defaults to 96):
            The size of visual prompt.
        max_img_size (`int`, *optional*, defaults to 448):
            The maximum size of frame.
        num_frames (`int`, *optional*, defaults to 48):
            The number of frames extracted from a video.
        vocab_size (`int`, *optional*, defaults to 30522):
            Vocabulary size of the Tvp text model. Defines the number of different tokens that can be represented by
            the `inputs_ids` passed when calling [`TvpModel`].
        hidden_size (`int`, *optional*, defaults to 768):
            Dimensionality of the encoder layers.
        intermediate_size (`int`, *optional*, defaults to 3072):
            Dimensionality of the "intermediate" (i.e., feed-forward) layer in the Transformer encoder.
        num_hidden_layers (`int`, *optional*, defaults to 12):
            Number of hidden layers in the Transformer encoder.
        num_attention_heads (`int`, *optional*, defaults to 12):
            Number of attention heads for each attention layer in the Transformer encoder.
        max_position_embeddings (`int`, *optional*, defaults to 512):
            The maximum sequence length that this model might ever be used with. Typically set this to something large
            just in case (e.g., 512 or 1024 or 2048).
        max_grid_col_position_embeddings (`int`, *optional*, defaults to 100):
            The largest number of horizontal patches from a video frame.
        max_grid_row_position_embeddings (`int`, *optional*, defaults to 100):
            The largest number of vertical patches from a video frame.
        hidden_dropout_prob (`float`, *optional*, defaults to 0.1):
            The dropout probability of hidden layers.
        hidden_act (`str` or `function`, *optional*, defaults to `"gelu"`):
            The non-linear activation function (function or string) in the encoder and pooler. If string, `"gelu"`,
            `"relu"`, `"selu"` and `"gelu_new"` `"quick_gelu"` are supported.
        layer_norm_eps (`float`, *optional*, defaults to 1e-12):
            The epsilon used by the layer normalization layers.
        initializer_range (`float`, *optional*, defaults to 0.02):
            The standard deviation of the truncated_normal_initializer for initializing all weight matrices.
        attention_probs_dropout_prob (`float`, *optional*, defaults to 0.1):
            The dropout probability of attention layers.
    """

    model_type = "tvp"
    sub_configs = {"backbone_config": AutoConfig}

    def __init__(
        self,
        backbone_config=None,
        backbone=None,
        use_pretrained_backbone=False,
        use_timm_backbone=False,
        backbone_kwargs=None,
        distance_loss_weight=1.0,
        duration_loss_weight=0.1,
        visual_prompter_type="framepad",
        visual_prompter_apply="replace",
        visual_prompt_size=96,
        max_img_size=448,
        num_frames=48,
        vocab_size=30522,
        hidden_size=768,
        intermediate_size=3072,
        num_hidden_layers=12,
        num_attention_heads=12,
        max_position_embeddings=512,
        max_grid_col_position_embeddings=100,
        max_grid_row_position_embeddings=100,
        hidden_dropout_prob=0.1,
        hidden_act="gelu",
        layer_norm_eps=1e-12,
        initializer_range=0.02,
        attention_probs_dropout_prob=0.1,
        **kwargs,
    ):
        if backbone_config is None and backbone is None:
            logger.info("`backbone_config` is `None`. Initializing the config with the default `ResNet` backbone.")
            backbone_config = CONFIG_MAPPING["resnet"](out_features=["stage4"])
        elif isinstance(backbone_config, dict):
            backbone_model_type = backbone_config.get("model_type")
            config_class = CONFIG_MAPPING[backbone_model_type]
            backbone_config = config_class.from_dict(backbone_config)

        verify_backbone_config_arguments(
            use_timm_backbone=use_timm_backbone,
            use_pretrained_backbone=use_pretrained_backbone,
            backbone=backbone,
            backbone_config=backbone_config,
            backbone_kwargs=backbone_kwargs,
        )

        self.backbone_config = backbone_config
        self.backbone = backbone
        self.use_pretrained_backbone = use_pretrained_backbone
        self.use_timm_backbone = use_timm_backbone
        self.backbone_kwargs = backbone_kwargs
        self.distance_loss_weight = distance_loss_weight
        self.duration_loss_weight = duration_loss_weight
        self.visual_prompter_type = visual_prompter_type
        self.visual_prompter_apply = visual_prompter_apply
        self.visual_prompt_size = visual_prompt_size
        self.max_img_size = max_img_size
        self.num_frames = num_frames
        self.vocab_size = vocab_size
        self.hidden_size = hidden_size
        self.intermediate_size = intermediate_size
        self.num_hidden_layers = num_hidden_layers
        self.num_attention_heads = num_attention_heads
        self.max_position_embeddings = max_position_embeddings
        self.max_grid_col_position_embeddings = max_grid_col_position_embeddings
        self.max_grid_row_position_embeddings = max_grid_row_position_embeddings
        self.layer_norm_eps = layer_norm_eps
        self.hidden_dropout_prob = hidden_dropout_prob
        self.hidden_act = hidden_act
        self.initializer_range = initializer_range
        self.attention_probs_dropout_prob = attention_probs_dropout_prob

<<<<<<< HEAD
        super().__init__(**kwargs)

    @property
    def sub_configs(self):
        return (
            {"backbone_config": type(self.backbone_config)}
            if getattr(self, "backbone_config", None) is not None
            else {}
        )

    def to_dict(self):
        """
        Serializes this instance to a Python dictionary. Override the default [`~PretrainedConfig.to_dict`].

        Returns:
            `dict[str, any]`: Dictionary of all the attributes that make up this configuration instance,
        """
        output = copy.deepcopy(self.__dict__)
        if output["backbone_config"] is not None:
            output["backbone_config"] = self.backbone_config.to_dict()
        output["model_type"] = self.__class__.model_type
        return output
=======
    @classmethod
    def from_backbone_config(cls, backbone_config: PreTrainedConfig, **kwargs):
        """Instantiate a [`TvpConfig`] (or a derived class) from a pre-trained backbone model configuration.

        Args:
            backbone_config ([`PreTrainedConfig`]):
                The backbone configuration.
        Returns:
            [`TvpConfig`]: An instance of a configuration object
        """
        return cls(backbone_config=backbone_config, **kwargs)
>>>>>>> be3fa93b


__all__ = ["TvpConfig"]<|MERGE_RESOLUTION|>--- conflicted
+++ resolved
@@ -170,42 +170,7 @@
         self.initializer_range = initializer_range
         self.attention_probs_dropout_prob = attention_probs_dropout_prob
 
-<<<<<<< HEAD
         super().__init__(**kwargs)
-
-    @property
-    def sub_configs(self):
-        return (
-            {"backbone_config": type(self.backbone_config)}
-            if getattr(self, "backbone_config", None) is not None
-            else {}
-        )
-
-    def to_dict(self):
-        """
-        Serializes this instance to a Python dictionary. Override the default [`~PretrainedConfig.to_dict`].
-
-        Returns:
-            `dict[str, any]`: Dictionary of all the attributes that make up this configuration instance,
-        """
-        output = copy.deepcopy(self.__dict__)
-        if output["backbone_config"] is not None:
-            output["backbone_config"] = self.backbone_config.to_dict()
-        output["model_type"] = self.__class__.model_type
-        return output
-=======
-    @classmethod
-    def from_backbone_config(cls, backbone_config: PreTrainedConfig, **kwargs):
-        """Instantiate a [`TvpConfig`] (or a derived class) from a pre-trained backbone model configuration.
-
-        Args:
-            backbone_config ([`PreTrainedConfig`]):
-                The backbone configuration.
-        Returns:
-            [`TvpConfig`]: An instance of a configuration object
-        """
-        return cls(backbone_config=backbone_config, **kwargs)
->>>>>>> be3fa93b
 
 
 __all__ = ["TvpConfig"]