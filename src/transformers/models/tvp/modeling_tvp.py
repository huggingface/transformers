--- conflicted
+++ resolved
@@ -721,12 +721,8 @@
         output_hidden_states: Optional[bool] = None,
         return_dict: Optional[bool] = None,
         interpolate_pos_encoding: bool = False,
-<<<<<<< HEAD
+        **kwargs,
     ) -> Union[tuple, BaseModelOutputWithPooling]:
-=======
-        **kwargs,
-    ):
->>>>>>> 40dc11cd
         r"""
         Examples:
         ```python
@@ -827,12 +823,8 @@
         output_hidden_states: Optional[bool] = None,
         return_dict: Optional[bool] = None,
         interpolate_pos_encoding: bool = False,
-<<<<<<< HEAD
+        **kwargs,
     ) -> Union[tuple, TvpVideoGroundingOutput]:
-=======
-        **kwargs,
-    ):
->>>>>>> 40dc11cd
         r"""
         labels (`torch.FloatTensor` of shape `(batch_size, 3)`, *optional*):
             The labels contains duration, start time, and end time of the video corresponding to the text.
