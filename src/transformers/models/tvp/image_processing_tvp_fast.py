# coding=utf-8
# Copyright 2025 The HuggingFace Inc. team. All rights reserved.
#
# Licensed under the Apache License, Version 2.0 (the "License");
# you may not use this file except in compliance with the License.
# You may obtain a copy of the License at
#
#     http://www.apache.org/licenses/LICENSE-2.0
#
# Unless required by applicable law or agreed to in writing, software
# distributed under the License is distributed on an "AS IS" BASIS,
# WITHOUT WARRANTIES OR CONDITIONS OF ANY KIND, either express or implied.
# See the License for the specific language governing permissions and
# limitations under the License.
"""Fast Image processor class for TVP."""

from typing import Optional, Union

<<<<<<< HEAD
import torch

from ...image_processing_utils import BatchFeature, get_size_dict
=======
from ...image_processing_utils import BatchFeature
>>>>>>> 8e837f6a
from ...image_processing_utils_fast import (
    BaseImageProcessorFast,
    DefaultFastImageProcessorKwargs,
    group_images_by_shape,
    reorder_images,
)
from ...image_utils import (
    IMAGENET_STANDARD_MEAN,
    IMAGENET_STANDARD_STD,
    ImageInput,
    PILImageResampling,
    SizeDict,
    make_nested_list_of_images,
)
from ...processing_utils import Unpack
from ...utils import (
    TensorType,
    auto_docstring,
    is_torchvision_v2_available,
)


if is_torchvision_v2_available():
    from torchvision.transforms.v2 import functional as F
else:
    from torchvision.transforms import functional as F


class TvpFastImageProcessorKwargs(DefaultFastImageProcessorKwargs):
    r"""
    do_flip_channel_order (`bool`, *optional*):
        Whether to flip the channel order of the image from RGB to BGR.
    constant_values (`float` or `List[float]`, *optional*):
        Value used to fill the padding area when `pad_mode` is `'constant'`.
    pad_mode (`str`, *optional*):
        Padding mode to use — `'constant'`, `'edge'`, `'reflect'`, or `'symmetric'`.
    """

    do_flip_channel_order: Optional[bool]
    constant_values: Optional[Union[float, list[float]]]
    pad_mode: Optional[str]


@auto_docstring
class TvpImageProcessorFast(BaseImageProcessorFast):
    resample = PILImageResampling.BILINEAR
    image_mean = IMAGENET_STANDARD_MEAN
    image_std = IMAGENET_STANDARD_STD
    size = {"longest_edge": 448}
    default_to_square = False
    crop_size = {"height": 448, "width": 448}
    do_resize = True
    do_center_crop = True
    do_rescale = True
    rescale_factor = 1 / 255
    do_pad = True
    pad_size = {"height": 448, "width": 448}
    constant_values = 0
    pad_mode = "constant"
    do_normalize = True
    do_flip_channel_order = True
    valid_kwargs = TvpFastImageProcessorKwargs

    def __init__(self, **kwargs: Unpack[TvpFastImageProcessorKwargs]):
        super().__init__(**kwargs)

    @auto_docstring
    def preprocess(
        self,
        videos: Union[ImageInput, list[ImageInput], list[list[ImageInput]]],
        **kwargs: Unpack[TvpFastImageProcessorKwargs],
    ) -> BatchFeature:
        return super().preprocess(videos, **kwargs)

    def _prepare_images_structure(
        self,
        images: ImageInput,
        **kwargs,
    ) -> ImageInput:
        """
        Prepare the images structure for processing.

        Args:
            images (`ImageInput`):
                The input images to process.

        Returns:
            `ImageInput`: The images with a valid nesting.
        """
        return make_nested_list_of_images(images, **kwargs)

    def resize(
        self,
        image: "torch.Tensor",
        size: SizeDict,
        interpolation: Optional["F.InterpolationMode"] = None,
        antialias: bool = True,
        **kwargs,
    ) -> "torch.Tensor":
        """
        Resize an image to the specified size.

        Args:
            image (`torch.Tensor`):
                Image to resize.
            size (`SizeDict` or `dict`):
                Size dictionary. If `size` has `longest_edge`, resize the longest edge to that value
                while maintaining aspect ratio. Otherwise, use the base class resize method.
            interpolation (`F.InterpolationMode`, *optional*):
                Interpolation method to use.
            antialias (`bool`, *optional*, defaults to `True`):
                Whether to use antialiasing.

        Returns:
            `torch.Tensor`: The resized image.
        """
        interpolation = interpolation if interpolation is not None else F.InterpolationMode.BILINEAR

        # Handle longest_edge case (TVP-specific)
        if size.longest_edge:
            # Get current dimensions
            current_height, current_width = image.shape[-2:]

            # Calculate new dimensions maintaining aspect ratio
            if current_height >= current_width:
                ratio = current_width * 1.0 / current_height
                new_height = size.longest_edge
                new_width = int(new_height * ratio)
            else:
                ratio = current_height * 1.0 / current_width
                new_width = size.longest_edge
                new_height = int(new_width * ratio)

            return super().resize(
                image, SizeDict(height=new_height, width=new_width), interpolation=interpolation, antialias=antialias
            )

        # Use base class resize method for other cases
        return super().resize(image, size, interpolation, antialias, **kwargs)

    def _flip_channel_order(self, frames: "torch.Tensor") -> "torch.Tensor":
        """
        Flip channel order from RGB to BGR.

        The slow processor puts the red channel at the end (BGR format),
        but the channel order is different. We need to match the exact
        channel order of the slow processor:

        Slow processor:
        - Channel 0: Blue (originally Red)
        - Channel 1: Green
        - Channel 2: Red (originally Blue)
        """
        # Assuming frames are in channels_first format (..., C, H, W)
        frames = frames.flip(-3)

        return frames

    def _preprocess(
        self,
        images: list[list["torch.Tensor"]],
        do_resize: bool,
        size: Union[SizeDict, dict],
        interpolation: Optional["F.InterpolationMode"],
        do_center_crop: bool,
        crop_size: Union[SizeDict, dict],
        do_rescale: bool,
        rescale_factor: float,
        do_pad: bool,
        pad_size: SizeDict,
        constant_values: Union[float, list[float]],
        pad_mode: str,
        do_normalize: bool,
        image_mean: Optional[Union[float, list[float]]],
        image_std: Optional[Union[float, list[float]]],
        do_flip_channel_order: bool,
        return_tensors: Optional[Union[str, TensorType]],
        disable_grouping: Optional[bool],
        **kwargs,
    ) -> BatchFeature:
        """
        Preprocess videos using the fast image processor.

        This method processes each video frame through the same pipeline as the original
        TVP image processor but uses torchvision operations for better performance.
        """
        grouped_images, grouped_images_index = group_images_by_shape(
            images, disable_grouping=disable_grouping, is_nested=True
        )
        processed_images_grouped = {}
        for shape, stacked_frames in grouped_images.items():
            # Resize if needed
            if do_resize:
                stacked_frames = self.resize(stacked_frames, size, interpolation)

            # Center crop if needed
            if do_center_crop:
                stacked_frames = self.center_crop(stacked_frames, crop_size)

            # Rescale and normalize using fused method for consistency
            stacked_frames = self.rescale_and_normalize(
                stacked_frames, do_rescale, rescale_factor, do_normalize, image_mean, image_std
            )

            # Pad if needed
            if do_pad:
                stacked_frames = self.pad(stacked_frames, pad_size, fill_value=constant_values, pad_mode=pad_mode)
                stacked_frames = torch.stack(stacked_frames, dim=0)

            # Flip channel order if needed (RGB to BGR)
            if do_flip_channel_order:
                stacked_frames = self._flip_channel_order(stacked_frames)

            processed_images_grouped[shape] = stacked_frames

        processed_images = reorder_images(processed_images_grouped, grouped_images_index, is_nested=True)
        if return_tensors == "pt":
            processed_images = [torch.stack(images, dim=0) for images in processed_images]
            processed_images = torch.stack(processed_images, dim=0)

        return BatchFeature(data={"pixel_values": processed_images}, tensor_type=return_tensors)


__all__ = ["TvpImageProcessorFast"]<|MERGE_RESOLUTION|>--- conflicted
+++ resolved
@@ -16,13 +16,9 @@
 
 from typing import Optional, Union
 
-<<<<<<< HEAD
 import torch
 
-from ...image_processing_utils import BatchFeature, get_size_dict
-=======
 from ...image_processing_utils import BatchFeature
->>>>>>> 8e837f6a
 from ...image_processing_utils_fast import (
     BaseImageProcessorFast,
     DefaultFastImageProcessorKwargs,
@@ -38,11 +34,7 @@
     make_nested_list_of_images,
 )
 from ...processing_utils import Unpack
-from ...utils import (
-    TensorType,
-    auto_docstring,
-    is_torchvision_v2_available,
-)
+from ...utils import TensorType, auto_docstring, is_torchvision_v2_available
 
 
 if is_torchvision_v2_available():
