# coding=utf-8
# Copyright 2022 WeChatAI The HuggingFace Inc. team. All rights reserved.
#
# Licensed under the Apache License, Version 2.0 (the "License");
# you may not use this file except in compliance with the License.
# You may obtain a copy of the License at
#
#     http://www.apache.org/licenses/LICENSE-2.0
#
# Unless required by applicable law or agreed to in writing, software
# distributed under the License is distributed on an "AS IS" BASIS,
# WITHOUT WARRANTIES OR CONDITIONS OF ANY KIND, either express or implied.
# See the License for the specific language governing permissions and
# limitations under the License.
"""PyTorch RoCBert model."""

from typing import Callable, Optional, Union

import torch
from torch import nn
from torch.nn import BCEWithLogitsLoss, CrossEntropyLoss, MSELoss

from ...activations import ACT2FN
from ...cache_utils import Cache, EncoderDecoderCache
from ...generation import GenerationMixin
from ...masking_utils import create_causal_mask
from ...modeling_attn_mask_utils import _prepare_4d_attention_mask, _prepare_4d_attention_mask_for_sdpa
from ...modeling_layers import GradientCheckpointingLayer
from ...modeling_outputs import (
    BaseModelOutputWithPastAndCrossAttentions,
    BaseModelOutputWithPoolingAndCrossAttentions,
    CausalLMOutputWithCrossAttentions,
    MaskedLMOutput,
    MultipleChoiceModelOutput,
    QuestionAnsweringModelOutput,
    SequenceClassifierOutput,
    TokenClassifierOutput,
)
from ...modeling_utils import ALL_ATTENTION_FUNCTIONS, PreTrainedModel
from ...processing_utils import Unpack
from ...pytorch_utils import apply_chunking_to_forward, find_pruneable_heads_and_indices, prune_linear_layer
from ...utils import TransformersKwargs, auto_docstring, is_torch_flex_attn_available, logging
from ...utils.generic import can_return_tuple, check_model_inputs
from .configuration_roc_bert import RoCBertConfig


if is_torch_flex_attn_available():
    from ...integrations.flex_attention import make_flex_block_causal_mask


logger = logging.get_logger(__name__)


class RoCBertEmbeddings(nn.Module):
    """Construct the embeddings from word, position, shape, pronunciation and token_type embeddings."""

    def __init__(self, config):
        super().__init__()
        self.word_embeddings = nn.Embedding(config.vocab_size, config.hidden_size, padding_idx=config.pad_token_id)
        self.pronunciation_embed = nn.Embedding(
            config.pronunciation_vocab_size, config.pronunciation_embed_dim, padding_idx=config.pad_token_id
        )
        self.shape_embed = nn.Embedding(
            config.shape_vocab_size, config.shape_embed_dim, padding_idx=config.pad_token_id
        )
        self.position_embeddings = nn.Embedding(config.max_position_embeddings, config.hidden_size)
        self.token_type_embeddings = nn.Embedding(config.type_vocab_size, config.hidden_size)

        self.enable_pronunciation = config.enable_pronunciation
        self.enable_shape = config.enable_shape

        if config.concat_input:
            input_dim = config.hidden_size
            if self.enable_pronunciation:
                pronunciation_dim = config.pronunciation_embed_dim
                input_dim += pronunciation_dim
            if self.enable_shape:
                shape_dim = config.shape_embed_dim
                input_dim += shape_dim
            self.map_inputs_layer = torch.nn.Linear(input_dim, config.hidden_size)
        else:
            self.map_inputs_layer = None

        self.LayerNorm = nn.LayerNorm(config.hidden_size, eps=config.layer_norm_eps)
        self.dropout = nn.Dropout(config.hidden_dropout_prob)

        # position_ids (1, len position emb) is contiguous in memory and exported when serialized
        self.register_buffer(
            "position_ids", torch.arange(config.max_position_embeddings).expand((1, -1)), persistent=False
        )
        self.register_buffer(
            "token_type_ids",
            torch.zeros(self.position_ids.size(), dtype=torch.long, device=self.position_ids.device),
            persistent=False,
        )

    def forward(
        self,
        input_ids=None,
        input_shape_ids=None,
        input_pronunciation_ids=None,
        token_type_ids=None,
        position_ids=None,
        inputs_embeds=None,
        past_key_values_length=0,
    ):
        if input_ids is not None:
            input_shape = input_ids.size()
        else:
            input_shape = inputs_embeds.size()[:-1]

        batch_size, seq_length = input_shape

        if position_ids is None:
            position_ids = self.position_ids[:, past_key_values_length : seq_length + past_key_values_length]

        # Setting the token_type_ids to the registered buffer in constructor where it is all zeros, which usually occurs
        # when its auto-generated, registered buffer helps users when tracing the model without passing token_type_ids, solves
        # issue #5664
        if token_type_ids is None:
            if hasattr(self, "token_type_ids"):
                # NOTE: We assume either pos ids to have bsz == 1 (broadcastable) or bsz == effective bsz (input_shape[0])
                buffered_token_type_ids = self.token_type_ids.expand(position_ids.shape[0], -1)
                buffered_token_type_ids = torch.gather(buffered_token_type_ids, dim=1, index=position_ids)
                token_type_ids = buffered_token_type_ids.expand(batch_size, seq_length)
            else:
                token_type_ids = torch.zeros(input_shape, dtype=torch.long, device=self.position_ids.device)

        if self.map_inputs_layer is None:
            if inputs_embeds is None:
                inputs_embeds = self.word_embeddings(input_ids)
            token_type_embeddings = self.token_type_embeddings(token_type_ids)
            embeddings = inputs_embeds + token_type_embeddings
            position_embeddings = self.position_embeddings(position_ids)
            embeddings = embeddings + position_embeddings
            embeddings = self.LayerNorm(embeddings)
            embeddings = self.dropout(embeddings)

            denominator = 1
            embedding_in = torch.clone(embeddings)
            if self.enable_shape and input_shape_ids is not None:
                embedding_shape = self.shape_embed(input_shape_ids)
                embedding_in += embedding_shape
                denominator += 1
            if self.enable_pronunciation and input_pronunciation_ids is not None:
                embedding_pronunciation = self.pronunciation_embed(input_pronunciation_ids)
                embedding_in += embedding_pronunciation
                denominator += 1

            embedding_in /= denominator
            return embedding_in
        else:
            if inputs_embeds is None:
                inputs_embeds = self.word_embeddings(input_ids)  # embedding_word
            device = inputs_embeds.device

            embedding_in = torch.clone(inputs_embeds)
            if self.enable_shape:
                if input_shape_ids is None:
                    input_shape_ids = torch.zeros(input_shape, dtype=torch.long, device=device)
                embedding_shape = self.shape_embed(input_shape_ids)
                embedding_in = torch.cat((embedding_in, embedding_shape), -1)
            if self.enable_pronunciation:
                if input_pronunciation_ids is None:
                    input_pronunciation_ids = torch.zeros(input_shape, dtype=torch.long, device=device)
                embedding_pronunciation = self.pronunciation_embed(input_pronunciation_ids)
                embedding_in = torch.cat((embedding_in, embedding_pronunciation), -1)

            embedding_in = self.map_inputs_layer(embedding_in)  # batch_size * seq_len * hidden_dim

            token_type_embeddings = self.token_type_embeddings(token_type_ids)
            embedding_in += token_type_embeddings
            position_embeddings = self.position_embeddings(position_ids)
            embedding_in += position_embeddings

            embedding_in = self.LayerNorm(embedding_in)
            embedding_in = self.dropout(embedding_in)
            return embedding_in


# Copied from transformers.models.bert.modeling_bert.eager_attention_forward
def eager_attention_forward(
    module: nn.Module,
    query: torch.Tensor,
    key: torch.Tensor,
    value: torch.Tensor,
    attention_mask: Optional[torch.Tensor],
    scaling: Optional[float] = None,
    dropout: float = 0.0,
<<<<<<< HEAD
    head_mask: Optional[torch.Tensor] = None,
=======
    use_cache: Optional[bool] = None,
>>>>>>> 919a4845
    **kwargs: Unpack[TransformersKwargs],
):
    if scaling is None:
        scaling = query.size(-1) ** -0.5

    # Take the dot product between "query" and "key" to get the raw attention scores.
    attn_weights = torch.matmul(query, key.transpose(2, 3)) * scaling

    if attention_mask is not None and attention_mask.ndim == 4:
        attention_mask = attention_mask[:, :, :, : key.shape[-2]]
        attn_weights = attn_weights + attention_mask

    attn_weights = nn.functional.softmax(attn_weights, dim=-1)
    attn_weights = nn.functional.dropout(attn_weights, p=dropout, training=module.training)

    attn_output = torch.matmul(attn_weights, value)
    attn_output = attn_output.transpose(1, 2).contiguous()

    return attn_output, attn_weights


# Copied from transformers.models.bert.modeling_bert.BertSelfAttention with Bert->RoCBert
class RoCBertSelfAttention(nn.Module):
    def __init__(self, config, is_causal=False, layer_idx=None):
        super().__init__()
        if config.hidden_size % config.num_attention_heads != 0 and not hasattr(config, "embedding_size"):
            raise ValueError(
                f"The hidden size ({config.hidden_size}) is not a multiple of the number of attention "
                f"heads ({config.num_attention_heads})"
            )
        self.config = config

        self.num_attention_heads = config.num_attention_heads
        self.attention_head_size = int(config.hidden_size / config.num_attention_heads)
        self.all_head_size = self.num_attention_heads * self.attention_head_size
        self.scaling = self.attention_head_size**-0.5

        self.query = nn.Linear(config.hidden_size, self.all_head_size)
        self.key = nn.Linear(config.hidden_size, self.all_head_size)
        self.value = nn.Linear(config.hidden_size, self.all_head_size)

        self.dropout = nn.Dropout(config.attention_probs_dropout_prob)

        self.is_decoder = config.is_decoder
        self.is_causal = is_causal
        self.layer_idx = layer_idx

    def forward(
        self,
        hidden_states: torch.Tensor,
        attention_mask: Optional[torch.FloatTensor] = None,
        past_key_value: Optional[Cache] = None,
        cache_position: Optional[torch.Tensor] = None,
        **kwargs: Unpack[TransformersKwargs],
    ) -> tuple[torch.Tensor]:
        input_shape = hidden_states.shape[:-1]
        hidden_shape = (*input_shape, -1, self.attention_head_size)

        # get all proj
        query_layer = self.query(hidden_states).view(*hidden_shape).transpose(1, 2)
        key_layer = self.key(hidden_states).view(*hidden_shape).transpose(1, 2)
        value_layer = self.value(hidden_states).view(*hidden_shape).transpose(1, 2)

        if past_key_value is not None:
            # decoder-only bert can have a simple dynamic cache for example
            current_past_key_value = past_key_value
            if isinstance(past_key_value, EncoderDecoderCache):
                current_past_key_value = past_key_value.self_attention_cache

            # save all key/value_layer to cache to be re-used for fast auto-regressive generation
            key_layer, value_layer = current_past_key_value.update(
                key_layer,
                value_layer,
                self.layer_idx,
                {"cache_position": cache_position},
            )

        attention_interface: Callable = eager_attention_forward
        if self.config._attn_implementation != "eager":
            attention_interface = ALL_ATTENTION_FUNCTIONS[self.config._attn_implementation]

        attn_output, attn_weights = attention_interface(
            self,
            query_layer,
            key_layer,
            value_layer,
            attention_mask,
            dropout=0.0 if not self.training else self.dropout.p,
            scaling=self.scaling,
<<<<<<< HEAD
            head_mask=head_mask,
=======
            # only for relevant for non-absolute positional embeddings
            use_cache=past_key_value is not None,
>>>>>>> 919a4845
            **kwargs,
        )
        attn_output = attn_output.reshape(*input_shape, -1).contiguous()
        return attn_output, attn_weights


# Copied from transformers.models.bert.modeling_bert.BertCrossAttention with Bert->RoCBert
class RoCBertCrossAttention(nn.Module):
    def __init__(self, config, is_causal=False, layer_idx=None):
        super().__init__()
        if config.hidden_size % config.num_attention_heads != 0 and not hasattr(config, "embedding_size"):
            raise ValueError(
                f"The hidden size ({config.hidden_size}) is not a multiple of the number of attention "
                f"heads ({config.num_attention_heads})"
            )
        self.config = config

        self.num_attention_heads = config.num_attention_heads
        self.attention_head_size = int(config.hidden_size / config.num_attention_heads)
        self.all_head_size = self.num_attention_heads * self.attention_head_size
        self.scaling = self.attention_head_size**-0.5

        self.query = nn.Linear(config.hidden_size, self.all_head_size)
        self.key = nn.Linear(config.hidden_size, self.all_head_size)
        self.value = nn.Linear(config.hidden_size, self.all_head_size)

        self.dropout = nn.Dropout(config.attention_probs_dropout_prob)

        self.is_causal = is_causal
        self.layer_idx = layer_idx

    def forward(
        self,
        hidden_states: torch.Tensor,
        encoder_hidden_states: Optional[torch.FloatTensor] = None,
        attention_mask: Optional[torch.FloatTensor] = None,
        past_key_value: Optional[EncoderDecoderCache] = None,
        **kwargs: Unpack[TransformersKwargs],
    ) -> tuple[torch.Tensor]:
        # determine input shapes
        bsz, tgt_len = hidden_states.shape[:-1]
        src_len = encoder_hidden_states.shape[1]

        q_input_shape = (bsz, tgt_len, -1, self.attention_head_size)
        kv_input_shape = (bsz, src_len, -1, self.attention_head_size)

        # get query proj
        query_layer = self.query(hidden_states).view(*q_input_shape).transpose(1, 2)

        is_updated = past_key_value.is_updated.get(self.layer_idx) if past_key_value is not None else False
        if past_key_value is not None and is_updated:
            # reuse k,v, cross_attentions
            key_layer = past_key_value.cross_attention_cache.layers[self.layer_idx].keys
            value_layer = past_key_value.cross_attention_cache.layers[self.layer_idx].values
        else:
            key_layer = self.key(encoder_hidden_states).view(*kv_input_shape).transpose(1, 2)
            value_layer = self.value(encoder_hidden_states).view(*kv_input_shape).transpose(1, 2)

            if past_key_value is not None:
                # save all states to the cache
                key_layer, value_layer = past_key_value.cross_attention_cache.update(
                    key_layer, value_layer, self.layer_idx
                )
                # set flag that curr layer for cross-attn is already updated so we can re-use in subsequent calls
                past_key_value.is_updated[self.layer_idx] = True

        attention_interface: Callable = eager_attention_forward
        if self.config._attn_implementation != "eager":
            attention_interface = ALL_ATTENTION_FUNCTIONS[self.config._attn_implementation]

        attn_output, attn_weights = attention_interface(
            self,
            query_layer,
            key_layer,
            value_layer,
            attention_mask,
            dropout=0.0 if not self.training else self.dropout.p,
            scaling=self.scaling,
<<<<<<< HEAD
            head_mask=head_mask,
=======
            # only for relevant for non-absolute positional embeddings
            use_cache=past_key_value is not None,
>>>>>>> 919a4845
            **kwargs,
        )
        attn_output = attn_output.reshape(bsz, tgt_len, -1).contiguous()
        return attn_output, attn_weights


# Copied from transformers.models.bert.modeling_bert.BertSelfOutput with Bert->RoCBert
class RoCBertSelfOutput(nn.Module):
    def __init__(self, config):
        super().__init__()
        self.dense = nn.Linear(config.hidden_size, config.hidden_size)
        self.LayerNorm = nn.LayerNorm(config.hidden_size, eps=config.layer_norm_eps)
        self.dropout = nn.Dropout(config.hidden_dropout_prob)

    def forward(self, hidden_states: torch.Tensor, input_tensor: torch.Tensor) -> torch.Tensor:
        hidden_states = self.dense(hidden_states)
        hidden_states = self.dropout(hidden_states)
        hidden_states = self.LayerNorm(hidden_states + input_tensor)
        return hidden_states


# Copied from transformers.models.bert.modeling_bert.BertAttention with Bert->RoCBert,BERT->ROC_BERT
class RoCBertAttention(nn.Module):
    def __init__(self, config, is_causal=False, layer_idx=None, is_cross_attention=False):
        super().__init__()
        self.is_cross_attention = is_cross_attention
        attention_class = RoCBertCrossAttention if is_cross_attention else RoCBertSelfAttention
        self.self = attention_class(config, is_causal=is_causal, layer_idx=layer_idx)
        self.output = RoCBertSelfOutput(config)
        self.pruned_heads = set()

    def prune_heads(self, heads):
        if len(heads) == 0:
            return
        heads, index = find_pruneable_heads_and_indices(
            heads, self.self.num_attention_heads, self.self.attention_head_size, self.pruned_heads
        )

        # Prune linear layers
        self.self.query = prune_linear_layer(self.self.query, index)
        self.self.key = prune_linear_layer(self.self.key, index)
        self.self.value = prune_linear_layer(self.self.value, index)
        self.output.dense = prune_linear_layer(self.output.dense, index, dim=1)

        # Update hyper params and store pruned heads
        self.self.num_attention_heads = self.self.num_attention_heads - len(heads)
        self.self.all_head_size = self.self.attention_head_size * self.self.num_attention_heads
        self.pruned_heads = self.pruned_heads.union(heads)

    def forward(
        self,
        hidden_states: torch.Tensor,
        attention_mask: Optional[torch.FloatTensor] = None,
        encoder_hidden_states: Optional[torch.FloatTensor] = None,
        encoder_attention_mask: Optional[torch.FloatTensor] = None,
        past_key_value: Optional[Cache] = None,
        cache_position: Optional[torch.Tensor] = None,
        **kwargs: Unpack[TransformersKwargs],
    ) -> tuple[torch.Tensor]:
        attention_mask = attention_mask if not self.is_cross_attention else encoder_attention_mask
        attention_output, attn_weights = self.self(
            hidden_states,
            encoder_hidden_states=encoder_hidden_states,
            attention_mask=attention_mask,
            past_key_value=past_key_value,
            cache_position=cache_position,
            **kwargs,
        )
        attention_output = self.output(attention_output, hidden_states)
        return attention_output, attn_weights


# Copied from transformers.models.bert.modeling_bert.BertIntermediate with Bert->RoCBert
class RoCBertIntermediate(nn.Module):
    def __init__(self, config):
        super().__init__()
        self.dense = nn.Linear(config.hidden_size, config.intermediate_size)
        if isinstance(config.hidden_act, str):
            self.intermediate_act_fn = ACT2FN[config.hidden_act]
        else:
            self.intermediate_act_fn = config.hidden_act

    def forward(self, hidden_states: torch.Tensor) -> torch.Tensor:
        hidden_states = self.dense(hidden_states)
        hidden_states = self.intermediate_act_fn(hidden_states)
        return hidden_states


# Copied from transformers.models.bert.modeling_bert.BertOutput with Bert->RoCBert
class RoCBertOutput(nn.Module):
    def __init__(self, config):
        super().__init__()
        self.dense = nn.Linear(config.intermediate_size, config.hidden_size)
        self.LayerNorm = nn.LayerNorm(config.hidden_size, eps=config.layer_norm_eps)
        self.dropout = nn.Dropout(config.hidden_dropout_prob)

    def forward(self, hidden_states: torch.Tensor, input_tensor: torch.Tensor) -> torch.Tensor:
        hidden_states = self.dense(hidden_states)
        hidden_states = self.dropout(hidden_states)
        hidden_states = self.LayerNorm(hidden_states + input_tensor)
        return hidden_states


# Copied from transformers.models.bert.modeling_bert.BertLayer with Bert->RoCBert
class RoCBertLayer(GradientCheckpointingLayer):
    def __init__(self, config, layer_idx=None):
        super().__init__()
        self.chunk_size_feed_forward = config.chunk_size_feed_forward
        self.seq_len_dim = 1
        self.attention = RoCBertAttention(config, is_causal=config.is_decoder, layer_idx=layer_idx)
        self.is_decoder = config.is_decoder
        self.add_cross_attention = config.add_cross_attention
        if self.add_cross_attention:
            if not self.is_decoder:
                raise ValueError(f"{self} should be used as a decoder model if cross attention is added")
            self.crossattention = RoCBertAttention(
                config,
                is_causal=False,
                layer_idx=layer_idx,
                is_cross_attention=True,
            )
        self.intermediate = RoCBertIntermediate(config)
        self.output = RoCBertOutput(config)

    def forward(
        self,
        hidden_states: torch.Tensor,
        attention_mask: Optional[torch.FloatTensor] = None,
        encoder_hidden_states: Optional[torch.FloatTensor] = None,
        encoder_attention_mask: Optional[torch.FloatTensor] = None,
        past_key_value: Optional[Cache] = None,
        cache_position: Optional[torch.Tensor] = None,
        **kwargs: Unpack[TransformersKwargs],
    ) -> tuple[torch.Tensor]:
        self_attention_output, _ = self.attention(
            hidden_states,
            attention_mask,
            past_key_value=past_key_value,
            cache_position=cache_position,
            **kwargs,
        )
        attention_output = self_attention_output

        if self.is_decoder and encoder_hidden_states is not None:
            if not hasattr(self, "crossattention"):
                raise ValueError(
                    f"If `encoder_hidden_states` are passed, {self} has to be instantiated with cross-attention layers"
                    " by setting `config.add_cross_attention=True`"
                )

            cross_attention_output, _ = self.crossattention(
                self_attention_output,
                None,  # attention_mask
                encoder_hidden_states,
                encoder_attention_mask,
                past_key_value=past_key_value,
                **kwargs,
            )
            attention_output = cross_attention_output

        layer_output = apply_chunking_to_forward(
            self.feed_forward_chunk, self.chunk_size_feed_forward, self.seq_len_dim, attention_output
        )
        return layer_output

    def feed_forward_chunk(self, attention_output):
        intermediate_output = self.intermediate(attention_output)
        layer_output = self.output(intermediate_output, attention_output)
        return layer_output


# Copied from transformers.models.bert.modeling_bert.BertEncoder with Bert->RoCBert
class RoCBertEncoder(nn.Module):
    def __init__(self, config):
        super().__init__()
        self.config = config
        self.layer = nn.ModuleList([RoCBertLayer(config, layer_idx=i) for i in range(config.num_hidden_layers)])

    def forward(
        self,
        hidden_states: torch.Tensor,
        attention_mask: Optional[torch.FloatTensor] = None,
        encoder_hidden_states: Optional[torch.FloatTensor] = None,
        encoder_attention_mask: Optional[torch.FloatTensor] = None,
        past_key_values: Optional[Cache] = None,
        use_cache: Optional[bool] = None,
        cache_position: Optional[torch.Tensor] = None,
        **kwargs: Unpack[TransformersKwargs],
    ) -> Union[tuple[torch.Tensor], BaseModelOutputWithPastAndCrossAttentions]:
        for i, layer_module in enumerate(self.layer):
            hidden_states = layer_module(
                hidden_states,
                attention_mask,
                encoder_hidden_states,  # as a positional argument for gradient checkpointing
                encoder_attention_mask=encoder_attention_mask,
                past_key_value=past_key_values,
                cache_position=cache_position,
                **kwargs,
            )

        return BaseModelOutputWithPastAndCrossAttentions(
            last_hidden_state=hidden_states,
            past_key_values=past_key_values if use_cache else None,
        )


# Copied from transformers.models.bert.modeling_bert.BertPooler with Bert->RoCBert
class RoCBertPooler(nn.Module):
    def __init__(self, config):
        super().__init__()
        self.dense = nn.Linear(config.hidden_size, config.hidden_size)
        self.activation = nn.Tanh()

    def forward(self, hidden_states: torch.Tensor) -> torch.Tensor:
        # We "pool" the model by simply taking the hidden state corresponding
        # to the first token.
        first_token_tensor = hidden_states[:, 0]
        pooled_output = self.dense(first_token_tensor)
        pooled_output = self.activation(pooled_output)
        return pooled_output


# Copied from transformers.models.bert.modeling_bert.BertPredictionHeadTransform with Bert->RoCBert
class RoCBertPredictionHeadTransform(nn.Module):
    def __init__(self, config):
        super().__init__()
        self.dense = nn.Linear(config.hidden_size, config.hidden_size)
        if isinstance(config.hidden_act, str):
            self.transform_act_fn = ACT2FN[config.hidden_act]
        else:
            self.transform_act_fn = config.hidden_act
        self.LayerNorm = nn.LayerNorm(config.hidden_size, eps=config.layer_norm_eps)

    def forward(self, hidden_states: torch.Tensor) -> torch.Tensor:
        hidden_states = self.dense(hidden_states)
        hidden_states = self.transform_act_fn(hidden_states)
        hidden_states = self.LayerNorm(hidden_states)
        return hidden_states


# Copied from transformers.models.bert.modeling_bert.BertLMPredictionHead with Bert->RoCBert
class RoCBertLMPredictionHead(nn.Module):
    def __init__(self, config):
        super().__init__()
        self.transform = RoCBertPredictionHeadTransform(config)

        # The output weights are the same as the input embeddings, but there is
        # an output-only bias for each token.
        self.decoder = nn.Linear(config.hidden_size, config.vocab_size, bias=False)

        self.bias = nn.Parameter(torch.zeros(config.vocab_size))

        # Need a link between the two variables so that the bias is correctly resized with `resize_token_embeddings`
        self.decoder.bias = self.bias

    def _tie_weights(self):
        self.decoder.bias = self.bias

    def forward(self, hidden_states):
        hidden_states = self.transform(hidden_states)
        hidden_states = self.decoder(hidden_states)
        return hidden_states


# Copied from transformers.models.bert.modeling_bert.BertOnlyMLMHead with Bert->RoCBert
class RoCBertOnlyMLMHead(nn.Module):
    def __init__(self, config):
        super().__init__()
        self.predictions = RoCBertLMPredictionHead(config)

    def forward(self, sequence_output: torch.Tensor) -> torch.Tensor:
        prediction_scores = self.predictions(sequence_output)
        return prediction_scores


@auto_docstring
class RoCBertPreTrainedModel(PreTrainedModel):
    config_class = RoCBertConfig
    base_model_prefix = "roc_bert"
    supports_gradient_checkpointing = True
    _supports_flash_attn = True
    _supports_sdpa = True
    _supports_flex_attn = True
    _supports_attention_backend = True
    _can_record_outputs = {
        "hidden_states": RoCBertLayer,
        "attentions": RoCBertSelfAttention,
        "cross_attentions": RoCBertCrossAttention,
    }

    def _init_weights(self, module):
        """Initialize the weights"""
        if isinstance(module, nn.Linear):
            module.weight.data.normal_(mean=0.0, std=self.config.initializer_range)
            if module.bias is not None:
                module.bias.data.zero_()
        elif isinstance(module, nn.Embedding):
            module.weight.data.normal_(mean=0.0, std=self.config.initializer_range)
            if module.padding_idx is not None:
                module.weight.data[module.padding_idx].zero_()
        elif isinstance(module, nn.LayerNorm):
            module.bias.data.zero_()
            module.weight.data.fill_(1.0)
        elif isinstance(module, RoCBertLMPredictionHead):
            module.bias.data.zero_()


@auto_docstring(
    custom_intro="""

    The model can behave as an encoder (with only self-attention) as well as a decoder, in which case a layer of
    cross-attention is added between the self-attention layers, following the architecture described in [Attention is
    all you need](https://huggingface.co/papers/1706.03762) by Ashish Vaswani, Noam Shazeer, Niki Parmar, Jakob Uszkoreit,
    Llion Jones, Aidan N. Gomez, Lukasz Kaiser and Illia Polosukhin.

    To behave as an decoder the model needs to be initialized with the `is_decoder` argument of the configuration set
    to `True`. To be used in a Seq2Seq model, the model needs to be initialized with both `is_decoder` argument and
    `add_cross_attention` set to `True`; an `encoder_hidden_states` is then expected as an input to the forward pass.
    """
)
class RoCBertModel(RoCBertPreTrainedModel):
    def __init__(self, config, add_pooling_layer=True):
        r"""
        add_pooling_layer (bool, *optional*, defaults to `True`):
            Whether to add a pooling layer
        """
        super().__init__(config)
        self.config = config
        self.gradient_checkpointing = False

        self.embeddings = RoCBertEmbeddings(config)
        self.encoder = RoCBertEncoder(config)

        self.pooler = RoCBertPooler(config) if add_pooling_layer else None

        # Initialize weights and apply final processing
        self.post_init()

    # Copied from transformers.models.bert.modeling_bert.BertModel.get_input_embeddings
    def get_input_embeddings(self):
        return self.embeddings.word_embeddings

    # Copied from transformers.models.bert.modeling_bert.BertModel.set_input_embeddings
    def set_input_embeddings(self, value):
        self.embeddings.word_embeddings = value

    def get_pronunciation_embeddings(self):
        return self.embeddings.pronunciation_embed

    def set_pronunciation_embeddings(self, value):
        self.embeddings.pronunciation_embed = value

    def get_shape_embeddings(self):
        return self.embeddings.shape_embed

    def set_shape_embeddings(self, value):
        self.embeddings.shape_embed = value

    # Copied from transformers.models.bert.modeling_bert.BertModel._prune_heads
    def _prune_heads(self, heads_to_prune):
        """
        Prunes heads of the model. heads_to_prune: dict of {layer_num: list of heads to prune in this layer} See base
        class PreTrainedModel
        """
        for layer, heads in heads_to_prune.items():
            self.encoder.layer[layer].attention.prune_heads(heads)

    @check_model_inputs
    @auto_docstring
    def forward(
        self,
        input_ids: Optional[torch.Tensor] = None,
        input_shape_ids: Optional[torch.Tensor] = None,
        input_pronunciation_ids: Optional[torch.Tensor] = None,
        attention_mask: Optional[torch.Tensor] = None,
        token_type_ids: Optional[torch.Tensor] = None,
        position_ids: Optional[torch.Tensor] = None,
        inputs_embeds: Optional[torch.Tensor] = None,
        encoder_hidden_states: Optional[torch.Tensor] = None,
        encoder_attention_mask: Optional[torch.Tensor] = None,
        past_key_values: Optional[Union[list[torch.FloatTensor], Cache]] = None,
        use_cache: Optional[bool] = None,
        cache_position: Optional[torch.Tensor] = None,
        **kwargs: Unpack[TransformersKwargs],
    ) -> Union[tuple[torch.Tensor], BaseModelOutputWithPoolingAndCrossAttentions]:
        r"""
        input_shape_ids (`torch.LongTensor` of shape `(batch_size, sequence_length)`):
            Indices of input sequence tokens in the shape vocabulary.

            Indices can be obtained using [`AutoTokenizer`]. See [`PreTrainedTokenizer.encode`] and
            [`PreTrainedTokenizer.__call__`] for details.

            [What are input IDs?](../glossary#input_shape_ids)
        input_pronunciation_ids (`torch.LongTensor` of shape `(batch_size, sequence_length)`):
            Indices of input sequence tokens in the pronunciation vocabulary.

            Indices can be obtained using [`AutoTokenizer`]. See [`PreTrainedTokenizer.encode`] and
            [`PreTrainedTokenizer.__call__`] for details.

            [What are input IDs?](../glossary#input_pronunciation_ids)
        """
        if self.config.is_decoder:
            use_cache = use_cache if use_cache is not None else self.config.use_cache
        else:
            use_cache = False

        return_legacy_cache = False
        if use_cache and not isinstance(past_key_values, Cache):
            logger.warning_once(
                "Passing a tuple of `past_key_values` is deprecated and will be removed in Transformers v4.58.0. "
                "You should pass an instance of `EncoderDecoderCache` instead, e.g. "
                "`past_key_values=EncoderDecoderCache.from_legacy_cache(past_key_values)`."
            )
            return_legacy_cache = True
            past_key_values = EncoderDecoderCache.from_legacy_cache(past_key_values)

        if (input_ids is None) ^ (inputs_embeds is not None):
            raise ValueError("You must specify exactly one of input_ids or inputs_embeds")

        if input_ids is not None:
            device = input_ids.device
            input_shape = input_ids.shape
        else:
            device = inputs_embeds.device
            input_shape = inputs_embeds.shape[:-1]

        seq_length = input_shape[1]
        past_key_values_length = past_key_values.get_seq_length() if past_key_values is not None else 0
        if cache_position is None:
            cache_position = torch.arange(past_key_values_length, past_key_values_length + seq_length, device=device)

        embedding_output = self.embeddings(
            input_ids=input_ids,
            input_shape_ids=input_shape_ids,
            input_pronunciation_ids=input_pronunciation_ids,
            position_ids=position_ids,
            token_type_ids=token_type_ids,
            inputs_embeds=inputs_embeds,
            past_key_values_length=past_key_values_length,
        )

        attention_mask, encoder_attention_mask = self._create_attention_masks(
            input_shape=input_shape,
            attention_mask=attention_mask,
            encoder_attention_mask=encoder_attention_mask,
            embedding_output=embedding_output,
            encoder_hidden_states=encoder_hidden_states,
            cache_position=cache_position,
            past_key_values=past_key_values,
        )

        encoder_outputs = self.encoder(
            embedding_output,
            attention_mask=attention_mask,
            encoder_hidden_states=encoder_hidden_states,
            encoder_attention_mask=encoder_attention_mask,
            past_key_values=past_key_values,
            use_cache=use_cache,
            cache_position=cache_position,
            position_ids=position_ids,
            **kwargs,
        )
        sequence_output = encoder_outputs[0]
        pooled_output = self.pooler(sequence_output) if self.pooler is not None else None

        if return_legacy_cache:
            encoder_outputs.past_key_values = encoder_outputs.past_key_values.to_legacy_cache()

        return BaseModelOutputWithPoolingAndCrossAttentions(
            last_hidden_state=sequence_output,
            pooler_output=pooled_output,
            past_key_values=encoder_outputs.past_key_values,
        )

    # Copied from transformers.models.bert.modeling_bert.BertModel._create_attention_masks
    def _create_attention_masks(
        self,
        input_shape,
        attention_mask,
        encoder_attention_mask,
        embedding_output,
        encoder_hidden_states,
        cache_position,
        past_key_values,
    ):
        if attention_mask is not None and attention_mask.dim() == 2:
            if self.config.is_decoder:
                attention_mask = create_causal_mask(
                    config=self.config,
                    input_embeds=embedding_output,
                    attention_mask=attention_mask,
                    cache_position=cache_position,
                    past_key_values=past_key_values,
                )
            else:
                attention_mask = self._update_full_mask(
                    attention_mask,
                    embedding_output,
                )
        elif attention_mask is not None and attention_mask.dim() == 3:
            if "flash" in self.config._attn_implementation or self.config._attn_implementation == "flex_attention":
                raise ValueError(
                    "Passing attention mask with a 3D/4D shape does not work with type "
                    f"{self.config._attn_implementation} - please use either `sdpa` or `eager` instead."
                )
            attention_mask = self.get_extended_attention_mask(attention_mask, input_shape)

        if encoder_attention_mask is not None:
            if encoder_attention_mask.dim() == 2:
                encoder_attention_mask = self._update_cross_attn_mask(
                    encoder_hidden_states,
                    encoder_attention_mask,
                    embedding_output.shape[:2],
                    embedding_output,
                )
            else:
                if "flash" in self.config._attn_implementation or self.config._attn_implementation == "flex_attention":
                    raise ValueError(
                        "Passing attention mask with a 3D/4D shape does not work with type "
                        f"{self.config._attn_implementation} - please use either `sdpa` or `eager` instead."
                    )
                encoder_attention_mask = self.invert_attention_mask(encoder_attention_mask)

        return attention_mask, encoder_attention_mask

    # Copied from transformers.models.bart.modeling_bart.BartPreTrainedModel._update_full_mask
    def _update_full_mask(
        self,
        attention_mask: Union[torch.Tensor, None],
        inputs_embeds: torch.Tensor,
    ):
        if attention_mask is not None:
            if "flash" in self.config._attn_implementation:
                attention_mask = attention_mask if 0 in attention_mask else None
            elif self.config._attn_implementation == "sdpa":
                # [bsz, seq_len] -> [bsz, 1, tgt_seq_len, src_seq_len]
                attention_mask = _prepare_4d_attention_mask_for_sdpa(attention_mask, inputs_embeds.dtype)
            elif self.config._attn_implementation == "flex_attention":
                if isinstance(attention_mask, torch.Tensor):
                    attention_mask = make_flex_block_causal_mask(attention_mask, is_causal=False)
            else:
                # [bsz, seq_len] -> [bsz, 1, tgt_seq_len, src_seq_len]
                attention_mask = _prepare_4d_attention_mask(attention_mask, inputs_embeds.dtype)

        return attention_mask

    # Copied from transformers.models.bart.modeling_bart.BartPreTrainedModel._update_cross_attn_mask
    def _update_cross_attn_mask(
        self,
        encoder_hidden_states: Union[torch.Tensor, None],
        encoder_attention_mask: Union[torch.Tensor, None],
        input_shape: torch.Size,
        inputs_embeds: torch.Tensor,
    ):
        # expand encoder attention mask
        if encoder_hidden_states is not None and encoder_attention_mask is not None:
            if "flash" in self.config._attn_implementation:
                encoder_attention_mask = encoder_attention_mask if 0 in encoder_attention_mask else None
            elif self.config._attn_implementation == "sdpa":
                # [bsz, seq_len] -> [bsz, 1, tgt_seq_len, src_seq_len]
                encoder_attention_mask = _prepare_4d_attention_mask_for_sdpa(
                    encoder_attention_mask,
                    inputs_embeds.dtype,
                    tgt_len=input_shape[-1],
                )
            elif self.config._attn_implementation == "flex_attention":
                if isinstance(encoder_attention_mask, torch.Tensor):
                    encoder_attention_mask = make_flex_block_causal_mask(
                        encoder_attention_mask,
                        query_length=input_shape[-1],
                        is_causal=False,
                    )
            else:
                # [bsz, seq_len] -> [bsz, 1, tgt_seq_len, src_seq_len]
                encoder_attention_mask = _prepare_4d_attention_mask(
                    encoder_attention_mask, inputs_embeds.dtype, tgt_len=input_shape[-1]
                )

        return encoder_attention_mask


@auto_docstring(
    custom_intro="""
    RoCBert Model with contrastive loss and masked_lm_loss during the pretraining.
    """
)
class RoCBertForPreTraining(RoCBertPreTrainedModel):
    _tied_weights_keys = ["cls.predictions.decoder.weight", "cls.predictions.decoder.bias"]

    def __init__(self, config):
        super().__init__(config)

        self.roc_bert = RoCBertModel(config)
        self.cls = RoCBertOnlyMLMHead(config)

        # Initialize weights and apply final processing
        self.post_init()

    # Copied from transformers.models.bert.modeling_bert.BertForPreTraining.get_output_embeddings
    def get_output_embeddings(self):
        return self.cls.predictions.decoder

    # Copied from transformers.models.bert.modeling_bert.BertForPreTraining.set_output_embeddings
    def set_output_embeddings(self, new_embeddings):
        self.cls.predictions.decoder = new_embeddings
        self.cls.predictions.bias = new_embeddings.bias

    @can_return_tuple
    @auto_docstring
    def forward(
        self,
        input_ids: Optional[torch.Tensor] = None,
        input_shape_ids: Optional[torch.Tensor] = None,
        input_pronunciation_ids: Optional[torch.Tensor] = None,
        attention_mask: Optional[torch.Tensor] = None,
        token_type_ids: Optional[torch.Tensor] = None,
        attack_input_ids: Optional[torch.Tensor] = None,
        attack_input_shape_ids: Optional[torch.Tensor] = None,
        attack_input_pronunciation_ids: Optional[torch.Tensor] = None,
        attack_attention_mask: Optional[torch.Tensor] = None,
        attack_token_type_ids: Optional[torch.Tensor] = None,
        position_ids: Optional[torch.Tensor] = None,
        inputs_embeds: Optional[torch.Tensor] = None,
        labels_input_ids: Optional[torch.Tensor] = None,
        labels_input_shape_ids: Optional[torch.Tensor] = None,
        labels_input_pronunciation_ids: Optional[torch.Tensor] = None,
        labels_attention_mask: Optional[torch.Tensor] = None,
        labels_token_type_ids: Optional[torch.Tensor] = None,
        **kwargs: Unpack[TransformersKwargs],
    ) -> Union[tuple[torch.Tensor], MaskedLMOutput]:
        r"""
        input_shape_ids (`torch.LongTensor` of shape `(batch_size, sequence_length)`):
            Indices of input sequence tokens in the shape vocabulary.

            Indices can be obtained using [`AutoTokenizer`]. See [`PreTrainedTokenizer.encode`] and
            [`PreTrainedTokenizer.__call__`] for details.

            [What are input IDs?](../glossary#input_shape_ids)
        input_pronunciation_ids (`torch.LongTensor` of shape `(batch_size, sequence_length)`):
            Indices of input sequence tokens in the pronunciation vocabulary.

            Indices can be obtained using [`AutoTokenizer`]. See [`PreTrainedTokenizer.encode`] and
            [`PreTrainedTokenizer.__call__`] for details.

            [What are input IDs?](../glossary#input_pronunciation_ids)
        attack_input_ids (`torch.LongTensor` of shape `(batch_size, sequence_length)`, *optional*):
            attack sample ids for computing the contrastive loss. Indices should be in `[-100, 0, ...,
            config.vocab_size]` (see `input_ids` docstring) Tokens with indices set to `-100` are ignored (masked),
            the loss is only computed for the tokens with labels in `[0, ..., config.vocab_size]`
        attack_input_shape_ids (`torch.LongTensor` of shape `(batch_size, sequence_length)`, *optional*):
            attack sample shape ids for computing the contrastive loss. Indices should be in `[-100, 0, ...,
            config.vocab_size]` (see `input_ids` docstring) Tokens with indices set to `-100` are ignored (masked),
            the loss is only computed for the tokens with labels in `[0, ..., config.vocab_size]`
        attack_input_pronunciation_ids (`torch.LongTensor` of shape `(batch_size, sequence_length)`, *optional*):
            attack sample pronunciation ids for computing the contrastive loss. Indices should be in `[-100, 0,
            ..., config.vocab_size]` (see `input_ids` docstring) Tokens with indices set to `-100` are ignored
            (masked), the loss is only computed for the tokens with labels in `[0, ..., config.vocab_size]`
        attack_attention_mask (`torch.FloatTensor` of shape `(batch_size, sequence_length)`, *optional*):
            Mask to avoid performing attention on padding token indices for the attack sample. Mask values selected in
            `[0, 1]`: `1` for tokens that are NOT MASKED, `0` for MASKED tokens.
        attack_token_type_ids (`torch.LongTensor` of shape `(batch_size, sequence_length)`, *optional*):
            Segment token indices to indicate different portions of the attack inputs. Indices are selected in `[0, 1]`:
            `0` corresponds to a sentence A token, `1` corresponds to a sentence B token.
        labels_input_ids (`torch.LongTensor` of shape `(batch_size, sequence_length)`, *optional*):
            target ids for computing the contrastive loss and masked_lm_loss . Indices should be in `[-100, 0, ...,
            config.vocab_size]` (see `input_ids` docstring) Tokens with indices set to `-100` are ignored (masked),
            the loss is only computed for the tokens with labels in `[0, ..., config.vocab_size]`
        labels_input_shape_ids (`torch.LongTensor` of shape `(batch_size, sequence_length)`, *optional*):
            target shape ids for computing the contrastive loss and masked_lm_loss . Indices should be in `[-100,
            0, ..., config.vocab_size]` (see `input_ids` docstring) Tokens with indices set to `-100` are ignored
            (masked), the loss is only computed for the tokens with labels in `[0, ..., config.vocab_size]`
        labels_input_pronunciation_ids (`torch.LongTensor` of shape `(batch_size, sequence_length)`, *optional*):
            target pronunciation ids for computing the contrastive loss and masked_lm_loss . Indices should be in
            `[-100, 0, ..., config.vocab_size]` (see `input_ids` docstring) Tokens with indices set to `-100` are
            ignored (masked), the loss is only computed for the tokens with labels in `[0, ...,
            config.vocab_size]`
        labels_attention_mask (`torch.FloatTensor` of shape `(batch_size, sequence_length)`, *optional*):
            Mask to avoid performing attention on padding token indices for the label sample. Mask values selected in
            `[0, 1]`: `1` for tokens that are NOT MASKED, `0` for MASKED tokens.
        labels_token_type_ids (`torch.LongTensor` of shape `(batch_size, sequence_length)`, *optional*):
            Segment token indices to indicate different portions of the label inputs. Indices are selected in `[0, 1]`:
            `0` corresponds to a sentence A token, `1` corresponds to a sentence B token.

        Example:

        ```python
        >>> from transformers import AutoTokenizer, RoCBertForPreTraining
        >>> import torch

        >>> tokenizer = AutoTokenizer.from_pretrained("weiweishi/roc-bert-base-zh")
        >>> model = RoCBertForPreTraining.from_pretrained("weiweishi/roc-bert-base-zh")

        >>> inputs = tokenizer("你好，很高兴认识你", return_tensors="pt")
        >>> attack_inputs = {}
        >>> for key in list(inputs.keys()):
        ...     attack_inputs[f"attack_{key}"] = inputs[key]
        >>> label_inputs = {}
        >>> for key in list(inputs.keys()):
        ...     label_inputs[f"labels_{key}"] = inputs[key]

        >>> inputs.update(label_inputs)
        >>> inputs.update(attack_inputs)
        >>> outputs = model(**inputs)

        >>> logits = outputs.logits
        >>> logits.shape
        torch.Size([1, 11, 21128])
        ```
        """
        outputs = self.roc_bert(
            input_ids,
            input_shape_ids=input_shape_ids,
            input_pronunciation_ids=input_pronunciation_ids,
            attention_mask=attention_mask,
            token_type_ids=token_type_ids,
            position_ids=position_ids,
            inputs_embeds=inputs_embeds,
            return_dict=True,
            **kwargs,
        )

        sequence_output, pooled_output = outputs[:2]
        prediction_scores = self.cls(sequence_output)

        loss = None
        if labels_input_ids is not None:
            loss_fct = CrossEntropyLoss()  # -100 index = padding token
            masked_lm_loss = loss_fct(prediction_scores.view(-1, self.config.vocab_size), labels_input_ids.view(-1))

            if attack_input_ids is not None:
                batch_size, _ = labels_input_ids.shape
                device = labels_input_ids.device

                target_inputs = torch.clone(labels_input_ids)
                target_inputs[target_inputs == -100] = self.config.pad_token_id

                labels_output = self.roc_bert(
                    target_inputs,
                    input_shape_ids=labels_input_shape_ids,
                    input_pronunciation_ids=labels_input_pronunciation_ids,
                    attention_mask=labels_attention_mask,
                    token_type_ids=labels_token_type_ids,
                )
                attack_output = self.roc_bert(
                    attack_input_ids,
                    input_shape_ids=attack_input_shape_ids,
                    input_pronunciation_ids=attack_input_pronunciation_ids,
                    attention_mask=attack_attention_mask,
                    token_type_ids=attack_token_type_ids,
                )

                labels_pooled_output = labels_output[1]
                attack_pooled_output = attack_output[1]

                pooled_output_norm = torch.nn.functional.normalize(pooled_output, dim=-1)
                labels_pooled_output_norm = torch.nn.functional.normalize(labels_pooled_output, dim=-1)
                attack_pooled_output_norm = torch.nn.functional.normalize(attack_pooled_output, dim=-1)

                sim_matrix = torch.matmul(pooled_output_norm, attack_pooled_output_norm.T)  # batch_size * hidden_dim
                sim_matrix_target = torch.matmul(labels_pooled_output_norm, attack_pooled_output_norm.T)
                batch_labels = torch.tensor(list(range(batch_size)), device=device)
                contrastive_loss = (
                    loss_fct(100 * sim_matrix.view(batch_size, -1), batch_labels.view(-1))
                    + loss_fct(100 * sim_matrix_target.view(batch_size, -1), batch_labels.view(-1))
                ) / 2

                loss = contrastive_loss + masked_lm_loss
            else:
                loss = masked_lm_loss

        return MaskedLMOutput(
            loss=loss,
            logits=prediction_scores,
            hidden_states=outputs.hidden_states,
            attentions=outputs.attentions,
        )


@auto_docstring
class RoCBertForMaskedLM(RoCBertPreTrainedModel):
    _tied_weights_keys = ["cls.predictions.decoder.weight", "cls.predictions.decoder.bias"]

    # Copied from transformers.models.bert.modeling_bert.BertForMaskedLM.__init__ with Bert->RoCBert,bert->roc_bert
    def __init__(self, config):
        super().__init__(config)

        if config.is_decoder:
            logger.warning(
                "If you want to use `RoCBertForMaskedLM` make sure `config.is_decoder=False` for "
                "bi-directional self-attention."
            )

        self.roc_bert = RoCBertModel(config, add_pooling_layer=False)
        self.cls = RoCBertOnlyMLMHead(config)

        # Initialize weights and apply final processing
        self.post_init()

    # Copied from transformers.models.bert.modeling_bert.BertForMaskedLM.get_output_embeddings
    def get_output_embeddings(self):
        return self.cls.predictions.decoder

    # Copied from transformers.models.bert.modeling_bert.BertForMaskedLM.set_output_embeddings
    def set_output_embeddings(self, new_embeddings):
        self.cls.predictions.decoder = new_embeddings
        self.cls.predictions.bias = new_embeddings.bias

    @can_return_tuple
    @auto_docstring
    def forward(
        self,
        input_ids: Optional[torch.Tensor] = None,
        input_shape_ids: Optional[torch.Tensor] = None,
        input_pronunciation_ids: Optional[torch.Tensor] = None,
        attention_mask: Optional[torch.Tensor] = None,
        token_type_ids: Optional[torch.Tensor] = None,
        position_ids: Optional[torch.Tensor] = None,
        inputs_embeds: Optional[torch.Tensor] = None,
        encoder_hidden_states: Optional[torch.Tensor] = None,
        encoder_attention_mask: Optional[torch.Tensor] = None,
        labels: Optional[torch.Tensor] = None,
        **kwargs: Unpack[TransformersKwargs],
    ) -> Union[tuple[torch.Tensor], MaskedLMOutput]:
        r"""
        input_shape_ids (`torch.LongTensor` of shape `(batch_size, sequence_length)`):
            Indices of input sequence tokens in the shape vocabulary.

            Indices can be obtained using [`AutoTokenizer`]. See [`PreTrainedTokenizer.encode`] and
            [`PreTrainedTokenizer.__call__`] for details.

            [What are input IDs?](../glossary#input_shape_ids)
        input_pronunciation_ids (`torch.LongTensor` of shape `(batch_size, sequence_length)`):
            Indices of input sequence tokens in the pronunciation vocabulary.

            Indices can be obtained using [`AutoTokenizer`]. See [`PreTrainedTokenizer.encode`] and
            [`PreTrainedTokenizer.__call__`] for details.

            [What are input IDs?](../glossary#input_pronunciation_ids)
        labels (`torch.LongTensor` of shape `(batch_size, sequence_length)`, *optional*):
            Labels for computing the masked language modeling loss. Indices should be in `[-100, 0, ...,
            config.vocab_size]` (see `input_ids` docstring) Tokens with indices set to `-100` are ignored (masked), the
            loss is only computed for the tokens with labels in `[0, ..., config.vocab_size]`.

        Example:
        ```python
        >>> from transformers import AutoTokenizer, RoCBertForMaskedLM
        >>> import torch

        >>> tokenizer = AutoTokenizer.from_pretrained("weiweishi/roc-bert-base-zh")
        >>> model = RoCBertForMaskedLM.from_pretrained("weiweishi/roc-bert-base-zh")

        >>> inputs = tokenizer("法国是首都[MASK].", return_tensors="pt")

        >>> with torch.no_grad():
        ...     logits = model(**inputs).logits

        >>> # retrieve index of {mask}
        >>> mask_token_index = (inputs.input_ids == tokenizer.mask_token_id)[0].nonzero(as_tuple=True)[0]

        >>> predicted_token_id = logits[0, mask_token_index].argmax(axis=-1)
        >>> tokenizer.decode(predicted_token_id)
        '.'
        ```
        """
        outputs = self.roc_bert(
            input_ids,
            input_shape_ids=input_shape_ids,
            input_pronunciation_ids=input_pronunciation_ids,
            attention_mask=attention_mask,
            token_type_ids=token_type_ids,
            position_ids=position_ids,
            inputs_embeds=inputs_embeds,
            encoder_hidden_states=encoder_hidden_states,
            encoder_attention_mask=encoder_attention_mask,
            return_dict=True,
            **kwargs,
        )

        sequence_output = outputs[0]
        prediction_scores = self.cls(sequence_output)

        masked_lm_loss = None
        if labels is not None:
            loss_fct = CrossEntropyLoss()  # -100 index = padding token
            masked_lm_loss = loss_fct(prediction_scores.view(-1, self.config.vocab_size), labels.view(-1))

        return MaskedLMOutput(
            loss=masked_lm_loss,
            logits=prediction_scores,
            hidden_states=outputs.hidden_states,
            attentions=outputs.attentions,
        )

    def prepare_inputs_for_generation(
        self, input_ids, input_shape_ids=None, input_pronunciation_ids=None, attention_mask=None, **model_kwargs
    ):
        input_shape = input_ids.shape
        effective_batch_size = input_shape[0]

        #  add a dummy token
        if self.config.pad_token_id is None:
            raise ValueError("The PAD token should be defined for generation")

        attention_mask = torch.cat([attention_mask, attention_mask.new_zeros((attention_mask.shape[0], 1))], dim=-1)
        dummy_token = torch.full(
            (effective_batch_size, 1), self.config.pad_token_id, dtype=torch.long, device=input_ids.device
        )
        input_ids = torch.cat([input_ids, dummy_token], dim=1)
        if input_shape_ids is not None:
            input_shape_ids = torch.cat([input_shape_ids, dummy_token], dim=1)
        if input_pronunciation_ids is not None:
            input_pronunciation_ids = torch.cat([input_pronunciation_ids, dummy_token], dim=1)

        return {
            "input_ids": input_ids,
            "input_shape_ids": input_shape_ids,
            "input_pronunciation_ids": input_pronunciation_ids,
            "attention_mask": attention_mask,
        }

    @classmethod
    def can_generate(cls) -> bool:
        """
        Legacy correction: RoCBertForMaskedLM can't call `generate()` from `GenerationMixin`, even though it has a
        `prepare_inputs_for_generation` method.
        """
        return False


@auto_docstring(
    custom_intro="""
    RoCBert Model with a `language modeling` head on top for CLM fine-tuning.
    """
)
class RoCBertForCausalLM(RoCBertPreTrainedModel, GenerationMixin):
    _tied_weights_keys = ["cls.predictions.decoder.weight", "cls.predictions.decoder.bias"]

    # Copied from transformers.models.bert.modeling_bert.BertLMHeadModel.__init__ with BertLMHeadModel->RoCBertForCausalLM,Bert->RoCBert,bert->roc_bert
    def __init__(self, config):
        super().__init__(config)

        if not config.is_decoder:
            logger.warning("If you want to use `RoCRoCBertForCausalLM` as a standalone, add `is_decoder=True.`")

        self.roc_bert = RoCBertModel(config, add_pooling_layer=False)
        self.cls = RoCBertOnlyMLMHead(config)

        # Initialize weights and apply final processing
        self.post_init()

    # Copied from transformers.models.bert.modeling_bert.BertLMHeadModel.get_output_embeddings
    def get_output_embeddings(self):
        return self.cls.predictions.decoder

    # Copied from transformers.models.bert.modeling_bert.BertLMHeadModel.set_output_embeddings
    def set_output_embeddings(self, new_embeddings):
        self.cls.predictions.decoder = new_embeddings
        self.cls.predictions.bias = new_embeddings.bias

    @can_return_tuple
    @auto_docstring
    def forward(
        self,
        input_ids: Optional[torch.Tensor] = None,
        input_shape_ids: Optional[torch.Tensor] = None,
        input_pronunciation_ids: Optional[torch.Tensor] = None,
        attention_mask: Optional[torch.Tensor] = None,
        token_type_ids: Optional[torch.Tensor] = None,
        position_ids: Optional[torch.Tensor] = None,
        inputs_embeds: Optional[torch.Tensor] = None,
        encoder_hidden_states: Optional[torch.Tensor] = None,
        encoder_attention_mask: Optional[torch.Tensor] = None,
        past_key_values: Optional[list[torch.Tensor]] = None,
        labels: Optional[torch.Tensor] = None,
        use_cache: Optional[bool] = None,
        cache_position: Optional[torch.Tensor] = None,
        **kwargs: Unpack[TransformersKwargs],
    ) -> Union[tuple[torch.Tensor], CausalLMOutputWithCrossAttentions]:
        r"""
        input_shape_ids (`torch.LongTensor` of shape `(batch_size, sequence_length)`):
            Indices of input sequence tokens in the shape vocabulary.

            Indices can be obtained using [`AutoTokenizer`]. See [`PreTrainedTokenizer.encode`] and
            [`PreTrainedTokenizer.__call__`] for details.

            [What are input IDs?](../glossary#input_shape_ids)
        input_pronunciation_ids (`torch.LongTensor` of shape `(batch_size, sequence_length)`):
            Indices of input sequence tokens in the pronunciation vocabulary.

            Indices can be obtained using [`AutoTokenizer`]. See [`PreTrainedTokenizer.encode`] and
            [`PreTrainedTokenizer.__call__`] for details.

            [What are input IDs?](../glossary#input_pronunciation_ids)
        labels (`torch.LongTensor` of shape `(batch_size, sequence_length)`, *optional*):
            Labels for computing the left-to-right language modeling loss (next word prediction). Indices should be in
            `[-100, 0, ..., config.vocab_size]` (see `input_ids` docstring) Tokens with indices set to `-100` are
            ignored (masked), the loss is only computed for the tokens with labels n `[0, ..., config.vocab_size]`.

        Example:

        ```python
        >>> from transformers import AutoTokenizer, RoCBertForCausalLM, RoCBertConfig
        >>> import torch

        >>> tokenizer = AutoTokenizer.from_pretrained("weiweishi/roc-bert-base-zh")
        >>> config = RoCBertConfig.from_pretrained("weiweishi/roc-bert-base-zh")
        >>> config.is_decoder = True
        >>> model = RoCBertForCausalLM.from_pretrained("weiweishi/roc-bert-base-zh", config=config)

        >>> inputs = tokenizer("你好，很高兴认识你", return_tensors="pt")
        >>> outputs = model(**inputs)

        >>> prediction_logits = outputs.logits
        ```
        """
        outputs = self.roc_bert(
            input_ids,
            input_shape_ids=input_shape_ids,
            input_pronunciation_ids=input_pronunciation_ids,
            attention_mask=attention_mask,
            token_type_ids=token_type_ids,
            position_ids=position_ids,
            inputs_embeds=inputs_embeds,
            encoder_hidden_states=encoder_hidden_states,
            encoder_attention_mask=encoder_attention_mask,
            past_key_values=past_key_values,
            use_cache=use_cache,
            cache_position=cache_position,
            return_dict=True,
            **kwargs,
        )

        sequence_output = outputs[0]
        prediction_scores = self.cls(sequence_output)

        lm_loss = None
        if labels is not None:
            lm_loss = self.loss_function(
                prediction_scores,
                labels,
                vocab_size=self.config.vocab_size,
                **kwargs,
            )

        return CausalLMOutputWithCrossAttentions(
            loss=lm_loss,
            logits=prediction_scores,
            past_key_values=outputs.past_key_values,
            hidden_states=outputs.hidden_states,
            attentions=outputs.attentions,
            cross_attentions=outputs.cross_attentions,
        )

    def prepare_inputs_for_generation(
        self,
        input_ids,
        input_shape_ids=None,
        input_pronunciation_ids=None,
        past_key_values=None,
        attention_mask=None,
        **model_kwargs,
    ):
        # Overwritten -- `input_pronunciation_ids`

        model_inputs = super().prepare_inputs_for_generation(
            input_ids=input_ids,
            past_key_values=past_key_values,
            attention_mask=attention_mask,
            **model_kwargs,
        )

        # cut decoder_input_ids if past_key_values is used
        if past_key_values is not None:
            if input_shape_ids is not None:
                model_inputs["input_shape_ids"] = input_shape_ids[:, -1:]
            if input_pronunciation_ids is not None:
                model_inputs["input_pronunciation_ids"] = input_pronunciation_ids[:, -1:]

        return model_inputs


@auto_docstring(
    custom_intro="""
    RoCBert Model transformer with a sequence classification/regression head on top (a linear layer on top of
    the pooled output) e.g. for GLUE tasks.
    """
)
class RoCBertForSequenceClassification(RoCBertPreTrainedModel):
    # Copied from transformers.models.bert.modeling_bert.BertForSequenceClassification.__init__ with Bert->RoCBert,bert->roc_bert
    def __init__(self, config):
        super().__init__(config)
        self.num_labels = config.num_labels
        self.config = config

        self.roc_bert = RoCBertModel(config)
        classifier_dropout = (
            config.classifier_dropout if config.classifier_dropout is not None else config.hidden_dropout_prob
        )
        self.dropout = nn.Dropout(classifier_dropout)
        self.classifier = nn.Linear(config.hidden_size, config.num_labels)

        # Initialize weights and apply final processing
        self.post_init()

    @can_return_tuple
    @auto_docstring
    def forward(
        self,
        input_ids: Optional[torch.Tensor] = None,
        input_shape_ids: Optional[torch.Tensor] = None,
        input_pronunciation_ids: Optional[torch.Tensor] = None,
        attention_mask: Optional[torch.Tensor] = None,
        token_type_ids: Optional[torch.Tensor] = None,
        position_ids: Optional[torch.Tensor] = None,
        inputs_embeds: Optional[torch.Tensor] = None,
        labels: Optional[torch.Tensor] = None,
        **kwargs: Unpack[TransformersKwargs],
    ) -> Union[tuple[torch.Tensor], SequenceClassifierOutput]:
        r"""
        input_shape_ids (`torch.LongTensor` of shape `(batch_size, sequence_length)`):
            Indices of input sequence tokens in the shape vocabulary.

            Indices can be obtained using [`AutoTokenizer`]. See [`PreTrainedTokenizer.encode`] and
            [`PreTrainedTokenizer.__call__`] for details.

            [What are input IDs?](../glossary#input_shape_ids)
        input_pronunciation_ids (`torch.LongTensor` of shape `(batch_size, sequence_length)`):
            Indices of input sequence tokens in the pronunciation vocabulary.

            Indices can be obtained using [`AutoTokenizer`]. See [`PreTrainedTokenizer.encode`] and
            [`PreTrainedTokenizer.__call__`] for details.

            [What are input IDs?](../glossary#input_pronunciation_ids)
        labels (`torch.LongTensor` of shape `(batch_size,)`, *optional*):
            Labels for computing the sequence classification/regression loss. Indices should be in `[0, ...,
            config.num_labels - 1]`. If `config.num_labels == 1` a regression loss is computed (Mean-Square loss), If
            `config.num_labels > 1` a classification loss is computed (Cross-Entropy).
        """
        outputs = self.roc_bert(
            input_ids,
            input_shape_ids=input_shape_ids,
            input_pronunciation_ids=input_pronunciation_ids,
            attention_mask=attention_mask,
            token_type_ids=token_type_ids,
            position_ids=position_ids,
            inputs_embeds=inputs_embeds,
            return_dict=True,
            **kwargs,
        )

        pooled_output = outputs[1]

        pooled_output = self.dropout(pooled_output)
        logits = self.classifier(pooled_output)

        loss = None
        if labels is not None:
            if self.config.problem_type is None:
                if self.num_labels == 1:
                    self.config.problem_type = "regression"
                elif self.num_labels > 1 and (labels.dtype == torch.long or labels.dtype == torch.int):
                    self.config.problem_type = "single_label_classification"
                else:
                    self.config.problem_type = "multi_label_classification"

            if self.config.problem_type == "regression":
                loss_fct = MSELoss()
                if self.num_labels == 1:
                    loss = loss_fct(logits.squeeze(), labels.squeeze())
                else:
                    loss = loss_fct(logits, labels)
            elif self.config.problem_type == "single_label_classification":
                loss_fct = CrossEntropyLoss()
                loss = loss_fct(logits.view(-1, self.num_labels), labels.view(-1))
            elif self.config.problem_type == "multi_label_classification":
                loss_fct = BCEWithLogitsLoss()
                loss = loss_fct(logits, labels)

        return SequenceClassifierOutput(
            loss=loss,
            logits=logits,
            hidden_states=outputs.hidden_states,
            attentions=outputs.attentions,
        )


@auto_docstring
class RoCBertForMultipleChoice(RoCBertPreTrainedModel):
    # Copied from transformers.models.bert.modeling_bert.BertForMultipleChoice.__init__ with Bert->RoCBert,bert->roc_bert
    def __init__(self, config):
        super().__init__(config)

        self.roc_bert = RoCBertModel(config)
        classifier_dropout = (
            config.classifier_dropout if config.classifier_dropout is not None else config.hidden_dropout_prob
        )
        self.dropout = nn.Dropout(classifier_dropout)
        self.classifier = nn.Linear(config.hidden_size, 1)

        # Initialize weights and apply final processing
        self.post_init()

    @can_return_tuple
    @auto_docstring
    def forward(
        self,
        input_ids: Optional[torch.Tensor] = None,
        input_shape_ids: Optional[torch.Tensor] = None,
        input_pronunciation_ids: Optional[torch.Tensor] = None,
        attention_mask: Optional[torch.Tensor] = None,
        token_type_ids: Optional[torch.Tensor] = None,
        position_ids: Optional[torch.Tensor] = None,
        inputs_embeds: Optional[torch.Tensor] = None,
        labels: Optional[torch.Tensor] = None,
        **kwargs: Unpack[TransformersKwargs],
    ) -> Union[tuple[torch.Tensor], MultipleChoiceModelOutput]:
        r"""
        input_ids (`torch.LongTensor` of shape `(batch_size, num_choices, sequence_length)`):
            Indices of input sequence tokens in the vocabulary.

            Indices can be obtained using [`AutoTokenizer`]. See [`PreTrainedTokenizer.encode`] and
            [`PreTrainedTokenizer.__call__`] for details.

            [What are input IDs?](../glossary#input-ids)
        input_shape_ids (`torch.LongTensor` of shape `(batch_size, num_choices, sequence_length)`):
            Indices of input sequence tokens in the shape vocabulary.

            Indices can be obtained using [`AutoTokenizer`]. See [`PreTrainedTokenizer.encode`] and
            [`PreTrainedTokenizer.__call__`] for details.

            [What are input IDs?](../glossary#input_shape_ids)
        input_pronunciation_ids (`torch.LongTensor` of shape `(batch_size, num_choices, sequence_length)`):
            Indices of input sequence tokens in the pronunciation vocabulary.

            Indices can be obtained using [`AutoTokenizer`]. See [`PreTrainedTokenizer.encode`] and
            [`PreTrainedTokenizer.__call__`] for details.

            [What are input IDs?](../glossary#input_pronunciation_ids)
        token_type_ids (`torch.LongTensor` of shape `(batch_size, num_choices, sequence_length)`, *optional*):
            Segment token indices to indicate first and second portions of the inputs. Indices are selected in `[0,
            1]`:

            - 0 corresponds to a *sentence A* token,
            - 1 corresponds to a *sentence B* token.

            [What are token type IDs?](../glossary#token-type-ids)
        position_ids (`torch.LongTensor` of shape `(batch_size, num_choices, sequence_length)`, *optional*):
            Indices of positions of each input sequence tokens in the position embeddings. Selected in the range `[0,
            config.max_position_embeddings - 1]`.

            [What are position IDs?](../glossary#position-ids)
        inputs_embeds (`torch.FloatTensor` of shape `(batch_size, num_choices, sequence_length, hidden_size)`, *optional*):
            Optionally, instead of passing `input_ids` you can choose to directly pass an embedded representation. This
            is useful if you want more control over how to convert *input_ids* indices into associated vectors than the
            model's internal embedding lookup matrix.
        labels (`torch.LongTensor` of shape `(batch_size,)`, *optional*):
            Labels for computing the multiple choice classification loss. Indices should be in `[0, ...,
            num_choices-1]` where `num_choices` is the size of the second dimension of the input tensors. (See
            `input_ids` above)
        """
        num_choices = input_ids.shape[1] if input_ids is not None else inputs_embeds.shape[1]

        input_ids = input_ids.view(-1, input_ids.size(-1)) if input_ids is not None else None
        input_shape_ids = input_shape_ids.view(-1, input_shape_ids.size(-1)) if input_shape_ids is not None else None
        input_pronunciation_ids = (
            input_pronunciation_ids.view(-1, input_pronunciation_ids.size(-1))
            if input_pronunciation_ids is not None
            else None
        )
        attention_mask = attention_mask.view(-1, attention_mask.size(-1)) if attention_mask is not None else None
        token_type_ids = token_type_ids.view(-1, token_type_ids.size(-1)) if token_type_ids is not None else None
        position_ids = position_ids.view(-1, position_ids.size(-1)) if position_ids is not None else None
        inputs_embeds = (
            inputs_embeds.view(-1, inputs_embeds.size(-2), inputs_embeds.size(-1))
            if inputs_embeds is not None
            else None
        )

        outputs = self.roc_bert(
            input_ids,
            input_shape_ids=input_shape_ids,
            input_pronunciation_ids=input_pronunciation_ids,
            attention_mask=attention_mask,
            token_type_ids=token_type_ids,
            position_ids=position_ids,
            inputs_embeds=inputs_embeds,
            return_dict=True,
            **kwargs,
        )

        pooled_output = outputs[1]

        pooled_output = self.dropout(pooled_output)
        logits = self.classifier(pooled_output)
        reshaped_logits = logits.view(-1, num_choices)

        loss = None
        if labels is not None:
            loss_fct = CrossEntropyLoss()
            loss = loss_fct(reshaped_logits, labels)

        return MultipleChoiceModelOutput(
            loss=loss,
            logits=reshaped_logits,
            hidden_states=outputs.hidden_states,
            attentions=outputs.attentions,
        )


@auto_docstring
class RoCBertForTokenClassification(RoCBertPreTrainedModel):
    # Copied from transformers.models.bert.modeling_bert.BertForTokenClassification.__init__ with Bert->RoCBert,bert->roc_bert
    def __init__(self, config):
        super().__init__(config)
        self.num_labels = config.num_labels

        self.roc_bert = RoCBertModel(config, add_pooling_layer=False)
        classifier_dropout = (
            config.classifier_dropout if config.classifier_dropout is not None else config.hidden_dropout_prob
        )
        self.dropout = nn.Dropout(classifier_dropout)
        self.classifier = nn.Linear(config.hidden_size, config.num_labels)

        # Initialize weights and apply final processing
        self.post_init()

    @can_return_tuple
    @auto_docstring
    def forward(
        self,
        input_ids: Optional[torch.Tensor] = None,
        input_shape_ids: Optional[torch.Tensor] = None,
        input_pronunciation_ids: Optional[torch.Tensor] = None,
        attention_mask: Optional[torch.Tensor] = None,
        token_type_ids: Optional[torch.Tensor] = None,
        position_ids: Optional[torch.Tensor] = None,
        inputs_embeds: Optional[torch.Tensor] = None,
        labels: Optional[torch.Tensor] = None,
        **kwargs: Unpack[TransformersKwargs],
    ) -> Union[tuple, TokenClassifierOutput]:
        r"""
        input_shape_ids (`torch.LongTensor` of shape `(batch_size, sequence_length)`):
            Indices of input sequence tokens in the shape vocabulary.

            Indices can be obtained using [`AutoTokenizer`]. See [`PreTrainedTokenizer.encode`] and
            [`PreTrainedTokenizer.__call__`] for details.

            [What are input IDs?](../glossary#input_shape_ids)
        input_pronunciation_ids (`torch.LongTensor` of shape `(batch_size, sequence_length)`):
            Indices of input sequence tokens in the pronunciation vocabulary.

            Indices can be obtained using [`AutoTokenizer`]. See [`PreTrainedTokenizer.encode`] and
            [`PreTrainedTokenizer.__call__`] for details.

            [What are input IDs?](../glossary#input_pronunciation_ids)
        labels (`torch.LongTensor` of shape `(batch_size, sequence_length)`, *optional*):
            Labels for computing the token classification loss. Indices should be in `[0, ..., config.num_labels - 1]`.
        """
        outputs = self.roc_bert(
            input_ids,
            input_shape_ids=input_shape_ids,
            input_pronunciation_ids=input_pronunciation_ids,
            attention_mask=attention_mask,
            token_type_ids=token_type_ids,
            position_ids=position_ids,
            inputs_embeds=inputs_embeds,
            return_dict=True,
            **kwargs,
        )

        sequence_output = outputs[0]

        sequence_output = self.dropout(sequence_output)
        logits = self.classifier(sequence_output)

        loss = None
        if labels is not None:
            loss_fct = CrossEntropyLoss()
            loss = loss_fct(logits.view(-1, self.num_labels), labels.view(-1))

        return TokenClassifierOutput(
            loss=loss,
            logits=logits,
            hidden_states=outputs.hidden_states,
            attentions=outputs.attentions,
        )


@auto_docstring
class RoCBertForQuestionAnswering(RoCBertPreTrainedModel):
    # Copied from transformers.models.bert.modeling_bert.BertForQuestionAnswering.__init__ with Bert->RoCBert,bert->roc_bert
    def __init__(self, config):
        super().__init__(config)
        self.num_labels = config.num_labels

        self.roc_bert = RoCBertModel(config, add_pooling_layer=False)
        self.qa_outputs = nn.Linear(config.hidden_size, config.num_labels)

        # Initialize weights and apply final processing
        self.post_init()

    @can_return_tuple
    @auto_docstring
    def forward(
        self,
        input_ids: Optional[torch.Tensor] = None,
        input_shape_ids: Optional[torch.Tensor] = None,
        input_pronunciation_ids: Optional[torch.Tensor] = None,
        attention_mask: Optional[torch.Tensor] = None,
        token_type_ids: Optional[torch.Tensor] = None,
        position_ids: Optional[torch.Tensor] = None,
        inputs_embeds: Optional[torch.Tensor] = None,
        start_positions: Optional[torch.Tensor] = None,
        end_positions: Optional[torch.Tensor] = None,
        **kwargs: Unpack[TransformersKwargs],
    ) -> Union[tuple[torch.Tensor], QuestionAnsweringModelOutput]:
        r"""
        input_shape_ids (`torch.LongTensor` of shape `(batch_size, sequence_length)`):
            Indices of input sequence tokens in the shape vocabulary.

            Indices can be obtained using [`AutoTokenizer`]. See [`PreTrainedTokenizer.encode`] and
            [`PreTrainedTokenizer.__call__`] for details.

            [What are input IDs?](../glossary#input_shape_ids)
        input_pronunciation_ids (`torch.LongTensor` of shape `(batch_size, sequence_length)`):
            Indices of input sequence tokens in the pronunciation vocabulary.

            Indices can be obtained using [`AutoTokenizer`]. See [`PreTrainedTokenizer.encode`] and
            [`PreTrainedTokenizer.__call__`] for details.

            [What are input IDs?](../glossary#input_pronunciation_ids)
        """
        outputs = self.roc_bert(
            input_ids,
            input_shape_ids=input_shape_ids,
            input_pronunciation_ids=input_pronunciation_ids,
            attention_mask=attention_mask,
            token_type_ids=token_type_ids,
            position_ids=position_ids,
            inputs_embeds=inputs_embeds,
            return_dict=True,
            **kwargs,
        )

        sequence_output = outputs[0]

        logits = self.qa_outputs(sequence_output)
        start_logits, end_logits = logits.split(1, dim=-1)
        start_logits = start_logits.squeeze(-1)
        end_logits = end_logits.squeeze(-1)

        total_loss = None
        if start_positions is not None and end_positions is not None:
            # If we are on multi-GPU, split add a dimension
            if len(start_positions.size()) > 1:
                start_positions = start_positions.squeeze(-1)
            if len(end_positions.size()) > 1:
                end_positions = end_positions.squeeze(-1)
            # sometimes the start/end positions are outside our model inputs, we ignore these terms
            ignored_index = start_logits.size(1)
            start_positions = start_positions.clamp(0, ignored_index)
            end_positions = end_positions.clamp(0, ignored_index)

            loss_fct = CrossEntropyLoss(ignore_index=ignored_index)
            start_loss = loss_fct(start_logits, start_positions)
            end_loss = loss_fct(end_logits, end_positions)
            total_loss = (start_loss + end_loss) / 2

        return QuestionAnsweringModelOutput(
            loss=total_loss,
            start_logits=start_logits,
            end_logits=end_logits,
            hidden_states=outputs.hidden_states,
            attentions=outputs.attentions,
        )


__all__ = [
    "RoCBertForCausalLM",
    "RoCBertForMaskedLM",
    "RoCBertForMultipleChoice",
    "RoCBertForPreTraining",
    "RoCBertForQuestionAnswering",
    "RoCBertForSequenceClassification",
    "RoCBertForTokenClassification",
    "RoCBertLayer",
    "RoCBertModel",
    "RoCBertPreTrainedModel",
]<|MERGE_RESOLUTION|>--- conflicted
+++ resolved
@@ -187,11 +187,6 @@
     attention_mask: Optional[torch.Tensor],
     scaling: Optional[float] = None,
     dropout: float = 0.0,
-<<<<<<< HEAD
-    head_mask: Optional[torch.Tensor] = None,
-=======
-    use_cache: Optional[bool] = None,
->>>>>>> 919a4845
     **kwargs: Unpack[TransformersKwargs],
 ):
     if scaling is None:
@@ -281,12 +276,6 @@
             attention_mask,
             dropout=0.0 if not self.training else self.dropout.p,
             scaling=self.scaling,
-<<<<<<< HEAD
-            head_mask=head_mask,
-=======
-            # only for relevant for non-absolute positional embeddings
-            use_cache=past_key_value is not None,
->>>>>>> 919a4845
             **kwargs,
         )
         attn_output = attn_output.reshape(*input_shape, -1).contiguous()
@@ -365,12 +354,6 @@
             attention_mask,
             dropout=0.0 if not self.training else self.dropout.p,
             scaling=self.scaling,
-<<<<<<< HEAD
-            head_mask=head_mask,
-=======
-            # only for relevant for non-absolute positional embeddings
-            use_cache=past_key_value is not None,
->>>>>>> 919a4845
             **kwargs,
         )
         attn_output = attn_output.reshape(bsz, tgt_len, -1).contiguous()
