--- conflicted
+++ resolved
@@ -14,13 +14,7 @@
 # limitations under the License.
 """PyTorch RoCBert model."""
 
-<<<<<<< HEAD
-import os
 from typing import Callable, Optional, Union
-=======
-import math
-from typing import Optional, Union
->>>>>>> 4df2529d
 
 import torch
 from torch import nn
@@ -713,12 +707,7 @@
 
 @auto_docstring
 class RoCBertPreTrainedModel(PreTrainedModel):
-<<<<<<< HEAD
     config_class = RoCBertConfig
-    load_tf_weights = load_tf_weights_in_roc_bert
-=======
-    config: RoCBertConfig
->>>>>>> 4df2529d
     base_model_prefix = "roc_bert"
     supports_gradient_checkpointing = True
     _supports_flash_attn = True
