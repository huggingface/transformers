# coding=utf-8
# Copyright 2025 The LLAMA4 and HuggingFace Inc. team. All rights reserved.
#
#
# Licensed under the Apache License, Version 2.0 (the "License");
# you may not use this file except in compliance with the License.
# You may obtain a copy of the License at
#
#     http://www.apache.org/licenses/LICENSE-2.0
#
# Unless required by applicable law or agreed to in writing, software
# distributed under the License is distributed on an "AS IS" BASIS,
# WITHOUT WARRANTIES OR CONDITIONS OF ANY KIND, either express or implied.
# See the License for the specific language governing permissions and
# limitations under the License.

import warnings

from typing import Optional

from ...configuration_utils import PretrainedConfig, layer_type_validation
from ...modeling_rope_utils import RopeParameters, rope_config_validation
from ...utils import logging


logger = logging.get_logger(__name__)


class Llama4VisionConfig(PretrainedConfig):
    r"""
    This is the configuration class to store the configuration of a [`Llama4VisionModel`]. It is used to instantiate a
    Llama4 vision model according to the specified arguments, defining the model architecture. Instantiating a configuration
    with the defaults will yield a similar configuration to that of the Llama4 109B.

    e.g. [meta-llama/Llama-4-Scout-17B-16E](https://huggingface.co/meta-llama/Llama-4-Scout-17B-16E)

    Configuration objects inherit from [`PretrainedConfig`] and can be used to control the model outputs. Read the
    documentation from [`PretrainedConfig`] for more information.

    Args:
        hidden_size (`int`, *optional*, defaults to 768):
            Dimensionality of the encoder layers and the pooler layer.
        hidden_act (`str` or `function`, *optional*, defaults to `"gelu"`):
            The non-linear activation function (function or string) in the encoder and pooler. If string, `"gelu"`,
            `"relu"`, `"selu"` and `"gelu_new"` `"quick_gelu"` are supported.
        num_hidden_layers (`int`, *optional*, defaults to 34):
            Number of hidden layers in the Transformer encoder.
        num_attention_heads (`int`, *optional*, defaults to 16):
            Number of attention heads for each attention layer in the Transformer encoder.
        num_channels (`int`, *optional*, defaults to 3):
            Number of channels in the input image.
        intermediate_size (`int`, *optional*, defaults to 5632):
            Dimensionality of the "intermediate" (often named feed-forward) layer in the Transformer encoder.
        vision_output_dim (`int`, *optional*, defaults to 7680):
            Dimensionality of the vision model output. Includes output of transformer
            encoder with intermediate layers and global transformer encoder.
        image_size (`int`, *optional*, defaults to 448):
            The size (resolution) of each image *tile*.
        patch_size (`int`, *optional*, defaults to 14):
            The size (resolution) of each patch.
        norm_eps (`float`, *optional*, defaults to 1e-05):
            The epsilon used by the layer normalization layers.
        vision_feature_select_strategy (`int`, *optional*, defaults to `"default"`): TODO
        initializer_range (`float`, *optional*, defaults to 0.02):
            The standard deviation of the truncated_normal_initializer for initializing all weight matrices.
        pixel_shuffle_ratio (`int`, *optional*, defaults to 0.5): TODO
        projector_input_dim (`int`, *optional*, defaults to 4096): TODO
        projector_output_dim (`int`, *optional*, defaults to 4096): TODO
        multi_modal_projector_bias (`int`, *optional*, defaults to `False`): TODO
        projector_dropout (`int`, *optional*, defaults to 0.0): TODO
        attention_dropout (`int`, *optional*, defaults to 0.0): TODO
        rope_scaling (`RopeParameters`, *optional*):
            RoPE Parameters
    """

    base_model_tp_plan = {
        "model.layers.*.self_attn.q_proj": "colwise",
        "model.layers.*.self_attn.k_proj": "colwise",
        "model.layers.*.self_attn.v_proj": "colwise",
        "model.layers.*.self_attn.o_proj": "rowwise",
        "vision_adapter.mlp.fc1": "colwise",
        "vision_adapter.mlp.fc2": "rowwise",
        "patch_embedding.linear": "colwise_rep",
    }
    model_type = "llama4_vision_model"
    base_config_key = "vision_config"

    def __init__(
        self,
<<<<<<< HEAD
        hidden_size: Optional[int] = 768,
        hidden_act: Optional[str] = "gelu",
        num_hidden_layers: Optional[int] = 34,
        num_attention_heads: Optional[int] = 16,
        num_channels: Optional[int] = 3,
        intermediate_size: Optional[int] = 5632,
        vision_output_dim: Optional[int] = 7680,
        image_size: Optional[int] = 448,
        patch_size: Optional[int] = 14,
        norm_eps: Optional[float] = 1e-5,
        vision_feature_layer: Optional[int] = -1,
        vision_feature_select_strategy: Optional[str] = "default",
        initializer_range: Optional[float] = 0.02,
        pixel_shuffle_ratio: Optional[float] = 0.5,
        projector_input_dim: Optional[int] = 4096,
        projector_output_dim: Optional[int] = 4096,
        multi_modal_projector_bias: Optional[bool] = False,
        projector_dropout: Optional[float] = 0.0,
        attention_dropout: Optional[float] = 0.0,
        rope_scaling: Optional[RopeParameters] = None,
=======
        hidden_size: int = 768,
        hidden_act: str = "gelu",
        num_hidden_layers: int = 34,
        num_attention_heads: int = 16,
        num_channels: int = 3,
        intermediate_size: int = 5632,
        vision_output_dim: int = 7680,
        image_size: int = 448,
        patch_size: int = 14,
        norm_eps: float = 1e-5,
        vision_feature_select_strategy="default",
        initializer_range: float = 0.02,
        pixel_shuffle_ratio=0.5,
        projector_input_dim=4096,
        projector_output_dim=4096,
        multi_modal_projector_bias=False,
        projector_dropout=0.0,
        attention_dropout=0.0,
        rope_theta=10000,
>>>>>>> 870add3d
        **kwargs,
    ):
        self.hidden_size = hidden_size
        self.hidden_act = hidden_act
        self.num_hidden_layers = num_hidden_layers
        self.num_channels = num_channels
        self.intermediate_size = intermediate_size
        self.image_size = image_size
        self.vision_output_dim = vision_output_dim
        self.patch_size = patch_size
        self.norm_eps = norm_eps
        self.num_attention_heads = num_attention_heads
        self.initializer_range = initializer_range
        self.pixel_shuffle_ratio = pixel_shuffle_ratio
        self.projector_input_dim = projector_input_dim
        self.projector_output_dim = projector_output_dim
        self.multi_modal_projector_bias = multi_modal_projector_bias
        self.projector_dropout = projector_dropout
        self.attention_dropout = attention_dropout
        self.vision_feature_select_strategy = vision_feature_select_strategy
<<<<<<< HEAD

        # Validate the correctness of rotary position embeddings parameters
        rope_theta = kwargs.get("rope_theta", 10000.0)
        if rope_scaling is None:
            rope_scaling = {"rope_type": "default", "rope_theta": rope_theta}
        else:
            # BC: if there is a 'type' field, copy it it to 'rope_type'.
            rope_type = rope_scaling.get("rope_type", rope_scaling.get("type"))
            rope_scaling.update({"rope_theta": rope_theta, "rope_type": rope_type})
        self.rope_scaling = rope_scaling
        rope_config_validation(self)
=======
        self.rope_theta = rope_theta

        self._vision_feature_layer = kwargs.get("vision_feature_layer", -1)

        @property
        def vision_feature_layer(self):
            warnings.warn(
                "The `vision_feature_layer` attribute is deprecated and will be removed in v4.58.0.",
                FutureWarning,
            )
            return self._vision_feature_layer

        @vision_feature_layer.setter
        def vision_feature_layer(self, value):
            self._vision_feature_layer = value

>>>>>>> 870add3d
        super().__init__(**kwargs)


class Llama4TextConfig(PretrainedConfig):
    r"""
    This is the configuration class to store the configuration of a [`Llama4TextModel`]. It is used to instantiate a
    Llama4 text model according to the specified arguments, defining the model architecture. Instantiating a configuration
    with the defaults will yield a similar configuration to that of the Llama4 109B.

    e.g. [meta-llama/Llama-4-Scout-17B-16E](https://huggingface.co/meta-llama/Llama-4-Scout-17B-16E)

    Configuration objects inherit from [`PretrainedConfig`] and can be used to control the model outputs. Read the
    documentation from [`PretrainedConfig`] for more information.

    Args:
        vocab_size (`int`, *optional*, defaults to 202048):
            Vocabulary size of the Llama4 text model. Defines the maximum number of different tokens that can be represented
            by the `inputs_ids` passed when calling [`Llama4TextModel`].
        hidden_size (`int`, *optional*, defaults to 5120):
            Dimensionality of the embeddings and hidden states.
        intermediate_size (`int`, *optional*, defaults to 8192):
            Dimensionality of the "intermediate" (often named feed-forward) layer in the Transformer encoder.
        intermediate_size_mlp (`int`, *optional*, defaults to 16384): TODO
        num_hidden_layers (`int`, *optional*, defaults to 48):
            Number of hidden layers in the Transformer encoder.
        num_attention_heads (`int`, *optional*, defaults to 40):
            Number of attention heads for each attention layer in the Transformer encoder.
        num_key_value_heads (`int`, *optional*, defaults to 8):
            This is the number of key_value heads that should be used to implement Grouped Query Attention. If not
            specified, will default to `num_attention_heads`.
        head_dim (`int`, *optional*, defaults to 128): TODO
        hidden_act (`str` or `Callable`, *optional*, defaults to `"silu"`):
            The non-linear activation function (function or string) in the encoder and pooler.
        max_position_embeddings (`int`, *optional*, defaults to 131072):
            The maximum sequence length that this model might ever be used with.
        initializer_range (`float`, *optional*, defaults to 0.02):
            The standard deviation of the truncated_normal_initializer for initializing all weight matrices.
        rms_norm_eps (`float`, *optional*, defaults to 1e-05):
            The epsilon used by the rms normalization layers.
        use_cache (`bool`, *optional*, defaults to `True`):
            Whether or not the model should return the last key/values attentions.
        pad_token_id (`int`, *optional*, defaults to 128004):
            The id of the padding token.
        bos_token_id (`int`, *optional*, defaults to 1):
            The id of the beginning of sentence token.
        eos_token_id (`int`, *optional*, defaults to 2):
            The id of the end of sentence token.
        tie_word_embeddings (`bool`, *optional*, defaults to `False`):
            Whether to tie weight embeddings
        attention_dropout (`int`, *optional*, defaults to 0.0): TODO
        num_experts_per_tok (`int`, *optional*, defaults to 1): TODO
        num_local_experts (`int`, *optional*, defaults to 16): TODO
        moe_layers (`int`, *optional*): TODO
        interleave_moe_layer_step (`int`, *optional*, defaults to 1): TODO
        use_qk_norm (`int`, *optional*, defaults to `True`): TODO
        output_router_logits (`int`, *optional*, defaults to `False`): TODO
        router_aux_loss_coef (`int`, *optional*, defaults to 0.001): TODO
        router_jitter_noise (`int`, *optional*, defaults to 0.0): TODO
        rope_scaling (`Dict`, *optional*):
            Dictionary containing the scaling configuration for the RoPE embeddings. NOTE: if you apply new rope type
            and you expect the model to work on longer `max_position_embeddings`, we recommend you to update this value
            accordingly.
            Expected contents:
                `rope_type` (`str`):
                    The sub-variant of RoPE to use. Can be one of ['default', 'linear', 'dynamic', 'yarn', 'longrope',
                    'llama3'], with 'default' being the original RoPE implementation.
                `factor` (`float`, *optional*):
                    Used with all rope types except 'default'. The scaling factor to apply to the RoPE embeddings. In
                    most scaling types, a `factor` of x will enable the model to handle sequences of length x *
                    original maximum pre-trained length.
                `original_max_position_embeddings` (`int`, *optional*):
                    Used with 'dynamic', 'longrope' and 'llama3'. The original max position embeddings used during
                    pretraining.
                `attention_factor` (`float`, *optional*):
                    Used with 'yarn' and 'longrope'. The scaling factor to be applied on the attention
                    computation. If unspecified, it defaults to value recommended by the implementation, using the
                    `factor` field to infer the suggested value.
                `beta_fast` (`float`, *optional*):
                    Only used with 'yarn'. Parameter to set the boundary for extrapolation (only) in the linear
                    ramp function. If unspecified, it defaults to 32.
                `beta_slow` (`float`, *optional*):
                    Only used with 'yarn'. Parameter to set the boundary for interpolation (only) in the linear
                    ramp function. If unspecified, it defaults to 1.
                `short_factor` (`list[float]`, *optional*):
                    Only used with 'longrope'. The scaling factor to be applied to short contexts (<
                    `original_max_position_embeddings`). Must be a list of numbers with the same length as the hidden
                    size divided by the number of attention heads divided by 2
                `long_factor` (`list[float]`, *optional*):
                    Only used with 'longrope'. The scaling factor to be applied to long contexts (<
                    `original_max_position_embeddings`). Must be a list of numbers with the same length as the hidden
                    size divided by the number of attention heads divided by 2
                `low_freq_factor` (`float`, *optional*):
                    Only used with 'llama3'. Scaling factor applied to low frequency components of the RoPE
                `high_freq_factor` (`float`, *optional*):
                    Only used with 'llama3'. Scaling factor applied to high frequency components of the RoPE
            <TODO>
            <TODO>
        no_rope_layers (`list[int]`, *optional*):
            List with at least the same length as the number of layers in the model.
            A `1` at an index position indicates that the corresponding layer will use RoPE,
            while a `0` indicates that it's a NoPE layer.
        no_rope_layer_interval (`int`, *optional*, defaults to 4):
            If `no_rope_layers` is `None`, it will be created using a NoPE layer every
            `no_rope_layer_interval` layers.
        attention_chunk_size (`int`, *optional*, defaults to 8192):
            <TODO>
        layer_types (`list`, *optional*):
            Attention pattern for each layer.
        attn_temperature_tuning (`bool`, *optional*, defaults to `True`):
            Whether to dynamically scale the attention temperature for each query token based on sequence length.
            Recommended for long sequences (e.g., >32k tokens) to maintain stable output results.
        floor_scale (`int`, *optional*, defaults to 8192): TODO
        attn_scale (`int`, *optional*, defaults to 0.1): TODO

    Example:
    """

    model_type = "llama4_text"
    keys_to_ignore_at_inference = ["past_key_values"]
    base_model_tp_plan = {
        "layers.*.self_attn.q_proj": "colwise",
        "layers.*.self_attn.k_proj": "colwise",
        "layers.*.self_attn.v_proj": "colwise",
        "layers.*.self_attn.o_proj": "rowwise",
        "layers.*.feed_forward.shared_expert.gate_proj": "local_colwise",
        "layers.*.feed_forward.shared_expert.up_proj": "local_colwise",
        "layers.*.feed_forward.shared_expert.down_proj": "local_rowwise",
        "layers.*.feed_forward.experts.gate_up_proj": "local_packed_rowwise",  # row because not linear
        "layers.*.feed_forward.experts.down_proj": "local_colwise",  # col because not linear
        "layers.*.feed_forward.experts": "local",
        "layers.*.feed_forward.gate_proj": "local_colwise",
        "layers.*.feed_forward.up_proj": "local_colwise",
        "layers.*.feed_forward.down_proj": "local_rowwise",
        "layers.*.feed_forward": "gather",
    }
    base_model_ep_plan = {
        "layers.*.self_attn.q_proj": "colwise",
        "layers.*.self_attn.k_proj": "colwise",
        "layers.*.self_attn.v_proj": "colwise",
        "layers.*.self_attn.o_proj": "rowwise",
        "layers.*.feed_forward.experts.gate_up_proj": "grouped_gemm",  # row because not linear
        "layers.*.feed_forward.experts.down_proj": "grouped_gemm",  # col because not linear
        "layers.*.feed_forward.experts": "gather",  # all reduce
        "layers.*.feed_forward.gate_proj": "local_colwise",
        "layers.*.feed_forward.up_proj": "local_colwise",
        "layers.*.feed_forward.down_proj": "local_rowwise",
        "layers.*.feed_forward.router": "ep_router",
    }

    def __init__(
        self,
        vocab_size=202048,
        hidden_size=5120,
        intermediate_size=8192,
        intermediate_size_mlp=16384,
        num_hidden_layers=48,
        num_attention_heads=40,
        num_key_value_heads=8,
        head_dim=128,
        hidden_act="silu",
        max_position_embeddings=4096 * 32,
        initializer_range=0.02,
        rms_norm_eps=1e-5,
        use_cache=True,
        pad_token_id=None,
        bos_token_id=1,
        eos_token_id=2,
        tie_word_embeddings=False,
        attention_dropout=0.0,
        num_experts_per_tok=1,
        num_local_experts=16,
        moe_layers=None,
        interleave_moe_layer_step=1,
        use_qk_norm=True,
        output_router_logits=False,
        router_aux_loss_coef=0.001,
        router_jitter_noise=0.0,
        rope_scaling: Optional[RopeParameters] = None,
        no_rope_layers=None,
        no_rope_layer_interval=4,
        attention_chunk_size=8192,
        layer_types=None,
        attn_temperature_tuning=True,
        floor_scale=8192,
        attn_scale=0.1,
        **kwargs,
    ):
        super().__init__(
            pad_token_id=pad_token_id,
            bos_token_id=bos_token_id,
            eos_token_id=eos_token_id,
            tie_word_embeddings=tie_word_embeddings,
            **kwargs,
        )
        self.attn_temperature_tuning = attn_temperature_tuning
        self.attn_scale = attn_scale
        self.floor_scale = floor_scale
        self.vocab_size = vocab_size
        self.max_position_embeddings = max_position_embeddings
        self.hidden_size = hidden_size
        self.intermediate_size = intermediate_size
        self.intermediate_size_mlp = intermediate_size_mlp
        self.num_hidden_layers = num_hidden_layers
        self.num_attention_heads = num_attention_heads
        self.attention_bias = False
        # for backward compatibility
        if num_key_value_heads is None:
            num_key_value_heads = num_attention_heads

        self.num_key_value_heads = num_key_value_heads
        self.hidden_act = hidden_act
        self.initializer_range = initializer_range
        self.rms_norm_eps = rms_norm_eps
        self.use_cache = use_cache
        self.attention_dropout = attention_dropout
        self.head_dim = head_dim if head_dim is not None else self.hidden_size // self.num_attention_heads
        self.use_qk_norm = use_qk_norm

        self.num_experts_per_tok = num_experts_per_tok
        self.num_local_experts = num_local_experts

        self.output_router_logits = output_router_logits
        self.router_aux_loss_coef = router_aux_loss_coef
        self.router_jitter_noise = router_jitter_noise

        # Backwards compatibility
        if no_rope_layers == []:
            no_rope_layers = None

        default_no_rope_layers = [
            int((layer_idx + 1) % no_rope_layer_interval != 0) for layer_idx in range(self.num_hidden_layers)
        ]

        self.no_rope_layers = no_rope_layers if no_rope_layers else default_no_rope_layers

        self.interleave_moe_layer_step = interleave_moe_layer_step
        self.moe_layers = (
            moe_layers
            if moe_layers is not None
            else list(range(interleave_moe_layer_step - 1, num_hidden_layers, interleave_moe_layer_step))
        )
        self.attention_chunk_size = attention_chunk_size

        self.layer_types = layer_types
        if layer_types is None:
            self.layer_types = [
                "chunked_attention" if no_rope else "full_attention" for no_rope in self.no_rope_layers
            ]
        layer_type_validation(self.layer_types, self.num_hidden_layers)

        # Validate the correctness of rotary position embeddings parameters
        # The config was saved with a simple rope scaling dict, we need to convert to nested structure per RoPE type
        rope_theta = kwargs.get("rope_theta", 500000.0)
        chunked_attention_rope = {"rope_type": "default", "rope_theta": rope_theta}
        full_attention_rope = {"rope_type": "default", "rope_theta": rope_theta}
        if rope_scaling is not None:
            if "full_attention" in rope_scaling or "sliding_attention" in rope_scaling:
                full_attention_rope.update(**rope_scaling.get("full_attention", {}))
                chunked_attention_rope.update(**rope_scaling.get("sliding_attention", {}))
            else:
                full_attention_rope.update(**rope_scaling)

        rope_scaling = {"full_attention": full_attention_rope, "chunked_attention": chunked_attention_rope}
        self.rope_scaling = {k: v for k, v in rope_scaling.items() if k in self.layer_types}
        rope_config_validation(self)


class Llama4Config(PretrainedConfig):
    r"""
    This is the configuration class to store the configuration of a [`Llama4Model`]. It is used to instantiate an
    Llama4 model according to the specified arguments, defining the model architecture. Instantiating a configuration
    with the defaults will yield a similar configuration to that of the Llama4 109B.

    e.g. [meta-llama/Llama-4-Scout-17B-16E](https://huggingface.co/meta-llama/Llama-4-Scout-17B-16E)

    Configuration objects inherit from [`PretrainedConfig`] and can be used to control the model outputs. Read the
    documentation from [`PretrainedConfig`] for more information.


    Args:
        vision_config (`Llama4VisionConfig`, *optional*):
            The Llama4 Vision config.
        text_config (`Llama4TextConfig`, *optional*):
            The Llama4 Text config.
        boi_token_index (`int`, *optional*, defaults to 200080):
            The begin-of-image token index to wrap the image prompt.
        eoi_token_index (`int`, *optional*, defaults to 200081):
            The end-of-image token index to wrap the image prompt.
        image_token_index (`int`, *optional*, defaults to 200092):
            The image token index to encode the image prompt.
        tie_word_embeddings (`bool`, *optional*, defaults to `False`):
            Whether the model's input and output word embeddings should be tied.

    ```python
    >>> from transformers import Llama4Model, Llama4Config

    >>> # Initializing a Llama4 7B style configuration
    >>> configuration = Llama4Config()

    >>> # Initializing a model from the Llama4 7B style configuration
    >>> model = Llama4Model(configuration)

    >>> # Accessing the model configuration
    >>> configuration = model.config
    ```"""

    model_type = "llama4"
    attribute_map = {
        "image_token_id": "image_token_index",
        "boi_token_id": "boi_token_index",
        "eoi_token_id": "eoi_token_index",
    }
    sub_configs = {"text_config": Llama4TextConfig, "vision_config": Llama4VisionConfig}
    base_model_tp_plan = {
        "multi_modal_projector.linear_1": "colwise_rep",
    }

    def __init__(
        self,
        vision_config=None,
        text_config=None,
        boi_token_index=200080,
        eoi_token_index=200081,
        image_token_index=200092,
        tie_word_embeddings=False,
        **kwargs,
    ):
        if vision_config is None:
            self.vision_config = Llama4VisionConfig()
            logger.info("vision_config is None, using default llama4 vision config")
        elif isinstance(vision_config, dict):
            self.vision_config = Llama4VisionConfig(**vision_config)
        elif isinstance(vision_config, Llama4VisionConfig):
            self.vision_config = vision_config

        self.boi_token_index = boi_token_index
        self.eoi_token_index = eoi_token_index
        self.image_token_index = image_token_index
        if text_config is None:
            self.text_config = Llama4TextConfig()
            logger.info("text_config is None, using default llama4 text config")
        elif isinstance(text_config, dict):
            self.text_config = Llama4TextConfig(**text_config)
        elif isinstance(text_config, Llama4TextConfig):
            self.text_config = text_config

        super().__init__(tie_word_embeddings=tie_word_embeddings, **kwargs)


__all__ = ["Llama4Config", "Llama4TextConfig", "Llama4VisionConfig"]<|MERGE_RESOLUTION|>--- conflicted
+++ resolved
@@ -87,7 +87,6 @@
 
     def __init__(
         self,
-<<<<<<< HEAD
         hidden_size: Optional[int] = 768,
         hidden_act: Optional[str] = "gelu",
         num_hidden_layers: Optional[int] = 34,
@@ -98,7 +97,6 @@
         image_size: Optional[int] = 448,
         patch_size: Optional[int] = 14,
         norm_eps: Optional[float] = 1e-5,
-        vision_feature_layer: Optional[int] = -1,
         vision_feature_select_strategy: Optional[str] = "default",
         initializer_range: Optional[float] = 0.02,
         pixel_shuffle_ratio: Optional[float] = 0.5,
@@ -108,27 +106,6 @@
         projector_dropout: Optional[float] = 0.0,
         attention_dropout: Optional[float] = 0.0,
         rope_scaling: Optional[RopeParameters] = None,
-=======
-        hidden_size: int = 768,
-        hidden_act: str = "gelu",
-        num_hidden_layers: int = 34,
-        num_attention_heads: int = 16,
-        num_channels: int = 3,
-        intermediate_size: int = 5632,
-        vision_output_dim: int = 7680,
-        image_size: int = 448,
-        patch_size: int = 14,
-        norm_eps: float = 1e-5,
-        vision_feature_select_strategy="default",
-        initializer_range: float = 0.02,
-        pixel_shuffle_ratio=0.5,
-        projector_input_dim=4096,
-        projector_output_dim=4096,
-        multi_modal_projector_bias=False,
-        projector_dropout=0.0,
-        attention_dropout=0.0,
-        rope_theta=10000,
->>>>>>> 870add3d
         **kwargs,
     ):
         self.hidden_size = hidden_size
@@ -149,7 +126,6 @@
         self.projector_dropout = projector_dropout
         self.attention_dropout = attention_dropout
         self.vision_feature_select_strategy = vision_feature_select_strategy
-<<<<<<< HEAD
 
         # Validate the correctness of rotary position embeddings parameters
         rope_theta = kwargs.get("rope_theta", 10000.0)
@@ -161,10 +137,6 @@
             rope_scaling.update({"rope_theta": rope_theta, "rope_type": rope_type})
         self.rope_scaling = rope_scaling
         rope_config_validation(self)
-=======
-        self.rope_theta = rope_theta
-
-        self._vision_feature_layer = kwargs.get("vision_feature_layer", -1)
 
         @property
         def vision_feature_layer(self):
@@ -178,7 +150,6 @@
         def vision_feature_layer(self, value):
             self._vision_feature_layer = value
 
->>>>>>> 870add3d
         super().__init__(**kwargs)
 
 
