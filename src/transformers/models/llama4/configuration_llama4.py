--- conflicted
+++ resolved
@@ -16,11 +16,7 @@
 
 import warnings
 
-<<<<<<< HEAD
-from ...configuration_utils import PretrainedConfig
-=======
 from ...configuration_utils import PreTrainedConfig, layer_type_validation
->>>>>>> 34b861ab
 from ...utils import logging
 
 
