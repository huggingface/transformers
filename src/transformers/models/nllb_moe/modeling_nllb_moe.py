# coding=utf-8
# Copyright 2023 NllbMoe Authors and HuggingFace Inc. team.
#
# Licensed under the Apache License, Version 2.0 (the "License");
# you may not use this file except in compliance with the License.
# You may obtain a copy of the License at
#
#     http://www.apache.org/licenses/LICENSE-2.0
#
# Unless required by applicable law or agreed to in writing, software
# distributed under the License is distributed on an "AS IS" BASIS,
# WITHOUT WARRANTIES OR CONDITIONS OF ANY KIND, either express or implied.
# See the License for the specific language governing permissions and
# limitations under the License.

import math
from typing import Callable, Optional, Union

import torch
import torch.nn as nn
from torch.nn import CrossEntropyLoss

from ...activations import ACT2FN
from ...cache_utils import Cache, DynamicCache, EncoderDecoderCache
from ...generation import GenerationMixin
from ...integrations.deepspeed import is_deepspeed_zero3_enabled
from ...integrations.fsdp import is_fsdp_managed_module
from ...modeling_attn_mask_utils import (
    _prepare_4d_attention_mask,
    _prepare_4d_attention_mask_for_sdpa,
    _prepare_4d_causal_attention_mask,
    _prepare_4d_causal_attention_mask_for_sdpa,
)
from ...modeling_flash_attention_utils import FlashAttentionKwargs
from ...modeling_layers import GradientCheckpointingLayer
from ...modeling_outputs import (
    BaseModelOutputWithPastAndCrossAttentions,
    MoEModelOutput,
    MoEModelOutputWithPastAndCrossAttentions,
    Seq2SeqMoEModelOutput,
    Seq2SeqMoEOutput,
)
from ...modeling_utils import ALL_ATTENTION_FUNCTIONS, PreTrainedModel
from ...processing_utils import Unpack
from ...utils import TransformersKwargs, auto_docstring, is_torch_flex_attn_available, logging
from ...utils.deprecation import deprecate_kwarg
from ...utils.generic import OutputRecorder, can_return_tuple, check_model_inputs
from .configuration_nllb_moe import NllbMoeConfig


if is_torch_flex_attn_available():
    from ...integrations.flex_attention import make_flex_block_causal_mask

logger = logging.get_logger(__name__)


class NllbMoeScaledWordEmbedding(nn.Embedding):
    """
    This module overrides nn.Embeddings' forward by multiplying with embeddings scale.
    """

    def __init__(self, num_embeddings: int, embedding_dim: int, padding_idx: int, embed_scale: Optional[float] = 1.0):
        super().__init__(num_embeddings, embedding_dim, padding_idx)
        self.embed_scale = embed_scale

    def forward(self, input_ids: torch.Tensor):
        return super().forward(input_ids) * self.embed_scale


# Copied from transformers.models.m2m_100.modeling_m2m_100.M2M100SinusoidalPositionalEmbedding with M2M100->NllbMoe
class NllbMoeSinusoidalPositionalEmbedding(nn.Module):
    """This module produces sinusoidal positional embeddings of any length."""

    def __init__(self, num_positions: int, embedding_dim: int, padding_idx: Optional[int] = None):
        super().__init__()
        self.offset = 2
        self.embedding_dim = embedding_dim
        self.padding_idx = padding_idx
        self.make_weights(num_positions + self.offset, embedding_dim, padding_idx)

    def make_weights(self, num_embeddings: int, embedding_dim: int, padding_idx: Optional[int] = None):
        emb_weights = self.get_embedding(num_embeddings, embedding_dim, padding_idx)
        if hasattr(self, "weights"):
            # in forward put the weights on the correct dtype and device of the param
            emb_weights = emb_weights.to(dtype=self.weights.dtype, device=self.weights.device)

        self.register_buffer("weights", emb_weights, persistent=False)

    @staticmethod
    def get_embedding(num_embeddings: int, embedding_dim: int, padding_idx: Optional[int] = None):
        """
        Build sinusoidal embeddings.

        This matches the implementation in tensor2tensor, but differs slightly from the description in Section 3.5 of
        "Attention Is All You Need".
        """
        half_dim = embedding_dim // 2
        emb = math.log(10000) / (half_dim - 1)
        emb = torch.exp(torch.arange(half_dim, dtype=torch.int64).float() * -emb)
        emb = torch.arange(num_embeddings, dtype=torch.int64).float().unsqueeze(1) * emb.unsqueeze(0)
        emb = torch.cat([torch.sin(emb), torch.cos(emb)], dim=1).view(num_embeddings, -1)
        if embedding_dim % 2 == 1:
            # zero pad
            emb = torch.cat([emb, torch.zeros(num_embeddings, 1)], dim=1)
        if padding_idx is not None:
            emb[padding_idx, :] = 0

        return emb.to(torch.get_default_dtype())

    @torch.no_grad()
    def forward(
        self,
        input_ids: Optional[torch.Tensor] = None,
        inputs_embeds: Optional[torch.Tensor] = None,
        past_key_values_length: int = 0,
    ):
        if input_ids is not None:
            bsz, seq_len = input_ids.size()
            # Create the position ids from the input token ids. Any padded tokens remain padded.
            position_ids = self.create_position_ids_from_input_ids(
                input_ids, self.padding_idx, past_key_values_length
            ).to(input_ids.device)
        else:
            bsz, seq_len = inputs_embeds.size()[:-1]
            position_ids = self.create_position_ids_from_inputs_embeds(
                inputs_embeds, past_key_values_length, self.padding_idx
            )

        # expand embeddings if needed
        max_pos = self.padding_idx + 1 + seq_len + past_key_values_length
        if max_pos > self.weights.size(0):
            self.make_weights(max_pos + self.offset, self.embedding_dim, self.padding_idx)

        return self.weights.index_select(0, position_ids.view(-1)).view(bsz, seq_len, self.weights.shape[-1]).detach()

    @staticmethod
    def create_position_ids_from_inputs_embeds(inputs_embeds, past_key_values_length, padding_idx):
        """
        We are provided embeddings directly. We cannot infer which are padded so just generate sequential position ids.

        Args:
            inputs_embeds: torch.Tensor

        Returns: torch.Tensor
        """
        input_shape = inputs_embeds.size()[:-1]
        sequence_length = input_shape[1]

        position_ids = torch.arange(
            padding_idx + 1, sequence_length + padding_idx + 1, dtype=torch.long, device=inputs_embeds.device
        )
        return position_ids.unsqueeze(0).expand(input_shape).contiguous() + past_key_values_length

    @staticmethod
    # Copied from transformers.models.roberta.modeling_roberta.RobertaEmbeddings.create_position_ids_from_input_ids
    def create_position_ids_from_input_ids(input_ids, padding_idx, past_key_values_length=0):
        """
        Replace non-padding symbols with their position numbers. Position numbers begin at padding_idx+1. Padding symbols
        are ignored. This is modified from fairseq's `utils.make_positions`.

        Args:
            x: torch.Tensor x:

        Returns: torch.Tensor
        """
        # The series of casts and type-conversions here are carefully balanced to both work with ONNX export and XLA.
        mask = input_ids.ne(padding_idx).int()
        incremental_indices = (torch.cumsum(mask, dim=1).type_as(mask) + past_key_values_length) * mask
        return incremental_indices.long() + padding_idx


class NllbMoeTop2Router(nn.Module):
    """
    Router using tokens choose top-2 experts assignment.

    This router uses the same mechanism as in NLLB-MoE from the fairseq repository. Items are sorted by router_probs
    and then routed to their choice of expert until the expert's expert_capacity is reached. **There is no guarantee
    that each token is processed by an expert**, or that each expert receives at least one token.

    The router combining weights are also returned to make sure that the states that are not updated will be masked.

    """

    def __init__(self, config: NllbMoeConfig):
        super().__init__()
        self.num_experts = config.num_experts
        self.expert_capacity = config.expert_capacity
        self.classifier = nn.Linear(config.hidden_size, self.num_experts, bias=config.router_bias)
        self.router_ignore_padding_tokens = config.router_ignore_padding_tokens
        self.dtype = getattr(torch, config.router_dtype)

        self.second_expert_policy = config.second_expert_policy
        self.normalize_router_prob_before_dropping = config.normalize_router_prob_before_dropping
        self.batch_prioritized_routing = config.batch_prioritized_routing
        self.moe_eval_capacity_token_fraction = config.moe_eval_capacity_token_fraction

    def _cast_classifier(self):
        r"""
        `bitsandbytes` `Linear8bitLt` layers does not support manual casting Therefore we need to check if they are an
        instance of the `Linear8bitLt` class by checking special attributes.
        """
        if not (hasattr(self.classifier, "SCB") or hasattr(self.classifier, "CB")):
            self.classifier = self.classifier.to(self.dtype)

    def normalize_router_probabilities(self, router_probs, top_1_mask, top_2_mask):
        top_1_max_probs = (router_probs * top_1_mask).sum(dim=1)
        top_2_max_probs = (router_probs * top_2_mask).sum(dim=1)
        denom_s = torch.clamp(top_1_max_probs + top_2_max_probs, min=torch.finfo(router_probs.dtype).eps)
        top_1_max_probs = top_1_max_probs / denom_s
        top_2_max_probs = top_2_max_probs / denom_s
        return top_1_max_probs, top_2_max_probs

    def route_tokens(
        self,
        router_logits: torch.Tensor,
        input_dtype: torch.dtype = torch.float32,
        padding_mask: Optional[torch.LongTensor] = None,
    ) -> tuple:
        """
        Computes the `dispatch_mask` and the `dispatch_weights` for each experts. The masks are adapted to the expert
        capacity.
        """
        nb_tokens = router_logits.shape[0]
        # Apply Softmax and cast back to the original `dtype`
        router_probs = nn.functional.softmax(router_logits, dim=-1, dtype=self.dtype).to(input_dtype)
        top_1_expert_index = torch.argmax(router_probs, dim=-1)
        top_1_mask = torch.nn.functional.one_hot(top_1_expert_index, num_classes=self.num_experts)

        if self.second_expert_policy == "sampling":
            gumbel = torch.distributions.gumbel.Gumbel(0, 1).rsample
            router_logits += gumbel(router_logits.shape).to(router_logits.device)

        # replace top_1_expert_index with min values
        logits_except_top_1 = router_logits.masked_fill(top_1_mask.bool(), float("-inf"))
        top_2_expert_index = torch.argmax(logits_except_top_1, dim=-1)
        top_2_mask = torch.nn.functional.one_hot(top_2_expert_index, num_classes=self.num_experts)

        if self.normalize_router_prob_before_dropping:
            top_1_max_probs, top_2_max_probs = self.normalize_router_probabilities(
                router_probs, top_1_mask, top_2_mask
            )

        if self.second_expert_policy == "random":
            top_2_max_probs = (router_probs * top_2_mask).sum(dim=1)
            sampled = (2 * top_2_max_probs) > torch.rand_like(top_2_max_probs.float())
            top_2_mask = top_2_mask * sampled.repeat(self.num_experts, 1).transpose(1, 0)

        if padding_mask is not None and not self.router_ignore_padding_tokens:
            if len(padding_mask.shape) == 4:
                # only get the last causal mask
                padding_mask = padding_mask[:, :, -1, :].reshape(-1)[-nb_tokens:]
            non_padding = ~padding_mask.bool()
            top_1_mask = top_1_mask * non_padding.unsqueeze(-1).to(top_1_mask.dtype)
            top_2_mask = top_2_mask * non_padding.unsqueeze(-1).to(top_1_mask.dtype)

        if self.batch_prioritized_routing:
            # sort tokens based on their routing probability
            # to make sure important tokens are routed, first
            importance_scores = -1 * router_probs.max(dim=1)[0]
            sorted_top_1_mask = top_1_mask[importance_scores.argsort(dim=0)]
            sorted_cumsum1 = (torch.cumsum(sorted_top_1_mask, dim=0) - 1) * sorted_top_1_mask
            locations1 = sorted_cumsum1[importance_scores.argsort(dim=0).argsort(dim=0)]

            sorted_top_2_mask = top_2_mask[importance_scores.argsort(dim=0)]
            sorted_cumsum2 = (torch.cumsum(sorted_top_2_mask, dim=0) - 1) * sorted_top_2_mask
            locations2 = sorted_cumsum2[importance_scores.argsort(dim=0).argsort(dim=0)]
            # Update 2nd's location by accounting for locations of 1st
            locations2 += torch.sum(top_1_mask, dim=0, keepdim=True)

        else:
            locations1 = torch.cumsum(top_1_mask, dim=0) - 1
            locations2 = torch.cumsum(top_2_mask, dim=0) - 1
            # Update 2nd's location by accounting for locations of 1st
            locations2 += torch.sum(top_1_mask, dim=0, keepdim=True)

        if not self.training and self.moe_eval_capacity_token_fraction > 0:
            self.expert_capacity = math.ceil(self.moe_eval_capacity_token_fraction * nb_tokens)
        else:
            capacity = 2 * math.ceil(nb_tokens / self.num_experts)
            self.expert_capacity = capacity if self.expert_capacity is None else self.expert_capacity

        # Remove locations outside capacity from ( cumsum < capacity = False will not be routed)
        top_1_mask = top_1_mask * torch.lt(locations1, self.expert_capacity)
        top_2_mask = top_2_mask * torch.lt(locations2, self.expert_capacity)

        if not self.normalize_router_prob_before_dropping:
            top_1_max_probs, top_2_max_probs = self.normalize_router_probabilities(
                router_probs, top_1_mask, top_2_mask
            )

        # Calculate combine_weights and dispatch_mask
        gates1 = top_1_max_probs[:, None] * top_1_mask
        gates2 = top_2_max_probs[:, None] * top_2_mask
        router_probs = gates1 + gates2

        return top_1_mask, router_probs

    def forward(self, hidden_states: torch.Tensor, padding_mask: Optional[torch.LongTensor] = None) -> tuple:
        r"""
        The hidden states are reshaped to simplify the computation of the router probabilities (combining weights for
        each experts.)

        Args:
            hidden_states (`torch.Tensor`):
                (batch_size, sequence_length, hidden_dim) from which router probabilities are computed.
        Returns:
            top_1_mask (`torch.Tensor` of shape (batch_size, sequence_length)):
                Index tensor of shape [batch_size, sequence_length] corresponding to the expert selected for each token
                using the top1 probabilities of the router.
            router_probabilities (`torch.Tensor` of shape (batch_size, sequence_length, nump_experts)):
                Tensor of shape (batch_size, sequence_length, num_experts) corresponding to the probabilities for each
                token and expert. Used for routing tokens to experts.
            router_logits (`torch.Tensor` of shape (batch_size, sequence_length))):
                Logits tensor of shape (batch_size, sequence_length, num_experts) corresponding to raw router logits.
                This is used later for computing router z-loss.
        """
        self.input_dtype = hidden_states.dtype
        hidden_states = hidden_states.to(self.dtype)
        self._cast_classifier()
        router_logits = self.classifier(hidden_states)
        top_1_mask, router_probs = self.route_tokens(router_logits, self.input_dtype, padding_mask)
        return top_1_mask, router_probs, router_logits


class NllbMoeDenseActDense(nn.Module):
    def __init__(self, config: NllbMoeConfig, ffn_dim: int):
        super().__init__()
        self.fc1 = nn.Linear(config.d_model, ffn_dim)
        self.fc2 = nn.Linear(ffn_dim, config.d_model)
        self.dropout = nn.Dropout(config.activation_dropout)
        self.act = ACT2FN[config.activation_function]

    def forward(self, hidden_states: torch.Tensor):
        hidden_states = self.fc1(hidden_states)
        hidden_states = self.act(hidden_states)
        hidden_states = self.dropout(hidden_states)
        if (
            isinstance(self.fc2.weight, torch.Tensor)
            and hidden_states.dtype != self.fc2.weight.dtype
            and (self.fc2.weight.dtype != torch.int8 and self.fc2.weight.dtype != torch.uint8)
        ):
            hidden_states = hidden_states.to(self.fc2.weight.dtype)
        hidden_states = self.fc2(hidden_states)
        return hidden_states


class NllbMoeExperts(nn.ModuleDict):
    def __init__(self, config: NllbMoeConfig, ffn_dim: int):
        super().__init__()
        self.num_experts = config.num_experts
        for idx in range(self.num_experts):
            self[f"expert_{idx}"] = NllbMoeDenseActDense(config, ffn_dim)
        self.moe_token_dropout = config.moe_token_dropout
        self.token_dropout = nn.Dropout(self.moe_token_dropout)

    def forward(self, hidden_states: torch.Tensor, router_mask: torch.Tensor, router_probs: torch.Tensor):
        final_hidden_states = torch.zeros_like(hidden_states)
        expert_mask = torch.nn.functional.one_hot(router_mask, num_classes=self.num_experts).permute(2, 1, 0)

        expert_hit = torch.greater(expert_mask.sum(dim=(-1, -2)), 0).nonzero()
        for expert_idx in expert_hit:
            idx, top_x = torch.where(expert_mask[expert_idx].squeeze(0))
            current_state = hidden_states[None, top_x].reshape(-1, hidden_states.shape[-1])
            current_hidden_states = self[f"expert_{expert_idx[0]}"](current_state) * router_probs[top_x, idx, None]
            if self.moe_token_dropout > 0:
                if self.training:
                    current_hidden_states = self.token_dropout(current_hidden_states)
                else:
                    current_hidden_states *= 1 - self.moe_token_dropout
            final_hidden_states.index_add_(0, top_x, current_hidden_states.to(hidden_states.dtype))
        return final_hidden_states


class NllbMoeSparseMLP(nn.Module):
    r"""
    Implementation of the NLLB-MoE sparse MLP module.
    """

    def __init__(self, config: NllbMoeConfig, ffn_dim: int):
        super().__init__()
        self.router = NllbMoeTop2Router(config)
        self.num_experts = config.num_experts
        self.experts = NllbMoeExperts(config, ffn_dim)

    def forward(self, hidden_states: torch.Tensor, padding_mask: Optional[torch.Tensor] = None):
        batch_size, sequence_length, hidden_dim = hidden_states.shape
        hidden_states = hidden_states.view(-1, hidden_dim)
        top_1_mask, router_probs, _ = self.router(hidden_states, padding_mask)
        hidden_states = self.experts(hidden_states, top_1_mask, router_probs)
        return hidden_states.reshape(batch_size, sequence_length, hidden_dim)


def eager_attention_forward(
    module: nn.Module,
    query: torch.Tensor,
    key: torch.Tensor,
    value: torch.Tensor,
    attention_mask: Optional[torch.Tensor],
    scaling: Optional[float] = None,
    dropout: float = 0.0,
    **kwargs,
):
    if scaling is None:
        scaling = query.size(-1) ** -0.5

    attn_weights = torch.matmul(query, key.transpose(2, 3)) * scaling
    if attention_mask is not None:
        attn_weights = attn_weights + attention_mask

    attn_weights = nn.functional.softmax(attn_weights, dim=-1)

    attn_weights = nn.functional.dropout(attn_weights, p=dropout, training=module.training)
    attn_output = torch.matmul(attn_weights, value)
    attn_output = attn_output.transpose(1, 2).contiguous()

    return attn_output, attn_weights


class NllbMoeAttention(nn.Module):
    """Multi-headed attention from 'Attention Is All You Need' paper"""

    def __init__(
        self,
        embed_dim: int,
        num_heads: int,
        dropout: Optional[float] = 0.0,
        is_decoder: Optional[bool] = False,
        bias: Optional[bool] = True,
        is_causal: Optional[bool] = False,
        config: Optional[NllbMoeConfig] = None,
        layer_idx: Optional[int] = None,
    ):
        super().__init__()
        self.embed_dim = embed_dim
        self.num_heads = num_heads
        self.dropout = dropout
        self.head_dim = embed_dim // num_heads
        self.config = config

        if (self.head_dim * num_heads) != self.embed_dim:
            raise ValueError(
                f"embed_dim must be divisible by num_heads (got `embed_dim`: {self.embed_dim}"
                f" and `num_heads`: {num_heads})."
            )
        self.scaling = self.head_dim**-0.5
        self.is_decoder = is_decoder
        self.is_causal = is_causal
        self.layer_idx = layer_idx

        self.k_proj = nn.Linear(embed_dim, embed_dim, bias=bias)
        self.v_proj = nn.Linear(embed_dim, embed_dim, bias=bias)
        self.q_proj = nn.Linear(embed_dim, embed_dim, bias=bias)
        self.out_proj = nn.Linear(embed_dim, embed_dim, bias=bias)

    @deprecate_kwarg("past_key_value", new_name="past_key_values", version="4.58")
    def forward(
        self,
        hidden_states: torch.Tensor,
        key_value_states: Optional[torch.Tensor] = None,
        past_key_values: Optional[Cache] = None,
        attention_mask: Optional[torch.Tensor] = None,
<<<<<<< HEAD
=======
        output_attentions: Optional[bool] = False,
>>>>>>> 919a4845
        cache_position: Optional[torch.Tensor] = None,
        **kwargs: Unpack[FlashAttentionKwargs],
    ) -> tuple[torch.Tensor, torch.Tensor]:
        is_cross_attention = key_value_states is not None
        bsz, tgt_len = hidden_states.shape[:-1]
        src_len = key_value_states.shape[1] if is_cross_attention else tgt_len
        q_input_shape = (bsz, tgt_len, -1, self.head_dim)
        kv_input_shape = (bsz, src_len, -1, self.head_dim)

        query_states = self.q_proj(hidden_states).view(*q_input_shape).transpose(1, 2)
        is_updated = False
        if past_key_values is not None:
            if isinstance(past_key_values, EncoderDecoderCache):
                is_updated = past_key_values.is_updated.get(self.layer_idx)
                if is_cross_attention:
                    # after the first generated id, we can subsequently re-use all key/value_layer from cache
                    curr_past_key_value = past_key_values.cross_attention_cache
                else:
                    curr_past_key_value = past_key_values.self_attention_cache
            else:
                curr_past_key_value = past_key_values

        current_states = key_value_states if is_cross_attention else hidden_states
        if is_cross_attention and past_key_values is not None and is_updated:
            # reuse k,v, cross_attentions
            key_states = curr_past_key_value.layers[self.layer_idx].keys
            value_states = curr_past_key_value.layers[self.layer_idx].values
        else:
            key_states = self.k_proj(current_states).view(*kv_input_shape).transpose(1, 2)
            value_states = self.v_proj(current_states).view(*kv_input_shape).transpose(1, 2)

            if past_key_values is not None:
                # save all key/value_states to cache to be re-used for fast auto-regressive generation
                cache_position = cache_position if not is_cross_attention else None
                key_states, value_states = curr_past_key_value.update(
                    key_states, value_states, self.layer_idx, {"cache_position": cache_position}
                )
                # set flag that curr layer for cross-attn is already updated so we can re-use in subsequent calls
                if is_cross_attention and isinstance(past_key_values, EncoderDecoderCache):
                    past_key_values.is_updated[self.layer_idx] = True

        attention_interface: Callable = eager_attention_forward
        if self.config._attn_implementation != "eager":
            attention_interface = ALL_ATTENTION_FUNCTIONS[self.config._attn_implementation]

        attn_output, attn_weights = attention_interface(
            self,
            query_states,
            key_states,
            value_states,
            attention_mask,
            dropout=0.0 if not self.training else self.dropout,
            scaling=self.scaling,
<<<<<<< HEAD
=======
            output_attentions=output_attentions,
>>>>>>> 919a4845
            **kwargs,
        )

        attn_output = attn_output.reshape(bsz, tgt_len, -1).contiguous()
        attn_output = self.out_proj(attn_output)
        return attn_output, attn_weights


class NllbMoeEncoderLayer(GradientCheckpointingLayer):
    def __init__(self, config: NllbMoeConfig, is_sparse: bool = False, layer_idx: int = 0):
        super().__init__()
        self.embed_dim = config.d_model
        self.is_sparse = is_sparse
        self.self_attn = NllbMoeAttention(
            embed_dim=self.embed_dim,
            num_heads=config.encoder_attention_heads,
            dropout=config.attention_dropout,
            config=config,
            layer_idx=layer_idx,
        )
        self.attn_dropout = nn.Dropout(config.dropout)
        self.self_attn_layer_norm = nn.LayerNorm(self.embed_dim)
        if not self.is_sparse:
            self.ffn = NllbMoeDenseActDense(config, ffn_dim=config.encoder_ffn_dim)
        else:
            self.ffn = NllbMoeSparseMLP(config, ffn_dim=config.encoder_ffn_dim)
        self.ff_layer_norm = nn.LayerNorm(config.d_model)
        self.ff_dropout = nn.Dropout(config.activation_dropout)

    def forward(
<<<<<<< HEAD
        self, hidden_states: torch.Tensor, attention_mask: torch.Tensor, **kwargs: Unpack[TransformersKwargs]
    ) -> torch.Tensor:
        residual = hidden_states
        hidden_states = self.self_attn_layer_norm(hidden_states)
        hidden_states, _ = self.self_attn(hidden_states, attention_mask=attention_mask, **kwargs)
=======
        self,
        hidden_states: torch.Tensor,
        attention_mask: torch.Tensor,
        output_attentions: bool = False,
        output_router_logits: bool = False,
    ) -> torch.Tensor:
        """
        Args:
            hidden_states (`torch.FloatTensor`):
                input to the layer of shape `(batch, seq_len, embed_dim)`
            attention_mask (`torch.FloatTensor`):
                attention mask of size `(batch, 1, tgt_len, src_len)` where padding elements are indicated by very
                large negative values.
            output_attentions (`bool`, *optional*):
                Whether or not to return the attentions tensors of all attention layers. See `attentions` under
                returned tensors for more detail.
        """
        residual = hidden_states
        hidden_states = self.self_attn_layer_norm(hidden_states)
        hidden_states, attn_weights = self.self_attn(
            hidden_states=hidden_states,
            attention_mask=attention_mask,
            output_attentions=output_attentions,
        )
>>>>>>> 919a4845
        hidden_states = self.attn_dropout(hidden_states)
        hidden_states = residual + hidden_states
        residual = hidden_states

        hidden_states = self.ff_layer_norm(hidden_states)
        if self.is_sparse:
            hidden_states = self.ffn(hidden_states, attention_mask)
        else:
            hidden_states = self.ffn(hidden_states)
        hidden_states = self.ff_dropout(hidden_states)
        hidden_states = residual + hidden_states
        if hidden_states.dtype == torch.float16 and (
            torch.isinf(hidden_states).any() or torch.isnan(hidden_states).any()
        ):
            clamp_value = torch.finfo(hidden_states.dtype).max - 1000
            hidden_states = torch.clamp(hidden_states, min=-clamp_value, max=clamp_value)
        return hidden_states


class NllbMoeDecoderLayer(GradientCheckpointingLayer):
    def __init__(self, config: NllbMoeConfig, is_sparse: bool = False, layer_idx: Optional[int] = None):
        super().__init__()
        self.embed_dim = config.d_model
        self.is_sparse = is_sparse
        self.self_attn = NllbMoeAttention(
            embed_dim=self.embed_dim,
            num_heads=config.decoder_attention_heads,
            dropout=config.attention_dropout,
            is_decoder=True,
            config=config,
            layer_idx=layer_idx,
        )
        self.dropout = config.dropout
        self.activation_fn = ACT2FN[config.activation_function]
        self.attn_dropout = nn.Dropout(config.dropout)

        self.self_attn_layer_norm = nn.LayerNorm(self.embed_dim)
        self.cross_attention = NllbMoeAttention(
            self.embed_dim,
            config.decoder_attention_heads,
            config.attention_dropout,
            is_decoder=True,
            config=config,
            layer_idx=layer_idx,
        )
        self.cross_attention_layer_norm = nn.LayerNorm(self.embed_dim)
        if not self.is_sparse:
            self.ffn = NllbMoeDenseActDense(config, ffn_dim=config.decoder_ffn_dim)
        else:
            self.ffn = NllbMoeSparseMLP(config, ffn_dim=config.decoder_ffn_dim)
        self.ff_layer_norm = nn.LayerNorm(config.d_model)
        self.ff_dropout = nn.Dropout(config.activation_dropout)

    def forward(
        self,
        hidden_states: torch.Tensor,
        attention_mask: Optional[torch.Tensor] = None,
        encoder_hidden_states: Optional[torch.Tensor] = None,
        encoder_attention_mask: Optional[torch.Tensor] = None,
        past_key_values: Optional[Cache] = None,
        cache_position: Optional[torch.Tensor] = None,
        **kwargs: Unpack[TransformersKwargs],
    ) -> torch.Tensor:
<<<<<<< HEAD
=======
        """
        Args:
            hidden_states (`torch.FloatTensor`):
                input to the layer of shape `(batch, seq_len, embed_dim)`
            attention_mask (`torch.FloatTensor`):
                attention mask of size `(batch, 1, tgt_len, src_len)` where padding elements are indicated by very
                large negative values.
            encoder_hidden_states (`torch.FloatTensor`):
                cross attention input to the layer of shape `(batch, seq_len, embed_dim)`
            encoder_attention_mask (`torch.FloatTensor`):
                encoder attention mask of size `(batch, 1, tgt_len, src_len)` where padding elements are indicated by
                very large negative values.
            past_key_values (`Cache`):
                cached past key and value projection states
            output_attentions (`bool`, *optional*):
                Whether or not to return the attentions tensors of all attention layers. See `attentions` under
                returned tensors for more detail.
        """
>>>>>>> 919a4845
        residual = hidden_states
        hidden_states = self.self_attn_layer_norm(hidden_states)

        # Self Attention
        hidden_states, _ = self.self_attn(
            hidden_states=hidden_states,
            past_key_values=past_key_values,
            attention_mask=attention_mask,
<<<<<<< HEAD
=======
            output_attentions=output_attentions,
>>>>>>> 919a4845
            cache_position=cache_position,
            **kwargs,
        )
        hidden_states = self.attn_dropout(hidden_states)
        hidden_states = residual + hidden_states

        if encoder_hidden_states is not None:
            residual = hidden_states
            hidden_states = self.cross_attention_layer_norm(hidden_states)

            hidden_states, _ = self.cross_attention(
                hidden_states=hidden_states,
                key_value_states=encoder_hidden_states,
                past_key_values=past_key_values,
                attention_mask=encoder_attention_mask,
<<<<<<< HEAD
=======
                output_attentions=output_attentions,
>>>>>>> 919a4845
                cache_position=cache_position,
                **kwargs,
            )
            hidden_states = self.attn_dropout(hidden_states)
            hidden_states = residual + hidden_states

        residual = hidden_states
        hidden_states = self.ff_layer_norm(hidden_states)
        if self.is_sparse:
            hidden_states = self.ffn(hidden_states, attention_mask)
        else:
            hidden_states = self.ffn(hidden_states)

        hidden_states = self.ff_dropout(hidden_states)
        hidden_states = residual + hidden_states

        # clamp inf values to enable fp16 training
        if hidden_states.dtype == torch.float16 and torch.isinf(hidden_states).any():
            clamp_value = torch.finfo(hidden_states.dtype).max - 1000
            hidden_states = torch.clamp(hidden_states, min=-clamp_value, max=clamp_value)

        return hidden_states


@auto_docstring
class NllbMoePreTrainedModel(PreTrainedModel):
    config: NllbMoeConfig
    base_model_prefix = "model"
    supports_gradient_checkpointing = True
    _no_split_modules = ["NllbMoeEncoderLayer", "NllbMoeDecoderLayer"]
    # TODO: If anyone is up to it to make sure tests pass etc
    # Flash attention has problems due to not preparing masks the same way as eager/sdpa
    # SDPA has more flaky logits which requires more time to look into tests
    _supports_flash_attn = False
    _supports_sdpa = False
    _supports_flex_attn = False
    _can_record_outputs = {}

    def _init_weights(self, module: nn.Module):
        """Initialize the weights"""
        std = self.config.init_std
        if isinstance(module, nn.Linear):
            module.weight.data.normal_(mean=0.0, std=std)
            if module.bias is not None:
                module.bias.data.zero_()
        elif isinstance(module, nn.Embedding):
            module.weight.data.normal_(mean=0.0, std=std)
            if module.padding_idx is not None:
                module.weight.data[module.padding_idx].zero_()
        elif isinstance(module, nn.LayerNorm):
            module.weight.data.fill_(1.0)
            module.bias.data.zero_()


class NllbMoeEncoder(NllbMoePreTrainedModel):
    _can_record_outputs = {
        "hidden_states": NllbMoeEncoderLayer,
        "router_logits": OutputRecorder(NllbMoeTop2Router, index=2),
        "attentions": NllbMoeAttention,
    }

    def __init__(self, config: NllbMoeConfig, embed_tokens: Optional[nn.Embedding] = None):
        super().__init__(config)

        self.dropout = config.dropout
        self.layerdrop = config.encoder_layerdrop

        embed_dim = config.d_model
        self.padding_idx = config.pad_token_id
        self.max_source_positions = config.max_position_embeddings
        embed_scale = math.sqrt(embed_dim) if config.scale_embedding else 1.0

        self.embed_tokens = NllbMoeScaledWordEmbedding(
            config.vocab_size, embed_dim, self.padding_idx, embed_scale=embed_scale
        )

        if embed_tokens is not None:
            self.embed_tokens.weight = embed_tokens.weight

        self.embed_positions = NllbMoeSinusoidalPositionalEmbedding(
            config.max_position_embeddings,
            embed_dim,
            self.padding_idx,
        )
        sparse_step = config.encoder_sparse_step
        self.layers = nn.ModuleList()
        for i in range(config.encoder_layers):
            is_sparse = (i + 1) % sparse_step == 0 if sparse_step > 0 else False
            self.layers.append(NllbMoeEncoderLayer(config, is_sparse, layer_idx=i))

        self.layer_norm = nn.LayerNorm(config.d_model)
        self.gradient_checkpointing = False
        self.post_init()

    @check_model_inputs
    @auto_docstring
    def forward(
        self,
        input_ids: Optional[torch.Tensor] = None,
        attention_mask: Optional[torch.Tensor] = None,
        inputs_embeds: Optional[torch.Tensor] = None,
        **kwargs: Unpack[TransformersKwargs],
    ):
<<<<<<< HEAD
=======
        r"""
        Args:
            input_ids (`torch.LongTensor` of shape `(batch_size, sequence_length)`):
                Indices of input sequence tokens in the vocabulary. Padding will be ignored by default should you
                provide it.

                Indices can be obtained using [`AutoTokenizer`]. See [`PreTrainedTokenizer.encode`] and
                [`PreTrainedTokenizer.__call__`] for details.

                [What are input IDs?](../glossary#input-ids)
            attention_mask (`torch.Tensor` of shape `(batch_size, sequence_length)`, *optional*):
                Mask to avoid performing attention on padding token indices. Mask values selected in `[0, 1]`:

                - 1 for tokens that are **not masked**,
                - 0 for tokens that are **masked**.

                [What are attention masks?](../glossary#attention-mask)
            inputs_embeds (`torch.FloatTensor` of shape `(batch_size, sequence_length, hidden_size)`, *optional*):
                Optionally, instead of passing `input_ids` you can choose to directly pass an embedded representation.
                This is useful if you want more control over how to convert `input_ids` indices into associated vectors
                than the model's internal embedding lookup matrix.
            output_attentions (`bool`, *optional*):
                Whether or not to return the attentions tensors of all attention layers. See `attentions` under
                returned tensors for more detail.
            output_hidden_states (`bool`, *optional*):
                Whether or not to return the hidden states of all layers. See `hidden_states` under returned tensors
                for more detail.
            output_router_logits (`bool`, *optional*):
                Whether or not to return the logits of all the routers. They are useful for computing the router loss,
                and should not be returned during inference.
            return_dict (`bool`, *optional*):
                Whether or not to return a [`~utils.ModelOutput`] instead of a plain tuple.
        """
        output_attentions = output_attentions if output_attentions is not None else self.config.output_attentions
        output_hidden_states = (
            output_hidden_states if output_hidden_states is not None else self.config.output_hidden_states
        )
        return_dict = return_dict if return_dict is not None else self.config.return_dict

        # retrieve input_ids and inputs_embeds
        if input_ids is not None and inputs_embeds is not None:
            raise ValueError("You cannot specify both input_ids and inputs_embeds at the same time")
        elif input_ids is not None:
            self.warn_if_padding_and_no_attention_mask(input_ids, attention_mask)
            input_shape = input_ids.size()
            input_ids = input_ids.view(-1, input_shape[-1])
        elif inputs_embeds is not None:
            input_shape = inputs_embeds.size()[:-1]
        else:
            raise ValueError("You have to specify either input_ids or inputs_embeds")

>>>>>>> 919a4845
        if inputs_embeds is None:
            inputs_embeds = self.embed_tokens(input_ids)

        embed_pos = self.embed_positions(input_ids, inputs_embeds)
        embed_pos = embed_pos.to(inputs_embeds.device)

        hidden_states = inputs_embeds + embed_pos
        hidden_states = nn.functional.dropout(hidden_states, p=self.dropout, training=self.training)

        attention_mask = self._update_full_mask(
            attention_mask,
            inputs_embeds,
        )

<<<<<<< HEAD
        for encoder_layer in self.layers:
=======
        encoder_states = () if output_hidden_states else None
        all_router_probs = () if output_router_logits else None
        all_attentions = () if output_attentions else None

        for idx, encoder_layer in enumerate(self.layers):
            if output_hidden_states:
                encoder_states = encoder_states + (hidden_states,)
>>>>>>> 919a4845
            # add LayerDrop (see https://huggingface.co/papers/1909.11556 for description)
            dropout_probability = torch.rand([])
            if self.training and (dropout_probability < self.layerdrop):  # skip the layer
                continue
            else:
<<<<<<< HEAD
                hidden_states = encoder_layer(hidden_states, attention_mask, **kwargs)
=======
                layer_outputs = encoder_layer(
                    hidden_states,
                    attention_mask,
                    output_attentions=output_attentions,
                    output_router_logits=output_router_logits,
                )

                hidden_states = layer_outputs[0]

            if output_attentions:
                all_attentions += (layer_outputs[1],)

            if output_router_logits:
                all_router_probs += (layer_outputs[-1],)
>>>>>>> 919a4845

        last_hidden_state = self.layer_norm(hidden_states)
        return MoEModelOutput(last_hidden_state=last_hidden_state)

    def _update_full_mask(
        self,
        attention_mask: Union[torch.Tensor, None],
        inputs_embeds: torch.Tensor,
    ):
        if attention_mask is not None:
            if "flash" in self.config._attn_implementation:
                attention_mask = attention_mask if 0 in attention_mask else None
            elif self.config._attn_implementation == "sdpa":
                # [bsz, seq_len] -> [bsz, 1, tgt_seq_len, src_seq_len]
                attention_mask = _prepare_4d_attention_mask_for_sdpa(attention_mask, inputs_embeds.dtype)
            elif self.config._attn_implementation == "flex_attention":
                if isinstance(attention_mask, torch.Tensor):
                    attention_mask = make_flex_block_causal_mask(attention_mask, is_causal=False)
            else:
                # [bsz, seq_len] -> [bsz, 1, tgt_seq_len, src_seq_len]
                attention_mask = _prepare_4d_attention_mask(attention_mask, inputs_embeds.dtype)

        return attention_mask


class NllbMoeDecoder(NllbMoePreTrainedModel):
    """
    Transformer decoder consisting of *config.decoder_layers* layers. Each layer is a [`NllbMoeDecoderLayer`]

    Args:
        config:
            NllbMoeConfig
        embed_tokens (nn.Embedding):
            output embedding
    """

    _can_record_outputs = {
        "hidden_states": NllbMoeDecoderLayer,
        "attentions": OutputRecorder(NllbMoeAttention, layer_name="self_attn", index=1),
        "router_logits": OutputRecorder(NllbMoeTop2Router, index=2),
        "cross_attentions": OutputRecorder(NllbMoeAttention, layer_name="cross_attention", index=1),
    }

    def __init__(self, config: NllbMoeConfig, embed_tokens: Optional[nn.Embedding] = None):
        super().__init__(config)
        self.dropout = config.dropout
        self.layerdrop = config.decoder_layerdrop
        self.padding_idx = config.pad_token_id
        self.max_target_positions = config.max_position_embeddings
        embed_scale = math.sqrt(config.d_model) if config.scale_embedding else 1.0

        self.embed_tokens = NllbMoeScaledWordEmbedding(
            config.vocab_size, config.d_model, self.padding_idx, embed_scale=embed_scale
        )

        if embed_tokens is not None:
            self.embed_tokens.weight = embed_tokens.weight

        self.embed_positions = NllbMoeSinusoidalPositionalEmbedding(
            config.max_position_embeddings,
            config.d_model,
            self.padding_idx,
        )

        sparse_step = config.decoder_sparse_step
        self.layers = nn.ModuleList()
        for i in range(config.decoder_layers):
            is_sparse = (i + 1) % sparse_step == 0 if sparse_step > 0 else False
            self.layers.append(NllbMoeDecoderLayer(config, is_sparse, layer_idx=i))

        self.layer_norm = nn.LayerNorm(config.d_model)

        self.gradient_checkpointing = False
        # Initialize weights and apply final processing
        self.post_init()

    @auto_docstring
    @check_model_inputs
    def forward(
        self,
        input_ids: Optional[torch.Tensor] = None,
        attention_mask: Optional[torch.Tensor] = None,
        encoder_hidden_states: Optional[torch.Tensor] = None,
        encoder_attention_mask: Optional[torch.Tensor] = None,
        past_key_values: Optional[Cache] = None,
        inputs_embeds: Optional[torch.Tensor] = None,
        use_cache: Optional[bool] = None,
<<<<<<< HEAD
        cache_position: Optional[torch.Tensor] = None,
        **kwargs: Unpack[TransformersKwargs],
    ) -> Union[tuple, BaseModelOutputWithPastAndCrossAttentions]:
=======
        output_attentions: Optional[bool] = None,
        output_hidden_states: Optional[bool] = None,
        output_router_logits: Optional[bool] = None,
        return_dict: Optional[bool] = None,
        cache_position: Optional[torch.Tensor] = True,
    ):
        r"""
        Args:
            input_ids (`torch.LongTensor` of shape `(batch_size, sequence_length)`):
                Indices of input sequence tokens in the vocabulary. Padding will be ignored by default should you
                provide it.

                Indices can be obtained using [`AutoTokenizer`]. See [`PreTrainedTokenizer.encode`] and
                [`PreTrainedTokenizer.__call__`] for details.

                [What are input IDs?](../glossary#input-ids)
            attention_mask (`torch.Tensor` of shape `(batch_size, sequence_length)`, *optional*):
                Mask to avoid performing attention on padding token indices. Mask values selected in `[0, 1]`:

                - 1 for tokens that are **not masked**,
                - 0 for tokens that are **masked**.

                [What are attention masks?](../glossary#attention-mask)
            encoder_hidden_states (`torch.FloatTensor` of shape `(batch_size, encoder_sequence_length, hidden_size)`, *optional*):
                Sequence of hidden-states at the output of the last layer of the encoder. Used in the cross-attention
                of the decoder.
            encoder_attention_mask (`torch.LongTensor` of shape `(batch_size, encoder_sequence_length)`, *optional*):
                Mask to avoid performing cross-attention on padding tokens indices of encoder input_ids. Mask values
                selected in `[0, 1]`:

                - 1 for tokens that are **not masked**,
                - 0 for tokens that are **masked**.

                [What are attention masks?](../glossary#attention-mask)
            past_key_values (`Cache`, *optional*, returned when `use_cache=True` is passed or when `config.use_cache=True`):
                It is a [`~cache_utils.Cache`] instance. For more details, see our [kv cache guide](https://huggingface.co/docs/transformers/en/kv_cache).

                Contains pre-computed hidden-states (key and values in the self-attention blocks and in the
                cross-attention blocks) that can be used (see `past_key_values` input) to speed up sequential decoding.

                If `past_key_values` are used, the user can optionally input only the last `decoder_input_ids` (those
                that don't have their past key value states given to this model) of shape `(batch_size, 1)` instead of
                all `decoder_input_ids` of shape `(batch_size, sequence_length)`.
            inputs_embeds (`torch.FloatTensor` of shape `(batch_size, sequence_length, hidden_size)`, *optional*):
                Optionally, instead of passing `input_ids` you can choose to directly pass an embedded representation.
                This is useful if you want more control over how to convert `input_ids` indices into associated vectors
                than the model's internal embedding lookup matrix.
            output_attentions (`bool`, *optional*):
                Whether or not to return the attentions tensors of all attention layers. See `attentions` under
                returned tensors for more detail.
            output_hidden_states (`bool`, *optional*):
                Whether or not to return the hidden states of all layers. See `hidden_states` under returned tensors
                for more detail.
            output_router_logits (`bool`, *optional*):
                Whether or not to return the logits of all the routers. They are useful for computing the router loss,
                and should not be returned during inference.
            return_dict (`bool`, *optional*):
                Whether or not to return a [`~utils.ModelOutput`] instead of a plain tuple.
        """
        output_attentions = output_attentions if output_attentions is not None else self.config.output_attentions
        output_hidden_states = (
            output_hidden_states if output_hidden_states is not None else self.config.output_hidden_states
        )
        use_cache = use_cache if use_cache is not None else self.config.use_cache
        return_dict = return_dict if return_dict is not None else self.config.return_dict

        # retrieve input_ids and inputs_embeds
        if input_ids is not None and inputs_embeds is not None:
            raise ValueError("You cannot specify both decoder_input_ids and decoder_inputs_embeds at the same time")
        elif input_ids is not None:
            input_shape = input_ids.size()
            input_ids = input_ids.view(-1, input_shape[-1])
        elif inputs_embeds is not None:
            input_shape = inputs_embeds.size()[:-1]
        else:
            raise ValueError("You have to specify either decoder_input_ids or decoder_inputs_embeds")

>>>>>>> 919a4845
        if inputs_embeds is None:
            inputs_embeds = self.embed_tokens(input_ids)

        input_shape = inputs_embeds.size()[:-1]

        # initialize `past_key_values`
        if use_cache and past_key_values is None:
            past_key_values = EncoderDecoderCache(DynamicCache(config=self.config), DynamicCache(config=self.config))

        if use_cache and isinstance(past_key_values, tuple):
            logger.warning_once(
                "Passing a tuple of `past_key_values` is deprecated and will be removed in Transformers v4.58.0. "
                "You should pass an instance of `EncoderDecoderCache` instead, e.g. "
                "`past_key_values=EncoderDecoderCache.from_legacy_cache(past_key_values)`."
            )
            past_key_values = EncoderDecoderCache.from_legacy_cache(past_key_values)

        past_key_values_length = past_key_values.get_seq_length() if past_key_values is not None else 0
        attention_mask = self._update_causal_mask(
            attention_mask,
            input_shape,
            inputs_embeds,
            past_key_values_length,
        )
        encoder_attention_mask = self._update_cross_attn_mask(
            encoder_hidden_states,
            encoder_attention_mask,
            input_shape,
            inputs_embeds,
        )

        # embed positions
        positions = self.embed_positions(input_ids, inputs_embeds, past_key_values_length)
        positions = positions.to(inputs_embeds.device)

        hidden_states = inputs_embeds + positions
        hidden_states = nn.functional.dropout(hidden_states, p=self.dropout, training=self.training)

<<<<<<< HEAD
=======
        # decoder layers
        all_hidden_states = () if output_hidden_states else None
        all_self_attns = () if output_attentions else None
        all_router_probs = () if output_router_logits else None
        all_cross_attentions = () if output_attentions else None

>>>>>>> 919a4845
        synced_gpus = is_deepspeed_zero3_enabled() or is_fsdp_managed_module(self)

        for idx, decoder_layer in enumerate(self.layers):
            # add LayerDrop (see https://huggingface.co/papers/1909.11556 for description)
            dropout_probability = torch.rand([])
            skip_the_layer = self.training and dropout_probability < self.layerdrop
            if not skip_the_layer or synced_gpus:
<<<<<<< HEAD
                hidden_states = decoder_layer(
=======
                # under fsdp or deepspeed zero3 all gpus must run in sync
                layer_outputs = decoder_layer(
>>>>>>> 919a4845
                    hidden_states,
                    attention_mask,
                    encoder_hidden_states,  # as a positional argument for gradient checkpointing
                    encoder_attention_mask=encoder_attention_mask,
                    past_key_values=past_key_values,
                    use_cache=use_cache,
                    cache_position=cache_position,
                    **kwargs,
                )

            if skip_the_layer:
                continue

        last_hidden_states = self.layer_norm(hidden_states)

        return MoEModelOutputWithPastAndCrossAttentions(
            last_hidden_state=last_hidden_states, past_key_values=past_key_values
        )

    def _update_causal_mask(
        self,
        attention_mask: Union[torch.Tensor, None],
        input_shape: torch.Size,
        inputs_embeds: torch.Tensor,
        past_key_values_length: int,
    ):
        if self.config._attn_implementation == "flash_attention_2":
            # 2d mask is passed through the layers
            attention_mask = attention_mask if (attention_mask is not None and 0 in attention_mask) else None
        elif self.config._attn_implementation == "sdpa":
            attention_mask = _prepare_4d_causal_attention_mask_for_sdpa(
                attention_mask,
                input_shape,
                inputs_embeds,
                past_key_values_length,
            )
        elif self.config._attn_implementation == "flex_attention":
            if isinstance(attention_mask, torch.Tensor):
                attention_mask = make_flex_block_causal_mask(attention_mask)
            # Other attention flavors support in-built causal (when `mask is None`)
            # while we need to create our specific block mask regardless
            elif attention_mask is None:
                attention_mask = make_flex_block_causal_mask(
                    torch.ones(
                        size=(input_shape),
                        device=inputs_embeds.device,
                    )
                )
        else:
            # 4d mask is passed through the layers
            attention_mask = _prepare_4d_causal_attention_mask(
                attention_mask, input_shape, inputs_embeds, past_key_values_length
            )

        return attention_mask

    def _update_cross_attn_mask(
        self,
        encoder_hidden_states: Union[torch.Tensor, None],
        encoder_attention_mask: Union[torch.Tensor, None],
        input_shape: torch.Size,
        inputs_embeds: torch.Tensor,
    ):
        # expand encoder attention mask
        if encoder_hidden_states is not None and encoder_attention_mask is not None:
            if self.config._attn_implementation == "flash_attention_2":
                encoder_attention_mask = encoder_attention_mask if 0 in encoder_attention_mask else None
            elif self.config._attn_implementation == "sdpa":
<<<<<<< HEAD
                # [bsz, seq_len] -> [bsz, 1, tgt_seq_len, src_seq_len]
=======
>>>>>>> 919a4845
                encoder_attention_mask = _prepare_4d_attention_mask_for_sdpa(
                    encoder_attention_mask,
                    inputs_embeds.dtype,
                    tgt_len=input_shape[-1],
                )
            elif self.config._attn_implementation == "flex_attention":
                if isinstance(encoder_attention_mask, torch.Tensor):
                    encoder_attention_mask = make_flex_block_causal_mask(
                        encoder_attention_mask,
                        query_length=input_shape[-1],
                        is_causal=False,
                    )
            else:
                # [bsz, seq_len] -> [bsz, 1, tgt_seq_len, src_seq_len]
                encoder_attention_mask = _prepare_4d_attention_mask(
                    encoder_attention_mask, inputs_embeds.dtype, tgt_len=input_shape[-1]
                )

        return encoder_attention_mask


@auto_docstring
class NllbMoeModel(NllbMoePreTrainedModel):
    _tied_weights_keys = ["encoder.embed_tokens.weight", "decoder.embed_tokens.weight"]

    def __init__(self, config: NllbMoeConfig):
        super().__init__(config)

        padding_idx, vocab_size = config.pad_token_id, config.vocab_size
        embed_scale = math.sqrt(config.d_model) if config.scale_embedding else 1.0
        self.shared = NllbMoeScaledWordEmbedding(vocab_size, config.d_model, padding_idx, embed_scale=embed_scale)

        self.encoder = NllbMoeEncoder(config, self.shared)
        self.decoder = NllbMoeDecoder(config, self.shared)

        # Initialize weights and apply final processing
        self.post_init()

    def get_input_embeddings(self):
        return self.shared

    def set_input_embeddings(self, value):
        self.shared = value
        self.encoder.embed_tokens = self.shared
        self.decoder.embed_tokens = self.shared

    def _tie_weights(self):
        if self.config.tie_word_embeddings:
            self._tie_or_clone_weights(self.encoder.embed_tokens, self.shared)
            self._tie_or_clone_weights(self.decoder.embed_tokens, self.shared)

    def get_encoder(self):
        return self.encoder

    @auto_docstring
    @can_return_tuple
    def forward(
        self,
        input_ids: Optional[torch.LongTensor] = None,
        attention_mask: Optional[torch.Tensor] = None,
        decoder_input_ids: Optional[torch.LongTensor] = None,
        decoder_attention_mask: Optional[torch.LongTensor] = None,
        encoder_outputs: Optional[tuple[tuple[torch.FloatTensor]]] = None,
        past_key_values: Optional[Cache] = None,
        inputs_embeds: Optional[torch.FloatTensor] = None,
        decoder_inputs_embeds: Optional[torch.FloatTensor] = None,
        use_cache: Optional[bool] = None,
        cache_position: Optional[torch.Tensor] = None,
        **kwargs: Unpack[TransformersKwargs],
    ) -> Union[tuple[torch.Tensor], Seq2SeqMoEModelOutput]:
<<<<<<< HEAD
=======
        r"""
        decoder_input_ids (`torch.LongTensor` of shape `(batch_size, target_sequence_length)`, *optional*):
            Indices of decoder input sequence tokens in the vocabulary.

            Indices can be obtained using [`AutoTokenizer`]. See [`PreTrainedTokenizer.encode`] and
            [`PreTrainedTokenizer.__call__`] for details.

            [What are decoder input IDs?](../glossary#decoder-input-ids)

            NllbMoe uses the `eos_token_id` as the starting token for `decoder_input_ids` generation. If
            `past_key_values` is used, optionally only the last `decoder_input_ids` have to be input (see
            `past_key_values`).
        decoder_attention_mask (`torch.LongTensor` of shape `(batch_size, target_sequence_length)`, *optional*):
            Default behavior: generate a tensor that ignores pad tokens in `decoder_input_ids`. Causal mask will also
            be used by default.

        Example:

        ```python
        >>> from transformers import AutoTokenizer, NllbMoeModel

        >>> tokenizer = AutoTokenizer.from_pretrained("hf-internal-testing/random-nllb-moe-2-experts")
        >>> model = SwitchTransformersModel.from_pretrained("hf-internal-testing/random-nllb-moe-2-experts")

        >>> input_ids = tokenizer(
        ...     "Studies have been shown that owning a dog is good for you", return_tensors="pt"
        ... ).input_ids  # Batch size 1
        >>> decoder_input_ids = tokenizer("Studies show that", return_tensors="pt").input_ids  # Batch size 1

        >>> # preprocess: Prepend decoder_input_ids with start token which is pad token for NllbMoeModel
        >>> decoder_input_ids = model._shift_right(decoder_input_ids)

        >>> # forward pass
        >>> outputs = model(input_ids=input_ids, decoder_input_ids=decoder_input_ids)
        >>> last_hidden_states = outputs.last_hidden_state
        ```"""
        return_dict = return_dict if return_dict is not None else self.config.return_dict
>>>>>>> 919a4845
        if encoder_outputs is None:
            encoder_outputs = self.encoder(
                input_ids=input_ids,
                attention_mask=attention_mask,
                inputs_embeds=inputs_embeds,
                **kwargs,
            )

        # decoder outputs consists of (dec_features, past_key_values, dec_hidden, dec_attn)
        decoder_outputs = self.decoder(
            input_ids=decoder_input_ids,
            attention_mask=decoder_attention_mask,
            encoder_hidden_states=encoder_outputs.last_hidden_state,
            encoder_attention_mask=attention_mask,
            past_key_values=past_key_values,
            inputs_embeds=decoder_inputs_embeds,
            use_cache=use_cache,
            cache_position=cache_position,
            **kwargs,
        )

        return Seq2SeqMoEModelOutput(
            past_key_values=decoder_outputs.past_key_values,
            cross_attentions=decoder_outputs.cross_attentions,
            last_hidden_state=decoder_outputs.last_hidden_state,
            encoder_last_hidden_state=encoder_outputs.last_hidden_state,
            encoder_hidden_states=encoder_outputs.hidden_states,
            decoder_hidden_states=decoder_outputs.hidden_states,
            encoder_attentions=encoder_outputs.attentions,
            decoder_attentions=decoder_outputs.attentions,
            encoder_router_logits=encoder_outputs.router_logits,
            decoder_router_logits=decoder_outputs.router_logits,
        )


def load_balancing_loss_func(
    gate_logits: Union[torch.Tensor, tuple[torch.Tensor], None],
    num_experts: Optional[int] = None,
    top_k=2,
    attention_mask: Optional[torch.Tensor] = None,
) -> Union[torch.Tensor, int]:
    r"""
    Computes auxiliary load balancing loss as in Switch Transformer - implemented in Pytorch.

    See Switch Transformer (https://huggingface.co/papers/2101.03961) for more details. This function implements the loss
    function presented in equations (4) - (6) of the paper. It aims at penalizing cases where the routing between
    experts is too unbalanced.

    Args:
        gate_logits:
            Logits from the `gate`, should be a tuple of model.config.num_hidden_layers tensors of
            shape [batch_size X sequence_length, num_experts].
        num_experts:
            Number of experts
        top_k:
            The number of experts to route per-token, can be also interpreted as the `top-k` routing
            parameter.
        attention_mask (`torch.Tensor`, *optional*):
            The attention_mask used in forward function
            shape [batch_size X sequence_length] if not None.

    Returns:
        The auxiliary loss.
    """
    if gate_logits is None or not isinstance(gate_logits, tuple):
        return 0

    if isinstance(gate_logits, tuple):
        compute_device = gate_logits[0].device
        concatenated_gate_logits = torch.cat([layer_gate.to(compute_device) for layer_gate in gate_logits], dim=0)

    routing_weights = torch.nn.functional.softmax(concatenated_gate_logits, dim=-1)

    _, selected_experts = torch.topk(routing_weights, top_k, dim=-1)

    expert_mask = torch.nn.functional.one_hot(selected_experts, num_experts)

    if attention_mask is None:
        # Compute the percentage of tokens routed to each experts
        tokens_per_expert = torch.mean(expert_mask.float(), dim=0)

        # Compute the average probability of routing to these experts
        router_prob_per_expert = torch.mean(routing_weights, dim=0)
    else:
        batch_size, sequence_length = attention_mask.shape
        num_hidden_layers = concatenated_gate_logits.shape[0] // (batch_size * sequence_length)

        # Compute the mask that masks all padding tokens as 0 with the same shape of expert_mask
        expert_attention_mask = (
            attention_mask[None, :, :, None, None]
            .expand((num_hidden_layers, batch_size, sequence_length, top_k, num_experts))
            .reshape(-1, top_k, num_experts)
            .to(compute_device)
        )

        # Compute the percentage of tokens routed to each experts
        tokens_per_expert = torch.sum(expert_mask.float() * expert_attention_mask, dim=0) / torch.sum(
            expert_attention_mask, dim=0
        )

        # Compute the mask that masks all padding tokens as 0 with the same shape of tokens_per_expert
        router_per_expert_attention_mask = (
            attention_mask[None, :, :, None]
            .expand((num_hidden_layers, batch_size, sequence_length, num_experts))
            .reshape(-1, num_experts)
            .to(compute_device)
        )

        # Compute the average probability of routing to these experts
        router_prob_per_expert = torch.sum(routing_weights * router_per_expert_attention_mask, dim=0) / torch.sum(
            router_per_expert_attention_mask, dim=0
        )

    overall_loss = torch.sum(tokens_per_expert * router_prob_per_expert.unsqueeze(0))
    return overall_loss * num_experts


def shift_tokens_right(input_ids: torch.Tensor, pad_token_id: int, decoder_start_token_id: int):
    """
    Shift input ids one token to the right.
    """
    shifted_input_ids = input_ids.new_zeros(input_ids.shape)
    shifted_input_ids[:, 1:] = input_ids[:, :-1].clone()
    shifted_input_ids[:, 0] = decoder_start_token_id

    if pad_token_id is None:
        raise ValueError("self.model.config.pad_token_id has to be defined.")
    # replace possible -100 values in labels by `pad_token_id`
    shifted_input_ids.masked_fill_(shifted_input_ids == -100, pad_token_id)

    return shifted_input_ids


@auto_docstring(
    custom_intro="""
    The NllbMoe Model with a language modeling head. Can be used for summarization.
    """
)
class NllbMoeForConditionalGeneration(NllbMoePreTrainedModel, GenerationMixin):
    base_model_prefix = "model"
    _tied_weights_keys = ["encoder.embed_tokens.weight", "decoder.embed_tokens.weight", "lm_head.weight"]

    def __init__(self, config: NllbMoeConfig):
        super().__init__(config)
        self.model = NllbMoeModel(config)
        self.lm_head = nn.Linear(config.d_model, config.vocab_size, bias=False)
        self.num_experts = config.num_experts
        self.router_z_loss_coef = config.router_z_loss_coef
        self.router_aux_loss_coef = config.router_aux_loss_coef
        # Initialize weights and apply final processing
        self.post_init()

    def get_encoder(self):
        return self.model.get_encoder()

    def get_decoder(self):
        return self.model.get_decoder()

    @can_return_tuple
    @auto_docstring
    def forward(
        self,
        input_ids: Optional[torch.LongTensor] = None,
        attention_mask: Optional[torch.Tensor] = None,
        decoder_input_ids: Optional[torch.LongTensor] = None,
        decoder_attention_mask: Optional[torch.LongTensor] = None,
        encoder_outputs: Optional[tuple[tuple[torch.FloatTensor]]] = None,
        past_key_values: Optional[Cache] = None,
        inputs_embeds: Optional[torch.FloatTensor] = None,
        decoder_inputs_embeds: Optional[torch.FloatTensor] = None,
        labels: Optional[torch.LongTensor] = None,
        use_cache: Optional[bool] = None,
        output_router_logits: Optional[bool] = None,
        cache_position: Optional[torch.Tensor] = None,
        **kwargs: Unpack[TransformersKwargs],
    ) -> Union[tuple[torch.Tensor], Seq2SeqMoEOutput]:
<<<<<<< HEAD
=======
        r"""
        decoder_input_ids (`torch.LongTensor` of shape `(batch_size, target_sequence_length)`, *optional*):
            Indices of decoder input sequence tokens in the vocabulary.

            Indices can be obtained using [`AutoTokenizer`]. See [`PreTrainedTokenizer.encode`] and
            [`PreTrainedTokenizer.__call__`] for details.

            [What are decoder input IDs?](../glossary#decoder-input-ids)

            NllbMoe uses the `eos_token_id` as the starting token for `decoder_input_ids` generation. If
            `past_key_values` is used, optionally only the last `decoder_input_ids` have to be input (see
            `past_key_values`).
        decoder_attention_mask (`torch.LongTensor` of shape `(batch_size, target_sequence_length)`, *optional*):
            Default behavior: generate a tensor that ignores pad tokens in `decoder_input_ids`. Causal mask will also
            be used by default.
        labels (`torch.LongTensor` of shape `(batch_size, sequence_length)`, *optional*):
            Labels for computing the masked language modeling loss. Indices should either be in `[0, ...,
            config.vocab_size]` or -100 (see `input_ids` docstring). Tokens with indices set to `-100` are ignored
            (masked), the loss is only computed for the tokens with labels in `[0, ..., config.vocab_size]`.

        Example Translation:

        ```python
        >>> from transformers import AutoTokenizer, NllbMoeForConditionalGeneration

        >>> model = NllbMoeForConditionalGeneration.from_pretrained("facebook/nllb-moe-54b")
        >>> tokenizer = AutoTokenizer.from_pretrained("facebook/nllb-moe-54b")

        >>> text_to_translate = "Life is like a box of chocolates"
        >>> model_inputs = tokenizer(text_to_translate, return_tensors="pt")

        >>> # translate to French
        >>> gen_tokens = model.generate(**model_inputs, forced_bos_token_id=tokenizer.get_lang_id("eng_Latn"))
        >>> print(tokenizer.batch_decode(gen_tokens, skip_special_tokens=True))
        ```
        """
        return_dict = return_dict if return_dict is not None else self.config.return_dict
        output_attentions = output_attentions if output_attentions is not None else self.config.output_attentions
>>>>>>> 919a4845
        output_router_logits = (
            output_router_logits if output_router_logits is not None else self.config.output_router_logits
        )
        if labels is not None:
            if decoder_input_ids is None:
                decoder_input_ids = shift_tokens_right(
                    labels, self.config.pad_token_id, self.config.decoder_start_token_id
                )

        outputs = self.model(
            input_ids,
            attention_mask=attention_mask,
            decoder_input_ids=decoder_input_ids,
            encoder_outputs=encoder_outputs,
            decoder_attention_mask=decoder_attention_mask,
            past_key_values=past_key_values,
            inputs_embeds=inputs_embeds,
            decoder_inputs_embeds=decoder_inputs_embeds,
            use_cache=use_cache,
            output_router_logits=output_router_logits,
            cache_position=cache_position,
            **kwargs,
        )
        lm_logits = self.lm_head(outputs[0])

        loss = None
        encoder_aux_loss = None
        decoder_aux_loss = None

        if labels is not None:
            loss_fct = CrossEntropyLoss(ignore_index=-100)
            # todo check in the config if router loss enables

            if output_router_logits:
                encoder_router_logits = outputs.encoder_router_logits
                decoder_router_logits = outputs.decoder_router_logits
                encoder_aux_loss = load_balancing_loss_func(
                    encoder_router_logits, self.num_experts, top_k=2, attention_mask=attention_mask
                )
                decoder_aux_loss = load_balancing_loss_func(
                    decoder_router_logits, self.num_experts, top_k=2, attention_mask=decoder_attention_mask
                )

            loss = loss_fct(lm_logits.view(-1, lm_logits.size(-1)), labels.view(-1))

            if output_router_logits and labels is not None:
                aux_loss = self.router_aux_loss_coef * (encoder_aux_loss + decoder_aux_loss)
                loss = loss + aux_loss

        return Seq2SeqMoEOutput(
            loss=loss,
            logits=lm_logits,
            past_key_values=outputs.past_key_values,
            cross_attentions=outputs.cross_attentions,
            encoder_aux_loss=encoder_aux_loss,
            decoder_aux_loss=decoder_aux_loss,
            encoder_last_hidden_state=outputs.encoder_last_hidden_state,
            encoder_hidden_states=outputs.encoder_hidden_states,
            decoder_hidden_states=outputs.decoder_hidden_states,
            encoder_attentions=outputs.encoder_attentions,
            decoder_attentions=outputs.decoder_attentions,
            encoder_router_logits=outputs.encoder_router_logits,
            decoder_router_logits=outputs.decoder_router_logits,
        )


__all__ = [
    "NllbMoeForConditionalGeneration",
    "NllbMoeModel",
    "NllbMoePreTrainedModel",
    "NllbMoeTop2Router",
    "NllbMoeSparseMLP",
]<|MERGE_RESOLUTION|>--- conflicted
+++ resolved
@@ -459,10 +459,6 @@
         key_value_states: Optional[torch.Tensor] = None,
         past_key_values: Optional[Cache] = None,
         attention_mask: Optional[torch.Tensor] = None,
-<<<<<<< HEAD
-=======
-        output_attentions: Optional[bool] = False,
->>>>>>> 919a4845
         cache_position: Optional[torch.Tensor] = None,
         **kwargs: Unpack[FlashAttentionKwargs],
     ) -> tuple[torch.Tensor, torch.Tensor]:
@@ -516,10 +512,6 @@
             attention_mask,
             dropout=0.0 if not self.training else self.dropout,
             scaling=self.scaling,
-<<<<<<< HEAD
-=======
-            output_attentions=output_attentions,
->>>>>>> 919a4845
             **kwargs,
         )
 
@@ -550,38 +542,11 @@
         self.ff_dropout = nn.Dropout(config.activation_dropout)
 
     def forward(
-<<<<<<< HEAD
         self, hidden_states: torch.Tensor, attention_mask: torch.Tensor, **kwargs: Unpack[TransformersKwargs]
     ) -> torch.Tensor:
         residual = hidden_states
         hidden_states = self.self_attn_layer_norm(hidden_states)
         hidden_states, _ = self.self_attn(hidden_states, attention_mask=attention_mask, **kwargs)
-=======
-        self,
-        hidden_states: torch.Tensor,
-        attention_mask: torch.Tensor,
-        output_attentions: bool = False,
-        output_router_logits: bool = False,
-    ) -> torch.Tensor:
-        """
-        Args:
-            hidden_states (`torch.FloatTensor`):
-                input to the layer of shape `(batch, seq_len, embed_dim)`
-            attention_mask (`torch.FloatTensor`):
-                attention mask of size `(batch, 1, tgt_len, src_len)` where padding elements are indicated by very
-                large negative values.
-            output_attentions (`bool`, *optional*):
-                Whether or not to return the attentions tensors of all attention layers. See `attentions` under
-                returned tensors for more detail.
-        """
-        residual = hidden_states
-        hidden_states = self.self_attn_layer_norm(hidden_states)
-        hidden_states, attn_weights = self.self_attn(
-            hidden_states=hidden_states,
-            attention_mask=attention_mask,
-            output_attentions=output_attentions,
-        )
->>>>>>> 919a4845
         hidden_states = self.attn_dropout(hidden_states)
         hidden_states = residual + hidden_states
         residual = hidden_states
@@ -645,27 +610,6 @@
         cache_position: Optional[torch.Tensor] = None,
         **kwargs: Unpack[TransformersKwargs],
     ) -> torch.Tensor:
-<<<<<<< HEAD
-=======
-        """
-        Args:
-            hidden_states (`torch.FloatTensor`):
-                input to the layer of shape `(batch, seq_len, embed_dim)`
-            attention_mask (`torch.FloatTensor`):
-                attention mask of size `(batch, 1, tgt_len, src_len)` where padding elements are indicated by very
-                large negative values.
-            encoder_hidden_states (`torch.FloatTensor`):
-                cross attention input to the layer of shape `(batch, seq_len, embed_dim)`
-            encoder_attention_mask (`torch.FloatTensor`):
-                encoder attention mask of size `(batch, 1, tgt_len, src_len)` where padding elements are indicated by
-                very large negative values.
-            past_key_values (`Cache`):
-                cached past key and value projection states
-            output_attentions (`bool`, *optional*):
-                Whether or not to return the attentions tensors of all attention layers. See `attentions` under
-                returned tensors for more detail.
-        """
->>>>>>> 919a4845
         residual = hidden_states
         hidden_states = self.self_attn_layer_norm(hidden_states)
 
@@ -674,10 +618,6 @@
             hidden_states=hidden_states,
             past_key_values=past_key_values,
             attention_mask=attention_mask,
-<<<<<<< HEAD
-=======
-            output_attentions=output_attentions,
->>>>>>> 919a4845
             cache_position=cache_position,
             **kwargs,
         )
@@ -693,10 +633,6 @@
                 key_value_states=encoder_hidden_states,
                 past_key_values=past_key_values,
                 attention_mask=encoder_attention_mask,
-<<<<<<< HEAD
-=======
-                output_attentions=output_attentions,
->>>>>>> 919a4845
                 cache_position=cache_position,
                 **kwargs,
             )
@@ -800,60 +736,6 @@
         inputs_embeds: Optional[torch.Tensor] = None,
         **kwargs: Unpack[TransformersKwargs],
     ):
-<<<<<<< HEAD
-=======
-        r"""
-        Args:
-            input_ids (`torch.LongTensor` of shape `(batch_size, sequence_length)`):
-                Indices of input sequence tokens in the vocabulary. Padding will be ignored by default should you
-                provide it.
-
-                Indices can be obtained using [`AutoTokenizer`]. See [`PreTrainedTokenizer.encode`] and
-                [`PreTrainedTokenizer.__call__`] for details.
-
-                [What are input IDs?](../glossary#input-ids)
-            attention_mask (`torch.Tensor` of shape `(batch_size, sequence_length)`, *optional*):
-                Mask to avoid performing attention on padding token indices. Mask values selected in `[0, 1]`:
-
-                - 1 for tokens that are **not masked**,
-                - 0 for tokens that are **masked**.
-
-                [What are attention masks?](../glossary#attention-mask)
-            inputs_embeds (`torch.FloatTensor` of shape `(batch_size, sequence_length, hidden_size)`, *optional*):
-                Optionally, instead of passing `input_ids` you can choose to directly pass an embedded representation.
-                This is useful if you want more control over how to convert `input_ids` indices into associated vectors
-                than the model's internal embedding lookup matrix.
-            output_attentions (`bool`, *optional*):
-                Whether or not to return the attentions tensors of all attention layers. See `attentions` under
-                returned tensors for more detail.
-            output_hidden_states (`bool`, *optional*):
-                Whether or not to return the hidden states of all layers. See `hidden_states` under returned tensors
-                for more detail.
-            output_router_logits (`bool`, *optional*):
-                Whether or not to return the logits of all the routers. They are useful for computing the router loss,
-                and should not be returned during inference.
-            return_dict (`bool`, *optional*):
-                Whether or not to return a [`~utils.ModelOutput`] instead of a plain tuple.
-        """
-        output_attentions = output_attentions if output_attentions is not None else self.config.output_attentions
-        output_hidden_states = (
-            output_hidden_states if output_hidden_states is not None else self.config.output_hidden_states
-        )
-        return_dict = return_dict if return_dict is not None else self.config.return_dict
-
-        # retrieve input_ids and inputs_embeds
-        if input_ids is not None and inputs_embeds is not None:
-            raise ValueError("You cannot specify both input_ids and inputs_embeds at the same time")
-        elif input_ids is not None:
-            self.warn_if_padding_and_no_attention_mask(input_ids, attention_mask)
-            input_shape = input_ids.size()
-            input_ids = input_ids.view(-1, input_shape[-1])
-        elif inputs_embeds is not None:
-            input_shape = inputs_embeds.size()[:-1]
-        else:
-            raise ValueError("You have to specify either input_ids or inputs_embeds")
-
->>>>>>> 919a4845
         if inputs_embeds is None:
             inputs_embeds = self.embed_tokens(input_ids)
 
@@ -868,40 +750,13 @@
             inputs_embeds,
         )
 
-<<<<<<< HEAD
         for encoder_layer in self.layers:
-=======
-        encoder_states = () if output_hidden_states else None
-        all_router_probs = () if output_router_logits else None
-        all_attentions = () if output_attentions else None
-
-        for idx, encoder_layer in enumerate(self.layers):
-            if output_hidden_states:
-                encoder_states = encoder_states + (hidden_states,)
->>>>>>> 919a4845
             # add LayerDrop (see https://huggingface.co/papers/1909.11556 for description)
             dropout_probability = torch.rand([])
             if self.training and (dropout_probability < self.layerdrop):  # skip the layer
                 continue
             else:
-<<<<<<< HEAD
                 hidden_states = encoder_layer(hidden_states, attention_mask, **kwargs)
-=======
-                layer_outputs = encoder_layer(
-                    hidden_states,
-                    attention_mask,
-                    output_attentions=output_attentions,
-                    output_router_logits=output_router_logits,
-                )
-
-                hidden_states = layer_outputs[0]
-
-            if output_attentions:
-                all_attentions += (layer_outputs[1],)
-
-            if output_router_logits:
-                all_router_probs += (layer_outputs[-1],)
->>>>>>> 919a4845
 
         last_hidden_state = self.layer_norm(hidden_states)
         return MoEModelOutput(last_hidden_state=last_hidden_state)
@@ -989,89 +844,9 @@
         past_key_values: Optional[Cache] = None,
         inputs_embeds: Optional[torch.Tensor] = None,
         use_cache: Optional[bool] = None,
-<<<<<<< HEAD
         cache_position: Optional[torch.Tensor] = None,
         **kwargs: Unpack[TransformersKwargs],
     ) -> Union[tuple, BaseModelOutputWithPastAndCrossAttentions]:
-=======
-        output_attentions: Optional[bool] = None,
-        output_hidden_states: Optional[bool] = None,
-        output_router_logits: Optional[bool] = None,
-        return_dict: Optional[bool] = None,
-        cache_position: Optional[torch.Tensor] = True,
-    ):
-        r"""
-        Args:
-            input_ids (`torch.LongTensor` of shape `(batch_size, sequence_length)`):
-                Indices of input sequence tokens in the vocabulary. Padding will be ignored by default should you
-                provide it.
-
-                Indices can be obtained using [`AutoTokenizer`]. See [`PreTrainedTokenizer.encode`] and
-                [`PreTrainedTokenizer.__call__`] for details.
-
-                [What are input IDs?](../glossary#input-ids)
-            attention_mask (`torch.Tensor` of shape `(batch_size, sequence_length)`, *optional*):
-                Mask to avoid performing attention on padding token indices. Mask values selected in `[0, 1]`:
-
-                - 1 for tokens that are **not masked**,
-                - 0 for tokens that are **masked**.
-
-                [What are attention masks?](../glossary#attention-mask)
-            encoder_hidden_states (`torch.FloatTensor` of shape `(batch_size, encoder_sequence_length, hidden_size)`, *optional*):
-                Sequence of hidden-states at the output of the last layer of the encoder. Used in the cross-attention
-                of the decoder.
-            encoder_attention_mask (`torch.LongTensor` of shape `(batch_size, encoder_sequence_length)`, *optional*):
-                Mask to avoid performing cross-attention on padding tokens indices of encoder input_ids. Mask values
-                selected in `[0, 1]`:
-
-                - 1 for tokens that are **not masked**,
-                - 0 for tokens that are **masked**.
-
-                [What are attention masks?](../glossary#attention-mask)
-            past_key_values (`Cache`, *optional*, returned when `use_cache=True` is passed or when `config.use_cache=True`):
-                It is a [`~cache_utils.Cache`] instance. For more details, see our [kv cache guide](https://huggingface.co/docs/transformers/en/kv_cache).
-
-                Contains pre-computed hidden-states (key and values in the self-attention blocks and in the
-                cross-attention blocks) that can be used (see `past_key_values` input) to speed up sequential decoding.
-
-                If `past_key_values` are used, the user can optionally input only the last `decoder_input_ids` (those
-                that don't have their past key value states given to this model) of shape `(batch_size, 1)` instead of
-                all `decoder_input_ids` of shape `(batch_size, sequence_length)`.
-            inputs_embeds (`torch.FloatTensor` of shape `(batch_size, sequence_length, hidden_size)`, *optional*):
-                Optionally, instead of passing `input_ids` you can choose to directly pass an embedded representation.
-                This is useful if you want more control over how to convert `input_ids` indices into associated vectors
-                than the model's internal embedding lookup matrix.
-            output_attentions (`bool`, *optional*):
-                Whether or not to return the attentions tensors of all attention layers. See `attentions` under
-                returned tensors for more detail.
-            output_hidden_states (`bool`, *optional*):
-                Whether or not to return the hidden states of all layers. See `hidden_states` under returned tensors
-                for more detail.
-            output_router_logits (`bool`, *optional*):
-                Whether or not to return the logits of all the routers. They are useful for computing the router loss,
-                and should not be returned during inference.
-            return_dict (`bool`, *optional*):
-                Whether or not to return a [`~utils.ModelOutput`] instead of a plain tuple.
-        """
-        output_attentions = output_attentions if output_attentions is not None else self.config.output_attentions
-        output_hidden_states = (
-            output_hidden_states if output_hidden_states is not None else self.config.output_hidden_states
-        )
-        use_cache = use_cache if use_cache is not None else self.config.use_cache
-        return_dict = return_dict if return_dict is not None else self.config.return_dict
-
-        # retrieve input_ids and inputs_embeds
-        if input_ids is not None and inputs_embeds is not None:
-            raise ValueError("You cannot specify both decoder_input_ids and decoder_inputs_embeds at the same time")
-        elif input_ids is not None:
-            input_shape = input_ids.size()
-            input_ids = input_ids.view(-1, input_shape[-1])
-        elif inputs_embeds is not None:
-            input_shape = inputs_embeds.size()[:-1]
-        else:
-            raise ValueError("You have to specify either decoder_input_ids or decoder_inputs_embeds")
-
->>>>>>> 919a4845
         if inputs_embeds is None:
             inputs_embeds = self.embed_tokens(input_ids)
 
@@ -1110,15 +885,6 @@
         hidden_states = inputs_embeds + positions
         hidden_states = nn.functional.dropout(hidden_states, p=self.dropout, training=self.training)
 
-<<<<<<< HEAD
-=======
-        # decoder layers
-        all_hidden_states = () if output_hidden_states else None
-        all_self_attns = () if output_attentions else None
-        all_router_probs = () if output_router_logits else None
-        all_cross_attentions = () if output_attentions else None
-
->>>>>>> 919a4845
         synced_gpus = is_deepspeed_zero3_enabled() or is_fsdp_managed_module(self)
 
         for idx, decoder_layer in enumerate(self.layers):
@@ -1126,12 +892,7 @@
             dropout_probability = torch.rand([])
             skip_the_layer = self.training and dropout_probability < self.layerdrop
             if not skip_the_layer or synced_gpus:
-<<<<<<< HEAD
                 hidden_states = decoder_layer(
-=======
-                # under fsdp or deepspeed zero3 all gpus must run in sync
-                layer_outputs = decoder_layer(
->>>>>>> 919a4845
                     hidden_states,
                     attention_mask,
                     encoder_hidden_states,  # as a positional argument for gradient checkpointing
@@ -1200,10 +961,6 @@
             if self.config._attn_implementation == "flash_attention_2":
                 encoder_attention_mask = encoder_attention_mask if 0 in encoder_attention_mask else None
             elif self.config._attn_implementation == "sdpa":
-<<<<<<< HEAD
-                # [bsz, seq_len] -> [bsz, 1, tgt_seq_len, src_seq_len]
-=======
->>>>>>> 919a4845
                 encoder_attention_mask = _prepare_4d_attention_mask_for_sdpa(
                     encoder_attention_mask,
                     inputs_embeds.dtype,
@@ -1274,46 +1031,6 @@
         cache_position: Optional[torch.Tensor] = None,
         **kwargs: Unpack[TransformersKwargs],
     ) -> Union[tuple[torch.Tensor], Seq2SeqMoEModelOutput]:
-<<<<<<< HEAD
-=======
-        r"""
-        decoder_input_ids (`torch.LongTensor` of shape `(batch_size, target_sequence_length)`, *optional*):
-            Indices of decoder input sequence tokens in the vocabulary.
-
-            Indices can be obtained using [`AutoTokenizer`]. See [`PreTrainedTokenizer.encode`] and
-            [`PreTrainedTokenizer.__call__`] for details.
-
-            [What are decoder input IDs?](../glossary#decoder-input-ids)
-
-            NllbMoe uses the `eos_token_id` as the starting token for `decoder_input_ids` generation. If
-            `past_key_values` is used, optionally only the last `decoder_input_ids` have to be input (see
-            `past_key_values`).
-        decoder_attention_mask (`torch.LongTensor` of shape `(batch_size, target_sequence_length)`, *optional*):
-            Default behavior: generate a tensor that ignores pad tokens in `decoder_input_ids`. Causal mask will also
-            be used by default.
-
-        Example:
-
-        ```python
-        >>> from transformers import AutoTokenizer, NllbMoeModel
-
-        >>> tokenizer = AutoTokenizer.from_pretrained("hf-internal-testing/random-nllb-moe-2-experts")
-        >>> model = SwitchTransformersModel.from_pretrained("hf-internal-testing/random-nllb-moe-2-experts")
-
-        >>> input_ids = tokenizer(
-        ...     "Studies have been shown that owning a dog is good for you", return_tensors="pt"
-        ... ).input_ids  # Batch size 1
-        >>> decoder_input_ids = tokenizer("Studies show that", return_tensors="pt").input_ids  # Batch size 1
-
-        >>> # preprocess: Prepend decoder_input_ids with start token which is pad token for NllbMoeModel
-        >>> decoder_input_ids = model._shift_right(decoder_input_ids)
-
-        >>> # forward pass
-        >>> outputs = model(input_ids=input_ids, decoder_input_ids=decoder_input_ids)
-        >>> last_hidden_states = outputs.last_hidden_state
-        ```"""
-        return_dict = return_dict if return_dict is not None else self.config.return_dict
->>>>>>> 919a4845
         if encoder_outputs is None:
             encoder_outputs = self.encoder(
                 input_ids=input_ids,
@@ -1490,47 +1207,6 @@
         cache_position: Optional[torch.Tensor] = None,
         **kwargs: Unpack[TransformersKwargs],
     ) -> Union[tuple[torch.Tensor], Seq2SeqMoEOutput]:
-<<<<<<< HEAD
-=======
-        r"""
-        decoder_input_ids (`torch.LongTensor` of shape `(batch_size, target_sequence_length)`, *optional*):
-            Indices of decoder input sequence tokens in the vocabulary.
-
-            Indices can be obtained using [`AutoTokenizer`]. See [`PreTrainedTokenizer.encode`] and
-            [`PreTrainedTokenizer.__call__`] for details.
-
-            [What are decoder input IDs?](../glossary#decoder-input-ids)
-
-            NllbMoe uses the `eos_token_id` as the starting token for `decoder_input_ids` generation. If
-            `past_key_values` is used, optionally only the last `decoder_input_ids` have to be input (see
-            `past_key_values`).
-        decoder_attention_mask (`torch.LongTensor` of shape `(batch_size, target_sequence_length)`, *optional*):
-            Default behavior: generate a tensor that ignores pad tokens in `decoder_input_ids`. Causal mask will also
-            be used by default.
-        labels (`torch.LongTensor` of shape `(batch_size, sequence_length)`, *optional*):
-            Labels for computing the masked language modeling loss. Indices should either be in `[0, ...,
-            config.vocab_size]` or -100 (see `input_ids` docstring). Tokens with indices set to `-100` are ignored
-            (masked), the loss is only computed for the tokens with labels in `[0, ..., config.vocab_size]`.
-
-        Example Translation:
-
-        ```python
-        >>> from transformers import AutoTokenizer, NllbMoeForConditionalGeneration
-
-        >>> model = NllbMoeForConditionalGeneration.from_pretrained("facebook/nllb-moe-54b")
-        >>> tokenizer = AutoTokenizer.from_pretrained("facebook/nllb-moe-54b")
-
-        >>> text_to_translate = "Life is like a box of chocolates"
-        >>> model_inputs = tokenizer(text_to_translate, return_tensors="pt")
-
-        >>> # translate to French
-        >>> gen_tokens = model.generate(**model_inputs, forced_bos_token_id=tokenizer.get_lang_id("eng_Latn"))
-        >>> print(tokenizer.batch_decode(gen_tokens, skip_special_tokens=True))
-        ```
-        """
-        return_dict = return_dict if return_dict is not None else self.config.return_dict
-        output_attentions = output_attentions if output_attentions is not None else self.config.output_attentions
->>>>>>> 919a4845
         output_router_logits = (
             output_router_logits if output_router_logits is not None else self.config.output_router_logits
         )
