--- conflicted
+++ resolved
@@ -892,16 +892,6 @@
         self.shared = value
         self.encoder.embed_tokens = self.shared
         self.decoder.embed_tokens = self.shared
-
-<<<<<<< HEAD
-    def _tie_weights(self):
-        if self.config.tie_word_embeddings:
-            self._tie_embedding_weights(self.encoder.embed_tokens, self.shared)
-            self._tie_embedding_weights(self.decoder.embed_tokens, self.shared)
-=======
-    def get_encoder(self):
-        return self.encoder
->>>>>>> c40b370b
 
     @auto_docstring
     @can_return_tuple
