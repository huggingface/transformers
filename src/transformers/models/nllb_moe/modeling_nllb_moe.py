# coding=utf-8
# Copyright 2023 NllbMoe Authors and HuggingFace Inc. team.
#
# Licensed under the Apache License, Version 2.0 (the "License");
# you may not use this file except in compliance with the License.
# You may obtain a copy of the License at
#
#     http://www.apache.org/licenses/LICENSE-2.0
#
# Unless required by applicable law or agreed to in writing, software
# distributed under the License is distributed on an "AS IS" BASIS,
# WITHOUT WARRANTIES OR CONDITIONS OF ANY KIND, either express or implied.
# See the License for the specific language governing permissions and
# limitations under the License.

import math
from typing import Callable, Optional, Union

import torch
import torch.nn as nn
from torch.nn import CrossEntropyLoss

from ...activations import ACT2FN
from ...cache_utils import Cache, DynamicCache, EncoderDecoderCache
from ...generation import GenerationMixin
from ...integrations.deepspeed import is_deepspeed_zero3_enabled
from ...integrations.fsdp import is_fsdp_managed_module
from ...modeling_attn_mask_utils import (
    _prepare_4d_attention_mask,
    _prepare_4d_attention_mask_for_sdpa,
    _prepare_4d_causal_attention_mask,
    _prepare_4d_causal_attention_mask_for_sdpa,
)
from ...modeling_flash_attention_utils import FlashAttentionKwargs
from ...modeling_layers import GradientCheckpointingLayer
from ...modeling_outputs import (
    BaseModelOutputWithPastAndCrossAttentions,
    MoEModelOutput,
    MoEModelOutputWithPastAndCrossAttentions,
    Seq2SeqMoEModelOutput,
    Seq2SeqMoEOutput,
)
from ...modeling_utils import ALL_ATTENTION_FUNCTIONS, PreTrainedModel
from ...processing_utils import Unpack
from ...utils import TransformersKwargs, auto_docstring, is_torch_flex_attn_available, logging
from ...utils.deprecation import deprecate_kwarg
from ...utils.generic import OutputRecorder, can_return_tuple, check_model_inputs
from .configuration_nllb_moe import NllbMoeConfig


if is_torch_flex_attn_available():
    from ...integrations.flex_attention import make_flex_block_causal_mask

logger = logging.get_logger(__name__)


class NllbMoeScaledWordEmbedding(nn.Embedding):
    """
    This module overrides nn.Embeddings' forward by multiplying with embeddings scale.
    """

    def __init__(self, num_embeddings: int, embedding_dim: int, padding_idx: int, embed_scale: Optional[float] = 1.0):
        super().__init__(num_embeddings, embedding_dim, padding_idx)
        self.embed_scale = embed_scale

    def forward(self, input_ids: torch.Tensor):
        return super().forward(input_ids) * self.embed_scale


# Copied from transformers.models.m2m_100.modeling_m2m_100.M2M100SinusoidalPositionalEmbedding with M2M100->NllbMoe
class NllbMoeSinusoidalPositionalEmbedding(nn.Module):
    """This module produces sinusoidal positional embeddings of any length."""

    def __init__(self, num_positions: int, embedding_dim: int, padding_idx: Optional[int] = None):
        super().__init__()
        self.offset = 2
        self.embedding_dim = embedding_dim
        self.padding_idx = padding_idx
        self.make_weights(num_positions + self.offset, embedding_dim, padding_idx)

    def make_weights(self, num_embeddings: int, embedding_dim: int, padding_idx: Optional[int] = None):
        emb_weights = self.get_embedding(num_embeddings, embedding_dim, padding_idx)
        if hasattr(self, "weights"):
            # in forward put the weights on the correct dtype and device of the param
            emb_weights = emb_weights.to(dtype=self.weights.dtype, device=self.weights.device)

        self.register_buffer("weights", emb_weights, persistent=False)

    @staticmethod
    def get_embedding(num_embeddings: int, embedding_dim: int, padding_idx: Optional[int] = None):
        """
        Build sinusoidal embeddings.

        This matches the implementation in tensor2tensor, but differs slightly from the description in Section 3.5 of
        "Attention Is All You Need".
        """
        half_dim = embedding_dim // 2
        emb = math.log(10000) / (half_dim - 1)
        emb = torch.exp(torch.arange(half_dim, dtype=torch.int64).float() * -emb)
        emb = torch.arange(num_embeddings, dtype=torch.int64).float().unsqueeze(1) * emb.unsqueeze(0)
        emb = torch.cat([torch.sin(emb), torch.cos(emb)], dim=1).view(num_embeddings, -1)
        if embedding_dim % 2 == 1:
            # zero pad
            emb = torch.cat([emb, torch.zeros(num_embeddings, 1)], dim=1)
        if padding_idx is not None:
            emb[padding_idx, :] = 0

        return emb.to(torch.get_default_dtype())

    @torch.no_grad()
    def forward(
        self,
        input_ids: Optional[torch.Tensor] = None,
        inputs_embeds: Optional[torch.Tensor] = None,
        past_key_values_length: int = 0,
    ):
        if input_ids is not None:
            bsz, seq_len = input_ids.size()
            # Create the position ids from the input token ids. Any padded tokens remain padded.
            position_ids = self.create_position_ids_from_input_ids(
                input_ids, self.padding_idx, past_key_values_length
            ).to(input_ids.device)
        else:
            bsz, seq_len = inputs_embeds.size()[:-1]
            position_ids = self.create_position_ids_from_inputs_embeds(
                inputs_embeds, past_key_values_length, self.padding_idx
            )

        # expand embeddings if needed
        max_pos = self.padding_idx + 1 + seq_len + past_key_values_length
        if max_pos > self.weights.size(0):
            self.make_weights(max_pos + self.offset, self.embedding_dim, self.padding_idx)

        return self.weights.index_select(0, position_ids.view(-1)).view(bsz, seq_len, self.weights.shape[-1]).detach()

    @staticmethod
    def create_position_ids_from_inputs_embeds(inputs_embeds, past_key_values_length, padding_idx):
        """
        We are provided embeddings directly. We cannot infer which are padded so just generate sequential position ids.

        Args:
            inputs_embeds: torch.Tensor

        Returns: torch.Tensor
        """
        input_shape = inputs_embeds.size()[:-1]
        sequence_length = input_shape[1]

        position_ids = torch.arange(
            padding_idx + 1, sequence_length + padding_idx + 1, dtype=torch.long, device=inputs_embeds.device
        )
        return position_ids.unsqueeze(0).expand(input_shape).contiguous() + past_key_values_length

    @staticmethod
    # Copied from transformers.models.roberta.modeling_roberta.RobertaEmbeddings.create_position_ids_from_input_ids
    def create_position_ids_from_input_ids(input_ids, padding_idx, past_key_values_length=0):
        """
        Replace non-padding symbols with their position numbers. Position numbers begin at padding_idx+1. Padding symbols
        are ignored. This is modified from fairseq's `utils.make_positions`.

        Args:
            x: torch.Tensor x:

        Returns: torch.Tensor
        """
        # The series of casts and type-conversions here are carefully balanced to both work with ONNX export and XLA.
        mask = input_ids.ne(padding_idx).int()
        incremental_indices = (torch.cumsum(mask, dim=1).type_as(mask) + past_key_values_length) * mask
        return incremental_indices.long() + padding_idx


class NllbMoeTop2Router(nn.Module):
    """
    Router using tokens choose top-2 experts assignment.

    This router uses the same mechanism as in NLLB-MoE from the fairseq repository. Items are sorted by router_probs
    and then routed to their choice of expert until the expert's expert_capacity is reached. **There is no guarantee
    that each token is processed by an expert**, or that each expert receives at least one token.

    The router combining weights are also returned to make sure that the states that are not updated will be masked.

    """

    def __init__(self, config: NllbMoeConfig):
        super().__init__()
        self.num_experts = config.num_experts
        self.expert_capacity = config.expert_capacity
        self.classifier = nn.Linear(config.hidden_size, self.num_experts, bias=config.router_bias)
        self.router_ignore_padding_tokens = config.router_ignore_padding_tokens
        self.dtype = getattr(torch, config.router_dtype)

        self.second_expert_policy = config.second_expert_policy
        self.normalize_router_prob_before_dropping = config.normalize_router_prob_before_dropping
        self.batch_prioritized_routing = config.batch_prioritized_routing
        self.moe_eval_capacity_token_fraction = config.moe_eval_capacity_token_fraction

    def _cast_classifier(self):
        r"""
        `bitsandbytes` `Linear8bitLt` layers does not support manual casting Therefore we need to check if they are an
        instance of the `Linear8bitLt` class by checking special attributes.
        """
        if not (hasattr(self.classifier, "SCB") or hasattr(self.classifier, "CB")):
            self.classifier = self.classifier.to(self.dtype)

    def normalize_router_probabilities(self, router_probs, top_1_mask, top_2_mask):
        top_1_max_probs = (router_probs * top_1_mask).sum(dim=1)
        top_2_max_probs = (router_probs * top_2_mask).sum(dim=1)
        denom_s = torch.clamp(top_1_max_probs + top_2_max_probs, min=torch.finfo(router_probs.dtype).eps)
        top_1_max_probs = top_1_max_probs / denom_s
        top_2_max_probs = top_2_max_probs / denom_s
        return top_1_max_probs, top_2_max_probs

    def route_tokens(
        self,
        router_logits: torch.Tensor,
        input_dtype: torch.dtype = torch.float32,
        padding_mask: Optional[torch.LongTensor] = None,
    ) -> tuple:
        """
        Computes the `dispatch_mask` and the `dispatch_weights` for each experts. The masks are adapted to the expert
        capacity.
        """
        nb_tokens = router_logits.shape[0]
        # Apply Softmax and cast back to the original `dtype`
        router_probs = nn.functional.softmax(router_logits, dim=-1, dtype=self.dtype).to(input_dtype)
        top_1_expert_index = torch.argmax(router_probs, dim=-1)
        top_1_mask = torch.nn.functional.one_hot(top_1_expert_index, num_classes=self.num_experts)

        if self.second_expert_policy == "sampling":
            gumbel = torch.distributions.gumbel.Gumbel(0, 1).rsample
            router_logits += gumbel(router_logits.shape).to(router_logits.device)

        # replace top_1_expert_index with min values
        logits_except_top_1 = router_logits.masked_fill(top_1_mask.bool(), float("-inf"))
        top_2_expert_index = torch.argmax(logits_except_top_1, dim=-1)
        top_2_mask = torch.nn.functional.one_hot(top_2_expert_index, num_classes=self.num_experts)

        if self.normalize_router_prob_before_dropping:
            top_1_max_probs, top_2_max_probs = self.normalize_router_probabilities(
                router_probs, top_1_mask, top_2_mask
            )

        if self.second_expert_policy == "random":
            top_2_max_probs = (router_probs * top_2_mask).sum(dim=1)
            sampled = (2 * top_2_max_probs) > torch.rand_like(top_2_max_probs.float())
            top_2_mask = top_2_mask * sampled.repeat(self.num_experts, 1).transpose(1, 0)

        if padding_mask is not None and not self.router_ignore_padding_tokens:
            if len(padding_mask.shape) == 4:
                # only get the last causal mask
                padding_mask = padding_mask[:, :, -1, :].reshape(-1)[-nb_tokens:]
            non_padding = ~padding_mask.bool()
            top_1_mask = top_1_mask * non_padding.unsqueeze(-1).to(top_1_mask.dtype)
            top_2_mask = top_2_mask * non_padding.unsqueeze(-1).to(top_1_mask.dtype)

        if self.batch_prioritized_routing:
            # sort tokens based on their routing probability
            # to make sure important tokens are routed, first
            importance_scores = -1 * router_probs.max(dim=1)[0]
            sorted_top_1_mask = top_1_mask[importance_scores.argsort(dim=0)]
            sorted_cumsum1 = (torch.cumsum(sorted_top_1_mask, dim=0) - 1) * sorted_top_1_mask
            locations1 = sorted_cumsum1[importance_scores.argsort(dim=0).argsort(dim=0)]

            sorted_top_2_mask = top_2_mask[importance_scores.argsort(dim=0)]
            sorted_cumsum2 = (torch.cumsum(sorted_top_2_mask, dim=0) - 1) * sorted_top_2_mask
            locations2 = sorted_cumsum2[importance_scores.argsort(dim=0).argsort(dim=0)]
            # Update 2nd's location by accounting for locations of 1st
            locations2 += torch.sum(top_1_mask, dim=0, keepdim=True)

        else:
            locations1 = torch.cumsum(top_1_mask, dim=0) - 1
            locations2 = torch.cumsum(top_2_mask, dim=0) - 1
            # Update 2nd's location by accounting for locations of 1st
            locations2 += torch.sum(top_1_mask, dim=0, keepdim=True)

        if not self.training and self.moe_eval_capacity_token_fraction > 0:
            self.expert_capacity = math.ceil(self.moe_eval_capacity_token_fraction * nb_tokens)
        else:
            capacity = 2 * math.ceil(nb_tokens / self.num_experts)
            self.expert_capacity = capacity if self.expert_capacity is None else self.expert_capacity

        # Remove locations outside capacity from ( cumsum < capacity = False will not be routed)
        top_1_mask = top_1_mask * torch.lt(locations1, self.expert_capacity)
        top_2_mask = top_2_mask * torch.lt(locations2, self.expert_capacity)

        if not self.normalize_router_prob_before_dropping:
            top_1_max_probs, top_2_max_probs = self.normalize_router_probabilities(
                router_probs, top_1_mask, top_2_mask
            )

        # Calculate combine_weights and dispatch_mask
        gates1 = top_1_max_probs[:, None] * top_1_mask
        gates2 = top_2_max_probs[:, None] * top_2_mask
        router_probs = gates1 + gates2

        return top_1_mask, router_probs

    def forward(self, hidden_states: torch.Tensor, padding_mask: Optional[torch.LongTensor] = None) -> tuple:
        r"""
        The hidden states are reshaped to simplify the computation of the router probabilities (combining weights for
        each experts.)

        Args:
            hidden_states (`torch.Tensor`):
                (batch_size, sequence_length, hidden_dim) from which router probabilities are computed.
        Returns:
            top_1_mask (`torch.Tensor` of shape (batch_size, sequence_length)):
                Index tensor of shape [batch_size, sequence_length] corresponding to the expert selected for each token
                using the top1 probabilities of the router.
            router_probabilities (`torch.Tensor` of shape (batch_size, sequence_length, nump_experts)):
                Tensor of shape (batch_size, sequence_length, num_experts) corresponding to the probabilities for each
                token and expert. Used for routing tokens to experts.
            router_logits (`torch.Tensor` of shape (batch_size, sequence_length))):
                Logits tensor of shape (batch_size, sequence_length, num_experts) corresponding to raw router logits.
                This is used later for computing router z-loss.
        """
        self.input_dtype = hidden_states.dtype
        hidden_states = hidden_states.to(self.dtype)
        self._cast_classifier()
        router_logits = self.classifier(hidden_states)
        top_1_mask, router_probs = self.route_tokens(router_logits, self.input_dtype, padding_mask)
        return top_1_mask, router_probs, router_logits


class NllbMoeDenseActDense(nn.Module):
    def __init__(self, config: NllbMoeConfig, ffn_dim: int):
        super().__init__()
        self.fc1 = nn.Linear(config.d_model, ffn_dim)
        self.fc2 = nn.Linear(ffn_dim, config.d_model)
        self.dropout = nn.Dropout(config.activation_dropout)
        self.act = ACT2FN[config.activation_function]

    def forward(self, hidden_states: torch.Tensor):
        hidden_states = self.fc1(hidden_states)
        hidden_states = self.act(hidden_states)
        hidden_states = self.dropout(hidden_states)
        if (
            isinstance(self.fc2.weight, torch.Tensor)
            and hidden_states.dtype != self.fc2.weight.dtype
            and (self.fc2.weight.dtype != torch.int8 and self.fc2.weight.dtype != torch.uint8)
        ):
            hidden_states = hidden_states.to(self.fc2.weight.dtype)
        hidden_states = self.fc2(hidden_states)
        return hidden_states


class NllbMoeExperts(nn.ModuleDict):
    def __init__(self, config: NllbMoeConfig, ffn_dim: int):
        super().__init__()
        self.num_experts = config.num_experts
        for idx in range(self.num_experts):
            self[f"expert_{idx}"] = NllbMoeDenseActDense(config, ffn_dim)
        self.moe_token_dropout = config.moe_token_dropout
        self.token_dropout = nn.Dropout(self.moe_token_dropout)

    def forward(self, hidden_states: torch.Tensor, router_mask: torch.Tensor, router_probs: torch.Tensor):
        final_hidden_states = torch.zeros_like(hidden_states)
        expert_mask = torch.nn.functional.one_hot(router_mask, num_classes=self.num_experts).permute(2, 1, 0)

        expert_hit = torch.greater(expert_mask.sum(dim=(-1, -2)), 0).nonzero()
        for expert_idx in expert_hit:
            idx, top_x = torch.where(expert_mask[expert_idx].squeeze(0))
            current_state = hidden_states[None, top_x].reshape(-1, hidden_states.shape[-1])
            current_hidden_states = self[f"expert_{expert_idx[0]}"](current_state) * router_probs[top_x, idx, None]
            if self.moe_token_dropout > 0:
                if self.training:
                    current_hidden_states = self.token_dropout(current_hidden_states)
                else:
                    current_hidden_states *= 1 - self.moe_token_dropout
            final_hidden_states.index_add_(0, top_x, current_hidden_states.to(hidden_states.dtype))
        return final_hidden_states


class NllbMoeSparseMLP(nn.Module):
    r"""
    Implementation of the NLLB-MoE sparse MLP module.
    """

    def __init__(self, config: NllbMoeConfig, ffn_dim: int):
        super().__init__()
        self.router = NllbMoeTop2Router(config)
        self.num_experts = config.num_experts
        self.experts = NllbMoeExperts(config, ffn_dim)

    def forward(self, hidden_states: torch.Tensor, padding_mask: Optional[torch.Tensor] = None):
        batch_size, sequence_length, hidden_dim = hidden_states.shape
        hidden_states = hidden_states.view(-1, hidden_dim)
        top_1_mask, router_probs, _ = self.router(hidden_states, padding_mask)
        hidden_states = self.experts(hidden_states, top_1_mask, router_probs)
        return hidden_states.reshape(batch_size, sequence_length, hidden_dim)


<<<<<<< HEAD

# Copied from transformers.models.bert.modeling_bert.eager_attention_forward
=======
>>>>>>> 9d02602f
def eager_attention_forward(
    module: nn.Module,
    query: torch.Tensor,
    key: torch.Tensor,
    value: torch.Tensor,
    attention_mask: Optional[torch.Tensor],
    scaling: Optional[float] = None,
    dropout: float = 0.0,
    **kwargs: Unpack[TransformersKwargs],
):
    if scaling is None:
        scaling = query.size(-1) ** -0.5

    # Take the dot product between "query" and "key" to get the raw attention scores.
    attn_weights = torch.matmul(query, key.transpose(2, 3)) * scaling

    if attention_mask is not None and attention_mask.ndim == 4:
        attention_mask = attention_mask[:, :, :, : key.shape[-2]]
        attn_weights = attn_weights + attention_mask

    attn_weights = nn.functional.softmax(attn_weights, dim=-1)
    attn_weights = nn.functional.dropout(attn_weights, p=dropout, training=module.training)

    attn_output = torch.matmul(attn_weights, value)
    attn_output = attn_output.transpose(1, 2).contiguous()

    return attn_output, attn_weights


class NllbMoeAttention(nn.Module):
    """Multi-headed attention from 'Attention Is All You Need' paper"""

    def __init__(
        self,
        embed_dim: int,
        num_heads: int,
        dropout: Optional[float] = 0.0,
        is_decoder: Optional[bool] = False,
        bias: Optional[bool] = True,
        is_causal: Optional[bool] = False,
        config: Optional[NllbMoeConfig] = None,
        layer_idx: Optional[int] = None,
    ):
        super().__init__()
        self.embed_dim = embed_dim
        self.num_heads = num_heads
        self.dropout = dropout
        self.head_dim = embed_dim // num_heads
        self.config = config

        if (self.head_dim * num_heads) != self.embed_dim:
            raise ValueError(
                f"embed_dim must be divisible by num_heads (got `embed_dim`: {self.embed_dim}"
                f" and `num_heads`: {num_heads})."
            )
        self.scaling = self.head_dim**-0.5
        self.is_decoder = is_decoder
        self.is_causal = is_causal
        self.layer_idx = layer_idx

        self.k_proj = nn.Linear(embed_dim, embed_dim, bias=bias)
        self.v_proj = nn.Linear(embed_dim, embed_dim, bias=bias)
        self.q_proj = nn.Linear(embed_dim, embed_dim, bias=bias)
        self.out_proj = nn.Linear(embed_dim, embed_dim, bias=bias)

    @deprecate_kwarg("past_key_value", new_name="past_key_values", version="4.58")
    def forward(
        self,
        hidden_states: torch.Tensor,
        key_value_states: Optional[torch.Tensor] = None,
        past_key_values: Optional[Cache] = None,
        attention_mask: Optional[torch.Tensor] = None,
        cache_position: Optional[torch.Tensor] = None,
        **kwargs: Unpack[FlashAttentionKwargs],
    ) -> tuple[torch.Tensor, torch.Tensor]:
        is_cross_attention = key_value_states is not None
        bsz, tgt_len = hidden_states.shape[:-1]
        src_len = key_value_states.shape[1] if is_cross_attention else tgt_len
        q_input_shape = (bsz, tgt_len, -1, self.head_dim)
        kv_input_shape = (bsz, src_len, -1, self.head_dim)

        query_states = self.q_proj(hidden_states).view(*q_input_shape).transpose(1, 2)
        is_updated = False
        if past_key_values is not None:
            if isinstance(past_key_values, EncoderDecoderCache):
                is_updated = past_key_values.is_updated.get(self.layer_idx)
                if is_cross_attention:
                    # after the first generated id, we can subsequently re-use all key/value_layer from cache
                    curr_past_key_value = past_key_values.cross_attention_cache
                else:
                    curr_past_key_value = past_key_values.self_attention_cache
            else:
                curr_past_key_value = past_key_values

        current_states = key_value_states if is_cross_attention else hidden_states
        if is_cross_attention and past_key_values is not None and is_updated:
            # reuse k,v, cross_attentions
            key_states = curr_past_key_value.layers[self.layer_idx].keys
            value_states = curr_past_key_value.layers[self.layer_idx].values
        else:
            key_states = self.k_proj(current_states).view(*kv_input_shape).transpose(1, 2)
            value_states = self.v_proj(current_states).view(*kv_input_shape).transpose(1, 2)

            if past_key_values is not None:
                # save all key/value_states to cache to be re-used for fast auto-regressive generation
                cache_position = cache_position if not is_cross_attention else None
                key_states, value_states = curr_past_key_value.update(
                    key_states, value_states, self.layer_idx, {"cache_position": cache_position}
                )
                # set flag that curr layer for cross-attn is already updated so we can re-use in subsequent calls
                if is_cross_attention and isinstance(past_key_values, EncoderDecoderCache):
                    past_key_values.is_updated[self.layer_idx] = True

        attention_interface: Callable = eager_attention_forward
        if self.config._attn_implementation != "eager":
            attention_interface = ALL_ATTENTION_FUNCTIONS[self.config._attn_implementation]

        attn_output, attn_weights = attention_interface(
            self,
            query_states,
            key_states,
            value_states,
            attention_mask,
            dropout=0.0 if not self.training else self.dropout,
            scaling=self.scaling,
            **kwargs,
        )

        attn_output = attn_output.reshape(bsz, tgt_len, -1).contiguous()
        attn_output = self.out_proj(attn_output)
        return attn_output, attn_weights


class NllbMoeEncoderLayer(GradientCheckpointingLayer):
    def __init__(self, config: NllbMoeConfig, is_sparse: bool = False, layer_idx: int = 0):
        super().__init__()
        self.embed_dim = config.d_model
        self.is_sparse = is_sparse
        self.self_attn = NllbMoeAttention(
            embed_dim=self.embed_dim,
            num_heads=config.encoder_attention_heads,
            dropout=config.attention_dropout,
            config=config,
            layer_idx=layer_idx,
        )
        self.attn_dropout = nn.Dropout(config.dropout)
        self.self_attn_layer_norm = nn.LayerNorm(self.embed_dim)
        if not self.is_sparse:
            self.ffn = NllbMoeDenseActDense(config, ffn_dim=config.encoder_ffn_dim)
        else:
            self.ffn = NllbMoeSparseMLP(config, ffn_dim=config.encoder_ffn_dim)
        self.ff_layer_norm = nn.LayerNorm(config.d_model)
        self.ff_dropout = nn.Dropout(config.activation_dropout)

    def forward(
        self, hidden_states: torch.Tensor, attention_mask: torch.Tensor, **kwargs: Unpack[TransformersKwargs]
    ) -> torch.Tensor:
        residual = hidden_states
        hidden_states = self.self_attn_layer_norm(hidden_states)
        hidden_states, _ = self.self_attn(hidden_states, attention_mask=attention_mask, **kwargs)
        hidden_states = self.attn_dropout(hidden_states)
        hidden_states = residual + hidden_states
        residual = hidden_states

        hidden_states = self.ff_layer_norm(hidden_states)
        if self.is_sparse:
            hidden_states = self.ffn(hidden_states, attention_mask)
        else:
            hidden_states = self.ffn(hidden_states)
        hidden_states = self.ff_dropout(hidden_states)
        hidden_states = residual + hidden_states
        if hidden_states.dtype == torch.float16 and (
            torch.isinf(hidden_states).any() or torch.isnan(hidden_states).any()
        ):
            clamp_value = torch.finfo(hidden_states.dtype).max - 1000
            hidden_states = torch.clamp(hidden_states, min=-clamp_value, max=clamp_value)
        return hidden_states


class NllbMoeDecoderLayer(GradientCheckpointingLayer):
    def __init__(self, config: NllbMoeConfig, is_sparse: bool = False, layer_idx: Optional[int] = None):
        super().__init__()
        self.embed_dim = config.d_model
        self.is_sparse = is_sparse
        self.self_attn = NllbMoeAttention(
            embed_dim=self.embed_dim,
            num_heads=config.decoder_attention_heads,
            dropout=config.attention_dropout,
            is_decoder=True,
            config=config,
            layer_idx=layer_idx,
        )
        self.dropout = config.dropout
        self.activation_fn = ACT2FN[config.activation_function]
        self.attn_dropout = nn.Dropout(config.dropout)

        self.self_attn_layer_norm = nn.LayerNorm(self.embed_dim)
        self.cross_attention = NllbMoeAttention(
            self.embed_dim,
            config.decoder_attention_heads,
            config.attention_dropout,
            is_decoder=True,
            config=config,
            layer_idx=layer_idx,
        )
        self.cross_attention_layer_norm = nn.LayerNorm(self.embed_dim)
        if not self.is_sparse:
            self.ffn = NllbMoeDenseActDense(config, ffn_dim=config.decoder_ffn_dim)
        else:
            self.ffn = NllbMoeSparseMLP(config, ffn_dim=config.decoder_ffn_dim)
        self.ff_layer_norm = nn.LayerNorm(config.d_model)
        self.ff_dropout = nn.Dropout(config.activation_dropout)

    def forward(
        self,
        hidden_states: torch.Tensor,
        attention_mask: Optional[torch.Tensor] = None,
        encoder_hidden_states: Optional[torch.Tensor] = None,
        encoder_attention_mask: Optional[torch.Tensor] = None,
        past_key_values: Optional[Cache] = None,
        cache_position: Optional[torch.Tensor] = None,
        **kwargs: Unpack[TransformersKwargs],
    ) -> torch.Tensor:
        residual = hidden_states
        hidden_states = self.self_attn_layer_norm(hidden_states)

        # Self Attention
        hidden_states, _ = self.self_attn(
            hidden_states=hidden_states,
            past_key_values=past_key_values,
            attention_mask=attention_mask,
            cache_position=cache_position,
            **kwargs,
        )
        hidden_states = self.attn_dropout(hidden_states)
        hidden_states = residual + hidden_states

        if encoder_hidden_states is not None:
            residual = hidden_states
            hidden_states = self.cross_attention_layer_norm(hidden_states)

            hidden_states, _ = self.cross_attention(
                hidden_states=hidden_states,
                key_value_states=encoder_hidden_states,
                past_key_values=past_key_values,
                attention_mask=encoder_attention_mask,
                cache_position=cache_position,
                **kwargs,
            )
            hidden_states = self.attn_dropout(hidden_states)
            hidden_states = residual + hidden_states

        residual = hidden_states
        hidden_states = self.ff_layer_norm(hidden_states)
        if self.is_sparse:
            hidden_states = self.ffn(hidden_states, attention_mask)
        else:
            hidden_states = self.ffn(hidden_states)

        hidden_states = self.ff_dropout(hidden_states)
        hidden_states = residual + hidden_states

        # clamp inf values to enable fp16 training
        if hidden_states.dtype == torch.float16 and torch.isinf(hidden_states).any():
            clamp_value = torch.finfo(hidden_states.dtype).max - 1000
            hidden_states = torch.clamp(hidden_states, min=-clamp_value, max=clamp_value)

        return hidden_states


@auto_docstring
class NllbMoePreTrainedModel(PreTrainedModel):
    config: NllbMoeConfig
    base_model_prefix = "model"
    supports_gradient_checkpointing = True
    _no_split_modules = ["NllbMoeEncoderLayer", "NllbMoeDecoderLayer"]
    # TODO: If anyone is up to it to make sure tests pass etc
    # Flash attention has problems due to not preparing masks the same way as eager/sdpa
    # SDPA has more flaky logits which requires more time to look into tests
    _supports_flash_attn = False
    _supports_sdpa = False
    _supports_flex_attn = False

    def _init_weights(self, module: nn.Module):
        """Initialize the weights"""
        std = self.config.init_std
        if isinstance(module, nn.Linear):
            module.weight.data.normal_(mean=0.0, std=std)
            if module.bias is not None:
                module.bias.data.zero_()
        elif isinstance(module, nn.Embedding):
            module.weight.data.normal_(mean=0.0, std=std)
            if module.padding_idx is not None:
                module.weight.data[module.padding_idx].zero_()
        elif isinstance(module, nn.LayerNorm):
            module.weight.data.fill_(1.0)
            module.bias.data.zero_()


class NllbMoeEncoder(NllbMoePreTrainedModel):
    _can_record_outputs = {
        "hidden_states": NllbMoeEncoderLayer,
        "router_logits": OutputRecorder(NllbMoeTop2Router, index=2),
        "attentions": NllbMoeAttention,
    }

    def __init__(self, config: NllbMoeConfig, embed_tokens: Optional[nn.Embedding] = None):
        super().__init__(config)

        self.dropout = config.dropout
        self.layerdrop = config.encoder_layerdrop

        embed_dim = config.d_model
        self.padding_idx = config.pad_token_id
        self.max_source_positions = config.max_position_embeddings
        embed_scale = math.sqrt(embed_dim) if config.scale_embedding else 1.0

        self.embed_tokens = NllbMoeScaledWordEmbedding(
            config.vocab_size, embed_dim, self.padding_idx, embed_scale=embed_scale
        )

        if embed_tokens is not None:
            self.embed_tokens.weight = embed_tokens.weight

        self.embed_positions = NllbMoeSinusoidalPositionalEmbedding(
            config.max_position_embeddings,
            embed_dim,
            self.padding_idx,
        )
        sparse_step = config.encoder_sparse_step
        self.layers = nn.ModuleList()
        for i in range(config.encoder_layers):
            is_sparse = (i + 1) % sparse_step == 0 if sparse_step > 0 else False
            self.layers.append(NllbMoeEncoderLayer(config, is_sparse, layer_idx=i))

        self.layer_norm = nn.LayerNorm(config.d_model)
        self.gradient_checkpointing = False
        self.post_init()

    @check_model_inputs
    @auto_docstring
    def forward(
        self,
        input_ids: Optional[torch.Tensor] = None,
        attention_mask: Optional[torch.Tensor] = None,
        inputs_embeds: Optional[torch.Tensor] = None,
        **kwargs: Unpack[TransformersKwargs],
    ):
        if inputs_embeds is None:
            inputs_embeds = self.embed_tokens(input_ids)

        embed_pos = self.embed_positions(input_ids, inputs_embeds)
        embed_pos = embed_pos.to(inputs_embeds.device)

        hidden_states = inputs_embeds + embed_pos
        hidden_states = nn.functional.dropout(hidden_states, p=self.dropout, training=self.training)

        attention_mask = self._update_full_mask(
            attention_mask,
            inputs_embeds,
        )

        for encoder_layer in self.layers:
            # add LayerDrop (see https://huggingface.co/papers/1909.11556 for description)
            dropout_probability = torch.rand([])
            if self.training and (dropout_probability < self.layerdrop):  # skip the layer
                continue
            else:
                hidden_states = encoder_layer(hidden_states, attention_mask, **kwargs)

        last_hidden_state = self.layer_norm(hidden_states)
        return MoEModelOutput(last_hidden_state=last_hidden_state)

    def _update_full_mask(
        self,
        attention_mask: Union[torch.Tensor, None],
        inputs_embeds: torch.Tensor,
    ):
        if attention_mask is not None:
            if "flash" in self.config._attn_implementation:
                attention_mask = attention_mask if 0 in attention_mask else None
            elif self.config._attn_implementation == "sdpa":
                # [bsz, seq_len] -> [bsz, 1, tgt_seq_len, src_seq_len]
                attention_mask = _prepare_4d_attention_mask_for_sdpa(attention_mask, inputs_embeds.dtype)
            elif self.config._attn_implementation == "flex_attention":
                if isinstance(attention_mask, torch.Tensor):
                    attention_mask = make_flex_block_causal_mask(attention_mask, is_causal=False)
            else:
                # [bsz, seq_len] -> [bsz, 1, tgt_seq_len, src_seq_len]
                attention_mask = _prepare_4d_attention_mask(attention_mask, inputs_embeds.dtype)

        return attention_mask


class NllbMoeDecoder(NllbMoePreTrainedModel):
    """
    Transformer decoder consisting of *config.decoder_layers* layers. Each layer is a [`NllbMoeDecoderLayer`]

    Args:
        config:
            NllbMoeConfig
        embed_tokens (nn.Embedding):
            output embedding
    """

    _can_record_outputs = {
        "hidden_states": NllbMoeDecoderLayer,
        "attentions": OutputRecorder(NllbMoeAttention, layer_name="self_attn", index=1),
        "router_logits": OutputRecorder(NllbMoeTop2Router, index=2),
        "cross_attentions": OutputRecorder(NllbMoeAttention, layer_name="cross_attention", index=1),
    }

    def __init__(self, config: NllbMoeConfig, embed_tokens: Optional[nn.Embedding] = None):
        super().__init__(config)
        self.dropout = config.dropout
        self.layerdrop = config.decoder_layerdrop
        self.padding_idx = config.pad_token_id
        self.max_target_positions = config.max_position_embeddings
        embed_scale = math.sqrt(config.d_model) if config.scale_embedding else 1.0

        self.embed_tokens = NllbMoeScaledWordEmbedding(
            config.vocab_size, config.d_model, self.padding_idx, embed_scale=embed_scale
        )

        if embed_tokens is not None:
            self.embed_tokens.weight = embed_tokens.weight

        self.embed_positions = NllbMoeSinusoidalPositionalEmbedding(
            config.max_position_embeddings,
            config.d_model,
            self.padding_idx,
        )

        sparse_step = config.decoder_sparse_step
        self.layers = nn.ModuleList()
        for i in range(config.decoder_layers):
            is_sparse = (i + 1) % sparse_step == 0 if sparse_step > 0 else False
            self.layers.append(NllbMoeDecoderLayer(config, is_sparse, layer_idx=i))

        self.layer_norm = nn.LayerNorm(config.d_model)

        self.gradient_checkpointing = False
        # Initialize weights and apply final processing
        self.post_init()

    @auto_docstring
    @check_model_inputs
    def forward(
        self,
        input_ids: Optional[torch.Tensor] = None,
        attention_mask: Optional[torch.Tensor] = None,
        encoder_hidden_states: Optional[torch.Tensor] = None,
        encoder_attention_mask: Optional[torch.Tensor] = None,
        past_key_values: Optional[Cache] = None,
        inputs_embeds: Optional[torch.Tensor] = None,
        use_cache: Optional[bool] = None,
        cache_position: Optional[torch.Tensor] = None,
        **kwargs: Unpack[TransformersKwargs],
    ) -> Union[tuple, BaseModelOutputWithPastAndCrossAttentions]:
        if inputs_embeds is None:
            inputs_embeds = self.embed_tokens(input_ids)

        input_shape = inputs_embeds.size()[:-1]

        # initialize `past_key_values`
        if use_cache and past_key_values is None:
            past_key_values = EncoderDecoderCache(DynamicCache(config=self.config), DynamicCache(config=self.config))

        if use_cache and isinstance(past_key_values, tuple):
            logger.warning_once(
                "Passing a tuple of `past_key_values` is deprecated and will be removed in Transformers v4.58.0. "
                "You should pass an instance of `EncoderDecoderCache` instead, e.g. "
                "`past_key_values=EncoderDecoderCache.from_legacy_cache(past_key_values)`."
            )
            past_key_values = EncoderDecoderCache.from_legacy_cache(past_key_values)

        past_key_values_length = past_key_values.get_seq_length() if past_key_values is not None else 0
        attention_mask = self._update_causal_mask(
            attention_mask,
            input_shape,
            inputs_embeds,
            past_key_values_length,
        )
        encoder_attention_mask = self._update_cross_attn_mask(
            encoder_hidden_states,
            encoder_attention_mask,
            input_shape,
            inputs_embeds,
        )

        # embed positions
        positions = self.embed_positions(input_ids, inputs_embeds, past_key_values_length)
        positions = positions.to(inputs_embeds.device)

        hidden_states = inputs_embeds + positions
        hidden_states = nn.functional.dropout(hidden_states, p=self.dropout, training=self.training)

        synced_gpus = is_deepspeed_zero3_enabled() or is_fsdp_managed_module(self)

        for idx, decoder_layer in enumerate(self.layers):
            # add LayerDrop (see https://huggingface.co/papers/1909.11556 for description)
            dropout_probability = torch.rand([])
            skip_the_layer = self.training and dropout_probability < self.layerdrop
            if not skip_the_layer or synced_gpus:
                hidden_states = decoder_layer(
                    hidden_states,
                    attention_mask,
                    encoder_hidden_states,  # as a positional argument for gradient checkpointing
                    encoder_attention_mask=encoder_attention_mask,
                    past_key_values=past_key_values,
                    use_cache=use_cache,
                    cache_position=cache_position,
                    **kwargs,
                )

            if skip_the_layer:
                continue

        last_hidden_states = self.layer_norm(hidden_states)

        return MoEModelOutputWithPastAndCrossAttentions(
            last_hidden_state=last_hidden_states, past_key_values=past_key_values
        )

    def _update_causal_mask(
        self,
        attention_mask: Union[torch.Tensor, None],
        input_shape: torch.Size,
        inputs_embeds: torch.Tensor,
        past_key_values_length: int,
    ):
        if self.config._attn_implementation == "flash_attention_2":
            # 2d mask is passed through the layers
            attention_mask = attention_mask if (attention_mask is not None and 0 in attention_mask) else None
        elif self.config._attn_implementation == "sdpa":
            attention_mask = _prepare_4d_causal_attention_mask_for_sdpa(
                attention_mask,
                input_shape,
                inputs_embeds,
                past_key_values_length,
            )
        elif self.config._attn_implementation == "flex_attention":
            if isinstance(attention_mask, torch.Tensor):
                attention_mask = make_flex_block_causal_mask(attention_mask)
            # Other attention flavors support in-built causal (when `mask is None`)
            # while we need to create our specific block mask regardless
            elif attention_mask is None:
                attention_mask = make_flex_block_causal_mask(
                    torch.ones(
                        size=(input_shape),
                        device=inputs_embeds.device,
                    )
                )
        else:
            # 4d mask is passed through the layers
            attention_mask = _prepare_4d_causal_attention_mask(
                attention_mask, input_shape, inputs_embeds, past_key_values_length
            )

        return attention_mask

    def _update_cross_attn_mask(
        self,
        encoder_hidden_states: Union[torch.Tensor, None],
        encoder_attention_mask: Union[torch.Tensor, None],
        input_shape: torch.Size,
        inputs_embeds: torch.Tensor,
    ):
        # expand encoder attention mask
        if encoder_hidden_states is not None and encoder_attention_mask is not None:
            if self.config._attn_implementation == "flash_attention_2":
                encoder_attention_mask = encoder_attention_mask if 0 in encoder_attention_mask else None
            elif self.config._attn_implementation == "sdpa":
                encoder_attention_mask = _prepare_4d_attention_mask_for_sdpa(
                    encoder_attention_mask,
                    inputs_embeds.dtype,
                    tgt_len=input_shape[-1],
                )
            elif self.config._attn_implementation == "flex_attention":
                if isinstance(encoder_attention_mask, torch.Tensor):
                    encoder_attention_mask = make_flex_block_causal_mask(
                        encoder_attention_mask,
                        query_length=input_shape[-1],
                        is_causal=False,
                    )
            else:
                # [bsz, seq_len] -> [bsz, 1, tgt_seq_len, src_seq_len]
                encoder_attention_mask = _prepare_4d_attention_mask(
                    encoder_attention_mask, inputs_embeds.dtype, tgt_len=input_shape[-1]
                )

        return encoder_attention_mask


@auto_docstring
class NllbMoeModel(NllbMoePreTrainedModel):
    _tied_weights_keys = ["encoder.embed_tokens.weight", "decoder.embed_tokens.weight"]

    def __init__(self, config: NllbMoeConfig):
        super().__init__(config)

        padding_idx, vocab_size = config.pad_token_id, config.vocab_size
        embed_scale = math.sqrt(config.d_model) if config.scale_embedding else 1.0
        self.shared = NllbMoeScaledWordEmbedding(vocab_size, config.d_model, padding_idx, embed_scale=embed_scale)

        self.encoder = NllbMoeEncoder(config, self.shared)
        self.decoder = NllbMoeDecoder(config, self.shared)

        # Initialize weights and apply final processing
        self.post_init()

    def get_input_embeddings(self):
        return self.shared

    def set_input_embeddings(self, value):
        self.shared = value
        self.encoder.embed_tokens = self.shared
        self.decoder.embed_tokens = self.shared

    def _tie_weights(self):
        if self.config.tie_word_embeddings:
            self._tie_or_clone_weights(self.encoder.embed_tokens, self.shared)
            self._tie_or_clone_weights(self.decoder.embed_tokens, self.shared)

    def get_encoder(self):
        return self.encoder

    @auto_docstring
    @can_return_tuple
    def forward(
        self,
        input_ids: Optional[torch.LongTensor] = None,
        attention_mask: Optional[torch.Tensor] = None,
        decoder_input_ids: Optional[torch.LongTensor] = None,
        decoder_attention_mask: Optional[torch.LongTensor] = None,
        encoder_outputs: Optional[tuple[tuple[torch.FloatTensor]]] = None,
        past_key_values: Optional[Cache] = None,
        inputs_embeds: Optional[torch.FloatTensor] = None,
        decoder_inputs_embeds: Optional[torch.FloatTensor] = None,
        use_cache: Optional[bool] = None,
        cache_position: Optional[torch.Tensor] = None,
        **kwargs: Unpack[TransformersKwargs],
    ) -> Union[tuple[torch.Tensor], Seq2SeqMoEModelOutput]:
        if encoder_outputs is None:
            encoder_outputs = self.encoder(
                input_ids=input_ids,
                attention_mask=attention_mask,
                inputs_embeds=inputs_embeds,
                **kwargs,
            )

        # decoder outputs consists of (dec_features, past_key_values, dec_hidden, dec_attn)
        decoder_outputs = self.decoder(
            input_ids=decoder_input_ids,
            attention_mask=decoder_attention_mask,
            encoder_hidden_states=encoder_outputs.last_hidden_state,
            encoder_attention_mask=attention_mask,
            past_key_values=past_key_values,
            inputs_embeds=decoder_inputs_embeds,
            use_cache=use_cache,
            cache_position=cache_position,
            **kwargs,
        )

        return Seq2SeqMoEModelOutput(
            past_key_values=decoder_outputs.past_key_values,
            cross_attentions=decoder_outputs.cross_attentions,
            last_hidden_state=decoder_outputs.last_hidden_state,
            encoder_last_hidden_state=encoder_outputs.last_hidden_state,
            encoder_hidden_states=encoder_outputs.hidden_states,
            decoder_hidden_states=decoder_outputs.hidden_states,
            encoder_attentions=encoder_outputs.attentions,
            decoder_attentions=decoder_outputs.attentions,
            encoder_router_logits=encoder_outputs.router_logits,
            decoder_router_logits=decoder_outputs.router_logits,
        )


def load_balancing_loss_func(
    gate_logits: Union[torch.Tensor, tuple[torch.Tensor], None],
    num_experts: Optional[int] = None,
    top_k=2,
    attention_mask: Optional[torch.Tensor] = None,
) -> Union[torch.Tensor, int]:
    r"""
    Computes auxiliary load balancing loss as in Switch Transformer - implemented in Pytorch.

    See Switch Transformer (https://huggingface.co/papers/2101.03961) for more details. This function implements the loss
    function presented in equations (4) - (6) of the paper. It aims at penalizing cases where the routing between
    experts is too unbalanced.

    Args:
        gate_logits:
            Logits from the `gate`, should be a tuple of model.config.num_hidden_layers tensors of
            shape [batch_size X sequence_length, num_experts].
        num_experts:
            Number of experts
        top_k:
            The number of experts to route per-token, can be also interpreted as the `top-k` routing
            parameter.
        attention_mask (`torch.Tensor`, *optional*):
            The attention_mask used in forward function
            shape [batch_size X sequence_length] if not None.

    Returns:
        The auxiliary loss.
    """
    if gate_logits is None or not isinstance(gate_logits, tuple):
        return 0

    if isinstance(gate_logits, tuple):
        compute_device = gate_logits[0].device
        concatenated_gate_logits = torch.cat([layer_gate.to(compute_device) for layer_gate in gate_logits], dim=0)

    routing_weights = torch.nn.functional.softmax(concatenated_gate_logits, dim=-1)

    _, selected_experts = torch.topk(routing_weights, top_k, dim=-1)

    expert_mask = torch.nn.functional.one_hot(selected_experts, num_experts)

    if attention_mask is None:
        # Compute the percentage of tokens routed to each experts
        tokens_per_expert = torch.mean(expert_mask.float(), dim=0)

        # Compute the average probability of routing to these experts
        router_prob_per_expert = torch.mean(routing_weights, dim=0)
    else:
        batch_size, sequence_length = attention_mask.shape
        num_hidden_layers = concatenated_gate_logits.shape[0] // (batch_size * sequence_length)

        # Compute the mask that masks all padding tokens as 0 with the same shape of expert_mask
        expert_attention_mask = (
            attention_mask[None, :, :, None, None]
            .expand((num_hidden_layers, batch_size, sequence_length, top_k, num_experts))
            .reshape(-1, top_k, num_experts)
            .to(compute_device)
        )

        # Compute the percentage of tokens routed to each experts
        tokens_per_expert = torch.sum(expert_mask.float() * expert_attention_mask, dim=0) / torch.sum(
            expert_attention_mask, dim=0
        )

        # Compute the mask that masks all padding tokens as 0 with the same shape of tokens_per_expert
        router_per_expert_attention_mask = (
            attention_mask[None, :, :, None]
            .expand((num_hidden_layers, batch_size, sequence_length, num_experts))
            .reshape(-1, num_experts)
            .to(compute_device)
        )

        # Compute the average probability of routing to these experts
        router_prob_per_expert = torch.sum(routing_weights * router_per_expert_attention_mask, dim=0) / torch.sum(
            router_per_expert_attention_mask, dim=0
        )

    overall_loss = torch.sum(tokens_per_expert * router_prob_per_expert.unsqueeze(0))
    return overall_loss * num_experts


def shift_tokens_right(input_ids: torch.Tensor, pad_token_id: int, decoder_start_token_id: int):
    """
    Shift input ids one token to the right.
    """
    shifted_input_ids = input_ids.new_zeros(input_ids.shape)
    shifted_input_ids[:, 1:] = input_ids[:, :-1].clone()
    shifted_input_ids[:, 0] = decoder_start_token_id

    if pad_token_id is None:
        raise ValueError("self.model.config.pad_token_id has to be defined.")
    # replace possible -100 values in labels by `pad_token_id`
    shifted_input_ids.masked_fill_(shifted_input_ids == -100, pad_token_id)

    return shifted_input_ids


@auto_docstring(
    custom_intro="""
    The NllbMoe Model with a language modeling head. Can be used for summarization.
    """
)
class NllbMoeForConditionalGeneration(NllbMoePreTrainedModel, GenerationMixin):
    base_model_prefix = "model"
    _tied_weights_keys = ["encoder.embed_tokens.weight", "decoder.embed_tokens.weight", "lm_head.weight"]

    def __init__(self, config: NllbMoeConfig):
        super().__init__(config)
        self.model = NllbMoeModel(config)
        self.lm_head = nn.Linear(config.d_model, config.vocab_size, bias=False)
        self.num_experts = config.num_experts
        self.router_z_loss_coef = config.router_z_loss_coef
        self.router_aux_loss_coef = config.router_aux_loss_coef
        # Initialize weights and apply final processing
        self.post_init()

    def get_encoder(self):
        return self.model.get_encoder()

    def get_decoder(self):
        return self.model.get_decoder()

    @can_return_tuple
    @auto_docstring
    def forward(
        self,
        input_ids: Optional[torch.LongTensor] = None,
        attention_mask: Optional[torch.Tensor] = None,
        decoder_input_ids: Optional[torch.LongTensor] = None,
        decoder_attention_mask: Optional[torch.LongTensor] = None,
        encoder_outputs: Optional[tuple[tuple[torch.FloatTensor]]] = None,
        past_key_values: Optional[Cache] = None,
        inputs_embeds: Optional[torch.FloatTensor] = None,
        decoder_inputs_embeds: Optional[torch.FloatTensor] = None,
        labels: Optional[torch.LongTensor] = None,
        use_cache: Optional[bool] = None,
        output_router_logits: Optional[bool] = None,
        cache_position: Optional[torch.Tensor] = None,
        **kwargs: Unpack[TransformersKwargs],
    ) -> Union[tuple[torch.Tensor], Seq2SeqMoEOutput]:
        output_router_logits = (
            output_router_logits if output_router_logits is not None else self.config.output_router_logits
        )
        if labels is not None:
            if decoder_input_ids is None:
                decoder_input_ids = shift_tokens_right(
                    labels, self.config.pad_token_id, self.config.decoder_start_token_id
                )

        outputs = self.model(
            input_ids,
            attention_mask=attention_mask,
            decoder_input_ids=decoder_input_ids,
            encoder_outputs=encoder_outputs,
            decoder_attention_mask=decoder_attention_mask,
            past_key_values=past_key_values,
            inputs_embeds=inputs_embeds,
            decoder_inputs_embeds=decoder_inputs_embeds,
            use_cache=use_cache,
            output_router_logits=output_router_logits,
            cache_position=cache_position,
            **kwargs,
        )
        lm_logits = self.lm_head(outputs[0])

        loss = None
        encoder_aux_loss = None
        decoder_aux_loss = None

        if labels is not None:
            loss_fct = CrossEntropyLoss(ignore_index=-100)
            # todo check in the config if router loss enables

            if output_router_logits:
                encoder_router_logits = outputs.encoder_router_logits
                decoder_router_logits = outputs.decoder_router_logits
                encoder_aux_loss = load_balancing_loss_func(
                    encoder_router_logits, self.num_experts, top_k=2, attention_mask=attention_mask
                )
                decoder_aux_loss = load_balancing_loss_func(
                    decoder_router_logits, self.num_experts, top_k=2, attention_mask=decoder_attention_mask
                )

            loss = loss_fct(lm_logits.view(-1, lm_logits.size(-1)), labels.view(-1))

            if output_router_logits and labels is not None:
                aux_loss = self.router_aux_loss_coef * (encoder_aux_loss + decoder_aux_loss)
                loss = loss + aux_loss

        return Seq2SeqMoEOutput(
            loss=loss,
            logits=lm_logits,
            past_key_values=outputs.past_key_values,
            cross_attentions=outputs.cross_attentions,
            encoder_aux_loss=encoder_aux_loss,
            decoder_aux_loss=decoder_aux_loss,
            encoder_last_hidden_state=outputs.encoder_last_hidden_state,
            encoder_hidden_states=outputs.encoder_hidden_states,
            decoder_hidden_states=outputs.decoder_hidden_states,
            encoder_attentions=outputs.encoder_attentions,
            decoder_attentions=outputs.decoder_attentions,
            encoder_router_logits=outputs.encoder_router_logits,
            decoder_router_logits=outputs.decoder_router_logits,
        )


__all__ = [
    "NllbMoeForConditionalGeneration",
    "NllbMoeModel",
    "NllbMoePreTrainedModel",
    "NllbMoeTop2Router",
    "NllbMoeSparseMLP",
]<|MERGE_RESOLUTION|>--- conflicted
+++ resolved
@@ -390,11 +390,7 @@
         return hidden_states.reshape(batch_size, sequence_length, hidden_dim)
 
 
-<<<<<<< HEAD
-
 # Copied from transformers.models.bert.modeling_bert.eager_attention_forward
-=======
->>>>>>> 9d02602f
 def eager_attention_forward(
     module: nn.Module,
     query: torch.Tensor,
