# coding=utf-8
# Copyright 2024 HuggingFace Inc. team. All rights reserved.
# Copyright (c) 2024, NVIDIA CORPORATION. All rights reserved.
#
# Licensed under the Apache License, Version 2.0 (the "License");
# you may not use this file except in compliance with the License.
# You may obtain a copy of the License at
#
#     http://www.apache.org/licenses/LICENSE-2.0
#
# Unless required by applicable law or agreed to in writing, software
# distributed under the License is distributed on an "AS IS" BASIS,
# WITHOUT WARRANTIES OR CONDITIONS OF ANY KIND, either express or implied.
# See the License for the specific language governing permissions and
# limitations under the License.
"""PyTorch Nemotron model."""

import math
from typing import Optional, Union

import torch
import torch.nn.functional as F
import torch.utils.checkpoint
from torch import Size, Tensor, nn

from ...activations import ACT2FN
from ...cache_utils import Cache, DynamicCache, StaticCache
from ...generation import GenerationMixin
from ...modeling_attn_mask_utils import AttentionMaskConverter
from ...modeling_flash_attention_utils import _flash_attention_forward, flash_attn_supports_top_left_mask
from ...modeling_layers import (
    GenericForQuestionAnswering,
    GenericForSequenceClassification,
    GenericForTokenClassification,
    GradientCheckpointingLayer,
)
from ...modeling_outputs import (
    BaseModelOutputWithPast,
    CausalLMOutputWithPast,
)
from ...modeling_rope_utils import dynamic_rope_update, extract_rope_scaling_dict_from_config
from ...modeling_utils import PreTrainedModel
from ...utils import auto_docstring, can_return_tuple, is_torch_flex_attn_available, logging
from ...utils.deprecation import deprecate_kwarg
from .configuration_nemotron import NemotronConfig


if is_torch_flex_attn_available():
    from torch.nn.attention.flex_attention import BlockMask

    from ...integrations.flex_attention import make_flex_block_causal_mask


logger = logging.get_logger(__name__)


def _cast_if_autocast_enabled(device_type, *args):
    if not torch.is_autocast_enabled():
        return args
    else:
        # NOTE: `torch.get_autocast_dtype` is there starting from PyTorch 2.4
        target_dtype = (
            torch.get_autocast_dtype(device_type)
            if hasattr(torch, "get_autocast_dtype")
            else torch.get_autocast_gpu_dtype()
        )
        return torch.amp.autocast_mode._cast(args, device_type, target_dtype)


class NemotronLayerNorm1P(nn.LayerNorm):
    def __init__(
        self,
        normalized_shape: Union[int, list[int], Size],
        eps: float = 1e-5,
        elementwise_affine: bool = True,
        bias: bool = True,
        device=None,
        dtype=None,
    ):
        super().__init__(normalized_shape, eps, elementwise_affine, bias, device, dtype)

    def forward(self, input: Tensor) -> Tensor:
        device_type = input.device.type if input.device.type != "mps" else "cpu"
        args = _cast_if_autocast_enabled(
            device_type, input, self.normalized_shape, self.weight + 1, self.bias, self.eps
        )
        with torch.autocast(device_type=input.device.type, enabled=False):
            return F.layer_norm(*args)


# Copied from transformers.models.llama.modeling_llama.LlamaRotaryEmbedding with LLAMA->NEMOTRON,Llama->Nemotron,llama->nemotron
class NemotronRotaryEmbedding(nn.Module):
    inv_freq: torch.Tensor  # fix linting for `register_buffer`

    # Ignore copy
    def __init__(self, config: NemotronConfig, device=None, layer_type=None):
        super().__init__()

        super().__init__()
        self.max_seq_len_cached = config.max_position_embeddings
        self.original_max_seq_len = config.max_position_embeddings

        self.rope_type = "default"  # Diff with Llama

        inv_freq, self.attention_scaling = self.compute_default_rope_parameters(config, device, layer_type=layer_type)
        self.register_buffer("inv_freq", inv_freq, persistent=False)
        self.original_inv_freq = self.inv_freq
        self.config = config

    def compute_default_rope_parameters(
        self,
        config: Optional[NemotronConfig] = None,
        device: Optional["torch.device"] = None,
        seq_len: Optional[int] = None,
        layer_type: Optional[str] = None,
    ) -> tuple["torch.Tensor", float]:
        """
        Computes the inverse frequencies according to the original RoPE implementation
        Args:
            config ([`~transformers.PretrainedConfig`]):
                The model configuration.
            device (`torch.device`):
                The device to use for initialization of the inverse frequencies.
            seq_len (`int`, *optional*):
                The current sequence length. Unused for this type of RoPE.
        Returns:
            Tuple of (`torch.Tensor`, `float`), containing the inverse frequencies for the RoPE embeddings and the
            post-processing scaling factor applied to the computed cos/sin (unused in this type of RoPE).
        """
        # For backward compatibility standardize the `rope_scaling_dict` if it uses old format
        if getattr(config, "rope_scaling_dict", None) is None or "rope_theta" not in config.rope_scaling_dict:
            rope_scaling_dict = extract_rope_scaling_dict_from_config(config, layer_type=layer_type)
        else:
            rope_scaling_dict = config.rope_scaling_dict

        base = rope_scaling_dict["rope_theta"]
        partial_rotary_factor = getattr(config, "partial_rotary_factor", 1.0)
        head_dim = getattr(config, "head_dim", None) or config.hidden_size // config.num_attention_heads
        dim = int(head_dim * partial_rotary_factor)

        attention_factor = 1.0  # Unused in this type of RoPE

        # Compute the inverse frequencies
        inv_freq = 1.0 / (
            base ** (torch.arange(0, dim, 2, dtype=torch.int64).to(device=device, dtype=torch.float) / dim)
        )
        return inv_freq, attention_factor

    @torch.no_grad()
    @dynamic_rope_update  # power user: used with advanced RoPE types (e.g. dynamic rope)
    def forward(self, x, position_ids):
        inv_freq_expanded = self.inv_freq[None, :, None].float().expand(position_ids.shape[0], -1, 1).to(x.device)
        position_ids_expanded = position_ids[:, None, :].float()

        device_type = x.device.type if isinstance(x.device.type, str) and x.device.type != "mps" else "cpu"
        with torch.autocast(device_type=device_type, enabled=False):  # Force float32
            freqs = (inv_freq_expanded.float() @ position_ids_expanded.float()).transpose(1, 2)
            emb = torch.cat((freqs, freqs), dim=-1)
            cos = emb.cos() * self.attention_scaling
            sin = emb.sin() * self.attention_scaling

        return cos.to(dtype=x.dtype), sin.to(dtype=x.dtype)


# Copied from transformers.models.llama.modeling_llama.rotate_half
def rotate_half(x):
    """Rotates half the hidden dims of the input."""
    x1 = x[..., : x.shape[-1] // 2]
    x2 = x[..., x.shape[-1] // 2 :]
    return torch.cat((-x2, x1), dim=-1)


def apply_rotary_pos_emb(q, k, cos, sin, position_ids=None, unsqueeze_dim=1):
    """Applies Rotary Position Embedding to the query and key tensors.

    Args:
        q (`torch.Tensor`): The query tensor.
        k (`torch.Tensor`): The key tensor.
        cos (`torch.Tensor`): The cosine part of the rotary embedding.
        sin (`torch.Tensor`): The sine part of the rotary embedding.
        position_ids (`torch.Tensor`, *optional*):
            Deprecated and unused.
        unsqueeze_dim (`int`, *optional*, defaults to 1):
            The 'unsqueeze_dim' argument specifies the dimension along which to unsqueeze cos[position_ids] and
            sin[position_ids] so that they can be properly broadcasted to the dimensions of q and k. For example, note
            that cos[position_ids] and sin[position_ids] have the shape [batch_size, seq_len, head_dim]. Then, if q and
            k have the shape [batch_size, heads, seq_len, head_dim], then setting unsqueeze_dim=1 makes
            cos[position_ids] and sin[position_ids] broadcastable to the shapes of q and k. Similarly, if q and k have
            the shape [batch_size, seq_len, heads, head_dim], then set unsqueeze_dim=2.
    Returns:
        `tuple(torch.Tensor)` comprising of the query and key tensors rotated using the Rotary Position Embedding.
    """
    cos = cos.unsqueeze(unsqueeze_dim)
    sin = sin.unsqueeze(unsqueeze_dim)

    rot_dim = cos.shape[-1]
    # If q_pass/k_pass is empty, rotary pos embedding is applied to all tensor q/k
    q, q_pass = q[..., :rot_dim], q[..., rot_dim:]
    k, k_pass = k[..., :rot_dim], k[..., rot_dim:]

    q_embed = (q * cos) + (rotate_half(q) * sin)
    k_embed = (k * cos) + (rotate_half(k) * sin)
    return torch.cat((q_embed, q_pass), dim=-1), torch.cat((k_embed, k_pass), dim=-1)


class NemotronMLP(nn.Module):
    def __init__(self, config):
        super().__init__()
        self.config = config
        self.hidden_size = config.hidden_size
        self.intermediate_size = config.intermediate_size
        self.up_proj = nn.Linear(self.hidden_size, self.intermediate_size, bias=config.mlp_bias)
        self.down_proj = nn.Linear(self.intermediate_size, self.hidden_size, bias=config.mlp_bias)
        self.act_fn = ACT2FN[config.hidden_act]

    def forward(self, x):
        return self.down_proj(self.act_fn(self.up_proj(x)))


# Copied from transformers.models.llama.modeling_llama.repeat_kv
def repeat_kv(hidden_states: torch.Tensor, n_rep: int) -> torch.Tensor:
    """
    This is the equivalent of torch.repeat_interleave(x, dim=1, repeats=n_rep). The hidden states go from (batch,
    num_key_value_heads, seqlen, head_dim) to (batch, num_attention_heads, seqlen, head_dim)
    """
    batch, num_key_value_heads, slen, head_dim = hidden_states.shape
    if n_rep == 1:
        return hidden_states
    hidden_states = hidden_states[:, :, None, :, :].expand(batch, num_key_value_heads, n_rep, slen, head_dim)
    return hidden_states.reshape(batch, num_key_value_heads * n_rep, slen, head_dim)


class NemotronAttention(nn.Module):
    """Multi-headed attention from 'Attention Is All You Need' paper"""

    def __init__(self, config: NemotronConfig, layer_idx: Optional[int] = None):
        super().__init__()
        self.config = config
        self.layer_idx = layer_idx
        if layer_idx is None:
            logger.warning_once(
                f"Instantiating {self.__class__.__name__} without passing a `layer_idx` is not recommended and will "
                "lead to errors during the forward call if caching is used. Please make sure to provide a `layer_idx` "
                "when creating this class."
            )

        self.attention_dropout = config.attention_dropout
        self.hidden_size = config.hidden_size
        self.num_heads = config.num_attention_heads
        self.head_dim = config.head_dim
        self.num_key_value_heads = config.num_key_value_heads
        self.num_key_value_groups = self.num_heads // self.num_key_value_heads
        self.max_position_embeddings = config.max_position_embeddings

        self.partial_rotary_factor = config.partial_rotary_factor
        self.is_causal = True
        self.rotary_emb = NemotronRotaryEmbedding(config=config)

        self.q_proj = nn.Linear(self.hidden_size, self.num_heads * self.head_dim, bias=config.attention_bias)
        self.k_proj = nn.Linear(self.hidden_size, self.num_key_value_heads * self.head_dim, bias=config.attention_bias)
        self.v_proj = nn.Linear(self.hidden_size, self.num_key_value_heads * self.head_dim, bias=config.attention_bias)
        self.o_proj = nn.Linear(self.head_dim * self.num_heads, self.hidden_size, bias=config.attention_bias)

<<<<<<< HEAD
    @deprecate_kwarg("position_embeddings", version="4.60.0")
=======
    @deprecate_kwarg("past_key_value", new_name="past_key_values", version="4.58")
>>>>>>> 7dd82f30
    def forward(
        self,
        hidden_states: torch.Tensor,
        position_embeddings: tuple[torch.Tensor, torch.Tensor],
        attention_mask: Optional[torch.Tensor] = None,
        position_ids: Optional[torch.LongTensor] = None,
        past_key_values: Optional[Cache] = None,
        output_attentions: bool = False,
        use_cache: bool = False,
        cache_position: Optional[torch.LongTensor] = None,
    ) -> tuple[torch.Tensor, Optional[torch.Tensor], Optional[tuple[torch.Tensor]]]:
        bsz, q_len, _ = hidden_states.size()

        query_states = self.q_proj(hidden_states)
        key_states = self.k_proj(hidden_states)
        value_states = self.v_proj(hidden_states)

        query_states = query_states.view(bsz, q_len, self.num_heads, self.head_dim).transpose(1, 2)
        key_states = key_states.view(bsz, q_len, self.num_key_value_heads, self.head_dim).transpose(1, 2)
        value_states = value_states.view(bsz, q_len, self.num_key_value_heads, self.head_dim).transpose(1, 2)

        if position_embeddings is None:
            cos, sin = self.rotary_emb(hidden_states, position_ids)
        else:
            logger.warning_once(
                "The attention layers in this model are transitioning to computing the RoPE embeddings internally "
                "through `position_ids` (2D tensor with the indexes of the tokens). Suing pre-computed"
                "`position_embeddings` (Tuple of tensors, containing cos and sin) is deprecated and will be "
                "removed in v4.60.0. Make sure to pass `position_ids` instead."
            )
            cos, sin = position_embeddings

        query_states, key_states = apply_rotary_pos_emb(query_states, key_states, cos, sin)

        if past_key_values is not None:
            # sin and cos are specific to RoPE models; cache_position needed for the static cache
            cache_kwargs = {"sin": sin, "cos": cos, "cache_position": cache_position}
            key_states, value_states = past_key_values.update(key_states, value_states, self.layer_idx, cache_kwargs)

        key_states = repeat_kv(key_states, self.num_key_value_groups)
        value_states = repeat_kv(value_states, self.num_key_value_groups)

        attn_weights = torch.matmul(query_states, key_states.transpose(2, 3)) / math.sqrt(self.head_dim)

        if attention_mask is not None:  # no matter the length, we just slice it
            causal_mask = attention_mask[:, :, :, : key_states.shape[-2]]
            attn_weights = attn_weights + causal_mask

        # upcast attention to fp32
        attn_weights = nn.functional.softmax(attn_weights, dim=-1, dtype=torch.float32).to(query_states.dtype)
        attn_weights = nn.functional.dropout(attn_weights, p=self.attention_dropout, training=self.training)
        attn_output = torch.matmul(attn_weights, value_states)

        attn_output = attn_output.transpose(1, 2).contiguous()

        attn_output = attn_output.reshape(bsz, q_len, -1)

        attn_output = self.o_proj(attn_output)

        if not output_attentions:
            attn_weights = None

        return attn_output, attn_weights


# NO LONGER EXIST Copied from transformers.models.llama.modeling_llama.LlamaFlashAttention2 with LLAMA->NEMOTRON,Llama->Nemotron,llama->nemotron
# TODO cyril: modular
class NemotronFlashAttention2(NemotronAttention):
    """
    Nemotron flash attention module. This module inherits from `NemotronAttention` as the weights of the module stays
    untouched. The only required change would be on the forward pass where it needs to correctly call the public API of
    flash attention and deal with padding tokens in case the input contains any of them.
    """

    def __init__(self, *args, **kwargs):
        super().__init__(*args, **kwargs)

        # TODO: Should be removed once Flash Attention for RoCm is bumped to 2.1.
        # flash_attn<2.1 generates top-left aligned causal mask, while what is needed here is bottom-right alignment, that was made default for flash_attn>=2.1. This attribute is used to handle this difference. Reference: https://github.com/Dao-AILab/flash-attention/releases/tag/v2.1.0.
        # Beware that with flash_attn<2.1, using q_seqlen != k_seqlen (except for the case q_seqlen == 1) produces a wrong mask (top-left).
        self._flash_attn_uses_top_left_mask = flash_attn_supports_top_left_mask()

<<<<<<< HEAD
    # Ignore copy
    @deprecate_kwarg("position_embeddings", version="4.60.0")
=======
    @deprecate_kwarg("past_key_value", new_name="past_key_values", version="4.58")
>>>>>>> 7dd82f30
    def forward(
        self,
        hidden_states: torch.Tensor,
        position_embeddings: tuple[torch.Tensor, torch.Tensor],
        attention_mask: Optional[torch.LongTensor] = None,
        position_ids: Optional[torch.LongTensor] = None,
        past_key_values: Optional[Cache] = None,
        output_attentions: bool = False,
        use_cache: bool = False,
        cache_position: Optional[torch.LongTensor] = None,
    ) -> tuple[torch.Tensor, Optional[torch.Tensor], Optional[tuple[torch.Tensor]]]:
        if isinstance(past_key_values, StaticCache):
            raise ValueError(
                "`static` cache implementation is not compatible with `attn_implementation==flash_attention_2` "
                "make sure to use `sdpa` in the mean time, and open an issue at https://github.com/huggingface/transformers"
            )

        output_attentions = False

        bsz, q_len, _ = hidden_states.size()

        query_states = self.q_proj(hidden_states)
        key_states = self.k_proj(hidden_states)
        value_states = self.v_proj(hidden_states)

        # Flash attention requires the input to have the shape
        # batch_size x seq_length x head_dim x hidden_dim
        # therefore we just need to keep the original shape
        query_states = query_states.view(bsz, q_len, self.num_heads, self.head_dim).transpose(1, 2)
        key_states = key_states.view(bsz, q_len, self.num_key_value_heads, self.head_dim).transpose(1, 2)
        value_states = value_states.view(bsz, q_len, self.num_key_value_heads, self.head_dim).transpose(1, 2)

        if position_embeddings is None:
            cos, sin = self.rotary_emb(hidden_states, position_ids)
        else:
            logger.warning_once(
                "The attention layers in this model are transitioning to computing the RoPE embeddings internally "
                "through `position_ids` (2D tensor with the indexes of the tokens). Suing pre-computed"
                "`position_embeddings` (Tuple of tensors, containing cos and sin) is deprecated and will be "
                "removed in v4.60.0. Make sure to pass `position_ids` instead."
            )
            cos, sin = position_embeddings
        query_states, key_states = apply_rotary_pos_emb(query_states, key_states, cos, sin)

        if past_key_values is not None:
            # sin and cos are specific to RoPE models; cache_position needed for the static cache
            cache_kwargs = {"sin": sin, "cos": cos, "cache_position": cache_position}
            key_states, value_states = past_key_values.update(key_states, value_states, self.layer_idx, cache_kwargs)

        # TODO: These transpose are quite inefficient but Flash Attention requires the layout [batch_size, sequence_length, num_heads, head_dim]. We would need to refactor the KV cache
        # to be able to avoid many of these transpose/reshape/view.
        query_states = query_states.transpose(1, 2)
        key_states = key_states.transpose(1, 2)
        value_states = value_states.transpose(1, 2)

        dropout_rate = self.attention_dropout if self.training else 0.0

        # In PEFT, usually we cast the layer norms in float32 for training stability reasons
        # therefore the input hidden states gets silently casted in float32. Hence, we need
        # cast them back in the correct dtype just to be sure everything works as expected.
        # This might slowdown training & inference so it is recommended to not cast the LayerNorms
        # in fp32. (NemotronRMSNorm handles it correctly)

        input_dtype = query_states.dtype
        device_type = query_states.device.type if query_states.device.type != "mps" else "cpu"
        if input_dtype == torch.float32:
            if torch.is_autocast_enabled():
                # NOTE: `torch.get_autocast_dtype` is there starting from PyTorch 2.4
                target_dtype = (
                    torch.get_autocast_dtype(device_type)
                    if hasattr(torch, "get_autocast_dtype")
                    else torch.get_autocast_gpu_dtype()
                )
            # Handle the case where the model is quantized
            elif hasattr(self.config, "_pre_quantization_dtype"):
                target_dtype = self.config._pre_quantization_dtype
            else:
                target_dtype = self.q_proj.weight.dtype

            logger.warning_once(
                f"The input hidden states seems to be silently casted in float32, this might be related to"
                f" the fact you have upcasted embedding or layer norm layers in float32. We will cast back the input in"
                f" {target_dtype}."
            )

            query_states = query_states.to(target_dtype)
            key_states = key_states.to(target_dtype)
            value_states = value_states.to(target_dtype)

        attn_output = _flash_attention_forward(
            query_states,
            key_states,
            value_states,
            attention_mask,
            q_len,
            position_ids=position_ids,
            dropout=dropout_rate,
            sliding_window=getattr(self, "sliding_window", None),
            use_top_left_mask=self._flash_attn_uses_top_left_mask,
            is_causal=self.is_causal,
        )

        attn_output = attn_output.reshape(bsz, q_len, -1).contiguous()
        attn_output = self.o_proj(attn_output)

        if not output_attentions:
            attn_weights = None

        return attn_output, attn_weights


# NO LONGER EXIST Copied from transformers.models.llama.modeling_llama.LlamaSdpaAttention with LLAMA->NEMOTRON,Llama->Nemotron,llama->nemotron
# TODO cyril: modular
class NemotronSdpaAttention(NemotronAttention):
    """
    Nemotron attention module using torch.nn.functional.scaled_dot_product_attention. This module inherits from
    `NemotronAttention` as the weights of the module stays untouched. The only changes are on the forward pass to adapt to
    SDPA API.
    """

<<<<<<< HEAD
    # Ignore copy
    @deprecate_kwarg("position_embeddings", version="4.60.0")
=======
    @deprecate_kwarg("past_key_value", new_name="past_key_values", version="4.58")
>>>>>>> 7dd82f30
    def forward(
        self,
        hidden_states: torch.Tensor,
        position_embeddings: tuple[torch.Tensor, torch.Tensor],
        attention_mask: Optional[torch.Tensor] = None,
        position_ids: Optional[torch.LongTensor] = None,
        past_key_values: Optional[Cache] = None,
        output_attentions: bool = False,
        use_cache: bool = False,
        cache_position: Optional[torch.LongTensor] = None,
        **kwargs,
    ) -> tuple[torch.Tensor, Optional[torch.Tensor], Optional[tuple[torch.Tensor]]]:
        if output_attentions:
            # TODO: Improve this warning with e.g. `model.config.attn_implementation = "manual"` once this is implemented.
            logger.warning_once(
                "NemotronModel is using NemotronSdpaAttention, but `torch.nn.functional.scaled_dot_product_attention` does not support `output_attentions=True`. Falling back to the manual attention implementation, "
                'but specifying the manual implementation will be required from Transformers version v5.0.0 onwards. This warning can be removed using the argument `attn_implementation="eager"` when loading the model.'
            )
            return super().forward(
                hidden_states=hidden_states,
                attention_mask=attention_mask,
                position_ids=position_ids,
                past_key_values=past_key_values,
                output_attentions=output_attentions,
                use_cache=use_cache,
                cache_position=cache_position,
                position_embeddings=position_embeddings,
            )

        bsz, q_len, _ = hidden_states.size()

        query_states = self.q_proj(hidden_states)
        key_states = self.k_proj(hidden_states)
        value_states = self.v_proj(hidden_states)

        query_states = query_states.view(bsz, q_len, self.num_heads, self.head_dim).transpose(1, 2)
        key_states = key_states.view(bsz, q_len, self.num_key_value_heads, self.head_dim).transpose(1, 2)
        value_states = value_states.view(bsz, q_len, self.num_key_value_heads, self.head_dim).transpose(1, 2)

        if position_embeddings is None:
            cos, sin = self.rotary_emb(hidden_states, position_ids)
        else:
            logger.warning_once(
                "The attention layers in this model are transitioning to computing the RoPE embeddings internally "
                "through `position_ids` (2D tensor with the indexes of the tokens). Suing pre-computed"
                "`position_embeddings` (Tuple of tensors, containing cos and sin) is deprecated and will be "
                "removed in v4.60.0. Make sure to pass `position_ids` instead."
            )
            cos, sin = position_embeddings
        query_states, key_states = apply_rotary_pos_emb(query_states, key_states, cos, sin)

        if past_key_values is not None:
            # sin and cos are specific to RoPE models; cache_position needed for the static cache
            cache_kwargs = {"sin": sin, "cos": cos, "cache_position": cache_position}
            key_states, value_states = past_key_values.update(key_states, value_states, self.layer_idx, cache_kwargs)

        key_states = repeat_kv(key_states, self.num_key_value_groups)
        value_states = repeat_kv(value_states, self.num_key_value_groups)

        causal_mask = attention_mask
        if attention_mask is not None:
            causal_mask = causal_mask[:, :, :, : key_states.shape[-2]]

        # SDPA with memory-efficient backend is currently (torch==2.1.2) bugged with non-contiguous inputs with custom attn_mask,
        # Reference: https://github.com/pytorch/pytorch/issues/112577.
        if query_states.device.type == "cuda" and causal_mask is not None:
            query_states = query_states.contiguous()
            key_states = key_states.contiguous()
            value_states = value_states.contiguous()

        # We dispatch to SDPA's Flash Attention or Efficient kernels via this `is_causal` if statement instead of an inline conditional assignment
        # in SDPA to support both torch.compile's dynamic shapes and full graph options. An inline conditional prevents dynamic shapes from compiling.
        is_causal = causal_mask is None and q_len > 1

        attn_output = torch.nn.functional.scaled_dot_product_attention(
            query_states,
            key_states,
            value_states,
            attn_mask=causal_mask,
            dropout_p=self.attention_dropout if self.training else 0.0,
            is_causal=is_causal,
        )

        attn_output = attn_output.transpose(1, 2).contiguous()
        attn_output = attn_output.view(bsz, q_len, -1)

        attn_output = self.o_proj(attn_output)

        return attn_output, None


NEMOTRON_ATTENTION_CLASSES = {
    "eager": NemotronAttention,
    "flash_attention_2": NemotronFlashAttention2,
    "sdpa": NemotronSdpaAttention,
}


# copied from transformers.models.llama.modeling_llama.LlamaDecoderLayer with LLAMA->NEMOTRON,Llama->Nemotron,llama->nemotron
# no longer copied after attention refactors
class NemotronDecoderLayer(GradientCheckpointingLayer):
    # Ignore copy
    def __init__(self, config: NemotronConfig, layer_idx: int):
        super().__init__()
        self.hidden_size = config.hidden_size

        self.self_attn = NEMOTRON_ATTENTION_CLASSES[config._attn_implementation](config=config, layer_idx=layer_idx)

        self.mlp = NemotronMLP(config)
        self.input_layernorm = NemotronLayerNorm1P(config.hidden_size, eps=config.norm_eps)
        self.post_attention_layernorm = NemotronLayerNorm1P(config.hidden_size, eps=config.norm_eps)

<<<<<<< HEAD
    @deprecate_kwarg("position_embeddings", version="4.60.0")
=======
    @deprecate_kwarg("past_key_value", new_name="past_key_values", version="4.58")
>>>>>>> 7dd82f30
    def forward(
        self,
        hidden_states: torch.Tensor,
        attention_mask: Optional[torch.Tensor] = None,
        position_ids: Optional[torch.LongTensor] = None,
        past_key_values: Optional[Cache] = None,
        output_attentions: Optional[bool] = False,
        use_cache: Optional[bool] = False,
        cache_position: Optional[torch.LongTensor] = None,
        position_embeddings: Optional[tuple[torch.Tensor, torch.Tensor]] = None,
        **kwargs,
    ) -> tuple[torch.FloatTensor, Optional[tuple[torch.FloatTensor, torch.FloatTensor]]]:
        """
        Args:
            hidden_states (`torch.FloatTensor`): input to the layer of shape `(batch, seq_len, embed_dim)`
            attention_mask (`torch.FloatTensor`, *optional*):
                attention mask of size `(batch_size, sequence_length)` if flash attention is used or `(batch_size, 1,
                query_sequence_length, key_sequence_length)` if default attention is used.
            output_attentions (`bool`, *optional*):
                Whether or not to return the attentions tensors of all attention layers. See `attentions` under
                returned tensors for more detail.
            use_cache (`bool`, *optional*):
                If set to `True`, `past_key_values` key value states are returned and can be used to speed up decoding
                (see `past_key_values`).
            past_key_values (`Tuple(torch.FloatTensor)`, *optional*): cached past key and value projection states
            cache_position (`torch.LongTensor` of shape `(sequence_length)`, *optional*):
                Indices depicting the position of the input sequence tokens in the sequence
            position_embeddings (`tuple[torch.FloatTensor, torch.FloatTensor]`, *optional*):
                Tuple containing the cosine and sine positional embeddings of shape `(batch_size, seq_len, head_dim)`,
                with `head_dim` being the embedding dimension of each attention head.
            kwargs (`dict`, *optional*):
                Arbitrary kwargs to be ignored, used for FSDP and other methods that injects code
                into the model
        """
        residual = hidden_states

        hidden_states = self.input_layernorm(hidden_states)

        # Self Attention
        hidden_states, self_attn_weights = self.self_attn(
            hidden_states=hidden_states,
            attention_mask=attention_mask,
            position_ids=position_ids,
            past_key_values=past_key_values,
            output_attentions=output_attentions,
            use_cache=use_cache,
            cache_position=cache_position,
            position_embeddings=position_embeddings,
            **kwargs,
        )
        hidden_states = residual + hidden_states

        # Fully Connected
        residual = hidden_states
        hidden_states = self.post_attention_layernorm(hidden_states)
        hidden_states = self.mlp(hidden_states)
        hidden_states = residual + hidden_states

        outputs = (hidden_states,)

        if output_attentions:
            outputs += (self_attn_weights,)

        return outputs


@auto_docstring
class NemotronPreTrainedModel(PreTrainedModel):
    config: NemotronConfig
    base_model_prefix = "model"
    supports_gradient_checkpointing = True
    _no_split_modules = ["NemotronDecoderLayer"]
    _skip_keys_device_placement = ["past_key_values"]
    _supports_flash_attn = True
    _supports_sdpa = True

    _can_compile_fullgraph = True

    def _init_weights(self, module):
        std = self.config.initializer_range
        if isinstance(module, nn.Linear):
            module.weight.data.normal_(mean=0.0, std=std)
            if module.bias is not None:
                module.bias.data.zero_()
        elif isinstance(module, nn.Embedding):
            module.weight.data.normal_(mean=0.0, std=std)
            if module.padding_idx is not None:
                module.weight.data[module.padding_idx].zero_()
        elif isinstance(module, NemotronLayerNorm1P):
            module.weight.data.fill_(1.0)
            module.bias.data.zero_()


@auto_docstring
class NemotronModel(NemotronPreTrainedModel):
    """
    Transformer decoder consisting of *config.num_hidden_layers* layers. Each layer is a [`NemotronDecoderLayer`]

    Args:
        config: NemotronConfig
    """

    def __init__(self, config: NemotronConfig):
        super().__init__(config)
        self.padding_idx = config.pad_token_id
        self.vocab_size = config.vocab_size

        self.embed_tokens = nn.Embedding(config.vocab_size, config.hidden_size, self.padding_idx)
        self.layers = nn.ModuleList(
            [NemotronDecoderLayer(config, layer_idx) for layer_idx in range(config.num_hidden_layers)]
        )
        self.norm = NemotronLayerNorm1P(config.hidden_size, eps=config.norm_eps)
        self.gradient_checkpointing = False

        # Initialize weights and apply final processing
        self.post_init()

    @can_return_tuple
    @auto_docstring
    def forward(
        self,
        input_ids: Optional[torch.LongTensor] = None,
        attention_mask: Optional[torch.Tensor] = None,
        position_ids: Optional[torch.LongTensor] = None,
        past_key_values: Optional[Union[Cache, list[torch.FloatTensor]]] = None,
        inputs_embeds: Optional[torch.FloatTensor] = None,
        use_cache: Optional[bool] = None,
        output_attentions: Optional[bool] = None,
        output_hidden_states: Optional[bool] = None,
        cache_position: Optional[torch.LongTensor] = None,
    ) -> BaseModelOutputWithPast:
        output_attentions = output_attentions if output_attentions is not None else self.config.output_attentions
        output_hidden_states = (
            output_hidden_states if output_hidden_states is not None else self.config.output_hidden_states
        )
        use_cache = use_cache if use_cache is not None else self.config.use_cache

        if (input_ids is None) ^ (inputs_embeds is not None):
            raise ValueError("You must specify exactly one of input_ids or inputs_embeds")

        if self.gradient_checkpointing and self.training and use_cache:
            logger.warning_once(
                "`use_cache=True` is incompatible with gradient checkpointing. Setting `use_cache=False`."
            )
            use_cache = False

        if use_cache and past_key_values is None:
            past_key_values = DynamicCache()

        if inputs_embeds is None:
            inputs_embeds = self.embed_tokens(input_ids)

        if use_cache and past_key_values is None:
            past_key_values = DynamicCache()

        if cache_position is None:
            past_seen_tokens = past_key_values.get_seq_length() if past_key_values is not None else 0
            cache_position = torch.arange(
                past_seen_tokens, past_seen_tokens + inputs_embeds.shape[1], device=inputs_embeds.device
            )
        if position_ids is None:
            position_ids = cache_position.unsqueeze(0)

        causal_mask = self._update_causal_mask(
            attention_mask, inputs_embeds, cache_position, past_key_values, output_attentions
        )

        # embed positions
        hidden_states = inputs_embeds

        # decoder layers
        all_hidden_states = () if output_hidden_states else None
        all_self_attns = () if output_attentions else None

        for decoder_layer in self.layers:
            if output_hidden_states:
                all_hidden_states += (hidden_states,)

            layer_outputs = decoder_layer(
                hidden_states,
                attention_mask=causal_mask,
                position_ids=position_ids,
                past_key_values=past_key_values,
                output_attentions=output_attentions,
                use_cache=use_cache,
                cache_position=cache_position,
            )

            hidden_states = layer_outputs[0]

            if output_attentions:
                all_self_attns += (layer_outputs[1],)

        hidden_states = self.norm(hidden_states)

        # add hidden states from the last decoder layer
        if output_hidden_states:
            all_hidden_states += (hidden_states,)

        return BaseModelOutputWithPast(
            last_hidden_state=hidden_states,
            past_key_values=past_key_values,
            hidden_states=all_hidden_states,
            attentions=all_self_attns,
        )

    # Copied from transformers.models.gptj.modeling_gptj.GPTJModel._update_causal_mask
    def _update_causal_mask(
        self,
        attention_mask: Union[torch.Tensor, "BlockMask"],
        input_tensor: torch.Tensor,
        cache_position: torch.Tensor,
        past_key_values: Cache,
        output_attentions: bool = False,
    ):
        if self.config._attn_implementation == "flash_attention_2":
            if attention_mask is not None and (attention_mask == 0.0).any():
                return attention_mask
            return None
        if self.config._attn_implementation == "flex_attention":
            if isinstance(attention_mask, torch.Tensor):
                attention_mask = make_flex_block_causal_mask(attention_mask)
            return attention_mask

        # For SDPA, when possible, we will rely on its `is_causal` argument instead of its `attn_mask` argument, in
        # order to dispatch on Flash Attention 2. This feature is not compatible with static cache, as SDPA will fail
        # to infer the attention mask.
        past_seen_tokens = past_key_values.get_seq_length() if past_key_values is not None else 0
        using_compilable_cache = past_key_values.is_compileable if past_key_values is not None else False

        # When output attentions is True, sdpa implementation's forward method calls the eager implementation's forward
        if self.config._attn_implementation == "sdpa" and not using_compilable_cache and not output_attentions:
            if AttentionMaskConverter._ignore_causal_mask_sdpa(
                attention_mask,
                inputs_embeds=input_tensor,
                past_key_values_length=past_seen_tokens,
                is_training=self.training,
            ):
                return None

        dtype = input_tensor.dtype
        sequence_length = input_tensor.shape[1]
        if using_compilable_cache:
            target_length = past_key_values.get_max_cache_shape()
        else:
            target_length = (
                attention_mask.shape[-1]
                if isinstance(attention_mask, torch.Tensor)
                else past_seen_tokens + sequence_length + 1
            )

        # In case the provided `attention` mask is 2D, we generate a causal mask here (4D).
        causal_mask = self._prepare_4d_causal_attention_mask_with_cache_position(
            attention_mask,
            sequence_length=sequence_length,
            target_length=target_length,
            dtype=dtype,
            cache_position=cache_position,
            batch_size=input_tensor.shape[0],
        )

        if (
            self.config._attn_implementation == "sdpa"
            and attention_mask is not None
            and attention_mask.device.type in ["cuda", "xpu", "npu"]
            and not output_attentions
        ):
            # Attend to all tokens in fully masked rows in the causal_mask, for example the relevant first rows when
            # using left padding. This is required by F.scaled_dot_product_attention memory-efficient attention path.
            # Details: https://github.com/pytorch/pytorch/issues/110213
            min_dtype = torch.finfo(dtype).min
            causal_mask = AttentionMaskConverter._unmask_unattended(causal_mask, min_dtype)

        return causal_mask

    @staticmethod
    # Copied from transformers.models.gptj.modeling_gptj.GPTJModel._prepare_4d_causal_attention_mask_with_cache_position
    def _prepare_4d_causal_attention_mask_with_cache_position(
        attention_mask: torch.Tensor,
        sequence_length: int,
        target_length: int,
        dtype: torch.dtype,
        cache_position: torch.Tensor,
        batch_size: int,
        **kwargs,
    ):
        """
        Creates a causal 4D mask of shape `(batch_size, 1, query_length, key_value_length)` from a 2D mask of shape
        `(batch_size, key_value_length)`, or if the input `attention_mask` is already 4D, do nothing.

        Args:
            attention_mask (`torch.Tensor`):
                A 2D attention mask of shape `(batch_size, key_value_length)` or a 4D attention mask of shape
                `(batch_size, 1, query_length, key_value_length)`.
            sequence_length (`int`):
                The sequence length being processed.
            target_length (`int`):
                The target length: when generating with static cache, the mask should be as long as the static cache,
                to account for the 0 padding, the part of the cache that is not filled yet.
            dtype (`torch.dtype`):
                The dtype to use for the 4D attention mask.
            cache_position (`torch.Tensor`):
                Indices depicting the position of the input sequence tokens in the sequence.
            batch_size (`torch.Tensor`):
                Batch size.
        """
        if attention_mask is not None and attention_mask.dim() == 4:
            # In this case we assume that the mask comes already in inverted form and requires no inversion or slicing.
            causal_mask = attention_mask
        else:
            min_dtype = torch.finfo(dtype).min
            causal_mask = torch.full(
                (sequence_length, target_length), fill_value=min_dtype, dtype=dtype, device=cache_position.device
            )
            if sequence_length != 1:
                causal_mask = torch.triu(causal_mask, diagonal=1)
            causal_mask *= torch.arange(target_length, device=cache_position.device) > cache_position.reshape(-1, 1)
            causal_mask = causal_mask[None, None, :, :].expand(batch_size, 1, -1, -1)
            if attention_mask is not None:
                causal_mask = causal_mask.clone()  # copy to contiguous memory for in-place edit
                mask_length = attention_mask.shape[-1]
                padding_mask = causal_mask[:, :, :, :mask_length] + attention_mask[:, None, None, :].to(
                    causal_mask.device
                )
                padding_mask = padding_mask == 0
                causal_mask[:, :, :, :mask_length] = causal_mask[:, :, :, :mask_length].masked_fill(
                    padding_mask, min_dtype
                )

        return causal_mask


# TODO: re-enable check: Copied from transformers.models.llama.modeling_llama.LlamaForCausalLM with LLAMA->NEMOTRON,Llama->Nemotron,llama->nemotron
class NemotronForCausalLM(NemotronPreTrainedModel, GenerationMixin):
    _tied_weights_keys = ["lm_head.weight"]

    def __init__(self, config):
        super().__init__(config)
        self.model = NemotronModel(config)
        self.vocab_size = config.vocab_size
        self.lm_head = nn.Linear(config.hidden_size, config.vocab_size, bias=False)

        # Initialize weights and apply final processing
        self.post_init()

    def set_decoder(self, decoder):
        self.model = decoder

    def get_decoder(self):
        return self.model

    @can_return_tuple
    @auto_docstring
    def forward(
        self,
        input_ids: Optional[torch.LongTensor] = None,
        attention_mask: Optional[torch.Tensor] = None,
        position_ids: Optional[torch.LongTensor] = None,
        past_key_values: Optional[Union[Cache, list[torch.FloatTensor]]] = None,
        inputs_embeds: Optional[torch.FloatTensor] = None,
        labels: Optional[torch.LongTensor] = None,
        use_cache: Optional[bool] = None,
        output_attentions: Optional[bool] = None,
        output_hidden_states: Optional[bool] = None,
        cache_position: Optional[torch.LongTensor] = None,
        logits_to_keep: Union[int, torch.Tensor] = 0,
        **kwargs,
    ) -> CausalLMOutputWithPast:
        r"""
        labels (`torch.LongTensor` of shape `(batch_size, sequence_length)`, *optional*):
            Labels for computing the masked language modeling loss. Indices should either be in `[0, ...,
            config.vocab_size]` or -100 (see `input_ids` docstring). Tokens with indices set to `-100` are ignored
            (masked), the loss is only computed for the tokens with labels in `[0, ..., config.vocab_size]`.

        Example:

        ```python
        >>> from transformers import AutoTokenizer, NemotronForCausalLM

        >>> model = NemotronForCausalLM.from_pretrained("nvidia/nemotron-3-8b-base-4k-hf")
        >>> tokenizer = AutoTokenizer.from_pretrained("nvidia/nemotron-3-8b-base-4k-hf")

        >>> prompt = "Hey, are you conscious? Can you talk to me?"
        >>> inputs = tokenizer(prompt, return_tensors="pt")

        >>> # Generate
        >>> generate_ids = model.generate(inputs.input_ids, max_length=30)
        >>> tokenizer.batch_decode(generate_ids, skip_special_tokens=True, clean_up_tokenization_spaces=False)[0]
        "Hey, are you conscious? Can you talk to me?\nI'm not conscious, but I can talk to you."
        ```"""
        output_attentions = output_attentions if output_attentions is not None else self.config.output_attentions
        output_hidden_states = (
            output_hidden_states if output_hidden_states is not None else self.config.output_hidden_states
        )

        # decoder outputs consists of (dec_features, layer_state, dec_hidden, dec_attn)
        outputs: BaseModelOutputWithPast = self.model(
            input_ids=input_ids,
            attention_mask=attention_mask,
            position_ids=position_ids,
            past_key_values=past_key_values,
            inputs_embeds=inputs_embeds,
            use_cache=use_cache,
            output_attentions=output_attentions,
            output_hidden_states=output_hidden_states,
            cache_position=cache_position,
        )

        hidden_states = outputs.last_hidden_state
        # Only compute necessary logits, and do not upcast them to float if we are not computing the loss
        slice_indices = slice(-logits_to_keep, None) if isinstance(logits_to_keep, int) else logits_to_keep
        logits = self.lm_head(hidden_states[:, slice_indices, :])

        loss = None
        if labels is not None:
            loss = self.loss_function(logits, labels, self.vocab_size, **kwargs)

        return CausalLMOutputWithPast(
            loss=loss,
            logits=logits,
            past_key_values=outputs.past_key_values,
            hidden_states=outputs.hidden_states,
            attentions=outputs.attentions,
        )


class NemotronForSequenceClassification(GenericForSequenceClassification, NemotronPreTrainedModel): ...


class NemotronForQuestionAnswering(GenericForQuestionAnswering, NemotronPreTrainedModel):
    base_model_prefix = "transformer"


class NemotronForTokenClassification(GenericForTokenClassification, NemotronPreTrainedModel): ...


__all__ = [
    "NemotronForQuestionAnswering",
    "NemotronForCausalLM",
    "NemotronModel",
    "NemotronPreTrainedModel",
    "NemotronForSequenceClassification",
    "NemotronForTokenClassification",
]<|MERGE_RESOLUTION|>--- conflicted
+++ resolved
@@ -261,11 +261,8 @@
         self.v_proj = nn.Linear(self.hidden_size, self.num_key_value_heads * self.head_dim, bias=config.attention_bias)
         self.o_proj = nn.Linear(self.head_dim * self.num_heads, self.hidden_size, bias=config.attention_bias)
 
-<<<<<<< HEAD
     @deprecate_kwarg("position_embeddings", version="4.60.0")
-=======
     @deprecate_kwarg("past_key_value", new_name="past_key_values", version="4.58")
->>>>>>> 7dd82f30
     def forward(
         self,
         hidden_states: torch.Tensor,
@@ -348,12 +345,9 @@
         # Beware that with flash_attn<2.1, using q_seqlen != k_seqlen (except for the case q_seqlen == 1) produces a wrong mask (top-left).
         self._flash_attn_uses_top_left_mask = flash_attn_supports_top_left_mask()
 
-<<<<<<< HEAD
     # Ignore copy
     @deprecate_kwarg("position_embeddings", version="4.60.0")
-=======
     @deprecate_kwarg("past_key_value", new_name="past_key_values", version="4.58")
->>>>>>> 7dd82f30
     def forward(
         self,
         hidden_states: torch.Tensor,
@@ -474,12 +468,9 @@
     SDPA API.
     """
 
-<<<<<<< HEAD
     # Ignore copy
     @deprecate_kwarg("position_embeddings", version="4.60.0")
-=======
     @deprecate_kwarg("past_key_value", new_name="past_key_values", version="4.58")
->>>>>>> 7dd82f30
     def forward(
         self,
         hidden_states: torch.Tensor,
@@ -592,11 +583,8 @@
         self.input_layernorm = NemotronLayerNorm1P(config.hidden_size, eps=config.norm_eps)
         self.post_attention_layernorm = NemotronLayerNorm1P(config.hidden_size, eps=config.norm_eps)
 
-<<<<<<< HEAD
     @deprecate_kwarg("position_embeddings", version="4.60.0")
-=======
     @deprecate_kwarg("past_key_value", new_name="past_key_values", version="4.58")
->>>>>>> 7dd82f30
     def forward(
         self,
         hidden_states: torch.Tensor,
