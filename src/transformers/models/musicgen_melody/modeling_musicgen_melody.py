--- conflicted
+++ resolved
@@ -231,11 +231,7 @@
         self,
         hidden_states: torch.Tensor,
         key_value_states: Optional[torch.Tensor] = None,
-<<<<<<< HEAD
         past_key_value: Optional[Cache] = None,
-=======
-        past_key_value: Optional[tuple[torch.Tensor]] = None,
->>>>>>> 12838775
         attention_mask: Optional[torch.Tensor] = None,
         layer_head_mask: Optional[torch.Tensor] = None,
         output_attentions: Optional[bool] = False,
@@ -313,13 +309,8 @@
         return attn_output, attn_weights, past_key_value
 
 
-<<<<<<< HEAD
-class MusicgenMelodyDecoderLayer(nn.Module):
+class MusicgenMelodyDecoderLayer(GradientCheckpointingLayer):
     def __init__(self, config: MusicgenMelodyDecoderConfig, layer_idx=None):
-=======
-class MusicgenMelodyDecoderLayer(GradientCheckpointingLayer):
-    def __init__(self, config: MusicgenMelodyDecoderConfig):
->>>>>>> 12838775
         super().__init__()
         self.embed_dim = config.hidden_size
 
@@ -348,11 +339,7 @@
         hidden_states: torch.Tensor,
         attention_mask: Optional[torch.Tensor] = None,
         layer_head_mask: Optional[torch.Tensor] = None,
-<<<<<<< HEAD
         past_key_value: Optional[Cache] = None,
-=======
-        past_key_value: Optional[tuple[torch.Tensor]] = None,
->>>>>>> 12838775
         output_attentions: Optional[bool] = False,
         use_cache: Optional[bool] = True,
         cache_position: Optional[torch.Tensor] = None,
@@ -482,12 +469,8 @@
         output_attentions: Optional[bool] = None,
         output_hidden_states: Optional[bool] = None,
         return_dict: Optional[bool] = None,
-<<<<<<< HEAD
         cache_position: Optional[torch.Tensor] = None,
-    ) -> Union[Tuple, BaseModelOutputWithPast]:
-=======
     ) -> Union[tuple, BaseModelOutputWithPast]:
->>>>>>> 12838775
         r"""
         input_ids (`torch.LongTensor` of shape `(batch_size * num_codebooks, sequence_length)`):
             Indices of input sequence tokens in the vocabulary, corresponding to the sequence of audio codes.
@@ -609,40 +592,15 @@
             if self.training and (dropout_probability < self.layerdrop):
                 continue
 
-<<<<<<< HEAD
-            if self.gradient_checkpointing and self.training:
-                layer_outputs = self._gradient_checkpointing_func(
-                    decoder_layer.forward,
-                    hidden_states,
-                    attention_mask,
-                    head_mask[idx] if head_mask is not None else None,
-                    None,
-                    output_attentions,
-                    use_cache,
-                    cache_position,
-                )
-            else:
-                layer_outputs = decoder_layer(
-                    hidden_states,
-                    attention_mask=attention_mask,
-                    layer_head_mask=(head_mask[idx] if head_mask is not None else None),
-                    past_key_value=past_key_values,
-                    output_attentions=output_attentions,
-                    use_cache=use_cache,
-                    cache_position=cache_position,
-                )
-=======
-            past_key_value = past_key_values[idx] if past_key_values is not None else None
-
             layer_outputs = decoder_layer(
                 hidden_states,
                 attention_mask=attention_mask,
                 layer_head_mask=(head_mask[idx] if head_mask is not None else None),
-                past_key_value=past_key_value,
+                past_key_value=past_key_values,
                 output_attentions=output_attentions,
                 use_cache=use_cache,
-            )
->>>>>>> 12838775
+                cache_position=cache_position,
+            )
             hidden_states = layer_outputs[0]
 
             if use_cache:
@@ -755,12 +713,8 @@
         output_attentions: Optional[bool] = None,
         output_hidden_states: Optional[bool] = None,
         return_dict: Optional[bool] = None,
-<<<<<<< HEAD
         cache_position: Optional[torch.Tensor] = None,
-    ) -> Union[Tuple, BaseModelOutputWithPast]:
-=======
     ) -> Union[tuple, BaseModelOutputWithPast]:
->>>>>>> 12838775
         r"""
         input_ids (`torch.LongTensor` of shape `(batch_size * num_codebooks, sequence_length)`):
             Indices of input sequence tokens in the vocabulary, corresponding to the sequence of audio codes.
@@ -880,12 +834,8 @@
         output_hidden_states: Optional[bool] = None,
         return_dict: Optional[bool] = None,
         labels: Optional[torch.LongTensor] = None,
-<<<<<<< HEAD
         cache_position: Optional[torch.Tensor] = None,
-    ) -> Union[Tuple, MusicgenMelodyOutputWithPast]:
-=======
     ) -> Union[tuple, MusicgenMelodyOutputWithPast]:
->>>>>>> 12838775
         r"""
         input_ids (`torch.LongTensor` of shape `(batch_size * num_codebooks, sequence_length)`):
             Indices of input sequence tokens in the vocabulary, corresponding to the sequence of audio codes.
