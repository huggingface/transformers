--- conflicted
+++ resolved
@@ -215,12 +215,9 @@
             Labels for computing the masked language modeling loss. Indices should either be in `[0, ...,
             config.vocab_size]` or -100 (see `input_ids` docstring). Tokens with indices set to `-100` are ignored
             (masked), the loss is only computed for the tokens with labels in `[0, ..., config.vocab_size]`.
-<<<<<<< HEAD
-=======
         vision_feature_layers (`Union[int, list[int]]`, *optional*):
             The vision feature layer, or the list of indexes of the layers to select
             the vision feature.
->>>>>>> 508a7040
 
         Example:
 
