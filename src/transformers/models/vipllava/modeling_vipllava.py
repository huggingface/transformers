# coding=utf-8
# Copyright 2023 the HuggingFace Inc. team. All rights reserved.
#
# Licensed under the Apache License, Version 2.0 (the "License");
# you may not use this file except in compliance with the License.
# You may obtain a copy of the License at
#
#     http://www.apache.org/licenses/LICENSE-2.0
#
# Unless required by applicable law or agreed to in writing, software
# distributed under the License is distributed on an "AS IS" BASIS,
# WITHOUT WARRANTIES OR CONDITIONS OF ANY KIND, either express or implied.
# See the License for the specific language governing permissions and
# limitations under the License.
"""PyTorch VipLlava model."""

from dataclasses import dataclass
from typing import List, Optional, Tuple, Union

import torch
import torch.utils.checkpoint
from torch import nn

from ...activations import ACT2FN
from ...generation import GenerationMixin
from ...modeling_outputs import ModelOutput
from ...modeling_utils import PreTrainedModel
from ...utils import (
    add_start_docstrings,
    add_start_docstrings_to_model_forward,
    logging,
    replace_return_docstrings,
)
from ..auto import AutoModel, AutoModelForCausalLM
from .configuration_vipllava import VipLlavaConfig


logger = logging.get_logger(__name__)

_CONFIG_FOR_DOC = "VipLlavaConfig"


@dataclass
# Copied from transformers.models.llava.modeling_llava.LlavaCausalLMOutputWithPast with Llava->VipLlava
class VipLlavaCausalLMOutputWithPast(ModelOutput):
    """
    Base class for VipLlava causal language model (or autoregressive) outputs.

    Args:
        loss (`torch.FloatTensor` of shape `(1,)`, *optional*, returned when `labels` is provided):
            Language modeling loss (for next-token prediction).
        logits (`torch.FloatTensor` of shape `(batch_size, sequence_length, config.vocab_size)`):
            Prediction scores of the language modeling head (scores for each vocabulary token before SoftMax).
        past_key_values (`tuple(tuple(torch.FloatTensor))`, *optional*, returned when `use_cache=True` is passed or when `config.use_cache=True`):
            Tuple of `tuple(torch.FloatTensor)` of length `config.n_layers`, with each tuple having 2 tensors of shape
            `(batch_size, num_heads, sequence_length, embed_size_per_head)`)

            Contains pre-computed hidden-states (key and values in the self-attention blocks) that can be used (see
            `past_key_values` input) to speed up sequential decoding.
        hidden_states (`tuple(torch.FloatTensor)`, *optional*, returned when `output_hidden_states=True` is passed or when `config.output_hidden_states=True`):
            Tuple of `torch.FloatTensor` (one for the output of the embeddings, if the model has an embedding layer, +
            one for the output of each layer) of shape `(batch_size, sequence_length, hidden_size)`.

            Hidden-states of the model at the output of each layer plus the optional initial embedding outputs.
        attentions (`tuple(torch.FloatTensor)`, *optional*, returned when `output_attentions=True` is passed or when `config.output_attentions=True`):
            Tuple of `torch.FloatTensor` (one for each layer) of shape `(batch_size, num_heads, sequence_length,
            sequence_length)`.

            Attentions weights after the attention softmax, used to compute the weighted average in the self-attention
            heads.
        image_hidden_states (`torch.FloatTensor`, *optional*):
            A `torch.FloatTensor` of size (batch_size, num_images, sequence_length, hidden_size)`.
            image_hidden_states of the model produced by the vision encoder and after projecting the last hidden state.
    """

    loss: Optional[torch.FloatTensor] = None
    logits: torch.FloatTensor = None
    past_key_values: Optional[List[torch.FloatTensor]] = None
    hidden_states: Optional[Tuple[torch.FloatTensor]] = None
    attentions: Optional[Tuple[torch.FloatTensor]] = None
    image_hidden_states: Optional[torch.FloatTensor] = None


class VipLlavaMultiModalProjector(nn.Module):
    def __init__(self, config: VipLlavaConfig):
        super().__init__()
        self.projector_layernorm = nn.LayerNorm(
            len(config.vision_feature_layers) * config.vision_config.hidden_size, eps=config.projector_layernorm_eps
        )

        self.linear_1 = nn.Linear(
            len(config.vision_feature_layers) * config.vision_config.hidden_size,
            config.text_config.hidden_size,
            bias=True,
        )
        self.act = ACT2FN[config.projector_hidden_act]
        self.linear_2 = nn.Linear(config.text_config.hidden_size, config.text_config.hidden_size, bias=True)

    def forward(self, hidden_states):
        hidden_states = self.projector_layernorm(hidden_states)
        hidden_states = self.linear_1(hidden_states)
        hidden_states = self.act(hidden_states)
        hidden_states = self.linear_2(hidden_states)
        return hidden_states


VIPLLAVA_START_DOCSTRING = r"""
    This model inherits from [`PreTrainedModel`]. Check the superclass documentation for the generic methods the
    library implements for all its model (such as downloading or saving, resizing the input embeddings, pruning heads
    etc.)

    This model is also a PyTorch [torch.nn.Module](https://pytorch.org/docs/stable/nn.html#torch.nn.Module) subclass.
    Use it as a regular PyTorch Module and refer to the PyTorch documentation for all matter related to general usage
    and behavior.

    Parameters:
        config ([`VipLlavaConfig`] or [`VipLlavaVisionConfig`]):
            Model configuration class with all the parameters of the model. Initializing with a config file does not
            load the weights associated with the model, only the configuration. Check out the
            [`~PreTrainedModel.from_pretrained`] method to load the model weights.
"""


@add_start_docstrings(
    "The bare VipLlava Model outputting raw hidden-states without any specific head on top.",
    VIPLLAVA_START_DOCSTRING,
)
# Copied from transformers.models.llava.modeling_llava.LlavaPreTrainedModel with Llava->VipLlava,llava->vipllava
class VipLlavaPreTrainedModel(PreTrainedModel):
    config_class = VipLlavaConfig
    base_model_prefix = "model"
    supports_gradient_checkpointing = True
    _no_split_modules = ["VipLlavaVisionAttention"]
    _skip_keys_device_placement = "past_key_values"
    _supports_cache_class = True
    _supports_flash_attn_2 = True
    _supports_sdpa = True

    def _init_weights(self, module):
        # important: this ported version of VipLlava isn't meant for training from scratch - only
        # inference and fine-tuning - so the proper init weights code has been removed - the original codebase
        # https://github.com/haotian-liu/LLaVA/tree/main/vipllava should serve for that purpose
        std = (
            self.config.initializer_range
            if hasattr(self.config, "initializer_range")
            else self.config.text_config.initializer_range
        )

        if hasattr(module, "class_embedding"):
            module.class_embedding.data.normal_(mean=0.0, std=std)

        if isinstance(module, (nn.Linear, nn.Conv2d)):
            module.weight.data.normal_(mean=0.0, std=std)
            if module.bias is not None:
                module.bias.data.zero_()
        elif isinstance(module, nn.Embedding):
            module.weight.data.normal_(mean=0.0, std=std)
            if module.padding_idx is not None:
                module.weight.data[module.padding_idx].zero_()


VIPLLAVA_INPUTS_DOCSTRING = r"""
    Args:
        input_ids (`torch.LongTensor` of shape `(batch_size, sequence_length)`):
            Indices of input sequence tokens in the vocabulary. Padding will be ignored by default should you provide
            it.

            Indices can be obtained using [`AutoTokenizer`]. See [`PreTrainedTokenizer.encode`] and
            [`PreTrainedTokenizer.__call__`] for details.

            [What are input IDs?](../glossary#input-ids)
        pixel_values (`torch.FloatTensor` of shape `(batch_size, num_channels, image_size, image_size)):
            The tensors corresponding to the input images. Pixel values can be obtained using
            [`AutoImageProcessor`]. See [`CLIPImageProcessor.__call__`] for details ([]`LlavaProcessor`] uses
            [`CLIPImageProcessor`] for processing images).
        attention_mask (`torch.Tensor` of shape `(batch_size, sequence_length)`, *optional*):
            Mask to avoid performing attention on padding token indices. Mask values selected in `[0, 1]`:

            - 1 for tokens that are **not masked**,
            - 0 for tokens that are **masked**.

            [What are attention masks?](../glossary#attention-mask)

            Indices can be obtained using [`AutoTokenizer`]. See [`PreTrainedTokenizer.encode`] and
            [`PreTrainedTokenizer.__call__`] for details.

            If `past_key_values` is used, optionally only the last `decoder_input_ids` have to be input (see
            `past_key_values`).

            If you want to change padding behavior, you should read [`modeling_opt._prepare_decoder_attention_mask`]
            and modify to your needs. See diagram 1 in [the paper](https://arxiv.org/abs/1910.13461) for more
            information on the default strategy.

            - 1 indicates the head is **not masked**,
            - 0 indicates the head is **masked**.
        position_ids (`torch.LongTensor` of shape `(batch_size, sequence_length)`, *optional*):
            Indices of positions of each input sequence tokens in the position embeddings. Selected in the range `[0,
            config.n_positions - 1]`. [What are position IDs?](../glossary#position-ids)
        past_key_values (`tuple(tuple(torch.FloatTensor))`, *optional*, returned when `use_cache=True` is passed or when `config.use_cache=True`):
            Tuple of `tuple(torch.FloatTensor)` of length `config.n_layers`, with each tuple having 2 tensors of shape
            `(batch_size, num_heads, sequence_length, embed_size_per_head)`) and 2 additional tensors of shape
            `(batch_size, num_heads, encoder_sequence_length, embed_size_per_head)`.

            Contains pre-computed hidden-states (key and values in the self-attention blocks and in the cross-attention
            blocks) that can be used (see `past_key_values` input) to speed up sequential decoding.

            If `past_key_values` are used, the user can optionally input only the last `decoder_input_ids` (those that
            don't have their past key value states given to this model) of shape `(batch_size, 1)` instead of all
            `decoder_input_ids` of shape `(batch_size, sequence_length)`.
        inputs_embeds (`torch.FloatTensor` of shape `(batch_size, sequence_length, hidden_size)`, *optional*):
            Optionally, instead of passing `input_ids` you can choose to directly pass an embedded representation. This
            is useful if you want more control over how to convert `input_ids` indices into associated vectors than the
            model's internal embedding lookup matrix.
        use_cache (`bool`, *optional*):
            If set to `True`, `past_key_values` key value states are returned and can be used to speed up decoding (see
            `past_key_values`).
        output_attentions (`bool`, *optional*):
            Whether or not to return the attentions tensors of all attention layers. See `attentions` under returned
            tensors for more detail.
        output_hidden_states (`bool`, *optional*):
            Whether or not to return the hidden states of all layers. See `hidden_states` under returned tensors for
            more detail.
        return_dict (`bool`, *optional*):
            Whether or not to return a [`~utils.ModelOutput`] instead of a plain tuple.
        cache_position (`torch.LongTensor` of shape `(sequence_length)`, *optional*):
            Indices depicting the position of the input sequence tokens in the sequence. Contrarily to `position_ids`,
            this tensor is not affected by padding. It is used to update the cache in the correct position and to infer
            the complete sequence length.
"""


@add_start_docstrings(
    """The VIPLLAVA model which consists of a vision backbone and a language model.""",
    VIPLLAVA_START_DOCSTRING,
)
# Copied from transformers.models.llava.modeling_llava.LlavaForConditionalGeneration with LLAVA->VIPLLAVA,Llava->VipLlava
class VipLlavaForConditionalGeneration(VipLlavaPreTrainedModel, GenerationMixin):
    def __init__(self, config: VipLlavaConfig):
        super().__init__(config)
        self.vision_tower = AutoModel.from_config(config.vision_config)

        self.multi_modal_projector = VipLlavaMultiModalProjector(config)
        self.vocab_size = config.text_config.vocab_size
        self.language_model = AutoModelForCausalLM.from_config(config.text_config)
        self.pad_token_id = self.config.pad_token_id if self.config.pad_token_id is not None else -1
        self.post_init()

    def get_input_embeddings(self):
        return self.language_model.get_input_embeddings()

    def set_input_embeddings(self, value):
        self.language_model.set_input_embeddings(value)

    def get_output_embeddings(self):
        return self.language_model.get_output_embeddings()

    def set_output_embeddings(self, new_embeddings):
        self.language_model.set_output_embeddings(new_embeddings)

    def set_decoder(self, decoder):
        self.language_model.set_decoder(decoder)

    def get_decoder(self):
        return self.language_model.get_decoder()

    def tie_weights(self):
        return self.language_model.tie_weights()

    def resize_token_embeddings(self, new_num_tokens: Optional[int] = None, pad_to_multiple_of=None) -> nn.Embedding:
        model_embeds = self.language_model.resize_token_embeddings(new_num_tokens, pad_to_multiple_of)
        # update vocab size
        self.config.text_config.vocab_size = model_embeds.num_embeddings
        self.vocab_size = model_embeds.num_embeddings
        return model_embeds

    # Ignore copy
    def get_image_features(self, pixel_values: torch.FloatTensor, vision_feature_layers: List[int]):
        """
        Obtains image last hidden states from the vision tower and apply multimodal projection.

        Args:
            pixel_values (`torch.FloatTensor]` of shape `(batch_size, channels, height, width)`)
               The tensors corresponding to the input images.
            vision_feature_layers (`List[int]`):
                The list og indexes of the layers to select the vision feature.
        Returns:
            image_features (`torch.Tensor`): Image feature tensor of shape `(num_images, image_length, embed_dim)`).
        """
        image_outputs = self.vision_tower(pixel_values, output_hidden_states=True)

        # For VIP-llava, the image features are computed this way
        # We select the features from index 1: for the layers -2, -5, -8, -11 and 6
        image_features = [image_outputs.hidden_states[index][:, 1:] for index in vision_feature_layers]
        image_features = torch.cat(image_features, dim=-1)
        image_features = self.multi_modal_projector(image_features)
        return image_features

    def _merge_input_ids_with_image_features(self, image_features, inputs_embeds, input_ids, attention_mask, labels):
        num_images, num_image_patches, embed_dim = image_features.shape
        batch_size, sequence_length = input_ids.shape
        left_padding = not torch.sum(input_ids[:, -1] == torch.tensor(self.pad_token_id))
        # 1. Create a mask to know where special image tokens are
        special_image_token_mask = input_ids == self.config.image_token_index
        num_special_image_tokens = torch.sum(special_image_token_mask, dim=-1)
        # Compute the maximum embed dimension
        max_embed_dim = (num_special_image_tokens.max() * (num_image_patches - 1)) + sequence_length
        batch_indices, non_image_indices = torch.where(input_ids != self.config.image_token_index)

        # 2. Compute the positions where text should be written
        # Calculate new positions for text tokens in merged image-text sequence.
        # `special_image_token_mask` identifies image tokens. Each image token will be replaced by `nb_text_tokens_per_images - 1` text tokens.
        # `torch.cumsum` computes how each image token shifts subsequent text token positions.
        # - 1 to adjust for zero-based indexing, as `cumsum` inherently increases indices by one.
        new_token_positions = torch.cumsum((special_image_token_mask * (num_image_patches - 1) + 1), -1) - 1
        nb_image_pad = max_embed_dim - 1 - new_token_positions[:, -1]
        if left_padding:
            new_token_positions += nb_image_pad[:, None]  # offset for left padding
        text_to_overwrite = new_token_positions[batch_indices, non_image_indices]

        # 3. Create the full embedding, already padded to the maximum position
        final_embedding = torch.zeros(
            batch_size, max_embed_dim, embed_dim, dtype=inputs_embeds.dtype, device=inputs_embeds.device
        )
        final_attention_mask = torch.zeros(
            batch_size, max_embed_dim, dtype=attention_mask.dtype, device=inputs_embeds.device
        )
        if labels is not None:
            final_labels = torch.full(
                (batch_size, max_embed_dim), self.config.ignore_index, dtype=input_ids.dtype, device=input_ids.device
            )
        # In case the Vision model or the Language model has been offloaded to CPU, we need to manually
        # set the corresponding tensors into their correct target device.
        target_device = inputs_embeds.device
        batch_indices, non_image_indices, text_to_overwrite = (
            batch_indices.to(target_device),
            non_image_indices.to(target_device),
            text_to_overwrite.to(target_device),
        )
        attention_mask = attention_mask.to(target_device)

        # 4. Fill the embeddings based on the mask. If we have ["hey" "<image>", "how", "are"]
        # we need to index copy on [0, 577, 578, 579] for the text and [1:576] for the image features
        final_embedding[batch_indices, text_to_overwrite] = inputs_embeds[batch_indices, non_image_indices]
        final_attention_mask[batch_indices, text_to_overwrite] = attention_mask[batch_indices, non_image_indices]
        if labels is not None:
            final_labels[batch_indices, text_to_overwrite] = labels[batch_indices, non_image_indices]

        # 5. Fill the embeddings corresponding to the images. Anything that is not `text_positions` needs filling (#29835)
        image_to_overwrite = torch.full(
            (batch_size, max_embed_dim), True, dtype=torch.bool, device=inputs_embeds.device
        )
        image_to_overwrite[batch_indices, text_to_overwrite] = False
        if left_padding:
            image_to_overwrite &= image_to_overwrite.cumsum(-1) - 1 >= nb_image_pad[:, None].to(target_device)
        else:
            mask = torch.ones_like(image_to_overwrite, dtype=torch.bool).cumsum(-1) - 1
            padding_mask = mask <= new_token_positions[:, -1:].to(target_device)
            image_to_overwrite &= padding_mask

        if image_to_overwrite.sum() != image_features.shape[:-1].numel():
            raise ValueError(
                f"The input provided to the model are wrong. The number of image tokens is {torch.sum(special_image_token_mask)} while"
                f" the number of image given to the model is {num_images}. This prevents correct indexing and breaks batch generation."
            )

        final_embedding[image_to_overwrite] = image_features.contiguous().reshape(-1, embed_dim).to(target_device)
        final_attention_mask |= image_to_overwrite
        position_ids = (final_attention_mask.cumsum(-1) - 1).masked_fill_((final_attention_mask == 0), 1)

        # 6. Mask out the embedding at padding positions, as we later use the past_key_value value to determine the non-attended tokens.
        batch_indices, pad_indices = torch.where(input_ids == self.pad_token_id)
        indices_to_mask = new_token_positions[batch_indices, pad_indices]

        final_embedding[batch_indices, indices_to_mask] = 0

        if labels is None:
            final_labels = None

        return final_embedding, final_attention_mask, final_labels, position_ids

    @add_start_docstrings_to_model_forward(VIPLLAVA_INPUTS_DOCSTRING)
    @replace_return_docstrings(output_type=VipLlavaCausalLMOutputWithPast, config_class=_CONFIG_FOR_DOC)
    # Ignore copy
    def forward(
        self,
        input_ids: torch.LongTensor = None,
        pixel_values: torch.FloatTensor = None,
        attention_mask: Optional[torch.Tensor] = None,
        position_ids: Optional[torch.LongTensor] = None,
        past_key_values: Optional[List[torch.FloatTensor]] = None,
        inputs_embeds: Optional[torch.FloatTensor] = None,
        vision_feature_layers: Optional[List[int]] = None,
        labels: Optional[torch.LongTensor] = None,
        use_cache: Optional[bool] = None,
        output_attentions: Optional[bool] = None,
        output_hidden_states: Optional[bool] = None,
        return_dict: Optional[bool] = None,
        cache_position: Optional[torch.LongTensor] = None,
        num_logits_to_keep: int = 0,
    ) -> Union[Tuple, VipLlavaCausalLMOutputWithPast]:
        r"""
        Args:
            labels (`torch.LongTensor` of shape `(batch_size, sequence_length)`, *optional*):
                Labels for computing the masked language modeling loss. Indices should either be in `[0, ...,
                config.vocab_size]` or -100 (see `input_ids` docstring). Tokens with indices set to `-100` are ignored
                (masked), the loss is only computed for the tokens with labels in `[0, ..., config.vocab_size]`.

            num_logits_to_keep (`int`, *optional*):
                Calculate logits for the last `num_logits_to_keep` tokens. If `0`, calculate logits for all
                `input_ids` (special case). Only last token logits are needed for generation, and calculating them only for that
                token can save memory, which becomes pretty significant for long sequences or large vocabulary size.


        Returns:

        Example:

        ```python
        >>> import torch
        >>> from PIL import Image
        >>> import requests
        >>> from transformers import AutoProcessor, VipLlavaForConditionalGeneration

        >>> model = VipLlavaForConditionalGeneration.from_pretrained("llava-hf/vip-llava-7b-hf", device_map="auto", torch_dtype=torch.float16)
        >>> processor = AutoProcessor.from_pretrained("llava-hf/vip-llava-7b-hf")

        >>> prompt = "A chat between a curious human and an artificial intelligence assistant. The assistant gives helpful, detailed, and polite answers to the human's questions.###Human: <image>\n{}###Assistant:"
        >>> question = "Can you please describe this image?"
        >>> prompt = prompt.format(question)
        >>> url = "https://huggingface.co/datasets/huggingface/documentation-images/resolve/main/diffusers/compel-neg.png"
        >>> image = Image.open(requests.get(url, stream=True).raw)

        >>> inputs = processor(text=text, images=image, return_tensors="pt").to(0, torch.float16)

        >>> # Generate
        >>> generate_ids = model.generate(**inputs, max_new_tokens=20)
        >>> processor.decode(generate_ids[0][len(inputs["input_ids"][0]):], skip_special_tokens=True)
        The image features a brown and white cat sitting on a green surface, with a red ball in its
        ```"""

        output_attentions = output_attentions if output_attentions is not None else self.config.output_attentions
        output_hidden_states = (
            output_hidden_states if output_hidden_states is not None else self.config.output_hidden_states
        )
        return_dict = return_dict if return_dict is not None else self.config.use_return_dict
        vision_feature_layers = (
            vision_feature_layers if vision_feature_layers is not None else self.config.vision_feature_layers
        )

        if (input_ids is None) ^ (inputs_embeds is not None):
            raise ValueError("You must specify exactly one of input_ids or inputs_embeds")

        if pixel_values is not None and inputs_embeds is not None:
            raise ValueError(
                "You cannot specify both pixel_values and inputs_embeds at the same time, and must specify either one"
            )

        legacy_processing = False
        if inputs_embeds is None:
            inputs_embeds = self.get_input_embeddings()(input_ids)

            # if the number of image tokens is more than image embeddings seq length, then prob we expanded it in processing
            # not very reliable, but we don't expect one to actually pass 500+ images for one prompt
            # In case we're in decoding stage, legacy behavior is checked by presence of pixel values even if use_cache=True
            legacy_processing = (
                (input_ids == self.config.image_token_index).sum(1).max() < self.config.image_seq_length
            ) or (input_ids.shape[-1] == 1 and pixel_values is not None)

        image_features = None
        if pixel_values is not None:
            image_features = self.get_image_features(
                pixel_values=pixel_values, vision_feature_layers=vision_feature_layers
            )

        if legacy_processing:
            logger.warning_once(
                "Expanding inputs for image tokens in VipLLaVa should be done in processing. "
                "Please add `patch_size` and `vision_feature_select_strategy` to the model's image processing config. "
                "Using processors without these attributes in the config is deprecated and will throw an error in v4.47."
            )
            # prefill stage vs decoding stage (legacy behavior copied)
            if input_ids.shape[1] != 1:
                inputs_embeds, attention_mask, labels, position_ids = self._merge_input_ids_with_image_features(
                    image_features, inputs_embeds, input_ids, attention_mask, labels
                )
                cache_position = torch.arange(attention_mask.shape[1], device=attention_mask.device)
            else:
<<<<<<< HEAD
                n_image_tokens = (input_ids == self.config.image_token_index).sum().item()
                n_image_features = image_features.shape[0] * image_features.shape[1]

                if n_image_tokens != n_image_features:
                    raise ValueError(
                        f"Image features and image tokens do not match: tokens: {n_image_tokens}, features {n_image_features}"
                    )
                special_image_mask = (
                    (input_ids == self.config.image_token_index)
                    .unsqueeze(-1)
                    .expand_as(inputs_embeds)
                    .to(inputs_embeds.device)
=======
                # Retrieve the first layer to inspect the logits and mask out the hidden states
                # that are set to 0
                first_layer_past_key_value = past_key_values[0][0][:, :, :, 0]

                # Sum all dimensions of head_dim (-1) to avoid random errors such as: https://github.com/huggingface/transformers/pull/28032#issuecomment-1863691941
                batch_index, non_attended_tokens = torch.where(first_layer_past_key_value.float().sum(-2) == 0)

                target_length = input_ids.shape[1]
                past_length = first_layer_past_key_value.shape[-1]

                extended_attention_mask = torch.ones(
                    (attention_mask.shape[0], past_length),
                    dtype=attention_mask.dtype,
                    device=attention_mask.device,
>>>>>>> 9bee9ff5
                )

                # Filter out only the tokens that can be un-attended, this can happen
                # in the case one uses Llava + Fused modules where the cache on the
                # first iteration is already big enough, or if one passes custom cache
                valid_indices = non_attended_tokens < extended_attention_mask.size(-1)
                new_batch_index = batch_index[valid_indices]
                new_non_attended_tokens = non_attended_tokens[valid_indices]

                # Zero-out the places where we don't need to attend
                extended_attention_mask[new_batch_index, new_non_attended_tokens] = 0

                attention_mask = torch.cat((extended_attention_mask, attention_mask[:, -target_length:]), dim=1)
                position_ids = torch.sum(attention_mask, dim=1).unsqueeze(-1) - 1
                cache_position = torch.arange(attention_mask.shape[1], device=attention_mask.device)[-target_length:]

        # TODO: @raushan retain only the new behavior after v4.47
        elif image_features is not None:
            n_image_tokens = (input_ids == self.config.image_token_index).sum(dim=-1)[0].item()
            n_image_features = image_features.shape[1]
            if n_image_tokens != n_image_features:
                raise ValueError(
                    f"Image features and image tokens do not match: tokens: {n_image_tokens}, features {n_image_features}"
                )
            special_image_mask = (
                (input_ids == self.config.image_token_index)
                .unsqueeze(-1)
                .expand_as(inputs_embeds)
                .to(inputs_embeds.device)
            )
            image_features = image_features.to(inputs_embeds.device, inputs_embeds.dtype)
            inputs_embeds = inputs_embeds.masked_scatter(special_image_mask, image_features)

        outputs = self.language_model(
            attention_mask=attention_mask,
            position_ids=position_ids,
            past_key_values=past_key_values,
            inputs_embeds=inputs_embeds,
            use_cache=use_cache,
            output_attentions=output_attentions,
            output_hidden_states=output_hidden_states,
            return_dict=return_dict,
            cache_position=cache_position,
            num_logits_to_keep=num_logits_to_keep,
        )

        logits = outputs[0]

        loss = None
        if labels is not None:
            # Shift so that tokens < n predict n
            if attention_mask is not None:
                shift_attention_mask = attention_mask[:, -(logits.shape[1] - 1) :].to(logits.device)
                shift_logits = logits[..., :-1, :][shift_attention_mask.to(logits.device) != 0].contiguous()
                shift_labels = labels[..., 1:][shift_attention_mask.to(labels.device) != 0].contiguous()
            else:
                shift_logits = logits[..., :-1, :].contiguous()
                shift_labels = labels[..., 1:].contiguous()
            # Flatten the tokens
            loss_fct = nn.CrossEntropyLoss()
            loss = loss_fct(
                shift_logits.view(-1, shift_logits.size(-1)), shift_labels.view(-1).to(shift_logits.device)
            )

        if not return_dict:
            output = (logits,) + outputs[1:]
            return (loss,) + output if loss is not None else output

        return VipLlavaCausalLMOutputWithPast(
            loss=loss,
            logits=logits,
            past_key_values=outputs.past_key_values,
            hidden_states=outputs.hidden_states,
            attentions=outputs.attentions,
            image_hidden_states=image_features if pixel_values is not None else None,
        )

    def prepare_inputs_for_generation(
        self,
        input_ids,
        past_key_values=None,
        inputs_embeds=None,
        pixel_values=None,
        attention_mask=None,
        cache_position=None,
        num_logits_to_keep=None,
        **kwargs,
    ):
        # Overwritten -- in specific circumstances we don't want to forward image inputs to the model

        model_inputs = self.language_model.prepare_inputs_for_generation(
            input_ids,
            past_key_values=past_key_values,
            inputs_embeds=inputs_embeds,
            attention_mask=attention_mask,
            cache_position=cache_position,
            num_logits_to_keep=num_logits_to_keep,
            **kwargs,
        )

        if cache_position[0] == 0:
            # If we're in cached decoding stage, pixel values should be None because input ids do not contain special image token anymore
            # Otherwise we need pixel values to be passed to model
            model_inputs["pixel_values"] = pixel_values

        return model_inputs<|MERGE_RESOLUTION|>--- conflicted
+++ resolved
@@ -485,20 +485,6 @@
                 )
                 cache_position = torch.arange(attention_mask.shape[1], device=attention_mask.device)
             else:
-<<<<<<< HEAD
-                n_image_tokens = (input_ids == self.config.image_token_index).sum().item()
-                n_image_features = image_features.shape[0] * image_features.shape[1]
-
-                if n_image_tokens != n_image_features:
-                    raise ValueError(
-                        f"Image features and image tokens do not match: tokens: {n_image_tokens}, features {n_image_features}"
-                    )
-                special_image_mask = (
-                    (input_ids == self.config.image_token_index)
-                    .unsqueeze(-1)
-                    .expand_as(inputs_embeds)
-                    .to(inputs_embeds.device)
-=======
                 # Retrieve the first layer to inspect the logits and mask out the hidden states
                 # that are set to 0
                 first_layer_past_key_value = past_key_values[0][0][:, :, :, 0]
@@ -513,7 +499,6 @@
                     (attention_mask.shape[0], past_length),
                     dtype=attention_mask.dtype,
                     device=attention_mask.device,
->>>>>>> 9bee9ff5
                 )
 
                 # Filter out only the tokens that can be un-attended, this can happen
@@ -532,8 +517,8 @@
 
         # TODO: @raushan retain only the new behavior after v4.47
         elif image_features is not None:
-            n_image_tokens = (input_ids == self.config.image_token_index).sum(dim=-1)[0].item()
-            n_image_features = image_features.shape[1]
+            n_image_tokens = (input_ids == self.config.image_token_index).sum().item()
+            n_image_features = image_features.shape[0] * image_features.shape[1]
             if n_image_tokens != n_image_features:
                 raise ValueError(
                     f"Image features and image tokens do not match: tokens: {n_image_tokens}, features {n_image_features}"
