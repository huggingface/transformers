--- conflicted
+++ resolved
@@ -29,69 +29,6 @@
 
 
     Args:
-<<<<<<< HEAD
-            vocab_size (`int`, *optional*, defaults to 65536):
-                Vocabulary size of the LLaMA model. Defines the number of different tokens that can be represented by the
-                `inputs_ids` passed when calling [`Lfm2Model`]
-            hidden_size (`int`, *optional*, defaults to 2048):
-                Dimension of the hidden representations.
-            intermediate_size (`int`, *optional*, defaults to 7168):
-                Dimension of the MLP representations.
-            moe_intermediate_size (`int`, *optional*, defaults to 1792):
-                Intermediate size of the routed expert.
-            num_hidden_layers (`int`, *optional*, defaults to 32):
-                Number of hidden layers in the Transformer decoder.
-            pad_token_id (`int`, *optional*, defaults to 0):
-                Padding token id.
-            bos_token_id (`int`, *optional*, defaults to 1):
-                Beginning of stream token id.
-            eos_token_id (`int`, *optional*, defaults to 2):
-                End of stream token id.
-            tie_word_embeddings (`bool`, *optional*, defaults to `True`):
-                Whether to tie weight embeddings
-            rope_parameters (`RopeParameters`, *optional*):
-                Dictionary containing the configuration parameters for the RoPE embeddings. The dictionary should contain
-                a value for `rope_theta` and optionally parameters used for scaling in case you want to use RoPE
-                with longer `max_position_embeddings`.
-            max_position_embeddings (`int`, *optional*, defaults to 128000):
-                The maximum sequence length that this model might ever be used with.
-            use_cache (`bool`, *optional*, defaults to `True`):
-                Whether or not the model should return the last key/values attentions (not used by all models). Only
-                relevant if `config.is_decoder=True`.
-            norm_eps (`float`, *optional*, defaults to 1e-05):
-                The epsilon used by the rms normalization layers.
-            num_attention_heads (`int`, *optional*, defaults to 32):
-                Number of attention heads for each attention layer in the Transformer decoder.
-            num_key_value_heads (`int`, *optional*, defaults to 8):
-                This is the number of key_value heads that should be used to implement Grouped Query Attention. If
-                `num_key_value_heads=num_attention_heads`, the model will use Multi Head Attention (MHA), if
-                `num_key_value_heads=1` the model will use Multi Query Attention (MQA) otherwise GQA is used. When
-                converting a multi-head checkpoint to a GQA checkpoint, each group key and value head should be constructed
-                by meanpooling all the original heads within that group. For more details, check out [this
-                paper](https://huggingface.co/papers/2305.13245). If it is not specified, will default to
-                `num_attention_heads`.
-            conv_bias (`bool`, *optional*, defaults to `False`):
-                Whether to use bias in the conv layers.
-            conv_L_cache (`int`, *optional*, defaults to 3):
-                L_cache dim in the conv layers.
-            num_dense_layers (`int`, *optional*, defaults to 2):
-                Number of dense Lfm2MoeMLP layers in shallow layers(embed->dense->dense->...->dense->moe->moe...->lm_head).
-            num_experts_per_tok (`int`, *optional*, defaults to 4):
-                Number of selected experts.
-            num_experts (`int`, *optional*, defaults to 32):
-                Number of routed experts.
-            use_expert_bias (`bool`, *optional*, defaults to `True`):
-                Whether to use the expert bias on the routing weights.
-            routed_scaling_factor (`float`, *optional*, defaults to 1.0):
-                Scaling factor for routed experts in MoE models.
-            norm_topk_prob (`bool`, *optional*, defaults to `True`):
-                Whether to normalize the topk probabilities.
-            layer_types (`Optional`, *optional*):
-                Type of each layers.
-            hidden_act (`str`, *optional*, defaults to `"silu"`):
-                The non-linear activation function used in the MoE experts.
-            initializer_range (`float`, *optional*, defaults to 0.02): <fill_docstring>
-=======
         vocab_size (`int`, *optional*, defaults to 65536):
             Vocabulary size of the LLaMA model. Defines the number of different tokens that can be represented by the
             `inputs_ids` passed when calling [`Lfm2Model`]
@@ -152,7 +89,6 @@
             Whether to normalize the topk probabilities.
         layer_types (`Optional`, *optional*):
             Type of each layers.
->>>>>>> 2a61590a
 
     ```python
     >>> from transformers import Lfm2MoeModel, Lfm2MoeConfig
