--- conflicted
+++ resolved
@@ -13,15 +13,10 @@
 # limitations under the License.
 """Ernie 4.5 MoE model configuration"""
 
-<<<<<<< HEAD
 from typing import Optional
 
 from ...configuration_utils import PretrainedConfig
 from ...modeling_rope_utils import RopeParameters, rope_config_validation, standardize_rope_params
-=======
-from ...configuration_utils import PreTrainedConfig
-from ...modeling_rope_utils import rope_config_validation
->>>>>>> 93464a02
 from ...utils import logging
 
 
