--- conflicted
+++ resolved
@@ -1026,6 +1026,7 @@
 
 @auto_docstring
 class SamPreTrainedModel(PreTrainedModel):
+    config: SamConfig
     config_class = SamConfig
     base_model_prefix = "sam"
     main_input_name = "pixel_values"
@@ -1106,38 +1107,6 @@
         )
 
 
-<<<<<<< HEAD
-@auto_docstring
-class SamPreTrainedModel(PreTrainedModel):
-    config: SamConfig
-    config_class = SamConfig
-    base_model_prefix = "sam"
-    main_input_name = "pixel_values"
-    _no_split_modules = ["SamVisionAttention"]
-    supports_gradient_checkpointing = True
-    _supports_sdpa = True
-
-    def _init_weights(self, module):
-        std = self.config.initializer_range
-        if isinstance(module, (nn.Linear, nn.Conv2d, nn.ConvTranspose2d)):
-            module.weight.data.normal_(mean=0.0, std=std)
-            if module.bias is not None:
-                module.bias.data.zero_()
-        elif isinstance(module, nn.Embedding):
-            module.weight.data.normal_(mean=0.0, std=std)
-            if module.padding_idx is not None:
-                module.weight.data[module.padding_idx].zero_()
-        elif isinstance(module, (SamLayerNorm, nn.LayerNorm)):
-            module.weight.data.fill_(1.0)
-            module.bias.data.zero_()
-        elif isinstance(module, SamVisionAttention):
-            if module.use_rel_pos:
-                module.rel_pos_h.data.zero_()
-                module.rel_pos_w.data.zero_()
-
-
-=======
->>>>>>> d8590b4b
 @auto_docstring(
     custom_intro="""
     The vision model from Sam without any head or projection on top.
