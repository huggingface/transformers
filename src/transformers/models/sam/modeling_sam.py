# coding=utf-8
# Copyright 2023 The Meta AI Authors and The HuggingFace Team. All rights reserved.
#
# Licensed under the Apache License, Version 2.0 (the "License");
# you may not use this file except in compliance with the License.
# You may obtain a copy of the License at
#
#     http://www.apache.org/licenses/LICENSE-2.0
#
# Unless required by applicable law or agreed to in writing, software
# distributed under the License is distributed on an "AS IS" BASIS,
# WITHOUT WARRANTIES OR CONDITIONS OF ANY KIND, either express or implied.
# See the License for the specific language governing permissions and
# limitations under the License.
"""PyTorch SAM model."""

import collections
from dataclasses import dataclass
from typing import Callable, Optional, Union

import numpy as np
import torch
import torch.nn.functional as F
from torch import Tensor, nn

from transformers.utils.generic import OutputRecorder, TransformersKwargs, check_model_inputs

from ...activations import ACT2FN
from ...modeling_layers import GradientCheckpointingLayer
from ...modeling_outputs import BaseModelOutput
<<<<<<< HEAD
from ...modeling_utils import ALL_ATTENTION_FUNCTIONS, PreTrainedModel
=======
from ...modeling_utils import PreTrainedModel
from ...processing_utils import Unpack
>>>>>>> 0e1c2817
from ...utils import (
    ModelOutput,
    auto_docstring,
    logging,
)
from .configuration_sam import SamConfig, SamMaskDecoderConfig, SamPromptEncoderConfig, SamVisionConfig


logger = logging.get_logger(__name__)


@dataclass
@auto_docstring(
    custom_intro="""
    Base class for sam vision model's outputs that also contains image embeddings obtained by applying the projection
    layer to the pooler_output.
    """
)
class SamVisionEncoderOutput(ModelOutput):
    r"""
    image_embeds (`torch.FloatTensor` of shape `(batch_size, output_dim)` *optional* returned when model is initialized with `with_projection=True`):
        The image embeddings obtained by applying the projection layer to the pooler_output.
    """

    image_embeds: Optional[torch.FloatTensor] = None
    last_hidden_state: Optional[torch.FloatTensor] = None
    hidden_states: Optional[tuple[torch.FloatTensor, ...]] = None
    attentions: Optional[tuple[torch.FloatTensor, ...]] = None


@dataclass
@auto_docstring(
    custom_intro="""
    Base class for Segment-Anything model's output
    """
)
class SamImageSegmentationOutput(ModelOutput):
    r"""
    iou_scores (`torch.FloatTensor` of shape `(batch_size, num_masks)`):
        The iou scores of the predicted masks.
    pred_masks (`torch.FloatTensor` of shape `(batch_size, num_masks, height, width)`):
        The predicted low resolutions masks. Needs to be post-processed by the processor
    vision_hidden_states (`tuple(torch.FloatTensor)`, *optional*, returned when `output_hidden_states=True` is passed or when `config.output_hidden_states=True`):
        Tuple of `torch.FloatTensor` (one for the output of the embeddings, if the model has an embedding layer, +
        one for the output of each layer) of shape `(batch_size, sequence_length, hidden_size)`.

        Hidden-states of the vision model at the output of each layer plus the optional initial embedding outputs.
    vision_attentions (`tuple(torch.FloatTensor)`, *optional*, returned when `output_attentions=True` is passed or when `config.output_attentions=True`):
        Tuple of `torch.FloatTensor` (one for each layer) of shape `(batch_size, num_heads, sequence_length,
        sequence_length)`.

        Attentions weights after the attention softmax, used to compute the weighted average in the self-attention
        heads.
    mask_decoder_attentions (`tuple(torch.FloatTensor)`, *optional*, returned when `output_attentions=True` is passed or when `config.output_attentions=True`):
        Tuple of `torch.FloatTensor` (one for each layer) of shape `(batch_size, num_heads, sequence_length,
        sequence_length)`.

        Attentions weights after the attention softmax, used to compute the weighted average in the self-attention
        heads.
    """

    iou_scores: Optional[torch.FloatTensor] = None
    pred_masks: Optional[torch.FloatTensor] = None
    vision_hidden_states: Optional[tuple[torch.FloatTensor, ...]] = None
    vision_attentions: Optional[tuple[torch.FloatTensor, ...]] = None
    mask_decoder_attentions: Optional[tuple[torch.FloatTensor, ...]] = None


class SamPatchEmbeddings(nn.Module):
    """
    This class turns `pixel_values` of shape `(batch_size, num_channels, height, width)` into the initial
    `hidden_states` (patch embeddings) of shape `(batch_size, seq_length, hidden_size)` to be consumed by a
    Transformer.
    """

    def __init__(self, config):
        super().__init__()
        image_size, patch_size = config.image_size, config.patch_size
        num_channels, hidden_size = config.num_channels, config.hidden_size
        image_size = image_size if isinstance(image_size, collections.abc.Iterable) else (image_size, image_size)
        patch_size = patch_size if isinstance(patch_size, collections.abc.Iterable) else (patch_size, patch_size)
        num_patches = (image_size[1] // patch_size[1]) * (image_size[0] // patch_size[0])
        self.image_size = image_size
        self.patch_size = patch_size
        self.num_channels = num_channels
        self.num_patches = num_patches

        self.projection = nn.Conv2d(num_channels, hidden_size, kernel_size=patch_size, stride=patch_size)

    def forward(self, pixel_values):
        batch_size, num_channels, height, width = pixel_values.shape
        if num_channels != self.num_channels:
            raise ValueError(
                "Make sure that the channel dimension of the pixel values match with the one set in the configuration."
            )
        if height != self.image_size[0] or width != self.image_size[1]:
            raise ValueError(
                f"Input image size ({height}*{width}) doesn't match model ({self.image_size[0]}*{self.image_size[1]})."
            )
        embeddings = self.projection(pixel_values).permute(0, 2, 3, 1)
        return embeddings


class SamMLPBlock(nn.Module):
    def __init__(self, config):
        super().__init__()
        self.lin1 = nn.Linear(config.hidden_size, config.mlp_dim)
        self.lin2 = nn.Linear(config.mlp_dim, config.hidden_size)
        self.act = ACT2FN[config.hidden_act]

    def forward(self, hidden_states: torch.Tensor) -> torch.Tensor:
        hidden_states = self.lin1(hidden_states)
        hidden_states = self.act(hidden_states)
        hidden_states = self.lin2(hidden_states)
        return hidden_states


# Copied from transformers.models.convnext.modeling_convnext.ConvNextLayerNorm with ConvNext->Sam
class SamLayerNorm(nn.Module):
    r"""LayerNorm that supports two data formats: channels_last (default) or channels_first.
    The ordering of the dimensions in the inputs. channels_last corresponds to inputs with shape (batch_size, height,
    width, channels) while channels_first corresponds to inputs with shape (batch_size, channels, height, width).
    """

    def __init__(self, normalized_shape, eps=1e-6, data_format="channels_last"):
        super().__init__()
        self.weight = nn.Parameter(torch.ones(normalized_shape))
        self.bias = nn.Parameter(torch.zeros(normalized_shape))
        self.eps = eps
        self.data_format = data_format
        if self.data_format not in ["channels_last", "channels_first"]:
            raise NotImplementedError(f"Unsupported data format: {self.data_format}")
        self.normalized_shape = (normalized_shape,)

    def forward(self, x: torch.Tensor) -> torch.Tensor:
        if self.data_format == "channels_last":
            x = torch.nn.functional.layer_norm(x, self.normalized_shape, self.weight, self.bias, self.eps)
        elif self.data_format == "channels_first":
            input_dtype = x.dtype
            x = x.float()
            u = x.mean(1, keepdim=True)
            s = (x - u).pow(2).mean(1, keepdim=True)
            x = (x - u) / torch.sqrt(s + self.eps)
            x = x.to(dtype=input_dtype)
            x = self.weight[:, None, None] * x + self.bias[:, None, None]
        return x


def eager_attention_forward(
    module: nn.Module,
    query: torch.Tensor,
    key: torch.Tensor,
    value: torch.Tensor,
    attention_mask: Optional[torch.Tensor],
    scaling: float,
    dropout: float = 0.0,
    **kwargs,
):
    attn_weights = torch.matmul(query, key.transpose(2, 3)) * scaling
    attn_weights = nn.functional.softmax(attn_weights, dim=-1, dtype=torch.float32).to(query.dtype)
    if attention_mask is not None:
        attn_weights = attn_weights + attention_mask
        attn_weights = torch.softmax(attn_weights, dim=-1)
    attn_weights = nn.functional.dropout(attn_weights, p=dropout, training=module.training)
    attn_output = torch.matmul(attn_weights, value)
    attn_output = attn_output.transpose(1, 2).contiguous()

    return attn_output, attn_weights


class SamAttention(nn.Module):
    """
    SAM's attention layer that allows for downscaling the size of the embedding after projection to queries, keys, and
    values.
    """

    def __init__(self, config, downsample_rate=None):
        super().__init__()
        self.config = config
        self.hidden_size = config.hidden_size

        downsample_rate = config.attention_downsample_rate if downsample_rate is None else downsample_rate

        self.internal_dim = config.hidden_size // downsample_rate
        self.num_attention_heads = config.num_attention_heads
        if self.internal_dim % config.num_attention_heads != 0:
            raise ValueError("num_attention_heads must divide hidden_size.")

        self.q_proj = nn.Linear(self.hidden_size, self.internal_dim)
        self.k_proj = nn.Linear(self.hidden_size, self.internal_dim)
        self.v_proj = nn.Linear(self.hidden_size, self.internal_dim)
        self.out_proj = nn.Linear(self.internal_dim, self.hidden_size)

        self.is_causal = False

    def _separate_heads(self, hidden_states: Tensor, num_attention_heads: int) -> Tensor:
        batch, point_batch_size, n_tokens, channel = hidden_states.shape
        c_per_head = channel // num_attention_heads
        hidden_states = hidden_states.reshape(batch * point_batch_size, n_tokens, num_attention_heads, c_per_head)
        return hidden_states.transpose(1, 2)

    def _recombine_heads(self, hidden_states: Tensor, point_batch_size: int) -> Tensor:
        batch, n_tokens, n_heads, c_per_head = hidden_states.shape
        return hidden_states.reshape(batch // point_batch_size, point_batch_size, n_tokens, n_heads * c_per_head)

    def forward(
        self, query: Tensor, key: Tensor, value: Tensor, attention_similarity: Optional[Tensor] = None, **kwargs
    ) -> Tensor:
        # Input projections
        query = self.q_proj(query)
        key = self.k_proj(key)
        value = self.v_proj(value)

        point_batch_size = query.shape[1]
        # Separate into heads
        query = self._separate_heads(query, self.num_attention_heads)
        key = self._separate_heads(key, self.num_attention_heads)
        value = self._separate_heads(value, self.num_attention_heads)

        # SamAttention
        scale = query.shape[-1] ** -0.5
        attention_interface: Callable = eager_attention_forward
        if self.config._attn_implementation != "eager":
            if self.config._attn_implementation == "sdpa" and kwargs.get("output_attentions", False):
                logger.warning_once(
                    "`torch.nn.functional.scaled_dot_product_attention` does not support `output_attentions=True`. Falling back to "
                    'eager attention. This warning can be removed using the argument `attn_implementation="eager"` when loading the model.'
                )
            else:
                attention_interface = ALL_ATTENTION_FUNCTIONS[self.config._attn_implementation]
        attn_output, _ = attention_interface(
            self,
            query,
            key,
            value,
            attention_mask=attention_similarity,
            dropout=0.0 if not self.training else self.dropout_p,
            scaling=scale,
            is_causal=self.is_causal,
            **kwargs,
        )

        out = self._recombine_heads(attn_output, point_batch_size)
        out = self.out_proj(out)

        return out


class SamTwoWayAttentionBlock(nn.Module):
    def __init__(self, config, attention_downsample_rate: int = 2, skip_first_layer_pe: bool = False):
        """
        A transformer block with four layers:
            (1) self-attention of sparse inputs (2) cross attention of sparse inputs -> dense inputs (3) mlp block on
            sparse inputs (4) cross attention of dense inputs -> sparse inputs

        Arguments:
            config (`SamMaskDecoderConfig`):
                The configuration file used to instantiate the block
            attention_downsample_rate (*optionalk*, int, defaults to 2):
                The downsample ratio of the block used to reduce the inner dim of the attention.
            skip_first_layer_pe (*optional*, bool, defaults to `False`):
                Whether or not to skip the addition of the query_point_embedding on the first layer.
        """
        super().__init__()

        self.hidden_size = config.hidden_size
        self.layer_norm_eps = config.layer_norm_eps

        self.self_attn = SamAttention(config, downsample_rate=1)
        self.layer_norm1 = nn.LayerNorm(self.hidden_size, eps=self.layer_norm_eps)

        self.cross_attn_token_to_image = SamAttention(config, downsample_rate=attention_downsample_rate)
        self.layer_norm2 = nn.LayerNorm(self.hidden_size, eps=self.layer_norm_eps)

        self.mlp = SamMLPBlock(config)
        self.layer_norm3 = nn.LayerNorm(self.hidden_size, eps=self.layer_norm_eps)

        self.layer_norm4 = nn.LayerNorm(self.hidden_size, eps=self.layer_norm_eps)
        self.cross_attn_image_to_token = SamAttention(config, downsample_rate=attention_downsample_rate)
        self.skip_first_layer_pe = skip_first_layer_pe

    def forward(
        self,
        queries: Tensor,
        keys: Tensor,
        query_point_embedding: Tensor,
        key_point_embedding: Tensor,
        attention_similarity: Tensor,
    ):
        # Self attention block
        if self.skip_first_layer_pe:
            queries = self.self_attn(query=queries, key=queries, value=queries)
        else:
            query = queries + query_point_embedding
            attn_out = self.self_attn(query=query, key=query, value=queries)
            queries = queries + attn_out
        queries = self.layer_norm1(queries)

        # Cross attention block, tokens attending to image embedding
        query = queries + query_point_embedding
        key = keys + key_point_embedding

        attn_out = self.cross_attn_token_to_image(
            query=query, key=key, value=keys, attention_similarity=attention_similarity
        )
        queries = queries + attn_out

        queries = self.layer_norm2(queries)

        # MLP block
        mlp_out = self.mlp(queries)
        queries = queries + mlp_out
        queries = self.layer_norm3(queries)

        # Cross attention block, image embedding attending to tokens
        query = queries + query_point_embedding
        key = keys + key_point_embedding

        attn_out = self.cross_attn_image_to_token(query=key, key=query, value=queries)
        keys = keys + attn_out

        keys = self.layer_norm4(keys)
        return query, keys, attn_out


class SamTwoWayTransformer(nn.Module):
    def __init__(self, config: SamMaskDecoderConfig):
        super().__init__()
        self.config = config

        self.num_hidden_layers = config.num_hidden_layers
        self.layers = nn.ModuleList()

        for i in range(self.num_hidden_layers):
            self.layers.append(SamTwoWayAttentionBlock(config, skip_first_layer_pe=(i == 0)))

        self.final_attn_token_to_image = SamAttention(config)
        self.layer_norm_final_attn = nn.LayerNorm(config.hidden_size)

    def forward(
        self,
        point_embeddings: Tensor,
        image_embeddings: Tensor,
        image_positional_embeddings: Tensor,
        attention_similarity: Tensor,
        target_embedding=None,
    ) -> Union[tuple, BaseModelOutput]:
        if image_embeddings is None:
            raise ValueError("You have to specify an image_embedding")

        image_embeddings = image_embeddings.flatten(2).permute(0, 2, 1).unsqueeze(1)
        image_positional_embeddings = image_positional_embeddings.flatten(2).permute(0, 2, 1).unsqueeze(1)

        # Prepare queries
        queries = point_embeddings
        keys = image_embeddings

        # Apply transformer blocks and final layernorm
        for layer in self.layers:
            if target_embedding is not None:
                queries += target_embedding

            queries, keys, _ = layer(
                queries=queries,
                keys=keys,
                query_point_embedding=point_embeddings,
                key_point_embedding=image_positional_embeddings,
                attention_similarity=attention_similarity,
            )
        # Apply the final attenion layer from the points to the image
        query = queries + point_embeddings
        key = keys + image_positional_embeddings

        attn_out = self.final_attn_token_to_image(query=query, key=key, value=keys)

        queries = queries + attn_out
        queries = self.layer_norm_final_attn(queries)
        return queries, keys


class SamFeedForward(nn.Module):
    def __init__(
        self, input_dim: int, hidden_dim: int, output_dim: int, num_layers: int, sigmoid_output: bool = False
    ):
        super().__init__()
        self.num_layers = num_layers
        self.activation = nn.ReLU()
        self.proj_in = nn.Linear(input_dim, hidden_dim)
        self.proj_out = nn.Linear(hidden_dim, output_dim)
        self.layers = nn.ModuleList([nn.Linear(hidden_dim, hidden_dim) for _ in range(num_layers - 2)])
        self.sigmoid_output = sigmoid_output

    def forward(self, hidden_states):
        hidden_states = self.proj_in(hidden_states)
        hidden_states = self.activation(hidden_states)
        for layer in self.layers:
            hidden_states = self.activation(layer(hidden_states))

        hidden_states = self.proj_out(hidden_states)
        if self.sigmoid_output:
            hidden_states = F.sigmoid(hidden_states)
        return hidden_states


class SamMaskDecoder(nn.Module):
    def __init__(self, config: SamMaskDecoderConfig):
        super().__init__()
        self.config = config
        self.hidden_size = config.hidden_size

        self.num_multimask_outputs = config.num_multimask_outputs
        self.num_mask_tokens = config.num_multimask_outputs + 1

        self.iou_token = nn.Embedding(1, self.hidden_size)
        self.mask_tokens = nn.Embedding(self.num_mask_tokens, self.hidden_size)

        self.transformer = SamTwoWayTransformer(config)

        # should we create a new class for this?
        self.upscale_conv1 = nn.ConvTranspose2d(self.hidden_size, self.hidden_size // 4, kernel_size=2, stride=2)
        self.upscale_conv2 = nn.ConvTranspose2d(self.hidden_size // 4, self.hidden_size // 8, kernel_size=2, stride=2)
        self.upscale_layer_norm = SamLayerNorm(self.hidden_size // 4, data_format="channels_first")
        self.activation = nn.GELU()

        mlps_list = []
        for _ in range(self.num_mask_tokens):
            mlps_list += [SamFeedForward(self.hidden_size, self.hidden_size, self.hidden_size // 8, 3)]
        self.output_hypernetworks_mlps = nn.ModuleList(mlps_list)

        self.iou_prediction_head = SamFeedForward(
            self.hidden_size, config.iou_head_hidden_dim, self.num_mask_tokens, config.iou_head_depth
        )

    def forward(
        self,
        image_embeddings: torch.Tensor,
        image_positional_embeddings: torch.Tensor,
        sparse_prompt_embeddings: torch.Tensor,
        dense_prompt_embeddings: torch.Tensor,
        multimask_output: bool,
        attention_similarity: Optional[torch.Tensor] = None,
        target_embedding: Optional[torch.Tensor] = None,
    ) -> tuple[torch.Tensor, torch.Tensor]:
        """
        Predict masks given image and prompt embeddings.

        Args:
            image_embeddings (`torch.Tensor`):
                the embeddings from the image encoder
            image_positional_embedding (`torch.Tensor`):
                positional encoding with the shape of image_embeddings
            sparse_prompt_embeddings (`torch.Tensor`):
                The embeddings of the points and boxes
            dense_prompt_embeddings (`torch.Tensor`):
                the embeddings of the mask inputs
            multimask_output (bool):
                Whether to return multiple masks or a single mask.
        """
        batch_size, num_channels, height, width = image_embeddings.shape
        point_batch_size = sparse_prompt_embeddings.shape[1]
        # Concatenate output tokens
        output_tokens = torch.cat([self.iou_token.weight, self.mask_tokens.weight], dim=0)
        output_tokens = output_tokens.repeat(batch_size, point_batch_size, 1, 1)

        if sparse_prompt_embeddings.sum().item() != 0:
            tokens = torch.cat((output_tokens, sparse_prompt_embeddings), dim=2)
        else:
            tokens = output_tokens
        point_embeddings = tokens.to(self.iou_token.weight.dtype)

        # Expand per-image data in batch direction to be per-point
        image_embeddings = image_embeddings + dense_prompt_embeddings
        image_embeddings = image_embeddings.repeat_interleave(point_batch_size, 0)
        image_positional_embeddings = image_positional_embeddings.repeat_interleave(point_batch_size, 0)

        # Run the transformer, image_positional_embedding are consumed
        point_embedding, image_embeddings = self.transformer(
            point_embeddings=point_embeddings,
            image_embeddings=image_embeddings,
            image_positional_embeddings=image_positional_embeddings,
            attention_similarity=attention_similarity,
            target_embedding=target_embedding,
        )
        iou_token_out = point_embedding[:, :, 0, :]
        mask_tokens_out = point_embedding[:, :, 1 : (1 + self.num_mask_tokens), :]

        # Upscale mask embeddings and predict masks using the mask tokens
        image_embeddings = image_embeddings.transpose(2, 3).reshape(
            batch_size * point_batch_size, num_channels, height, width
        )

        upscaled_embedding = self.upscale_conv1(image_embeddings)
        upscaled_embedding = self.activation(self.upscale_layer_norm(upscaled_embedding))
        upscaled_embedding = self.activation(self.upscale_conv2(upscaled_embedding))

        hyper_in_list = []
        for i in range(self.num_mask_tokens):
            current_mlp = self.output_hypernetworks_mlps[i]
            hyper_in_list += [current_mlp(mask_tokens_out[:, :, i, :])]
        hyper_in = torch.stack(hyper_in_list, dim=2)

        _, num_channels, height, width = upscaled_embedding.shape
        upscaled_embedding = upscaled_embedding.reshape(batch_size, point_batch_size, num_channels, height * width)
        masks = (hyper_in @ upscaled_embedding).reshape(batch_size, point_batch_size, -1, height, width)

        # Generate mask quality predictions
        iou_pred = self.iou_prediction_head(iou_token_out)

        # Select the correct mask or masks for output
        if multimask_output:
            mask_slice = slice(1, None)
        else:
            mask_slice = slice(0, 1)
        masks = masks[:, :, mask_slice, :, :]
        iou_pred = iou_pred[:, :, mask_slice]
        return masks, iou_pred


class SamPositionalEmbedding(nn.Module):
    def __init__(self, config):
        super().__init__()
        self.scale = config.hidden_size // 2
        self.register_buffer("positional_embedding", self.scale * torch.randn((2, config.num_pos_feats)))

    def forward(self, input_coords, input_shape=None):
        """Positionally encode points that are normalized to [0,1]."""
        coordinates = input_coords.clone()

        if input_shape is not None:
            coordinates[:, :, :, 0] = coordinates[:, :, :, 0] / input_shape[1]
            coordinates[:, :, :, 1] = coordinates[:, :, :, 1] / input_shape[0]

        # assuming coords are in [0, 1]^2 square and have d_1 x ... x d_n x 2 shape
        coordinates = 2 * coordinates - 1
        coordinates = coordinates.to(self.positional_embedding.dtype)
        coordinates = coordinates @ self.positional_embedding
        coordinates = 2 * np.pi * coordinates
        # outputs d_1 x ... x d_n x channel shape
        return torch.cat([torch.sin(coordinates), torch.cos(coordinates)], dim=-1)


class SamMaskEmbedding(nn.Module):
    def __init__(self, config: SamPromptEncoderConfig):
        super().__init__()
        self.mask_input_channels = config.mask_input_channels // 4
        self.activation = ACT2FN[config.hidden_act]
        self.conv1 = nn.Conv2d(1, self.mask_input_channels, kernel_size=2, stride=2)
        self.conv2 = nn.Conv2d(self.mask_input_channels, config.mask_input_channels, kernel_size=2, stride=2)
        self.conv3 = nn.Conv2d(config.mask_input_channels, config.hidden_size, kernel_size=1)
        self.layer_norm1 = SamLayerNorm(
            self.mask_input_channels, eps=config.layer_norm_eps, data_format="channels_first"
        )
        self.layer_norm2 = SamLayerNorm(
            self.mask_input_channels * 4, eps=config.layer_norm_eps, data_format="channels_first"
        )

    def forward(self, masks):
        hidden_states = self.conv1(masks)
        hidden_states = self.layer_norm1(hidden_states)
        hidden_states = self.activation(hidden_states)

        hidden_states = self.conv2(hidden_states)
        hidden_states = self.layer_norm2(hidden_states)
        hidden_states = self.activation(hidden_states)
        dense_embeddings = self.conv3(hidden_states)
        return dense_embeddings


class SamPromptEncoder(nn.Module):
    def __init__(self, config: SamConfig):
        super().__init__()
        self.shared_embedding = SamPositionalEmbedding(config.vision_config)
        config = config.prompt_encoder_config
        self.mask_embed = SamMaskEmbedding(config)
        self.no_mask_embed = nn.Embedding(1, config.hidden_size)

        self.image_embedding_size = (config.image_embedding_size, config.image_embedding_size)
        self.input_image_size = config.image_size

        self.point_embed = nn.ModuleList(
            [nn.Embedding(1, config.hidden_size) for i in range(config.num_point_embeddings)]
        )
        self.hidden_size = config.hidden_size
        self.not_a_point_embed = nn.Embedding(1, config.hidden_size)

    def _embed_points(self, points: torch.Tensor, labels: torch.Tensor, pad: bool) -> torch.Tensor:
        """Embeds point prompts."""
        points = points + 0.5  # Shift to center of pixel
        if pad:
            target_point_shape = (points.shape[0], points.shape[1], 1, points.shape[-1])
            target_labels_shape = (points.shape[0], points.shape[1], 1)
            padding_point = torch.zeros(target_point_shape, device=points.device)
            padding_label = -torch.ones(target_labels_shape, device=labels.device)
            points = torch.cat([points, padding_point], dim=2)
            labels = torch.cat([labels, padding_label], dim=2)
        input_shape = (self.input_image_size, self.input_image_size)
        point_embedding = self.shared_embedding(points, input_shape)

        # torch.where and expanding the labels tensor is required by the ONNX export
        point_embedding = torch.where(labels[..., None] == -1, self.not_a_point_embed.weight, point_embedding)

        # This is required for the ONNX export. The dtype, device need to be explicitly
        # specified as otherwise torch.onnx.export interprets as double
        point_embedding = torch.where(
            labels[..., None] != -10,
            point_embedding,
            torch.tensor(0.0, dtype=point_embedding.dtype, device=point_embedding.device),
        )

        point_embedding = torch.where(
            (labels == 0)[:, :, :, None],
            point_embedding + self.point_embed[0].weight[None, None, :, :],
            point_embedding,
        )

        point_embedding = torch.where(
            (labels == 1)[:, :, :, None],
            point_embedding + self.point_embed[1].weight[None, None, :, :],
            point_embedding,
        )

        return point_embedding

    def _embed_boxes(self, boxes: torch.Tensor) -> torch.Tensor:
        """Embeds box prompts."""
        boxes = boxes + 0.5  # Shift to center of pixel
        batch_size, nb_boxes = boxes.shape[:2]
        coords = boxes.reshape(batch_size, nb_boxes, 2, 2)
        input_shape = (self.input_image_size, self.input_image_size)
        corner_embedding = self.shared_embedding(coords, input_shape)
        corner_embedding[:, :, 0, :] += self.point_embed[2].weight
        corner_embedding[:, :, 1, :] += self.point_embed[3].weight
        return corner_embedding

    def forward(
        self,
        input_points: Optional[tuple[torch.Tensor, torch.Tensor]],
        input_labels: Optional[torch.Tensor],
        input_boxes: Optional[torch.Tensor],
        input_masks: Optional[torch.Tensor],
    ) -> tuple[torch.Tensor, torch.Tensor]:
        """
        Embeds different types of prompts, returning both sparse and dense embeddings.

        Args:
            points (`torch.Tensor`, *optional*):
                point coordinates and labels to embed.
            boxes (`torch.Tensor`, *optional*):
                boxes to embed
            masks (`torch.Tensor`, *optional*):
                masks to embed
        """
        sparse_embeddings = None
        batch_size = 1
        target_device = self.shared_embedding.positional_embedding.device
        if input_points is not None:
            batch_size, point_batch_size = input_points.shape[:2]
            if input_labels is None:
                raise ValueError("If points are provided, labels must also be provided.")
            point_embeddings = self._embed_points(input_points, input_labels, pad=(input_boxes is None))
            sparse_embeddings = point_embeddings
        if input_boxes is not None:
            batch_size = input_boxes.shape[0]
            box_embeddings = self._embed_boxes(input_boxes)
            if sparse_embeddings is None:
                sparse_embeddings = box_embeddings
            else:
                sparse_embeddings = torch.cat([sparse_embeddings, box_embeddings], dim=2)
        if input_masks is not None:
            dense_embeddings = self.mask_embed(input_masks)
        else:
            dense_embeddings = self.no_mask_embed.weight.reshape(1, -1, 1, 1).expand(
                batch_size, -1, self.image_embedding_size[0], self.image_embedding_size[1]
            )

        if sparse_embeddings is None:
            sparse_embeddings = torch.zeros((batch_size, 1, 1, self.hidden_size), device=target_device)

        return sparse_embeddings, dense_embeddings


class SamVisionAttention(nn.Module):
    """Multi-head Attention block with relative position embeddings."""

    def __init__(self, config, window_size):
        super().__init__()
        input_size = (
            (config.image_size // config.patch_size, config.image_size // config.patch_size)
            if window_size == 0
            else (window_size, window_size)
        )

        self.num_attention_heads = config.num_attention_heads
        head_dim = config.hidden_size // config.num_attention_heads
        self.scale = head_dim**-0.5
        self.dropout = config.attention_dropout

        self.qkv = nn.Linear(config.hidden_size, config.hidden_size * 3, bias=config.qkv_bias)
        self.proj = nn.Linear(config.hidden_size, config.hidden_size)

        self.use_rel_pos = config.use_rel_pos
        if self.use_rel_pos:
            if input_size is None:
                raise ValueError("Input size must be provided if using relative positional encoding.")

            # initialize relative positional embeddings
            self.rel_pos_h = nn.Parameter(torch.zeros(2 * input_size[0] - 1, head_dim))
            self.rel_pos_w = nn.Parameter(torch.zeros(2 * input_size[1] - 1, head_dim))

    def get_rel_pos(self, q_size: int, k_size: int, rel_pos: torch.Tensor) -> torch.Tensor:
        """
        Get relative positional embeddings according to the relative positions of
            query and key sizes.

        Args:
            q_size (int):
                size of the query.
            k_size (int):
                size of key k.
            rel_pos (`torch.Tensor`):
                relative position embeddings (L, channel).

        Returns:
            Extracted positional embeddings according to relative positions.
        """
        max_rel_dist = int(2 * max(q_size, k_size) - 1)
        # Interpolate rel pos.
        rel_pos_resized = F.interpolate(
            rel_pos.reshape(1, rel_pos.shape[0], -1).permute(0, 2, 1),
            size=max_rel_dist,
            mode="linear",
        )
        rel_pos_resized = rel_pos_resized.reshape(-1, max_rel_dist).permute(1, 0)

        # Scale the coords with short length if shapes for q and k are different.
        q_coords = torch.arange(q_size)[:, None] * max(k_size / q_size, 1.0)
        k_coords = torch.arange(k_size)[None, :] * max(q_size / k_size, 1.0)
        relative_coords = (q_coords - k_coords) + (k_size - 1) * max(q_size / k_size, 1.0)

        return rel_pos_resized[relative_coords.long()]

    def get_decomposed_rel_pos(
        self,
        query: torch.Tensor,
        rel_pos_h: torch.Tensor,
        rel_pos_w: torch.Tensor,
        q_size: tuple[int, int],
        k_size: tuple[int, int],
    ) -> torch.Tensor:
        """
        Calculate decomposed Relative Positional Embeddings from :paper:`mvitv2`.
        https://github.com/facebookresearch/mvit/blob/19786631e330df9f3622e5402b4a419a263a2c80/mvit/models/attention.py

        Args:
            query (`torch.Tensor`):
                query q in the attention layer with shape (batch_size, query_height * query_width, channel).
            rel_pos_h (`torch.Tensor`):
                relative position embeddings (Lh, channel) for height axis.
            rel_pos_w (`torch.Tensor`):
                relative position embeddings (Lw, channel) for width axis.
            q_size (tuple):
                spatial sequence size of query q with (query_height, query_width).
            k_size (tuple):
                spatial sequence size of key k with (key_height, key_width).

        Returns:
            decomposed_rel_pos (`torch.Tensor`):
                decomposed relative position embeddings.
        """
        query_height, query_width = q_size
        key_height, key_width = k_size
        relative_position_height = self.get_rel_pos(query_height, key_height, rel_pos_h)
        relative_position_width = self.get_rel_pos(query_width, key_width, rel_pos_w)

        batch_size, _, dim = query.shape
        reshaped_query = query.reshape(batch_size, query_height, query_width, dim)
        rel_h = torch.einsum("bhwc,hkc->bhwk", reshaped_query, relative_position_height)
        rel_w = torch.einsum("bhwc,wkc->bhwk", reshaped_query, relative_position_width)

        decomposed_rel_pos = rel_h[:, :, :, :, None] + rel_w[:, :, :, None, :]

        return decomposed_rel_pos

    def forward(self, hidden_states: torch.Tensor, output_attentions=None) -> tuple[torch.Tensor, torch.Tensor]:
        batch_size, height, width, _ = hidden_states.shape
        # qkv with shape (3, batch_size, nHead, height * width, channel)
        qkv = (
            self.qkv(hidden_states)
            .reshape(batch_size, height * width, 3, self.num_attention_heads, -1)
            .permute(2, 0, 3, 1, 4)
        )
        # q, k, v with shape (batch_size * nHead, height * width, channel)
        query, key, value = qkv.reshape(3, batch_size * self.num_attention_heads, height * width, -1).unbind(0)

        attn_weights = (query * self.scale) @ key.transpose(-2, -1)

        if self.use_rel_pos:
            decomposed_rel_pos = self.get_decomposed_rel_pos(
                query, self.rel_pos_h, self.rel_pos_w, (height, width), (height, width)
            )
            decomposed_rel_pos = decomposed_rel_pos.reshape_as(attn_weights)
            attn_weights = attn_weights + decomposed_rel_pos

        attn_weights = torch.nn.functional.softmax(attn_weights, dtype=torch.float32, dim=-1).to(query.dtype)

        attn_probs = nn.functional.dropout(attn_weights, p=self.dropout, training=self.training)

        attn_output = (attn_probs @ value).reshape(batch_size, self.num_attention_heads, height, width, -1)
        attn_output = attn_output.permute(0, 2, 3, 1, 4).reshape(batch_size, height, width, -1)

        attn_output = self.proj(attn_output)
        return attn_output, attn_weights


class SamVisionSdpaAttention(SamVisionAttention):
    """
    Multi-head Attention block with relative position embeddings.
    Using SDPA instead of the default attention.
    """

    def __init__(self, config, window_size):
        super().__init__(config, window_size)

    def forward(self, hidden_states: torch.Tensor, output_attentions=False) -> torch.Tensor:
        if output_attentions:
            logger.warning_once(
                "`SamVisionSdpaAttention` is used but `torch.nn.functional.scaled_dot_product_attention` does not support "
                "`output_attentions=True`. Falling back to the manual attention implementation, but "
                "specifying the manual implementation will be required from Transformers version v5.0.0 onwards. "
                'This warning can be removed using the argument `attn_implementation="eager"` when loading the model.'
            )
            return super().forward(
                hidden_states=hidden_states,
                output_attentions=output_attentions,
            )

        batch_size, height, width, _ = hidden_states.shape
        # qkv with shape (3, B, nHead, H * W, C)
        qkv = (
            self.qkv(hidden_states)
            .reshape(batch_size, height * width, 3, self.num_attention_heads, -1)
            .permute(2, 0, 3, 1, 4)
        )
        # q, k, v with shape (B * nHead, H * W, C)
        query, key, value = qkv.reshape(3, batch_size * self.num_attention_heads, height * width, -1).unbind(0)

        attn_bias = None
        if self.use_rel_pos:
            decomposed_rel_pos = self.get_decomposed_rel_pos(
                query, self.rel_pos_h, self.rel_pos_w, (height, width), (height, width)
            )
            decomposed_rel_pos = decomposed_rel_pos.reshape(
                batch_size, self.num_attention_heads, height * width, height * width
            )
            attn_bias = decomposed_rel_pos

        query = query.view(batch_size, self.num_attention_heads, height * width, -1)
        key = key.view(batch_size, self.num_attention_heads, height * width, -1)
        value = value.view(batch_size, self.num_attention_heads, height * width, -1)

        attn_output = torch.nn.functional.scaled_dot_product_attention(query, key, value, attn_mask=attn_bias)

        attn_output = (
            attn_output.view(batch_size, self.num_attention_heads, height, width, -1)
            .permute(0, 2, 3, 1, 4)
            .reshape(batch_size, height, width, -1)
        )

        attn_output = self.proj(attn_output)
        return attn_output, None


SAM_VISION_ATTENTION_CLASSES = {
    "eager": SamVisionAttention,
    "sdpa": SamVisionSdpaAttention,
}


class SamVisionLayer(GradientCheckpointingLayer):
    def __init__(self, config, window_size):
        super().__init__()
        self.layer_norm1 = nn.LayerNorm(config.hidden_size, eps=config.layer_norm_eps)
        self.attn = SAM_VISION_ATTENTION_CLASSES[config._attn_implementation](config, window_size)
        self.layer_norm2 = nn.LayerNorm(config.hidden_size, eps=config.layer_norm_eps)
        self.mlp = SamMLPBlock(config)
        self.window_size = window_size

    def window_partition(self, hidden_states: torch.Tensor, window_size: int) -> tuple[torch.Tensor, tuple[int, int]]:
        """
        Args:
        Partition into non-overlapping windows with padding if needed.
            hidden_states (tensor): input tokens with [batch_size, height, width, channel]. window_size (int): window
            size.

        Returns:
            windows: windows after partition with [batch_size * num_windows, window_size, window_size, channel].
            (pad_height, pad_width): padded height and width before partition
        """
        batch_size, height, width, channel = hidden_states.shape

        pad_h = (window_size - height % window_size) % window_size
        pad_w = (window_size - width % window_size) % window_size
        hidden_states = F.pad(hidden_states, (0, 0, 0, pad_w, 0, pad_h))
        pad_height, pad_width = height + pad_h, width + pad_w

        hidden_states = hidden_states.reshape(
            batch_size, pad_height // window_size, window_size, pad_width // window_size, window_size, channel
        )
        windows = hidden_states.permute(0, 1, 3, 2, 4, 5).contiguous().reshape(-1, window_size, window_size, channel)
        return windows, (pad_height, pad_width)

    def window_unpartition(
        self, windows: torch.Tensor, window_size: int, padding_shape: tuple[int, int], original_shape: tuple[int, int]
    ) -> torch.Tensor:
        """
        Args:
        Window unpartition into original sequences and removing padding.
            hidden_states (tensor):
                input tokens with [batch_size * num_windows, window_size, window_size, channel].
            window_size (int):
                window size.
            padding_shape (Tuple):
                padded height and width (pad_height, pad_width).
            original_shape (Tuple): original height and width (height, width) before padding.

        Returns:
            hidden_states: unpartitioned sequences with [batch_size, height, width, channel].
        """
        pad_height, pad_width = padding_shape
        height, width = original_shape
        batch_size = windows.shape[0] // (pad_height * pad_width // window_size // window_size)
        hidden_states = windows.reshape(
            batch_size, pad_height // window_size, pad_width // window_size, window_size, window_size, -1
        )
        hidden_states = (
            hidden_states.permute(0, 1, 3, 2, 4, 5).contiguous().reshape(batch_size, pad_height, pad_width, -1)
        )

        hidden_states = hidden_states[:, :height, :width, :].contiguous()
        return hidden_states

    def forward(self, hidden_states: torch.Tensor) -> tuple[torch.FloatTensor]:
        residual = hidden_states
        hidden_states = self.layer_norm1(hidden_states)
        # Window partition
        if self.window_size > 0:
            height, width = hidden_states.shape[1], hidden_states.shape[2]
            hidden_states, padding_shape = self.window_partition(hidden_states, self.window_size)

        hidden_states, attn_weights = self.attn(
            hidden_states=hidden_states,
        )
        # Reverse window partition
        if self.window_size > 0:
            hidden_states = self.window_unpartition(hidden_states, self.window_size, padding_shape, (height, width))

        hidden_states = residual + hidden_states
        layernorm_output = self.layer_norm2(hidden_states)
        hidden_states = hidden_states + self.mlp(layernorm_output)
        return hidden_states


class SamVisionNeck(nn.Module):
    def __init__(self, config: SamVisionConfig):
        super().__init__()
        self.config = config

        self.conv1 = nn.Conv2d(config.hidden_size, config.output_channels, kernel_size=1, bias=False)
        self.layer_norm1 = SamLayerNorm(config.output_channels, data_format="channels_first")
        self.conv2 = nn.Conv2d(config.output_channels, config.output_channels, kernel_size=3, padding=1, bias=False)
        self.layer_norm2 = SamLayerNorm(config.output_channels, data_format="channels_first")

    def forward(self, hidden_states):
        hidden_states = hidden_states.permute(0, 3, 1, 2)
        hidden_states = self.conv1(hidden_states)
        hidden_states = self.layer_norm1(hidden_states)

        hidden_states = self.conv2(hidden_states)
        hidden_states = self.layer_norm2(hidden_states)
        return hidden_states


@auto_docstring
class SamPreTrainedModel(PreTrainedModel):
    config_class = SamConfig
    base_model_prefix = "sam"
    main_input_name = "pixel_values"
    _no_split_modules = ["SamVisionAttention"]
    supports_gradient_checkpointing = True
    _supports_sdpa = True

    def _init_weights(self, module):
        std = self.config.initializer_range
        if isinstance(module, (nn.Linear, nn.Conv2d, nn.ConvTranspose2d)):
            module.weight.data.normal_(mean=0.0, std=std)
            if module.bias is not None:
                module.bias.data.zero_()
        elif isinstance(module, nn.Embedding):
            module.weight.data.normal_(mean=0.0, std=std)
            if module.padding_idx is not None:
                module.weight.data[module.padding_idx].zero_()
        elif isinstance(module, (SamLayerNorm, nn.LayerNorm)):
            module.weight.data.fill_(1.0)
            module.bias.data.zero_()
        elif isinstance(module, SamVisionAttention):
            if module.use_rel_pos:
                module.rel_pos_h.data.zero_()
                module.rel_pos_w.data.zero_()


class SamVisionEncoder(SamPreTrainedModel):
    _can_record_outputs = {"hidden_states": SamVisionLayer, "attentions": SamVisionAttention}

    def __init__(self, config: SamVisionConfig):
        super().__init__(config)
        self.config = config
        self.image_size = config.image_size
        self.patch_embed = SamPatchEmbeddings(config)

        self.pos_embed = None
        if config.use_abs_pos:
            # Initialize absolute positional embedding with pretrain image size.
            self.pos_embed = nn.Parameter(
                torch.zeros(
                    1,
                    config.image_size // config.patch_size,
                    config.image_size // config.patch_size,
                    config.hidden_size,
                )
            )

        self.layers = nn.ModuleList()
        for i in range(config.num_hidden_layers):
            layer = SamVisionLayer(
                config,
                window_size=config.window_size if i not in config.global_attn_indexes else 0,
            )
            self.layers.append(layer)

        self.neck = SamVisionNeck(config)

        self.gradient_checkpointing = False

    def get_input_embeddings(self):
        return self.patch_embed

    @check_model_inputs
    def forward(
        self, pixel_values: Optional[torch.FloatTensor] = None, **kwargs: Unpack[TransformersKwargs]
    ) -> SamVisionEncoderOutput:
        if pixel_values is None:
            raise ValueError("You have to specify pixel_values")

        hidden_states = self.patch_embed(pixel_values)
        if self.pos_embed is not None:
            hidden_states = hidden_states + self.pos_embed
        for layer_module in self.layers:
            hidden_states = layer_module(hidden_states)
        hidden_states = self.neck(hidden_states)
        return SamVisionEncoderOutput(
            last_hidden_state=hidden_states,
        )


@auto_docstring(
    custom_intro="""
    The vision model from Sam without any head or projection on top.
    """
)
class SamVisionModel(SamPreTrainedModel):
    config_class = SamVisionConfig
    main_input_name = "pixel_values"

    def __init__(self, config: SamVisionConfig):
        super().__init__(config)
        self.vision_encoder = SamVisionEncoder(config)
        self.post_init()

    def get_input_embeddings(self) -> nn.Module:
        return self.vision_encoder.patch_embed

    @auto_docstring
    def forward(
        self,
        pixel_values: Optional[torch.FloatTensor] = None,
        **kwargs: Unpack[TransformersKwargs],
    ) -> Union[tuple, SamVisionEncoderOutput]:
        return self.vision_encoder(pixel_values, **kwargs)


@auto_docstring(
    custom_intro="""
    Segment Anything Model (SAM) for generating segmentation masks, given an input image and
    """
)
class SamModel(SamPreTrainedModel):
    _tied_weights_keys = ["prompt_encoder.shared_embedding.positional_embedding"]
    # need to be ignored, as it's a buffer and will not be correctly detected as tied weight
    _keys_to_ignore_on_load_missing = ["prompt_encoder.shared_embedding.positional_embedding"]
    _can_record_outputs = {"mask_decoder_attentions": OutputRecorder(SamTwoWayAttentionBlock, index=2)}

    def __init__(self, config):
        super().__init__(config)
        self.shared_image_embedding = SamPositionalEmbedding(config.vision_config)

        self.vision_encoder = SamVisionEncoder(config.vision_config)
        self.prompt_encoder = SamPromptEncoder(config)
        self.mask_decoder = SamMaskDecoder(config.mask_decoder_config)

        self.post_init()

    def _tie_weights(self):
        self.prompt_encoder.shared_embedding.positional_embedding.data = (
            self.shared_image_embedding.positional_embedding.data
        )

    def get_input_embeddings(self):
        return self.vision_encoder.get_input_embeddings()

    def get_image_wide_positional_embeddings(self):
        size = self.config.prompt_encoder_config.image_embedding_size
        target_device = self.shared_image_embedding.positional_embedding.device
        target_dtype = self.shared_image_embedding.positional_embedding.dtype
        grid = torch.ones((size, size), device=target_device, dtype=target_dtype)
        y_embed = grid.cumsum(dim=0) - 0.5
        x_embed = grid.cumsum(dim=1) - 0.5
        y_embed = y_embed / size
        x_embed = x_embed / size

        positional_embedding = self.shared_image_embedding(torch.stack([x_embed, y_embed], dim=-1))
        return positional_embedding.permute(2, 0, 1).unsqueeze(0)  # channel x height x width

    @torch.no_grad()
    def get_image_embeddings(self, pixel_values, **kwargs: Unpack[TransformersKwargs]):
        r"""
        Returns the image embeddings by passing the pixel values through the vision encoder.

        Args:
            pixel_values (`torch.FloatTensor` of shape `(batch_size, num_channels, height, width)`):
                Input pixel values
            output_attentions (`bool`, *optional*):
                Whether or not to return the attentions tensors of all attention layers.
            output_hidden_states (`bool`, *optional*):
                Whether or not to return the hidden states of all layers.
        """
        vision_output = self.vision_encoder(
            pixel_values,
            **kwargs,
        )
        image_embeddings = vision_output[0]
        return image_embeddings

    @torch.no_grad()
    def get_prompt_embeddings(
        self,
        input_points: Optional[torch.FloatTensor] = None,
        input_labels: Optional[torch.LongTensor] = None,
        input_boxes: Optional[torch.FloatTensor] = None,
        input_masks: Optional[torch.LongTensor] = None,
    ):
        r"""
        Returns the prompt embeddings by passing the input points, labels, boxes and masks through the prompt encoder.

        Args:
            input_points (`torch.FloatTensor` of shape `(batch_size, point_batch_size, num_points_per_image, 2)`):
                Optional input points for the prompt encoder. The padding of the point is automatically done by the
                processor. `point_batch_size` refers to the number of masks that we want the model to predict per
                point. The model will output `point_batch_size` times 3 masks in total.
            input_labels (`torch.LongTensor` of shape `(batch_size, point_batch_size, num_points_per_image)`):
                Optional input labels for the prompt encoder. The padding of the labels is automatically done by the
                processor, or can be fed by the user.
            input_boxes (`torch.FloatTensor` of shape `(batch_size, num_boxes_per_image, 4)`):
                Optional input boxes for the prompt encoder. The padding of the boxes is automatically done by the
                processor. users can also pass manually the input boxes.
            input_masks (`torch.LongTensor` of shape `(batch_size, image_size, image_size)`):
                Optional input masks for the prompt encoder.
        """
        prompt_output = self.prompt_encoder(
            input_points=input_points,
            input_labels=input_labels,
            input_boxes=input_boxes,
            input_masks=input_masks,
        )
        return prompt_output

    @check_model_inputs
    @auto_docstring
    def forward(
        self,
        pixel_values: Optional[torch.FloatTensor] = None,
        input_points: Optional[torch.FloatTensor] = None,
        input_labels: Optional[torch.LongTensor] = None,
        input_boxes: Optional[torch.FloatTensor] = None,
        input_masks: Optional[torch.LongTensor] = None,
        image_embeddings: Optional[torch.FloatTensor] = None,
        multimask_output: bool = True,
        attention_similarity: Optional[torch.FloatTensor] = None,
        target_embedding: Optional[torch.FloatTensor] = None,
        **kwargs: Unpack[TransformersKwargs],
    ) -> SamImageSegmentationOutput:
        r"""
        input_points (`torch.FloatTensor` of shape `(batch_size, num_points, 2)`):
            Input 2D spatial points, this is used by the prompt encoder to encode the prompt. Generally yields to much
            better results. The points can be obtained by passing a list of list of list to the processor that will
            create corresponding `torch` tensors of dimension 4. The first dimension is the image batch size, the
            second dimension is the point batch size (i.e. how many segmentation masks do we want the model to predict
            per input point), the third dimension is the number of points per segmentation mask (it is possible to pass
            multiple points for a single mask), and the last dimension is the x (vertical) and y (horizontal)
            coordinates of the point. If a different number of points is passed either for each image, or for each
            mask, the processor will create "PAD" points that will correspond to the (0, 0) coordinate, and the
            computation of the embedding will be skipped for these points using the labels.
        input_labels (`torch.LongTensor` of shape `(batch_size, point_batch_size, num_points)`):
            Input labels for the points, this is used by the prompt encoder to encode the prompt. According to the
            official implementation, there are 3 types of labels

            - `1`: the point is a point that contains the object of interest
            - `0`: the point is a point that does not contain the object of interest
            - `-1`: the point corresponds to the background

            We added the label:

            - `-10`: the point is a padding point, thus should be ignored by the prompt encoder

            The padding labels should be automatically done by the processor.
        input_boxes (`torch.FloatTensor` of shape `(batch_size, num_boxes, 4)`):
            Input boxes for the points, this is used by the prompt encoder to encode the prompt. Generally yields to
            much better generated masks. The boxes can be obtained by passing a list of list of list to the processor,
            that will generate a `torch` tensor, with each dimension corresponding respectively to the image batch
            size, the number of boxes per image and the coordinates of the top left and bottom right point of the box.
            In the order (`x1`, `y1`, `x2`, `y2`):

            - `x1`: the x coordinate of the top left point of the input box
            - `y1`: the y coordinate of the top left point of the input box
            - `x2`: the x coordinate of the bottom right point of the input box
            - `y2`: the y coordinate of the bottom right point of the input box
        input_masks (`torch.FloatTensor` of shape `(batch_size, image_size, image_size)`):
            SAM model also accepts segmentation masks as input. The mask will be embedded by the prompt encoder to
            generate a corresponding embedding, that will be fed later on to the mask decoder. These masks needs to be
            manually fed by the user, and they need to be of shape (`batch_size`, `image_size`, `image_size`).
        image_embeddings (`torch.FloatTensor` of shape `(batch_size, output_channels, window_size, window_size)`):
            Image embeddings, this is used by the mask decder to generate masks and iou scores. For more memory
            efficient computation, users can first retrieve the image embeddings using the `get_image_embeddings`
            method, and then feed them to the `forward` method instead of feeding the `pixel_values`.
        multimask_output (`bool`, *optional*):
            In the original implementation and paper, the model always outputs 3 masks per image (or per point / per
            bounding box if relevant). However, it is possible to just output a single mask, that corresponds to the
            "best" mask, by specifying `multimask_output=False`.
        attention_similarity (`torch.FloatTensor`, *optional*):
            Attention similarity tensor, to be provided to the mask decoder for target-guided attention in case the
            model is used for personalization as introduced in [PerSAM](https://huggingface.co/papers/2305.03048).
        target_embedding (`torch.FloatTensor`, *optional*):
            Embedding of the target concept, to be provided to the mask decoder for target-semantic prompting in case
            the model is used for personalization as introduced in [PerSAM](https://huggingface.co/papers/2305.03048).

        Example:

        ```python
        >>> from PIL import Image
        >>> import requests
        >>> from transformers import AutoModel, AutoProcessor

        >>> model = AutoModel.from_pretrained("facebook/sam-vit-base")
        >>> processor = AutoProcessor.from_pretrained("facebook/sam-vit-base")

        >>> img_url = "https://huggingface.co/datasets/huggingface/documentation-images/resolve/main/transformers/model_doc/sam-car.png"
        >>> raw_image = Image.open(requests.get(img_url, stream=True).raw).convert("RGB")
        >>> input_points = [[[400, 650]]]  # 2D location of a window on the car
        >>> inputs = processor(images=raw_image, input_points=input_points, return_tensors="pt")

        >>> # Get segmentation mask
        >>> outputs = model(**inputs)

        >>> # Postprocess masks
        >>> masks = processor.post_process_masks(
        ...     outputs.pred_masks, inputs["original_sizes"], inputs["reshaped_input_sizes"]
        ... )
        ```
        """
        if pixel_values is None and image_embeddings is None:
            raise ValueError("Either pixel_values or image_embeddings must be provided.")

        if pixel_values is not None and image_embeddings is not None:
            raise ValueError("Only one of pixel_values and image_embeddings can be provided.")

        if input_points is not None and len(input_points.shape) != 4:
            raise ValueError(
                "The input_points must be a 4D tensor. Of shape `batch_size`, `point_batch_size`, `nb_points_per_image`, `2`.",
                f" got {input_points.shape}.",
            )
        if input_boxes is not None and len(input_boxes.shape) != 3:
            raise ValueError(
                "The input_points must be a 3D tensor. Of shape `batch_size`, `nb_boxes`, `4`.",
                f" got {input_boxes.shape}.",
            )
        if input_points is not None and input_boxes is not None:
            point_batch_size = input_points.shape[1]
            box_batch_size = input_boxes.shape[1]
            if point_batch_size != box_batch_size:
                raise ValueError(
                    f"You should provide as many bounding boxes as input points per box. Got {point_batch_size} and {box_batch_size}."
                )

        image_positional_embeddings = self.get_image_wide_positional_embeddings()
        # repeat with batch size
        batch_size = pixel_values.shape[0] if pixel_values is not None else image_embeddings.shape[0]
        image_positional_embeddings = image_positional_embeddings.repeat(batch_size, 1, 1, 1)

        vision_attentions = None
        vision_hidden_states = None

        if pixel_values is not None:
            vision_outputs: SamVisionEncoderOutput = self.vision_encoder(pixel_values, **kwargs)
            image_embeddings = vision_outputs.last_hidden_state
            vision_hidden_states = vision_outputs.hidden_states
            vision_attentions = vision_outputs.attentions

        if input_points is not None and input_labels is None:
            input_labels = torch.ones_like(input_points[:, :, :, 0], dtype=torch.int, device=input_points.device)

        if input_points is not None and image_embeddings.shape[0] != input_points.shape[0]:
            raise ValueError(
                "The batch size of the image embeddings and the input points must be the same. ",
                f"Got {image_embeddings.shape[0]} and {input_points.shape[0]} respectively.",
                " if you want to pass multiple points for the same image, make sure that you passed ",
                " input_points of shape (batch_size, point_batch_size, num_points_per_image, 3) and ",
                " input_labels of shape (batch_size, point_batch_size, num_points_per_image)",
            )

        sparse_embeddings, dense_embeddings = self.prompt_encoder(
            input_points=input_points,
            input_labels=input_labels,
            input_boxes=input_boxes,
            input_masks=input_masks,
        )

        low_res_masks, iou_predictions = self.mask_decoder(
            image_embeddings=image_embeddings,
            image_positional_embeddings=image_positional_embeddings,
            sparse_prompt_embeddings=sparse_embeddings,
            dense_prompt_embeddings=dense_embeddings,
            multimask_output=multimask_output,
            attention_similarity=attention_similarity,
            target_embedding=target_embedding,
        )

        return SamImageSegmentationOutput(
            iou_scores=iou_predictions,
            pred_masks=low_res_masks,
            vision_hidden_states=vision_hidden_states,
            vision_attentions=vision_attentions,
        )


__all__ = ["SamVisionModel", "SamModel", "SamPreTrainedModel"]<|MERGE_RESOLUTION|>--- conflicted
+++ resolved
@@ -28,12 +28,8 @@
 from ...activations import ACT2FN
 from ...modeling_layers import GradientCheckpointingLayer
 from ...modeling_outputs import BaseModelOutput
-<<<<<<< HEAD
 from ...modeling_utils import ALL_ATTENTION_FUNCTIONS, PreTrainedModel
-=======
-from ...modeling_utils import PreTrainedModel
 from ...processing_utils import Unpack
->>>>>>> 0e1c2817
 from ...utils import (
     ModelOutput,
     auto_docstring,
@@ -240,7 +236,12 @@
         return hidden_states.reshape(batch // point_batch_size, point_batch_size, n_tokens, n_heads * c_per_head)
 
     def forward(
-        self, query: Tensor, key: Tensor, value: Tensor, attention_similarity: Optional[Tensor] = None, **kwargs
+        self,
+        query: Tensor,
+        key: Tensor,
+        value: Tensor,
+        attention_similarity: Optional[Tensor] = None,
+        **kwargs: Unpack[TransformersKwargs],
     ) -> Tensor:
         # Input projections
         query = self.q_proj(query)
@@ -257,13 +258,8 @@
         scale = query.shape[-1] ** -0.5
         attention_interface: Callable = eager_attention_forward
         if self.config._attn_implementation != "eager":
-            if self.config._attn_implementation == "sdpa" and kwargs.get("output_attentions", False):
-                logger.warning_once(
-                    "`torch.nn.functional.scaled_dot_product_attention` does not support `output_attentions=True`. Falling back to "
-                    'eager attention. This warning can be removed using the argument `attn_implementation="eager"` when loading the model.'
-                )
-            else:
-                attention_interface = ALL_ATTENTION_FUNCTIONS[self.config._attn_implementation]
+            attention_interface = ALL_ATTENTION_FUNCTIONS[self.config._attn_implementation]
+
         attn_output, _ = attention_interface(
             self,
             query,
@@ -322,6 +318,7 @@
         query_point_embedding: Tensor,
         key_point_embedding: Tensor,
         attention_similarity: Tensor,
+        **kwargs: Unpack[TransformersKwargs],
     ):
         # Self attention block
         if self.skip_first_layer_pe:
@@ -380,6 +377,7 @@
         image_positional_embeddings: Tensor,
         attention_similarity: Tensor,
         target_embedding=None,
+        **kwargs: Unpack[TransformersKwargs],
     ) -> Union[tuple, BaseModelOutput]:
         if image_embeddings is None:
             raise ValueError("You have to specify an image_embedding")
@@ -402,6 +400,7 @@
                 query_point_embedding=point_embeddings,
                 key_point_embedding=image_positional_embeddings,
                 attention_similarity=attention_similarity,
+                **kwargs,
             )
         # Apply the final attenion layer from the points to the image
         query = queries + point_embeddings
@@ -1174,10 +1173,6 @@
         Args:
             pixel_values (`torch.FloatTensor` of shape `(batch_size, num_channels, height, width)`):
                 Input pixel values
-            output_attentions (`bool`, *optional*):
-                Whether or not to return the attentions tensors of all attention layers.
-            output_hidden_states (`bool`, *optional*):
-                Whether or not to return the hidden states of all layers.
         """
         vision_output = self.vision_encoder(
             pixel_values,
