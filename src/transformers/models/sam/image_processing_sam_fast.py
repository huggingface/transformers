--- conflicted
+++ resolved
@@ -39,17 +39,7 @@
     pil_torch_interpolation_mapping,
 )
 from ...processing_utils import Unpack
-<<<<<<< HEAD
-from ...utils import TensorType, auto_docstring, is_torchvision_v2_available
-=======
-from ...utils import (
-    auto_docstring,
-    is_torch_available,
-    is_torchvision_available,
-    is_torchvision_v2_available,
-)
-
->>>>>>> 8e837f6a
+from ...utils import auto_docstring, is_torchvision_v2_available
 
 
 if is_torchvision_v2_available():
