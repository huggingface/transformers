--- conflicted
+++ resolved
@@ -21,11 +21,6 @@
     from .configuration_bert import *
     from .modeling_bert import *
     from .tokenization_bert import *
-<<<<<<< HEAD
-    from .tokenization_bert_tf import *
-=======
-    from .tokenization_bert_fast import *
->>>>>>> 6ccacf3a
 else:
     import sys
 
