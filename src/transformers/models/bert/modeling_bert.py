# coding=utf-8
# Copyright 2018 The Google AI Language Team Authors and The HuggingFace Inc. team.
# Copyright (c) 2018, NVIDIA CORPORATION.  All rights reserved.
#
# Licensed under the Apache License, Version 2.0 (the "License");
# you may not use this file except in compliance with the License.
# You may obtain a copy of the License at
#
#     http://www.apache.org/licenses/LICENSE-2.0
#
# Unless required by applicable law or agreed to in writing, software
# distributed under the License is distributed on an "AS IS" BASIS,
# WITHOUT WARRANTIES OR CONDITIONS OF ANY KIND, either express or implied.
# See the License for the specific language governing permissions and
# limitations under the License.
"""PyTorch BERT model."""

<<<<<<< HEAD
import os
=======
import math
>>>>>>> 4df2529d
import warnings
from dataclasses import dataclass
from typing import Callable, Optional, Union

import torch
from torch import nn
from torch.nn import BCEWithLogitsLoss, CrossEntropyLoss, MSELoss

from ...activations import ACT2FN
from ...cache_utils import Cache, EncoderDecoderCache
from ...generation import GenerationMixin
from ...masking_utils import create_causal_mask
from ...modeling_attn_mask_utils import _prepare_4d_attention_mask, _prepare_4d_attention_mask_for_sdpa
from ...modeling_layers import GradientCheckpointingLayer
from ...modeling_outputs import (
    BaseModelOutputWithPastAndCrossAttentions,
    BaseModelOutputWithPoolingAndCrossAttentions,
    CausalLMOutputWithCrossAttentions,
    MaskedLMOutput,
    MultipleChoiceModelOutput,
    NextSentencePredictorOutput,
    QuestionAnsweringModelOutput,
    SequenceClassifierOutput,
    TokenClassifierOutput,
)
from ...modeling_utils import ALL_ATTENTION_FUNCTIONS, PreTrainedModel
from ...processing_utils import Unpack
from ...pytorch_utils import apply_chunking_to_forward, find_pruneable_heads_and_indices, prune_linear_layer
from ...utils import ModelOutput, TransformersKwargs, auto_docstring, is_torch_flex_attn_available, logging
from ...utils.generic import can_return_tuple, check_model_inputs
from .configuration_bert import BertConfig


if is_torch_flex_attn_available():
    from ...integrations.flex_attention import make_flex_block_causal_mask


logger = logging.get_logger(__name__)


class BertEmbeddings(nn.Module):
    """Construct the embeddings from word, position and token_type embeddings."""

    def __init__(self, config):
        super().__init__()
        self.word_embeddings = nn.Embedding(config.vocab_size, config.hidden_size, padding_idx=config.pad_token_id)
        self.position_embeddings = nn.Embedding(config.max_position_embeddings, config.hidden_size)
        self.token_type_embeddings = nn.Embedding(config.type_vocab_size, config.hidden_size)

        self.LayerNorm = nn.LayerNorm(config.hidden_size, eps=config.layer_norm_eps)
        self.dropout = nn.Dropout(config.hidden_dropout_prob)
        # position_ids (1, len position emb) is contiguous in memory and exported when serialized
        self.position_embedding_type = getattr(config, "position_embedding_type", "absolute")
        self.register_buffer(
            "position_ids", torch.arange(config.max_position_embeddings).expand((1, -1)), persistent=False
        )
        self.register_buffer(
            "token_type_ids", torch.zeros(self.position_ids.size(), dtype=torch.long), persistent=False
        )

    def forward(
        self,
        input_ids: Optional[torch.LongTensor] = None,
        token_type_ids: Optional[torch.LongTensor] = None,
        position_ids: Optional[torch.LongTensor] = None,
        inputs_embeds: Optional[torch.FloatTensor] = None,
        past_key_values_length: int = 0,
    ) -> torch.Tensor:
        if input_ids is not None:
            input_shape = input_ids.size()
        else:
            input_shape = inputs_embeds.size()[:-1]

        batch_size, seq_length = input_shape

        if position_ids is None:
            position_ids = self.position_ids[:, past_key_values_length : seq_length + past_key_values_length]

        # Setting the token_type_ids to the registered buffer in constructor where it is all zeros, which usually occurs
        # when its auto-generated, registered buffer helps users when tracing the model without passing token_type_ids, solves
        # issue #5664
        if token_type_ids is None:
            if hasattr(self, "token_type_ids"):
                # NOTE: We assume either pos ids to have bsz == 1 (broadcastable) or bsz == effective bsz (input_shape[0])
                buffered_token_type_ids = self.token_type_ids.expand(position_ids.shape[0], -1)
                buffered_token_type_ids = torch.gather(buffered_token_type_ids, dim=1, index=position_ids)
                token_type_ids = buffered_token_type_ids.expand(batch_size, seq_length)
            else:
                token_type_ids = torch.zeros(input_shape, dtype=torch.long, device=self.position_ids.device)

        if inputs_embeds is None:
            inputs_embeds = self.word_embeddings(input_ids)
        token_type_embeddings = self.token_type_embeddings(token_type_ids)

        embeddings = inputs_embeds + token_type_embeddings
        if self.position_embedding_type == "absolute":
            position_embeddings = self.position_embeddings(position_ids)
            embeddings += position_embeddings
        embeddings = self.LayerNorm(embeddings)
        embeddings = self.dropout(embeddings)
        return embeddings


def eager_attention_forward(
    module: nn.Module,
    query: torch.Tensor,
    key: torch.Tensor,
    value: torch.Tensor,
    attention_mask: Optional[torch.Tensor],
    scaling: Optional[float] = None,
    dropout: float = 0.0,
    head_mask: Optional[torch.Tensor] = None,
    use_cache: Optional[bool] = None,
    **kwargs: Unpack[TransformersKwargs],
):
    if scaling is None:
        scaling = query.size(-1) ** -0.5

    # Take the dot product between "query" and "key" to get the raw attention scores.
    attn_weights = torch.matmul(query, key.transpose(2, 3))

    # Relative positional embeddings
    if module.position_embedding_type == "relative_key" or module.position_embedding_type == "relative_key_query":
        query_length, key_length = query.shape[2], key.shape[2]
        if use_cache:
            position_ids_l = torch.tensor(key_length - 1, dtype=torch.long, device=query.device).view(-1, 1)
        else:
            position_ids_l = torch.arange(query_length, dtype=torch.long, device=query.device).view(-1, 1)
        position_ids_r = torch.arange(key_length, dtype=torch.long, device=query.device).view(1, -1)
        distance = position_ids_l - position_ids_r

        positional_embedding = module.distance_embedding(distance + module.max_position_embeddings - 1)
        positional_embedding = positional_embedding.to(dtype=query.dtype)  # fp16 compatibility

        if module.position_embedding_type == "relative_key":
            relative_position_scores = torch.einsum("bhld,lrd->bhlr", query, positional_embedding)
            attn_weights = attn_weights + relative_position_scores
        elif module.position_embedding_type == "relative_key_query":
            relative_position_scores_query = torch.einsum("bhld,lrd->bhlr", query, positional_embedding)
            relative_position_scores_key = torch.einsum("bhrd,lrd->bhlr", key, positional_embedding)
            attn_weights = attn_weights + relative_position_scores_query + relative_position_scores_key

    # Scaling is shifted in case of embeddings being relative
    attn_weights = attn_weights * scaling

    if attention_mask is not None and attention_mask.ndim == 4:
        attention_mask = attention_mask[:, :, :, : key.shape[-2]]
        attn_weights = attn_weights + attention_mask

    attn_weights = nn.functional.softmax(attn_weights, dim=-1)
    attn_weights = nn.functional.dropout(attn_weights, p=dropout, training=module.training)

    if head_mask is not None:
        attn_weights = attn_weights * head_mask

    attn_output = torch.matmul(attn_weights, value)
    attn_output = attn_output.transpose(1, 2).contiguous()

    return attn_output, attn_weights


class BertSelfAttention(nn.Module):
    def __init__(self, config, position_embedding_type=None, is_causal=False, layer_idx=None):
        super().__init__()
        if config.hidden_size % config.num_attention_heads != 0 and not hasattr(config, "embedding_size"):
            raise ValueError(
                f"The hidden size ({config.hidden_size}) is not a multiple of the number of attention "
                f"heads ({config.num_attention_heads})"
            )
        self.config = config

        self.num_attention_heads = config.num_attention_heads
        self.attention_head_size = int(config.hidden_size / config.num_attention_heads)
        self.all_head_size = self.num_attention_heads * self.attention_head_size
        self.scaling = self.attention_head_size**-0.5

        self.query = nn.Linear(config.hidden_size, self.all_head_size)
        self.key = nn.Linear(config.hidden_size, self.all_head_size)
        self.value = nn.Linear(config.hidden_size, self.all_head_size)

        self.dropout = nn.Dropout(config.attention_probs_dropout_prob)
        self.position_embedding_type = position_embedding_type or getattr(
            config, "position_embedding_type", "absolute"
        )
        if self.position_embedding_type == "relative_key" or self.position_embedding_type == "relative_key_query":
            self.max_position_embeddings = config.max_position_embeddings
            self.distance_embedding = nn.Embedding(2 * config.max_position_embeddings - 1, self.attention_head_size)

        self.is_decoder = config.is_decoder
        self.is_causal = is_causal
        self.layer_idx = layer_idx

    def forward(
        self,
        hidden_states: torch.Tensor,
        attention_mask: Optional[torch.FloatTensor] = None,
        head_mask: Optional[torch.FloatTensor] = None,
        past_key_value: Optional[Cache] = None,
        cache_position: Optional[torch.Tensor] = None,
        **kwargs: Unpack[TransformersKwargs],
    ) -> tuple[torch.Tensor]:
        input_shape = hidden_states.shape[:-1]
        hidden_shape = (*input_shape, -1, self.attention_head_size)

        # get all proj
        query_layer = self.query(hidden_states).view(*hidden_shape).transpose(1, 2)
        key_layer = self.key(hidden_states).view(*hidden_shape).transpose(1, 2)
        value_layer = self.value(hidden_states).view(*hidden_shape).transpose(1, 2)

        if past_key_value is not None:
            # decoder-only bert can have a simple dynamic cache for example
            current_past_key_value = past_key_value
            if isinstance(past_key_value, EncoderDecoderCache):
                current_past_key_value = past_key_value.self_attention_cache

            # save all key/value_layer to cache to be re-used for fast auto-regressive generation
            key_layer, value_layer = current_past_key_value.update(
                key_layer,
                value_layer,
                self.layer_idx,
                {"cache_position": cache_position},
            )

        attention_interface: Callable = eager_attention_forward
        if self.config._attn_implementation != "eager":
            if self.position_embedding_type != "absolute":
                raise ValueError(
                    f"You are using {self.config._attn_implementation} as attention type. However, non-absolute "
                    'positional embeddings can not work with them. Please load the model with `attn_implementation="eager"`.'
                )
            attention_interface = ALL_ATTENTION_FUNCTIONS[self.config._attn_implementation]

        attn_output, attn_weights = attention_interface(
            self,
            query_layer,
            key_layer,
            value_layer,
            attention_mask,
            dropout=0.0 if not self.training else self.dropout.p,
            scaling=self.scaling,
            head_mask=head_mask,
            # only for relevant for non-absolute positional embeddings
            use_cache=past_key_value is not None,
            **kwargs,
        )
        attn_output = attn_output.reshape(*input_shape, -1).contiguous()
        return attn_output, attn_weights


class BertCrossAttention(nn.Module):
    def __init__(self, config, position_embedding_type=None, is_causal=False, layer_idx=None):
        super().__init__()
        if config.hidden_size % config.num_attention_heads != 0 and not hasattr(config, "embedding_size"):
            raise ValueError(
                f"The hidden size ({config.hidden_size}) is not a multiple of the number of attention "
                f"heads ({config.num_attention_heads})"
            )
        self.config = config

        self.num_attention_heads = config.num_attention_heads
        self.attention_head_size = int(config.hidden_size / config.num_attention_heads)
        self.all_head_size = self.num_attention_heads * self.attention_head_size
        self.scaling = self.attention_head_size**-0.5

        self.query = nn.Linear(config.hidden_size, self.all_head_size)
        self.key = nn.Linear(config.hidden_size, self.all_head_size)
        self.value = nn.Linear(config.hidden_size, self.all_head_size)

        self.dropout = nn.Dropout(config.attention_probs_dropout_prob)
        self.position_embedding_type = position_embedding_type or getattr(
            config, "position_embedding_type", "absolute"
        )
        if self.position_embedding_type == "relative_key" or self.position_embedding_type == "relative_key_query":
            self.max_position_embeddings = config.max_position_embeddings
            self.distance_embedding = nn.Embedding(2 * config.max_position_embeddings - 1, self.attention_head_size)

        self.is_causal = is_causal
        self.layer_idx = layer_idx

    def forward(
        self,
        hidden_states: torch.Tensor,
        encoder_hidden_states: Optional[torch.FloatTensor] = None,
        attention_mask: Optional[torch.FloatTensor] = None,
        head_mask: Optional[torch.FloatTensor] = None,
        past_key_value: Optional[EncoderDecoderCache] = None,
        **kwargs: Unpack[TransformersKwargs],
    ) -> tuple[torch.Tensor]:
        # determine input shapes
        bsz, tgt_len = hidden_states.shape[:-1]
        src_len = encoder_hidden_states.shape[1]

        q_input_shape = (bsz, tgt_len, -1, self.attention_head_size)
        kv_input_shape = (bsz, src_len, -1, self.attention_head_size)

        # get query proj
        query_layer = self.query(hidden_states).view(*q_input_shape).transpose(1, 2)

        is_updated = past_key_value.is_updated.get(self.layer_idx) if past_key_value is not None else False
        if past_key_value is not None and is_updated:
            # reuse k,v, cross_attentions
            key_layer = past_key_value.cross_attention_cache.layers[self.layer_idx].keys
            value_layer = past_key_value.cross_attention_cache.layers[self.layer_idx].values
        else:
            key_layer = self.key(encoder_hidden_states).view(*kv_input_shape).transpose(1, 2)
            value_layer = self.value(encoder_hidden_states).view(*kv_input_shape).transpose(1, 2)

            if past_key_value is not None:
                # save all states to the cache
                key_layer, value_layer = past_key_value.cross_attention_cache.update(
                    key_layer, value_layer, self.layer_idx
                )
                # set flag that curr layer for cross-attn is already updated so we can re-use in subsequent calls
                past_key_value.is_updated[self.layer_idx] = True

        attention_interface: Callable = eager_attention_forward
        if self.config._attn_implementation != "eager":
            if self.position_embedding_type != "absolute":
                raise ValueError(
                    f"You are using {self.config._attn_implementation} as attention type. However, non-absolute "
                    'positional embeddings can not work with them. Please load the model with `attn_implementation="eager"`.'
                )
            attention_interface = ALL_ATTENTION_FUNCTIONS[self.config._attn_implementation]

        attn_output, attn_weights = attention_interface(
            self,
            query_layer,
            key_layer,
            value_layer,
            attention_mask,
            dropout=0.0 if not self.training else self.dropout.p,
            scaling=self.scaling,
            head_mask=head_mask,
            # only for relevant for non-absolute positional embeddings
            use_cache=past_key_value is not None,
            **kwargs,
        )
        attn_output = attn_output.reshape(bsz, tgt_len, -1).contiguous()
        return attn_output, attn_weights


class BertSelfOutput(nn.Module):
    def __init__(self, config):
        super().__init__()
        self.dense = nn.Linear(config.hidden_size, config.hidden_size)
        self.LayerNorm = nn.LayerNorm(config.hidden_size, eps=config.layer_norm_eps)
        self.dropout = nn.Dropout(config.hidden_dropout_prob)

    def forward(self, hidden_states: torch.Tensor, input_tensor: torch.Tensor) -> torch.Tensor:
        hidden_states = self.dense(hidden_states)
        hidden_states = self.dropout(hidden_states)
        hidden_states = self.LayerNorm(hidden_states + input_tensor)
        return hidden_states


class BertAttention(nn.Module):
    def __init__(
        self, config, position_embedding_type=None, is_causal=False, layer_idx=None, is_cross_attention=False
    ):
        super().__init__()
        self.is_cross_attention = is_cross_attention
        attention_class = BertCrossAttention if is_cross_attention else BertSelfAttention
        self.self = attention_class(
            config, position_embedding_type=position_embedding_type, is_causal=is_causal, layer_idx=layer_idx
        )
        self.output = BertSelfOutput(config)
        self.pruned_heads = set()

    def prune_heads(self, heads):
        if len(heads) == 0:
            return
        heads, index = find_pruneable_heads_and_indices(
            heads, self.self.num_attention_heads, self.self.attention_head_size, self.pruned_heads
        )

        # Prune linear layers
        self.self.query = prune_linear_layer(self.self.query, index)
        self.self.key = prune_linear_layer(self.self.key, index)
        self.self.value = prune_linear_layer(self.self.value, index)
        self.output.dense = prune_linear_layer(self.output.dense, index, dim=1)

        # Update hyper params and store pruned heads
        self.self.num_attention_heads = self.self.num_attention_heads - len(heads)
        self.self.all_head_size = self.self.attention_head_size * self.self.num_attention_heads
        self.pruned_heads = self.pruned_heads.union(heads)

    def forward(
        self,
        hidden_states: torch.Tensor,
        attention_mask: Optional[torch.FloatTensor] = None,
        head_mask: Optional[torch.FloatTensor] = None,
        encoder_hidden_states: Optional[torch.FloatTensor] = None,
        encoder_attention_mask: Optional[torch.FloatTensor] = None,
        past_key_value: Optional[Cache] = None,
        cache_position: Optional[torch.Tensor] = None,
        **kwargs: Unpack[TransformersKwargs],
    ) -> tuple[torch.Tensor]:
        attention_mask = attention_mask if not self.is_cross_attention else encoder_attention_mask
        attention_output, attn_weights = self.self(
            hidden_states,
            encoder_hidden_states=encoder_hidden_states,
            attention_mask=attention_mask,
            head_mask=head_mask,
            past_key_value=past_key_value,
            cache_position=cache_position,
            **kwargs,
        )
        attention_output = self.output(attention_output, hidden_states)
        return attention_output, attn_weights


class BertIntermediate(nn.Module):
    def __init__(self, config):
        super().__init__()
        self.dense = nn.Linear(config.hidden_size, config.intermediate_size)
        if isinstance(config.hidden_act, str):
            self.intermediate_act_fn = ACT2FN[config.hidden_act]
        else:
            self.intermediate_act_fn = config.hidden_act

    def forward(self, hidden_states: torch.Tensor) -> torch.Tensor:
        hidden_states = self.dense(hidden_states)
        hidden_states = self.intermediate_act_fn(hidden_states)
        return hidden_states


class BertOutput(nn.Module):
    def __init__(self, config):
        super().__init__()
        self.dense = nn.Linear(config.intermediate_size, config.hidden_size)
        self.LayerNorm = nn.LayerNorm(config.hidden_size, eps=config.layer_norm_eps)
        self.dropout = nn.Dropout(config.hidden_dropout_prob)

    def forward(self, hidden_states: torch.Tensor, input_tensor: torch.Tensor) -> torch.Tensor:
        hidden_states = self.dense(hidden_states)
        hidden_states = self.dropout(hidden_states)
        hidden_states = self.LayerNorm(hidden_states + input_tensor)
        return hidden_states


class BertLayer(GradientCheckpointingLayer):
    def __init__(self, config, layer_idx=None):
        super().__init__()
        self.chunk_size_feed_forward = config.chunk_size_feed_forward
        self.seq_len_dim = 1
        self.attention = BertAttention(config, is_causal=config.is_decoder, layer_idx=layer_idx)
        self.is_decoder = config.is_decoder
        self.add_cross_attention = config.add_cross_attention
        if self.add_cross_attention:
            if not self.is_decoder:
                raise ValueError(f"{self} should be used as a decoder model if cross attention is added")
            self.crossattention = BertAttention(
                config,
                position_embedding_type="absolute",
                is_causal=False,
                layer_idx=layer_idx,
                is_cross_attention=True,
            )
        self.intermediate = BertIntermediate(config)
        self.output = BertOutput(config)

    def forward(
        self,
        hidden_states: torch.Tensor,
        attention_mask: Optional[torch.FloatTensor] = None,
        head_mask: Optional[torch.FloatTensor] = None,
        encoder_hidden_states: Optional[torch.FloatTensor] = None,
        encoder_attention_mask: Optional[torch.FloatTensor] = None,
        past_key_value: Optional[Cache] = None,
        cache_position: Optional[torch.Tensor] = None,
        **kwargs: Unpack[TransformersKwargs],
    ) -> tuple[torch.Tensor]:
        self_attention_output, _ = self.attention(
            hidden_states,
            attention_mask,
            head_mask,
            past_key_value=past_key_value,
            cache_position=cache_position,
            **kwargs,
        )
        attention_output = self_attention_output

        if self.is_decoder and encoder_hidden_states is not None:
            if not hasattr(self, "crossattention"):
                raise ValueError(
                    f"If `encoder_hidden_states` are passed, {self} has to be instantiated with cross-attention layers"
                    " by setting `config.add_cross_attention=True`"
                )

            cross_attention_output, _ = self.crossattention(
                self_attention_output,
                None,  # attention_mask
                head_mask,
                encoder_hidden_states,
                encoder_attention_mask,
                past_key_value=past_key_value,
                **kwargs,
            )
            attention_output = cross_attention_output

        layer_output = apply_chunking_to_forward(
            self.feed_forward_chunk, self.chunk_size_feed_forward, self.seq_len_dim, attention_output
        )
        return layer_output

    def feed_forward_chunk(self, attention_output):
        intermediate_output = self.intermediate(attention_output)
        layer_output = self.output(intermediate_output, attention_output)
        return layer_output


class BertEncoder(nn.Module):
    def __init__(self, config):
        super().__init__()
        self.config = config
        self.layer = nn.ModuleList([BertLayer(config, layer_idx=i) for i in range(config.num_hidden_layers)])

    def forward(
        self,
        hidden_states: torch.Tensor,
        attention_mask: Optional[torch.FloatTensor] = None,
        head_mask: Optional[torch.FloatTensor] = None,
        encoder_hidden_states: Optional[torch.FloatTensor] = None,
        encoder_attention_mask: Optional[torch.FloatTensor] = None,
        past_key_values: Optional[Cache] = None,
        use_cache: Optional[bool] = None,
        cache_position: Optional[torch.Tensor] = None,
        **kwargs: Unpack[TransformersKwargs],
    ) -> Union[tuple[torch.Tensor], BaseModelOutputWithPastAndCrossAttentions]:
        for i, layer_module in enumerate(self.layer):
            layer_head_mask = head_mask[i] if head_mask is not None else None

            hidden_states = layer_module(
                hidden_states,
                attention_mask,
                layer_head_mask,
                encoder_hidden_states,  # as a positional argument for gradient checkpointing
                encoder_attention_mask=encoder_attention_mask,
                past_key_value=past_key_values,
                cache_position=cache_position,
                **kwargs,
            )

        return BaseModelOutputWithPastAndCrossAttentions(
            last_hidden_state=hidden_states,
            past_key_values=past_key_values if use_cache else None,
        )


class BertPooler(nn.Module):
    def __init__(self, config):
        super().__init__()
        self.dense = nn.Linear(config.hidden_size, config.hidden_size)
        self.activation = nn.Tanh()

    def forward(self, hidden_states: torch.Tensor) -> torch.Tensor:
        # We "pool" the model by simply taking the hidden state corresponding
        # to the first token.
        first_token_tensor = hidden_states[:, 0]
        pooled_output = self.dense(first_token_tensor)
        pooled_output = self.activation(pooled_output)
        return pooled_output


class BertPredictionHeadTransform(nn.Module):
    def __init__(self, config):
        super().__init__()
        self.dense = nn.Linear(config.hidden_size, config.hidden_size)
        if isinstance(config.hidden_act, str):
            self.transform_act_fn = ACT2FN[config.hidden_act]
        else:
            self.transform_act_fn = config.hidden_act
        self.LayerNorm = nn.LayerNorm(config.hidden_size, eps=config.layer_norm_eps)

    def forward(self, hidden_states: torch.Tensor) -> torch.Tensor:
        hidden_states = self.dense(hidden_states)
        hidden_states = self.transform_act_fn(hidden_states)
        hidden_states = self.LayerNorm(hidden_states)
        return hidden_states


class BertLMPredictionHead(nn.Module):
    def __init__(self, config):
        super().__init__()
        self.transform = BertPredictionHeadTransform(config)

        # The output weights are the same as the input embeddings, but there is
        # an output-only bias for each token.
        self.decoder = nn.Linear(config.hidden_size, config.vocab_size, bias=False)

        self.bias = nn.Parameter(torch.zeros(config.vocab_size))

        # Need a link between the two variables so that the bias is correctly resized with `resize_token_embeddings`
        self.decoder.bias = self.bias

    def _tie_weights(self):
        self.decoder.bias = self.bias

    def forward(self, hidden_states):
        hidden_states = self.transform(hidden_states)
        hidden_states = self.decoder(hidden_states)
        return hidden_states


class BertOnlyMLMHead(nn.Module):
    def __init__(self, config):
        super().__init__()
        self.predictions = BertLMPredictionHead(config)

    def forward(self, sequence_output: torch.Tensor) -> torch.Tensor:
        prediction_scores = self.predictions(sequence_output)
        return prediction_scores


class BertOnlyNSPHead(nn.Module):
    def __init__(self, config):
        super().__init__()
        self.seq_relationship = nn.Linear(config.hidden_size, 2)

    def forward(self, pooled_output):
        seq_relationship_score = self.seq_relationship(pooled_output)
        return seq_relationship_score


class BertPreTrainingHeads(nn.Module):
    def __init__(self, config):
        super().__init__()
        self.predictions = BertLMPredictionHead(config)
        self.seq_relationship = nn.Linear(config.hidden_size, 2)

    def forward(self, sequence_output, pooled_output):
        prediction_scores = self.predictions(sequence_output)
        seq_relationship_score = self.seq_relationship(pooled_output)
        return prediction_scores, seq_relationship_score


@auto_docstring
class BertPreTrainedModel(PreTrainedModel):
<<<<<<< HEAD
    config_class = BertConfig
    load_tf_weights = load_tf_weights_in_bert
=======
    config: BertConfig
>>>>>>> 4df2529d
    base_model_prefix = "bert"
    supports_gradient_checkpointing = True
    _supports_flash_attn = True
    _supports_sdpa = True
    _supports_flex_attn = True
    _supports_attention_backend = True
    _can_record_outputs = {
        "hidden_states": BertLayer,
        "attentions": BertSelfAttention,
        "cross_attentions": BertCrossAttention,
    }

    def _init_weights(self, module):
        """Initialize the weights"""
        if isinstance(module, nn.Linear):
            module.weight.data.normal_(mean=0.0, std=self.config.initializer_range)
            if module.bias is not None:
                module.bias.data.zero_()
        elif isinstance(module, nn.Embedding):
            module.weight.data.normal_(mean=0.0, std=self.config.initializer_range)
            if module.padding_idx is not None:
                module.weight.data[module.padding_idx].zero_()
        elif isinstance(module, nn.LayerNorm):
            module.bias.data.zero_()
            module.weight.data.fill_(1.0)
        elif isinstance(module, BertLMPredictionHead):
            module.bias.data.zero_()


@dataclass
@auto_docstring(
    custom_intro="""
    Output type of [`BertForPreTraining`].
    """
)
class BertForPreTrainingOutput(ModelOutput):
    r"""
    loss (*optional*, returned when `labels` is provided, `torch.FloatTensor` of shape `(1,)`):
        Total loss as the sum of the masked language modeling loss and the next sequence prediction
        (classification) loss.
    prediction_logits (`torch.FloatTensor` of shape `(batch_size, sequence_length, config.vocab_size)`):
        Prediction scores of the language modeling head (scores for each vocabulary token before SoftMax).
    seq_relationship_logits (`torch.FloatTensor` of shape `(batch_size, 2)`):
        Prediction scores of the next sequence prediction (classification) head (scores of True/False continuation
        before SoftMax).
    """

    loss: Optional[torch.FloatTensor] = None
    prediction_logits: Optional[torch.FloatTensor] = None
    seq_relationship_logits: Optional[torch.FloatTensor] = None
    hidden_states: Optional[tuple[torch.FloatTensor]] = None
    attentions: Optional[tuple[torch.FloatTensor]] = None


@auto_docstring(
    custom_intro="""
    The model can behave as an encoder (with only self-attention) as well as a decoder, in which case a layer of
    cross-attention is added between the self-attention layers, following the architecture described in [Attention is
    all you need](https://huggingface.co/papers/1706.03762) by Ashish Vaswani, Noam Shazeer, Niki Parmar, Jakob Uszkoreit,
    Llion Jones, Aidan N. Gomez, Lukasz Kaiser and Illia Polosukhin.

    To behave as an decoder the model needs to be initialized with the `is_decoder` argument of the configuration set
    to `True`. To be used in a Seq2Seq model, the model needs to initialized with both `is_decoder` argument and
    `add_cross_attention` set to `True`; an `encoder_hidden_states` is then expected as an input to the forward pass.
    """
)
class BertModel(BertPreTrainedModel):
    _no_split_modules = ["BertEmbeddings", "BertLayer"]

    def __init__(self, config, add_pooling_layer=True):
        r"""
        add_pooling_layer (bool, *optional*, defaults to `True`):
            Whether to add a pooling layer
        """
        super().__init__(config)
        self.config = config
        self.gradient_checkpointing = False

        self.embeddings = BertEmbeddings(config)
        self.encoder = BertEncoder(config)

        self.pooler = BertPooler(config) if add_pooling_layer else None

        self.position_embedding_type = config.position_embedding_type

        # Initialize weights and apply final processing
        self.post_init()

    def get_input_embeddings(self):
        return self.embeddings.word_embeddings

    def set_input_embeddings(self, value):
        self.embeddings.word_embeddings = value

    def _prune_heads(self, heads_to_prune):
        """
        Prunes heads of the model. heads_to_prune: dict of {layer_num: list of heads to prune in this layer} See base
        class PreTrainedModel
        """
        for layer, heads in heads_to_prune.items():
            self.encoder.layer[layer].attention.prune_heads(heads)

    @check_model_inputs
    @auto_docstring
    def forward(
        self,
        input_ids: Optional[torch.Tensor] = None,
        attention_mask: Optional[torch.Tensor] = None,
        token_type_ids: Optional[torch.Tensor] = None,
        position_ids: Optional[torch.Tensor] = None,
        head_mask: Optional[torch.Tensor] = None,
        inputs_embeds: Optional[torch.Tensor] = None,
        encoder_hidden_states: Optional[torch.Tensor] = None,
        encoder_attention_mask: Optional[torch.Tensor] = None,
        past_key_values: Optional[Union[list[torch.FloatTensor], Cache]] = None,
        use_cache: Optional[bool] = None,
        cache_position: Optional[torch.Tensor] = None,
        **kwargs: Unpack[TransformersKwargs],
    ) -> Union[tuple[torch.Tensor], BaseModelOutputWithPoolingAndCrossAttentions]:
        if self.config.is_decoder:
            use_cache = use_cache if use_cache is not None else self.config.use_cache
        else:
            use_cache = False

        return_legacy_cache = False
        if use_cache and not isinstance(past_key_values, Cache):
            logger.warning_once(
                "Passing a tuple of `past_key_values` is deprecated and will be removed in Transformers v4.58.0. "
                "You should pass an instance of `EncoderDecoderCache` instead, e.g. "
                "`past_key_values=EncoderDecoderCache.from_legacy_cache(past_key_values)`."
            )
            return_legacy_cache = True
            past_key_values = EncoderDecoderCache.from_legacy_cache(past_key_values)

        if (input_ids is None) ^ (inputs_embeds is not None):
            raise ValueError("You must specify exactly one of input_ids or inputs_embeds")

        if input_ids is not None:
            device = input_ids.device
            input_shape = input_ids.shape
        else:
            device = inputs_embeds.device
            input_shape = inputs_embeds.shape[:-1]

        seq_length = input_shape[1]
        past_key_values_length = past_key_values.get_seq_length() if past_key_values is not None else 0
        if cache_position is None:
            cache_position = torch.arange(past_key_values_length, past_key_values_length + seq_length, device=device)

        embedding_output = self.embeddings(
            input_ids=input_ids,
            position_ids=position_ids,
            token_type_ids=token_type_ids,
            inputs_embeds=inputs_embeds,
            past_key_values_length=past_key_values_length,
        )

        attention_mask, encoder_attention_mask = self._create_attention_masks(
            input_shape=input_shape,
            attention_mask=attention_mask,
            encoder_attention_mask=encoder_attention_mask,
            embedding_output=embedding_output,
            encoder_hidden_states=encoder_hidden_states,
            cache_position=cache_position,
            past_key_values=past_key_values,
        )

        # Prepare head mask if needed
        # 1.0 in head_mask indicate we keep the head
        # attention_probs has shape bsz x n_heads x N x N
        # input head_mask has shape [num_heads] or [num_hidden_layers x num_heads]
        # and head_mask is converted to shape [num_hidden_layers x batch x num_heads x seq_length x seq_length]
        head_mask = self.get_head_mask(head_mask, self.config.num_hidden_layers)

        encoder_outputs = self.encoder(
            embedding_output,
            attention_mask=attention_mask,
            head_mask=head_mask,
            encoder_hidden_states=encoder_hidden_states,
            encoder_attention_mask=encoder_attention_mask,
            past_key_values=past_key_values,
            use_cache=use_cache,
            cache_position=cache_position,
            position_ids=position_ids,
            **kwargs,
        )
        sequence_output = encoder_outputs.last_hidden_state
        pooled_output = self.pooler(sequence_output) if self.pooler is not None else None

        if return_legacy_cache:
            encoder_outputs.past_key_values = encoder_outputs.past_key_values.to_legacy_cache()

        return BaseModelOutputWithPoolingAndCrossAttentions(
            last_hidden_state=sequence_output,
            pooler_output=pooled_output,
            past_key_values=encoder_outputs.past_key_values,
        )

    def _create_attention_masks(
        self,
        input_shape,
        attention_mask,
        encoder_attention_mask,
        embedding_output,
        encoder_hidden_states,
        cache_position,
        past_key_values,
    ):
        if attention_mask is not None and attention_mask.dim() == 2:
            if self.config.is_decoder:
                attention_mask = create_causal_mask(
                    config=self.config,
                    input_embeds=embedding_output,
                    attention_mask=attention_mask,
                    cache_position=cache_position,
                    past_key_values=past_key_values,
                )
            else:
                attention_mask = self._update_full_mask(
                    attention_mask,
                    embedding_output,
                )
        elif attention_mask is not None and attention_mask.dim() == 3:
            if "flash" in self.config._attn_implementation or self.config._attn_implementation == "flex_attention":
                raise ValueError(
                    "Passing attention mask with a 3D/4D shape does not work with type "
                    f"{self.config._attn_implementation} - please use either `sdpa` or `eager` instead."
                )
            attention_mask = self.get_extended_attention_mask(attention_mask, input_shape)

        if encoder_attention_mask is not None:
            if encoder_attention_mask.dim() == 2:
                encoder_attention_mask = self._update_cross_attn_mask(
                    encoder_hidden_states,
                    encoder_attention_mask,
                    embedding_output.shape[:2],
                    embedding_output,
                )
            else:
                if "flash" in self.config._attn_implementation or self.config._attn_implementation == "flex_attention":
                    raise ValueError(
                        "Passing attention mask with a 3D/4D shape does not work with type "
                        f"{self.config._attn_implementation} - please use either `sdpa` or `eager` instead."
                    )
                encoder_attention_mask = self.invert_attention_mask(encoder_attention_mask)

        return attention_mask, encoder_attention_mask

    # Copied from transformers.models.bart.modeling_bart.BartPreTrainedModel._update_full_mask
    def _update_full_mask(
        self,
        attention_mask: Union[torch.Tensor, None],
        inputs_embeds: torch.Tensor,
    ):
        if attention_mask is not None:
            if "flash" in self.config._attn_implementation:
                attention_mask = attention_mask if 0 in attention_mask else None
            elif self.config._attn_implementation == "sdpa":
                # output_attentions=True & head_mask can not be supported when using SDPA, fall back to
                # the manual implementation that requires a 4D causal mask in all cases.
                # [bsz, seq_len] -> [bsz, 1, tgt_seq_len, src_seq_len]
                attention_mask = _prepare_4d_attention_mask_for_sdpa(attention_mask, inputs_embeds.dtype)
            elif self.config._attn_implementation == "flex_attention":
                if isinstance(attention_mask, torch.Tensor):
                    attention_mask = make_flex_block_causal_mask(attention_mask, is_causal=False)
            else:
                # [bsz, seq_len] -> [bsz, 1, tgt_seq_len, src_seq_len]
                attention_mask = _prepare_4d_attention_mask(attention_mask, inputs_embeds.dtype)

        return attention_mask

    # Copied from transformers.models.bart.modeling_bart.BartPreTrainedModel._update_cross_attn_mask
    def _update_cross_attn_mask(
        self,
        encoder_hidden_states: Union[torch.Tensor, None],
        encoder_attention_mask: Union[torch.Tensor, None],
        input_shape: torch.Size,
        inputs_embeds: torch.Tensor,
    ):
        # expand encoder attention mask
        if encoder_hidden_states is not None and encoder_attention_mask is not None:
            if "flash" in self.config._attn_implementation:
                encoder_attention_mask = encoder_attention_mask if 0 in encoder_attention_mask else None
            elif self.config._attn_implementation == "sdpa":
                # output_attentions=True & cross_attn_head_mask can not be supported when using SDPA, and we fall back on
                # the manual implementation that requires a 4D causal mask in all cases.
                # [bsz, seq_len] -> [bsz, 1, tgt_seq_len, src_seq_len]
                encoder_attention_mask = _prepare_4d_attention_mask_for_sdpa(
                    encoder_attention_mask,
                    inputs_embeds.dtype,
                    tgt_len=input_shape[-1],
                )
            elif self.config._attn_implementation == "flex_attention":
                if isinstance(encoder_attention_mask, torch.Tensor):
                    encoder_attention_mask = make_flex_block_causal_mask(
                        encoder_attention_mask,
                        query_length=input_shape[-1],
                        is_causal=False,
                    )
            else:
                # [bsz, seq_len] -> [bsz, 1, tgt_seq_len, src_seq_len]
                encoder_attention_mask = _prepare_4d_attention_mask(
                    encoder_attention_mask, inputs_embeds.dtype, tgt_len=input_shape[-1]
                )

        return encoder_attention_mask


@auto_docstring(
    custom_intro="""
    Bert Model with two heads on top as done during the pretraining: a `masked language modeling` head and a `next
    sentence prediction (classification)` head.
    """
)
class BertForPreTraining(BertPreTrainedModel):
    _tied_weights_keys = ["predictions.decoder.bias", "cls.predictions.decoder.weight"]

    def __init__(self, config):
        super().__init__(config)

        self.bert = BertModel(config)
        self.cls = BertPreTrainingHeads(config)

        # Initialize weights and apply final processing
        self.post_init()

    def get_output_embeddings(self):
        return self.cls.predictions.decoder

    def set_output_embeddings(self, new_embeddings):
        self.cls.predictions.decoder = new_embeddings
        self.cls.predictions.bias = new_embeddings.bias

    @can_return_tuple
    @auto_docstring
    def forward(
        self,
        input_ids: Optional[torch.Tensor] = None,
        attention_mask: Optional[torch.Tensor] = None,
        token_type_ids: Optional[torch.Tensor] = None,
        position_ids: Optional[torch.Tensor] = None,
        head_mask: Optional[torch.Tensor] = None,
        inputs_embeds: Optional[torch.Tensor] = None,
        labels: Optional[torch.Tensor] = None,
        next_sentence_label: Optional[torch.Tensor] = None,
        **kwargs: Unpack[TransformersKwargs],
    ) -> Union[tuple[torch.Tensor], BertForPreTrainingOutput]:
        r"""
        labels (`torch.LongTensor` of shape `(batch_size, sequence_length)`, *optional*):
            Labels for computing the masked language modeling loss. Indices should be in `[-100, 0, ...,
            config.vocab_size]` (see `input_ids` docstring) Tokens with indices set to `-100` are ignored (masked),
            the loss is only computed for the tokens with labels in `[0, ..., config.vocab_size]`
        next_sentence_label (`torch.LongTensor` of shape `(batch_size,)`, *optional*):
            Labels for computing the next sequence prediction (classification) loss. Input should be a sequence
            pair (see `input_ids` docstring) Indices should be in `[0, 1]`:

            - 0 indicates sequence B is a continuation of sequence A,
            - 1 indicates sequence B is a random sequence.

        Example:

        ```python
        >>> from transformers import AutoTokenizer, BertForPreTraining
        >>> import torch

        >>> tokenizer = AutoTokenizer.from_pretrained("google-bert/bert-base-uncased")
        >>> model = BertForPreTraining.from_pretrained("google-bert/bert-base-uncased")

        >>> inputs = tokenizer("Hello, my dog is cute", return_tensors="pt")
        >>> outputs = model(**inputs)

        >>> prediction_logits = outputs.prediction_logits
        >>> seq_relationship_logits = outputs.seq_relationship_logits
        ```
        """
        outputs = self.bert(
            input_ids,
            attention_mask=attention_mask,
            token_type_ids=token_type_ids,
            position_ids=position_ids,
            head_mask=head_mask,
            inputs_embeds=inputs_embeds,
            return_dict=True,
            **kwargs,
        )

        sequence_output, pooled_output = outputs[:2]
        prediction_scores, seq_relationship_score = self.cls(sequence_output, pooled_output)

        total_loss = None
        if labels is not None and next_sentence_label is not None:
            loss_fct = CrossEntropyLoss()
            masked_lm_loss = loss_fct(prediction_scores.view(-1, self.config.vocab_size), labels.view(-1))
            next_sentence_loss = loss_fct(seq_relationship_score.view(-1, 2), next_sentence_label.view(-1))
            total_loss = masked_lm_loss + next_sentence_loss

        return BertForPreTrainingOutput(
            loss=total_loss,
            prediction_logits=prediction_scores,
            seq_relationship_logits=seq_relationship_score,
            hidden_states=outputs.hidden_states,
            attentions=outputs.attentions,
        )


@auto_docstring(
    custom_intro="""
    Bert Model with a `language modeling` head on top for CLM fine-tuning.
    """
)
class BertLMHeadModel(BertPreTrainedModel, GenerationMixin):
    _tied_weights_keys = ["cls.predictions.decoder.bias", "cls.predictions.decoder.weight"]

    def __init__(self, config):
        super().__init__(config)

        if not config.is_decoder:
            logger.warning("If you want to use `BertLMHeadModel` as a standalone, add `is_decoder=True.`")

        self.bert = BertModel(config, add_pooling_layer=False)
        self.cls = BertOnlyMLMHead(config)

        # Initialize weights and apply final processing
        self.post_init()

    def get_output_embeddings(self):
        return self.cls.predictions.decoder

    def set_output_embeddings(self, new_embeddings):
        self.cls.predictions.decoder = new_embeddings
        self.cls.predictions.bias = new_embeddings.bias

    @can_return_tuple
    @auto_docstring
    def forward(
        self,
        input_ids: Optional[torch.Tensor] = None,
        attention_mask: Optional[torch.Tensor] = None,
        token_type_ids: Optional[torch.Tensor] = None,
        position_ids: Optional[torch.Tensor] = None,
        head_mask: Optional[torch.Tensor] = None,
        inputs_embeds: Optional[torch.Tensor] = None,
        encoder_hidden_states: Optional[torch.Tensor] = None,
        encoder_attention_mask: Optional[torch.Tensor] = None,
        labels: Optional[torch.Tensor] = None,
        past_key_values: Optional[Union[list[torch.FloatTensor], Cache]] = None,
        use_cache: Optional[bool] = None,
        cache_position: Optional[torch.Tensor] = None,
        **kwargs: Unpack[TransformersKwargs],
    ) -> Union[tuple[torch.Tensor], CausalLMOutputWithCrossAttentions]:
        r"""
        labels (`torch.LongTensor` of shape `(batch_size, sequence_length)`, *optional*):
            Labels for computing the left-to-right language modeling loss (next word prediction). Indices should be in
            `[-100, 0, ..., config.vocab_size]` (see `input_ids` docstring) Tokens with indices set to `-100` are
            ignored (masked), the loss is only computed for the tokens with labels n `[0, ..., config.vocab_size]`
        """
        if labels is not None:
            use_cache = False

        outputs = self.bert(
            input_ids,
            attention_mask=attention_mask,
            token_type_ids=token_type_ids,
            position_ids=position_ids,
            head_mask=head_mask,
            inputs_embeds=inputs_embeds,
            encoder_hidden_states=encoder_hidden_states,
            encoder_attention_mask=encoder_attention_mask,
            past_key_values=past_key_values,
            use_cache=use_cache,
            cache_position=cache_position,
            return_dict=True,
            **kwargs,
        )

        sequence_output = outputs[0]
        prediction_scores = self.cls(sequence_output)

        lm_loss = None
        if labels is not None:
            lm_loss = self.loss_function(prediction_scores, labels, self.config.vocab_size, **kwargs)

        return CausalLMOutputWithCrossAttentions(
            loss=lm_loss,
            logits=prediction_scores,
            past_key_values=outputs.past_key_values,
            hidden_states=outputs.hidden_states,
            attentions=outputs.attentions,
            cross_attentions=outputs.cross_attentions,
        )


@auto_docstring
class BertForMaskedLM(BertPreTrainedModel):
    _tied_weights_keys = ["predictions.decoder.bias", "cls.predictions.decoder.weight"]

    def __init__(self, config):
        super().__init__(config)

        if config.is_decoder:
            logger.warning(
                "If you want to use `BertForMaskedLM` make sure `config.is_decoder=False` for "
                "bi-directional self-attention."
            )

        self.bert = BertModel(config, add_pooling_layer=False)
        self.cls = BertOnlyMLMHead(config)

        # Initialize weights and apply final processing
        self.post_init()

    def get_output_embeddings(self):
        return self.cls.predictions.decoder

    def set_output_embeddings(self, new_embeddings):
        self.cls.predictions.decoder = new_embeddings
        self.cls.predictions.bias = new_embeddings.bias

    @can_return_tuple
    @auto_docstring
    def forward(
        self,
        input_ids: Optional[torch.Tensor] = None,
        attention_mask: Optional[torch.Tensor] = None,
        token_type_ids: Optional[torch.Tensor] = None,
        position_ids: Optional[torch.Tensor] = None,
        head_mask: Optional[torch.Tensor] = None,
        inputs_embeds: Optional[torch.Tensor] = None,
        encoder_hidden_states: Optional[torch.Tensor] = None,
        encoder_attention_mask: Optional[torch.Tensor] = None,
        labels: Optional[torch.Tensor] = None,
        **kwargs: Unpack[TransformersKwargs],
    ) -> Union[tuple[torch.Tensor], MaskedLMOutput]:
        r"""
        labels (`torch.LongTensor` of shape `(batch_size, sequence_length)`, *optional*):
            Labels for computing the masked language modeling loss. Indices should be in `[-100, 0, ...,
            config.vocab_size]` (see `input_ids` docstring) Tokens with indices set to `-100` are ignored (masked), the
            loss is only computed for the tokens with labels in `[0, ..., config.vocab_size]`
        """
        outputs = self.bert(
            input_ids,
            attention_mask=attention_mask,
            token_type_ids=token_type_ids,
            position_ids=position_ids,
            head_mask=head_mask,
            inputs_embeds=inputs_embeds,
            encoder_hidden_states=encoder_hidden_states,
            encoder_attention_mask=encoder_attention_mask,
            return_dict=True,
            **kwargs,
        )

        sequence_output = outputs[0]
        prediction_scores = self.cls(sequence_output)

        masked_lm_loss = None
        if labels is not None:
            loss_fct = CrossEntropyLoss()  # -100 index = padding token
            masked_lm_loss = loss_fct(prediction_scores.view(-1, self.config.vocab_size), labels.view(-1))

        return MaskedLMOutput(
            loss=masked_lm_loss,
            logits=prediction_scores,
            hidden_states=outputs.hidden_states,
            attentions=outputs.attentions,
        )

    def prepare_inputs_for_generation(self, input_ids, attention_mask=None, **model_kwargs):
        input_shape = input_ids.shape
        effective_batch_size = input_shape[0]

        #  add a dummy token
        if self.config.pad_token_id is None:
            raise ValueError("The PAD token should be defined for generation")

        attention_mask = torch.cat([attention_mask, attention_mask.new_zeros((attention_mask.shape[0], 1))], dim=-1)
        dummy_token = torch.full(
            (effective_batch_size, 1), self.config.pad_token_id, dtype=torch.long, device=input_ids.device
        )
        input_ids = torch.cat([input_ids, dummy_token], dim=1)

        return {"input_ids": input_ids, "attention_mask": attention_mask}

    @classmethod
    def can_generate(cls) -> bool:
        """
        Legacy correction: BertForMaskedLM can't call `generate()` from `GenerationMixin`, even though it has a
        `prepare_inputs_for_generation` method.
        """
        return False


@auto_docstring(
    custom_intro="""
    Bert Model with a `next sentence prediction (classification)` head on top.
    """
)
class BertForNextSentencePrediction(BertPreTrainedModel):
    def __init__(self, config):
        super().__init__(config)

        self.bert = BertModel(config)
        self.cls = BertOnlyNSPHead(config)

        # Initialize weights and apply final processing
        self.post_init()

    @can_return_tuple
    @auto_docstring
    def forward(
        self,
        input_ids: Optional[torch.Tensor] = None,
        attention_mask: Optional[torch.Tensor] = None,
        token_type_ids: Optional[torch.Tensor] = None,
        position_ids: Optional[torch.Tensor] = None,
        head_mask: Optional[torch.Tensor] = None,
        inputs_embeds: Optional[torch.Tensor] = None,
        labels: Optional[torch.Tensor] = None,
        **kwargs: Unpack[TransformersKwargs],
    ) -> Union[tuple[torch.Tensor], NextSentencePredictorOutput]:
        r"""
        labels (`torch.LongTensor` of shape `(batch_size,)`, *optional*):
            Labels for computing the next sequence prediction (classification) loss. Input should be a sequence pair
            (see `input_ids` docstring). Indices should be in `[0, 1]`:

            - 0 indicates sequence B is a continuation of sequence A,
            - 1 indicates sequence B is a random sequence.

        Example:

        ```python
        >>> from transformers import AutoTokenizer, BertForNextSentencePrediction
        >>> import torch

        >>> tokenizer = AutoTokenizer.from_pretrained("google-bert/bert-base-uncased")
        >>> model = BertForNextSentencePrediction.from_pretrained("google-bert/bert-base-uncased")

        >>> prompt = "In Italy, pizza served in formal settings, such as at a restaurant, is presented unsliced."
        >>> next_sentence = "The sky is blue due to the shorter wavelength of blue light."
        >>> encoding = tokenizer(prompt, next_sentence, return_tensors="pt")

        >>> outputs = model(**encoding, labels=torch.LongTensor([1]))
        >>> logits = outputs.logits
        >>> assert logits[0, 0] < logits[0, 1]  # next sentence was random
        ```
        """

        if "next_sentence_label" in kwargs:
            warnings.warn(
                "The `next_sentence_label` argument is deprecated and will be removed in a future version, use"
                " `labels` instead.",
                FutureWarning,
            )
            labels = kwargs.pop("next_sentence_label")

        outputs = self.bert(
            input_ids,
            attention_mask=attention_mask,
            token_type_ids=token_type_ids,
            position_ids=position_ids,
            head_mask=head_mask,
            inputs_embeds=inputs_embeds,
            return_dict=True,
            **kwargs,
        )

        pooled_output = outputs[1]

        seq_relationship_scores = self.cls(pooled_output)

        next_sentence_loss = None
        if labels is not None:
            loss_fct = CrossEntropyLoss()
            next_sentence_loss = loss_fct(seq_relationship_scores.view(-1, 2), labels.view(-1))

        return NextSentencePredictorOutput(
            loss=next_sentence_loss,
            logits=seq_relationship_scores,
            hidden_states=outputs.hidden_states,
            attentions=outputs.attentions,
        )


@auto_docstring(
    custom_intro="""
    Bert Model transformer with a sequence classification/regression head on top (a linear layer on top of the pooled
    output) e.g. for GLUE tasks.
    """
)
class BertForSequenceClassification(BertPreTrainedModel):
    def __init__(self, config):
        super().__init__(config)
        self.num_labels = config.num_labels
        self.config = config

        self.bert = BertModel(config)
        classifier_dropout = (
            config.classifier_dropout if config.classifier_dropout is not None else config.hidden_dropout_prob
        )
        self.dropout = nn.Dropout(classifier_dropout)
        self.classifier = nn.Linear(config.hidden_size, config.num_labels)

        # Initialize weights and apply final processing
        self.post_init()

    @can_return_tuple
    @auto_docstring
    def forward(
        self,
        input_ids: Optional[torch.Tensor] = None,
        attention_mask: Optional[torch.Tensor] = None,
        token_type_ids: Optional[torch.Tensor] = None,
        position_ids: Optional[torch.Tensor] = None,
        head_mask: Optional[torch.Tensor] = None,
        inputs_embeds: Optional[torch.Tensor] = None,
        labels: Optional[torch.Tensor] = None,
        **kwargs: Unpack[TransformersKwargs],
    ) -> Union[tuple[torch.Tensor], SequenceClassifierOutput]:
        r"""
        labels (`torch.LongTensor` of shape `(batch_size,)`, *optional*):
            Labels for computing the sequence classification/regression loss. Indices should be in `[0, ...,
            config.num_labels - 1]`. If `config.num_labels == 1` a regression loss is computed (Mean-Square loss), If
            `config.num_labels > 1` a classification loss is computed (Cross-Entropy).
        """
        outputs = self.bert(
            input_ids,
            attention_mask=attention_mask,
            token_type_ids=token_type_ids,
            position_ids=position_ids,
            head_mask=head_mask,
            inputs_embeds=inputs_embeds,
            return_dict=True,
            **kwargs,
        )

        pooled_output = outputs[1]

        pooled_output = self.dropout(pooled_output)
        logits = self.classifier(pooled_output)

        loss = None
        if labels is not None:
            if self.config.problem_type is None:
                if self.num_labels == 1:
                    self.config.problem_type = "regression"
                elif self.num_labels > 1 and (labels.dtype == torch.long or labels.dtype == torch.int):
                    self.config.problem_type = "single_label_classification"
                else:
                    self.config.problem_type = "multi_label_classification"

            if self.config.problem_type == "regression":
                loss_fct = MSELoss()
                if self.num_labels == 1:
                    loss = loss_fct(logits.squeeze(), labels.squeeze())
                else:
                    loss = loss_fct(logits, labels)
            elif self.config.problem_type == "single_label_classification":
                loss_fct = CrossEntropyLoss()
                loss = loss_fct(logits.view(-1, self.num_labels), labels.view(-1))
            elif self.config.problem_type == "multi_label_classification":
                loss_fct = BCEWithLogitsLoss()
                loss = loss_fct(logits, labels)

        return SequenceClassifierOutput(
            loss=loss,
            logits=logits,
            hidden_states=outputs.hidden_states,
            attentions=outputs.attentions,
        )


@auto_docstring
class BertForMultipleChoice(BertPreTrainedModel):
    def __init__(self, config):
        super().__init__(config)

        self.bert = BertModel(config)
        classifier_dropout = (
            config.classifier_dropout if config.classifier_dropout is not None else config.hidden_dropout_prob
        )
        self.dropout = nn.Dropout(classifier_dropout)
        self.classifier = nn.Linear(config.hidden_size, 1)

        # Initialize weights and apply final processing
        self.post_init()

    @can_return_tuple
    @auto_docstring
    def forward(
        self,
        input_ids: Optional[torch.Tensor] = None,
        attention_mask: Optional[torch.Tensor] = None,
        token_type_ids: Optional[torch.Tensor] = None,
        position_ids: Optional[torch.Tensor] = None,
        head_mask: Optional[torch.Tensor] = None,
        inputs_embeds: Optional[torch.Tensor] = None,
        labels: Optional[torch.Tensor] = None,
        **kwargs: Unpack[TransformersKwargs],
    ) -> Union[tuple[torch.Tensor], MultipleChoiceModelOutput]:
        r"""
        input_ids (`torch.LongTensor` of shape `(batch_size, num_choices, sequence_length)`):
            Indices of input sequence tokens in the vocabulary.

            Indices can be obtained using [`AutoTokenizer`]. See [`PreTrainedTokenizer.encode`] and
            [`PreTrainedTokenizer.__call__`] for details.

            [What are input IDs?](../glossary#input-ids)
        token_type_ids (`torch.LongTensor` of shape `(batch_size, num_choices, sequence_length)`, *optional*):
            Segment token indices to indicate first and second portions of the inputs. Indices are selected in `[0,
            1]`:

            - 0 corresponds to a *sentence A* token,
            - 1 corresponds to a *sentence B* token.

            [What are token type IDs?](../glossary#token-type-ids)
        position_ids (`torch.LongTensor` of shape `(batch_size, num_choices, sequence_length)`, *optional*):
            Indices of positions of each input sequence tokens in the position embeddings. Selected in the range `[0,
            config.max_position_embeddings - 1]`.

            [What are position IDs?](../glossary#position-ids)
        inputs_embeds (`torch.FloatTensor` of shape `(batch_size, num_choices, sequence_length, hidden_size)`, *optional*):
            Optionally, instead of passing `input_ids` you can choose to directly pass an embedded representation. This
            is useful if you want more control over how to convert `input_ids` indices into associated vectors than the
            model's internal embedding lookup matrix.
        labels (`torch.LongTensor` of shape `(batch_size,)`, *optional*):
            Labels for computing the multiple choice classification loss. Indices should be in `[0, ...,
            num_choices-1]` where `num_choices` is the size of the second dimension of the input tensors. (See
            `input_ids` above)
        """
        num_choices = input_ids.shape[1] if input_ids is not None else inputs_embeds.shape[1]

        input_ids = input_ids.view(-1, input_ids.size(-1)) if input_ids is not None else None
        attention_mask = attention_mask.view(-1, attention_mask.size(-1)) if attention_mask is not None else None
        token_type_ids = token_type_ids.view(-1, token_type_ids.size(-1)) if token_type_ids is not None else None
        position_ids = position_ids.view(-1, position_ids.size(-1)) if position_ids is not None else None
        inputs_embeds = (
            inputs_embeds.view(-1, inputs_embeds.size(-2), inputs_embeds.size(-1))
            if inputs_embeds is not None
            else None
        )

        outputs = self.bert(
            input_ids,
            attention_mask=attention_mask,
            token_type_ids=token_type_ids,
            position_ids=position_ids,
            head_mask=head_mask,
            inputs_embeds=inputs_embeds,
            return_dict=True,
            **kwargs,
        )

        pooled_output = outputs[1]

        pooled_output = self.dropout(pooled_output)
        logits = self.classifier(pooled_output)
        reshaped_logits = logits.view(-1, num_choices)

        loss = None
        if labels is not None:
            loss_fct = CrossEntropyLoss()
            loss = loss_fct(reshaped_logits, labels)

        return MultipleChoiceModelOutput(
            loss=loss,
            logits=reshaped_logits,
            hidden_states=outputs.hidden_states,
            attentions=outputs.attentions,
        )


@auto_docstring
class BertForTokenClassification(BertPreTrainedModel):
    def __init__(self, config):
        super().__init__(config)
        self.num_labels = config.num_labels

        self.bert = BertModel(config, add_pooling_layer=False)
        classifier_dropout = (
            config.classifier_dropout if config.classifier_dropout is not None else config.hidden_dropout_prob
        )
        self.dropout = nn.Dropout(classifier_dropout)
        self.classifier = nn.Linear(config.hidden_size, config.num_labels)

        # Initialize weights and apply final processing
        self.post_init()

    @can_return_tuple
    @auto_docstring
    def forward(
        self,
        input_ids: Optional[torch.Tensor] = None,
        attention_mask: Optional[torch.Tensor] = None,
        token_type_ids: Optional[torch.Tensor] = None,
        position_ids: Optional[torch.Tensor] = None,
        head_mask: Optional[torch.Tensor] = None,
        inputs_embeds: Optional[torch.Tensor] = None,
        labels: Optional[torch.Tensor] = None,
        **kwargs: Unpack[TransformersKwargs],
    ) -> Union[tuple[torch.Tensor], TokenClassifierOutput]:
        r"""
        labels (`torch.LongTensor` of shape `(batch_size, sequence_length)`, *optional*):
            Labels for computing the token classification loss. Indices should be in `[0, ..., config.num_labels - 1]`.
        """
        outputs = self.bert(
            input_ids,
            attention_mask=attention_mask,
            token_type_ids=token_type_ids,
            position_ids=position_ids,
            head_mask=head_mask,
            inputs_embeds=inputs_embeds,
            return_dict=True,
            **kwargs,
        )

        sequence_output = outputs[0]

        sequence_output = self.dropout(sequence_output)
        logits = self.classifier(sequence_output)

        loss = None
        if labels is not None:
            loss_fct = CrossEntropyLoss()
            loss = loss_fct(logits.view(-1, self.num_labels), labels.view(-1))

        return TokenClassifierOutput(
            loss=loss,
            logits=logits,
            hidden_states=outputs.hidden_states,
            attentions=outputs.attentions,
        )


@auto_docstring
class BertForQuestionAnswering(BertPreTrainedModel):
    def __init__(self, config):
        super().__init__(config)
        self.num_labels = config.num_labels

        self.bert = BertModel(config, add_pooling_layer=False)
        self.qa_outputs = nn.Linear(config.hidden_size, config.num_labels)

        # Initialize weights and apply final processing
        self.post_init()

    @can_return_tuple
    @auto_docstring
    def forward(
        self,
        input_ids: Optional[torch.Tensor] = None,
        attention_mask: Optional[torch.Tensor] = None,
        token_type_ids: Optional[torch.Tensor] = None,
        position_ids: Optional[torch.Tensor] = None,
        head_mask: Optional[torch.Tensor] = None,
        inputs_embeds: Optional[torch.Tensor] = None,
        start_positions: Optional[torch.Tensor] = None,
        end_positions: Optional[torch.Tensor] = None,
        **kwargs: Unpack[TransformersKwargs],
    ) -> Union[tuple[torch.Tensor], QuestionAnsweringModelOutput]:
        outputs = self.bert(
            input_ids,
            attention_mask=attention_mask,
            token_type_ids=token_type_ids,
            position_ids=position_ids,
            head_mask=head_mask,
            inputs_embeds=inputs_embeds,
            return_dict=True,
            **kwargs,
        )

        sequence_output = outputs[0]

        logits = self.qa_outputs(sequence_output)
        start_logits, end_logits = logits.split(1, dim=-1)
        start_logits = start_logits.squeeze(-1).contiguous()
        end_logits = end_logits.squeeze(-1).contiguous()

        total_loss = None
        if start_positions is not None and end_positions is not None:
            # If we are on multi-GPU, split add a dimension
            if len(start_positions.size()) > 1:
                start_positions = start_positions.squeeze(-1)
            if len(end_positions.size()) > 1:
                end_positions = end_positions.squeeze(-1)
            # sometimes the start/end positions are outside our model inputs, we ignore these terms
            ignored_index = start_logits.size(1)
            start_positions = start_positions.clamp(0, ignored_index)
            end_positions = end_positions.clamp(0, ignored_index)

            loss_fct = CrossEntropyLoss(ignore_index=ignored_index)
            start_loss = loss_fct(start_logits, start_positions)
            end_loss = loss_fct(end_logits, end_positions)
            total_loss = (start_loss + end_loss) / 2

        return QuestionAnsweringModelOutput(
            loss=total_loss,
            start_logits=start_logits,
            end_logits=end_logits,
            hidden_states=outputs.hidden_states,
            attentions=outputs.attentions,
        )


__all__ = [
    "BertForMaskedLM",
    "BertForMultipleChoice",
    "BertForNextSentencePrediction",
    "BertForPreTraining",
    "BertForQuestionAnswering",
    "BertForSequenceClassification",
    "BertForTokenClassification",
    "BertLayer",
    "BertLMHeadModel",
    "BertModel",
    "BertPreTrainedModel",
]<|MERGE_RESOLUTION|>--- conflicted
+++ resolved
@@ -15,11 +15,6 @@
 # limitations under the License.
 """PyTorch BERT model."""
 
-<<<<<<< HEAD
-import os
-=======
-import math
->>>>>>> 4df2529d
 import warnings
 from dataclasses import dataclass
 from typing import Callable, Optional, Union
@@ -658,12 +653,7 @@
 
 @auto_docstring
 class BertPreTrainedModel(PreTrainedModel):
-<<<<<<< HEAD
     config_class = BertConfig
-    load_tf_weights = load_tf_weights_in_bert
-=======
-    config: BertConfig
->>>>>>> 4df2529d
     base_model_prefix = "bert"
     supports_gradient_checkpointing = True
     _supports_flash_attn = True
