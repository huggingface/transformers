# coding=utf-8
# Copyright 2024 the HuggingFace Inc. team. All rights reserved.
#
# Licensed under the Apache License, Version 2.0 (the "License");
# you may not use this file except in compliance with the License.
# You may obtain a copy of the License at
#
#     http://www.apache.org/licenses/LICENSE-2.0
#
# Unless required by applicable law or agreed to in writing, software
# distributed under the License is distributed on an "AS IS" BASIS,
# WITHOUT WARRANTIES OR CONDITIONS OF ANY KIND, either express or implied.
# See the License for the specific language governing permissions and
# limitations under the License.
"""PyTorch Llava-NeXT model."""

import math
from dataclasses import dataclass
from typing import Optional, Union

import numpy as np
import torch
from torch import nn

from ... import initialization as init
from ...activations import ACT2FN
from ...cache_utils import Cache
from ...generation import GenerationMixin
from ...image_processing_utils import select_best_resolution
from ...modeling_flash_attention_utils import FlashAttentionKwargs
from ...modeling_outputs import BaseModelOutputWithPast, ModelOutput
from ...modeling_utils import PreTrainedModel
from ...processing_utils import Unpack
from ...utils import TransformersKwargs, auto_docstring, can_return_tuple, logging
from ..auto import AutoModel
from .configuration_llava_next import LlavaNextConfig


logger = logging.get_logger(__name__)


def get_anyres_image_grid_shape(image_size, grid_pinpoints, patch_size):
    """
    Calculate the shape of the image patch grid after the preprocessing for images of any resolution.

    Args:
        image_size (`tuple`):
            The size of the input image in the format (width, height).
        grid_pinpoints (`List`):
            A list containing possible resolutions. Each item in the list should be a tuple or list
            of the form `(height, width)`.
        patch_size (`int`):
            The size of each image patch.

    Returns:
        tuple: The shape of the image patch grid in the format (width, height).
    """
    if not isinstance(grid_pinpoints, list):
        raise TypeError("grid_pinpoints should be a list of tuples or lists")

    # ! VERY IMPORTANT if image_size is tensor, must convert to into tuple, otherwise it will cause wrong calculate
    if not isinstance(image_size, (list, tuple)):
        if not isinstance(image_size, (torch.Tensor, np.ndarray)):
            raise TypeError(
                f"image_size invalid type: {type(image_size)} not valid, should be either list, tuple, np.ndarray or tensor"
            )
        image_size = image_size.tolist()

    height, width = select_best_resolution(image_size, grid_pinpoints)
    return height // patch_size, width // patch_size


def image_size_to_num_patches(image_size, grid_pinpoints, patch_size: int):
    """
    Calculate the number of patches after the preprocessing for images of any resolution.

    Args:
        image_size (`torch.LongTensor` or `np.ndarray` or `tuple[int, int]`):
            The size of the input image in the format (height, width). ?
        grid_pinpoints (`List`):
            A list containing possible resolutions. Each item in the list should be a tuple or list
            of the form `(height, width)`.
        patch_size (`int`):
            The size of each image patch.

    Returns:
        int: the number of patches
    """
    if not isinstance(grid_pinpoints, list):
        raise TypeError("grid_pinpoints should be a list of tuples or lists")

    # ! VERY IMPORTANT if image_size is tensor, must convert to into tuple, otherwise it will cause wrong calculate
    if not isinstance(image_size, (list, tuple)):
        if not isinstance(image_size, (torch.Tensor, np.ndarray)):
            raise TypeError(f"image_size invalid type {type(image_size)} with value {image_size}")
        image_size = image_size.tolist()

    best_resolution = select_best_resolution(image_size, grid_pinpoints)
    height, width = best_resolution
    num_patches = 0
    # consider change to ceil(height/patch_size)*ceil(width/patch_size) + 1
    for i in range(0, height, patch_size):
        for j in range(0, width, patch_size):
            num_patches += 1
    # add the base patch
    num_patches += 1
    return num_patches


def unpad_image(tensor, original_size):
    """
    Unpads a PyTorch tensor of a padded and resized image.

    Args:
        tensor (`torch.Tensor`):
            The image tensor, assumed to be of shape (num_channels, height, width).
        original_size (`tuple`):
            The original size of the image (height, width).

    Returns:
        `torch.Tensor`: The unpadded image tensor.
    """
    if not isinstance(original_size, (list, tuple)):
        if not isinstance(original_size, (torch.Tensor, np.ndarray)):
            raise TypeError(
                f"image_size invalid type: {type(original_size)} not valid, should be either list, tuple, np.ndarray or tensor"
            )
        original_size = original_size.tolist()
    original_height, original_width = original_size
    current_height, current_width = tensor.shape[1:]

    original_aspect_ratio = original_width / original_height
    current_aspect_ratio = current_width / current_height

    if original_aspect_ratio > current_aspect_ratio:
        scale_factor = current_width / original_width
        new_height = int(round(original_height * scale_factor, 7))
        padding = (current_height - new_height) // 2
        unpadded_tensor = tensor[:, padding : current_height - padding, :]
    else:
        scale_factor = current_height / original_height
        new_width = int(round(original_width * scale_factor, 7))
        padding = (current_width - new_width) // 2
        unpadded_tensor = tensor[:, :, padding : current_width - padding]

    return unpadded_tensor


@dataclass
@auto_docstring(
    custom_intro="""
    Base class for Llava outputs, with hidden states and attentions.
    """
)
class LlavaNextModelOutputWithPast(BaseModelOutputWithPast):
    r"""
    past_key_values (`Cache`, *optional*, returned when `use_cache=True` is passed or when `config.use_cache=True`):
        It is a [`~cache_utils.Cache`] instance. For more details, see our [kv cache guide](https://huggingface.co/docs/transformers/en/kv_cache).

        Contains pre-computed hidden-states (key and values in the self-attention blocks) that can be used (see
        `past_key_values` input) to speed up sequential decoding.
    image_hidden_states (`torch.FloatTensor`, *optional*):
        A `torch.FloatTensor` of size `(batch_size, num_images, sequence_length, hidden_size)`.
        image_hidden_states of the model produced by the vision encoder and after projecting the last hidden state.
    """

    image_hidden_states: Optional[torch.FloatTensor] = None


@dataclass
@auto_docstring(
    custom_intro="""
    Base class for LlavaNext causal language model (or autoregressive) outputs.
    """
)
class LlavaNextCausalLMOutputWithPast(ModelOutput):
    r"""
    loss (`torch.FloatTensor` of shape `(1,)`, *optional*, returned when `labels` is provided):
        Language modeling loss (for next-token prediction).
    logits (`torch.FloatTensor` of shape `(batch_size, sequence_length, config.vocab_size)`):
        Prediction scores of the language modeling head (scores for each vocabulary token before SoftMax).
    past_key_values (`Cache`, *optional*, returned when `use_cache=True` is passed or when `config.use_cache=True`):
        It is a [`~cache_utils.Cache`] instance. For more details, see our [kv cache guide](https://huggingface.co/docs/transformers/en/kv_cache).

        Contains pre-computed hidden-states (key and values in the self-attention blocks) that can be used (see
        `past_key_values` input) to speed up sequential decoding.
    image_hidden_states (`torch.FloatTensor`, *optional*):
        A `torch.FloatTensor` of size (batch_size * num_patches, num_images, sequence_length, hidden_size)`.
        image_hidden_states of the model produced by the vision encoder and after projecting the last hidden state.
    """

    loss: Optional[torch.FloatTensor] = None
    logits: Optional[torch.FloatTensor] = None
    past_key_values: Optional[Cache] = None
    hidden_states: Optional[tuple[torch.FloatTensor]] = None
    attentions: Optional[tuple[torch.FloatTensor]] = None
    image_hidden_states: Optional[torch.FloatTensor] = None


# Copied from transformers.models.llava.modeling_llava.LlavaMultiModalProjector with Llava->LlavaNext
class LlavaNextMultiModalProjector(nn.Module):
    def __init__(self, config: LlavaNextConfig):
        super().__init__()
        # We have hidden_size * the number of vision feature layers
        num_feature_layers = 1 if isinstance(config.vision_feature_layer, int) else len(config.vision_feature_layer)
        self.linear_1 = nn.Linear(
            config.vision_config.hidden_size * num_feature_layers,
            config.text_config.hidden_size,
            bias=config.multimodal_projector_bias,
        )
        self.act = ACT2FN[config.projector_hidden_act]
        self.linear_2 = nn.Linear(
            config.text_config.hidden_size, config.text_config.hidden_size, bias=config.multimodal_projector_bias
        )

    def forward(self, image_features):
        hidden_states = self.linear_1(image_features)
        hidden_states = self.act(hidden_states)
        hidden_states = self.linear_2(hidden_states)
        return hidden_states


@auto_docstring
class LlavaNextPreTrainedModel(PreTrainedModel):
    config: LlavaNextConfig
<<<<<<< HEAD
    base_model_prefix = ""
    input_modalities = ("image", "text")
=======
    base_model_prefix = "model"
    input_modalities = ["image", "text"]
>>>>>>> 122a6a3a
    supports_gradient_checkpointing = True
    _no_split_modules = ["LlamaDecoderLayer"]
    _skip_keys_device_placement = "past_key_values"

    _supports_flash_attn = True
    _supports_sdpa = True

    _can_compile_fullgraph = True
    _supports_flex_attn = True
    _supports_attention_backend = True

    @torch.no_grad()
    def _init_weights(self, module):
        std = getattr(self.config, "initializer_range", self.config.get_text_config().initializer_range)

        if isinstance(module, nn.Linear):
            init.normal_(module.weight, mean=0.0, std=std)
            if module.bias is not None:
                init.zeros_(module.bias)
        elif isinstance(module, LlavaNextModel):
            embed_std = 1 / math.sqrt(self.config.text_config.hidden_size)
            init.normal_(module.image_newline, mean=0.0, std=embed_std)


@auto_docstring(
    custom_intro="""
    The Llava-Next model which consists of a vision backbone and a language model without language modeling head.
    """
)
class LlavaNextModel(LlavaNextPreTrainedModel):
    _checkpoint_conversion_mapping = {
        r"^language_model.model": "language_model",
    }
    base_model_prefix = "model"

    def __init__(self, config: LlavaNextConfig):
        super().__init__(config)
        self.vision_tower = AutoModel.from_config(config.vision_config)

        self.multi_modal_projector = LlavaNextMultiModalProjector(config)
        embed_std = 1 / math.sqrt(config.text_config.hidden_size)
        self.image_newline = nn.Parameter(torch.randn(config.text_config.hidden_size, dtype=self.dtype) * embed_std)

        self.vocab_size = config.text_config.vocab_size
        self.language_model = AutoModel.from_config(config.text_config)
        self.pad_token_id = self.config.pad_token_id if self.config.pad_token_id is not None else -1
        self.post_init()

    def get_input_embeddings(self):
        return self.language_model.get_input_embeddings()

    def set_input_embeddings(self, value):
        self.language_model.set_input_embeddings(value)

    def pack_image_features(self, image_features, image_sizes, vision_feature_select_strategy, image_newline=None):
        """
        Reshape, unpad and then pack each image_feature into a single image_features tensor containing all visual vectors.

        Args:
            image_features (`list[torch.Tensor]` of length num_images, each of shape `(num_patches, image_length, embed_dim)`)
                List of image feature tensor, each contains all the visual feature of all patches.
            image_sizes (`torch.Tensor` of shape `(num_images, 2)`)
                Actual image size of each images (H, W).
            vision_feature_select_strategy (`str`)
                The feature selection strategy used to select the vision feature from the vision backbone.
            image_newline (`torch.Tensor` of shape `(embed_dim)`)
                New line embedding vector.
        Returns:
            image_features (`torch.Tensor` of shape `(all_feat_len, embed_dim)`)
            feature_lens (`list[int]`)
                token length of each image in image_features
        """
        new_image_features = []
        feature_lens = []
        for image_idx, image_feature in enumerate(image_features):
            if image_feature.shape[0] > 1:
                base_image_feature = image_feature[0]
                image_feature = image_feature[1:]
                height = width = self.config.vision_config.image_size // self.config.vision_config.patch_size

                num_patch_height, num_patch_width = get_anyres_image_grid_shape(
                    image_sizes[image_idx],
                    self.config.image_grid_pinpoints,
                    self.config.vision_config.image_size,
                )

                if (
                    np.prod(image_feature.shape) % (num_patch_height * num_patch_width * height * width) != 0
                    and vision_feature_select_strategy == "default"
                ):
                    logger.warning_once(
                        "Image feature shape does not line up with the provided patch size. "
                        "You may be using the `default` vision_feature_select_strategy with a"
                        " visual encoder that does not have CLS."
                    )

                image_feature = image_feature.view(num_patch_height, num_patch_width, height, width, -1)
                image_feature = image_feature.permute(4, 0, 2, 1, 3).contiguous()
                image_feature = image_feature.flatten(1, 2).flatten(2, 3)
                image_feature = unpad_image(image_feature, image_sizes[image_idx])
                if image_newline is not None:
                    image_feature = torch.cat(
                        (
                            image_feature,
                            image_newline[:, None, None]
                            .expand(*image_feature.shape[:-1], 1)
                            .to(image_feature.device, image_feature.dtype),
                        ),
                        dim=-1,
                    )
                image_feature = image_feature.flatten(1, 2).transpose(0, 1)
                image_feature = torch.cat((base_image_feature, image_feature), dim=0)
            else:
                image_feature = image_feature[0]
                if image_newline is not None:
                    image_feature = torch.cat((image_feature, image_newline[None].to(image_feature)), dim=0)
            new_image_features.append(image_feature)
            feature_lens.append(image_feature.size(0))
        feature_lens = torch.tensor(feature_lens, dtype=torch.long, device=image_features[0].device)
        return new_image_features, feature_lens

    def get_image_features(
        self,
        pixel_values: torch.FloatTensor,
        image_sizes: torch.Tensor,
        vision_feature_layer: Optional[Union[int, list[int]]] = None,
        vision_feature_select_strategy: Optional[str] = None,
    ):
        """
        Obtains image last hidden states from the vision tower and apply multimodal projection.

        Args:
            pixel_values (`torch.FloatTensor]` of shape `(batch_size, num_patches, channels, height, width)`)
               The tensors corresponding to the input images.
            image_sizes (`torch.Tensor` of shape `(num_images, 2)`)
                Actual image size of each images (H, W).
            vision_feature_layer (`Union[int, list[int]]`, *optional*):
                The index of the layer to select the vision feature. If multiple indices are provided,
                the vision feature of the corresponding indices will be concatenated to form the
                vision features.
            vision_feature_select_strategy (`str`, *optional*):
                The feature selection strategy used to select the vision feature from the vision backbone.
                Can be one of `"default"` or `"full"`
        Returns:
            image_features (list[`torch.Tensor`]): List of image feature tensor, each contains all the visual feature of all patches
            and are of shape `(num_patches, image_length, embed_dim)`).
        """
        vision_feature_layer = (
            vision_feature_layer if vision_feature_layer is not None else self.config.vision_feature_layer
        )
        vision_feature_select_strategy = (
            vision_feature_select_strategy
            if vision_feature_select_strategy is not None
            else self.config.vision_feature_select_strategy
        )

        # ! infer image_num_patches from image_sizes
        image_num_patches = [
            image_size_to_num_patches(
                image_size=imsize,
                grid_pinpoints=self.config.image_grid_pinpoints,
                patch_size=self.config.vision_config.image_size,
            )
            for imsize in image_sizes
        ]
        if pixel_values.dim() == 5:
            # stacked if input is (batch_size, num_patches, num_channels, height, width)
            _pixel_values_list = [pix_val[:num_patch] for pix_val, num_patch in zip(pixel_values, image_num_patches)]
            pixel_values = torch.cat(_pixel_values_list, dim=0)
        elif pixel_values.dim() != 4:
            # otherwise has to be stacked from list of (num_patches, num_channels, height, width)
            raise ValueError(f"pixel_values of shape {pixel_values.shape}, expect to be of 4 or 5 dimensions")

        image_features = self.vision_tower(pixel_values, output_hidden_states=True)
        # If we have one vision feature layer, return the corresponding hidden states,
        # otherwise, select the hidden states of each feature layer and concatenate them
        if isinstance(vision_feature_layer, int):
            selected_image_feature = image_features.hidden_states[vision_feature_layer]
        else:
            hs_pool = [image_features.hidden_states[layer_idx] for layer_idx in vision_feature_layer]
            selected_image_feature = torch.cat(hs_pool, dim=-1)

        if vision_feature_select_strategy == "default":
            selected_image_feature = selected_image_feature[:, 1:]

        image_features = self.multi_modal_projector(selected_image_feature)
        image_features = torch.split(image_features, image_num_patches, dim=0)

        # NOTE we only support multimodal_patch_merge_type == "spatial_unpad"
        image_features, feature_lens = self.pack_image_features(
            image_features,
            image_sizes,
            vision_feature_select_strategy=vision_feature_select_strategy,
            image_newline=self.image_newline,
        )
        return image_features

    def get_placeholder_mask(
        self, input_ids: torch.LongTensor, inputs_embeds: torch.FloatTensor, image_features: torch.FloatTensor
    ):
        """
        Obtains multimodal placeholder mask from `input_ids` or `inputs_embeds`, and checks that the placeholder token count is
        equal to the length of multimodal features. If the lengths are different, an error is raised.
        """
        if input_ids is None:
            special_image_mask = inputs_embeds == self.get_input_embeddings()(
                torch.tensor(self.config.image_token_id, dtype=torch.long, device=inputs_embeds.device)
            )
            special_image_mask = special_image_mask.all(-1)
        else:
            special_image_mask = input_ids == self.config.image_token_id

        n_image_tokens = special_image_mask.sum()
        special_image_mask = special_image_mask.unsqueeze(-1).expand_as(inputs_embeds).to(inputs_embeds.device)
        if inputs_embeds[special_image_mask].numel() != image_features.numel():
            raise ValueError(
                f"Image features and image tokens do not match: tokens: {n_image_tokens}, features {image_features.shape[0]}"
            )
        return special_image_mask

    @can_return_tuple
    @auto_docstring
    def forward(
        self,
        input_ids: Optional[torch.LongTensor] = None,
        pixel_values: Optional[torch.FloatTensor] = None,
        image_sizes: Optional[torch.LongTensor] = None,
        attention_mask: Optional[torch.Tensor] = None,
        position_ids: Optional[torch.LongTensor] = None,
        past_key_values: Optional[Cache] = None,
        inputs_embeds: Optional[torch.FloatTensor] = None,
        vision_feature_layer: Optional[Union[int, list[int]]] = None,
        vision_feature_select_strategy: Optional[str] = None,
        use_cache: Optional[bool] = None,
        output_attentions: Optional[bool] = None,
        output_hidden_states: Optional[bool] = None,
        return_dict: Optional[bool] = None,
        cache_position: Optional[torch.LongTensor] = None,
        **kwargs: Unpack[FlashAttentionKwargs],
    ) -> Union[tuple, LlavaNextModelOutputWithPast]:
        r"""
        vision_feature_select_strategy (`str`, *optional*, defaults to `"default"`):
            The feature selection strategy used to select the vision feature from the vision backbone.
            Can be one of `"default"` or `"full"`. If `"default"`, the CLS token is removed from the vision features.
            If `"full"`, the full vision features are used.
        """
        output_attentions = output_attentions if output_attentions is not None else self.config.output_attentions
        output_hidden_states = (
            output_hidden_states if output_hidden_states is not None else self.config.output_hidden_states
        )
        return_dict = return_dict if return_dict is not None else self.config.use_return_dict
        vision_feature_layer = (
            vision_feature_layer if vision_feature_layer is not None else self.config.vision_feature_layer
        )
        vision_feature_select_strategy = (
            vision_feature_select_strategy
            if vision_feature_select_strategy is not None
            else self.config.vision_feature_select_strategy
        )

        if (input_ids is None) ^ (inputs_embeds is not None):
            raise ValueError("You must specify exactly one of input_ids or inputs_embeds")

        if inputs_embeds is None:
            inputs_embeds = self.get_input_embeddings()(input_ids)

        if pixel_values is not None and pixel_values.size(0) > 0:
            image_features = self.get_image_features(
                pixel_values,
                image_sizes,
                vision_feature_layer=vision_feature_layer,
                vision_feature_select_strategy=vision_feature_select_strategy,
            )
            image_features = torch.cat(image_features, dim=0).to(inputs_embeds.device, inputs_embeds.dtype)
            special_image_mask = self.get_placeholder_mask(
                input_ids, inputs_embeds=inputs_embeds, image_features=image_features
            )
            inputs_embeds = inputs_embeds.masked_scatter(special_image_mask, image_features)

        outputs = self.language_model(
            attention_mask=attention_mask,
            position_ids=position_ids,
            past_key_values=past_key_values,
            inputs_embeds=inputs_embeds,
            use_cache=use_cache,
            output_attentions=output_attentions,
            output_hidden_states=output_hidden_states,
            return_dict=True,
            cache_position=cache_position,
            **kwargs,
        )

        return LlavaNextModelOutputWithPast(
            last_hidden_state=outputs.last_hidden_state,
            past_key_values=outputs.past_key_values,
            hidden_states=outputs.hidden_states,
            attentions=outputs.attentions,
            image_hidden_states=image_features if pixel_values is not None else None,
        )


@auto_docstring(
    custom_intro="""
    The LLAVA-NeXT model which consists of a vision backbone and a language model.
    """
)
class LlavaNextForConditionalGeneration(LlavaNextPreTrainedModel, GenerationMixin):
    _checkpoint_conversion_mapping = {
        r"^language_model.model": "model.language_model",
        r"^vision_tower": "model.vision_tower",
        r"^multi_modal_projector": "model.multi_modal_projector",
        r"^image_newline": "model.image_newline",
        r"^language_model.lm_head": "lm_head",
    }
    _tied_weights_keys = {"lm_head.weight": "model.language_model.embed_tokens.weight"}

    def __init__(self, config: LlavaNextConfig):
        super().__init__(config)
        self.model = LlavaNextModel(config)
        self.lm_head = nn.Linear(config.text_config.hidden_size, config.text_config.vocab_size, bias=False)
        self.post_init()

    def get_input_embeddings(self):
        return self.model.get_input_embeddings()

    def set_input_embeddings(self, value):
        self.model.set_input_embeddings(value)

    def get_output_embeddings(self) -> nn.Module:
        return self.lm_head

    def pack_image_features(self, image_features, image_sizes, vision_feature_select_strategy, image_newline=None):
        return self.model.pack_image_features(
            image_features=image_features,
            image_sizes=image_sizes,
            vision_feature_select_strategy=vision_feature_select_strategy,
            image_newline=image_newline,
        )

    def get_image_features(
        self,
        pixel_values: torch.FloatTensor,
        image_sizes: torch.Tensor,
        vision_feature_layer: Optional[Union[int, list[int]]] = None,
        vision_feature_select_strategy: Optional[str] = None,
    ):
        return self.model.get_image_features(
            pixel_values=pixel_values,
            image_sizes=image_sizes,
            vision_feature_layer=vision_feature_layer,
            vision_feature_select_strategy=vision_feature_select_strategy,
        )

    @can_return_tuple
    @auto_docstring
    def forward(
        self,
        input_ids: Optional[torch.LongTensor] = None,
        pixel_values: Optional[torch.FloatTensor] = None,
        image_sizes: Optional[torch.LongTensor] = None,
        attention_mask: Optional[torch.Tensor] = None,
        position_ids: Optional[torch.LongTensor] = None,
        past_key_values: Optional[Cache] = None,
        inputs_embeds: Optional[torch.FloatTensor] = None,
        vision_feature_layer: Optional[Union[int, list[int]]] = None,
        vision_feature_select_strategy: Optional[str] = None,
        labels: Optional[torch.LongTensor] = None,
        use_cache: Optional[bool] = None,
        output_attentions: Optional[bool] = None,
        output_hidden_states: Optional[bool] = None,
        cache_position: Optional[torch.LongTensor] = None,
        logits_to_keep: Union[int, torch.Tensor] = 0,
        **kwargs: Unpack[TransformersKwargs],
    ) -> Union[tuple, LlavaNextCausalLMOutputWithPast]:
        r"""
        vision_feature_select_strategy (`str`, *optional*, defaults to `"default"`):
            The feature selection strategy used to select the vision feature from the vision backbone.
            Can be one of `"default"` or `"full"`. If `"default"`, the CLS token is removed from the vision features.
            If `"full"`, the full vision features are used.
        labels (`torch.LongTensor` of shape `(batch_size, sequence_length)`, *optional*):
            Labels for computing the masked language modeling loss. Indices should either be in `[0, ...,
            config.vocab_size]` or -100 (see `input_ids` docstring). Tokens with indices set to `-100` are ignored
            (masked), the loss is only computed for the tokens with labels in `[0, ..., config.vocab_size]`.

        Example:

        ```python
        >>> from PIL import Image
        >>> import requests
        >>> from transformers import AutoProcessor, LlavaNextForConditionalGeneration

        >>> model = LlavaNextForConditionalGeneration.from_pretrained("llava-hf/llava-v1.6-mistral-7b-hf")
        >>> processor = AutoProcessor.from_pretrained("llava-hf/llava-v1.6-mistral-7b-hf")

        >>> prompt = "[INST] <image>\nWhat is shown in this image? [/INST]"
        >>> url = "https://www.ilankelman.org/stopsigns/australia.jpg"
        >>> image = Image.open(requests.get(url, stream=True).raw)

        >>> inputs = processor(images=image, text=prompt, return_tensors="pt")

        >>> # Generate
        >>> generate_ids = model.generate(**inputs, max_length=30)
        >>> processor.batch_decode(generate_ids, skip_special_tokens=True, clean_up_tokenization_spaces=False)[0]
        "[INST]  \nWhat is shown in this image? [/INST] The image appears to be a radar chart, which is a type of multi-dimensional plot (...)"
        ```"""

        output_attentions = output_attentions if output_attentions is not None else self.config.output_attentions
        output_hidden_states = (
            output_hidden_states if output_hidden_states is not None else self.config.output_hidden_states
        )
        vision_feature_layer = (
            vision_feature_layer if vision_feature_layer is not None else self.config.vision_feature_layer
        )
        vision_feature_select_strategy = (
            vision_feature_select_strategy
            if vision_feature_select_strategy is not None
            else self.config.vision_feature_select_strategy
        )

        outputs = self.model(
            input_ids,
            pixel_values=pixel_values,
            image_sizes=image_sizes,
            vision_feature_layer=vision_feature_layer,
            vision_feature_select_strategy=vision_feature_select_strategy,
            attention_mask=attention_mask,
            position_ids=position_ids,
            past_key_values=past_key_values,
            inputs_embeds=inputs_embeds,
            use_cache=use_cache,
            output_attentions=output_attentions,
            output_hidden_states=output_hidden_states,
            return_dict=True,
            cache_position=cache_position,
            **kwargs,
        )

        hidden_states = outputs[0]
        # Only compute necessary logits, and do not upcast them to float if we are not computing the loss
        slice_indices = slice(-logits_to_keep, None) if isinstance(logits_to_keep, int) else logits_to_keep
        logits = self.lm_head(hidden_states[:, slice_indices, :])

        loss = None
        if labels is not None:
            loss = self.loss_function(
                logits=logits, labels=labels, vocab_size=self.config.text_config.vocab_size, **kwargs
            )

        return LlavaNextCausalLMOutputWithPast(
            loss=loss,
            logits=logits,
            past_key_values=outputs.past_key_values,
            hidden_states=outputs.hidden_states,
            attentions=outputs.attentions,
            image_hidden_states=outputs.image_hidden_states,
        )

    def prepare_inputs_for_generation(
        self,
        input_ids,
        past_key_values=None,
        inputs_embeds=None,
        pixel_values=None,
        image_sizes=None,
        attention_mask=None,
        cache_position=None,
        logits_to_keep=None,
        **kwargs,
    ):
        # Overwritten -- in specific circumstances we don't want to forward image inputs to the model

        model_inputs = super().prepare_inputs_for_generation(
            input_ids,
            past_key_values=past_key_values,
            inputs_embeds=inputs_embeds,
            attention_mask=attention_mask,
            cache_position=cache_position,
            logits_to_keep=logits_to_keep,
            **kwargs,
        )

        # If we're in cached decoding stage, pixel values should be None because input ids do not contain special image token anymore
        # Otherwise we need pixel values to be passed to model
        if cache_position[0] == 0:
            model_inputs["pixel_values"] = pixel_values
            model_inputs["image_sizes"] = image_sizes

        return model_inputs

    @staticmethod
    # Copied from transformers.models.gptj.modeling_gptj.GPTJModel._prepare_4d_causal_attention_mask_with_cache_position
    def _prepare_4d_causal_attention_mask_with_cache_position(
        attention_mask: torch.Tensor,
        sequence_length: int,
        target_length: int,
        dtype: torch.dtype,
        cache_position: torch.Tensor,
        batch_size: int,
        **kwargs,
    ):
        """
        Creates a causal 4D mask of shape `(batch_size, 1, query_length, key_value_length)` from a 2D mask of shape
        `(batch_size, key_value_length)`, or if the input `attention_mask` is already 4D, do nothing.

        Args:
            attention_mask (`torch.Tensor`):
                A 2D attention mask of shape `(batch_size, key_value_length)` or a 4D attention mask of shape
                `(batch_size, 1, query_length, key_value_length)`.
            sequence_length (`int`):
                The sequence length being processed.
            target_length (`int`):
                The target length: when generating with static cache, the mask should be as long as the static cache,
                to account for the 0 padding, the part of the cache that is not filled yet.
            dtype (`torch.dtype`):
                The dtype to use for the 4D attention mask.
            cache_position (`torch.Tensor`):
                Indices depicting the position of the input sequence tokens in the sequence.
            batch_size (`torch.Tensor`):
                Batch size.
        """
        if attention_mask is not None and attention_mask.dim() == 4:
            # In this case we assume that the mask comes already in inverted form and requires no inversion or slicing.
            causal_mask = attention_mask
        else:
            min_dtype = torch.finfo(dtype).min
            causal_mask = torch.full(
                (sequence_length, target_length), fill_value=min_dtype, dtype=dtype, device=cache_position.device
            )
            if sequence_length != 1:
                causal_mask = torch.triu(causal_mask, diagonal=1)
            causal_mask *= torch.arange(target_length, device=cache_position.device) > cache_position.reshape(-1, 1)
            causal_mask = causal_mask[None, None, :, :].expand(batch_size, 1, -1, -1)
            if attention_mask is not None:
                causal_mask = causal_mask.clone()  # copy to contiguous memory for in-place edit
                mask_length = attention_mask.shape[-1]
                padding_mask = causal_mask[:, :, :, :mask_length] + attention_mask[:, None, None, :].to(
                    causal_mask.device
                )
                padding_mask = padding_mask == 0
                causal_mask[:, :, :, :mask_length] = causal_mask[:, :, :, :mask_length].masked_fill(
                    padding_mask, min_dtype
                )

        return causal_mask


__all__ = ["LlavaNextForConditionalGeneration", "LlavaNextPreTrainedModel", "LlavaNextModel"]<|MERGE_RESOLUTION|>--- conflicted
+++ resolved
@@ -223,13 +223,8 @@
 @auto_docstring
 class LlavaNextPreTrainedModel(PreTrainedModel):
     config: LlavaNextConfig
-<<<<<<< HEAD
-    base_model_prefix = ""
+    base_model_prefix = "model"
     input_modalities = ("image", "text")
-=======
-    base_model_prefix = "model"
-    input_modalities = ["image", "text"]
->>>>>>> 122a6a3a
     supports_gradient_checkpointing = True
     _no_split_modules = ["LlamaDecoderLayer"]
     _skip_keys_device_placement = "past_key_values"
