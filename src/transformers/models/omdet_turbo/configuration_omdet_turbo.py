--- conflicted
+++ resolved
@@ -290,19 +290,5 @@
 
         super().__init__(is_encoder_decoder=is_encoder_decoder, **kwargs)
 
-<<<<<<< HEAD
-=======
-    @property
-    def sub_configs(self):
-        sub_configs = {}
-        backbone_config = getattr(self, "backbone_config", None)
-        text_config = getattr(self, "text_config", None)
-        if isinstance(backbone_config, PreTrainedConfig):
-            sub_configs["backbone_config"] = type(backbone_config)
-        if isinstance(text_config, PreTrainedConfig):
-            sub_configs["text_config"] = type(text_config)
-        return sub_configs
-
->>>>>>> 089d573a
 
 __all__ = ["OmDetTurboConfig"]