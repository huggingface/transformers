--- conflicted
+++ resolved
@@ -124,12 +124,8 @@
 @auto_docstring
 class VideoLlavaPreTrainedModel(PreTrainedModel):
     config: VideoLlavaConfig
-<<<<<<< HEAD
     base_model_prefix = "model"
-=======
-    base_model_prefix = ""
     input_modalities = ["image", "video", "text"]
->>>>>>> 354567d9
     supports_gradient_checkpointing = True
     _no_split_modules = ["VideoLlavaVisionAttention"]
     _skip_keys_device_placement = "past_key_values"
