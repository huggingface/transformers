--- conflicted
+++ resolved
@@ -257,12 +257,8 @@
         do_convert_rgb = do_convert_rgb if do_convert_rgb is not None else self.do_convert_rgb
 
         if images is not None:
-<<<<<<< HEAD
+            images = self.fetch_images(images)
             images = make_flat_list_of_images(images)
-=======
-            images = self.fetch_images(images)
-            images = make_list_of_images(images)
->>>>>>> 34108a22
 
         if images is not None and not valid_images(images):
             raise ValueError(
