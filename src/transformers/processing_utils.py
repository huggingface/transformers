--- conflicted
+++ resolved
@@ -558,12 +558,6 @@
     This is a mixin used to provide saving/loading functionality for all processor classes.
     """
 
-<<<<<<< HEAD
-    optional_attributes = ["chat_template", "audio_tokenizer"]
-=======
-    attributes = ["feature_extractor", "tokenizer"]
-    optional_call_args: list[str] = []
->>>>>>> 6344371a
     # Names need to be attr_class for attr in attributes
     _auto_class = None
     valid_processor_kwargs = ProcessingKwargs
@@ -702,13 +696,6 @@
         # extra attributes to be kept
         attrs_to_save += ["auto_map"]
 
-<<<<<<< HEAD
-        if legacy_serialization:
-            # Don't save attributes like `tokenizer`, `image processor` etc. in processor config if `legacy=True`
-            attrs_to_save = [x for x in attrs_to_save if x not in self.__class__.get_attributes()]
-
-=======
->>>>>>> 6344371a
         if "tokenizer" in output:
             del output["tokenizer"]
         if "qformer_tokenizer" in output:
@@ -793,18 +780,9 @@
         attributes_repr = "\n".join(attributes_repr)
         return f"{self.__class__.__name__}:\n{attributes_repr}\n\n{self.to_json_string()}"
 
-<<<<<<< HEAD
     def save_pretrained(
-        self,
-        save_directory,
-        push_to_hub: bool = False,
-        legacy_serialization: bool = True,
-        exclude_attributes: Optional[list[str]] = None,
-        **kwargs,
+        self, save_directory, push_to_hub: bool = False, exclude_attributes: Optional[list[str]] = None, **kwargs
     ):
-=======
-    def save_pretrained(self, save_directory, push_to_hub: bool = False, **kwargs):
->>>>>>> 6344371a
         """
         Saves the attributes of this processor (feature extractor, tokenizer...) in the specified directory so that it
         can be reloaded using the [`~ProcessorMixin.from_pretrained`] method.
@@ -825,15 +803,8 @@
                 Whether or not to push your model to the Hugging Face model hub after saving it. You can specify the
                 repository you want to push to with `repo_id` (will default to the name of `save_directory` in your
                 namespace).
-<<<<<<< HEAD
-            legacy_serialization (`bool`, *optional*, defaults to `True`):
-                Whether or not to save processor attributes in separate config files (legacy) or in processor's config
-                file as a nested dict. Saving all attributes in a single dict will become the default in future versions.
-                Set to `legacy_serialization=True` until then.
             exclude_attributes (`list[str]`, *optional*):
                 A list of attributes to exclude from saving.
-=======
->>>>>>> 6344371a
             kwargs (`dict[str, Any]`, *optional*):
                 Additional key word arguments passed along to the [`~utils.PushToHubMixin.push_to_hub`] method.
         """
@@ -866,19 +837,13 @@
             configs.append(self)
             custom_object_save(self, save_directory, config=configs)
 
-<<<<<<< HEAD
-        save_jinja_files = kwargs.get("save_jinja_files", True)
-
         for attribute_name in self.get_attributes():
             if exclude_attributes and attribute_name in exclude_attributes:
                 continue
-=======
-        for attribute_name in self.attributes:
             attribute = getattr(self, attribute_name)
             if hasattr(attribute, "_set_processor_class"):
                 attribute._set_processor_class(self.__class__.__name__)
 
->>>>>>> 6344371a
             # Save the tokenizer in its own vocab file. The other attributes are saved as part of `processor_config.json`
             if attribute_name == "tokenizer":
                 # Propagate save_jinja_files to tokenizer to ensure we don't get conflicts
@@ -1203,13 +1168,6 @@
                 audio_tokenizer_path, **audio_tokenizer_kwargs
             )
 
-<<<<<<< HEAD
-        # Pop attributes if saved in a single processor dict, they are loaded in `_get_arguments_from_pretrained`
-        for attribute in cls.get_attributes():
-            processor_dict.pop(attribute, None)
-
-=======
->>>>>>> 6344371a
         return processor_dict, kwargs
 
     @classmethod
