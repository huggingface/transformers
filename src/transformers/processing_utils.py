--- conflicted
+++ resolved
@@ -30,20 +30,8 @@
 
 from .audio_utils import load_audio
 from .dynamic_module_utils import custom_object_save
-<<<<<<< HEAD
 from .image_utils import ChannelDimension, is_valid_image, is_vision_available, load_image
 from .video_utils import load_video
-=======
-from .image_utils import (
-    ChannelDimension,
-    ImageInput,
-    VideoInput,
-    is_valid_image,
-    is_vision_available,
-    load_image,
-    load_video,
-)
->>>>>>> 6cc9c8d7
 
 
 if is_vision_available():
@@ -194,12 +182,8 @@
     do_resize: Optional[bool]
     size: Optional[dict[str, int]]
     size_divisor: Optional[int]
-<<<<<<< HEAD
     default_to_square: Optional[bool]
     crop_size: Optional[Dict[str, int]]
-=======
-    crop_size: Optional[dict[str, int]]
->>>>>>> 6cc9c8d7
     resample: Optional[Union["PILImageResampling", int]]
     do_rescale: Optional[bool]
     rescale_factor: Optional[float]
