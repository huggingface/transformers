# Copyright 2022 The HuggingFace Inc. team.
#
# Licensed under the Apache License, Version 2.0 (the "License");
# you may not use this file except in compliance with the License.
# You may obtain a copy of the License at
#
#     http://www.apache.org/licenses/LICENSE-2.0
#
# Unless required by applicable law or agreed to in writing, software
# distributed under the License is distributed on an "AS IS" BASIS,
# WITHOUT WARRANTIES OR CONDITIONS OF ANY KIND, either express or implied.
# See the License for the specific language governing permissions and
# limitations under the License.
"""
Processing saving/loading class for common processors.
"""

import bisect
import copy
import inspect
import json
import os
import sys
import typing
from dataclasses import dataclass
from pathlib import Path
from typing import Annotated, Any, Literal, Optional, TypedDict, TypeVar, Union

import numpy as np
import typing_extensions
from huggingface_hub.dataclasses import validate_typed_dict
from huggingface_hub.errors import EntryNotFoundError

from .audio_utils import AudioInput, load_audio
from .dynamic_module_utils import custom_object_save
from .feature_extraction_utils import BatchFeature
from .image_utils import ChannelDimension, ImageInput, is_vision_available
from .tokenization_utils_base import (
    PaddingStrategy,
    PreTokenizedInput,
    PreTrainedTokenizerBase,
    TextInput,
    TruncationStrategy,
)
from .utils import (
    AUDIO_TOKENIZER_NAME,
    CHAT_TEMPLATE_DIR,
    CHAT_TEMPLATE_FILE,
    LEGACY_PROCESSOR_CHAT_TEMPLATE_FILE,
    PROCESSOR_NAME,
    PushToHubMixin,
    TensorType,
    cached_file,
    copy_func,
    direct_transformers_import,
    download_url,
    is_offline_mode,
    is_remote_url,
    is_torch_available,
    list_repo_templates,
    logging,
)
from .utils.chat_template_utils import render_jinja_template
from .utils.deprecation import deprecate_kwarg
from .utils.type_validators import (
    device_validator,
    image_size_validator,
    padding_validator,
    positive_any_number,
    positive_int,
    resampling_validator,
    tensor_type_validator,
    truncation_validator,
    video_metadata_validator,
)
from .video_utils import VideoInput, VideoMetadataType


if is_torch_available():
    from .modeling_utils import PreTrainedAudioTokenizerBase

if is_vision_available():
    from .image_utils import PILImageResampling

logger = logging.get_logger(__name__)

# type hinting: specifying the type of processor class that inherits from ProcessorMixin
SpecificProcessorType = TypeVar("SpecificProcessorType", bound="ProcessorMixin")

# Dynamically import the Transformers module to grab the attribute classes of the processor from their names.
transformers_module = direct_transformers_import(Path(__file__).parent)


class _LazyAutoProcessorMapping(dict):
    """
    Lazy dictionary to avoid circular imports.
    The mapping names are only imported when accessed.
    """

    _MAPPING_NAMES = {
        "image_processor": ("transformers.models.auto.image_processing_auto", "AutoImageProcessor"),
        "video_processor": ("transformers.models.auto.video_processing_auto", "AutoVideoProcessor"),
        "feature_extractor": ("transformers.models.auto.feature_extraction_auto", "AutoFeatureExtractor"),
        "audio_processor": ("transformers.models.auto.feature_extraction_auto", "AutoFeatureExtractor"),
        "tokenizer": ("transformers.models.auto.tokenization_auto", "AutoTokenizer"),
    }

    def __getitem__(self, key):
        if key not in self._MAPPING_NAMES:
            raise KeyError(key)
        module_name, attr_name = self._MAPPING_NAMES[key]
        module = __import__(module_name, fromlist=[attr_name])
        return getattr(module, attr_name)

    def __contains__(self, key):
        return key in self._MAPPING_NAMES

    def keys(self):
        return self._MAPPING_NAMES.keys()


MODALITY_TO_AUTOPROCESSOR_MAPPING = _LazyAutoProcessorMapping()

MODALITY_TO_BASE_CLASS_MAPPING = {
    "audio_tokenizer": "DacModel",
    "audio_processor": "FeatureExtractionMixin",
    "tokenizer": ("PreTrainedTokenizerBase", "MistralCommonTokenizer"),
    "feature_extractor": "FeatureExtractionMixin",
    "image_processor": "ImageProcessingMixin",
    "video_processor": "BaseVideoProcessor",
<<<<<<< HEAD
}

SPECIAL_MODULE_TO_MODEL_NAME_MAPPING = {
    "kosmos2_5": "kosmos-2.5",
    "kosmos2": "kosmos-2",
=======
>>>>>>> 6cc30f90
}

if sys.version_info >= (3, 11):
    Unpack = typing.Unpack
else:
    Unpack = typing_extensions.Unpack


class TextKwargs(TypedDict, total=False):
    """
    Keyword arguments for text processing. For extended documentation, check out tokenization_utils_base methods and
    docstrings associated.

    Attributes:
        add_special_tokens (`bool`, *optional*)
            Whether or not to add special tokens when encoding the sequences.
        padding (`bool`, `str` or [`~utils.PaddingStrategy`], *optional*)
            Activates and controls padding.
        truncation (`bool`, `str` or [`~tokenization_utils_base.TruncationStrategy`], *optional*):
            Activates and controls truncation.
        max_length (`int`, *optional*):
            Controls the maximum length to use by one of the truncation/padding parameters.
        stride (`int`, *optional*):
            If set, the overflowing tokens will contain some tokens from the end of the truncated sequence.
        is_split_into_words (`bool`, *optional*):
            Whether or not the input is already pre-tokenized.
        pad_to_multiple_of (`int`, *optional*):
            If set, will pad the sequence to a multiple of the provided value.
        return_token_type_ids (`bool`, *optional*):
            Whether to return token type IDs.
        return_attention_mask (`bool`, *optional*):
            Whether to return the attention mask.
        return_overflowing_tokens (`bool`, *optional*):
            Whether or not to return overflowing token sequences.
        return_special_tokens_mask (`bool`, *optional*):
            Whether or not to return special tokens mask information.
        return_offsets_mapping (`bool`, *optional*):
            Whether or not to return `(char_start, char_end)` for each token.
        return_length (`bool`, *optional*):
            Whether or not to return the lengths of the encoded inputs.
        verbose (`bool`, *optional*):
            Whether or not to print more information and warnings.
        padding_side (`str`, *optional*):
            The side on which padding will be applied.
        return_mm_token_type_ids (`bool`, *optional*):
            Whether to return multimodal token type ids indicating mm placeholder token positions.
        return_tensors (`str` or [`~utils.TensorType`], *optional*):
            If set, will return tensors of a particular framework. Acceptable values are:
            - `'pt'`: Return PyTorch `torch.Tensor` objects.
            - `'np'`: Return NumPy `np.ndarray` objects.
    """

    text_pair: Optional[Union[TextInput, PreTokenizedInput, list[TextInput], list[PreTokenizedInput]]]
    text_target: Optional[Union[TextInput, PreTokenizedInput, list[TextInput], list[PreTokenizedInput]]]
    text_pair_target: Optional[Union[TextInput, PreTokenizedInput, list[TextInput], list[PreTokenizedInput]]]
    add_special_tokens: Optional[bool]
    padding: Annotated[Optional[Union[bool, str, PaddingStrategy]], padding_validator()]
    truncation: Annotated[Optional[Union[bool, str, TruncationStrategy]], truncation_validator()]
    max_length: Annotated[Optional[int], positive_int()]
    stride: Annotated[Optional[int], positive_int()]
    is_split_into_words: Optional[bool]
    pad_to_multiple_of: Annotated[Optional[int], positive_int()]
    return_token_type_ids: Optional[bool]
    return_attention_mask: Optional[bool]
    return_overflowing_tokens: Optional[bool]
    return_special_tokens_mask: Optional[bool]
    return_offsets_mapping: Optional[bool]
    return_length: Optional[bool]
    verbose: Optional[bool]
    padding_side: Optional[Literal["left", "right"]]
    return_mm_token_type_ids: Optional[bool]
    return_tensors: Annotated[Optional[Union[str, TensorType]], tensor_type_validator()]


class ImagesKwargs(TypedDict, total=False):
    """
    Keyword arguments for image processing. For extended documentation, check the appropriate ImageProcessor
    class methods and docstrings.

    Attributes:
        do_convert_rgb (`bool`):
            Whether to convert the video to RGB format.
        do_resize (`bool`, *optional*):
            Whether to resize the image.
        size (`dict[str, int]`, *optional*):
            Resize the shorter side of the input to `size["shortest_edge"]`.
        crop_size (`dict[str, int]`, *optional*):
            Desired output size when applying center-cropping.
        do_convert_rgb (`bool`):
            Whether to convert the video to RGB format.
        resample (`PILImageResampling`, *optional*):
            Resampling filter to use if resizing the image.
        do_rescale (`bool`, *optional*):
            Whether to rescale the image by the specified scale `rescale_factor`.
        rescale_factor (`int` or `float`, *optional*):
            Scale factor to use if rescaling the image.
        do_normalize (`bool`, *optional*):
            Whether to normalize the image.
        image_mean (`float` or `list[float] or tuple[float, float, float]`, *optional*):
            Mean to use if normalizing the image.
        image_std (`float` or `list[float] or tuple[float, float, float]`, *optional*):
            Standard deviation to use if normalizing the image.
        do_pad (`bool`, *optional*):
            Whether to pad the images in the batch.
        pad_size (`dict[str, int]`, *optional*):
            The size `{"height": int, "width" int}` to pad the images to.
        do_center_crop (`bool`, *optional*):
            Whether to center crop the image.
        data_format (`ChannelDimension` or `str`, *optional*):
            The channel dimension format for the output image.
        input_data_format (`ChannelDimension` or `str`, *optional*):
            The channel dimension format for the input image.
        device (`Union[str, torch.Tensor]`, *optional*):
            The device to use for processing (e.g. "cpu", "cuda"), only relevant for fast image processing.
        return_tensors (`str` or [`~utils.TensorType`], *optional*):
            If set, will return tensors of a particular framework. Acceptable values are:
            - `'pt'`: Return PyTorch `torch.Tensor` objects.
            - `'np'`: Return NumPy `np.ndarray` objects.
        disable_grouping (`bool`, *optional*):
            Whether to group images by shapes when processing or not, only relevant for fast image processing.
        image_seq_length (`int`, *optional*):
            The number of image tokens to be used for each image in the input.
            Added for backward compatibility but this should be set as a processor attribute in future models.
    """

    do_convert_rgb: Optional[bool]
    do_resize: Optional[bool]
    size: Annotated[Optional[Union[int, list[int], tuple[int, ...], dict[str, int]]], image_size_validator()]
    crop_size: Annotated[Optional[Union[int, list[int], tuple[int, ...], dict[str, int]]], image_size_validator()]
    resample: Annotated[Optional[Union["PILImageResampling", int]], resampling_validator()]
    do_rescale: Optional[bool]
    rescale_factor: Optional[float]
    do_normalize: Optional[bool]
    image_mean: Optional[Union[float, list[float], tuple[float, ...]]]
    image_std: Optional[Union[float, list[float], tuple[float, ...]]]
    do_pad: Optional[bool]
    pad_size: Annotated[Optional[Union[int, list[int], tuple[int, ...], dict[str, int]]], image_size_validator()]
    do_center_crop: Optional[bool]
    data_format: Optional[Union[str, ChannelDimension]]
    input_data_format: Optional[Union[str, ChannelDimension]]
    device: Annotated[Optional[str], device_validator()]
    return_tensors: Annotated[Optional[Union[str, TensorType]], tensor_type_validator()]
    disable_grouping: Optional[bool]
    image_seq_length: Optional[int]


class VideosKwargs(TypedDict, total=False):
    """
    Keyword arguments for video processing.

    Attributes:
        do_convert_rgb (`bool`):
            Whether to convert the video to RGB format.
        do_resize (`bool`):
            Whether to resize the video.
        size (`dict[str, int]`, *optional*):
            Resize the shorter side of the input to `size["shortest_edge"]`.
        default_to_square (`bool`, *optional*, defaults to `self.default_to_square`):
            Whether to default to a square when resizing, if size is an int.
        resample (`PILImageResampling`, *optional*):
            Resampling filter to use if resizing the video.
        do_rescale (`bool`, *optional*):
            Whether to rescale the video by the specified scale `rescale_factor`.
        rescale_factor (`int` or `float`, *optional*):
            Scale factor to use if rescaling the video.
        do_normalize (`bool`, *optional*):
            Whether to normalize the video.
        image_mean (`float` or `list[float] or tuple[float, float, float]`, *optional*):
            Mean to use if normalizing the video.
        image_std (`float` or `list[float] or tuple[float, float, float]`, *optional*):
            Standard deviation to use if normalizing the video.
        do_center_crop (`bool`, *optional*):
            Whether to center crop the video.
        do_pad (`bool`, *optional*):
            Whether to pad the images in the batch.
        do_sample_frames (`bool`, *optional*):
            Whether to sample frames from the video before processing or to process the whole video.
        video_metadata (`Union[VideoMetadata, dict]`, *optional*):
            Metadata of the video containing information about total duration, fps and total number of frames.
        num_frames (`int`, *optional*):
            Maximum number of frames to sample when `do_sample_frames=True`.
        fps (`int` or `float`, *optional*):
            Target frames to sample per second when `do_sample_frames=True`.
        crop_size (`dict[str, int]`, *optional*):
            Desired output size when applying center-cropping.
        data_format (`ChannelDimension` or `str`, *optional*):
            The channel dimension format for the output video.
        input_data_format (`ChannelDimension` or `str`, *optional*):
            The channel dimension format for the input video.
        device (`Union[str, torch.Tensor]`, *optional*):
            The device to use for processing (e.g. "cpu", "cuda"), only relevant for fast image processing.
        return_metadata (`bool`, *optional*):
            Whether to return video metadata or not.
        return_tensors (`str` or [`~utils.TensorType`], *optional*):
            If set, will return tensors of a particular framework. Acceptable values are:
            - `'pt'`: Return PyTorch `torch.Tensor` objects.
            - `'np'`: Return NumPy `np.ndarray` objects.
    """

    do_convert_rgb: Optional[bool]
    do_resize: Optional[bool]
    size: Annotated[Optional[Union[int, list[int], tuple[int, ...], dict[str, int]]], image_size_validator()]
    default_to_square: Optional[bool]
    resample: Annotated[Optional[Union["PILImageResampling", int]], resampling_validator()]
    do_rescale: Optional[bool]
    rescale_factor: Optional[float]
    do_normalize: Optional[bool]
    image_mean: Optional[Union[float, list[float], tuple[float, ...]]]
    image_std: Optional[Union[float, list[float], tuple[float, ...]]]
    do_center_crop: Optional[bool]
    do_pad: Optional[bool]
    crop_size: Annotated[Optional[Union[int, list[int], tuple[int, ...], dict[str, int]]], image_size_validator()]
    data_format: Optional[Union[str, ChannelDimension]]
    input_data_format: Optional[Union[str, ChannelDimension]]
    device: Annotated[Optional[str], device_validator()]
    do_sample_frames: Optional[bool]
    video_metadata: Annotated[Optional[VideoMetadataType], video_metadata_validator()]
    fps: Annotated[Optional[Union[int, float]], positive_any_number()]
    num_frames: Annotated[Optional[int], positive_int()]
    return_metadata: Optional[bool]
    return_tensors: Annotated[Optional[Union[str, TensorType]], tensor_type_validator()]


class AudioKwargs(TypedDict, total=False):
    """
    Keyword arguments for audio processing.

    Attributes:
        sampling_rate (`int`, *optional*):
            The sampling rate at which the `raw_speech` input was sampled.
        raw_speech (`np.ndarray`, `list[float]`, `list[np.ndarray]`, `list[list[float]]`):
            The sequence or batch of sequences to be padded. Each sequence can be a numpy array, a list of float
            values, a list of numpy arrays or a list of list of float values. Must be mono channel audio, not
            stereo, i.e. single float per timestep.
        padding (`bool`, `str` or [`~utils.PaddingStrategy`], *optional*):
            Select a strategy to pad the returned sequences (according to the model's padding side and padding
            index) among:

            - `True` or `'longest'`: Pad to the longest sequence in the batch (or no padding if only a single
                sequence if provided).
            - `'max_length'`: Pad to a maximum length specified with the argument `max_length` or to the maximum
                acceptable input length for the model if that argument is not provided.
            - `False` or `'do_not_pad'`
        max_length (`int`, *optional*):
            Maximum length of the returned list and optionally padding length (see above).
        truncation (`bool`, *optional*):
            Activates truncation to cut input sequences longer than *max_length* to *max_length*.
        pad_to_multiple_of (`int`, *optional*):
            If set, will pad the sequence to a multiple of the provided value.
        return_attention_mask (`bool`, *optional*):
            Whether or not [`~ASTFeatureExtractor.__call__`] should return `attention_mask`.
        return_tensors (`str` or [`~utils.TensorType`], *optional*):
            If set, will return tensors of a particular framework. Acceptable values are:
            - `'pt'`: Return PyTorch `torch.Tensor` objects.
            - `'np'`: Return NumPy `np.ndarray` objects.
    """

    sampling_rate: Annotated[Optional[int], positive_int()]
    raw_speech: Optional[Union["np.ndarray", list[float], list["np.ndarray"], list[list[float]]]]
    padding: Annotated[Optional[Union[bool, str, PaddingStrategy]], padding_validator()]
    max_length: Annotated[Optional[int], positive_int()]
    truncation: Annotated[Optional[Union[bool, str, TruncationStrategy]], truncation_validator()]
    pad_to_multiple_of: Annotated[Optional[int], positive_int()]
    return_attention_mask: Optional[bool]
    return_tensors: Annotated[Optional[Union[str, TensorType]], tensor_type_validator()]


class ProcessingKwargs(TypedDict, total=False):
    """
    Base class for kwargs passing to processors.
    In case a model has specific kwargs that are not present in the base class or default values for existing keys,
    it should have its own `ModelProcessorKwargs` class that inherits from `ProcessingKwargs` to provide:
        1) Additional typed keys and that this model requires to process inputs.
        2) Default values for existing keys under a `_defaults` attribute.
    New keys have to be defined as follows to ensure type hinting is done correctly.

    ```python
    # adding a new image kwarg for this model
    class ModelImagesKwargs(ImagesKwargs, total=False):
        new_image_kwarg: Optional[bool]

    class ModelProcessorKwargs(ProcessingKwargs, total=False):
        images_kwargs: ModelImagesKwargs
        _defaults = {
            "images_kwargs: {
                "new_image_kwarg": False,
            }
            "text_kwargs": {
                "padding": "max_length",
            },
        }

    ```

    For Python 3.8 compatibility, when inheriting from this class and overriding one of the kwargs,
    you need to manually update the __annotations__ dictionary. This can be done as follows:

    ```python
    class CustomProcessorKwargs(ProcessingKwargs, total=False):
        images_kwargs: CustomImagesKwargs

    CustomProcessorKwargs.__annotations__["images_kwargs"] = CustomImagesKwargs  # python 3.8 compatibility
    ```python

    """

    _defaults = {}

    text_kwargs: TextKwargs = {
        **TextKwargs.__annotations__,
    }
    images_kwargs: ImagesKwargs = {
        **ImagesKwargs.__annotations__,
    }
    videos_kwargs: VideosKwargs = {
        **VideosKwargs.__annotations__,
    }
    audio_kwargs: AudioKwargs = {
        **AudioKwargs.__annotations__,
    }


class TokenizerChatTemplateKwargs(TypedDict, total=False):
    """
    Keyword arguments for tokenizer's `apply_chat_template`, when it is called from within a processor.

    tools (`list[Dict]`, *optional*):
        A list of tools (callable functions) that will be accessible to the model. If the template does not
        support function calling, this argument will have no effect. Each tool should be passed as a JSON Schema,
        giving the name, description and argument types for the tool. See our
        [chat templating guide](https://huggingface.co/docs/transformers/main/en/chat_templating#automated-function-conversion-for-tool-use)
        for more information.
    documents (`list[dict[str, str]]`, *optional*):
        A list of dicts representing documents that will be accessible to the model if it is performing RAG
        (retrieval-augmented generation). If the template does not support RAG, this argument will have no
        effect. We recommend that each document should be a dict containing "title" and "text" keys. Please
        see the RAG section of the [chat templating guide](https://huggingface.co/docs/transformers/main/en/chat_templating#arguments-for-RAG)
        for examples of passing documents with chat templates.
    add_generation_prompt (bool, *optional*):
        If this is set, a prompt with the token(s) that indicate
        the start of an assistant message will be appended to the formatted output. This is useful when you want to generate a response from the model.
        Note that this argument will be passed to the chat template, and so it must be supported in the
        template for this argument to have any effect.
    continue_final_message (bool, *optional*):
        If this is set, the chat will be formatted so that the final
        message in the chat is open-ended, without any EOS tokens. The model will continue this message
        rather than starting a new one. This allows you to "prefill" part of
        the model's response for it. Cannot be used at the same time as `add_generation_prompt`.
    return_assistant_tokens_mask (`bool`, defaults to `False`):
        Whether to return a mask of the assistant generated tokens. For tokens generated by the assistant,
        the mask will contain 1. For user and system tokens, the mask will contain 0.
        This functionality is only available for chat templates that support it via the `{% generation %}` keyword.
    """

    tools: Optional[list[dict]] = None
    documents: Optional[list[dict[str, str]]] = None
    add_generation_prompt: Optional[bool] = False
    continue_final_message: Optional[bool] = False
    return_assistant_tokens_mask: Optional[bool] = False


class ChatTemplateLoadKwargs(TypedDict, total=False):
    """
    Keyword arguments used to load multimodal data in processor chat templates.

    num_frames (`int`, *optional*):
        Number of frames to sample uniformly. If not passed, the whole video is loaded.
    load_audio_from_video (`bool`, *optional*):
            Whether to use the audio track of input video. If `True` the audio track will be loaded and passed to the
            processor. This flag has no effect if the model doesn't support audio modality.
    """

    sampling_rate: Optional[int] = 16_000
    load_audio_from_video: Optional[bool] = False


class ProcessorChatTemplateKwargs(ChatTemplateLoadKwargs, TokenizerChatTemplateKwargs, total=False):
    """
    Keyword arguments for processor's `apply_chat_template`.

    tokenize (`bool`, *optional*, defaults to `False`):
        Whether to tokenize the output or not.
    return_dict (`bool`, defaults to `False`):
        Whether to return a dictionary with named outputs. Has no effect if tokenize is `False`.
    """

    tokenize: Optional[bool] = False
    return_dict: Optional[bool] = False


class AllKwargsForChatTemplate(TypedDict, total=False):
    processor_kwargs: ProcessingKwargs
    mm_load_kwargs: ChatTemplateLoadKwargs
    template_kwargs: ProcessorChatTemplateKwargs


@dataclass
class MultiModalData:
    """
    Dataclass that holds extra useful data for processing
    multimodal data. Processors currently cannot return keys,
    unless it is used in model's forward. Thus we have helper
    methods that calculate and return useful data from processing
    input multimodals (images/videos).
    Note that this dataclass is aimed to be used only in vLLM
    and we might change its API in the future.
    """

    num_image_tokens: Optional[list[int]] = None
    num_video_tokens: Optional[list[int]] = None
    num_audio_tokens: Optional[list[int]] = None
    num_image_patches: Optional[list[int]] = None

    def __contains__(self, key):
        return hasattr(self, key) and getattr(self, key) is not None

    def __getitem__(self, key):
        if hasattr(self, key):
            return getattr(self, key)
        raise AttributeError(f"{self.__class__.__name__} has no attribute {key}")


class ProcessorMixin(PushToHubMixin):
    """
    This is a mixin used to provide saving/loading functionality for all processor classes.
    """

    # Names need to be attr_class for attr in attributes
    _auto_class = None
    valid_processor_kwargs = ProcessingKwargs

    # args have to match the attributes class attribute
    def __init__(self, *args, **kwargs):
        # First, extract chat template from kwargs. It can never be a positional arg
        setattr(self, "chat_template", kwargs.pop("chat_template", None))

        # Check audio tokenizer for its class but do not treat it as attr to avoid saving weights
        if (audio_tokenizer := kwargs.pop("audio_tokenizer", None)) is not None:
            proper_class = self.check_argument_for_proper_class("audio_tokenizer", audio_tokenizer)
            if not (is_torch_available() and isinstance(audio_tokenizer, PreTrainedAudioTokenizerBase)):
                raise ValueError(
                    f"Tried to use `{proper_class}` for audio tokenization. However, this class is not"
                    " registered for audio tokenization."
                )
            setattr(self, "audio_tokenizer", audio_tokenizer)

        # Sanitize args and kwargs
        for key in kwargs:
            if key not in self.get_attributes():
                raise TypeError(f"Unexpected keyword argument {key}.")
        for arg, attribute_name in zip(args, self.get_attributes()):
            if attribute_name in kwargs:
                raise TypeError(f"Got multiple values for argument {attribute_name}.")
            else:
                kwargs[attribute_name] = arg

        if len(kwargs) != len(self.get_attributes()):
            raise ValueError(
                f"This processor requires {len(self.get_attributes())} arguments: {', '.join(self.get_attributes())}. Got "
                f"{len(args)} arguments instead."
            )

        # Check each arg is of the proper class (this will also catch a user initializing in the wrong order)
        for attribute_name, arg in kwargs.items():
            self.check_argument_for_proper_class(attribute_name, arg)
            setattr(self, attribute_name, arg)

    def __call__(
        self,
        images: Optional[ImageInput] = None,
        text: Optional[Union[TextInput, PreTokenizedInput, list[TextInput], list[PreTokenizedInput]]] = None,
        videos: Optional[VideoInput] = None,
        audio: Optional[AudioInput] = None,
        **kwargs: Unpack[ProcessingKwargs],
    ):
        """
        Main method to prepare for model inputs. This method forwards the each modality argument to its own processor
        along with `kwargs`. Please refer to the docstring of the each processor attributes for more information.

        Args:
            images (`PIL.Image.Image`, `np.ndarray`, `torch.Tensor`, `list[PIL.Image.Image]`, `list[np.ndarray]`, `list[torch.Tensor]`):
                The image or batch of images to be prepared. Each image can be a PIL image, NumPy array or PyTorch
                tensor. Both channels-first and channels-last formats are supported.
            text (`TextInput`, `PreTokenizedInput`, `list[TextInput]`, `list[PreTokenizedInput]`, *optional*):
                The sequence or batch of sequences to be encoded. Each sequence can be a string or a list of strings
                (pretokenized string). If the sequences are provided as list of strings (pretokenized), you must set
                `is_split_into_words=True` (to lift the ambiguity with a batch of sequences).
            videos (`np.ndarray`, `torch.Tensor`, `List[np.ndarray]`, `List[torch.Tensor]`):
                The video or batch of videos to be prepared. Each video can be a 4D NumPy array or PyTorch
                tensor, or a nested list of 3D frames. Both channels-first and channels-last formats are supported.
            audio (`np.ndarray`, `torch.Tensor`, `list[np.ndarray]`, `list[torch.Tensor]`):
                The audio or batch of audio to be prepared. Each audio can be a NumPy array or PyTorch
                tensor.
            return_tensors (`str` or [`~utils.TensorType`], *optional*):
                If set, will return tensors of a particular framework. Acceptable values are:

                - `'pt'`: Return PyTorch `torch.Tensor` objects.
                - `'np'`: Return NumPy `np.ndarray` objects.

        Returns:
            [`BatchFeature`]: A [`BatchFeature`] object with processed inputs in a dict format.
        """
        if images is None and text is None and videos is None and audio is None:
            raise ValueError(f"You need to provide at least one input to call {self.__class__.__name__}")

        kwargs = self._merge_kwargs(
            self.valid_processor_kwargs,
            tokenizer_init_kwargs=self.tokenizer.init_kwargs if hasattr(self, "tokenizer") else {},
            **kwargs,
        )

        attribute_to_kwargs = {
            "tokenizer": (text, "text_kwargs"),
            "image_processor": (images, "images_kwargs"),
            "video_processor": (videos, "videos_kwargs"),
            "feature_extractor": (audio, "audio_kwargs"),
        }
        outputs = {}
        for attribute_name in self.get_attributes():
            attribute = getattr(self, attribute_name, None)
            input_data, input_kwargs = attribute_to_kwargs[attribute_name]
            if input_data is not None and attribute is not None:
                attribute_output = attribute(input_data, **kwargs[input_kwargs])
                outputs.update(attribute_output)

        return BatchFeature(outputs)

    def check_argument_for_proper_class(self, argument_name, argument):
        """
        Checks the passed argument's class against the expected transformers class. In case of an unexpected
        mismatch between expected and actual class, an error is raise. Otherwise, the proper retrieved class
        is returned.
        """
        if argument_name not in MODALITY_TO_BASE_CLASS_MAPPING and "tokenizer" in argument_name:
            argument_name = "tokenizer"
        class_name = MODALITY_TO_BASE_CLASS_MAPPING.get(argument_name)
        if isinstance(class_name, tuple):
            proper_class = tuple(self.get_possibly_dynamic_module(n) for n in class_name if n is not None)
        else:
            proper_class = self.get_possibly_dynamic_module(class_name)

        if not isinstance(argument, proper_class):
            raise TypeError(
                f"Received a {type(argument).__name__} for argument {argument_name}, but a {class_name} was expected."
            )

        return proper_class

    def to_dict(self) -> dict[str, Any]:
        """
        Serializes this instance to a Python dictionary.

        Returns:
            `dict[str, Any]`: Dictionary of all the attributes that make up this processor instance.
        """
        output = copy.deepcopy(self.__dict__)

        # Get the kwargs in `__init__`.
        sig = inspect.signature(self.__init__)
        # Only save the attributes that are presented in the kwargs of `__init__`.
        # or in the attributes
        attrs_to_save = list(sig.parameters) + self.__class__.get_attributes()
        # extra attributes to be kept
        attrs_to_save += ["auto_map"]

        if "tokenizer" in output:
            del output["tokenizer"]
        if "qformer_tokenizer" in output:
            del output["qformer_tokenizer"]
        if "protein_tokenizer" in output:
            del output["protein_tokenizer"]
        if "char_tokenizer" in output:
            del output["char_tokenizer"]
        if "chat_template" in output:
            del output["chat_template"]

        def save_public_processor_class(dictionary):
            # make sure private name "_processor_class" is correctly
            # saved as "processor_class"
            _processor_class = dictionary.pop("_processor_class", None)
            if _processor_class is not None:
                dictionary["processor_class"] = _processor_class
            for value in dictionary.values():
                if isinstance(value, dict):
                    save_public_processor_class(value)
            return dictionary

        def cast_array_to_list(dictionary):
            """
            Numpy arrays are not serialiazable but can be in pre-processing dicts.
            This function casts arrays to list, recusring through the nested configs as well.
            """
            for key, value in dictionary.items():
                if isinstance(value, np.ndarray):
                    dictionary[key] = value.tolist()
                elif isinstance(value, dict):
                    dictionary[key] = cast_array_to_list(value)
            return dictionary

        # Special case, add `audio_tokenizer` dict which points to model weights and path
        if "audio_tokenizer" in output:
            audio_tokenizer_dict = {
                "audio_tokenizer_class": self.audio_tokenizer.__class__.__name__,
                "audio_tokenizer_name_or_path": self.audio_tokenizer.name_or_path,
            }
            output["audio_tokenizer"] = audio_tokenizer_dict

        # Serialize attributes as a dict
        output = {
            k: v.to_dict() if isinstance(v, PushToHubMixin) else v
            for k, v in output.items()
            if (
                k in attrs_to_save  # keep all attributes that have to be serialized
                and v.__class__.__name__ != "BeamSearchDecoderCTC"  # remove attributes with that are objects
            )
        }
        output = cast_array_to_list(output)
        output = save_public_processor_class(output)
        output["processor_class"] = self.__class__.__name__

        return output

    def to_json_string(self) -> str:
        """
        Serializes this instance to a JSON string.

        Returns:
            `str`: String containing all the attributes that make up this feature_extractor instance in JSON format.
        """
        dictionary = self.to_dict()

        return json.dumps(dictionary, indent=2, sort_keys=True) + "\n"

    def to_json_file(self, json_file_path: Union[str, os.PathLike]):
        """
        Save this instance to a JSON file.

        Args:
            json_file_path (`str` or `os.PathLike`):
                Path to the JSON file in which this processor instance's parameters will be saved.
        """
        with open(json_file_path, "w", encoding="utf-8") as writer:
            writer.write(self.to_json_string())

    def __repr__(self):
        attributes_repr = [f"- {name}: {repr(getattr(self, name))}" for name in self.get_attributes()]
        attributes_repr = "\n".join(attributes_repr)
        return f"{self.__class__.__name__}:\n{attributes_repr}\n\n{self.to_json_string()}"

    def save_pretrained(self, save_directory, push_to_hub: bool = False, **kwargs):
        """
        Saves the attributes of this processor (feature extractor, tokenizer...) in the specified directory so that it
        can be reloaded using the [`~ProcessorMixin.from_pretrained`] method.

        <Tip>

        This class method is simply calling [`~feature_extraction_utils.FeatureExtractionMixin.save_pretrained`] and
        [`~tokenization_utils_base.PreTrainedTokenizerBase.save_pretrained`]. Please refer to the docstrings of the
        methods above for more information.

        </Tip>

        Args:
            save_directory (`str` or `os.PathLike`):
                Directory where the feature extractor JSON file and the tokenizer files will be saved (directory will
                be created if it does not exist).
            push_to_hub (`bool`, *optional*, defaults to `False`):
                Whether or not to push your model to the Hugging Face model hub after saving it. You can specify the
                repository you want to push to with `repo_id` (will default to the name of `save_directory` in your
                namespace).
            kwargs (`dict[str, Any]`, *optional*):
                Additional key word arguments passed along to the [`~utils.PushToHubMixin.push_to_hub`] method.
        """
        os.makedirs(save_directory, exist_ok=True)

        if push_to_hub:
            commit_message = kwargs.pop("commit_message", None)
            repo_id = kwargs.pop("repo_id", save_directory.split(os.path.sep)[-1])
            repo_id = self._create_repo(repo_id, **kwargs)
            files_timestamps = self._get_files_timestamps(save_directory)
        # If we have a custom config, we copy the file defining it in the folder and set the attributes so it can be
        # loaded from the Hub.
        if self._auto_class is not None:
            attrs = [getattr(self, attribute_name) for attribute_name in self.get_attributes()]
            configs = [(a.init_kwargs if isinstance(a, PreTrainedTokenizerBase) else a) for a in attrs]
            configs.append(self)
            custom_object_save(self, save_directory, config=configs)

        for attribute_name in self.get_attributes():
            attribute = getattr(self, attribute_name)
            if hasattr(attribute, "_set_processor_class"):
                attribute._set_processor_class(self.__class__.__name__)

            # Save the tokenizer in its own vocab file. The other attributes are saved as part of `processor_config.json`
            if attribute_name == "tokenizer":
                attribute.save_pretrained(save_directory)
            # if a model has multiple tokenizers, save the additional tokenizers in their own folders.
            # Note that the additional tokenizers must have "tokenizer" in their attribute name.
            elif "tokenizer" in attribute_name:
                attribute.save_pretrained(os.path.join(save_directory, attribute_name))
            elif attribute._auto_class is not None:
                custom_object_save(attribute, save_directory, config=attribute)

        if self._auto_class is not None:
            # We added an attribute to the init_kwargs of the tokenizers, which needs to be cleaned up.
            for attribute_name in self.get_attributes():
                attribute = getattr(self, attribute_name)
                if isinstance(attribute, PreTrainedTokenizerBase):
                    del attribute.init_kwargs["auto_map"]

        # If we save using the predefined names, we can load using `from_pretrained`
        # plus we save chat_template in its own file
        output_processor_file = os.path.join(save_directory, PROCESSOR_NAME)
        output_chat_template_file_jinja = os.path.join(save_directory, CHAT_TEMPLATE_FILE)
        chat_template_dir = os.path.join(save_directory, CHAT_TEMPLATE_DIR)

        # Save `chat_template` in its own file. We can't get it from `processor_dict` as we popped it in `to_dict`
        # to avoid serializing chat template in json config file. So let's get it from `self` directly
        if isinstance(self.chat_template, str):
            # New format for single templates is to save them as chat_template.jinja
            with open(output_chat_template_file_jinja, "w", encoding="utf-8") as f:
                f.write(self.chat_template)
            logger.info(f"chat template saved in {output_chat_template_file_jinja}")
        elif isinstance(self.chat_template, dict):
            # New format for multiple templates is to save the default as chat_template.jinja
            # and the other templates in the chat_templates/ directory
            for template_name, template in self.chat_template.items():
                if template_name == "default":
                    with open(output_chat_template_file_jinja, "w", encoding="utf-8") as f:
                        f.write(self.chat_template["default"])
                    logger.info(f"chat template saved in {output_chat_template_file_jinja}")
                else:
                    os.makedirs(chat_template_dir, exist_ok=True)
                    template_filepath = os.path.join(chat_template_dir, f"{template_name}.jinja")
                    with open(template_filepath, "w", encoding="utf-8") as f:
                        f.write(template)
                    logger.info(f"chat template saved in {template_filepath}")

        # Create a unified `preprocessor_config.json` and save all attributes as a composite config, except for tokenizers
        self.to_json_file(output_processor_file)
        logger.info(f"processor saved in {output_processor_file}")
        return_files = [output_processor_file]

        if push_to_hub:
            self._upload_modified_files(
                save_directory,
                repo_id,
                files_timestamps,
                commit_message=commit_message,
                token=kwargs.get("token"),
            )

        return return_files

    @classmethod
    def get_processor_dict(
        cls, pretrained_model_name_or_path: Union[str, os.PathLike], **kwargs
    ) -> tuple[dict[str, Any], dict[str, Any]]:
        """
        From a `pretrained_model_name_or_path`, resolve to a dictionary of parameters, to be used for instantiating a
        processor of type [`~processing_utils.ProcessingMixin`] using `from_args_and_dict`.

        Parameters:
            pretrained_model_name_or_path (`str` or `os.PathLike`):
                The identifier of the pre-trained checkpoint from which we want the dictionary of parameters.
            subfolder (`str`, *optional*, defaults to `""`):
                In case the relevant files are located inside a subfolder of the model repo on huggingface.co, you can
                specify the folder name here.

        Returns:
            `tuple[Dict, Dict]`: The dictionary(ies) that will be used to instantiate the processor object.
        """
        # holding a copy for optionally loading the audio tokenizer (if available)
        audio_tokenizer_kwargs = copy.deepcopy(kwargs)

        cache_dir = kwargs.pop("cache_dir", None)
        force_download = kwargs.pop("force_download", False)
        proxies = kwargs.pop("proxies", None)
        token = kwargs.pop("token", None)
        local_files_only = kwargs.pop("local_files_only", False)
        revision = kwargs.pop("revision", None)
        subfolder = kwargs.pop("subfolder", "")

        from_pipeline = kwargs.pop("_from_pipeline", None)
        from_auto_class = kwargs.pop("_from_auto", False)

        user_agent = {"file_type": "processor", "from_auto_class": from_auto_class}
        if from_pipeline is not None:
            user_agent["using_pipeline"] = from_pipeline

        if is_offline_mode() and not local_files_only:
            logger.info("Offline mode: forcing local_files_only=True")
            local_files_only = True

        pretrained_model_name_or_path = str(pretrained_model_name_or_path)
        is_local = os.path.isdir(pretrained_model_name_or_path)
        if os.path.isdir(pretrained_model_name_or_path):
            processor_file = os.path.join(pretrained_model_name_or_path, PROCESSOR_NAME)

        additional_chat_template_files = {}
        resolved_additional_chat_template_files = {}
        if os.path.isfile(pretrained_model_name_or_path):
            resolved_processor_file = pretrained_model_name_or_path
            # can't load chat-template and audio tokenizer when given a file as pretrained_model_name_or_path
            resolved_chat_template_file = None
            resolved_raw_chat_template_file = None
            resolved_audio_tokenizer_file = None
            is_local = True
        elif is_remote_url(pretrained_model_name_or_path):
            processor_file = pretrained_model_name_or_path
            resolved_processor_file = download_url(pretrained_model_name_or_path)
            # can't load chat-template and audio tokenizer when given a file url as pretrained_model_name_or_path
            resolved_chat_template_file = None
            resolved_raw_chat_template_file = None
            resolved_audio_tokenizer_file = None
        else:
            if is_local:
                template_dir = Path(pretrained_model_name_or_path, CHAT_TEMPLATE_DIR)
                if template_dir.is_dir():
                    for template_file in template_dir.glob("*.jinja"):
                        template_name = template_file.stem
                        additional_chat_template_files[template_name] = f"{CHAT_TEMPLATE_DIR}/{template_file.name}"
            else:
                try:
                    for template in list_repo_templates(
                        pretrained_model_name_or_path,
                        local_files_only=local_files_only,
                        revision=revision,
                        cache_dir=cache_dir,
                        token=token,
                    ):
                        template = template.removesuffix(".jinja")
                        additional_chat_template_files[template] = f"{CHAT_TEMPLATE_DIR}/{template}.jinja"
                except EntryNotFoundError:
                    pass  # No template dir means no template files
            processor_file = PROCESSOR_NAME

            try:
                # Load from local folder or from cache or download from model Hub and cache
                resolved_processor_file = cached_file(
                    pretrained_model_name_or_path,
                    processor_file,
                    cache_dir=cache_dir,
                    force_download=force_download,
                    proxies=proxies,
                    local_files_only=local_files_only,
                    token=token,
                    user_agent=user_agent,
                    revision=revision,
                    subfolder=subfolder,
                    _raise_exceptions_for_missing_entries=False,
                )

                # chat_template.json is a legacy file used by the processor class
                # a raw chat_template.jinja is preferred in future
                resolved_chat_template_file = cached_file(
                    pretrained_model_name_or_path,
                    LEGACY_PROCESSOR_CHAT_TEMPLATE_FILE,
                    cache_dir=cache_dir,
                    force_download=force_download,
                    proxies=proxies,
                    local_files_only=local_files_only,
                    token=token,
                    user_agent=user_agent,
                    revision=revision,
                    subfolder=subfolder,
                    _raise_exceptions_for_missing_entries=False,
                )

                resolved_raw_chat_template_file = cached_file(
                    pretrained_model_name_or_path,
                    CHAT_TEMPLATE_FILE,
                    cache_dir=cache_dir,
                    force_download=force_download,
                    proxies=proxies,
                    local_files_only=local_files_only,
                    token=token,
                    user_agent=user_agent,
                    revision=revision,
                    subfolder=subfolder,
                    _raise_exceptions_for_missing_entries=False,
                )

                resolved_additional_chat_template_files = {
                    template_name: cached_file(
                        pretrained_model_name_or_path,
                        template_file,
                        cache_dir=cache_dir,
                        force_download=force_download,
                        proxies=proxies,
                        local_files_only=local_files_only,
                        token=token,
                        user_agent=user_agent,
                        revision=revision,
                        subfolder=subfolder,
                        _raise_exceptions_for_missing_entries=False,
                    )
                    for template_name, template_file in additional_chat_template_files.items()
                }

                resolved_audio_tokenizer_file = cached_file(
                    pretrained_model_name_or_path,
                    AUDIO_TOKENIZER_NAME,
                    cache_dir=cache_dir,
                    force_download=force_download,
                    proxies=proxies,
                    local_files_only=local_files_only,
                    token=token,
                    user_agent=user_agent,
                    revision=revision,
                    subfolder=subfolder,
                    _raise_exceptions_for_missing_entries=False,
                )
            except OSError:
                # Raise any environment error raise by `cached_file`. It will have a helpful error message adapted to
                # the original exception.
                raise
            except Exception:
                # For any other exception, we throw a generic error.
                raise OSError(
                    f"Can't load processor for '{pretrained_model_name_or_path}'. If you were trying to load"
                    " it from 'https://huggingface.co/models', make sure you don't have a local directory with the"
                    f" same name. Otherwise, make sure '{pretrained_model_name_or_path}' is the correct path to a"
                    f" directory containing a {PROCESSOR_NAME} file"
                )

        # Add chat template as kwarg before returning because most models don't have processor config
        if resolved_chat_template_file is not None:
            # This is the legacy path
            with open(resolved_chat_template_file, encoding="utf-8") as reader:
                chat_template_json = json.loads(reader.read())
                chat_templates = {"default": chat_template_json["chat_template"]}
                if resolved_additional_chat_template_files:
                    raise ValueError(
                        "Cannot load chat template due to conflicting files - this checkpoint combines "
                        "a legacy chat_template.json file with separate template files, which is not "
                        "supported. To resolve this error, replace the legacy chat_template.json file "
                        "with a modern chat_template.jinja file."
                    )
        else:
            chat_templates = {
                template_name: open(template_file, "r", encoding="utf-8").read()
                for template_name, template_file in resolved_additional_chat_template_files.items()
            }
            if resolved_raw_chat_template_file is not None:
                with open(resolved_raw_chat_template_file, "r", encoding="utf-8") as reader:
                    chat_templates["default"] = reader.read()
        if isinstance(chat_templates, dict) and "default" in chat_templates and len(chat_templates) == 1:
            chat_templates = chat_templates["default"]  # Flatten when we just have a single template/file

        # Existing processors on the Hub created before #27761 being merged don't have `processor_config.json` (if not
        # updated afterward), and we need to keep `from_pretrained` work. So here it fallbacks to the empty dict.
        # (`cached_file` called using `_raise_exceptions_for_missing_entries=False` to avoid exception)
        # However, for models added in the future, we won't get the expected error if this file is missing.
        if resolved_processor_file is None:
            # In any case we need to pass `chat_template` if it is available
            processor_dict = {}
        else:
            try:
                # Load processor dict
                with open(resolved_processor_file, encoding="utf-8") as reader:
                    text = reader.read()
                processor_dict = json.loads(text)

            except json.JSONDecodeError:
                raise OSError(
                    f"It looks like the config file at '{resolved_processor_file}' is not a valid JSON file."
                )

        if is_local:
            logger.info(f"loading configuration file {resolved_processor_file}")
        else:
            logger.info(f"loading configuration file {processor_file} from cache at {resolved_processor_file}")

        if processor_dict.get("chat_template") is not None:
            logger.warning_once(
                "Chat templates should be in a 'chat_template.jinja' file but found key='chat_template' "
                "in the processor's config. Make sure to move your template to its own file."
            )
        elif chat_templates:
            processor_dict["chat_template"] = chat_templates

        # Audio tokenizer needs to load the model checkpoint first, because the saved
        # json file contains only references to the model path and repo id
        if resolved_audio_tokenizer_file is not None or "audio_tokenizer" in processor_dict:
            if resolved_audio_tokenizer_file is not None:
                reader = open(resolved_audio_tokenizer_file, "r", encoding="utf-8")
                audio_tokenizer_dict = reader.read()
                audio_tokenizer_dict = json.loads(audio_tokenizer_dict)
            else:
                audio_tokenizer_dict = processor_dict["audio_tokenizer"]

            audio_tokenizer_class = cls.get_possibly_dynamic_module(audio_tokenizer_dict["audio_tokenizer_class"])
            audio_tokenizer_path = audio_tokenizer_dict["audio_tokenizer_name_or_path"]
            processor_dict["audio_tokenizer"] = audio_tokenizer_class.from_pretrained(
                audio_tokenizer_path, **audio_tokenizer_kwargs
            )

        return processor_dict, kwargs

    @classmethod
    def from_args_and_dict(cls, args, processor_dict: dict[str, Any], **kwargs):
        """
        Instantiates a type of [`~processing_utils.ProcessingMixin`] from a Python dictionary of parameters.

        Args:
            processor_dict (`dict[str, Any]`):
                Dictionary that will be used to instantiate the processor object. Such a dictionary can be
                retrieved from a pretrained checkpoint by leveraging the
                [`~processing_utils.ProcessingMixin.to_dict`] method.
            kwargs (`dict[str, Any]`):
                Additional parameters from which to initialize the processor object.

        Returns:
            [`~processing_utils.ProcessingMixin`]: The processor object instantiated from those
            parameters.
        """
        processor_dict = processor_dict.copy()
        return_unused_kwargs = kwargs.pop("return_unused_kwargs", False)

        # We have to pop up some unused (but specific) kwargs and then validate that it doesn't contain unused kwargs
        # If we don't pop, some specific kwargs will raise a warning or error
        for unused_kwarg in cls.get_attributes() + ["auto_map", "processor_class"]:
            processor_dict.pop(unused_kwarg, None)

        # override processor_dict with given kwargs
        processor_dict.update(kwargs)

        # check if there is an overlap between args and processor_dict
        accepted_args_and_kwargs = cls.__init__.__code__.co_varnames[: cls.__init__.__code__.co_argcount][1:]

        # validate both processor_dict and given kwargs
        unused_kwargs, valid_kwargs = cls.validate_init_kwargs(
            processor_config=processor_dict, valid_kwargs=accepted_args_and_kwargs
        )

        # update args that are already in processor_dict to avoid duplicate arguments
        args_to_update = {
            i: valid_kwargs.pop(arg)
            for i, arg in enumerate(accepted_args_and_kwargs)
            if (arg in valid_kwargs and i < len(args))
        }
        args = [args_to_update.get(i, arg) for i, arg in enumerate(args)]

        # instantiate processor with used (and valid) kwargs only
        processor = cls(*args, **valid_kwargs)

        logger.info(f"Processor {processor}")
        if return_unused_kwargs:
            return processor, unused_kwargs
        else:
            return processor

    def _merge_kwargs(
        self,
        ModelProcessorKwargs: ProcessingKwargs,
        tokenizer_init_kwargs: Optional[dict] = None,
        **kwargs,
    ) -> dict[str, dict]:
        """
        Method to merge dictionaries of kwargs cleanly separated by modality within a Processor instance.
        The order of operations is as follows:
            1) kwargs passed as before have highest priority to preserve BC.
                ```python
                high_priority_kwargs = {"crop_size" = {"height": 222, "width": 222}, "padding" = "max_length"}
                processor(..., **high_priority_kwargs)
                ```
            2) kwargs passed as modality-specific kwargs have second priority. This is the recommended API.
                ```python
                processor(..., text_kwargs={"padding": "max_length"}, images_kwargs={"crop_size": {"height": 222, "width": 222}}})
                ```
            3) kwargs passed during instantiation of a modality processor have fourth priority.
                ```python
                tokenizer = tokenizer_class(..., {"padding": "max_length"})
                image_processor = image_processor_class(...)
                processor(tokenizer, image_processor) # will pass max_length unless overridden by kwargs at call
                ```
            4) defaults kwargs specified at processor level have lowest priority.
                ```python
                class MyProcessingKwargs(ProcessingKwargs, CommonKwargs, TextKwargs, ImagesKwargs, total=False):
                    _defaults = {
                        "text_kwargs": {
                            "padding": "max_length",
                            "max_length": 64,
                        },
                    }
                ```
        Args:
            ModelProcessorKwargs (`ProcessingKwargs`):
                Typed dictionary of kwargs specifically required by the model passed.
            tokenizer_init_kwargs (`Dict`, *optional*):
                Dictionary of kwargs the tokenizer was instantiated with and need to take precedence over defaults.

        Returns:
            output_kwargs (`Dict`):
                Dictionary of per-modality kwargs to be passed to each modality-specific processor.

        """
        # Initialize dictionaries
        output_kwargs = {
            "text_kwargs": {},
            "images_kwargs": {},
            "audio_kwargs": {},
            "videos_kwargs": {},
        }

        default_kwargs = {
            "text_kwargs": {},
            "images_kwargs": {},
            "audio_kwargs": {},
            "videos_kwargs": {},
        }

        map_preprocessor_kwargs = {
            "text_kwargs": "tokenizer",
            "images_kwargs": "image_processor",
            "audio_kwargs": "feature_extractor",
            "videos_kwargs": "video_processor",
        }

        possible_modality_keywords = {"text", "audio", "videos", "images"}
        used_keys = set()

        # get defaults from set model processor kwargs if they exist
        for modality in default_kwargs:
            default_kwargs[modality] = ModelProcessorKwargs._defaults.get(modality, {}).copy()
            # Some preprocessors define a set of accepted "valid_kwargs" (currently only vision).
            # In those cases, we don’t declare a `ModalityKwargs` attribute in the TypedDict.
            # Instead, we dynamically obtain the kwargs from the preprocessor and merge them
            # with the general kwargs set. This ensures consistency between preprocessor and
            # processor classes, and helps prevent accidental mismatches.
            modality_valid_kwargs = set(ModelProcessorKwargs.__annotations__[modality].__annotations__)
            if modality in map_preprocessor_kwargs:
                preprocessor = getattr(self, map_preprocessor_kwargs[modality], None)
                preprocessor_valid_kwargs = (
                    getattr(preprocessor, "valid_kwargs", None) if preprocessor is not None else None
                )
                modality_valid_kwargs.update(
                    set(preprocessor_valid_kwargs.__annotations__ if preprocessor_valid_kwargs is not None else [])
                )
            # update defaults with arguments from tokenizer init
            for modality_key in modality_valid_kwargs:
                # init with tokenizer init kwargs if necessary
                if tokenizer_init_kwargs is not None and modality_key in tokenizer_init_kwargs:
                    value = (
                        getattr(self.tokenizer, modality_key)
                        if hasattr(self.tokenizer, modality_key)
                        else tokenizer_init_kwargs[modality_key]
                    )
                    default_kwargs[modality][modality_key] = value
        # now defaults kwargs are updated with the tokenizers defaults.
        # pass defaults to output dictionary
        output_kwargs.update(default_kwargs)

        # For `common_kwargs` just update all modality-specific kwargs with same key/values
        common_kwargs = ModelProcessorKwargs._defaults.get("common_kwargs", {})
        common_kwargs.update(kwargs.get("common_kwargs", {}))
        if common_kwargs:
            for kwarg in output_kwargs.values():
                kwarg.update(common_kwargs)

        # update modality kwargs with passed kwargs
        non_modality_kwargs = set(kwargs) - set(output_kwargs)
        for modality, output_kwarg in output_kwargs.items():
            modality_valid_kwargs = set(ModelProcessorKwargs.__annotations__[modality].__annotations__)
            if modality in map_preprocessor_kwargs:
                preprocessor = getattr(self, map_preprocessor_kwargs[modality], None)
                preprocessor_valid_kwargs = (
                    getattr(preprocessor, "valid_kwargs", None) if preprocessor is not None else None
                )
                modality_valid_kwargs.update(
                    set(preprocessor_valid_kwargs.__annotations__ if preprocessor_valid_kwargs is not None else [])
                )
            for modality_key in modality_valid_kwargs:
                # check if we received a structured kwarg dict or not to handle it correctly
                if modality in kwargs:
                    kwarg_value = kwargs[modality].pop(modality_key, "__empty__")
                    # check if this key was passed as a flat kwarg.
                    if kwarg_value != "__empty__" and modality_key in non_modality_kwargs:
                        raise ValueError(
                            f"Keyword argument {modality_key} was passed two times:\n"
                            f"in a dictionary for {modality} and as a **kwarg."
                        )
                elif modality_key in kwargs:
                    # we get a modality_key instead of popping it because modality-specific processors
                    # can have overlapping kwargs
                    kwarg_value = kwargs.get(modality_key, "__empty__")
                else:
                    kwarg_value = "__empty__"
                if not isinstance(kwarg_value, str) or kwarg_value != "__empty__":
                    output_kwarg[modality_key] = kwarg_value
                    used_keys.add(modality_key)

        # Determine if kwargs is a flat dictionary or contains nested dictionaries
        if any(key in default_kwargs for key in kwargs):
            # kwargs is dictionary-based, and some keys match modality names
            for modality, subdict in kwargs.items():
                if modality in default_kwargs:
                    for subkey, subvalue in subdict.items():
                        if subkey not in used_keys:
                            output_kwargs[modality][subkey] = subvalue
                            used_keys.add(subkey)
        else:
            # kwargs is a flat dictionary
            for key, kwarg in kwargs.items():
                if key not in used_keys and key not in possible_modality_keywords:
                    logger.warning_once(
                        f"Keyword argument `{key}` is not a valid argument for this processor and will be ignored."
                    )

        for key, typed_dict_obj in ModelProcessorKwargs.__annotations__.items():
            if key in map_preprocessor_kwargs:
                preprocessor = getattr(self, map_preprocessor_kwargs[key], None)
                if preprocessor is None or getattr(preprocessor, "valid_kwargs", None) is None:
                    continue
                preprocessor_typed_dict_obj = getattr(preprocessor, "valid_kwargs")
                typed_dict_obj = TypedDict(
                    "merged_typed_dict",
                    {**preprocessor_typed_dict_obj.__annotations__, **typed_dict_obj.__annotations__},
                    total=False,
                )
            validate_typed_dict(typed_dict_obj, output_kwargs[key])
        return output_kwargs

    @classmethod
    def from_pretrained(
        cls: type[SpecificProcessorType],
        pretrained_model_name_or_path: Union[str, os.PathLike],
        cache_dir: Optional[Union[str, os.PathLike]] = None,
        force_download: bool = False,
        local_files_only: bool = False,
        token: Optional[Union[str, bool]] = None,
        revision: str = "main",
        **kwargs,
    ) -> SpecificProcessorType:
        r"""
        Instantiate a processor associated with a pretrained model.

        <Tip>

        This class method is simply calling the feature extractor
        [`~feature_extraction_utils.FeatureExtractionMixin.from_pretrained`], image processor
        [`~image_processing_utils.ImageProcessingMixin`] and the tokenizer
        [`~tokenization_utils_base.PreTrainedTokenizer.from_pretrained`] methods. Please refer to the docstrings of the
        methods above for more information.

        </Tip>

        Args:
            pretrained_model_name_or_path (`str` or `os.PathLike`):
                This can be either:

                - a string, the *model id* of a pretrained feature_extractor hosted inside a model repo on
                  huggingface.co.
                - a path to a *directory* containing a feature extractor file saved using the
                  [`~SequenceFeatureExtractor.save_pretrained`] method, e.g., `./my_model_directory/`.
                - a path or url to a saved feature extractor JSON *file*, e.g.,
                  `./my_model_directory/preprocessor_config.json`.
            **kwargs
                Additional keyword arguments passed along to both
                [`~feature_extraction_utils.FeatureExtractionMixin.from_pretrained`] and
                [`~tokenization_utils_base.PreTrainedTokenizer.from_pretrained`].
        """
        kwargs["cache_dir"] = cache_dir
        kwargs["force_download"] = force_download
        kwargs["local_files_only"] = local_files_only
        kwargs["revision"] = revision

        if token is not None:
            kwargs["token"] = token

        args = cls._get_arguments_from_pretrained(pretrained_model_name_or_path, **kwargs)
        processor_dict, kwargs = cls.get_processor_dict(pretrained_model_name_or_path, **kwargs)
        return cls.from_args_and_dict(args, processor_dict, **kwargs)

    @classmethod
    def get_attributes(cls):
        args_in_init = inspect.signature(cls.__init__).parameters.keys()
        attributes = []
        for sub_processor_type in args_in_init:
            # don't treat audio_tokenizer as an attribute
            if sub_processor_type == "audio_tokenizer":
                continue
            if sub_processor_type in MODALITY_TO_AUTOPROCESSOR_MAPPING or "tokenizer" in sub_processor_type:
                attributes.append(sub_processor_type)
        return attributes

    @classmethod
    def register_for_auto_class(cls, auto_class="AutoProcessor"):
        """
        Register this class with a given auto class. This should only be used for custom feature extractors as the ones
        in the library are already mapped with `AutoProcessor`.



        Args:
            auto_class (`str` or `type`, *optional*, defaults to `"AutoProcessor"`):
                The auto class to register this new feature extractor with.
        """
        if not isinstance(auto_class, str):
            auto_class = auto_class.__name__

        import transformers.models.auto as auto_module

        if not hasattr(auto_module, auto_class):
            raise ValueError(f"{auto_class} is not a valid auto class.")

        cls._auto_class = auto_class

    @classmethod
    def _get_arguments_from_pretrained(cls, pretrained_model_name_or_path, **kwargs):
        """
        Identify and instantiate the subcomponents of Processor classes, such as image processors, tokenizers,
        and feature extractors. This method inspects the processor's `__init__` signature to identify parameters
        that correspond to known modality types (image_processor, tokenizer, feature_extractor, etc.) or contain
        "tokenizer" in their name. It then uses the appropriate Auto class (AutoImageProcessor, AutoTokenizer, etc.)
        from `MODALITY_TO_AUTOPROCESSOR_MAPPING` to load each subcomponent via `.from_pretrained()`. For tokenizer-like
        parameters not explicitly in the mapping, the method uses AutoTokenizer with a subfolder argument.
        """
        args = []
        # get args from processor init signature
        sub_processors = cls.get_attributes()
        for sub_processor_type in sub_processors:
<<<<<<< HEAD
            if sub_processor_type not in MODALITY_TO_AUTOPROCESSOR_MAPPING and "tokenizer" in sub_processor_type:
=======
            if sub_processor_type in MODALITY_TO_AUTOPROCESSOR_MAPPING:
                auto_processor_class = MODALITY_TO_AUTOPROCESSOR_MAPPING[sub_processor_type]
                sub_processor = auto_processor_class.from_pretrained(pretrained_model_name_or_path, **kwargs)
                args.append(sub_processor)
            elif "tokenizer" in sub_processor_type:
                # Special case: tokenizer-like parameters not in the mapping (e.g., "protein_tokenizer")
                # Load using AutoTokenizer with subfolder
>>>>>>> 6cc30f90
                auto_processor_class = MODALITY_TO_AUTOPROCESSOR_MAPPING["tokenizer"]
                sub_processor = auto_processor_class.from_pretrained(
                    pretrained_model_name_or_path, subfolder=sub_processor_type, **kwargs
                )
<<<<<<< HEAD
            elif sub_processor_type in MODALITY_TO_AUTOPROCESSOR_MAPPING:
                auto_processor_class = MODALITY_TO_AUTOPROCESSOR_MAPPING[sub_processor_type]
                sub_processor = auto_processor_class.from_pretrained(pretrained_model_name_or_path, **kwargs)
            args.append(sub_processor)
=======
                args.append(sub_processor)
>>>>>>> 6cc30f90

        return args

    @staticmethod
    def get_possibly_dynamic_module(module_name):
        if hasattr(transformers_module, module_name):
            return getattr(transformers_module, module_name)
        lookup_locations = [
            transformers_module.IMAGE_PROCESSOR_MAPPING,
            transformers_module.VIDEO_PROCESSOR_MAPPING,
            transformers_module.TOKENIZER_MAPPING,
            transformers_module.FEATURE_EXTRACTOR_MAPPING,
            transformers_module.MODEL_FOR_AUDIO_TOKENIZATION_MAPPING,
        ]
        for lookup_location in lookup_locations:
            for custom_class in lookup_location._extra_content.values():
                if isinstance(custom_class, tuple):
                    for custom_subclass in custom_class:
                        if custom_subclass is not None and custom_subclass.__name__ == module_name:
                            return custom_subclass
                elif custom_class is not None and custom_class.__name__ == module_name:
                    return custom_class
        raise ValueError(
            f"Could not find module {module_name} in `transformers`. If this is a custom class, "
            f"it should be registered using the relevant `AutoClass.register()` function so that "
            f"other functions can find it!"
        )

    def batch_decode(self, *args, **kwargs):
        """
        This method forwards all its arguments to PreTrainedTokenizer's [`~PreTrainedTokenizer.batch_decode`]. Please
        refer to the docstring of this method for more information.
        """
        if not hasattr(self, "tokenizer"):
            raise ValueError(f"Cannot batch decode text: {self.__class__.__name__} has no tokenizer.")
        return self.tokenizer.batch_decode(*args, **kwargs)

    def decode(self, *args, **kwargs):
        """
        This method forwards all its arguments to PreTrainedTokenizer's [`~PreTrainedTokenizer.decode`]. Please refer to
        the docstring of this method for more information.
        """
        if not hasattr(self, "tokenizer"):
            raise ValueError(f"Cannot decode text: {self.__class__.__name__} has no tokenizer.")
        return self.tokenizer.decode(*args, **kwargs)

    @property
    def model_input_names(self):
        model_input_names = []
        for attribute_name in self.get_attributes():
            attribute = getattr(self, attribute_name, None)
            attr_input_names = getattr(attribute, "model_input_names")
            model_input_names.extend(attr_input_names)
        return model_input_names

    @staticmethod
    def validate_init_kwargs(processor_config, valid_kwargs):
        kwargs_from_config = set(processor_config.keys())
        valid_kwargs_set = set(valid_kwargs)

        unused_keys = kwargs_from_config - valid_kwargs_set
        valid_keys = kwargs_from_config & valid_kwargs_set

        unused_kwargs = {k: processor_config[k] for k in unused_keys} if unused_keys else {}
        valid_kwargs = {k: processor_config[k] for k in valid_keys} if valid_keys else {}

        return unused_kwargs, valid_kwargs

    @deprecate_kwarg("video_fps", version="4.58", new_name="fps")
    @deprecate_kwarg(
        "video_load_backend",
        version="4.59",
        additional_message=". This function will use `torchcodec` by default, or `torchvision` if `torchcodec` is not installed.",
    )
    def apply_chat_template(
        self,
        conversation: Union[list[dict[str, str]], list[list[dict[str, str]]]],
        chat_template: Optional[str] = None,
        **kwargs: Unpack[AllKwargsForChatTemplate],
    ) -> str:
        """
        Similar to the `apply_chat_template` method on tokenizers, this method applies a Jinja template to input
        conversations to turn them into a single tokenizable string.

        The input is expected to be in the following format, where each message content is a list consisting of text and
        optionally image or video inputs. One can also provide an image, video, URL or local path which will be used to form
        `pixel_values` when `return_dict=True`. If not provided, one will get only the formatted text, optionally tokenized text.

        conversation = [
            {
                "role": "user",
                "content": [
                    {"type": "image", "url": "https://www.ilankelman.org/stopsigns/australia.jpg"},
                    {"type": "text", "text": "Please describe this image in detail."},
                ],
            },
        ]

        Args:
            conversation (`Union[list[Dict, [str, str]], list[list[dict[str, str]]]]`):
                The conversation to format.
            chat_template (`Optional[str]`, *optional*):
                The Jinja template to use for formatting the conversation. If not provided, the tokenizer's
                chat template is used.
        """
        if chat_template is None:
            if isinstance(self.chat_template, dict) and "default" in self.chat_template:
                chat_template = self.chat_template["default"]
            elif isinstance(self.chat_template, dict):
                raise ValueError(
                    'The processor has multiple chat templates but none of them are named "default". You need to specify'
                    " which one to use by passing the `chat_template` argument. Available templates are: "
                    f"{', '.join(self.chat_template.keys())}"
                )
            elif self.chat_template is not None:
                chat_template = self.chat_template
            else:
                raise ValueError(
                    "Cannot use apply_chat_template because this processor does not have a chat template."
                )
        else:
            if isinstance(self.chat_template, dict) and chat_template in self.chat_template:
                # It's the name of a template, not a full template string
                chat_template = self.chat_template[chat_template]
            else:
                # It's a template string, render it directly
                pass

        is_tokenizers_fast = hasattr(self, "tokenizer") and self.tokenizer.__class__.__name__.endswith("Fast")

        if kwargs.get("continue_final_message", False):
            if kwargs.get("add_generation_prompt", False):
                raise ValueError(
                    "continue_final_message and add_generation_prompt are not compatible. Use continue_final_message when you want the model to continue the final message, and add_generation_prompt when you want to add a header that will prompt it to start a new assistant message instead."
                )
            if kwargs.get("return_assistant_tokens_mask", False):
                raise ValueError("continue_final_message is not compatible with return_assistant_tokens_mask.")

        if kwargs.get("return_assistant_tokens_mask", False):
            if not is_tokenizers_fast:
                raise ValueError(
                    "`return_assistant_tokens_mask` is not possible with slow tokenizers. Make sure you have `tokenizers` installed. "
                    "If the error persists, open an issue to support a Fast tokenizer for your model."
                )
            else:
                kwargs["return_offsets_mapping"] = True  # force offset mapping so we can infer token boundaries

        # Fill sets of kwargs that should be used by different parts of template
        processed_kwargs = {
            "mm_load_kwargs": {},
            "template_kwargs": {},
        }

        for kwarg_type in processed_kwargs:
            for key in AllKwargsForChatTemplate.__annotations__[kwarg_type].__annotations__:
                kwarg_type_defaults = AllKwargsForChatTemplate.__annotations__[kwarg_type]
                default_value = getattr(kwarg_type_defaults, key, None)
                value = kwargs.pop(key, default_value)
                if value is not None and not isinstance(value, dict):
                    processed_kwargs[kwarg_type][key] = value

        # pop unused and deprecated kwarg
        kwargs.pop("video_load_backend", None)

        # Pass unprocessed custom kwargs
        processed_kwargs["template_kwargs"].update(kwargs)

        if isinstance(conversation, (list, tuple)) and (
            isinstance(conversation[0], (list, tuple)) or hasattr(conversation[0], "content")
        ):
            is_batched = True
            conversations = conversation
        else:
            is_batched = False
            conversations = [conversation]

        tokenize = processed_kwargs["template_kwargs"].pop("tokenize", False)
        return_dict = processed_kwargs["template_kwargs"].pop("return_dict", True)
        mm_load_kwargs = processed_kwargs["mm_load_kwargs"]

        if tokenize:
            batch_images, batch_videos = [], []
            batch_audios = []
            for conversation in conversations:
                images, videos = [], []
                for message in conversation:
                    visuals = [content for content in message["content"] if content["type"] in ["image", "video"]]
                    audio_fnames = [
                        content[key]
                        for content in message["content"]
                        for key in ["audio", "url", "path"]
                        if key in content and content["type"] == "audio"
                    ]
                    image_fnames = [
                        vision_info[key]
                        for vision_info in visuals
                        for key in ["image", "url", "path", "base64"]
                        if key in vision_info and vision_info["type"] == "image"
                    ]
                    images.extend(image_fnames)
                    video_fnames = [
                        vision_info[key]
                        for vision_info in visuals
                        for key in ["video", "url", "path"]
                        if key in vision_info and vision_info["type"] == "video"
                    ]
                    videos.extend(video_fnames)

                    # Audio models do not accept nested list of audios (yet!) so we construct a flat input audio list
                    if not mm_load_kwargs["load_audio_from_video"]:
                        for fname in audio_fnames:
                            batch_audios.append(load_audio(fname, sampling_rate=mm_load_kwargs["sampling_rate"]))
                    else:
                        for fname in video_fnames:
                            batch_audios.append(load_audio(fname, sampling_rate=mm_load_kwargs["sampling_rate"]))

                # Currently all processors can accept nested list of batches, but not flat list of visuals
                # So we'll make a batched list of images and let the processor handle it
                batch_images.append(images)
                batch_videos.append(videos)

        prompt, generation_indices = render_jinja_template(
            conversations=conversations,
            chat_template=chat_template,
            **processed_kwargs["template_kwargs"],  # different flags such as `return_assistant_mask`
            **self.tokenizer.special_tokens_map,  # tokenizer special tokens are used by some templates
        )

        if not is_batched:
            prompt = prompt[0]

        if tokenize:
            # Tokenizer's `apply_chat_template` never adds special tokens when tokenizing
            # But processor's `apply_chat_template` didn't have an option to tokenize, so users had to format the prompt
            # and pass it to the processor. Users thus never worried about special tokens relying on processor handling
            # everything internally. The below line is to keep BC for that and be able to work with model that have
            # special tokens in the template (consistent with tokenizers). We dont want to raise warning, it will flood command line
            # without actionable solution for users
            single_prompt = prompt[0] if is_batched else prompt
            if self.tokenizer.bos_token is not None and single_prompt.startswith(self.tokenizer.bos_token):
                kwargs["add_special_tokens"] = False

            # Always sample frames by default unless explicitly set to `False` by users. If users do not pass `num_frames`/`fps`
            # sampling should not done for BC.
            if "do_sample_frames" not in kwargs and (
                kwargs.get("fps") is not None or kwargs.get("num_frames") is not None
            ):
                kwargs["do_sample_frames"] = True

            images_exist = any((im is not None) for im_list in batch_images for im in im_list)
            videos_exist = any((vid is not None) for vid_list in batch_videos for vid in vid_list)
            out = self(
                text=prompt,
                images=batch_images if images_exist else None,
                videos=batch_videos if videos_exist else None,
                audio=batch_audios if batch_audios else None,
                **kwargs,
            )

            if return_dict:
                if processed_kwargs["template_kwargs"].get("return_assistant_tokens_mask", False):
                    assistant_masks = []
                    offset_mapping = out.pop("offset_mapping")
                    input_ids = out["input_ids"]
                    for i in range(len(input_ids)):
                        current_mask = [0] * len(input_ids[i])
                        offsets = offset_mapping[i]
                        offset_starts = [start for start, end in offsets]
                        for assistant_start_char, assistant_end_char in generation_indices[i]:
                            start_pos = bisect.bisect_left(offset_starts, assistant_start_char)
                            end_pos = bisect.bisect_left(offset_starts, assistant_end_char)

                            if not (
                                start_pos >= 0
                                and offsets[start_pos][0] <= assistant_start_char < offsets[start_pos][1]
                            ):
                                # start_token is out of bounds maybe due to truncation.
                                continue
                            for token_id in range(start_pos, end_pos if end_pos else len(input_ids[i])):
                                current_mask[token_id] = 1
                        assistant_masks.append(current_mask)
                    out["assistant_masks"] = assistant_masks
                    out.convert_to_tensors(tensor_type=kwargs.get("return_tensors"))
                return out
            else:
                return out["input_ids"]
        return prompt

    def post_process_image_text_to_text(self, generated_outputs, skip_special_tokens=True, **kwargs):
        """
        Post-process the output of a vlm to decode the text.

        Args:
            generated_outputs (`torch.Tensor` or `np.ndarray`):
                The output of the model `generate` function. The output is expected to be a tensor of shape `(batch_size, sequence_length)`
                or `(sequence_length,)`.
            skip_special_tokens (`bool`, *optional*, defaults to `True`):
                Whether or not to remove special tokens in the output. Argument passed to the tokenizer's `batch_decode` method.
            **kwargs:
                Additional arguments to be passed to the tokenizer's `batch_decode method`.

        Returns:
            `list[str]`: The decoded text.
        """
        return self.tokenizer.batch_decode(generated_outputs, skip_special_tokens=skip_special_tokens, **kwargs)

    def _check_special_mm_tokens(self, text: list[str], text_inputs: "BatchFeature", modalities: list[str]):
        """
        Checks that number of special tokens in text and processed text is same. The count can be different
        if tokenized text was truncated, leading to issues in model code.
        """
        for modality in modalities:
            token_str = getattr(self, f"{modality}_token")
            token_id = getattr(self, f"{modality}_token_id")
            ids_count = [list(ids).count(token_id) for ids in text_inputs["input_ids"]]
            text_count = [sample.count(token_str) for sample in text]

            if ids_count != text_count:
                raise ValueError(
                    f"Mismatch in `{modality}` token count between text and `input_ids`. Got ids={ids_count} and text={text_count}. "
                    "Likely due to `truncation='max_length'`. Please disable truncation or increase `max_length`."
                )


ProcessorMixin.push_to_hub = copy_func(ProcessorMixin.push_to_hub)
if ProcessorMixin.push_to_hub.__doc__ is not None:
    ProcessorMixin.push_to_hub.__doc__ = ProcessorMixin.push_to_hub.__doc__.format(
        object="processor", object_class="AutoProcessor", object_files="processor files"
    )<|MERGE_RESOLUTION|>--- conflicted
+++ resolved
@@ -128,14 +128,6 @@
     "feature_extractor": "FeatureExtractionMixin",
     "image_processor": "ImageProcessingMixin",
     "video_processor": "BaseVideoProcessor",
-<<<<<<< HEAD
-}
-
-SPECIAL_MODULE_TO_MODEL_NAME_MAPPING = {
-    "kosmos2_5": "kosmos-2.5",
-    "kosmos2": "kosmos-2",
-=======
->>>>>>> 6cc30f90
 }
 
 if sys.version_info >= (3, 11):
@@ -1459,9 +1451,6 @@
         # get args from processor init signature
         sub_processors = cls.get_attributes()
         for sub_processor_type in sub_processors:
-<<<<<<< HEAD
-            if sub_processor_type not in MODALITY_TO_AUTOPROCESSOR_MAPPING and "tokenizer" in sub_processor_type:
-=======
             if sub_processor_type in MODALITY_TO_AUTOPROCESSOR_MAPPING:
                 auto_processor_class = MODALITY_TO_AUTOPROCESSOR_MAPPING[sub_processor_type]
                 sub_processor = auto_processor_class.from_pretrained(pretrained_model_name_or_path, **kwargs)
@@ -1469,19 +1458,11 @@
             elif "tokenizer" in sub_processor_type:
                 # Special case: tokenizer-like parameters not in the mapping (e.g., "protein_tokenizer")
                 # Load using AutoTokenizer with subfolder
->>>>>>> 6cc30f90
                 auto_processor_class = MODALITY_TO_AUTOPROCESSOR_MAPPING["tokenizer"]
                 sub_processor = auto_processor_class.from_pretrained(
                     pretrained_model_name_or_path, subfolder=sub_processor_type, **kwargs
                 )
-<<<<<<< HEAD
-            elif sub_processor_type in MODALITY_TO_AUTOPROCESSOR_MAPPING:
-                auto_processor_class = MODALITY_TO_AUTOPROCESSOR_MAPPING[sub_processor_type]
-                sub_processor = auto_processor_class.from_pretrained(pretrained_model_name_or_path, **kwargs)
-            args.append(sub_processor)
-=======
                 args.append(sub_processor)
->>>>>>> 6cc30f90
 
         return args
 
