--- conflicted
+++ resolved
@@ -404,10 +404,6 @@
     video_fps (`int`, *optional*):
         Number of frames to sample per second. Should be passed only when `num_frames=None`.
         If not specified and `num_frames==None`, all frames are sampled.
-<<<<<<< HEAD
-    sampling_rate (`int`, *optional*, defaults to `16_000`):
-        The sampling rate at which the given audio file should be loaded. Defaults to `16_000`.
-=======
     sample_indices_fn (`Callable`, *optional*):
             A callable function that will return indices at which the video should be sampled. If the video has to be loaded using
             by a different sampling technique than provided by `num_frames` or `fps` arguments, one should provide their own `sample_indices_fn`.
@@ -418,7 +414,6 @@
             def sample_indices_fn(num_frames, fps, metadata, **kwargs):
                 # add you sampling logic here ...
                 return np.linspace(start_idx, end_idx, num_frames, dtype=int)
->>>>>>> fc8764c9
     """
 
     tokenize: Optional[bool] = False
@@ -426,11 +421,8 @@
     num_frames: Optional[int] = None
     video_load_backend: Optional[str] = "pyav"
     video_fps: Optional[int] = None
-<<<<<<< HEAD
     sampling_rate: Optional[int] = 16_000
-=======
     sample_indices_fn: Optional[Callable] = None
->>>>>>> fc8764c9
 
 
 class AllKwargsForChatTemplate(
@@ -1334,25 +1326,6 @@
             value = kwargs.pop(key, processor_value)
             chat_template_kwargs[key] = value
 
-<<<<<<< HEAD
-        # Pop kwargs that should not be used by tokenizer's `apply_chat_template`
-        tokenize = chat_template_kwargs.pop("tokenize")
-        return_dict = chat_template_kwargs.pop("return_dict")
-        num_frames = chat_template_kwargs.pop("num_frames")
-        video_fps = chat_template_kwargs.pop("video_fps")
-        video_load_backend = chat_template_kwargs.pop("video_load_backend")
-        sampling_rate = chat_template_kwargs.pop("sampling_rate")
-
-        prompt = self.tokenizer.apply_chat_template(
-            conversation,
-            chat_template=chat_template,
-            tokenize=False,
-            return_dict=False,
-            **chat_template_kwargs,
-        )
-
-=======
->>>>>>> fc8764c9
         if isinstance(conversation, (list, tuple)) and (
             isinstance(conversation[0], (list, tuple)) or hasattr(conversation[0], "content")
         ):
@@ -1368,14 +1341,12 @@
         tokenize = chat_template_kwargs.get("tokenize")
         return_dict = chat_template_kwargs.get("return_dict")
         sample_indices_fn = chat_template_kwargs.get("sample_indices_fn")
+        sampling_rate = chat_template_kwargs.pop("sampling_rate")
 
         if tokenize:
             batch_images, batch_videos = [], []
-<<<<<<< HEAD
             batch_audios = []
-=======
             batch_video_metadata = []
->>>>>>> fc8764c9
             for conversation in conversations:
                 images, videos = [], []
                 video_metadata = []
