# Copyright 2022 The HuggingFace Inc. team.
#
# Licensed under the Apache License, Version 2.0 (the "License");
# you may not use this file except in compliance with the License.
# You may obtain a copy of the License at
#
#     http://www.apache.org/licenses/LICENSE-2.0
#
# Unless required by applicable law or agreed to in writing, software
# distributed under the License is distributed on an "AS IS" BASIS,
# WITHOUT WARRANTIES OR CONDITIONS OF ANY KIND, either express or implied.
# See the License for the specific language governing permissions and
# limitations under the License.
"""
Processing saving/loading class for common processors.
"""

import bisect
import copy
import inspect
import json
import os
import sys
import typing
from dataclasses import dataclass
from pathlib import Path
from typing import Annotated, Any, Literal, Optional, TypedDict, TypeVar, Union

import numpy as np
import typing_extensions
from huggingface_hub.dataclasses import validate_typed_dict
from huggingface_hub.errors import EntryNotFoundError

from .audio_utils import AudioInput, load_audio
from .dynamic_module_utils import custom_object_save
from .feature_extraction_utils import BatchFeature
from .image_utils import ChannelDimension, ImageInput, is_vision_available
from .tokenization_utils_base import (
    PaddingStrategy,
    PreTokenizedInput,
    PreTrainedTokenizerBase,
    TextInput,
    TruncationStrategy,
)
from .utils import (
    AUDIO_TOKENIZER_NAME,
    CHAT_TEMPLATE_DIR,
    CHAT_TEMPLATE_FILE,
    LEGACY_PROCESSOR_CHAT_TEMPLATE_FILE,
    PROCESSOR_NAME,
    PushToHubMixin,
    TensorType,
    cached_file,
    copy_func,
    direct_transformers_import,
    download_url,
    is_offline_mode,
    is_remote_url,
    is_torch_available,
    list_repo_templates,
    logging,
)
from .utils.chat_template_utils import render_jinja_template
from .utils.type_validators import (
    device_validator,
    image_size_validator,
    padding_validator,
    positive_any_number,
    positive_int,
    resampling_validator,
    tensor_type_validator,
    truncation_validator,
    video_metadata_validator,
)
from .video_utils import VideoInput, VideoMetadataType


if is_torch_available():
    import torch

    from .modeling_utils import PreTrainedAudioTokenizerBase

if is_vision_available():
    from .image_utils import PILImageResampling

logger = logging.get_logger(__name__)

# type hinting: specifying the type of processor class that inherits from ProcessorMixin
SpecificProcessorType = TypeVar("SpecificProcessorType", bound="ProcessorMixin")

# Dynamically import the Transformers module to grab the attribute classes of the processor from their names.
transformers_module = direct_transformers_import(Path(__file__).parent)


class _LazyAutoProcessorMapping(dict):
    """
    Lazy dictionary to avoid circular imports.
    The mapping names are only imported when accessed.
    """

    _MAPPING_NAMES = {
        "image_processor": ("transformers.models.auto.image_processing_auto", "AutoImageProcessor"),
        "video_processor": ("transformers.models.auto.video_processing_auto", "AutoVideoProcessor"),
        "feature_extractor": ("transformers.models.auto.feature_extraction_auto", "AutoFeatureExtractor"),
        "audio_processor": ("transformers.models.auto.feature_extraction_auto", "AutoFeatureExtractor"),
        "tokenizer": ("transformers.models.auto.tokenization_auto", "AutoTokenizer"),
    }

    def __getitem__(self, key):
        if key not in self._MAPPING_NAMES:
            raise KeyError(key)
        module_name, attr_name = self._MAPPING_NAMES[key]
        module = __import__(module_name, fromlist=[attr_name])
        return getattr(module, attr_name)

    def __contains__(self, key):
        return key in self._MAPPING_NAMES

    def keys(self):
        return self._MAPPING_NAMES.keys()


MODALITY_TO_AUTOPROCESSOR_MAPPING = _LazyAutoProcessorMapping()

MODALITY_TO_BASE_CLASS_MAPPING = {
    "audio_tokenizer": "DacModel",
    "audio_processor": "FeatureExtractionMixin",
    "tokenizer": ("PreTrainedTokenizerBase", "MistralCommonTokenizer"),
    "feature_extractor": "FeatureExtractionMixin",
    "image_processor": "ImageProcessingMixin",
    "video_processor": "BaseVideoProcessor",
}

if sys.version_info >= (3, 11):
    Unpack = typing.Unpack
else:
    Unpack = typing_extensions.Unpack


class TextKwargs(TypedDict, total=False):
    """
    Keyword arguments for text processing. For extended documentation, check out tokenization_utils_base methods and
    docstrings associated.

    Attributes:
        add_special_tokens (`bool`, *optional*)
            Whether or not to add special tokens when encoding the sequences.
        padding (`bool`, `str` or [`~utils.PaddingStrategy`], *optional*)
            Activates and controls padding.
        truncation (`bool`, `str` or [`~tokenization_utils_base.TruncationStrategy`], *optional*):
            Activates and controls truncation.
        max_length (`int`, *optional*):
            Controls the maximum length to use by one of the truncation/padding parameters.
        stride (`int`, *optional*):
            If set, the overflowing tokens will contain some tokens from the end of the truncated sequence.
        is_split_into_words (`bool`, *optional*):
            Whether or not the input is already pre-tokenized.
        pad_to_multiple_of (`int`, *optional*):
            If set, will pad the sequence to a multiple of the provided value.
        return_token_type_ids (`bool`, *optional*):
            Whether to return token type IDs.
        return_attention_mask (`bool`, *optional*):
            Whether to return the attention mask.
        return_overflowing_tokens (`bool`, *optional*):
            Whether or not to return overflowing token sequences.
        return_special_tokens_mask (`bool`, *optional*):
            Whether or not to return special tokens mask information.
        return_offsets_mapping (`bool`, *optional*):
            Whether or not to return `(char_start, char_end)` for each token.
        return_length (`bool`, *optional*):
            Whether or not to return the lengths of the encoded inputs.
        verbose (`bool`, *optional*):
            Whether or not to print more information and warnings.
        padding_side (`str`, *optional*):
            The side on which padding will be applied.
        return_mm_token_type_ids (`bool`, *optional*):
            Whether to return multimodal token type ids indicating mm placeholder token positions.
        return_tensors (`str` or [`~utils.TensorType`], *optional*):
            If set, will return tensors of a particular framework. Acceptable values are:
            - `'pt'`: Return PyTorch `torch.Tensor` objects.
            - `'np'`: Return NumPy `np.ndarray` objects.
    """

    text_pair: Optional[Union[TextInput, PreTokenizedInput, list[TextInput], list[PreTokenizedInput]]]
    text_target: Optional[Union[TextInput, PreTokenizedInput, list[TextInput], list[PreTokenizedInput]]]
    text_pair_target: Optional[Union[TextInput, PreTokenizedInput, list[TextInput], list[PreTokenizedInput]]]
    add_special_tokens: Optional[bool]
    padding: Annotated[Optional[Union[bool, str, PaddingStrategy]], padding_validator()]
    truncation: Annotated[Optional[Union[bool, str, TruncationStrategy]], truncation_validator()]
    max_length: Annotated[Optional[int], positive_int()]
    stride: Annotated[Optional[int], positive_int()]
    is_split_into_words: Optional[bool]
    pad_to_multiple_of: Annotated[Optional[int], positive_int()]
    return_token_type_ids: Optional[bool]
    return_attention_mask: Optional[bool]
    return_overflowing_tokens: Optional[bool]
    return_special_tokens_mask: Optional[bool]
    return_offsets_mapping: Optional[bool]
    return_length: Optional[bool]
    verbose: Optional[bool]
    padding_side: Optional[Literal["left", "right"]]
    return_mm_token_type_ids: Optional[bool]
    return_tensors: Annotated[Optional[Union[str, TensorType]], tensor_type_validator()]


class ImagesKwargs(TypedDict, total=False):
    """
    Keyword arguments for image processing. For extended documentation, check the appropriate ImageProcessor
    class methods and docstrings.

    Attributes:
        do_convert_rgb (`bool`):
            Whether to convert the video to RGB format.
        do_resize (`bool`, *optional*):
            Whether to resize the image.
        size (`dict[str, int]`, *optional*):
            Resize the shorter side of the input to `size["shortest_edge"]`.
        crop_size (`dict[str, int]`, *optional*):
            Desired output size when applying center-cropping.
        do_convert_rgb (`bool`):
            Whether to convert the video to RGB format.
        resample (`PILImageResampling`, *optional*):
            Resampling filter to use if resizing the image.
        do_rescale (`bool`, *optional*):
            Whether to rescale the image by the specified scale `rescale_factor`.
        rescale_factor (`int` or `float`, *optional*):
            Scale factor to use if rescaling the image.
        do_normalize (`bool`, *optional*):
            Whether to normalize the image.
        image_mean (`float` or `list[float] or tuple[float, float, float]`, *optional*):
            Mean to use if normalizing the image.
        image_std (`float` or `list[float] or tuple[float, float, float]`, *optional*):
            Standard deviation to use if normalizing the image.
        do_pad (`bool`, *optional*):
            Whether to pad the images in the batch.
        pad_size (`dict[str, int]`, *optional*):
            The size `{"height": int, "width" int}` to pad the images to.
        do_center_crop (`bool`, *optional*):
            Whether to center crop the image.
        data_format (`ChannelDimension` or `str`, *optional*):
            The channel dimension format for the output image.
        input_data_format (`ChannelDimension` or `str`, *optional*):
            The channel dimension format for the input image.
        device (`Union[str, torch.Tensor]`, *optional*):
            The device to use for processing (e.g. "cpu", "cuda"), only relevant for fast image processing.
        return_tensors (`str` or [`~utils.TensorType`], *optional*):
            If set, will return tensors of a particular framework. Acceptable values are:
            - `'pt'`: Return PyTorch `torch.Tensor` objects.
            - `'np'`: Return NumPy `np.ndarray` objects.
        disable_grouping (`bool`, *optional*):
            Whether to group images by shapes when processing or not, only relevant for fast image processing.
        image_seq_length (`int`, *optional*):
            The number of image tokens to be used for each image in the input.
            Added for backward compatibility but this should be set as a processor attribute in future models.
    """

    do_convert_rgb: Optional[bool]
    do_resize: Optional[bool]
    size: Annotated[Optional[Union[int, list[int], tuple[int, ...], dict[str, int]]], image_size_validator()]
    crop_size: Annotated[Optional[Union[int, list[int], tuple[int, ...], dict[str, int]]], image_size_validator()]
    resample: Annotated[Optional[Union["PILImageResampling", int]], resampling_validator()]
    do_rescale: Optional[bool]
    rescale_factor: Optional[float]
    do_normalize: Optional[bool]
    image_mean: Optional[Union[float, list[float], tuple[float, ...]]]
    image_std: Optional[Union[float, list[float], tuple[float, ...]]]
    do_pad: Optional[bool]
    pad_size: Annotated[Optional[Union[int, list[int], tuple[int, ...], dict[str, int]]], image_size_validator()]
    do_center_crop: Optional[bool]
    data_format: Optional[Union[str, ChannelDimension]]
    input_data_format: Optional[Union[str, ChannelDimension]]
    device: Annotated[Optional[Union[str, "torch.device"]], device_validator()]
    return_tensors: Annotated[Optional[Union[str, TensorType]], tensor_type_validator()]
    disable_grouping: Optional[bool]
    image_seq_length: Optional[int]


class VideosKwargs(TypedDict, total=False):
    """
    Keyword arguments for video processing.

    Attributes:
        do_convert_rgb (`bool`):
            Whether to convert the video to RGB format.
        do_resize (`bool`):
            Whether to resize the video.
        size (`dict[str, int]`, *optional*):
            Resize the shorter side of the input to `size["shortest_edge"]`.
        default_to_square (`bool`, *optional*, defaults to `self.default_to_square`):
            Whether to default to a square when resizing, if size is an int.
        resample (`PILImageResampling`, *optional*):
            Resampling filter to use if resizing the video.
        do_rescale (`bool`, *optional*):
            Whether to rescale the video by the specified scale `rescale_factor`.
        rescale_factor (`int` or `float`, *optional*):
            Scale factor to use if rescaling the video.
        do_normalize (`bool`, *optional*):
            Whether to normalize the video.
        image_mean (`float` or `list[float] or tuple[float, float, float]`, *optional*):
            Mean to use if normalizing the video.
        image_std (`float` or `list[float] or tuple[float, float, float]`, *optional*):
            Standard deviation to use if normalizing the video.
        do_center_crop (`bool`, *optional*):
            Whether to center crop the video.
        do_pad (`bool`, *optional*):
            Whether to pad the images in the batch.
        do_sample_frames (`bool`, *optional*):
            Whether to sample frames from the video before processing or to process the whole video.
        video_metadata (`Union[VideoMetadata, dict]`, *optional*):
            Metadata of the video containing information about total duration, fps and total number of frames.
        num_frames (`int`, *optional*):
            Maximum number of frames to sample when `do_sample_frames=True`.
        fps (`int` or `float`, *optional*):
            Target frames to sample per second when `do_sample_frames=True`.
        crop_size (`dict[str, int]`, *optional*):
            Desired output size when applying center-cropping.
        data_format (`ChannelDimension` or `str`, *optional*):
            The channel dimension format for the output video.
        input_data_format (`ChannelDimension` or `str`, *optional*):
            The channel dimension format for the input video.
        device (`Union[str, torch.Tensor]`, *optional*):
            The device to use for processing (e.g. "cpu", "cuda"), only relevant for fast image processing.
        return_metadata (`bool`, *optional*):
            Whether to return video metadata or not.
        return_tensors (`str` or [`~utils.TensorType`], *optional*):
            If set, will return tensors of a particular framework. Acceptable values are:
            - `'pt'`: Return PyTorch `torch.Tensor` objects.
            - `'np'`: Return NumPy `np.ndarray` objects.
    """

    do_convert_rgb: Optional[bool]
    do_resize: Optional[bool]
    size: Annotated[Optional[Union[int, list[int], tuple[int, ...], dict[str, int]]], image_size_validator()]
    default_to_square: Optional[bool]
    resample: Annotated[Optional[Union["PILImageResampling", int]], resampling_validator()]
    do_rescale: Optional[bool]
    rescale_factor: Optional[float]
    do_normalize: Optional[bool]
    image_mean: Optional[Union[float, list[float], tuple[float, ...]]]
    image_std: Optional[Union[float, list[float], tuple[float, ...]]]
    do_center_crop: Optional[bool]
    do_pad: Optional[bool]
    crop_size: Annotated[Optional[Union[int, list[int], tuple[int, ...], dict[str, int]]], image_size_validator()]
    data_format: Optional[Union[str, ChannelDimension]]
    input_data_format: Optional[Union[str, ChannelDimension]]
    device: Annotated[Optional[Union[str, "torch.device"]], device_validator()]
    do_sample_frames: Optional[bool]
    video_metadata: Annotated[Optional[VideoMetadataType], video_metadata_validator()]
    fps: Annotated[Optional[Union[int, float]], positive_any_number()]
    num_frames: Annotated[Optional[int], positive_int()]
    return_metadata: Optional[bool]
    return_tensors: Annotated[Optional[Union[str, TensorType]], tensor_type_validator()]


class AudioKwargs(TypedDict, total=False):
    """
    Keyword arguments for audio processing.

    Attributes:
        sampling_rate (`int`, *optional*):
            The sampling rate at which the `raw_speech` input was sampled.
        raw_speech (`np.ndarray`, `list[float]`, `list[np.ndarray]`, `list[list[float]]`):
            The sequence or batch of sequences to be padded. Each sequence can be a numpy array, a list of float
            values, a list of numpy arrays or a list of list of float values. Must be mono channel audio, not
            stereo, i.e. single float per timestep.
        padding (`bool`, `str` or [`~utils.PaddingStrategy`], *optional*):
            Select a strategy to pad the returned sequences (according to the model's padding side and padding
            index) among:

            - `True` or `'longest'`: Pad to the longest sequence in the batch (or no padding if only a single
                sequence if provided).
            - `'max_length'`: Pad to a maximum length specified with the argument `max_length` or to the maximum
                acceptable input length for the model if that argument is not provided.
            - `False` or `'do_not_pad'`
        max_length (`int`, *optional*):
            Maximum length of the returned list and optionally padding length (see above).
        truncation (`bool`, *optional*):
            Activates truncation to cut input sequences longer than *max_length* to *max_length*.
        pad_to_multiple_of (`int`, *optional*):
            If set, will pad the sequence to a multiple of the provided value.
        return_attention_mask (`bool`, *optional*):
            Whether or not [`~ASTFeatureExtractor.__call__`] should return `attention_mask`.
        return_tensors (`str` or [`~utils.TensorType`], *optional*):
            If set, will return tensors of a particular framework. Acceptable values are:
            - `'pt'`: Return PyTorch `torch.Tensor` objects.
            - `'np'`: Return NumPy `np.ndarray` objects.
    """

    sampling_rate: Annotated[Optional[int], positive_int()]
    raw_speech: Optional[Union["np.ndarray", list[float], list["np.ndarray"], list[list[float]]]]
    padding: Annotated[Optional[Union[bool, str, PaddingStrategy]], padding_validator()]
    max_length: Annotated[Optional[int], positive_int()]
    truncation: Annotated[Optional[Union[bool, str, TruncationStrategy]], truncation_validator()]
    pad_to_multiple_of: Annotated[Optional[int], positive_int()]
    return_attention_mask: Optional[bool]
    return_tensors: Annotated[Optional[Union[str, TensorType]], tensor_type_validator()]


class ProcessingKwargs(TypedDict, total=False):
    """
    Base class for kwargs passing to processors.
    In case a model has specific kwargs that are not present in the base class or default values for existing keys,
    it should have its own `ModelProcessorKwargs` class that inherits from `ProcessingKwargs` to provide:
        1) Additional typed keys and that this model requires to process inputs.
        2) Default values for existing keys under a `_defaults` attribute.
    New keys have to be defined as follows to ensure type hinting is done correctly.

    ```python
    # adding a new image kwarg for this model
    class ModelImagesKwargs(ImagesKwargs, total=False):
        new_image_kwarg: Optional[bool]

    class ModelProcessorKwargs(ProcessingKwargs, total=False):
        images_kwargs: ModelImagesKwargs
        _defaults = {
            "images_kwargs: {
                "new_image_kwarg": False,
            }
            "text_kwargs": {
                "padding": "max_length",
            },
        }

    ```

    For Python 3.8 compatibility, when inheriting from this class and overriding one of the kwargs,
    you need to manually update the __annotations__ dictionary. This can be done as follows:

    ```python
    class CustomProcessorKwargs(ProcessingKwargs, total=False):
        images_kwargs: CustomImagesKwargs

    CustomProcessorKwargs.__annotations__["images_kwargs"] = CustomImagesKwargs  # python 3.8 compatibility
    ```python

    """

    _defaults = {}

    text_kwargs: TextKwargs = {
        **TextKwargs.__annotations__,
    }
    images_kwargs: ImagesKwargs = {
        **ImagesKwargs.__annotations__,
    }
    videos_kwargs: VideosKwargs = {
        **VideosKwargs.__annotations__,
    }
    audio_kwargs: AudioKwargs = {
        **AudioKwargs.__annotations__,
    }


class TokenizerChatTemplateKwargs(TypedDict, total=False):
    """
    Keyword arguments for tokenizer's `apply_chat_template`, when it is called from within a processor.

    tools (`list[Dict]`, *optional*):
        A list of tools (callable functions) that will be accessible to the model. If the template does not
        support function calling, this argument will have no effect. Each tool should be passed as a JSON Schema,
        giving the name, description and argument types for the tool. See our
        [chat templating guide](https://huggingface.co/docs/transformers/main/en/chat_templating#automated-function-conversion-for-tool-use)
        for more information.
    documents (`list[dict[str, str]]`, *optional*):
        A list of dicts representing documents that will be accessible to the model if it is performing RAG
        (retrieval-augmented generation). If the template does not support RAG, this argument will have no
        effect. We recommend that each document should be a dict containing "title" and "text" keys. Please
        see the RAG section of the [chat templating guide](https://huggingface.co/docs/transformers/main/en/chat_templating#arguments-for-RAG)
        for examples of passing documents with chat templates.
    add_generation_prompt (bool, *optional*):
        If this is set, a prompt with the token(s) that indicate
        the start of an assistant message will be appended to the formatted output. This is useful when you want to generate a response from the model.
        Note that this argument will be passed to the chat template, and so it must be supported in the
        template for this argument to have any effect.
    continue_final_message (bool, *optional*):
        If this is set, the chat will be formatted so that the final
        message in the chat is open-ended, without any EOS tokens. The model will continue this message
        rather than starting a new one. This allows you to "prefill" part of
        the model's response for it. Cannot be used at the same time as `add_generation_prompt`.
    return_assistant_tokens_mask (`bool`, defaults to `False`):
        Whether to return a mask of the assistant generated tokens. For tokens generated by the assistant,
        the mask will contain 1. For user and system tokens, the mask will contain 0.
        This functionality is only available for chat templates that support it via the `{% generation %}` keyword.
    """

    tools: Optional[list[dict]] = None
    documents: Optional[list[dict[str, str]]] = None
    add_generation_prompt: Optional[bool] = False
    continue_final_message: Optional[bool] = False
    return_assistant_tokens_mask: Optional[bool] = False


class ChatTemplateLoadKwargs(TypedDict, total=False):
    """
    Keyword arguments used to load multimodal data in processor chat templates.

    num_frames (`int`, *optional*):
        Number of frames to sample uniformly. If not passed, the whole video is loaded.
    load_audio_from_video (`bool`, *optional*):
            Whether to use the audio track of input video. If `True` the audio track will be loaded and passed to the
            processor. This flag has no effect if the model doesn't support audio modality.
    """

    sampling_rate: Optional[int] = 16_000
    load_audio_from_video: Optional[bool] = False


class ProcessorChatTemplateKwargs(ChatTemplateLoadKwargs, TokenizerChatTemplateKwargs, total=False):
    """
    Keyword arguments for processor's `apply_chat_template`.

    tokenize (`bool`, *optional*, defaults to `False`):
        Whether to tokenize the output or not.
    return_dict (`bool`, defaults to `False`):
        Whether to return a dictionary with named outputs. Has no effect if tokenize is `False`.
    """

    tokenize: Optional[bool] = False
    return_dict: Optional[bool] = False


class AllKwargsForChatTemplate(TypedDict, total=False):
    processor_kwargs: ProcessingKwargs
    mm_load_kwargs: ChatTemplateLoadKwargs
    template_kwargs: ProcessorChatTemplateKwargs


@dataclass
class MultiModalData:
    """
    Dataclass that holds extra useful data for processing
    multimodal data. Processors currently cannot return keys,
    unless it is used in model's forward. Thus we have helper
    methods that calculate and return useful data from processing
    input multimodals (images/videos).
    Note that this dataclass is aimed to be used only in vLLM
    and we might change its API in the future.
    """

    num_image_tokens: Optional[list[int]] = None
    num_video_tokens: Optional[list[int]] = None
    num_audio_tokens: Optional[list[int]] = None
    num_image_patches: Optional[list[int]] = None

    def __contains__(self, key):
        return hasattr(self, key) and getattr(self, key) is not None

    def __getitem__(self, key):
        if hasattr(self, key):
            return getattr(self, key)
        raise AttributeError(f"{self.__class__.__name__} has no attribute {key}")


class ProcessorMixin(PushToHubMixin):
    """
    This is a mixin used to provide saving/loading functionality for all processor classes.
    """

    # Names need to be attr_class for attr in attributes
    _auto_class = None
    valid_processor_kwargs = ProcessingKwargs

    # args have to match the attributes class attribute
    def __init__(self, *args, **kwargs):
        # First, extract chat template from kwargs. It can never be a positional arg
        setattr(self, "chat_template", kwargs.pop("chat_template", None))

        # Check audio tokenizer for its class but do not treat it as attr to avoid saving weights
        if (audio_tokenizer := kwargs.pop("audio_tokenizer", None)) is not None:
            proper_class = self.check_argument_for_proper_class("audio_tokenizer", audio_tokenizer)
            if not (is_torch_available() and isinstance(audio_tokenizer, PreTrainedAudioTokenizerBase)):
                raise ValueError(
                    f"Tried to use `{proper_class}` for audio tokenization. However, this class is not"
                    " registered for audio tokenization."
                )
            setattr(self, "audio_tokenizer", audio_tokenizer)

        # Sanitize args and kwargs
        for key in kwargs:
            if key not in self.get_attributes():
                raise TypeError(f"Unexpected keyword argument {key}.")
        for arg, attribute_name in zip(args, self.get_attributes()):
            if attribute_name in kwargs:
                raise TypeError(f"Got multiple values for argument {attribute_name}.")
            else:
                kwargs[attribute_name] = arg

        if len(kwargs) != len(self.get_attributes()):
            raise ValueError(
                f"This processor requires {len(self.get_attributes())} arguments: {', '.join(self.get_attributes())}. Got "
                f"{len(args)} arguments instead."
            )

        # Check each arg is of the proper class (this will also catch a user initializing in the wrong order)
        for attribute_name, arg in kwargs.items():
            self.check_argument_for_proper_class(attribute_name, arg)
            setattr(self, attribute_name, arg)

    def __call__(
        self,
        images: Optional[ImageInput] = None,
        text: Optional[Union[TextInput, PreTokenizedInput, list[TextInput], list[PreTokenizedInput]]] = None,
        videos: Optional[VideoInput] = None,
        audio: Optional[AudioInput] = None,
        **kwargs: Unpack[ProcessingKwargs],
    ):
        """
        Main method to prepare for model inputs. This method forwards the each modality argument to its own processor
        along with `kwargs`. Please refer to the docstring of the each processor attributes for more information.

        Args:
            images (`PIL.Image.Image`, `np.ndarray`, `torch.Tensor`, `list[PIL.Image.Image]`, `list[np.ndarray]`, `list[torch.Tensor]`):
                The image or batch of images to be prepared. Each image can be a PIL image, NumPy array or PyTorch
                tensor. Both channels-first and channels-last formats are supported.
            text (`TextInput`, `PreTokenizedInput`, `list[TextInput]`, `list[PreTokenizedInput]`, *optional*):
                The sequence or batch of sequences to be encoded. Each sequence can be a string or a list of strings
                (pretokenized string). If the sequences are provided as list of strings (pretokenized), you must set
                `is_split_into_words=True` (to lift the ambiguity with a batch of sequences).
            videos (`np.ndarray`, `torch.Tensor`, `List[np.ndarray]`, `List[torch.Tensor]`):
                The video or batch of videos to be prepared. Each video can be a 4D NumPy array or PyTorch
                tensor, or a nested list of 3D frames. Both channels-first and channels-last formats are supported.
            audio (`np.ndarray`, `torch.Tensor`, `list[np.ndarray]`, `list[torch.Tensor]`):
                The audio or batch of audio to be prepared. Each audio can be a NumPy array or PyTorch
                tensor.
            return_tensors (`str` or [`~utils.TensorType`], *optional*):
                If set, will return tensors of a particular framework. Acceptable values are:

                - `'pt'`: Return PyTorch `torch.Tensor` objects.
                - `'np'`: Return NumPy `np.ndarray` objects.

        Returns:
            [`BatchFeature`]: A [`BatchFeature`] object with processed inputs in a dict format.
        """
        if "audios" in kwargs and audio is None:
            raise ValueError("You passed keyword argument `audios` which is deprecated. Please use `audio` instead.")

        if images is None and text is None and videos is None and audio is None:
            raise ValueError(f"You need to provide at least one input to call {self.__class__.__name__}")

        kwargs = self._merge_kwargs(
            self.valid_processor_kwargs,
            tokenizer_init_kwargs=self.tokenizer.init_kwargs if hasattr(self, "tokenizer") else {},
            **kwargs,
        )

        attribute_to_kwargs = {
            "tokenizer": (text, "text_kwargs"),
            "image_processor": (images, "images_kwargs"),
            "video_processor": (videos, "videos_kwargs"),
            "feature_extractor": (audio, "audio_kwargs"),
        }
        outputs = {}
        for attribute_name in self.get_attributes():
            attribute = getattr(self, attribute_name, None)
            input_data, input_kwargs = attribute_to_kwargs[attribute_name]
            if input_data is not None and attribute is not None:
                attribute_output = attribute(input_data, **kwargs[input_kwargs])
                outputs.update(attribute_output)

        return BatchFeature(outputs)

    def check_argument_for_proper_class(self, argument_name, argument):
        """
        Checks the passed argument's class against the expected transformers class. In case of an unexpected
        mismatch between expected and actual class, an error is raise. Otherwise, the proper retrieved class
        is returned.
        """
        if argument_name not in MODALITY_TO_BASE_CLASS_MAPPING and "tokenizer" in argument_name:
            argument_name = "tokenizer"
        class_name = MODALITY_TO_BASE_CLASS_MAPPING.get(argument_name)
        if isinstance(class_name, tuple):
            proper_class = tuple(self.get_possibly_dynamic_module(n) for n in class_name if n is not None)
        else:
            proper_class = self.get_possibly_dynamic_module(class_name)

        if not isinstance(argument, proper_class):
            raise TypeError(
                f"Received a {type(argument).__name__} for argument {argument_name}, but a {class_name} was expected."
            )

        return proper_class

    def to_dict(self) -> dict[str, Any]:
        """
        Serializes this instance to a Python dictionary.

        Returns:
            `dict[str, Any]`: Dictionary of all the attributes that make up this processor instance.
        """
        output = copy.deepcopy(self.__dict__)

        # Get the kwargs in `__init__`.
        sig = inspect.signature(self.__init__)
        # Only save the attributes that are presented in the kwargs of `__init__`.
        # or in the attributes
        attrs_to_save = list(sig.parameters) + self.__class__.get_attributes()
        # extra attributes to be kept
        attrs_to_save += ["auto_map"]

        if "tokenizer" in output:
            del output["tokenizer"]
        if "qformer_tokenizer" in output:
            del output["qformer_tokenizer"]
        if "protein_tokenizer" in output:
            del output["protein_tokenizer"]
        if "char_tokenizer" in output:
            del output["char_tokenizer"]
        if "chat_template" in output:
            del output["chat_template"]

        def save_public_processor_class(dictionary):
            # make sure private name "_processor_class" is correctly
            # saved as "processor_class"
            _processor_class = dictionary.pop("_processor_class", None)
            if _processor_class is not None:
                dictionary["processor_class"] = _processor_class
            for value in dictionary.values():
                if isinstance(value, dict):
                    save_public_processor_class(value)
            return dictionary

        def cast_array_to_list(dictionary):
            """
            Numpy arrays are not serialiazable but can be in pre-processing dicts.
            This function casts arrays to list, recusring through the nested configs as well.
            """
            for key, value in dictionary.items():
                if isinstance(value, np.ndarray):
                    dictionary[key] = value.tolist()
                elif isinstance(value, dict):
                    dictionary[key] = cast_array_to_list(value)
            return dictionary

        # Special case, add `audio_tokenizer` dict which points to model weights and path
        if "audio_tokenizer" in output:
            audio_tokenizer_dict = {
                "audio_tokenizer_class": self.audio_tokenizer.__class__.__name__,
                "audio_tokenizer_name_or_path": self.audio_tokenizer.name_or_path,
            }
            output["audio_tokenizer"] = audio_tokenizer_dict

        # Serialize attributes as a dict
        output = {
            k: v.to_dict() if isinstance(v, PushToHubMixin) else v
            for k, v in output.items()
            if (
                k in attrs_to_save  # keep all attributes that have to be serialized
                and v.__class__.__name__ != "BeamSearchDecoderCTC"  # remove attributes with that are objects
            )
        }
        output = cast_array_to_list(output)
        output = save_public_processor_class(output)
        output["processor_class"] = self.__class__.__name__

        return output

    def to_json_string(self) -> str:
        """
        Serializes this instance to a JSON string.

        Returns:
            `str`: String containing all the attributes that make up this feature_extractor instance in JSON format.
        """
        dictionary = self.to_dict()

        return json.dumps(dictionary, indent=2, sort_keys=True) + "\n"

    def to_json_file(self, json_file_path: Union[str, os.PathLike]):
        """
        Save this instance to a JSON file.

        Args:
            json_file_path (`str` or `os.PathLike`):
                Path to the JSON file in which this processor instance's parameters will be saved.
        """
        with open(json_file_path, "w", encoding="utf-8") as writer:
            writer.write(self.to_json_string())

    def __repr__(self):
        attributes_repr = [f"- {name}: {repr(getattr(self, name))}" for name in self.get_attributes()]
        attributes_repr = "\n".join(attributes_repr)
        return f"{self.__class__.__name__}:\n{attributes_repr}\n\n{self.to_json_string()}"

    def save_pretrained(self, save_directory, push_to_hub: bool = False, **kwargs):
        """
        Saves the attributes of this processor (feature extractor, tokenizer...) in the specified directory so that it
        can be reloaded using the [`~ProcessorMixin.from_pretrained`] method.

        <Tip>

        This class method is simply calling [`~feature_extraction_utils.FeatureExtractionMixin.save_pretrained`] and
        [`~tokenization_utils_base.PreTrainedTokenizerBase.save_pretrained`]. Please refer to the docstrings of the
        methods above for more information.

        </Tip>

        Args:
            save_directory (`str` or `os.PathLike`):
                Directory where the feature extractor JSON file and the tokenizer files will be saved (directory will
                be created if it does not exist).
            push_to_hub (`bool`, *optional*, defaults to `False`):
                Whether or not to push your model to the Hugging Face model hub after saving it. You can specify the
                repository you want to push to with `repo_id` (will default to the name of `save_directory` in your
                namespace).
            kwargs (`dict[str, Any]`, *optional*):
                Additional key word arguments passed along to the [`~utils.PushToHubMixin.push_to_hub`] method.
        """
        os.makedirs(save_directory, exist_ok=True)

        if push_to_hub:
            commit_message = kwargs.pop("commit_message", None)
            repo_id = kwargs.pop("repo_id", save_directory.split(os.path.sep)[-1])
            repo_id = self._create_repo(repo_id, **kwargs)
            files_timestamps = self._get_files_timestamps(save_directory)
        # If we have a custom config, we copy the file defining it in the folder and set the attributes so it can be
        # loaded from the Hub.
        if self._auto_class is not None:
            attrs = [getattr(self, attribute_name) for attribute_name in self.get_attributes()]
            configs = [(a.init_kwargs if isinstance(a, PreTrainedTokenizerBase) else a) for a in attrs]
            configs.append(self)
            custom_object_save(self, save_directory, config=configs)

        for attribute_name in self.get_attributes():
            attribute = getattr(self, attribute_name)
            if hasattr(attribute, "_set_processor_class"):
                attribute._set_processor_class(self.__class__.__name__)

            # Save the tokenizer in its own vocab file. The other attributes are saved as part of `processor_config.json`
            if attribute_name == "tokenizer":
<<<<<<< HEAD
                attribute = getattr(self, attribute_name)
                attribute._processor_class = self.__class__.__name__

                # Propagate save_jinja_files to tokenizer to ensure we don't get conflicts
                attribute.save_pretrained(save_directory, save_jinja_files=save_jinja_files)
            elif legacy_serialization:
                attribute = getattr(self, attribute_name)
                # Include the processor class in attribute config so this processor can then be reloaded with `AutoProcessor` API.
                attribute._processor_class = self.__class__.__name__
=======
>>>>>>> 6ccacf3a
                attribute.save_pretrained(save_directory)
            # if a model has multiple tokenizers, save the additional tokenizers in their own folders.
            # Note that the additional tokenizers must have "tokenizer" in their attribute name.
            elif "tokenizer" in attribute_name:
                attribute.save_pretrained(os.path.join(save_directory, attribute_name))
            elif attribute._auto_class is not None:
                custom_object_save(attribute, save_directory, config=attribute)

        if self._auto_class is not None:
            # We added an attribute to the init_kwargs of the tokenizers, which needs to be cleaned up.
            for attribute_name in self.get_attributes():
                attribute = getattr(self, attribute_name)
                if isinstance(attribute, PreTrainedTokenizerBase):
                    del attribute.init_kwargs["auto_map"]

        # If we save using the predefined names, we can load using `from_pretrained`
        # plus we save chat_template in its own file
        output_processor_file = os.path.join(save_directory, PROCESSOR_NAME)
        output_chat_template_file_jinja = os.path.join(save_directory, CHAT_TEMPLATE_FILE)
        chat_template_dir = os.path.join(save_directory, CHAT_TEMPLATE_DIR)

        # Save `chat_template` in its own file. We can't get it from `processor_dict` as we popped it in `to_dict`
        # to avoid serializing chat template in json config file. So let's get it from `self` directly
        if isinstance(self.chat_template, str):
            # New format for single templates is to save them as chat_template.jinja
            with open(output_chat_template_file_jinja, "w", encoding="utf-8") as f:
                f.write(self.chat_template)
            logger.info(f"chat template saved in {output_chat_template_file_jinja}")
        elif isinstance(self.chat_template, dict):
            # New format for multiple templates is to save the default as chat_template.jinja
            # and the other templates in the chat_templates/ directory
            for template_name, template in self.chat_template.items():
                if template_name == "default":
                    with open(output_chat_template_file_jinja, "w", encoding="utf-8") as f:
                        f.write(self.chat_template["default"])
                    logger.info(f"chat template saved in {output_chat_template_file_jinja}")
                else:
                    os.makedirs(chat_template_dir, exist_ok=True)
                    template_filepath = os.path.join(chat_template_dir, f"{template_name}.jinja")
                    with open(template_filepath, "w", encoding="utf-8") as f:
                        f.write(template)
                    logger.info(f"chat template saved in {template_filepath}")

        # Create a unified `preprocessor_config.json` and save all attributes as a composite config, except for tokenizers
        self.to_json_file(output_processor_file)
        logger.info(f"processor saved in {output_processor_file}")
        return_files = [output_processor_file]

        if push_to_hub:
            self._upload_modified_files(
                save_directory,
                repo_id,
                files_timestamps,
                commit_message=commit_message,
                token=kwargs.get("token"),
            )

        return return_files

    @classmethod
    def get_processor_dict(
        cls, pretrained_model_name_or_path: Union[str, os.PathLike], **kwargs
    ) -> tuple[dict[str, Any], dict[str, Any]]:
        """
        From a `pretrained_model_name_or_path`, resolve to a dictionary of parameters, to be used for instantiating a
        processor of type [`~processing_utils.ProcessingMixin`] using `from_args_and_dict`.

        Parameters:
            pretrained_model_name_or_path (`str` or `os.PathLike`):
                The identifier of the pre-trained checkpoint from which we want the dictionary of parameters.
            subfolder (`str`, *optional*, defaults to `""`):
                In case the relevant files are located inside a subfolder of the model repo on huggingface.co, you can
                specify the folder name here.

        Returns:
            `tuple[Dict, Dict]`: The dictionary(ies) that will be used to instantiate the processor object.
        """
        # holding a copy for optionally loading the audio tokenizer (if available)
        audio_tokenizer_kwargs = copy.deepcopy(kwargs)

        cache_dir = kwargs.pop("cache_dir", None)
        force_download = kwargs.pop("force_download", False)
        proxies = kwargs.pop("proxies", None)
        token = kwargs.pop("token", None)
        local_files_only = kwargs.pop("local_files_only", False)
        revision = kwargs.pop("revision", None)
        subfolder = kwargs.pop("subfolder", "")

        from_pipeline = kwargs.pop("_from_pipeline", None)
        from_auto_class = kwargs.pop("_from_auto", False)

        user_agent = {"file_type": "processor", "from_auto_class": from_auto_class}
        if from_pipeline is not None:
            user_agent["using_pipeline"] = from_pipeline

        if is_offline_mode() and not local_files_only:
            logger.info("Offline mode: forcing local_files_only=True")
            local_files_only = True

        pretrained_model_name_or_path = str(pretrained_model_name_or_path)
        is_local = os.path.isdir(pretrained_model_name_or_path)
        if os.path.isdir(pretrained_model_name_or_path):
            processor_file = os.path.join(pretrained_model_name_or_path, PROCESSOR_NAME)

        additional_chat_template_files = {}
        resolved_additional_chat_template_files = {}
        if os.path.isfile(pretrained_model_name_or_path):
            resolved_processor_file = pretrained_model_name_or_path
            # can't load chat-template and audio tokenizer when given a file as pretrained_model_name_or_path
            resolved_chat_template_file = None
            resolved_raw_chat_template_file = None
            resolved_audio_tokenizer_file = None
            is_local = True
        elif is_remote_url(pretrained_model_name_or_path):
            processor_file = pretrained_model_name_or_path
            resolved_processor_file = download_url(pretrained_model_name_or_path)
            # can't load chat-template and audio tokenizer when given a file url as pretrained_model_name_or_path
            resolved_chat_template_file = None
            resolved_raw_chat_template_file = None
            resolved_audio_tokenizer_file = None
        else:
            if is_local:
                template_dir = Path(pretrained_model_name_or_path, CHAT_TEMPLATE_DIR)
                if template_dir.is_dir():
                    for template_file in template_dir.glob("*.jinja"):
                        template_name = template_file.stem
                        additional_chat_template_files[template_name] = f"{CHAT_TEMPLATE_DIR}/{template_file.name}"
            else:
                try:
                    for template in list_repo_templates(
                        pretrained_model_name_or_path,
                        local_files_only=local_files_only,
                        revision=revision,
                        cache_dir=cache_dir,
                        token=token,
                    ):
                        template = template.removesuffix(".jinja")
                        additional_chat_template_files[template] = f"{CHAT_TEMPLATE_DIR}/{template}.jinja"
                except EntryNotFoundError:
                    pass  # No template dir means no template files
            processor_file = PROCESSOR_NAME

            try:
                # Load from local folder or from cache or download from model Hub and cache
                resolved_processor_file = cached_file(
                    pretrained_model_name_or_path,
                    processor_file,
                    cache_dir=cache_dir,
                    force_download=force_download,
                    proxies=proxies,
                    local_files_only=local_files_only,
                    token=token,
                    user_agent=user_agent,
                    revision=revision,
                    subfolder=subfolder,
                    _raise_exceptions_for_missing_entries=False,
                )

                # chat_template.json is a legacy file used by the processor class
                # a raw chat_template.jinja is preferred in future
                resolved_chat_template_file = cached_file(
                    pretrained_model_name_or_path,
                    LEGACY_PROCESSOR_CHAT_TEMPLATE_FILE,
                    cache_dir=cache_dir,
                    force_download=force_download,
                    proxies=proxies,
                    local_files_only=local_files_only,
                    token=token,
                    user_agent=user_agent,
                    revision=revision,
                    subfolder=subfolder,
                    _raise_exceptions_for_missing_entries=False,
                )

                resolved_raw_chat_template_file = cached_file(
                    pretrained_model_name_or_path,
                    CHAT_TEMPLATE_FILE,
                    cache_dir=cache_dir,
                    force_download=force_download,
                    proxies=proxies,
                    local_files_only=local_files_only,
                    token=token,
                    user_agent=user_agent,
                    revision=revision,
                    subfolder=subfolder,
                    _raise_exceptions_for_missing_entries=False,
                )

                resolved_additional_chat_template_files = {
                    template_name: cached_file(
                        pretrained_model_name_or_path,
                        template_file,
                        cache_dir=cache_dir,
                        force_download=force_download,
                        proxies=proxies,
                        local_files_only=local_files_only,
                        token=token,
                        user_agent=user_agent,
                        revision=revision,
                        subfolder=subfolder,
                        _raise_exceptions_for_missing_entries=False,
                    )
                    for template_name, template_file in additional_chat_template_files.items()
                }

                resolved_audio_tokenizer_file = cached_file(
                    pretrained_model_name_or_path,
                    AUDIO_TOKENIZER_NAME,
                    cache_dir=cache_dir,
                    force_download=force_download,
                    proxies=proxies,
                    local_files_only=local_files_only,
                    token=token,
                    user_agent=user_agent,
                    revision=revision,
                    subfolder=subfolder,
                    _raise_exceptions_for_missing_entries=False,
                )
            except OSError:
                # Raise any environment error raise by `cached_file`. It will have a helpful error message adapted to
                # the original exception.
                raise
            except Exception:
                # For any other exception, we throw a generic error.
                raise OSError(
                    f"Can't load processor for '{pretrained_model_name_or_path}'. If you were trying to load"
                    " it from 'https://huggingface.co/models', make sure you don't have a local directory with the"
                    f" same name. Otherwise, make sure '{pretrained_model_name_or_path}' is the correct path to a"
                    f" directory containing a {PROCESSOR_NAME} file"
                )

        # Add chat template as kwarg before returning because most models don't have processor config
        if resolved_chat_template_file is not None:
            # This is the legacy path
            with open(resolved_chat_template_file, encoding="utf-8") as reader:
                chat_template_json = json.loads(reader.read())
                chat_templates = {"default": chat_template_json["chat_template"]}
                if resolved_additional_chat_template_files:
                    raise ValueError(
                        "Cannot load chat template due to conflicting files - this checkpoint combines "
                        "a legacy chat_template.json file with separate template files, which is not "
                        "supported. To resolve this error, replace the legacy chat_template.json file "
                        "with a modern chat_template.jinja file."
                    )
        else:
            chat_templates = {
                template_name: open(template_file, "r", encoding="utf-8").read()
                for template_name, template_file in resolved_additional_chat_template_files.items()
            }
            if resolved_raw_chat_template_file is not None:
                with open(resolved_raw_chat_template_file, "r", encoding="utf-8") as reader:
                    chat_templates["default"] = reader.read()
        if isinstance(chat_templates, dict) and "default" in chat_templates and len(chat_templates) == 1:
            chat_templates = chat_templates["default"]  # Flatten when we just have a single template/file

        # Existing processors on the Hub created before #27761 being merged don't have `processor_config.json` (if not
        # updated afterward), and we need to keep `from_pretrained` work. So here it fallbacks to the empty dict.
        # (`cached_file` called using `_raise_exceptions_for_missing_entries=False` to avoid exception)
        # However, for models added in the future, we won't get the expected error if this file is missing.
        if resolved_processor_file is None:
            # In any case we need to pass `chat_template` if it is available
            processor_dict = {}
        else:
            try:
                # Load processor dict
                with open(resolved_processor_file, encoding="utf-8") as reader:
                    text = reader.read()
                processor_dict = json.loads(text)

            except json.JSONDecodeError:
                raise OSError(
                    f"It looks like the config file at '{resolved_processor_file}' is not a valid JSON file."
                )

        if is_local:
            logger.info(f"loading configuration file {resolved_processor_file}")
        else:
            logger.info(f"loading configuration file {processor_file} from cache at {resolved_processor_file}")

        if processor_dict.get("chat_template") is not None:
            logger.warning_once(
                "Chat templates should be in a 'chat_template.jinja' file but found key='chat_template' "
                "in the processor's config. Make sure to move your template to its own file."
            )
        elif chat_templates:
            processor_dict["chat_template"] = chat_templates

        # Audio tokenizer needs to load the model checkpoint first, because the saved
        # json file contains only references to the model path and repo id
        if resolved_audio_tokenizer_file is not None or "audio_tokenizer" in processor_dict:
            if resolved_audio_tokenizer_file is not None:
                reader = open(resolved_audio_tokenizer_file, "r", encoding="utf-8")
                audio_tokenizer_dict = reader.read()
                audio_tokenizer_dict = json.loads(audio_tokenizer_dict)
            else:
                audio_tokenizer_dict = processor_dict["audio_tokenizer"]

            audio_tokenizer_class = cls.get_possibly_dynamic_module(audio_tokenizer_dict["audio_tokenizer_class"])
            audio_tokenizer_path = audio_tokenizer_dict["audio_tokenizer_name_or_path"]
            processor_dict["audio_tokenizer"] = audio_tokenizer_class.from_pretrained(
                audio_tokenizer_path, **audio_tokenizer_kwargs
            )

        return processor_dict, kwargs

    @classmethod
    def from_args_and_dict(cls, args, processor_dict: dict[str, Any], **kwargs):
        """
        Instantiates a type of [`~processing_utils.ProcessingMixin`] from a Python dictionary of parameters.

        Args:
            processor_dict (`dict[str, Any]`):
                Dictionary that will be used to instantiate the processor object. Such a dictionary can be
                retrieved from a pretrained checkpoint by leveraging the
                [`~processing_utils.ProcessingMixin.to_dict`] method.
            kwargs (`dict[str, Any]`):
                Additional parameters from which to initialize the processor object.

        Returns:
            [`~processing_utils.ProcessingMixin`]: The processor object instantiated from those
            parameters.
        """
        processor_dict = processor_dict.copy()
        return_unused_kwargs = kwargs.pop("return_unused_kwargs", False)

        # We have to pop up some unused (but specific) kwargs and then validate that it doesn't contain unused kwargs
        # If we don't pop, some specific kwargs will raise a warning or error
        for unused_kwarg in cls.get_attributes() + ["auto_map", "processor_class"]:
            processor_dict.pop(unused_kwarg, None)

        # override processor_dict with given kwargs
        processor_dict.update(kwargs)

        # check if there is an overlap between args and processor_dict
        accepted_args_and_kwargs = cls.__init__.__code__.co_varnames[: cls.__init__.__code__.co_argcount][1:]

        # validate both processor_dict and given kwargs
        unused_kwargs, valid_kwargs = cls.validate_init_kwargs(
            processor_config=processor_dict, valid_kwargs=accepted_args_and_kwargs
        )

        # update args that are already in processor_dict to avoid duplicate arguments
        args_to_update = {
            i: valid_kwargs.pop(arg)
            for i, arg in enumerate(accepted_args_and_kwargs)
            if (arg in valid_kwargs and i < len(args))
        }
        args = [args_to_update.get(i, arg) for i, arg in enumerate(args)]

        # instantiate processor with used (and valid) kwargs only
        processor = cls(*args, **valid_kwargs)

        logger.info(f"Processor {processor}")
        if return_unused_kwargs:
            return processor, unused_kwargs
        else:
            return processor

    def _merge_kwargs(
        self,
        ModelProcessorKwargs: ProcessingKwargs,
        tokenizer_init_kwargs: Optional[dict] = None,
        **kwargs,
    ) -> dict[str, dict]:
        """
        Method to merge dictionaries of kwargs cleanly separated by modality within a Processor instance.
        The order of operations is as follows:
            1) kwargs passed as before have highest priority to preserve BC.
                ```python
                high_priority_kwargs = {"crop_size" = {"height": 222, "width": 222}, "padding" = "max_length"}
                processor(..., **high_priority_kwargs)
                ```
            2) kwargs passed as modality-specific kwargs have second priority. This is the recommended API.
                ```python
                processor(..., text_kwargs={"padding": "max_length"}, images_kwargs={"crop_size": {"height": 222, "width": 222}}})
                ```
            3) kwargs passed during instantiation of a modality processor have fourth priority.
                ```python
                tokenizer = tokenizer_class(..., {"padding": "max_length"})
                image_processor = image_processor_class(...)
                processor(tokenizer, image_processor) # will pass max_length unless overridden by kwargs at call
                ```
            4) defaults kwargs specified at processor level have lowest priority.
                ```python
                class MyProcessingKwargs(ProcessingKwargs, CommonKwargs, TextKwargs, ImagesKwargs, total=False):
                    _defaults = {
                        "text_kwargs": {
                            "padding": "max_length",
                            "max_length": 64,
                        },
                    }
                ```
        Args:
            ModelProcessorKwargs (`ProcessingKwargs`):
                Typed dictionary of kwargs specifically required by the model passed.
            tokenizer_init_kwargs (`Dict`, *optional*):
                Dictionary of kwargs the tokenizer was instantiated with and need to take precedence over defaults.

        Returns:
            output_kwargs (`Dict`):
                Dictionary of per-modality kwargs to be passed to each modality-specific processor.

        """
        # holding a copy to avoid mutating user-provided arguments
        kwargs = kwargs.copy()

        # Initialize dictionaries
        output_kwargs = {
            "text_kwargs": {},
            "images_kwargs": {},
            "audio_kwargs": {},
            "videos_kwargs": {},
        }

        default_kwargs = {
            "text_kwargs": {},
            "images_kwargs": {},
            "audio_kwargs": {},
            "videos_kwargs": {},
        }

        map_preprocessor_kwargs = {
            "text_kwargs": "tokenizer",
            "images_kwargs": "image_processor",
            "audio_kwargs": "feature_extractor",
            "videos_kwargs": "video_processor",
        }

        possible_modality_keywords = {"text", "audio", "videos", "images"}
        used_keys = set()

        # get defaults from set model processor kwargs if they exist
        for modality in default_kwargs:
            default_kwargs[modality] = ModelProcessorKwargs._defaults.get(modality, {}).copy()
            # Some preprocessors define a set of accepted "valid_kwargs" (currently only vision).
            # In those cases, we don’t declare a `ModalityKwargs` attribute in the TypedDict.
            # Instead, we dynamically obtain the kwargs from the preprocessor and merge them
            # with the general kwargs set. This ensures consistency between preprocessor and
            # processor classes, and helps prevent accidental mismatches.
            modality_valid_kwargs = set(ModelProcessorKwargs.__annotations__[modality].__annotations__)
            if modality in map_preprocessor_kwargs:
                preprocessor = getattr(self, map_preprocessor_kwargs[modality], None)
                preprocessor_valid_kwargs = (
                    getattr(preprocessor, "valid_kwargs", None) if preprocessor is not None else None
                )
                modality_valid_kwargs.update(
                    set(preprocessor_valid_kwargs.__annotations__ if preprocessor_valid_kwargs is not None else [])
                )
            # update defaults with arguments from tokenizer init
            for modality_key in modality_valid_kwargs:
                # init with tokenizer init kwargs if necessary
                if tokenizer_init_kwargs is not None and modality_key in tokenizer_init_kwargs:
                    value = (
                        getattr(self.tokenizer, modality_key)
                        if hasattr(self.tokenizer, modality_key)
                        else tokenizer_init_kwargs[modality_key]
                    )
                    default_kwargs[modality][modality_key] = value
        # now defaults kwargs are updated with the tokenizers defaults.
        # pass defaults to output dictionary
        output_kwargs.update(default_kwargs)

        # For `common_kwargs` just update all modality-specific kwargs with same key/values
        common_kwargs = ModelProcessorKwargs._defaults.get("common_kwargs", {})
        common_kwargs.update(kwargs.get("common_kwargs", {}))
        if common_kwargs:
            for kwarg in output_kwargs.values():
                kwarg.update(common_kwargs)

        # update modality kwargs with passed kwargs
        non_modality_kwargs = set(kwargs) - set(output_kwargs)
        for modality, output_kwarg in output_kwargs.items():
            modality_valid_kwargs = set(ModelProcessorKwargs.__annotations__[modality].__annotations__)
            if modality in map_preprocessor_kwargs:
                preprocessor = getattr(self, map_preprocessor_kwargs[modality], None)
                preprocessor_valid_kwargs = (
                    getattr(preprocessor, "valid_kwargs", None) if preprocessor is not None else None
                )
                modality_valid_kwargs.update(
                    set(preprocessor_valid_kwargs.__annotations__ if preprocessor_valid_kwargs is not None else [])
                )
            for modality_key in modality_valid_kwargs:
                # check if we received a structured kwarg dict or not to handle it correctly
                if modality in kwargs:
                    kwarg_value = kwargs[modality].pop(modality_key, "__empty__")
                    # check if this key was passed as a flat kwarg.
                    if kwarg_value != "__empty__" and modality_key in non_modality_kwargs:
                        raise ValueError(
                            f"Keyword argument {modality_key} was passed two times:\n"
                            f"in a dictionary for {modality} and as a **kwarg."
                        )
                elif modality_key in kwargs:
                    # we get a modality_key instead of popping it because modality-specific processors
                    # can have overlapping kwargs
                    kwarg_value = kwargs.get(modality_key, "__empty__")
                else:
                    kwarg_value = "__empty__"
                if not isinstance(kwarg_value, str) or kwarg_value != "__empty__":
                    output_kwarg[modality_key] = kwarg_value
                    used_keys.add(modality_key)

        # Determine if kwargs is a flat dictionary or contains nested dictionaries
        if any(key in default_kwargs for key in kwargs):
            # kwargs is dictionary-based, and some keys match modality names
            for modality, subdict in kwargs.items():
                if modality in default_kwargs:
                    for subkey, subvalue in subdict.items():
                        if subkey not in used_keys:
                            output_kwargs[modality][subkey] = subvalue
                            used_keys.add(subkey)
        else:
            # kwargs is a flat dictionary
            for key, kwarg in kwargs.items():
                if key not in used_keys and key not in possible_modality_keywords:
                    logger.warning_once(
                        f"Keyword argument `{key}` is not a valid argument for this processor and will be ignored."
                    )

        for key, typed_dict_obj in ModelProcessorKwargs.__annotations__.items():
            if key in map_preprocessor_kwargs:
                preprocessor = getattr(self, map_preprocessor_kwargs[key], None)
                if preprocessor is None or getattr(preprocessor, "valid_kwargs", None) is None:
                    continue
                preprocessor_typed_dict_obj = getattr(preprocessor, "valid_kwargs")
                typed_dict_obj = TypedDict(
                    "merged_typed_dict",
                    {**preprocessor_typed_dict_obj.__annotations__, **typed_dict_obj.__annotations__},
                    total=False,
                )
            validate_typed_dict(typed_dict_obj, output_kwargs[key])
        return output_kwargs

    @classmethod
    def from_pretrained(
        cls: type[SpecificProcessorType],
        pretrained_model_name_or_path: Union[str, os.PathLike],
        cache_dir: Optional[Union[str, os.PathLike]] = None,
        force_download: bool = False,
        local_files_only: bool = False,
        token: Optional[Union[str, bool]] = None,
        revision: str = "main",
        **kwargs,
    ) -> SpecificProcessorType:
        r"""
        Instantiate a processor associated with a pretrained model.

        <Tip>

        This class method is simply calling the feature extractor
        [`~feature_extraction_utils.FeatureExtractionMixin.from_pretrained`], image processor
        [`~image_processing_utils.ImageProcessingMixin`] and the tokenizer
        [`~tokenization_utils_base.PreTrainedTokenizer.from_pretrained`] methods. Please refer to the docstrings of the
        methods above for more information.

        </Tip>

        Args:
            pretrained_model_name_or_path (`str` or `os.PathLike`):
                This can be either:

                - a string, the *model id* of a pretrained feature_extractor hosted inside a model repo on
                  huggingface.co.
                - a path to a *directory* containing a feature extractor file saved using the
                  [`~SequenceFeatureExtractor.save_pretrained`] method, e.g., `./my_model_directory/`.
                - a path or url to a saved feature extractor JSON *file*, e.g.,
                  `./my_model_directory/preprocessor_config.json`.
            **kwargs
                Additional keyword arguments passed along to both
                [`~feature_extraction_utils.FeatureExtractionMixin.from_pretrained`] and
                [`~tokenization_utils_base.PreTrainedTokenizer.from_pretrained`].
        """
        kwargs["cache_dir"] = cache_dir
        kwargs["force_download"] = force_download
        kwargs["local_files_only"] = local_files_only
        kwargs["revision"] = revision

        if token is not None:
            kwargs["token"] = token

        args = cls._get_arguments_from_pretrained(pretrained_model_name_or_path, **kwargs)
        processor_dict, kwargs = cls.get_processor_dict(pretrained_model_name_or_path, **kwargs)
        return cls.from_args_and_dict(args, processor_dict, **kwargs)

    @classmethod
    def get_attributes(cls):
        args_in_init = inspect.signature(cls.__init__).parameters.keys()
        attributes = []
        for sub_processor_type in args_in_init:
            # don't treat audio_tokenizer as an attribute
            if sub_processor_type == "audio_tokenizer":
                continue
            if sub_processor_type in MODALITY_TO_AUTOPROCESSOR_MAPPING or "tokenizer" in sub_processor_type:
                attributes.append(sub_processor_type)
        return attributes

    @classmethod
    def register_for_auto_class(cls, auto_class="AutoProcessor"):
        """
        Register this class with a given auto class. This should only be used for custom feature extractors as the ones
        in the library are already mapped with `AutoProcessor`.



        Args:
            auto_class (`str` or `type`, *optional*, defaults to `"AutoProcessor"`):
                The auto class to register this new feature extractor with.
        """
        if not isinstance(auto_class, str):
            auto_class = auto_class.__name__

        import transformers.models.auto as auto_module

        if not hasattr(auto_module, auto_class):
            raise ValueError(f"{auto_class} is not a valid auto class.")

        cls._auto_class = auto_class

    @classmethod
    def _get_arguments_from_pretrained(cls, pretrained_model_name_or_path, **kwargs):
        """
        Identify and instantiate the subcomponents of Processor classes, such as image processors, tokenizers,
        and feature extractors. This method inspects the processor's `__init__` signature to identify parameters
        that correspond to known modality types (image_processor, tokenizer, feature_extractor, etc.) or contain
        "tokenizer" in their name. It then uses the appropriate Auto class (AutoImageProcessor, AutoTokenizer, etc.)
        from `MODALITY_TO_AUTOPROCESSOR_MAPPING` to load each subcomponent via `.from_pretrained()`. For tokenizer-like
        parameters not explicitly in the mapping, the method uses AutoTokenizer with a subfolder argument.
        """
        args = []
<<<<<<< HEAD
        for attribute_name in cls.attributes:
            class_name = getattr(cls, f"{attribute_name}_class")
            if isinstance(class_name, tuple):
                classes = tuple(cls.get_possibly_dynamic_module(n) if n is not None else None for n in class_name)
                if attribute_name == "image_processor":
                    # TODO: @yoni, change logic in v4.52 (when use_fast set to True by default)
                    use_fast = kwargs.get("use_fast")
                    if use_fast is None:
                        logger.warning_once(
                            "Using a slow image processor as `use_fast` is unset and a slow processor was saved with this model. "
                            "`use_fast=True` will be the default behavior in v4.52, even if the model was saved with a slow processor. "
                            "This will result in minor differences in outputs. You'll still be able to use a slow processor with `use_fast=False`."
                        )
                else:
                    use_fast = kwargs.get("use_fast", True)
                if use_fast and len(classes) > 1 and classes[1] is not None:
                    attribute_class = classes[1]
                else:
                    attribute_class = classes[0]
            else:
                attribute_class = cls.get_possibly_dynamic_module(class_name)

            args.append(attribute_class.from_pretrained(pretrained_model_name_or_path, **kwargs))
=======
        # get args from processor init signature
        sub_processors = cls.get_attributes()
        for sub_processor_type in sub_processors:
            if sub_processor_type in MODALITY_TO_AUTOPROCESSOR_MAPPING:
                auto_processor_class = MODALITY_TO_AUTOPROCESSOR_MAPPING[sub_processor_type]
                sub_processor = auto_processor_class.from_pretrained(pretrained_model_name_or_path, **kwargs)
                args.append(sub_processor)
            elif "tokenizer" in sub_processor_type:
                # Special case: tokenizer-like parameters not in the mapping (e.g., "protein_tokenizer")
                # Load using AutoTokenizer with subfolder
                auto_processor_class = MODALITY_TO_AUTOPROCESSOR_MAPPING["tokenizer"]
                sub_processor = auto_processor_class.from_pretrained(
                    pretrained_model_name_or_path, subfolder=sub_processor_type, **kwargs
                )
                args.append(sub_processor)
>>>>>>> 6ccacf3a

        return args

    @staticmethod
    def get_possibly_dynamic_module(module_name):
        if hasattr(transformers_module, module_name):
            return getattr(transformers_module, module_name)
        lookup_locations = [
            transformers_module.IMAGE_PROCESSOR_MAPPING,
            transformers_module.VIDEO_PROCESSOR_MAPPING,
            transformers_module.TOKENIZER_MAPPING,
            transformers_module.FEATURE_EXTRACTOR_MAPPING,
            transformers_module.MODEL_FOR_AUDIO_TOKENIZATION_MAPPING,
        ]
        for lookup_location in lookup_locations:
            for custom_class in lookup_location._extra_content.values():
                if isinstance(custom_class, tuple):
                    for custom_subclass in custom_class:
                        if custom_subclass is not None and custom_subclass.__name__ == module_name:
                            return custom_subclass
                elif custom_class is not None and custom_class.__name__ == module_name:
                    return custom_class
        raise ValueError(
            f"Could not find module {module_name} in `transformers`. If this is a custom class, "
            f"it should be registered using the relevant `AutoClass.register()` function so that "
            f"other functions can find it!"
        )

    def batch_decode(self, *args, **kwargs):
        """
        This method forwards all its arguments to PreTrainedTokenizer's [`~PreTrainedTokenizer.decode`]. Please
        refer to the docstring of this method for more information.

        Note: `decode` now handles batch decoding natively, so this method simply calls `decode`.
        """
        if not hasattr(self, "tokenizer"):
            raise ValueError(f"Cannot batch decode text: {self.__class__.__name__} has no tokenizer.")
        return self.tokenizer.decode(*args, **kwargs)

    def decode(self, *args, **kwargs):
        """
        This method forwards all its arguments to PreTrainedTokenizer's [`~PreTrainedTokenizer.decode`]. Please refer to
        the docstring of this method for more information.
        """
        if not hasattr(self, "tokenizer"):
            raise ValueError(f"Cannot decode text: {self.__class__.__name__} has no tokenizer.")
        return self.tokenizer.decode(*args, **kwargs)

    @property
    def model_input_names(self):
        model_input_names = []
        for attribute_name in self.get_attributes():
            attribute = getattr(self, attribute_name, None)
            attr_input_names = getattr(attribute, "model_input_names")
            model_input_names.extend(attr_input_names)
        return model_input_names

    @staticmethod
    def validate_init_kwargs(processor_config, valid_kwargs):
        kwargs_from_config = set(processor_config.keys())
        valid_kwargs_set = set(valid_kwargs)

        unused_keys = kwargs_from_config - valid_kwargs_set
        valid_keys = kwargs_from_config & valid_kwargs_set

        unused_kwargs = {k: processor_config[k] for k in unused_keys} if unused_keys else {}
        valid_kwargs = {k: processor_config[k] for k in valid_keys} if valid_keys else {}

        return unused_kwargs, valid_kwargs

    def apply_chat_template(
        self,
        conversation: Union[list[dict[str, str]], list[list[dict[str, str]]]],
        chat_template: Optional[str] = None,
        **kwargs: Unpack[AllKwargsForChatTemplate],
    ) -> str:
        """
        Similar to the `apply_chat_template` method on tokenizers, this method applies a Jinja template to input
        conversations to turn them into a single tokenizable string.

        The input is expected to be in the following format, where each message content is a list consisting of text and
        optionally image or video inputs. One can also provide an image, video, URL or local path which will be used to form
        `pixel_values` when `return_dict=True`. If not provided, one will get only the formatted text, optionally tokenized text.

        conversation = [
            {
                "role": "user",
                "content": [
                    {"type": "image", "url": "https://www.ilankelman.org/stopsigns/australia.jpg"},
                    {"type": "text", "text": "Please describe this image in detail."},
                ],
            },
        ]

        Args:
            conversation (`Union[list[Dict, [str, str]], list[list[dict[str, str]]]]`):
                The conversation to format.
            chat_template (`Optional[str]`, *optional*):
                The Jinja template to use for formatting the conversation. If not provided, the tokenizer's
                chat template is used.
        """
        if chat_template is None:
            if isinstance(self.chat_template, dict) and "default" in self.chat_template:
                chat_template = self.chat_template["default"]
            elif isinstance(self.chat_template, dict):
                raise ValueError(
                    'The processor has multiple chat templates but none of them are named "default". You need to specify'
                    " which one to use by passing the `chat_template` argument. Available templates are: "
                    f"{', '.join(self.chat_template.keys())}"
                )
            elif self.chat_template is not None:
                chat_template = self.chat_template
            else:
                raise ValueError(
                    "Cannot use apply_chat_template because this processor does not have a chat template."
                )
        else:
            if isinstance(self.chat_template, dict) and chat_template in self.chat_template:
                # It's the name of a template, not a full template string
                chat_template = self.chat_template[chat_template]
            else:
                # It's a template string, render it directly
                pass

        # Check if tokenizer is fast - use backend attribute if available, otherwise fall back to class name
        is_tokenizers_fast = False
        if hasattr(self, "tokenizer"):
            if hasattr(self.tokenizer, "backend"):
                is_tokenizers_fast = self.tokenizer.backend == "tokenizers"
            else:
                # Fallback to class name check
                is_tokenizers_fast = self.tokenizer.__class__.__name__.endswith("Fast")

        if kwargs.get("continue_final_message", False):
            if kwargs.get("add_generation_prompt", False):
                raise ValueError(
                    "continue_final_message and add_generation_prompt are not compatible. Use continue_final_message when you want the model to continue the final message, and add_generation_prompt when you want to add a header that will prompt it to start a new assistant message instead."
                )
            if kwargs.get("return_assistant_tokens_mask", False):
                raise ValueError("continue_final_message is not compatible with return_assistant_tokens_mask.")

        if kwargs.get("return_assistant_tokens_mask", False):
            if not is_tokenizers_fast:
                raise ValueError(
                    "`return_assistant_tokens_mask` is not possible with slow tokenizers. Make sure you have `tokenizers` installed. "
                    "If the error persists, open an issue to support a Fast tokenizer for your model."
                )
            else:
                kwargs["return_offsets_mapping"] = True  # force offset mapping so we can infer token boundaries

        # Fill sets of kwargs that should be used by different parts of template
        processed_kwargs = {
            "mm_load_kwargs": {},
            "template_kwargs": {},
        }

        for kwarg_type in processed_kwargs:
            for key in AllKwargsForChatTemplate.__annotations__[kwarg_type].__annotations__:
                kwarg_type_defaults = AllKwargsForChatTemplate.__annotations__[kwarg_type]
                default_value = getattr(kwarg_type_defaults, key, None)
                value = kwargs.pop(key, default_value)
                if value is not None and not isinstance(value, dict):
                    processed_kwargs[kwarg_type][key] = value

        # Pass unprocessed custom kwargs
        processed_kwargs["template_kwargs"].update(kwargs)

        if isinstance(conversation, (list, tuple)) and (
            isinstance(conversation[0], (list, tuple)) or hasattr(conversation[0], "content")
        ):
            is_batched = True
            conversations = conversation
        else:
            is_batched = False
            conversations = [conversation]

        tokenize = processed_kwargs["template_kwargs"].pop("tokenize", False)
        return_dict = processed_kwargs["template_kwargs"].pop("return_dict", True)
        mm_load_kwargs = processed_kwargs["mm_load_kwargs"]

        if tokenize:
            batch_images, batch_videos = [], []
            batch_audios = []
            for conversation in conversations:
                images, videos = [], []
                for message in conversation:
                    visuals = [content for content in message["content"] if content["type"] in ["image", "video"]]
                    audio_fnames = [
                        content[key]
                        for content in message["content"]
                        for key in ["audio", "url", "path"]
                        if key in content and content["type"] == "audio"
                    ]
                    image_fnames = [
                        vision_info[key]
                        for vision_info in visuals
                        for key in ["image", "url", "path", "base64"]
                        if key in vision_info and vision_info["type"] == "image"
                    ]
                    images.extend(image_fnames)
                    video_fnames = [
                        vision_info[key]
                        for vision_info in visuals
                        for key in ["video", "url", "path"]
                        if key in vision_info and vision_info["type"] == "video"
                    ]
                    videos.extend(video_fnames)

                    # Audio models do not accept nested list of audios (yet!) so we construct a flat input audio list
                    if not mm_load_kwargs["load_audio_from_video"]:
                        for fname in audio_fnames:
                            batch_audios.append(load_audio(fname, sampling_rate=mm_load_kwargs["sampling_rate"]))
                    else:
                        for fname in video_fnames:
                            batch_audios.append(load_audio(fname, sampling_rate=mm_load_kwargs["sampling_rate"]))

                # Currently all processors can accept nested list of batches, but not flat list of visuals
                # So we'll make a batched list of images and let the processor handle it
                batch_images.append(images)
                batch_videos.append(videos)

        special_tokens_map = {}
        if hasattr(self, "tokenizer") and hasattr(self.tokenizer, "special_tokens_map"):
            special_tokens = self.tokenizer.special_tokens_map
            # Filter out tokens that conflict with template kwargs
            special_tokens_map = {
                k: v for k, v in special_tokens.items() if k not in processed_kwargs["template_kwargs"]
            }

        prompt, generation_indices = render_jinja_template(
            conversations=conversations,
            chat_template=chat_template,
            **processed_kwargs["template_kwargs"],  # different flags such as `return_assistant_mask`
            **special_tokens_map,  # tokenizer special tokens are used by some templates
        )

        if not is_batched:
            prompt = prompt[0]

        if tokenize:
            # Tokenizer's `apply_chat_template` never adds special tokens when tokenizing
            # But processor's `apply_chat_template` didn't have an option to tokenize, so users had to format the prompt
            # and pass it to the processor. Users thus never worried about special tokens relying on processor handling
            # everything internally. The below line is to keep BC for that and be able to work with model that have
            # special tokens in the template (consistent with tokenizers). We dont want to raise warning, it will flood command line
            # without actionable solution for users
            single_prompt = prompt[0] if is_batched else prompt
            if self.tokenizer.bos_token is not None and single_prompt.startswith(self.tokenizer.bos_token):
                kwargs["add_special_tokens"] = False

            # Always sample frames by default unless explicitly set to `False` by users. If users do not pass `num_frames`/`fps`
            # sampling should not done for BC.
            if "do_sample_frames" not in kwargs and (
                kwargs.get("fps") is not None or kwargs.get("num_frames") is not None
            ):
                kwargs["do_sample_frames"] = True

            images_exist = any((im is not None) for im_list in batch_images for im in im_list)
            videos_exist = any((vid is not None) for vid_list in batch_videos for vid in vid_list)
            out = self(
                text=prompt,
                images=batch_images if images_exist else None,
                videos=batch_videos if videos_exist else None,
                audio=batch_audios if batch_audios else None,
                **kwargs,
            )

            if return_dict:
                if processed_kwargs["template_kwargs"].get("return_assistant_tokens_mask", False):
                    assistant_masks = []
                    offset_mapping = out.pop("offset_mapping")
                    input_ids = out["input_ids"]
                    for i in range(len(input_ids)):
                        current_mask = [0] * len(input_ids[i])
                        offsets = offset_mapping[i]
                        offset_starts = [start for start, end in offsets]
                        for assistant_start_char, assistant_end_char in generation_indices[i]:
                            start_pos = bisect.bisect_left(offset_starts, assistant_start_char)
                            end_pos = bisect.bisect_left(offset_starts, assistant_end_char)

                            if not (
                                start_pos >= 0
                                and start_pos < len(offsets)
                                and offsets[start_pos][0] <= assistant_start_char < offsets[start_pos][1]
                            ):
                                # start_token is out of bounds maybe due to truncation.
                                continue
                            # Ensure end_pos is also within bounds
                            if end_pos > len(input_ids[i]):
                                end_pos = len(input_ids[i])
                            for token_id in range(start_pos, end_pos if end_pos else len(input_ids[i])):
                                current_mask[token_id] = 1
                        assistant_masks.append(current_mask)
                    out["assistant_masks"] = assistant_masks
                    out.convert_to_tensors(tensor_type=kwargs.get("return_tensors"))
                return out
            else:
                return out["input_ids"]
        return prompt

    def post_process_image_text_to_text(self, generated_outputs, skip_special_tokens=True, **kwargs):
        """
        Post-process the output of a vlm to decode the text.

        Args:
            generated_outputs (`torch.Tensor` or `np.ndarray`):
                The output of the model `generate` function. The output is expected to be a tensor of shape `(batch_size, sequence_length)`
                or `(sequence_length,)`.
            skip_special_tokens (`bool`, *optional*, defaults to `True`):
                Whether or not to remove special tokens in the output. Argument passed to the tokenizer's `decode` method.
            **kwargs:
                Additional arguments to be passed to the tokenizer's `decode` method.

        Returns:
            `list[str]`: The decoded text.
        """
        return self.tokenizer.decode(generated_outputs, skip_special_tokens=skip_special_tokens, **kwargs)

    def _check_special_mm_tokens(self, text: list[str], text_inputs: "BatchFeature", modalities: list[str]):
        """
        Checks that number of special tokens in text and processed text is same. The count can be different
        if tokenized text was truncated, leading to issues in model code.
        """
        for modality in modalities:
            token_str = getattr(self, f"{modality}_token")
            token_id = getattr(self, f"{modality}_token_id")
            ids_count = [list(ids).count(token_id) for ids in text_inputs["input_ids"]]
            text_count = [sample.count(token_str) for sample in text]

            if ids_count != text_count:
                raise ValueError(
                    f"Mismatch in `{modality}` token count between text and `input_ids`. Got ids={ids_count} and text={text_count}. "
                    "Likely due to `truncation='max_length'`. Please disable truncation or increase `max_length`."
                )


ProcessorMixin.push_to_hub = copy_func(ProcessorMixin.push_to_hub)
if ProcessorMixin.push_to_hub.__doc__ is not None:
    ProcessorMixin.push_to_hub.__doc__ = ProcessorMixin.push_to_hub.__doc__.format(
        object="processor", object_class="AutoProcessor", object_files="processor files"
    )<|MERGE_RESOLUTION|>--- conflicted
+++ resolved
@@ -827,18 +827,6 @@
 
             # Save the tokenizer in its own vocab file. The other attributes are saved as part of `processor_config.json`
             if attribute_name == "tokenizer":
-<<<<<<< HEAD
-                attribute = getattr(self, attribute_name)
-                attribute._processor_class = self.__class__.__name__
-
-                # Propagate save_jinja_files to tokenizer to ensure we don't get conflicts
-                attribute.save_pretrained(save_directory, save_jinja_files=save_jinja_files)
-            elif legacy_serialization:
-                attribute = getattr(self, attribute_name)
-                # Include the processor class in attribute config so this processor can then be reloaded with `AutoProcessor` API.
-                attribute._processor_class = self.__class__.__name__
-=======
->>>>>>> 6ccacf3a
                 attribute.save_pretrained(save_directory)
             # if a model has multiple tokenizers, save the additional tokenizers in their own folders.
             # Note that the additional tokenizers must have "tokenizer" in their attribute name.
@@ -1467,31 +1455,6 @@
         parameters not explicitly in the mapping, the method uses AutoTokenizer with a subfolder argument.
         """
         args = []
-<<<<<<< HEAD
-        for attribute_name in cls.attributes:
-            class_name = getattr(cls, f"{attribute_name}_class")
-            if isinstance(class_name, tuple):
-                classes = tuple(cls.get_possibly_dynamic_module(n) if n is not None else None for n in class_name)
-                if attribute_name == "image_processor":
-                    # TODO: @yoni, change logic in v4.52 (when use_fast set to True by default)
-                    use_fast = kwargs.get("use_fast")
-                    if use_fast is None:
-                        logger.warning_once(
-                            "Using a slow image processor as `use_fast` is unset and a slow processor was saved with this model. "
-                            "`use_fast=True` will be the default behavior in v4.52, even if the model was saved with a slow processor. "
-                            "This will result in minor differences in outputs. You'll still be able to use a slow processor with `use_fast=False`."
-                        )
-                else:
-                    use_fast = kwargs.get("use_fast", True)
-                if use_fast and len(classes) > 1 and classes[1] is not None:
-                    attribute_class = classes[1]
-                else:
-                    attribute_class = classes[0]
-            else:
-                attribute_class = cls.get_possibly_dynamic_module(class_name)
-
-            args.append(attribute_class.from_pretrained(pretrained_model_name_or_path, **kwargs))
-=======
         # get args from processor init signature
         sub_processors = cls.get_attributes()
         for sub_processor_type in sub_processors:
@@ -1507,7 +1470,6 @@
                     pretrained_model_name_or_path, subfolder=sub_processor_type, **kwargs
                 )
                 args.append(sub_processor)
->>>>>>> 6ccacf3a
 
         return args
 
