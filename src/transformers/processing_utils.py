--- conflicted
+++ resolved
@@ -1503,13 +1503,8 @@
         # get args from processor init signature
         sub_processors = cls.get_attributes()
         for sub_processor_type in sub_processors:
-<<<<<<< HEAD
             modality = _get_modality_for_attribute(sub_processor_type)
             is_primary = sub_processor_type == modality
-
-            if is_primary:
-                # Primary non-tokenizer sub-processor: load via Auto class
-=======
             if "FuyuProcessor" in cls.__name__ and "tokenizer" in sub_processor_type:
                 from .tokenization_utils_tokenizers import TokenizersBackend
 
@@ -1527,8 +1522,8 @@
                     [pre_tokenizers.ByteLevel(False), tokenizer._tokenizer.pre_tokenizer]
                 )
                 args.append(tokenizer)
-            elif sub_processor_type in MODALITY_TO_AUTOPROCESSOR_MAPPING:
->>>>>>> 73a13f86
+            elif is_primary:
+                # Primary non-tokenizer sub-processor: load via Auto class
                 auto_processor_class = MODALITY_TO_AUTOPROCESSOR_MAPPING[sub_processor_type]
                 sub_processor = auto_processor_class.from_pretrained(
                     pretrained_model_name_or_path, subfolder=subfolder, **kwargs
