# Copyright 2022 The HuggingFace Inc. team.
#
# Licensed under the Apache License, Version 2.0 (the "License");
# you may not use this file except in compliance with the License.
# You may obtain a copy of the License at
#
#     http://www.apache.org/licenses/LICENSE-2.0
#
# Unless required by applicable law or agreed to in writing, software
# distributed under the License is distributed on an "AS IS" BASIS,
# WITHOUT WARRANTIES OR CONDITIONS OF ANY KIND, either express or implied.
# See the License for the specific language governing permissions and
# limitations under the License.
"""
Processing saving/loading class for common processors.
"""

import bisect
import copy
import inspect
import json
import os
import sys
import typing
from dataclasses import dataclass
from pathlib import Path
from typing import Annotated, Any, Literal, Optional, TypedDict, TypeVar, Union

import numpy as np
import typing_extensions
from huggingface_hub.dataclasses import validate_typed_dict
from huggingface_hub.errors import EntryNotFoundError

from .audio_utils import AudioInput, load_audio
from .dynamic_module_utils import custom_object_save
from .feature_extraction_utils import BatchFeature
from .image_utils import ChannelDimension, ImageInput, is_vision_available
from .tokenization_utils_base import (
    PaddingStrategy,
    PreTokenizedInput,
    PreTrainedTokenizerBase,
    TextInput,
    TruncationStrategy,
)
from .utils import (
    AUDIO_TOKENIZER_NAME,
    CHAT_TEMPLATE_DIR,
    CHAT_TEMPLATE_FILE,
    LEGACY_PROCESSOR_CHAT_TEMPLATE_FILE,
    PROCESSOR_NAME,
    PushToHubMixin,
    TensorType,
    cached_file,
    copy_func,
    direct_transformers_import,
    download_url,
    is_offline_mode,
    is_remote_url,
    is_torch_available,
    list_repo_templates,
    logging,
)
<<<<<<< HEAD
=======
from .utils.chat_template_utils import render_jinja_template
from .utils.deprecation import deprecate_kwarg
from .utils.type_validators import (
    device_validator,
    image_size_validator,
    padding_validator,
    positive_any_number,
    positive_int,
    resampling_validator,
    tensor_type_validator,
    truncation_validator,
    video_metadata_validator,
)
from .video_utils import VideoInput, VideoMetadataType
>>>>>>> 6744ebe7


if is_torch_available():
    from .modeling_utils import PreTrainedAudioTokenizerBase

if is_vision_available():
    from .image_utils import PILImageResampling

logger = logging.get_logger(__name__)

# type hinting: specifying the type of processor class that inherits from ProcessorMixin
SpecificProcessorType = TypeVar("SpecificProcessorType", bound="ProcessorMixin")

# Dynamically import the Transformers module to grab the attribute classes of the processor from their names.
transformers_module = direct_transformers_import(Path(__file__).parent)


class _LazyAutoProcessorMapping(dict):
    """
    Lazy dictionary to avoid circular imports.
    The mapping names are only imported when accessed.
    """

    _MAPPING_NAMES = {
        "image_processor": ("transformers.models.auto.image_processing_auto", "AutoImageProcessor"),
        "video_processor": ("transformers.models.auto.video_processing_auto", "AutoVideoProcessor"),
        "feature_extractor": ("transformers.models.auto.feature_extraction_auto", "AutoFeatureExtractor"),
        "audio_processor": ("transformers.models.auto.feature_extraction_auto", "AutoFeatureExtractor"),
        "tokenizer": ("transformers.models.auto.tokenization_auto", "AutoTokenizer"),
    }

    def __getitem__(self, key):
        if key not in self._MAPPING_NAMES:
            raise KeyError(key)
        module_name, attr_name = self._MAPPING_NAMES[key]
        module = __import__(module_name, fromlist=[attr_name])
        return getattr(module, attr_name)

    def __contains__(self, key):
        return key in self._MAPPING_NAMES

    def keys(self):
        return self._MAPPING_NAMES.keys()


MODALITY_TO_AUTOPROCESSOR_MAPPING = _LazyAutoProcessorMapping()

MODALITY_TO_BASE_CLASS_MAPPING = {
    "audio_tokenizer": "DacModel",
    "audio_processor": "FeatureExtractionMixin",
    "tokenizer": ("PreTrainedTokenizerBase", "MistralCommonTokenizer"),
    "feature_extractor": "FeatureExtractionMixin",
    "image_processor": "ImageProcessingMixin",
    "video_processor": "BaseVideoProcessor",
}

if sys.version_info >= (3, 11):
    Unpack = typing.Unpack
else:
    Unpack = typing_extensions.Unpack


class TextKwargs(TypedDict, total=False):
    """
    Keyword arguments for text processing. For extended documentation, check out tokenization_utils_base methods and
    docstrings associated.

    Attributes:
        add_special_tokens (`bool`, *optional*)
            Whether or not to add special tokens when encoding the sequences.
        padding (`bool`, `str` or [`~utils.PaddingStrategy`], *optional*)
            Activates and controls padding.
        truncation (`bool`, `str` or [`~tokenization_utils_base.TruncationStrategy`], *optional*):
            Activates and controls truncation.
        max_length (`int`, *optional*):
            Controls the maximum length to use by one of the truncation/padding parameters.
        stride (`int`, *optional*):
            If set, the overflowing tokens will contain some tokens from the end of the truncated sequence.
        is_split_into_words (`bool`, *optional*):
            Whether or not the input is already pre-tokenized.
        pad_to_multiple_of (`int`, *optional*):
            If set, will pad the sequence to a multiple of the provided value.
        return_token_type_ids (`bool`, *optional*):
            Whether to return token type IDs.
        return_attention_mask (`bool`, *optional*):
            Whether to return the attention mask.
        return_overflowing_tokens (`bool`, *optional*):
            Whether or not to return overflowing token sequences.
        return_special_tokens_mask (`bool`, *optional*):
            Whether or not to return special tokens mask information.
        return_offsets_mapping (`bool`, *optional*):
            Whether or not to return `(char_start, char_end)` for each token.
        return_length (`bool`, *optional*):
            Whether or not to return the lengths of the encoded inputs.
        verbose (`bool`, *optional*):
            Whether or not to print more information and warnings.
        padding_side (`str`, *optional*):
            The side on which padding will be applied.
        return_mm_token_type_ids (`bool`, *optional*):
            Whether to return multimodal token type ids indicating mm placeholder token positions.
        return_tensors (`str` or [`~utils.TensorType`], *optional*):
            If set, will return tensors of a particular framework. Acceptable values are:
            - `'pt'`: Return PyTorch `torch.Tensor` objects.
            - `'np'`: Return NumPy `np.ndarray` objects.
    """

    text_pair: Optional[Union[TextInput, PreTokenizedInput, list[TextInput], list[PreTokenizedInput]]]
    text_target: Optional[Union[TextInput, PreTokenizedInput, list[TextInput], list[PreTokenizedInput]]]
    text_pair_target: Optional[Union[TextInput, PreTokenizedInput, list[TextInput], list[PreTokenizedInput]]]
    add_special_tokens: Optional[bool]
    padding: Annotated[Optional[Union[bool, str, PaddingStrategy]], padding_validator()]
    truncation: Annotated[Optional[Union[bool, str, TruncationStrategy]], truncation_validator()]
    max_length: Annotated[Optional[int], positive_int()]
    stride: Annotated[Optional[int], positive_int()]
    is_split_into_words: Optional[bool]
    pad_to_multiple_of: Annotated[Optional[int], positive_int()]
    return_token_type_ids: Optional[bool]
    return_attention_mask: Optional[bool]
    return_overflowing_tokens: Optional[bool]
    return_special_tokens_mask: Optional[bool]
    return_offsets_mapping: Optional[bool]
    return_length: Optional[bool]
    verbose: Optional[bool]
    padding_side: Optional[Literal["left", "right"]]
    return_mm_token_type_ids: Optional[bool]
    return_tensors: Annotated[Optional[Union[str, TensorType]], tensor_type_validator()]


class ImagesKwargs(TypedDict, total=False):
    """
    Keyword arguments for image processing. For extended documentation, check the appropriate ImageProcessor
    class methods and docstrings.

    Attributes:
        do_convert_rgb (`bool`):
            Whether to convert the video to RGB format.
        do_resize (`bool`, *optional*):
            Whether to resize the image.
        size (`dict[str, int]`, *optional*):
            Resize the shorter side of the input to `size["shortest_edge"]`.
        crop_size (`dict[str, int]`, *optional*):
            Desired output size when applying center-cropping.
        do_convert_rgb (`bool`):
            Whether to convert the video to RGB format.
        resample (`PILImageResampling`, *optional*):
            Resampling filter to use if resizing the image.
        do_rescale (`bool`, *optional*):
            Whether to rescale the image by the specified scale `rescale_factor`.
        rescale_factor (`int` or `float`, *optional*):
            Scale factor to use if rescaling the image.
        do_normalize (`bool`, *optional*):
            Whether to normalize the image.
        image_mean (`float` or `list[float] or tuple[float, float, float]`, *optional*):
            Mean to use if normalizing the image.
        image_std (`float` or `list[float] or tuple[float, float, float]`, *optional*):
            Standard deviation to use if normalizing the image.
        do_pad (`bool`, *optional*):
            Whether to pad the images in the batch.
        pad_size (`dict[str, int]`, *optional*):
            The size `{"height": int, "width" int}` to pad the images to.
        do_center_crop (`bool`, *optional*):
            Whether to center crop the image.
        data_format (`ChannelDimension` or `str`, *optional*):
            The channel dimension format for the output image.
        input_data_format (`ChannelDimension` or `str`, *optional*):
            The channel dimension format for the input image.
        device (`Union[str, torch.Tensor]`, *optional*):
            The device to use for processing (e.g. "cpu", "cuda"), only relevant for fast image processing.
        return_tensors (`str` or [`~utils.TensorType`], *optional*):
            If set, will return tensors of a particular framework. Acceptable values are:
            - `'pt'`: Return PyTorch `torch.Tensor` objects.
            - `'np'`: Return NumPy `np.ndarray` objects.
        disable_grouping (`bool`, *optional*):
            Whether to group images by shapes when processing or not, only relevant for fast image processing.
        image_seq_length (`int`, *optional*):
            The number of image tokens to be used for each image in the input.
            Added for backward compatibility but this should be set as a processor attribute in future models.
    """

    do_convert_rgb: Optional[bool]
    do_resize: Optional[bool]
    size: Annotated[Optional[Union[int, list[int], tuple[int, ...], dict[str, int]]], image_size_validator()]
    crop_size: Annotated[Optional[Union[int, list[int], tuple[int, ...], dict[str, int]]], image_size_validator()]
    resample: Annotated[Optional[Union["PILImageResampling", int]], resampling_validator()]
    do_rescale: Optional[bool]
    rescale_factor: Optional[float]
    do_normalize: Optional[bool]
    image_mean: Optional[Union[float, list[float], tuple[float, ...]]]
    image_std: Optional[Union[float, list[float], tuple[float, ...]]]
    do_pad: Optional[bool]
    pad_size: Annotated[Optional[Union[int, list[int], tuple[int, ...], dict[str, int]]], image_size_validator()]
    do_center_crop: Optional[bool]
    data_format: Optional[Union[str, ChannelDimension]]
    input_data_format: Optional[Union[str, ChannelDimension]]
    device: Annotated[Optional[str], device_validator()]
    return_tensors: Annotated[Optional[Union[str, TensorType]], tensor_type_validator()]
    disable_grouping: Optional[bool]
    image_seq_length: Optional[int]


class VideosKwargs(TypedDict, total=False):
    """
    Keyword arguments for video processing.

    Attributes:
        do_convert_rgb (`bool`):
            Whether to convert the video to RGB format.
        do_resize (`bool`):
            Whether to resize the video.
        size (`dict[str, int]`, *optional*):
            Resize the shorter side of the input to `size["shortest_edge"]`.
        default_to_square (`bool`, *optional*, defaults to `self.default_to_square`):
            Whether to default to a square when resizing, if size is an int.
        resample (`PILImageResampling`, *optional*):
            Resampling filter to use if resizing the video.
        do_rescale (`bool`, *optional*):
            Whether to rescale the video by the specified scale `rescale_factor`.
        rescale_factor (`int` or `float`, *optional*):
            Scale factor to use if rescaling the video.
        do_normalize (`bool`, *optional*):
            Whether to normalize the video.
        image_mean (`float` or `list[float] or tuple[float, float, float]`, *optional*):
            Mean to use if normalizing the video.
        image_std (`float` or `list[float] or tuple[float, float, float]`, *optional*):
            Standard deviation to use if normalizing the video.
        do_center_crop (`bool`, *optional*):
            Whether to center crop the video.
        do_pad (`bool`, *optional*):
            Whether to pad the images in the batch.
        do_sample_frames (`bool`, *optional*):
            Whether to sample frames from the video before processing or to process the whole video.
        video_metadata (`Union[VideoMetadata, dict]`, *optional*):
            Metadata of the video containing information about total duration, fps and total number of frames.
        num_frames (`int`, *optional*):
            Maximum number of frames to sample when `do_sample_frames=True`.
        fps (`int` or `float`, *optional*):
            Target frames to sample per second when `do_sample_frames=True`.
        crop_size (`dict[str, int]`, *optional*):
            Desired output size when applying center-cropping.
        data_format (`ChannelDimension` or `str`, *optional*):
            The channel dimension format for the output video.
        input_data_format (`ChannelDimension` or `str`, *optional*):
            The channel dimension format for the input video.
        device (`Union[str, torch.Tensor]`, *optional*):
            The device to use for processing (e.g. "cpu", "cuda"), only relevant for fast image processing.
        return_metadata (`bool`, *optional*):
            Whether to return video metadata or not.
        return_tensors (`str` or [`~utils.TensorType`], *optional*):
            If set, will return tensors of a particular framework. Acceptable values are:
            - `'pt'`: Return PyTorch `torch.Tensor` objects.
            - `'np'`: Return NumPy `np.ndarray` objects.
    """

    do_convert_rgb: Optional[bool]
    do_resize: Optional[bool]
    size: Annotated[Optional[Union[int, list[int], tuple[int, ...], dict[str, int]]], image_size_validator()]
    default_to_square: Optional[bool]
    resample: Annotated[Optional[Union["PILImageResampling", int]], resampling_validator()]
    do_rescale: Optional[bool]
    rescale_factor: Optional[float]
    do_normalize: Optional[bool]
    image_mean: Optional[Union[float, list[float], tuple[float, ...]]]
    image_std: Optional[Union[float, list[float], tuple[float, ...]]]
    do_center_crop: Optional[bool]
    do_pad: Optional[bool]
    crop_size: Annotated[Optional[Union[int, list[int], tuple[int, ...], dict[str, int]]], image_size_validator()]
    data_format: Optional[Union[str, ChannelDimension]]
    input_data_format: Optional[Union[str, ChannelDimension]]
    device: Annotated[Optional[str], device_validator()]
    do_sample_frames: Optional[bool]
    video_metadata: Annotated[Optional[VideoMetadataType], video_metadata_validator()]
    fps: Annotated[Optional[Union[int, float]], positive_any_number()]
    num_frames: Annotated[Optional[int], positive_int()]
    return_metadata: Optional[bool]
    return_tensors: Annotated[Optional[Union[str, TensorType]], tensor_type_validator()]


class AudioKwargs(TypedDict, total=False):
    """
    Keyword arguments for audio processing.

    Attributes:
        sampling_rate (`int`, *optional*):
            The sampling rate at which the `raw_speech` input was sampled.
        raw_speech (`np.ndarray`, `list[float]`, `list[np.ndarray]`, `list[list[float]]`):
            The sequence or batch of sequences to be padded. Each sequence can be a numpy array, a list of float
            values, a list of numpy arrays or a list of list of float values. Must be mono channel audio, not
            stereo, i.e. single float per timestep.
        padding (`bool`, `str` or [`~utils.PaddingStrategy`], *optional*):
            Select a strategy to pad the returned sequences (according to the model's padding side and padding
            index) among:

            - `True` or `'longest'`: Pad to the longest sequence in the batch (or no padding if only a single
                sequence if provided).
            - `'max_length'`: Pad to a maximum length specified with the argument `max_length` or to the maximum
                acceptable input length for the model if that argument is not provided.
            - `False` or `'do_not_pad'`
        max_length (`int`, *optional*):
            Maximum length of the returned list and optionally padding length (see above).
        truncation (`bool`, *optional*):
            Activates truncation to cut input sequences longer than *max_length* to *max_length*.
        pad_to_multiple_of (`int`, *optional*):
            If set, will pad the sequence to a multiple of the provided value.
        return_attention_mask (`bool`, *optional*):
            Whether or not [`~ASTFeatureExtractor.__call__`] should return `attention_mask`.
        return_tensors (`str` or [`~utils.TensorType`], *optional*):
            If set, will return tensors of a particular framework. Acceptable values are:
            - `'pt'`: Return PyTorch `torch.Tensor` objects.
            - `'np'`: Return NumPy `np.ndarray` objects.
    """

    sampling_rate: Annotated[Optional[int], positive_int()]
    raw_speech: Optional[Union["np.ndarray", list[float], list["np.ndarray"], list[list[float]]]]
    padding: Annotated[Optional[Union[bool, str, PaddingStrategy]], padding_validator()]
    max_length: Annotated[Optional[int], positive_int()]
    truncation: Annotated[Optional[Union[bool, str, TruncationStrategy]], truncation_validator()]
    pad_to_multiple_of: Annotated[Optional[int], positive_int()]
    return_attention_mask: Optional[bool]
    return_tensors: Annotated[Optional[Union[str, TensorType]], tensor_type_validator()]


class ProcessingKwargs(TypedDict, total=False):
    """
    Base class for kwargs passing to processors.
    In case a model has specific kwargs that are not present in the base class or default values for existing keys,
    it should have its own `ModelProcessorKwargs` class that inherits from `ProcessingKwargs` to provide:
        1) Additional typed keys and that this model requires to process inputs.
        2) Default values for existing keys under a `_defaults` attribute.
    New keys have to be defined as follows to ensure type hinting is done correctly.

    ```python
    # adding a new image kwarg for this model
    class ModelImagesKwargs(ImagesKwargs, total=False):
        new_image_kwarg: Optional[bool]

    class ModelProcessorKwargs(ProcessingKwargs, total=False):
        images_kwargs: ModelImagesKwargs
        _defaults = {
            "images_kwargs: {
                "new_image_kwarg": False,
            }
            "text_kwargs": {
                "padding": "max_length",
            },
        }

    ```

    For Python 3.8 compatibility, when inheriting from this class and overriding one of the kwargs,
    you need to manually update the __annotations__ dictionary. This can be done as follows:

    ```python
    class CustomProcessorKwargs(ProcessingKwargs, total=False):
        images_kwargs: CustomImagesKwargs

    CustomProcessorKwargs.__annotations__["images_kwargs"] = CustomImagesKwargs  # python 3.8 compatibility
    ```python

    """

    _defaults = {}

    text_kwargs: TextKwargs = {
        **TextKwargs.__annotations__,
    }
    images_kwargs: ImagesKwargs = {
        **ImagesKwargs.__annotations__,
    }
    videos_kwargs: VideosKwargs = {
        **VideosKwargs.__annotations__,
    }
    audio_kwargs: AudioKwargs = {
        **AudioKwargs.__annotations__,
    }


class TokenizerChatTemplateKwargs(TypedDict, total=False):
    """
    Keyword arguments for tokenizer's `apply_chat_template`, when it is called from within a processor.

    tools (`list[Dict]`, *optional*):
        A list of tools (callable functions) that will be accessible to the model. If the template does not
        support function calling, this argument will have no effect. Each tool should be passed as a JSON Schema,
        giving the name, description and argument types for the tool. See our
        [chat templating guide](https://huggingface.co/docs/transformers/main/en/chat_templating#automated-function-conversion-for-tool-use)
        for more information.
    documents (`list[dict[str, str]]`, *optional*):
        A list of dicts representing documents that will be accessible to the model if it is performing RAG
        (retrieval-augmented generation). If the template does not support RAG, this argument will have no
        effect. We recommend that each document should be a dict containing "title" and "text" keys. Please
        see the RAG section of the [chat templating guide](https://huggingface.co/docs/transformers/main/en/chat_templating#arguments-for-RAG)
        for examples of passing documents with chat templates.
    add_generation_prompt (bool, *optional*):
        If this is set, a prompt with the token(s) that indicate
        the start of an assistant message will be appended to the formatted output. This is useful when you want to generate a response from the model.
        Note that this argument will be passed to the chat template, and so it must be supported in the
        template for this argument to have any effect.
    continue_final_message (bool, *optional*):
        If this is set, the chat will be formatted so that the final
        message in the chat is open-ended, without any EOS tokens. The model will continue this message
        rather than starting a new one. This allows you to "prefill" part of
        the model's response for it. Cannot be used at the same time as `add_generation_prompt`.
    return_assistant_tokens_mask (`bool`, defaults to `False`):
        Whether to return a mask of the assistant generated tokens. For tokens generated by the assistant,
        the mask will contain 1. For user and system tokens, the mask will contain 0.
        This functionality is only available for chat templates that support it via the `{% generation %}` keyword.
    """

    tools: Optional[list[dict]] = None
    documents: Optional[list[dict[str, str]]] = None
    add_generation_prompt: Optional[bool] = False
    continue_final_message: Optional[bool] = False
    return_assistant_tokens_mask: Optional[bool] = False


class ChatTemplateLoadKwargs(TypedDict, total=False):
    """
    Keyword arguments used to load multimodal data in processor chat templates.

    num_frames (`int`, *optional*):
        Number of frames to sample uniformly. If not passed, the whole video is loaded.
    load_audio_from_video (`bool`, *optional*):
            Whether to use the audio track of input video. If `True` the audio track will be loaded and passed to the
            processor. This flag has no effect if the model doesn't support audio modality.
    """

    sampling_rate: Optional[int] = 16_000
    load_audio_from_video: Optional[bool] = False


class ProcessorChatTemplateKwargs(ChatTemplateLoadKwargs, TokenizerChatTemplateKwargs, total=False):
    """
    Keyword arguments for processor's `apply_chat_template`.

    tokenize (`bool`, *optional*, defaults to `False`):
        Whether to tokenize the output or not.
    return_dict (`bool`, defaults to `False`):
        Whether to return a dictionary with named outputs. Has no effect if tokenize is `False`.
    """

    tokenize: Optional[bool] = False
    return_dict: Optional[bool] = False


class AllKwargsForChatTemplate(TypedDict, total=False):
    processor_kwargs: ProcessingKwargs
    mm_load_kwargs: ChatTemplateLoadKwargs
    template_kwargs: ProcessorChatTemplateKwargs


@dataclass
class MultiModalData:
    """
    Dataclass that holds extra useful data for processing
    multimodal data. Processors currently cannot return keys,
    unless it is used in model's forward. Thus we have helper
    methods that calculate and return useful data from processing
    input multimodals (images/videos).
    Note that this dataclass is aimed to be used only in vLLM
    and we might change its API in the future.
    """

    num_image_tokens: Optional[list[int]] = None
    num_video_tokens: Optional[list[int]] = None
    num_audio_tokens: Optional[list[int]] = None
    num_image_patches: Optional[list[int]] = None

    def __contains__(self, key):
        return hasattr(self, key) and getattr(self, key) is not None

    def __getitem__(self, key):
        if hasattr(self, key):
            return getattr(self, key)
        raise AttributeError(f"{self.__class__.__name__} has no attribute {key}")


class ProcessorMixin(PushToHubMixin):
    """
    This is a mixin used to provide saving/loading functionality for all processor classes.
    """

    # Names need to be attr_class for attr in attributes
    _auto_class = None
    valid_processor_kwargs = ProcessingKwargs

    # args have to match the attributes class attribute
    def __init__(self, *args, **kwargs):
        # First, extract chat template from kwargs. It can never be a positional arg
        setattr(self, "chat_template", kwargs.pop("chat_template", None))

        # Check audio tokenizer for its class but do not treat it as attr to avoid saving weights
        if (audio_tokenizer := kwargs.pop("audio_tokenizer", None)) is not None:
            proper_class = self.check_argument_for_proper_class("audio_tokenizer", audio_tokenizer)
            if not (is_torch_available() and isinstance(audio_tokenizer, PreTrainedAudioTokenizerBase)):
                raise ValueError(
                    f"Tried to use `{proper_class}` for audio tokenization. However, this class is not"
                    " registered for audio tokenization."
                )
            setattr(self, "audio_tokenizer", audio_tokenizer)

        # Sanitize args and kwargs
        for key in kwargs:
            if key not in self.get_attributes():
                raise TypeError(f"Unexpected keyword argument {key}.")
        for arg, attribute_name in zip(args, self.get_attributes()):
            if attribute_name in kwargs:
                raise TypeError(f"Got multiple values for argument {attribute_name}.")
            else:
                kwargs[attribute_name] = arg

        if len(kwargs) != len(self.get_attributes()):
            raise ValueError(
                f"This processor requires {len(self.get_attributes())} arguments: {', '.join(self.get_attributes())}. Got "
                f"{len(args)} arguments instead."
            )

        # Check each arg is of the proper class (this will also catch a user initializing in the wrong order)
        for attribute_name, arg in kwargs.items():
            self.check_argument_for_proper_class(attribute_name, arg)
            setattr(self, attribute_name, arg)

    def __call__(
        self,
        images: Optional[ImageInput] = None,
        text: Optional[Union[TextInput, PreTokenizedInput, list[TextInput], list[PreTokenizedInput]]] = None,
        videos: Optional[VideoInput] = None,
        audio: Optional[AudioInput] = None,
        **kwargs: Unpack[ProcessingKwargs],
    ):
        """
        Main method to prepare for model inputs. This method forwards the each modality argument to its own processor
        along with `kwargs`. Please refer to the docstring of the each processor attributes for more information.

        Args:
            images (`PIL.Image.Image`, `np.ndarray`, `torch.Tensor`, `list[PIL.Image.Image]`, `list[np.ndarray]`, `list[torch.Tensor]`):
                The image or batch of images to be prepared. Each image can be a PIL image, NumPy array or PyTorch
                tensor. Both channels-first and channels-last formats are supported.
            text (`TextInput`, `PreTokenizedInput`, `list[TextInput]`, `list[PreTokenizedInput]`, *optional*):
                The sequence or batch of sequences to be encoded. Each sequence can be a string or a list of strings
                (pretokenized string). If the sequences are provided as list of strings (pretokenized), you must set
                `is_split_into_words=True` (to lift the ambiguity with a batch of sequences).
            videos (`np.ndarray`, `torch.Tensor`, `List[np.ndarray]`, `List[torch.Tensor]`):
                The video or batch of videos to be prepared. Each video can be a 4D NumPy array or PyTorch
                tensor, or a nested list of 3D frames. Both channels-first and channels-last formats are supported.
            audio (`np.ndarray`, `torch.Tensor`, `list[np.ndarray]`, `list[torch.Tensor]`):
                The audio or batch of audio to be prepared. Each audio can be a NumPy array or PyTorch
                tensor.
            return_tensors (`str` or [`~utils.TensorType`], *optional*):
                If set, will return tensors of a particular framework. Acceptable values are:

                - `'pt'`: Return PyTorch `torch.Tensor` objects.
                - `'np'`: Return NumPy `np.ndarray` objects.

        Returns:
            [`BatchFeature`]: A [`BatchFeature`] object with processed inputs in a dict format.
        """
        if "audios" in kwargs and audio is None:
            raise ValueError("You passed keyword argument `audios` which is deprecated. Please use `audio` instead.")

        if images is None and text is None and videos is None and audio is None:
            raise ValueError(f"You need to provide at least one input to call {self.__class__.__name__}")

        kwargs = self._merge_kwargs(
            self.valid_processor_kwargs,
            tokenizer_init_kwargs=self.tokenizer.init_kwargs if hasattr(self, "tokenizer") else {},
            **kwargs,
        )

        attribute_to_kwargs = {
            "tokenizer": (text, "text_kwargs"),
            "image_processor": (images, "images_kwargs"),
            "video_processor": (videos, "videos_kwargs"),
            "feature_extractor": (audio, "audio_kwargs"),
        }
        outputs = {}
        for attribute_name in self.get_attributes():
            attribute = getattr(self, attribute_name, None)
            input_data, input_kwargs = attribute_to_kwargs[attribute_name]
            if input_data is not None and attribute is not None:
                attribute_output = attribute(input_data, **kwargs[input_kwargs])
                outputs.update(attribute_output)

        return BatchFeature(outputs)

    def check_argument_for_proper_class(self, argument_name, argument):
        """
        Checks the passed argument's class against the expected transformers class. In case of an unexpected
        mismatch between expected and actual class, an error is raise. Otherwise, the proper retrieved class
        is returned.
        """
        if argument_name not in MODALITY_TO_BASE_CLASS_MAPPING and "tokenizer" in argument_name:
            argument_name = "tokenizer"
        class_name = MODALITY_TO_BASE_CLASS_MAPPING.get(argument_name)
        if isinstance(class_name, tuple):
            proper_class = tuple(self.get_possibly_dynamic_module(n) for n in class_name if n is not None)
        else:
            proper_class = self.get_possibly_dynamic_module(class_name)

        if not isinstance(argument, proper_class):
            raise TypeError(
                f"Received a {type(argument).__name__} for argument {argument_name}, but a {class_name} was expected."
            )

        return proper_class

    def to_dict(self) -> dict[str, Any]:
        """
        Serializes this instance to a Python dictionary.

        Returns:
            `dict[str, Any]`: Dictionary of all the attributes that make up this processor instance.
        """
        output = copy.deepcopy(self.__dict__)

        # Get the kwargs in `__init__`.
        sig = inspect.signature(self.__init__)
        # Only save the attributes that are presented in the kwargs of `__init__`.
        # or in the attributes
        attrs_to_save = list(sig.parameters) + self.__class__.get_attributes()
        # extra attributes to be kept
        attrs_to_save += ["auto_map"]

        if "tokenizer" in output:
            del output["tokenizer"]
        if "qformer_tokenizer" in output:
            del output["qformer_tokenizer"]
        if "protein_tokenizer" in output:
            del output["protein_tokenizer"]
        if "char_tokenizer" in output:
            del output["char_tokenizer"]
        if "chat_template" in output:
            del output["chat_template"]

        def save_public_processor_class(dictionary):
            # make sure private name "_processor_class" is correctly
            # saved as "processor_class"
            _processor_class = dictionary.pop("_processor_class", None)
            if _processor_class is not None:
                dictionary["processor_class"] = _processor_class
            for value in dictionary.values():
                if isinstance(value, dict):
                    save_public_processor_class(value)
            return dictionary

        def cast_array_to_list(dictionary):
            """
            Numpy arrays are not serialiazable but can be in pre-processing dicts.
            This function casts arrays to list, recusring through the nested configs as well.
            """
            for key, value in dictionary.items():
                if isinstance(value, np.ndarray):
                    dictionary[key] = value.tolist()
                elif isinstance(value, dict):
                    dictionary[key] = cast_array_to_list(value)
            return dictionary

        # Special case, add `audio_tokenizer` dict which points to model weights and path
        if "audio_tokenizer" in output:
            audio_tokenizer_dict = {
                "audio_tokenizer_class": self.audio_tokenizer.__class__.__name__,
                "audio_tokenizer_name_or_path": self.audio_tokenizer.name_or_path,
            }
            output["audio_tokenizer"] = audio_tokenizer_dict

        # Serialize attributes as a dict
        output = {
            k: v.to_dict() if isinstance(v, PushToHubMixin) else v
            for k, v in output.items()
            if (
                k in attrs_to_save  # keep all attributes that have to be serialized
                and v.__class__.__name__ != "BeamSearchDecoderCTC"  # remove attributes with that are objects
            )
        }
        output = cast_array_to_list(output)
        output = save_public_processor_class(output)
        output["processor_class"] = self.__class__.__name__

        return output

    def to_json_string(self) -> str:
        """
        Serializes this instance to a JSON string.

        Returns:
            `str`: String containing all the attributes that make up this feature_extractor instance in JSON format.
        """
        dictionary = self.to_dict()

        return json.dumps(dictionary, indent=2, sort_keys=True) + "\n"

    def to_json_file(self, json_file_path: Union[str, os.PathLike]):
        """
        Save this instance to a JSON file.

        Args:
            json_file_path (`str` or `os.PathLike`):
                Path to the JSON file in which this processor instance's parameters will be saved.
        """
        with open(json_file_path, "w", encoding="utf-8") as writer:
            writer.write(self.to_json_string())

    def __repr__(self):
        attributes_repr = [f"- {name}: {repr(getattr(self, name))}" for name in self.get_attributes()]
        attributes_repr = "\n".join(attributes_repr)
        return f"{self.__class__.__name__}:\n{attributes_repr}\n\n{self.to_json_string()}"

    def save_pretrained(self, save_directory, push_to_hub: bool = False, **kwargs):
        """
        Saves the attributes of this processor (feature extractor, tokenizer...) in the specified directory so that it
        can be reloaded using the [`~ProcessorMixin.from_pretrained`] method.

        <Tip>

        This class method is simply calling [`~feature_extraction_utils.FeatureExtractionMixin.save_pretrained`] and
        [`~tokenization_utils_base.PreTrainedTokenizerBase.save_pretrained`]. Please refer to the docstrings of the
        methods above for more information.

        </Tip>

        Args:
            save_directory (`str` or `os.PathLike`):
                Directory where the feature extractor JSON file and the tokenizer files will be saved (directory will
                be created if it does not exist).
            push_to_hub (`bool`, *optional*, defaults to `False`):
                Whether or not to push your model to the Hugging Face model hub after saving it. You can specify the
                repository you want to push to with `repo_id` (will default to the name of `save_directory` in your
                namespace).
            kwargs (`dict[str, Any]`, *optional*):
                Additional key word arguments passed along to the [`~utils.PushToHubMixin.push_to_hub`] method.
        """
        os.makedirs(save_directory, exist_ok=True)

        if push_to_hub:
            commit_message = kwargs.pop("commit_message", None)
            repo_id = kwargs.pop("repo_id", save_directory.split(os.path.sep)[-1])
            repo_id = self._create_repo(repo_id, **kwargs)
            files_timestamps = self._get_files_timestamps(save_directory)
        # If we have a custom config, we copy the file defining it in the folder and set the attributes so it can be
        # loaded from the Hub.
        if self._auto_class is not None:
            attrs = [getattr(self, attribute_name) for attribute_name in self.get_attributes()]
            configs = [(a.init_kwargs if isinstance(a, PreTrainedTokenizerBase) else a) for a in attrs]
            configs.append(self)
            custom_object_save(self, save_directory, config=configs)

        for attribute_name in self.get_attributes():
            attribute = getattr(self, attribute_name)
            if hasattr(attribute, "_set_processor_class"):
                attribute._set_processor_class(self.__class__.__name__)

            # Save the tokenizer in its own vocab file. The other attributes are saved as part of `processor_config.json`
            if attribute_name == "tokenizer":
                attribute.save_pretrained(save_directory)
            # if a model has multiple tokenizers, save the additional tokenizers in their own folders.
            # Note that the additional tokenizers must have "tokenizer" in their attribute name.
            elif "tokenizer" in attribute_name:
                attribute.save_pretrained(os.path.join(save_directory, attribute_name))
            elif attribute._auto_class is not None:
                custom_object_save(attribute, save_directory, config=attribute)

        if self._auto_class is not None:
            # We added an attribute to the init_kwargs of the tokenizers, which needs to be cleaned up.
            for attribute_name in self.get_attributes():
                attribute = getattr(self, attribute_name)
                if isinstance(attribute, PreTrainedTokenizerBase):
                    del attribute.init_kwargs["auto_map"]

        # If we save using the predefined names, we can load using `from_pretrained`
        # plus we save chat_template in its own file
        output_processor_file = os.path.join(save_directory, PROCESSOR_NAME)
        output_chat_template_file_jinja = os.path.join(save_directory, CHAT_TEMPLATE_FILE)
        chat_template_dir = os.path.join(save_directory, CHAT_TEMPLATE_DIR)

        # Save `chat_template` in its own file. We can't get it from `processor_dict` as we popped it in `to_dict`
        # to avoid serializing chat template in json config file. So let's get it from `self` directly
        if isinstance(self.chat_template, str):
            # New format for single templates is to save them as chat_template.jinja
            with open(output_chat_template_file_jinja, "w", encoding="utf-8") as f:
                f.write(self.chat_template)
            logger.info(f"chat template saved in {output_chat_template_file_jinja}")
        elif isinstance(self.chat_template, dict):
            # New format for multiple templates is to save the default as chat_template.jinja
            # and the other templates in the chat_templates/ directory
            for template_name, template in self.chat_template.items():
                if template_name == "default":
                    with open(output_chat_template_file_jinja, "w", encoding="utf-8") as f:
                        f.write(self.chat_template["default"])
                    logger.info(f"chat template saved in {output_chat_template_file_jinja}")
                else:
                    os.makedirs(chat_template_dir, exist_ok=True)
                    template_filepath = os.path.join(chat_template_dir, f"{template_name}.jinja")
                    with open(template_filepath, "w", encoding="utf-8") as f:
                        f.write(template)
                    logger.info(f"chat template saved in {template_filepath}")

        # Create a unified `preprocessor_config.json` and save all attributes as a composite config, except for tokenizers
        self.to_json_file(output_processor_file)
        logger.info(f"processor saved in {output_processor_file}")
        return_files = [output_processor_file]

        if push_to_hub:
            self._upload_modified_files(
                save_directory,
                repo_id,
                files_timestamps,
                commit_message=commit_message,
                token=kwargs.get("token"),
            )

        return return_files

    @classmethod
    def get_processor_dict(
        cls, pretrained_model_name_or_path: Union[str, os.PathLike], **kwargs
    ) -> tuple[dict[str, Any], dict[str, Any]]:
        """
        From a `pretrained_model_name_or_path`, resolve to a dictionary of parameters, to be used for instantiating a
        processor of type [`~processing_utils.ProcessingMixin`] using `from_args_and_dict`.

        Parameters:
            pretrained_model_name_or_path (`str` or `os.PathLike`):
                The identifier of the pre-trained checkpoint from which we want the dictionary of parameters.
            subfolder (`str`, *optional*, defaults to `""`):
                In case the relevant files are located inside a subfolder of the model repo on huggingface.co, you can
                specify the folder name here.

        Returns:
            `tuple[Dict, Dict]`: The dictionary(ies) that will be used to instantiate the processor object.
        """
        # holding a copy for optionally loading the audio tokenizer (if available)
        audio_tokenizer_kwargs = copy.deepcopy(kwargs)

        cache_dir = kwargs.pop("cache_dir", None)
        force_download = kwargs.pop("force_download", False)
        proxies = kwargs.pop("proxies", None)
        token = kwargs.pop("token", None)
        local_files_only = kwargs.pop("local_files_only", False)
        revision = kwargs.pop("revision", None)
        subfolder = kwargs.pop("subfolder", "")

        from_pipeline = kwargs.pop("_from_pipeline", None)
        from_auto_class = kwargs.pop("_from_auto", False)

        user_agent = {"file_type": "processor", "from_auto_class": from_auto_class}
        if from_pipeline is not None:
            user_agent["using_pipeline"] = from_pipeline

        if is_offline_mode() and not local_files_only:
            logger.info("Offline mode: forcing local_files_only=True")
            local_files_only = True

        pretrained_model_name_or_path = str(pretrained_model_name_or_path)
        is_local = os.path.isdir(pretrained_model_name_or_path)
        if os.path.isdir(pretrained_model_name_or_path):
            processor_file = os.path.join(pretrained_model_name_or_path, PROCESSOR_NAME)

        additional_chat_template_files = {}
        resolved_additional_chat_template_files = {}
        if os.path.isfile(pretrained_model_name_or_path):
            resolved_processor_file = pretrained_model_name_or_path
            # can't load chat-template and audio tokenizer when given a file as pretrained_model_name_or_path
            resolved_chat_template_file = None
            resolved_raw_chat_template_file = None
            resolved_audio_tokenizer_file = None
            is_local = True
        elif is_remote_url(pretrained_model_name_or_path):
            processor_file = pretrained_model_name_or_path
            resolved_processor_file = download_url(pretrained_model_name_or_path)
            # can't load chat-template and audio tokenizer when given a file url as pretrained_model_name_or_path
            resolved_chat_template_file = None
            resolved_raw_chat_template_file = None
            resolved_audio_tokenizer_file = None
        else:
            if is_local:
                template_dir = Path(pretrained_model_name_or_path, CHAT_TEMPLATE_DIR)
                if template_dir.is_dir():
                    for template_file in template_dir.glob("*.jinja"):
                        template_name = template_file.stem
                        additional_chat_template_files[template_name] = f"{CHAT_TEMPLATE_DIR}/{template_file.name}"
            else:
                try:
                    for template in list_repo_templates(
                        pretrained_model_name_or_path,
                        local_files_only=local_files_only,
                        revision=revision,
                        cache_dir=cache_dir,
                        token=token,
                    ):
                        template = template.removesuffix(".jinja")
                        additional_chat_template_files[template] = f"{CHAT_TEMPLATE_DIR}/{template}.jinja"
                except EntryNotFoundError:
                    pass  # No template dir means no template files
            processor_file = PROCESSOR_NAME

            try:
                # Load from local folder or from cache or download from model Hub and cache
                resolved_processor_file = cached_file(
                    pretrained_model_name_or_path,
                    processor_file,
                    cache_dir=cache_dir,
                    force_download=force_download,
                    proxies=proxies,
                    local_files_only=local_files_only,
                    token=token,
                    user_agent=user_agent,
                    revision=revision,
                    subfolder=subfolder,
                    _raise_exceptions_for_missing_entries=False,
                )

                # chat_template.json is a legacy file used by the processor class
                # a raw chat_template.jinja is preferred in future
                resolved_chat_template_file = cached_file(
                    pretrained_model_name_or_path,
                    LEGACY_PROCESSOR_CHAT_TEMPLATE_FILE,
                    cache_dir=cache_dir,
                    force_download=force_download,
                    proxies=proxies,
                    local_files_only=local_files_only,
                    token=token,
                    user_agent=user_agent,
                    revision=revision,
                    subfolder=subfolder,
                    _raise_exceptions_for_missing_entries=False,
                )

                resolved_raw_chat_template_file = cached_file(
                    pretrained_model_name_or_path,
                    CHAT_TEMPLATE_FILE,
                    cache_dir=cache_dir,
                    force_download=force_download,
                    proxies=proxies,
                    local_files_only=local_files_only,
                    token=token,
                    user_agent=user_agent,
                    revision=revision,
                    subfolder=subfolder,
                    _raise_exceptions_for_missing_entries=False,
                )

                resolved_additional_chat_template_files = {
                    template_name: cached_file(
                        pretrained_model_name_or_path,
                        template_file,
                        cache_dir=cache_dir,
                        force_download=force_download,
                        proxies=proxies,
                        local_files_only=local_files_only,
                        token=token,
                        user_agent=user_agent,
                        revision=revision,
                        subfolder=subfolder,
                        _raise_exceptions_for_missing_entries=False,
                    )
                    for template_name, template_file in additional_chat_template_files.items()
                }

                resolved_audio_tokenizer_file = cached_file(
                    pretrained_model_name_or_path,
                    AUDIO_TOKENIZER_NAME,
                    cache_dir=cache_dir,
                    force_download=force_download,
                    proxies=proxies,
                    local_files_only=local_files_only,
                    token=token,
                    user_agent=user_agent,
                    revision=revision,
                    subfolder=subfolder,
                    _raise_exceptions_for_missing_entries=False,
                )
            except OSError:
                # Raise any environment error raise by `cached_file`. It will have a helpful error message adapted to
                # the original exception.
                raise
            except Exception:
                # For any other exception, we throw a generic error.
                raise OSError(
                    f"Can't load processor for '{pretrained_model_name_or_path}'. If you were trying to load"
                    " it from 'https://huggingface.co/models', make sure you don't have a local directory with the"
                    f" same name. Otherwise, make sure '{pretrained_model_name_or_path}' is the correct path to a"
                    f" directory containing a {PROCESSOR_NAME} file"
                )

        # Add chat template as kwarg before returning because most models don't have processor config
        if resolved_chat_template_file is not None:
            # This is the legacy path
            with open(resolved_chat_template_file, encoding="utf-8") as reader:
                chat_template_json = json.loads(reader.read())
                chat_templates = {"default": chat_template_json["chat_template"]}
                if resolved_additional_chat_template_files:
                    raise ValueError(
                        "Cannot load chat template due to conflicting files - this checkpoint combines "
                        "a legacy chat_template.json file with separate template files, which is not "
                        "supported. To resolve this error, replace the legacy chat_template.json file "
                        "with a modern chat_template.jinja file."
                    )
        else:
            chat_templates = {
                template_name: open(template_file, "r", encoding="utf-8").read()
                for template_name, template_file in resolved_additional_chat_template_files.items()
            }
            if resolved_raw_chat_template_file is not None:
                with open(resolved_raw_chat_template_file, "r", encoding="utf-8") as reader:
                    chat_templates["default"] = reader.read()
        if isinstance(chat_templates, dict) and "default" in chat_templates and len(chat_templates) == 1:
            chat_templates = chat_templates["default"]  # Flatten when we just have a single template/file

        # Existing processors on the Hub created before #27761 being merged don't have `processor_config.json` (if not
        # updated afterward), and we need to keep `from_pretrained` work. So here it fallbacks to the empty dict.
        # (`cached_file` called using `_raise_exceptions_for_missing_entries=False` to avoid exception)
        # However, for models added in the future, we won't get the expected error if this file is missing.
        if resolved_processor_file is None:
            # In any case we need to pass `chat_template` if it is available
            processor_dict = {}
        else:
            try:
                # Load processor dict
                with open(resolved_processor_file, encoding="utf-8") as reader:
                    text = reader.read()
                processor_dict = json.loads(text)

            except json.JSONDecodeError:
                raise OSError(
                    f"It looks like the config file at '{resolved_processor_file}' is not a valid JSON file."
                )

        if is_local:
            logger.info(f"loading configuration file {resolved_processor_file}")
        else:
            logger.info(f"loading configuration file {processor_file} from cache at {resolved_processor_file}")

        if processor_dict.get("chat_template") is not None:
            logger.warning_once(
                "Chat templates should be in a 'chat_template.jinja' file but found key='chat_template' "
                "in the processor's config. Make sure to move your template to its own file."
            )
        elif chat_templates:
            processor_dict["chat_template"] = chat_templates

        # Audio tokenizer needs to load the model checkpoint first, because the saved
        # json file contains only references to the model path and repo id
        if resolved_audio_tokenizer_file is not None or "audio_tokenizer" in processor_dict:
            if resolved_audio_tokenizer_file is not None:
                reader = open(resolved_audio_tokenizer_file, "r", encoding="utf-8")
                audio_tokenizer_dict = reader.read()
                audio_tokenizer_dict = json.loads(audio_tokenizer_dict)
            else:
                audio_tokenizer_dict = processor_dict["audio_tokenizer"]

            audio_tokenizer_class = cls.get_possibly_dynamic_module(audio_tokenizer_dict["audio_tokenizer_class"])
            audio_tokenizer_path = audio_tokenizer_dict["audio_tokenizer_name_or_path"]
            processor_dict["audio_tokenizer"] = audio_tokenizer_class.from_pretrained(
                audio_tokenizer_path, **audio_tokenizer_kwargs
            )

        return processor_dict, kwargs

    @classmethod
    def from_args_and_dict(cls, args, processor_dict: dict[str, Any], **kwargs):
        """
        Instantiates a type of [`~processing_utils.ProcessingMixin`] from a Python dictionary of parameters.

        Args:
            processor_dict (`dict[str, Any]`):
                Dictionary that will be used to instantiate the processor object. Such a dictionary can be
                retrieved from a pretrained checkpoint by leveraging the
                [`~processing_utils.ProcessingMixin.to_dict`] method.
            kwargs (`dict[str, Any]`):
                Additional parameters from which to initialize the processor object.

        Returns:
            [`~processing_utils.ProcessingMixin`]: The processor object instantiated from those
            parameters.
        """
        processor_dict = processor_dict.copy()
        return_unused_kwargs = kwargs.pop("return_unused_kwargs", False)

        # We have to pop up some unused (but specific) kwargs and then validate that it doesn't contain unused kwargs
        # If we don't pop, some specific kwargs will raise a warning or error
        for unused_kwarg in cls.get_attributes() + ["auto_map", "processor_class"]:
            processor_dict.pop(unused_kwarg, None)

        # override processor_dict with given kwargs
        processor_dict.update(kwargs)

        # check if there is an overlap between args and processor_dict
        accepted_args_and_kwargs = cls.__init__.__code__.co_varnames[: cls.__init__.__code__.co_argcount][1:]

        # validate both processor_dict and given kwargs
        unused_kwargs, valid_kwargs = cls.validate_init_kwargs(
            processor_config=processor_dict, valid_kwargs=accepted_args_and_kwargs
        )

        # update args that are already in processor_dict to avoid duplicate arguments
        args_to_update = {
            i: valid_kwargs.pop(arg)
            for i, arg in enumerate(accepted_args_and_kwargs)
            if (arg in valid_kwargs and i < len(args))
        }
        args = [args_to_update.get(i, arg) for i, arg in enumerate(args)]

        # instantiate processor with used (and valid) kwargs only
        processor = cls(*args, **valid_kwargs)

        logger.info(f"Processor {processor}")
        if return_unused_kwargs:
            return processor, unused_kwargs
        else:
            return processor

    def _merge_kwargs(
        self,
        ModelProcessorKwargs: ProcessingKwargs,
        tokenizer_init_kwargs: Optional[dict] = None,
        **kwargs,
    ) -> dict[str, dict]:
        """
        Method to merge dictionaries of kwargs cleanly separated by modality within a Processor instance.
        The order of operations is as follows:
            1) kwargs passed as before have highest priority to preserve BC.
                ```python
                high_priority_kwargs = {"crop_size" = {"height": 222, "width": 222}, "padding" = "max_length"}
                processor(..., **high_priority_kwargs)
                ```
            2) kwargs passed as modality-specific kwargs have second priority. This is the recommended API.
                ```python
                processor(..., text_kwargs={"padding": "max_length"}, images_kwargs={"crop_size": {"height": 222, "width": 222}}})
                ```
            3) kwargs passed during instantiation of a modality processor have fourth priority.
                ```python
                tokenizer = tokenizer_class(..., {"padding": "max_length"})
                image_processor = image_processor_class(...)
                processor(tokenizer, image_processor) # will pass max_length unless overridden by kwargs at call
                ```
            4) defaults kwargs specified at processor level have lowest priority.
                ```python
                class MyProcessingKwargs(ProcessingKwargs, CommonKwargs, TextKwargs, ImagesKwargs, total=False):
                    _defaults = {
                        "text_kwargs": {
                            "padding": "max_length",
                            "max_length": 64,
                        },
                    }
                ```
        Args:
            ModelProcessorKwargs (`ProcessingKwargs`):
                Typed dictionary of kwargs specifically required by the model passed.
            tokenizer_init_kwargs (`Dict`, *optional*):
                Dictionary of kwargs the tokenizer was instantiated with and need to take precedence over defaults.

        Returns:
            output_kwargs (`Dict`):
                Dictionary of per-modality kwargs to be passed to each modality-specific processor.

        """
        # holding a copy to avoid mutating user-provided arguments
        kwargs = kwargs.copy()

        # Initialize dictionaries
        output_kwargs = {
            "text_kwargs": {},
            "images_kwargs": {},
            "audio_kwargs": {},
            "videos_kwargs": {},
        }

        default_kwargs = {
            "text_kwargs": {},
            "images_kwargs": {},
            "audio_kwargs": {},
            "videos_kwargs": {},
        }

        map_preprocessor_kwargs = {
            "text_kwargs": "tokenizer",
            "images_kwargs": "image_processor",
            "audio_kwargs": "feature_extractor",
            "videos_kwargs": "video_processor",
        }

        possible_modality_keywords = {"text", "audio", "videos", "images"}
        used_keys = set()

        # get defaults from set model processor kwargs if they exist
        for modality in default_kwargs:
            default_kwargs[modality] = ModelProcessorKwargs._defaults.get(modality, {}).copy()
            # Some preprocessors define a set of accepted "valid_kwargs" (currently only vision).
            # In those cases, we don’t declare a `ModalityKwargs` attribute in the TypedDict.
            # Instead, we dynamically obtain the kwargs from the preprocessor and merge them
            # with the general kwargs set. This ensures consistency between preprocessor and
            # processor classes, and helps prevent accidental mismatches.
            modality_valid_kwargs = set(ModelProcessorKwargs.__annotations__[modality].__annotations__)
            if modality in map_preprocessor_kwargs:
                preprocessor = getattr(self, map_preprocessor_kwargs[modality], None)
                preprocessor_valid_kwargs = (
                    getattr(preprocessor, "valid_kwargs", None) if preprocessor is not None else None
                )
                modality_valid_kwargs.update(
                    set(preprocessor_valid_kwargs.__annotations__ if preprocessor_valid_kwargs is not None else [])
                )
            # update defaults with arguments from tokenizer init
            for modality_key in modality_valid_kwargs:
                # init with tokenizer init kwargs if necessary
                if tokenizer_init_kwargs is not None and modality_key in tokenizer_init_kwargs:
                    value = (
                        getattr(self.tokenizer, modality_key)
                        if hasattr(self.tokenizer, modality_key)
                        else tokenizer_init_kwargs[modality_key]
                    )
                    default_kwargs[modality][modality_key] = value
        # now defaults kwargs are updated with the tokenizers defaults.
        # pass defaults to output dictionary
        output_kwargs.update(default_kwargs)

        # For `common_kwargs` just update all modality-specific kwargs with same key/values
        common_kwargs = ModelProcessorKwargs._defaults.get("common_kwargs", {})
        common_kwargs.update(kwargs.get("common_kwargs", {}))
        if common_kwargs:
            for kwarg in output_kwargs.values():
                kwarg.update(common_kwargs)

        # update modality kwargs with passed kwargs
        non_modality_kwargs = set(kwargs) - set(output_kwargs)
        for modality, output_kwarg in output_kwargs.items():
            modality_valid_kwargs = set(ModelProcessorKwargs.__annotations__[modality].__annotations__)
            if modality in map_preprocessor_kwargs:
                preprocessor = getattr(self, map_preprocessor_kwargs[modality], None)
                preprocessor_valid_kwargs = (
                    getattr(preprocessor, "valid_kwargs", None) if preprocessor is not None else None
                )
                modality_valid_kwargs.update(
                    set(preprocessor_valid_kwargs.__annotations__ if preprocessor_valid_kwargs is not None else [])
                )
            for modality_key in modality_valid_kwargs:
                # check if we received a structured kwarg dict or not to handle it correctly
                if modality in kwargs:
                    kwarg_value = kwargs[modality].pop(modality_key, "__empty__")
                    # check if this key was passed as a flat kwarg.
                    if kwarg_value != "__empty__" and modality_key in non_modality_kwargs:
                        raise ValueError(
                            f"Keyword argument {modality_key} was passed two times:\n"
                            f"in a dictionary for {modality} and as a **kwarg."
                        )
                elif modality_key in kwargs:
                    # we get a modality_key instead of popping it because modality-specific processors
                    # can have overlapping kwargs
                    kwarg_value = kwargs.get(modality_key, "__empty__")
                else:
                    kwarg_value = "__empty__"
                if not isinstance(kwarg_value, str) or kwarg_value != "__empty__":
                    output_kwarg[modality_key] = kwarg_value
                    used_keys.add(modality_key)

        # Determine if kwargs is a flat dictionary or contains nested dictionaries
        if any(key in default_kwargs for key in kwargs):
            # kwargs is dictionary-based, and some keys match modality names
            for modality, subdict in kwargs.items():
                if modality in default_kwargs:
                    for subkey, subvalue in subdict.items():
                        if subkey not in used_keys:
                            output_kwargs[modality][subkey] = subvalue
                            used_keys.add(subkey)
        else:
            # kwargs is a flat dictionary
            for key, kwarg in kwargs.items():
                if key not in used_keys and key not in possible_modality_keywords:
                    logger.warning_once(
                        f"Keyword argument `{key}` is not a valid argument for this processor and will be ignored."
                    )

        for key, typed_dict_obj in ModelProcessorKwargs.__annotations__.items():
            if key in map_preprocessor_kwargs:
                preprocessor = getattr(self, map_preprocessor_kwargs[key], None)
                if preprocessor is None or getattr(preprocessor, "valid_kwargs", None) is None:
                    continue
                preprocessor_typed_dict_obj = getattr(preprocessor, "valid_kwargs")
                typed_dict_obj = TypedDict(
                    "merged_typed_dict",
                    {**preprocessor_typed_dict_obj.__annotations__, **typed_dict_obj.__annotations__},
                    total=False,
                )
            validate_typed_dict(typed_dict_obj, output_kwargs[key])
        return output_kwargs

    @classmethod
    def from_pretrained(
        cls: type[SpecificProcessorType],
        pretrained_model_name_or_path: Union[str, os.PathLike],
        cache_dir: Optional[Union[str, os.PathLike]] = None,
        force_download: bool = False,
        local_files_only: bool = False,
        token: Optional[Union[str, bool]] = None,
        revision: str = "main",
        **kwargs,
    ) -> SpecificProcessorType:
        r"""
        Instantiate a processor associated with a pretrained model.

        <Tip>

        This class method is simply calling the feature extractor
        [`~feature_extraction_utils.FeatureExtractionMixin.from_pretrained`], image processor
        [`~image_processing_utils.ImageProcessingMixin`] and the tokenizer
        [`~tokenization_utils_base.PreTrainedTokenizer.from_pretrained`] methods. Please refer to the docstrings of the
        methods above for more information.

        </Tip>

        Args:
            pretrained_model_name_or_path (`str` or `os.PathLike`):
                This can be either:

                - a string, the *model id* of a pretrained feature_extractor hosted inside a model repo on
                  huggingface.co.
                - a path to a *directory* containing a feature extractor file saved using the
                  [`~SequenceFeatureExtractor.save_pretrained`] method, e.g., `./my_model_directory/`.
                - a path or url to a saved feature extractor JSON *file*, e.g.,
                  `./my_model_directory/preprocessor_config.json`.
            **kwargs
                Additional keyword arguments passed along to both
                [`~feature_extraction_utils.FeatureExtractionMixin.from_pretrained`] and
                [`~tokenization_utils_base.PreTrainedTokenizer.from_pretrained`].
        """
        kwargs["cache_dir"] = cache_dir
        kwargs["force_download"] = force_download
        kwargs["local_files_only"] = local_files_only
        kwargs["revision"] = revision

        if token is not None:
            kwargs["token"] = token

        args = cls._get_arguments_from_pretrained(pretrained_model_name_or_path, **kwargs)
        processor_dict, kwargs = cls.get_processor_dict(pretrained_model_name_or_path, **kwargs)
        return cls.from_args_and_dict(args, processor_dict, **kwargs)

    @classmethod
    def get_attributes(cls):
        args_in_init = inspect.signature(cls.__init__).parameters.keys()
        attributes = []
        for sub_processor_type in args_in_init:
            # don't treat audio_tokenizer as an attribute
            if sub_processor_type == "audio_tokenizer":
                continue
            if sub_processor_type in MODALITY_TO_AUTOPROCESSOR_MAPPING or "tokenizer" in sub_processor_type:
                attributes.append(sub_processor_type)
        return attributes

    @classmethod
    def register_for_auto_class(cls, auto_class="AutoProcessor"):
        """
        Register this class with a given auto class. This should only be used for custom feature extractors as the ones
        in the library are already mapped with `AutoProcessor`.



        Args:
            auto_class (`str` or `type`, *optional*, defaults to `"AutoProcessor"`):
                The auto class to register this new feature extractor with.
        """
        if not isinstance(auto_class, str):
            auto_class = auto_class.__name__

        import transformers.models.auto as auto_module

        if not hasattr(auto_module, auto_class):
            raise ValueError(f"{auto_class} is not a valid auto class.")

        cls._auto_class = auto_class

    @classmethod
    def _get_arguments_from_pretrained(cls, pretrained_model_name_or_path, **kwargs):
        """
        Identify and instantiate the subcomponents of Processor classes, such as image processors, tokenizers,
        and feature extractors. This method inspects the processor's `__init__` signature to identify parameters
        that correspond to known modality types (image_processor, tokenizer, feature_extractor, etc.) or contain
        "tokenizer" in their name. It then uses the appropriate Auto class (AutoImageProcessor, AutoTokenizer, etc.)
        from `MODALITY_TO_AUTOPROCESSOR_MAPPING` to load each subcomponent via `.from_pretrained()`. For tokenizer-like
        parameters not explicitly in the mapping, the method uses AutoTokenizer with a subfolder argument.
        """
        args = []
        # get args from processor init signature
        sub_processors = cls.get_attributes()
        for sub_processor_type in sub_processors:
            if sub_processor_type in MODALITY_TO_AUTOPROCESSOR_MAPPING:
                auto_processor_class = MODALITY_TO_AUTOPROCESSOR_MAPPING[sub_processor_type]
                sub_processor = auto_processor_class.from_pretrained(pretrained_model_name_or_path, **kwargs)
                args.append(sub_processor)
            elif "tokenizer" in sub_processor_type:
                # Special case: tokenizer-like parameters not in the mapping (e.g., "protein_tokenizer")
                # Load using AutoTokenizer with subfolder
                auto_processor_class = MODALITY_TO_AUTOPROCESSOR_MAPPING["tokenizer"]
                sub_processor = auto_processor_class.from_pretrained(
                    pretrained_model_name_or_path, subfolder=sub_processor_type, **kwargs
                )
                args.append(sub_processor)

        return args

    @staticmethod
    def get_possibly_dynamic_module(module_name):
        if hasattr(transformers_module, module_name):
            return getattr(transformers_module, module_name)
        lookup_locations = [
            transformers_module.IMAGE_PROCESSOR_MAPPING,
            transformers_module.VIDEO_PROCESSOR_MAPPING,
            transformers_module.TOKENIZER_MAPPING,
            transformers_module.FEATURE_EXTRACTOR_MAPPING,
            transformers_module.MODEL_FOR_AUDIO_TOKENIZATION_MAPPING,
        ]
        for lookup_location in lookup_locations:
            for custom_class in lookup_location._extra_content.values():
                if isinstance(custom_class, tuple):
                    for custom_subclass in custom_class:
                        if custom_subclass is not None and custom_subclass.__name__ == module_name:
                            return custom_subclass
                elif custom_class is not None and custom_class.__name__ == module_name:
                    return custom_class
        raise ValueError(
            f"Could not find module {module_name} in `transformers`. If this is a custom class, "
            f"it should be registered using the relevant `AutoClass.register()` function so that "
            f"other functions can find it!"
        )

    def batch_decode(self, *args, **kwargs):
        """
        This method forwards all its arguments to PreTrainedTokenizer's [`~PreTrainedTokenizer.batch_decode`]. Please
        refer to the docstring of this method for more information.
        """
        if not hasattr(self, "tokenizer"):
            raise ValueError(f"Cannot batch decode text: {self.__class__.__name__} has no tokenizer.")
        return self.tokenizer.batch_decode(*args, **kwargs)

    def decode(self, *args, **kwargs):
        """
        This method forwards all its arguments to PreTrainedTokenizer's [`~PreTrainedTokenizer.decode`]. Please refer to
        the docstring of this method for more information.
        """
        if not hasattr(self, "tokenizer"):
            raise ValueError(f"Cannot decode text: {self.__class__.__name__} has no tokenizer.")
        return self.tokenizer.decode(*args, **kwargs)

    @property
    def model_input_names(self):
        model_input_names = []
        for attribute_name in self.get_attributes():
            attribute = getattr(self, attribute_name, None)
            attr_input_names = getattr(attribute, "model_input_names")
            model_input_names.extend(attr_input_names)
        return model_input_names

    @staticmethod
    def validate_init_kwargs(processor_config, valid_kwargs):
        kwargs_from_config = set(processor_config.keys())
        valid_kwargs_set = set(valid_kwargs)

        unused_keys = kwargs_from_config - valid_kwargs_set
        valid_keys = kwargs_from_config & valid_kwargs_set

        unused_kwargs = {k: processor_config[k] for k in unused_keys} if unused_keys else {}
        valid_kwargs = {k: processor_config[k] for k in valid_keys} if valid_keys else {}

        return unused_kwargs, valid_kwargs

    def apply_chat_template(
        self,
        conversation: Union[list[dict[str, str]], list[list[dict[str, str]]]],
        chat_template: Optional[str] = None,
        **kwargs: Unpack[AllKwargsForChatTemplate],
    ) -> str:
        """
        Similar to the `apply_chat_template` method on tokenizers, this method applies a Jinja template to input
        conversations to turn them into a single tokenizable string.

        The input is expected to be in the following format, where each message content is a list consisting of text and
        optionally image or video inputs. One can also provide an image, video, URL or local path which will be used to form
        `pixel_values` when `return_dict=True`. If not provided, one will get only the formatted text, optionally tokenized text.

        conversation = [
            {
                "role": "user",
                "content": [
                    {"type": "image", "url": "https://www.ilankelman.org/stopsigns/australia.jpg"},
                    {"type": "text", "text": "Please describe this image in detail."},
                ],
            },
        ]

        Args:
            conversation (`Union[list[Dict, [str, str]], list[list[dict[str, str]]]]`):
                The conversation to format.
            chat_template (`Optional[str]`, *optional*):
                The Jinja template to use for formatting the conversation. If not provided, the tokenizer's
                chat template is used.
        """
        if chat_template is None:
            if isinstance(self.chat_template, dict) and "default" in self.chat_template:
                chat_template = self.chat_template["default"]
            elif isinstance(self.chat_template, dict):
                raise ValueError(
                    'The processor has multiple chat templates but none of them are named "default". You need to specify'
                    " which one to use by passing the `chat_template` argument. Available templates are: "
                    f"{', '.join(self.chat_template.keys())}"
                )
            elif self.chat_template is not None:
                chat_template = self.chat_template
            else:
                raise ValueError(
                    "Cannot use apply_chat_template because this processor does not have a chat template."
                )
        else:
            if isinstance(self.chat_template, dict) and chat_template in self.chat_template:
                # It's the name of a template, not a full template string
                chat_template = self.chat_template[chat_template]
            else:
                # It's a template string, render it directly
                pass

        is_tokenizers_fast = hasattr(self, "tokenizer") and self.tokenizer.__class__.__name__.endswith("Fast")

        if kwargs.get("continue_final_message", False):
            if kwargs.get("add_generation_prompt", False):
                raise ValueError(
                    "continue_final_message and add_generation_prompt are not compatible. Use continue_final_message when you want the model to continue the final message, and add_generation_prompt when you want to add a header that will prompt it to start a new assistant message instead."
                )
            if kwargs.get("return_assistant_tokens_mask", False):
                raise ValueError("continue_final_message is not compatible with return_assistant_tokens_mask.")

        if kwargs.get("return_assistant_tokens_mask", False):
            if not is_tokenizers_fast:
                raise ValueError(
                    "`return_assistant_tokens_mask` is not possible with slow tokenizers. Make sure you have `tokenizers` installed. "
                    "If the error persists, open an issue to support a Fast tokenizer for your model."
                )
            else:
                kwargs["return_offsets_mapping"] = True  # force offset mapping so we can infer token boundaries

        # Fill sets of kwargs that should be used by different parts of template
        processed_kwargs = {
            "mm_load_kwargs": {},
            "template_kwargs": {},
        }

        for kwarg_type in processed_kwargs:
            for key in AllKwargsForChatTemplate.__annotations__[kwarg_type].__annotations__:
                kwarg_type_defaults = AllKwargsForChatTemplate.__annotations__[kwarg_type]
                default_value = getattr(kwarg_type_defaults, key, None)
                value = kwargs.pop(key, default_value)
                if value is not None and not isinstance(value, dict):
                    processed_kwargs[kwarg_type][key] = value

        # Pass unprocessed custom kwargs
        processed_kwargs["template_kwargs"].update(kwargs)

        if isinstance(conversation, (list, tuple)) and (
            isinstance(conversation[0], (list, tuple)) or hasattr(conversation[0], "content")
        ):
            is_batched = True
            conversations = conversation
        else:
            is_batched = False
            conversations = [conversation]

        tokenize = processed_kwargs["template_kwargs"].pop("tokenize", False)
        return_dict = processed_kwargs["template_kwargs"].pop("return_dict", True)
        mm_load_kwargs = processed_kwargs["mm_load_kwargs"]

        if tokenize:
            batch_images, batch_videos = [], []
            batch_audios = []
            for conversation in conversations:
                images, videos = [], []
                for message in conversation:
                    visuals = [content for content in message["content"] if content["type"] in ["image", "video"]]
                    audio_fnames = [
                        content[key]
                        for content in message["content"]
                        for key in ["audio", "url", "path"]
                        if key in content and content["type"] == "audio"
                    ]
                    image_fnames = [
                        vision_info[key]
                        for vision_info in visuals
                        for key in ["image", "url", "path", "base64"]
                        if key in vision_info and vision_info["type"] == "image"
                    ]
                    images.extend(image_fnames)
                    video_fnames = [
                        vision_info[key]
                        for vision_info in visuals
                        for key in ["video", "url", "path"]
                        if key in vision_info and vision_info["type"] == "video"
                    ]
                    videos.extend(video_fnames)

                    # Audio models do not accept nested list of audios (yet!) so we construct a flat input audio list
                    if not mm_load_kwargs["load_audio_from_video"]:
                        for fname in audio_fnames:
                            batch_audios.append(load_audio(fname, sampling_rate=mm_load_kwargs["sampling_rate"]))
                    else:
                        for fname in video_fnames:
                            batch_audios.append(load_audio(fname, sampling_rate=mm_load_kwargs["sampling_rate"]))

                # Currently all processors can accept nested list of batches, but not flat list of visuals
                # So we'll make a batched list of images and let the processor handle it
                batch_images.append(images)
                batch_videos.append(videos)

        prompt, generation_indices = render_jinja_template(
            conversations=conversations,
            chat_template=chat_template,
            **processed_kwargs["template_kwargs"],  # different flags such as `return_assistant_mask`
            **self.tokenizer.special_tokens_map,  # tokenizer special tokens are used by some templates
        )

        if not is_batched:
            prompt = prompt[0]

        if tokenize:
            # Tokenizer's `apply_chat_template` never adds special tokens when tokenizing
            # But processor's `apply_chat_template` didn't have an option to tokenize, so users had to format the prompt
            # and pass it to the processor. Users thus never worried about special tokens relying on processor handling
            # everything internally. The below line is to keep BC for that and be able to work with model that have
            # special tokens in the template (consistent with tokenizers). We dont want to raise warning, it will flood command line
            # without actionable solution for users
            single_prompt = prompt[0] if is_batched else prompt
            if self.tokenizer.bos_token is not None and single_prompt.startswith(self.tokenizer.bos_token):
                kwargs["add_special_tokens"] = False

            # Always sample frames by default unless explicitly set to `False` by users. If users do not pass `num_frames`/`fps`
            # sampling should not done for BC.
            if "do_sample_frames" not in kwargs and (
                kwargs.get("fps") is not None or kwargs.get("num_frames") is not None
            ):
                kwargs["do_sample_frames"] = True

            images_exist = any((im is not None) for im_list in batch_images for im in im_list)
            videos_exist = any((vid is not None) for vid_list in batch_videos for vid in vid_list)
            out = self(
                text=prompt,
                images=batch_images if images_exist else None,
                videos=batch_videos if videos_exist else None,
                audio=batch_audios if batch_audios else None,
                **kwargs,
            )

            if return_dict:
                if processed_kwargs["template_kwargs"].get("return_assistant_tokens_mask", False):
                    assistant_masks = []
                    offset_mapping = out.pop("offset_mapping")
                    input_ids = out["input_ids"]
                    for i in range(len(input_ids)):
                        current_mask = [0] * len(input_ids[i])
                        offsets = offset_mapping[i]
                        offset_starts = [start for start, end in offsets]
                        for assistant_start_char, assistant_end_char in generation_indices[i]:
                            start_pos = bisect.bisect_left(offset_starts, assistant_start_char)
                            end_pos = bisect.bisect_left(offset_starts, assistant_end_char)

                            if not (
                                start_pos >= 0
                                and offsets[start_pos][0] <= assistant_start_char < offsets[start_pos][1]
                            ):
                                # start_token is out of bounds maybe due to truncation.
                                continue
                            for token_id in range(start_pos, end_pos if end_pos else len(input_ids[i])):
                                current_mask[token_id] = 1
                        assistant_masks.append(current_mask)
                    out["assistant_masks"] = assistant_masks
                    out.convert_to_tensors(tensor_type=kwargs.get("return_tensors"))
                return out
            else:
                return out["input_ids"]
        return prompt

    def post_process_image_text_to_text(self, generated_outputs, skip_special_tokens=True, **kwargs):
        """
        Post-process the output of a vlm to decode the text.

        Args:
            generated_outputs (`torch.Tensor` or `np.ndarray`):
                The output of the model `generate` function. The output is expected to be a tensor of shape `(batch_size, sequence_length)`
                or `(sequence_length,)`.
            skip_special_tokens (`bool`, *optional*, defaults to `True`):
                Whether or not to remove special tokens in the output. Argument passed to the tokenizer's `batch_decode` method.
            **kwargs:
                Additional arguments to be passed to the tokenizer's `batch_decode method`.

        Returns:
            `list[str]`: The decoded text.
        """
        return self.tokenizer.batch_decode(generated_outputs, skip_special_tokens=skip_special_tokens, **kwargs)

    def _check_special_mm_tokens(self, text: list[str], text_inputs: "BatchFeature", modalities: list[str]):
        """
        Checks that number of special tokens in text and processed text is same. The count can be different
        if tokenized text was truncated, leading to issues in model code.
        """
        for modality in modalities:
            token_str = getattr(self, f"{modality}_token")
            token_id = getattr(self, f"{modality}_token_id")
            ids_count = [list(ids).count(token_id) for ids in text_inputs["input_ids"]]
            text_count = [sample.count(token_str) for sample in text]

            if ids_count != text_count:
                raise ValueError(
                    f"Mismatch in `{modality}` token count between text and `input_ids`. Got ids={ids_count} and text={text_count}. "
                    "Likely due to `truncation='max_length'`. Please disable truncation or increase `max_length`."
                )


ProcessorMixin.push_to_hub = copy_func(ProcessorMixin.push_to_hub)
if ProcessorMixin.push_to_hub.__doc__ is not None:
    ProcessorMixin.push_to_hub.__doc__ = ProcessorMixin.push_to_hub.__doc__.format(
        object="processor", object_class="AutoProcessor", object_files="processor files"
    )<|MERGE_RESOLUTION|>--- conflicted
+++ resolved
@@ -60,10 +60,7 @@
     list_repo_templates,
     logging,
 )
-<<<<<<< HEAD
-=======
 from .utils.chat_template_utils import render_jinja_template
-from .utils.deprecation import deprecate_kwarg
 from .utils.type_validators import (
     device_validator,
     image_size_validator,
@@ -76,7 +73,6 @@
     video_metadata_validator,
 )
 from .video_utils import VideoInput, VideoMetadataType
->>>>>>> 6744ebe7
 
 
 if is_torch_available():
