--- conflicted
+++ resolved
@@ -831,27 +831,16 @@
         for attribute_name in self.get_attributes():
             attribute = getattr(self, attribute_name)
 
-<<<<<<< HEAD
             modality = _get_modality_for_attribute(attribute_name)
             is_primary = attribute_name == modality
             if modality == "tokenizer":
+                attribute._set_processor_class(self.__class__.__name__)
                 # Save the tokenizer in its own vocab file. The other attributes are saved as part of `processor_config.json`
                 if is_primary:
                     attribute.save_pretrained(save_directory)
                 else:
                     # if a model has multiple tokenizers, save the additional tokenizers in their own folders.
                     attribute.save_pretrained(os.path.join(save_directory, attribute_name))
-=======
-            # Save the tokenizer in its own vocab file. The other attributes are saved as part of `processor_config.json`
-            if attribute_name == "tokenizer":
-                attribute._set_processor_class(self.__class__.__name__)
-                attribute.save_pretrained(save_directory)
-            # if a model has multiple tokenizers, save the additional tokenizers in their own folders.
-            # Note that the additional tokenizers must have "tokenizer" in their attribute name.
-            elif "tokenizer" in attribute_name:
-                attribute._set_processor_class(self.__class__.__name__)
-                attribute.save_pretrained(os.path.join(save_directory, attribute_name))
->>>>>>> 703da867
             elif attribute._auto_class is not None:
                 custom_object_save(attribute, save_directory, config=attribute)
 
