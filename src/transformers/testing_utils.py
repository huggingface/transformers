# Copyright 2020 The HuggingFace Team. All rights reserved.
#
# Licensed under the Apache License, Version 2.0 (the "License");
# you may not use this file except in compliance with the License.
# You may obtain a copy of the License at
#
#     http://www.apache.org/licenses/LICENSE-2.0
#
# Unless required by applicable law or agreed to in writing, software
# distributed under the License is distributed on an "AS IS" BASIS,
# WITHOUT WARRANTIES OR CONDITIONS OF ANY KIND, either express or implied.
# See the License for the specific language governing permissions and
# limitations under the License.

import ast
import collections
import contextlib
import copy
import doctest
import functools
import gc
import importlib
import inspect
import json
import logging
import multiprocessing
import os
import re
import shlex
import shutil
import subprocess
import sys
import tempfile
import threading
import time
import traceback
import types
import unittest
from collections import UserDict, defaultdict
from collections.abc import Callable, Generator, Iterable, Iterator, Mapping
from dataclasses import MISSING, fields
from functools import cache, wraps
from io import StringIO
from pathlib import Path
<<<<<<< HEAD
from typing import TYPE_CHECKING, Any, Optional, Union
=======
from typing import Any
>>>>>>> f7795060
from unittest import mock
from unittest.mock import patch

import httpx
import urllib3
from huggingface_hub import create_repo, delete_repo
from packaging import version

from transformers import logging as transformers_logging


if TYPE_CHECKING:
    from .trainer import Trainer
else:
    Trainer = Any  # type: ignore

from .integrations import (
    is_clearml_available,
    is_optuna_available,
    is_ray_available,
    is_swanlab_available,
    is_tensorboard_available,
    is_trackio_available,
    is_wandb_available,
)
from .integrations.deepspeed import is_deepspeed_available
from .utils import (
    ACCELERATE_MIN_VERSION,
    GGUF_MIN_VERSION,
    TRITON_MIN_VERSION,
    is_accelerate_available,
    is_apex_available,
    is_apollo_torch_available,
    is_aqlm_available,
    is_auto_awq_available,
    is_auto_gptq_available,
    is_auto_round_available,
    is_av_available,
    is_bitsandbytes_available,
    is_bs4_available,
    is_compressed_tensors_available,
    is_cv2_available,
    is_cython_available,
    is_decord_available,
    is_detectron2_available,
    is_eetq_available,
    is_essentia_available,
    is_faiss_available,
    is_fbgemm_gpu_available,
    is_flash_attn_2_available,
    is_flash_attn_3_available,
    is_flute_available,
    is_fp_quant_available,
    is_fsdp_available,
    is_ftfy_available,
    is_g2p_en_available,
    is_galore_torch_available,
    is_gguf_available,
    is_gptqmodel_available,
    is_grokadamw_available,
    is_hadamard_available,
    is_hqq_available,
    is_huggingface_hub_greater_or_equal,
    is_ipex_available,
    is_jinja_available,
    is_jmespath_available,
    is_jumanpp_available,
    is_kernels_available,
    is_levenshtein_available,
    is_librosa_available,
    is_liger_kernel_available,
    is_lomo_available,
    is_mistral_common_available,
    is_natten_available,
    is_nltk_available,
    is_onnx_available,
    is_openai_available,
    is_optimum_available,
    is_optimum_quanto_available,
    is_pandas_available,
    is_peft_available,
    is_phonemizer_available,
    is_pretty_midi_available,
    is_psutil_available,
    is_pyctcdecode_available,
    is_pytesseract_available,
    is_pytest_available,
    is_pytorch_quantization_available,
    is_quark_available,
    is_qutlass_available,
    is_rjieba_available,
    is_sacremoses_available,
    is_schedulefree_available,
    is_scipy_available,
    is_sentencepiece_available,
    is_seqio_available,
    is_spacy_available,
    is_speech_available,
    is_spqr_available,
    is_sudachi_available,
    is_sudachi_projection_available,
    is_tiktoken_available,
    is_timm_available,
    is_tokenizers_available,
    is_torch_available,
    is_torch_bf16_available_on_device,
    is_torch_fp16_available_on_device,
    is_torch_greater_or_equal,
    is_torch_hpu_available,
    is_torch_mlu_available,
    is_torch_neuroncore_available,
    is_torch_npu_available,
    is_torch_optimi_available,
    is_torch_tensorrt_fx_available,
    is_torch_tf32_available,
    is_torch_xla_available,
    is_torch_xpu_available,
    is_torchao_available,
    is_torchaudio_available,
    is_torchcodec_available,
    is_torchvision_available,
    is_triton_available,
    is_vision_available,
    is_vptq_available,
    strtobool,
)


if is_accelerate_available():
    from accelerate.state import AcceleratorState, PartialState
    from accelerate.utils.imports import is_fp8_available


if is_pytest_available():
    from _pytest.doctest import (
        Module,
        _get_checker,
        _get_continue_on_failure,
        _get_runner,
        _is_mocked,
        _patch_unwrap_mock_aware,
        get_optionflags,
    )
    from _pytest.outcomes import skip
    from _pytest.pathlib import import_path
    from pytest import DoctestItem
else:
    Module = object
    DoctestItem = object


SMALL_MODEL_IDENTIFIER = "julien-c/bert-xsmall-dummy"
DUMMY_UNKNOWN_IDENTIFIER = "julien-c/dummy-unknown"
DUMMY_DIFF_TOKENIZER_IDENTIFIER = "julien-c/dummy-diff-tokenizer"
# Used to test Auto{Config, Model, Tokenizer} model_type detection.

# Used to test the hub
USER = "__DUMMY_TRANSFORMERS_USER__"
ENDPOINT_STAGING = "https://hub-ci.huggingface.co"

# Not critical, only usable on the sandboxed CI instance.
TOKEN = "hf_94wBhPGp6KrrTH3KDchhKpRxZwd6dmHWLL"


# Used in CausalLMModelTester (and related classes/methods) to infer the common model classes from the base model class
_COMMON_MODEL_NAMES_MAP = {
    "config_class": "Config",
    "causal_lm_class": "ForCausalLM",
    "question_answering_class": "ForQuestionAnswering",
    "sequence_classification_class": "ForSequenceClassification",
    "token_classification_class": "ForTokenClassification",
}


if is_torch_available():
    import torch

    IS_ROCM_SYSTEM = torch.version.hip is not None
    IS_CUDA_SYSTEM = torch.version.cuda is not None
    IS_XPU_SYSTEM = getattr(torch.version, "xpu", None) is not None
else:
    IS_ROCM_SYSTEM = False
    IS_CUDA_SYSTEM = False
    IS_XPU_SYSTEM = False

logger = transformers_logging.get_logger(__name__)


def parse_flag_from_env(key, default=False):
    try:
        value = os.environ[key]
    except KeyError:
        # KEY isn't set, default to `default`.
        _value = default
    else:
        # KEY is set, convert it to True or False.
        try:
            _value = strtobool(value)
        except ValueError:
            # More values are supported, but let's keep the message simple.
            raise ValueError(f"If set, {key} must be yes or no.")
    return _value


def parse_int_from_env(key, default=None):
    try:
        value = os.environ[key]
    except KeyError:
        _value = default
    else:
        try:
            _value = int(value)
        except ValueError:
            raise ValueError(f"If set, {key} must be a int.")
    return _value


_run_slow_tests = parse_flag_from_env("RUN_SLOW", default=False)
_run_flaky_tests = parse_flag_from_env("RUN_FLAKY", default=True)
_run_custom_tokenizers = parse_flag_from_env("RUN_CUSTOM_TOKENIZERS", default=False)
_run_staging = parse_flag_from_env("HUGGINGFACE_CO_STAGING", default=False)
_run_pipeline_tests = parse_flag_from_env("RUN_PIPELINE_TESTS", default=True)
_run_agent_tests = parse_flag_from_env("RUN_AGENT_TESTS", default=False)


def is_staging_test(test_case):
    """
    Decorator marking a test as a staging test.

    Those tests will run using the staging environment of huggingface.co instead of the real model hub.
    """
    if not _run_staging:
        return unittest.skip(reason="test is staging test")(test_case)
    else:
        try:
            import pytest  # We don't need a hard dependency on pytest in the main library
        except ImportError:
            return test_case
        else:
            return pytest.mark.is_staging_test()(test_case)


def is_pipeline_test(test_case):
    """
    Decorator marking a test as a pipeline test. If RUN_PIPELINE_TESTS is set to a falsy value, those tests will be
    skipped.
    """
    if not _run_pipeline_tests:
        return unittest.skip(reason="test is pipeline test")(test_case)
    else:
        try:
            import pytest  # We don't need a hard dependency on pytest in the main library
        except ImportError:
            return test_case
        else:
            return pytest.mark.is_pipeline_test()(test_case)


def is_agent_test(test_case):
    """
    Decorator marking a test as an agent test. If RUN_TOOL_TESTS is set to a falsy value, those tests will be skipped.
    """
    if not _run_agent_tests:
        return unittest.skip(reason="test is an agent test")(test_case)
    else:
        try:
            import pytest  # We don't need a hard dependency on pytest in the main library
        except ImportError:
            return test_case
        else:
            return pytest.mark.is_agent_test()(test_case)


def slow(test_case):
    """
    Decorator marking a test as slow.

    Slow tests are skipped by default. Set the RUN_SLOW environment variable to a truthy value to run them.

    """
    return unittest.skipUnless(_run_slow_tests, "test is slow")(test_case)


def tooslow(test_case):
    """
    Decorator marking a test as too slow.

    Slow tests are skipped while they're in the process of being fixed. No test should stay tagged as "tooslow" as
    these will not be tested by the CI.

    """
    return unittest.skip(reason="test is too slow")(test_case)


def skip_if_not_implemented(test_func):
    @functools.wraps(test_func)
    def wrapper(*args, **kwargs):
        try:
            return test_func(*args, **kwargs)
        except NotImplementedError as e:
            raise unittest.SkipTest(f"Test skipped due to NotImplementedError: {e}")

    return wrapper


def apply_skip_if_not_implemented(cls):
    """
    Class decorator to apply @skip_if_not_implemented to all test methods.
    """
    for attr_name in dir(cls):
        if attr_name.startswith("test_"):
            attr = getattr(cls, attr_name)
            if callable(attr):
                setattr(cls, attr_name, skip_if_not_implemented(attr))
    return cls


def custom_tokenizers(test_case):
    """
    Decorator marking a test for a custom tokenizer.

    Custom tokenizers require additional dependencies, and are skipped by default. Set the RUN_CUSTOM_TOKENIZERS
    environment variable to a truthy value to run them.
    """
    return unittest.skipUnless(_run_custom_tokenizers, "test of custom tokenizers")(test_case)


def require_bs4(test_case):
    """
    Decorator marking a test that requires BeautifulSoup4. These tests are skipped when BeautifulSoup4 isn't installed.
    """
    return unittest.skipUnless(is_bs4_available(), "test requires BeautifulSoup4")(test_case)


def require_galore_torch(test_case):
    """
    Decorator marking a test that requires GaLore. These tests are skipped when GaLore isn't installed.
    https://github.com/jiaweizzhao/GaLore
    """
    return unittest.skipUnless(is_galore_torch_available(), "test requires GaLore")(test_case)


def require_apollo_torch(test_case):
    """
    Decorator marking a test that requires GaLore. These tests are skipped when APOLLO isn't installed.
    https://github.com/zhuhanqing/APOLLO
    """
    return unittest.skipUnless(is_apollo_torch_available(), "test requires APOLLO")(test_case)


def require_torch_optimi(test_case):
    """
    Decorator marking a test that requires torch-optimi. These tests are skipped when torch-optimi isn't installed.
    https://github.com/jxnl/torch-optimi
    """
    return unittest.skipUnless(is_torch_optimi_available(), "test requires torch-optimi")(test_case)


def require_lomo(test_case):
    """
    Decorator marking a test that requires LOMO. These tests are skipped when LOMO-optim isn't installed.
    https://github.com/OpenLMLab/LOMO
    """
    return unittest.skipUnless(is_lomo_available(), "test requires LOMO")(test_case)


def require_grokadamw(test_case):
    """
    Decorator marking a test that requires GrokAdamW. These tests are skipped when GrokAdamW isn't installed.
    """
    return unittest.skipUnless(is_grokadamw_available(), "test requires GrokAdamW")(test_case)


def require_schedulefree(test_case):
    """
    Decorator marking a test that requires schedulefree. These tests are skipped when schedulefree isn't installed.
    https://github.com/facebookresearch/schedule_free
    """
    return unittest.skipUnless(is_schedulefree_available(), "test requires schedulefree")(test_case)


def require_cv2(test_case):
    """
    Decorator marking a test that requires OpenCV.

    These tests are skipped when OpenCV isn't installed.

    """
    return unittest.skipUnless(is_cv2_available(), "test requires OpenCV")(test_case)


def require_levenshtein(test_case):
    """
    Decorator marking a test that requires Levenshtein.

    These tests are skipped when Levenshtein isn't installed.

    """
    return unittest.skipUnless(is_levenshtein_available(), "test requires Levenshtein")(test_case)


def require_nltk(test_case):
    """
    Decorator marking a test that requires NLTK.

    These tests are skipped when NLTK isn't installed.

    """
    return unittest.skipUnless(is_nltk_available(), "test requires NLTK")(test_case)


def require_accelerate(test_case, min_version: str = ACCELERATE_MIN_VERSION):
    """
    Decorator marking a test that requires accelerate. These tests are skipped when accelerate isn't installed.
    """
    return unittest.skipUnless(
        is_accelerate_available(min_version), f"test requires accelerate version >= {min_version}"
    )(test_case)


def require_triton(min_version: str = TRITON_MIN_VERSION):
    """
    Decorator marking a test that requires triton. These tests are skipped when triton isn't installed.
    """

    def decorator(test_case):
        return unittest.skipUnless(is_triton_available(min_version), f"test requires triton version >= {min_version}")(
            test_case
        )

    return decorator


def require_gguf(test_case, min_version: str = GGUF_MIN_VERSION):
    """
    Decorator marking a test that requires ggguf. These tests are skipped when gguf isn't installed.
    """
    return unittest.skipUnless(is_gguf_available(min_version), f"test requires gguf version >= {min_version}")(
        test_case
    )


def require_fsdp(test_case, min_version: str = "1.12.0"):
    """
    Decorator marking a test that requires fsdp. These tests are skipped when fsdp isn't installed.
    """
    return unittest.skipUnless(is_fsdp_available(min_version), f"test requires torch version >= {min_version}")(
        test_case
    )


def require_g2p_en(test_case):
    """
    Decorator marking a test that requires g2p_en. These tests are skipped when SentencePiece isn't installed.
    """
    return unittest.skipUnless(is_g2p_en_available(), "test requires g2p_en")(test_case)


def require_rjieba(test_case):
    """
    Decorator marking a test that requires rjieba. These tests are skipped when rjieba isn't installed.
    """
    return unittest.skipUnless(is_rjieba_available(), "test requires rjieba")(test_case)


def require_jinja(test_case):
    """
    Decorator marking a test that requires jinja. These tests are skipped when jinja isn't installed.
    """
    return unittest.skipUnless(is_jinja_available(), "test requires jinja")(test_case)


def require_jmespath(test_case):
    """
    Decorator marking a test that requires jmespath. These tests are skipped when jmespath isn't installed.
    """
    return unittest.skipUnless(is_jmespath_available(), "test requires jmespath")(test_case)


def require_onnx(test_case):
    return unittest.skipUnless(is_onnx_available(), "test requires ONNX")(test_case)


def require_timm(test_case):
    """
    Decorator marking a test that requires Timm.

    These tests are skipped when Timm isn't installed.

    """
    return unittest.skipUnless(is_timm_available(), "test requires Timm")(test_case)


def require_natten(test_case):
    """
    Decorator marking a test that requires NATTEN.

    These tests are skipped when NATTEN isn't installed.

    """
    return unittest.skipUnless(is_natten_available(), "test requires natten")(test_case)


def require_torch(test_case):
    """
    Decorator marking a test that requires PyTorch.

    These tests are skipped when PyTorch isn't installed.

    """
    return unittest.skipUnless(is_torch_available(), "test requires PyTorch")(test_case)


def require_torch_greater_or_equal(version: str):
    """
    Decorator marking a test that requires PyTorch version >= `version`.

    These tests are skipped when PyTorch version is less than `version`.
    """

    def decorator(test_case):
        return unittest.skipUnless(is_torch_greater_or_equal(version), f"test requires PyTorch version >= {version}")(
            test_case
        )

    return decorator


def require_huggingface_hub_greater_or_equal(version: str):
    """
    Decorator marking a test that requires huggingface_hub version >= `version`.

    These tests are skipped when huggingface_hub version is less than `version`.
    """

    def decorator(test_case):
        return unittest.skipUnless(
            is_huggingface_hub_greater_or_equal(version), f"test requires huggingface_hub version >= {version}"
        )(test_case)

    return decorator


def require_flash_attn(test_case):
    """
    Decorator marking a test that requires Flash Attention.

    These tests are skipped when Flash Attention isn't installed.

    """
    flash_attn_available = is_flash_attn_2_available()
    kernels_available = is_kernels_available()
    try:
        from kernels import get_kernel

        get_kernel("kernels-community/flash-attn2")
    except Exception as _:
        kernels_available = False

    return unittest.skipUnless(kernels_available | flash_attn_available, "test requires Flash Attention")(test_case)


def require_kernels(test_case):
    """
    Decorator marking a test that requires the kernels library.

    These tests are skipped when the kernels library isn't installed.

    """
    return unittest.skipUnless(is_kernels_available(), "test requires the kernels library")(test_case)


def require_flash_attn_3(test_case):
    """
    Decorator marking a test that requires Flash Attention 3.

    These tests are skipped when Flash Attention 3 isn't installed.
    """
    return unittest.skipUnless(is_flash_attn_3_available(), "test requires Flash Attention 3")(test_case)


def require_read_token(test_case):
    """
    A decorator that loads the HF token for tests that require to load gated models.
    """
    token = os.getenv("HF_HUB_READ_TOKEN")

    if isinstance(test_case, type):
        for attr_name in dir(test_case):
            attr = getattr(test_case, attr_name)
            if isinstance(attr, types.FunctionType):
                if getattr(attr, "__require_read_token__", False):
                    continue
                wrapped = require_read_token(attr)
                setattr(test_case, attr_name, wrapped)
        return test_case
    else:
        if getattr(test_case, "__require_read_token__", False):
            return test_case

        @functools.wraps(test_case)
        def wrapper(*args, **kwargs):
            if token is not None:
                with patch("huggingface_hub.utils._headers.get_token", return_value=token):
                    return test_case(*args, **kwargs)
            else:  # Allow running locally with the default token env variable
                # dealing with static/class methods and called by `self.xxx`
                if "staticmethod" in inspect.getsource(test_case).strip():
                    if len(args) > 0 and isinstance(args[0], unittest.TestCase):
                        return test_case(*args[1:], **kwargs)
                return test_case(*args, **kwargs)

        wrapper.__require_read_token__ = True
        return wrapper


def require_peft(test_case):
    """
    Decorator marking a test that requires PEFT.

    These tests are skipped when PEFT isn't installed.

    """
    return unittest.skipUnless(is_peft_available(), "test requires PEFT")(test_case)


def require_torchvision(test_case):
    """
    Decorator marking a test that requires Torchvision.

    These tests are skipped when Torchvision isn't installed.

    """
    return unittest.skipUnless(is_torchvision_available(), "test requires Torchvision")(test_case)


def require_torchcodec(test_case):
    """
    Decorator marking a test that requires Torchcodec.

    These tests are skipped when Torchcodec isn't installed.

    """
    return unittest.skipUnless(is_torchcodec_available(), "test requires Torchcodec")(test_case)


def require_intel_extension_for_pytorch(test_case):
    """
    Decorator marking a test that requires Intel Extension for PyTorch.

    These tests are skipped when Intel Extension for PyTorch isn't installed or it does not match current PyTorch
    version.

    """
    return unittest.skipUnless(
        is_ipex_available(),
        "test requires Intel Extension for PyTorch to be installed and match current PyTorch version, see"
        " https://github.com/intel/intel-extension-for-pytorch",
    )(test_case)


def require_torchaudio(test_case):
    """
    Decorator marking a test that requires torchaudio. These tests are skipped when torchaudio isn't installed.
    """
    return unittest.skipUnless(is_torchaudio_available(), "test requires torchaudio")(test_case)


def require_sentencepiece(test_case):
    """
    Decorator marking a test that requires SentencePiece. These tests are skipped when SentencePiece isn't installed.
    """
    return unittest.skipUnless(is_sentencepiece_available(), "test requires SentencePiece")(test_case)


def require_sacremoses(test_case):
    """
    Decorator marking a test that requires Sacremoses. These tests are skipped when Sacremoses isn't installed.
    """
    return unittest.skipUnless(is_sacremoses_available(), "test requires Sacremoses")(test_case)


def require_seqio(test_case):
    """
    Decorator marking a test that requires SentencePiece. These tests are skipped when SentencePiece isn't installed.
    """
    return unittest.skipUnless(is_seqio_available(), "test requires Seqio")(test_case)


def require_scipy(test_case):
    """
    Decorator marking a test that requires Scipy. These tests are skipped when SentencePiece isn't installed.
    """
    return unittest.skipUnless(is_scipy_available(), "test requires Scipy")(test_case)


def require_tokenizers(test_case):
    """
    Decorator marking a test that requires 🤗 Tokenizers. These tests are skipped when 🤗 Tokenizers isn't installed.
    """
    return unittest.skipUnless(is_tokenizers_available(), "test requires tokenizers")(test_case)


def require_pandas(test_case):
    """
    Decorator marking a test that requires pandas. These tests are skipped when pandas isn't installed.
    """
    return unittest.skipUnless(is_pandas_available(), "test requires pandas")(test_case)


def require_pytesseract(test_case):
    """
    Decorator marking a test that requires PyTesseract. These tests are skipped when PyTesseract isn't installed.
    """
    return unittest.skipUnless(is_pytesseract_available(), "test requires PyTesseract")(test_case)


def require_pytorch_quantization(test_case):
    """
    Decorator marking a test that requires PyTorch Quantization Toolkit. These tests are skipped when PyTorch
    Quantization Toolkit isn't installed.
    """
    return unittest.skipUnless(is_pytorch_quantization_available(), "test requires PyTorch Quantization Toolkit")(
        test_case
    )


def require_vision(test_case):
    """
    Decorator marking a test that requires the vision dependencies. These tests are skipped when torchaudio isn't
    installed.
    """
    return unittest.skipUnless(is_vision_available(), "test requires vision")(test_case)


def require_ftfy(test_case):
    """
    Decorator marking a test that requires ftfy. These tests are skipped when ftfy isn't installed.
    """
    return unittest.skipUnless(is_ftfy_available(), "test requires ftfy")(test_case)


def require_spacy(test_case):
    """
    Decorator marking a test that requires SpaCy. These tests are skipped when SpaCy isn't installed.
    """
    return unittest.skipUnless(is_spacy_available(), "test requires spacy")(test_case)


def require_torch_multi_gpu(test_case):
    """
    Decorator marking a test that requires a multi-GPU CUDA setup (in PyTorch). These tests are skipped on a machine without
    multiple CUDA GPUs.

    To run *only* the multi_gpu tests, assuming all test names contain multi_gpu: $ pytest -sv ./tests -k "multi_gpu"
    """
    if not is_torch_available():
        return unittest.skip(reason="test requires PyTorch")(test_case)

    import torch

    return unittest.skipUnless(torch.cuda.device_count() > 1, "test requires multiple CUDA GPUs")(test_case)


def require_torch_multi_accelerator(test_case):
    """
    Decorator marking a test that requires a multi-accelerator (in PyTorch). These tests are skipped on a machine
    without multiple accelerators. To run *only* the multi_accelerator tests, assuming all test names contain
    multi_accelerator: $ pytest -sv ./tests -k "multi_accelerator"
    """
    if not is_torch_available():
        return unittest.skip(reason="test requires PyTorch")(test_case)

    return unittest.skipUnless(backend_device_count(torch_device) > 1, "test requires multiple accelerators")(
        test_case
    )


def require_torch_non_multi_gpu(test_case):
    """
    Decorator marking a test that requires 0 or 1 GPU setup (in PyTorch).
    """
    if not is_torch_available():
        return unittest.skip(reason="test requires PyTorch")(test_case)

    import torch

    return unittest.skipUnless(torch.cuda.device_count() < 2, "test requires 0 or 1 GPU")(test_case)


def require_torch_non_multi_accelerator(test_case):
    """
    Decorator marking a test that requires 0 or 1 accelerator setup (in PyTorch).
    """
    if not is_torch_available():
        return unittest.skip(reason="test requires PyTorch")(test_case)

    return unittest.skipUnless(backend_device_count(torch_device) < 2, "test requires 0 or 1 accelerator")(test_case)


def require_torch_up_to_2_gpus(test_case):
    """
    Decorator marking a test that requires 0 or 1 or 2 GPU setup (in PyTorch).
    """
    if not is_torch_available():
        return unittest.skip(reason="test requires PyTorch")(test_case)

    import torch

    return unittest.skipUnless(torch.cuda.device_count() < 3, "test requires 0 or 1 or 2 GPUs")(test_case)


def require_torch_up_to_2_accelerators(test_case):
    """
    Decorator marking a test that requires 0 or 1 or 2 accelerator setup (in PyTorch).
    """
    if not is_torch_available():
        return unittest.skip(reason="test requires PyTorch")(test_case)

    return unittest.skipUnless(backend_device_count(torch_device) < 3, "test requires 0 or 1 or 2 accelerators")(
        test_case
    )


def require_torch_xla(test_case):
    """
    Decorator marking a test that requires TorchXLA (in PyTorch).
    """
    return unittest.skipUnless(is_torch_xla_available(), "test requires TorchXLA")(test_case)


def require_torch_neuroncore(test_case):
    """
    Decorator marking a test that requires NeuronCore (in PyTorch).
    """
    return unittest.skipUnless(is_torch_neuroncore_available(check_device=False), "test requires PyTorch NeuronCore")(
        test_case
    )


def require_torch_npu(test_case):
    """
    Decorator marking a test that requires NPU (in PyTorch).
    """
    return unittest.skipUnless(is_torch_npu_available(), "test requires PyTorch NPU")(test_case)


def require_torch_multi_npu(test_case):
    """
    Decorator marking a test that requires a multi-NPU setup (in PyTorch). These tests are skipped on a machine without
    multiple NPUs.

    To run *only* the multi_npu tests, assuming all test names contain multi_npu: $ pytest -sv ./tests -k "multi_npu"
    """
    if not is_torch_npu_available():
        return unittest.skip(reason="test requires PyTorch NPU")(test_case)

    return unittest.skipUnless(torch.npu.device_count() > 1, "test requires multiple NPUs")(test_case)


def require_non_hpu(test_case):
    """
    Decorator marking a test that should be skipped for HPU.
    """
    return unittest.skipUnless(torch_device != "hpu", "test requires a non-HPU")(test_case)


def require_torch_xpu(test_case):
    """
    Decorator marking a test that requires XPU (in PyTorch).

    These tests are skipped when XPU backend is not available. XPU backend might be available either via stock
    PyTorch (>=2.4) or via Intel Extension for PyTorch. In the latter case, if IPEX is installed, its version
    must match match current PyTorch version.
    """
    return unittest.skipUnless(is_torch_xpu_available(), "test requires XPU device")(test_case)


def require_non_xpu(test_case):
    """
    Decorator marking a test that should be skipped for XPU.
    """
    return unittest.skipUnless(torch_device != "xpu", "test requires a non-XPU")(test_case)


def require_torch_multi_xpu(test_case):
    """
    Decorator marking a test that requires a multi-XPU setup (in PyTorch). These tests are skipped on a machine without
    multiple XPUs.

    To run *only* the multi_xpu tests, assuming all test names contain multi_xpu: $ pytest -sv ./tests -k "multi_xpu"
    """
    if not is_torch_xpu_available():
        return unittest.skip(reason="test requires PyTorch XPU")(test_case)

    return unittest.skipUnless(torch.xpu.device_count() > 1, "test requires multiple XPUs")(test_case)


def require_torch_multi_hpu(test_case):
    """
    Decorator marking a test that requires a multi-HPU setup (in PyTorch). These tests are skipped on a machine without
    multiple HPUs.

    To run *only* the multi_hpu tests, assuming all test names contain multi_hpu: $ pytest -sv ./tests -k "multi_hpu"
    """
    if not is_torch_hpu_available():
        return unittest.skip(reason="test requires PyTorch HPU")(test_case)

    return unittest.skipUnless(torch.hpu.device_count() > 1, "test requires multiple HPUs")(test_case)


if is_torch_available():
    # Set env var CUDA_VISIBLE_DEVICES="" to force cpu-mode
    import torch

    if "TRANSFORMERS_TEST_BACKEND" in os.environ:
        backend = os.environ["TRANSFORMERS_TEST_BACKEND"]
        try:
            _ = importlib.import_module(backend)
        except ModuleNotFoundError as e:
            raise ModuleNotFoundError(
                f"Failed to import `TRANSFORMERS_TEST_BACKEND` '{backend}'! This should be the name of an installed module. The original error (look up to see its"
                f" traceback):\n{e}"
            ) from e

    if "TRANSFORMERS_TEST_DEVICE" in os.environ:
        torch_device = os.environ["TRANSFORMERS_TEST_DEVICE"]
        if torch_device == "cuda" and not torch.cuda.is_available():
            raise ValueError(
                f"TRANSFORMERS_TEST_DEVICE={torch_device}, but CUDA is unavailable. Please double-check your testing environment."
            )
        if torch_device == "xpu" and not is_torch_xpu_available():
            raise ValueError(
                f"TRANSFORMERS_TEST_DEVICE={torch_device}, but XPU is unavailable. Please double-check your testing environment."
            )
        if torch_device == "npu" and not is_torch_npu_available():
            raise ValueError(
                f"TRANSFORMERS_TEST_DEVICE={torch_device}, but NPU is unavailable. Please double-check your testing environment."
            )
        if torch_device == "mlu" and not is_torch_mlu_available():
            raise ValueError(
                f"TRANSFORMERS_TEST_DEVICE={torch_device}, but MLU is unavailable. Please double-check your testing environment."
            )
        if torch_device == "hpu" and not is_torch_hpu_available():
            raise ValueError(
                f"TRANSFORMERS_TEST_DEVICE={torch_device}, but HPU is unavailable. Please double-check your testing environment."
            )

        try:
            # try creating device to see if provided device is valid
            _ = torch.device(torch_device)
        except RuntimeError as e:
            raise RuntimeError(
                f"Unknown testing device specified by environment variable `TRANSFORMERS_TEST_DEVICE`: {torch_device}"
            ) from e
    elif torch.cuda.is_available():
        torch_device = "cuda"
    elif is_torch_npu_available():
        torch_device = "npu"
    elif is_torch_mlu_available():
        torch_device = "mlu"
    elif is_torch_hpu_available():
        torch_device = "hpu"
    elif is_torch_xpu_available():
        torch_device = "xpu"
    else:
        torch_device = "cpu"
else:
    torch_device = None


def require_torchao(test_case):
    """Decorator marking a test that requires torchao"""
    return unittest.skipUnless(is_torchao_available(), "test requires torchao")(test_case)


def require_torchao_version_greater_or_equal(torchao_version):
    def decorator(test_case):
        correct_torchao_version = is_torchao_available() and version.parse(
            version.parse(importlib.metadata.version("torchao")).base_version
        ) >= version.parse(torchao_version)
        return unittest.skipUnless(
            correct_torchao_version, f"Test requires torchao with the version greater than {torchao_version}."
        )(test_case)

    return decorator


def require_torch_tensorrt_fx(test_case):
    """Decorator marking a test that requires Torch-TensorRT FX"""
    return unittest.skipUnless(is_torch_tensorrt_fx_available(), "test requires Torch-TensorRT FX")(test_case)


def require_torch_gpu(test_case):
    """Decorator marking a test that requires CUDA and PyTorch."""
    return unittest.skipUnless(torch_device == "cuda", "test requires CUDA")(test_case)


def require_torch_mps(test_case):
    """Decorator marking a test that requires CUDA and PyTorch."""
    return unittest.skipUnless(torch_device == "mps", "test requires MPS")(test_case)


def require_large_cpu_ram(test_case, memory: float = 80):
    """Decorator marking a test that requires a CPU RAM with more than `memory` GiB of memory."""
    if not is_psutil_available():
        return test_case

    import psutil

    return unittest.skipUnless(
        psutil.virtual_memory().total / 1024**3 > memory,
        f"test requires a machine with more than {memory} GiB of CPU RAM memory",
    )(test_case)


def require_torch_large_gpu(test_case, memory: float = 20):
    """Decorator marking a test that requires a CUDA GPU with more than `memory` GiB of memory."""
    if torch_device != "cuda":
        return unittest.skip(reason=f"test requires a CUDA GPU with more than {memory} GiB of memory")(test_case)

    return unittest.skipUnless(
        torch.cuda.get_device_properties(0).total_memory / 1024**3 > memory,
        f"test requires a GPU with more than {memory} GiB of memory",
    )(test_case)


def require_torch_large_accelerator(test_case, memory: float = 20):
    """Decorator marking a test that requires an accelerator with more than `memory` GiB of memory."""
    if torch_device != "cuda" and torch_device != "xpu":
        return unittest.skip(reason=f"test requires a GPU or XPU with more than {memory} GiB of memory")(test_case)

    torch_accelerator_module = getattr(torch, torch_device)

    return unittest.skipUnless(
        torch_accelerator_module.get_device_properties(0).total_memory / 1024**3 > memory,
        f"test requires a GPU or XPU with more than {memory} GiB of memory",
    )(test_case)


def require_torch_accelerator(test_case):
    """Decorator marking a test that requires an accessible accelerator and PyTorch."""
    return unittest.skipUnless(torch_device is not None and torch_device != "cpu", "test requires accelerator")(
        test_case
    )


def require_torch_fp16(test_case):
    """Decorator marking a test that requires a device that supports fp16"""
    return unittest.skipUnless(
        is_torch_fp16_available_on_device(torch_device), "test requires device with fp16 support"
    )(test_case)


def require_fp8(test_case):
    """Decorator marking a test that requires supports for fp8"""
    return unittest.skipUnless(is_accelerate_available() and is_fp8_available(), "test requires fp8 support")(
        test_case
    )


def require_torch_bf16(test_case):
    """Decorator marking a test that requires a device that supports bf16"""
    return unittest.skipUnless(
        is_torch_bf16_available_on_device(torch_device), "test requires device with bf16 support"
    )(test_case)


def require_deterministic_for_xpu(test_case):
    @wraps(test_case)
    def wrapper(*args, **kwargs):
        if is_torch_xpu_available():
            original_state = torch.are_deterministic_algorithms_enabled()
            try:
                torch.use_deterministic_algorithms(True)
                return test_case(*args, **kwargs)
            finally:
                torch.use_deterministic_algorithms(original_state)
        else:
            return test_case(*args, **kwargs)

    return wrapper


def require_torch_tf32(test_case):
    """Decorator marking a test that requires Ampere or a newer GPU arch, cuda>=11 and torch>=1.7."""
    return unittest.skipUnless(
        is_torch_tf32_available(), "test requires Ampere or a newer GPU arch, cuda>=11 and torch>=1.7"
    )(test_case)


def require_detectron2(test_case):
    """Decorator marking a test that requires detectron2."""
    return unittest.skipUnless(is_detectron2_available(), "test requires `detectron2`")(test_case)


def require_faiss(test_case):
    """Decorator marking a test that requires faiss."""
    return unittest.skipUnless(is_faiss_available(), "test requires `faiss`")(test_case)


def require_optuna(test_case):
    """
    Decorator marking a test that requires optuna.

    These tests are skipped when optuna isn't installed.

    """
    return unittest.skipUnless(is_optuna_available(), "test requires optuna")(test_case)


def require_ray(test_case):
    """
    Decorator marking a test that requires Ray/tune.

    These tests are skipped when Ray/tune isn't installed.

    """
    return unittest.skipUnless(is_ray_available(), "test requires Ray/tune")(test_case)


def require_swanlab(test_case):
    """
    Decorator marking a test that requires swanlab.

    These tests are skipped when swanlab isn't installed.

    """
    return unittest.skipUnless(is_swanlab_available(), "test requires swanlab")(test_case)


def require_trackio(test_case):
    """
    Decorator marking a test that requires trackio.

    These tests are skipped when trackio isn't installed.

    """
    return unittest.skipUnless(is_trackio_available(), "test requires trackio")(test_case)


def require_wandb(test_case):
    """
    Decorator marking a test that requires wandb.

    These tests are skipped when wandb isn't installed.

    """
    return unittest.skipUnless(is_wandb_available(), "test requires wandb")(test_case)


def require_clearml(test_case):
    """
    Decorator marking a test requires clearml.

    These tests are skipped when clearml isn't installed.

    """
    return unittest.skipUnless(is_clearml_available(), "test requires clearml")(test_case)


def require_deepspeed(test_case):
    """
    Decorator marking a test that requires deepspeed
    """
    return unittest.skipUnless(is_deepspeed_available(), "test requires deepspeed")(test_case)


def require_apex(test_case):
    """
    Decorator marking a test that requires apex
    """
    return unittest.skipUnless(is_apex_available(), "test requires apex")(test_case)


def require_aqlm(test_case):
    """
    Decorator marking a test that requires aqlm
    """
    return unittest.skipUnless(is_aqlm_available(), "test requires aqlm")(test_case)


def require_vptq(test_case):
    """
    Decorator marking a test that requires vptq
    """
    return unittest.skipUnless(is_vptq_available(), "test requires vptq")(test_case)


def require_spqr(test_case):
    """
    Decorator marking a test that requires spqr
    """
    return unittest.skipUnless(is_spqr_available(), "test requires spqr")(test_case)


def require_eetq(test_case):
    """
    Decorator marking a test that requires eetq
    """
    eetq_available = is_eetq_available()
    if eetq_available:
        try:
            import eetq  # noqa: F401
        except ImportError as exc:
            if "shard_checkpoint" in str(exc):
                # EETQ 1.0.0 is currently broken with the latest transformers because it tries to import the removed
                # shard_checkpoint function, see https://github.com/NetEase-FuXi/EETQ/issues/34.
                # TODO: Remove once eetq releases a fix and this release is used in CI
                eetq_available = False
    return unittest.skipUnless(eetq_available, "test requires eetq")(test_case)


def require_av(test_case):
    """
    Decorator marking a test that requires av
    """
    return unittest.skipUnless(is_av_available(), "test requires av")(test_case)


def require_decord(test_case):
    """
    Decorator marking a test that requires decord
    """
    return unittest.skipUnless(is_decord_available(), "test requires decord")(test_case)


def require_bitsandbytes(test_case):
    """
    Decorator marking a test that requires the bitsandbytes library. Will be skipped when the library or its hard dependency torch is not installed.
    """
    return unittest.skipUnless(is_bitsandbytes_available(), "test requires bitsandbytes")(test_case)


def require_optimum(test_case):
    """
    Decorator for optimum dependency
    """
    return unittest.skipUnless(is_optimum_available(), "test requires optimum")(test_case)


def require_tensorboard(test_case):
    """
    Decorator for `tensorboard` dependency
    """
    return unittest.skipUnless(is_tensorboard_available(), "test requires tensorboard")


def require_gptq(test_case):
    """
    Decorator for auto_gptq dependency
    """
    return unittest.skipUnless(
        is_gptqmodel_available() or is_auto_gptq_available(), "test requires gptqmodel or auto-gptq"
    )(test_case)


def require_hqq(test_case):
    """
    Decorator for hqq dependency
    """
    return unittest.skipUnless(is_hqq_available(), "test requires hqq")(test_case)


def require_auto_awq(test_case):
    """
    Decorator for auto_awq dependency
    """
    return unittest.skipUnless(is_auto_awq_available(), "test requires autoawq")(test_case)


def require_auto_round(test_case):
    """
    Decorator for auto_round dependency
    """
    return unittest.skipUnless(is_auto_round_available(), "test requires autoround")(test_case)


def require_optimum_quanto(test_case):
    """
    Decorator for quanto dependency
    """
    return unittest.skipUnless(is_optimum_quanto_available(), "test requires optimum-quanto")(test_case)


def require_compressed_tensors(test_case):
    """
    Decorator for compressed_tensors dependency
    """
    return unittest.skipUnless(is_compressed_tensors_available(), "test requires compressed_tensors")(test_case)


def require_fbgemm_gpu(test_case):
    """
    Decorator for fbgemm_gpu dependency
    """
    return unittest.skipUnless(is_fbgemm_gpu_available(), "test requires fbgemm-gpu")(test_case)


def require_quark(test_case):
    """
    Decorator for quark dependency
    """
    return unittest.skipUnless(is_quark_available(), "test requires quark")(test_case)


def require_flute_hadamard(test_case):
    """
    Decorator marking a test that requires higgs and hadamard
    """
    return unittest.skipUnless(
        is_flute_available() and is_hadamard_available(), "test requires flute and fast_hadamard_transform"
    )(test_case)


def require_fp_quant(test_case):
    """
    Decorator marking a test that requires fp_quant and qutlass
    """
    return unittest.skipUnless(is_fp_quant_available(), "test requires fp_quant")(test_case)


def require_qutlass(test_case):
    """
    Decorator marking a test that requires qutlass
    """
    return unittest.skipUnless(is_qutlass_available(), "test requires qutlass")(test_case)


def require_phonemizer(test_case):
    """
    Decorator marking a test that requires phonemizer
    """
    return unittest.skipUnless(is_phonemizer_available(), "test requires phonemizer")(test_case)


def require_pyctcdecode(test_case):
    """
    Decorator marking a test that requires pyctcdecode
    """
    return unittest.skipUnless(is_pyctcdecode_available(), "test requires pyctcdecode")(test_case)


def require_librosa(test_case):
    """
    Decorator marking a test that requires librosa
    """
    return unittest.skipUnless(is_librosa_available(), "test requires librosa")(test_case)


def require_liger_kernel(test_case):
    """
    Decorator marking a test that requires liger_kernel
    """
    return unittest.skipUnless(is_liger_kernel_available(), "test requires liger_kernel")(test_case)


def require_essentia(test_case):
    """
    Decorator marking a test that requires essentia
    """
    return unittest.skipUnless(is_essentia_available(), "test requires essentia")(test_case)


def require_pretty_midi(test_case):
    """
    Decorator marking a test that requires pretty_midi
    """
    return unittest.skipUnless(is_pretty_midi_available(), "test requires pretty_midi")(test_case)


def cmd_exists(cmd):
    return shutil.which(cmd) is not None


def require_usr_bin_time(test_case):
    """
    Decorator marking a test that requires `/usr/bin/time`
    """
    return unittest.skipUnless(cmd_exists("/usr/bin/time"), "test requires /usr/bin/time")(test_case)


def require_sudachi(test_case):
    """
    Decorator marking a test that requires sudachi
    """
    return unittest.skipUnless(is_sudachi_available(), "test requires sudachi")(test_case)


def require_sudachi_projection(test_case):
    """
    Decorator marking a test that requires sudachi_projection
    """
    return unittest.skipUnless(is_sudachi_projection_available(), "test requires sudachi which supports projection")(
        test_case
    )


def require_jumanpp(test_case):
    """
    Decorator marking a test that requires jumanpp
    """
    return unittest.skipUnless(is_jumanpp_available(), "test requires jumanpp")(test_case)


def require_cython(test_case):
    """
    Decorator marking a test that requires jumanpp
    """
    return unittest.skipUnless(is_cython_available(), "test requires cython")(test_case)


def require_tiktoken(test_case):
    """
    Decorator marking a test that requires TikToken. These tests are skipped when TikToken isn't installed.
    """
    return unittest.skipUnless(is_tiktoken_available(), "test requires TikToken")(test_case)


def require_speech(test_case):
    """
    Decorator marking a test that requires speech. These tests are skipped when speech isn't available.
    """
    return unittest.skipUnless(is_speech_available(), "test requires torchaudio")(test_case)


def require_openai(test_case):
    """
    Decorator marking a test that requires openai
    """
    return unittest.skipUnless(is_openai_available(), "test requires openai")(test_case)


def require_mistral_common(test_case):
    """
    Decorator marking a test that requires mistral-common. These tests are skipped when mistral-common isn't available.
    """
    return unittest.skipUnless(is_mistral_common_available(), "test requires mistral-common")(test_case)


def get_gpu_count():
    """
    Return the number of available gpus
    """
    if is_torch_available():
        import torch

        return torch.cuda.device_count()
    else:
        return 0


def get_tests_dir(append_path=None):
    """
    Args:
        append_path: optional path to append to the tests dir path

    Return:
        The full path to the `tests` dir, so that the tests can be invoked from anywhere. Optionally `append_path` is
        joined after the `tests` dir the former is provided.

    """
    # this function caller's __file__
    caller__file__ = inspect.stack()[1][1]
    tests_dir = os.path.abspath(os.path.dirname(caller__file__))

    while not tests_dir.endswith("tests"):
        tests_dir = os.path.dirname(tests_dir)

    if append_path:
        return os.path.join(tests_dir, append_path)
    else:
        return tests_dir


def get_steps_per_epoch(trainer: Trainer) -> int:
    training_args = trainer.args
    train_dataloader = trainer.get_train_dataloader()

    initial_training_values = trainer.set_initial_training_values(
        args=training_args,
        dataloader=train_dataloader,
        total_train_batch_size=training_args.per_device_train_batch_size,
    )
    steps_per_epoch = initial_training_values[1]

    return steps_per_epoch


def evaluate_side_effect_factory(
    side_effect_values: list[dict[str, float]],
) -> Generator[dict[str, float], None, None]:
    """
    Function that returns side effects for the _evaluate method.
    Used when we're unsure of exactly how many times _evaluate will be called.
    """
    yield from side_effect_values

    while True:
        yield side_effect_values[-1]


#
# Helper functions for dealing with testing text outputs
# The original code came from:
# https://github.com/fastai/fastai/blob/master/tests/utils/text.py


# When any function contains print() calls that get overwritten, like progress bars,
# a special care needs to be applied, since under pytest -s captured output (capsys
# or contextlib.redirect_stdout) contains any temporary printed strings, followed by
# \r's. This helper function ensures that the buffer will contain the same output
# with and without -s in pytest, by turning:
# foo bar\r tar mar\r final message
# into:
# final message
# it can handle a single string or a multiline buffer
def apply_print_resets(buf):
    return re.sub(r"^.*\r", "", buf, 0, re.MULTILINE)


def assert_screenout(out, what):
    out_pr = apply_print_resets(out).lower()
    match_str = out_pr.find(what.lower())
    assert match_str != -1, f"expecting to find {what} in output: f{out_pr}"


def set_config_for_less_flaky_test(config):
    target_attrs = [
        "rms_norm_eps",
        "layer_norm_eps",
        "norm_eps",
        "norm_epsilon",
        "layer_norm_epsilon",
        "batch_norm_eps",
    ]
    for target_attr in target_attrs:
        setattr(config, target_attr, 1.0)

    # norm layers (layer/group norm, etc.) could cause flaky tests when the tensors have very small variance.
    # (We don't need the original epsilon values to check eager/sdpa matches)
    attrs = ["text_config", "vision_config", "text_encoder", "audio_encoder", "decoder"]
    for attr in attrs:
        if hasattr(config, attr):
            for target_attr in target_attrs:
                setattr(getattr(config, attr), target_attr, 1.0)


def set_model_for_less_flaky_test(model):
    # Another way to make sure norm layers have desired epsilon. (Some models don't set it from its config.)
    target_names = (
        "LayerNorm",
        "GroupNorm",
        "BatchNorm",
        "RMSNorm",
        "BatchNorm2d",
        "BatchNorm1d",
        "BitGroupNormActivation",
        "WeightStandardizedConv2d",
    )
    target_attrs = ["eps", "epsilon", "variance_epsilon"]
    if is_torch_available() and isinstance(model, torch.nn.Module):
        for module in model.modules():
            if type(module).__name__.endswith(target_names):
                for attr in target_attrs:
                    if hasattr(module, attr):
                        setattr(module, attr, 1.0)


class CaptureStd:
    """
    Context manager to capture:

        - stdout: replay it, clean it up and make it available via `obj.out`
        - stderr: replay it and make it available via `obj.err`

    Args:
        out (`bool`, *optional*, defaults to `True`): Whether to capture stdout or not.
        err (`bool`, *optional*, defaults to `True`): Whether to capture stderr or not.
        replay (`bool`, *optional*, defaults to `True`): Whether to replay or not.
            By default each captured stream gets replayed back on context's exit, so that one can see what the test was
            doing. If this is a not wanted behavior and the captured data shouldn't be replayed, pass `replay=False` to
            disable this feature.

    Examples:

    ```python
    # to capture stdout only with auto-replay
    with CaptureStdout() as cs:
        print("Secret message")
    assert "message" in cs.out

    # to capture stderr only with auto-replay
    import sys

    with CaptureStderr() as cs:
        print("Warning: ", file=sys.stderr)
    assert "Warning" in cs.err

    # to capture both streams with auto-replay
    with CaptureStd() as cs:
        print("Secret message")
        print("Warning: ", file=sys.stderr)
    assert "message" in cs.out
    assert "Warning" in cs.err

    # to capture just one of the streams, and not the other, with auto-replay
    with CaptureStd(err=False) as cs:
        print("Secret message")
    assert "message" in cs.out
    # but best use the stream-specific subclasses

    # to capture without auto-replay
    with CaptureStd(replay=False) as cs:
        print("Secret message")
    assert "message" in cs.out
    ```"""

    def __init__(self, out=True, err=True, replay=True):
        self.replay = replay

        if out:
            self.out_buf = StringIO()
            self.out = "error: CaptureStd context is unfinished yet, called too early"
        else:
            self.out_buf = None
            self.out = "not capturing stdout"

        if err:
            self.err_buf = StringIO()
            self.err = "error: CaptureStd context is unfinished yet, called too early"
        else:
            self.err_buf = None
            self.err = "not capturing stderr"

    def __enter__(self):
        if self.out_buf:
            self.out_old = sys.stdout
            sys.stdout = self.out_buf

        if self.err_buf:
            self.err_old = sys.stderr
            sys.stderr = self.err_buf

        return self

    def __exit__(self, *exc):
        if self.out_buf:
            sys.stdout = self.out_old
            captured = self.out_buf.getvalue()
            if self.replay:
                sys.stdout.write(captured)
            self.out = apply_print_resets(captured)

        if self.err_buf:
            sys.stderr = self.err_old
            captured = self.err_buf.getvalue()
            if self.replay:
                sys.stderr.write(captured)
            self.err = captured

    def __repr__(self):
        msg = ""
        if self.out_buf:
            msg += f"stdout: {self.out}\n"
        if self.err_buf:
            msg += f"stderr: {self.err}\n"
        return msg


# in tests it's the best to capture only the stream that's wanted, otherwise
# it's easy to miss things, so unless you need to capture both streams, use the
# subclasses below (less typing). Or alternatively, configure `CaptureStd` to
# disable the stream you don't need to test.


class CaptureStdout(CaptureStd):
    """Same as CaptureStd but captures only stdout"""

    def __init__(self, replay=True):
        super().__init__(err=False, replay=replay)


class CaptureStderr(CaptureStd):
    """Same as CaptureStd but captures only stderr"""

    def __init__(self, replay=True):
        super().__init__(out=False, replay=replay)


class CaptureLogger:
    """
    Context manager to capture `logging` streams

    Args:
        logger: 'logging` logger object

    Returns:
        The captured output is available via `self.out`

    Example:

    ```python
    >>> from transformers import logging
    >>> from transformers.testing_utils import CaptureLogger

    >>> msg = "Testing 1, 2, 3"
    >>> logging.set_verbosity_info()
    >>> logger = logging.get_logger("transformers.models.bart.tokenization_bart")
    >>> with CaptureLogger(logger) as cl:
    ...     logger.info(msg)
    >>> assert cl.out, msg + "\n"
    ```
    """

    def __init__(self, logger):
        self.logger = logger
        self.io = StringIO()
        self.sh = logging.StreamHandler(self.io)
        self.out = ""

    def __enter__(self):
        self.logger.addHandler(self.sh)
        return self

    def __exit__(self, *exc):
        self.logger.removeHandler(self.sh)
        self.out = self.io.getvalue()

    def __repr__(self):
        return f"captured: {self.out}\n"


@contextlib.contextmanager
def LoggingLevel(level):
    """
    This is a context manager to temporarily change transformers modules logging level to the desired value and have it
    restored to the original setting at the end of the scope.

    Example:

    ```python
    with LoggingLevel(logging.INFO):
        AutoModel.from_pretrained("openai-community/gpt2")  # calls logger.info() several times
    ```
    """
    orig_level = transformers_logging.get_verbosity()
    try:
        transformers_logging.set_verbosity(level)
        yield
    finally:
        transformers_logging.set_verbosity(orig_level)


class TemporaryHubRepo:
    """Create a temporary Hub repository and return its `RepoUrl` object. This is similar to
    `tempfile.TemporaryDirectory` and can be used as a context manager. For example:

        with TemporaryHubRepo(token=self._token) as temp_repo:
            ...

    Upon exiting the context, the repository and everything contained in it are removed.

    Example:

    ```python
    with TemporaryHubRepo(token=self._token) as temp_repo:
        model.push_to_hub(tmp_repo.repo_id, token=self._token)
    ```
    """

    def __init__(self, namespace: str | None = None, token: str | None = None) -> None:
        self.token = token
        with tempfile.TemporaryDirectory() as tmp_dir:
            repo_id = Path(tmp_dir).name
            if namespace is not None:
                repo_id = f"{namespace}/{repo_id}"
            self.repo_url = create_repo(repo_id, token=self.token)

    def __enter__(self):
        return self.repo_url

    def __exit__(self, exc, value, tb):
        delete_repo(repo_id=self.repo_url.repo_id, token=self.token, missing_ok=True)


@contextlib.contextmanager
# adapted from https://stackoverflow.com/a/64789046/9201239
def ExtendSysPath(path: str | os.PathLike) -> Iterator[None]:
    """
    Temporary add given path to `sys.path`.

    Usage :

    ```python
    with ExtendSysPath("/path/to/dir"):
        mymodule = importlib.import_module("mymodule")
    ```
    """

    path = os.fspath(path)
    try:
        sys.path.insert(0, path)
        yield
    finally:
        sys.path.remove(path)


class TestCasePlus(unittest.TestCase):
    """
    This class extends *unittest.TestCase* with additional features.

    Feature 1: A set of fully resolved important file and dir path accessors.

    In tests often we need to know where things are relative to the current test file, and it's not trivial since the
    test could be invoked from more than one directory or could reside in sub-directories with different depths. This
    class solves this problem by sorting out all the basic paths and provides easy accessors to them:

    - `pathlib` objects (all fully resolved):

       - `test_file_path` - the current test file path (=`__file__`)
       - `test_file_dir` - the directory containing the current test file
       - `tests_dir` - the directory of the `tests` test suite
       - `examples_dir` - the directory of the `examples` test suite
       - `repo_root_dir` - the directory of the repository
       - `src_dir` - the directory of `src` (i.e. where the `transformers` sub-dir resides)

    - stringified paths---same as above but these return paths as strings, rather than `pathlib` objects:

       - `test_file_path_str`
       - `test_file_dir_str`
       - `tests_dir_str`
       - `examples_dir_str`
       - `repo_root_dir_str`
       - `src_dir_str`

    Feature 2: Flexible auto-removable temporary dirs which are guaranteed to get removed at the end of test.

    1. Create a unique temporary dir:

    ```python
    def test_whatever(self):
        tmp_dir = self.get_auto_remove_tmp_dir()
    ```

    `tmp_dir` will contain the path to the created temporary dir. It will be automatically removed at the end of the
    test.


    2. Create a temporary dir of my choice, ensure it's empty before the test starts and don't
    empty it after the test.

    ```python
    def test_whatever(self):
        tmp_dir = self.get_auto_remove_tmp_dir("./xxx")
    ```

    This is useful for debug when you want to monitor a specific directory and want to make sure the previous tests
    didn't leave any data in there.

    3. You can override the first two options by directly overriding the `before` and `after` args, leading to the
        following behavior:

    `before=True`: the temporary dir will always be cleared at the beginning of the test.

    `before=False`: if the temporary dir already existed, any existing files will remain there.

    `after=True`: the temporary dir will always be deleted at the end of the test.

    `after=False`: the temporary dir will always be left intact at the end of the test.

    Note 1: In order to run the equivalent of `rm -r` safely, only subdirs of the project repository checkout are
    allowed if an explicit `tmp_dir` is used, so that by mistake no `/tmp` or similar important part of the filesystem
    will get nuked. i.e. please always pass paths that start with `./`

    Note 2: Each test can register multiple temporary dirs and they all will get auto-removed, unless requested
    otherwise.

    Feature 3: Get a copy of the `os.environ` object that sets up `PYTHONPATH` specific to the current test suite. This
    is useful for invoking external programs from the test suite - e.g. distributed training.


    ```python
    def test_whatever(self):
        env = self.get_env()
    ```"""

    def setUp(self):
        # get_auto_remove_tmp_dir feature:
        self.teardown_tmp_dirs = []

        # figure out the resolved paths for repo_root, tests, examples, etc.
        self._test_file_path = inspect.getfile(self.__class__)
        path = Path(self._test_file_path).resolve()
        self._test_file_dir = path.parents[0]
        for up in [1, 2, 3]:
            tmp_dir = path.parents[up]
            if (tmp_dir / "src").is_dir() and (tmp_dir / "tests").is_dir():
                break
        if tmp_dir:
            self._repo_root_dir = tmp_dir
        else:
            raise ValueError(f"can't figure out the root of the repo from {self._test_file_path}")
        self._tests_dir = self._repo_root_dir / "tests"
        self._examples_dir = self._repo_root_dir / "examples"
        self._src_dir = self._repo_root_dir / "src"

    @property
    def test_file_path(self):
        return self._test_file_path

    @property
    def test_file_path_str(self):
        return str(self._test_file_path)

    @property
    def test_file_dir(self):
        return self._test_file_dir

    @property
    def test_file_dir_str(self):
        return str(self._test_file_dir)

    @property
    def tests_dir(self):
        return self._tests_dir

    @property
    def tests_dir_str(self):
        return str(self._tests_dir)

    @property
    def examples_dir(self):
        return self._examples_dir

    @property
    def examples_dir_str(self):
        return str(self._examples_dir)

    @property
    def repo_root_dir(self):
        return self._repo_root_dir

    @property
    def repo_root_dir_str(self):
        return str(self._repo_root_dir)

    @property
    def src_dir(self):
        return self._src_dir

    @property
    def src_dir_str(self):
        return str(self._src_dir)

    def get_env(self):
        """
        Return a copy of the `os.environ` object that sets up `PYTHONPATH` correctly, depending on the test suite it's
        invoked from. This is useful for invoking external programs from the test suite - e.g. distributed training.

        It always inserts `./src` first, then `./tests` or `./examples` depending on the test suite type and finally
        the preset `PYTHONPATH` if any (all full resolved paths).

        """
        env = os.environ.copy()
        paths = [self.repo_root_dir_str, self.src_dir_str]
        if "/examples" in self.test_file_dir_str:
            paths.append(self.examples_dir_str)
        paths.append(env.get("PYTHONPATH", ""))

        env["PYTHONPATH"] = ":".join(paths)
        return env

    def get_auto_remove_tmp_dir(self, tmp_dir=None, before=None, after=None, return_pathlib_obj=False):
        """
        Args:
            tmp_dir (`string`, *optional*):
                if `None`:

                   - a unique temporary path will be created
                   - sets `before=True` if `before` is `None`
                   - sets `after=True` if `after` is `None`
                else:

                   - `tmp_dir` will be created
                   - sets `before=True` if `before` is `None`
                   - sets `after=False` if `after` is `None`
            before (`bool`, *optional*):
                If `True` and the `tmp_dir` already exists, make sure to empty it right away if `False` and the
                `tmp_dir` already exists, any existing files will remain there.
            after (`bool`, *optional*):
                If `True`, delete the `tmp_dir` at the end of the test if `False`, leave the `tmp_dir` and its contents
                intact at the end of the test.
            return_pathlib_obj (`bool`, *optional*):
                If `True` will return a pathlib.Path object

        Returns:
            tmp_dir(`string`): either the same value as passed via *tmp_dir* or the path to the auto-selected tmp dir
        """
        if tmp_dir is not None:
            # defining the most likely desired behavior for when a custom path is provided.
            # this most likely indicates the debug mode where we want an easily locatable dir that:
            # 1. gets cleared out before the test (if it already exists)
            # 2. is left intact after the test
            if before is None:
                before = True
            if after is None:
                after = False

            # using provided path
            path = Path(tmp_dir).resolve()

            # to avoid nuking parts of the filesystem, only relative paths are allowed
            if not tmp_dir.startswith("./"):
                raise ValueError(
                    f"`tmp_dir` can only be a relative path, i.e. `./some/path`, but received `{tmp_dir}`"
                )

            # ensure the dir is empty to start with
            if before is True and path.exists():
                shutil.rmtree(tmp_dir, ignore_errors=True)

            path.mkdir(parents=True, exist_ok=True)

        else:
            # defining the most likely desired behavior for when a unique tmp path is auto generated
            # (not a debug mode), here we require a unique tmp dir that:
            # 1. is empty before the test (it will be empty in this situation anyway)
            # 2. gets fully removed after the test
            if before is None:
                before = True
            if after is None:
                after = True

            # using unique tmp dir (always empty, regardless of `before`)
            tmp_dir = tempfile.mkdtemp()

        if after is True:
            # register for deletion
            self.teardown_tmp_dirs.append(tmp_dir)

        return Path(tmp_dir).resolve() if return_pathlib_obj else tmp_dir

    def python_one_liner_max_rss(self, one_liner_str):
        """
        Runs the passed python one liner (just the code) and returns how much max cpu memory was used to run the
        program.

        Args:
            one_liner_str (`string`):
                a python one liner code that gets passed to `python -c`

        Returns:
            max cpu memory bytes used to run the program. This value is likely to vary slightly from run to run.

        Requirements:
            this helper needs `/usr/bin/time` to be installed (`apt install time`)

        Example:

        ```
        one_liner_str = 'from transformers import AutoModel; AutoModel.from_pretrained("google-t5/t5-large")'
        max_rss = self.python_one_liner_max_rss(one_liner_str)
        ```
        """

        if not cmd_exists("/usr/bin/time"):
            raise ValueError("/usr/bin/time is required, install with `apt install time`")

        cmd = shlex.split(f"/usr/bin/time -f %M python -c '{one_liner_str}'")
        with CaptureStd() as cs:
            execute_subprocess_async(cmd, env=self.get_env())
        # returned data is in KB so convert to bytes
        max_rss = int(cs.err.split("\n")[-2].replace("stderr: ", "")) * 1024
        return max_rss

    def tearDown(self):
        # get_auto_remove_tmp_dir feature: remove registered temp dirs
        for path in self.teardown_tmp_dirs:
            shutil.rmtree(path, ignore_errors=True)
        self.teardown_tmp_dirs = []
        if is_accelerate_available():
            AcceleratorState._reset_state()
            PartialState._reset_state()

            # delete all the env variables having `ACCELERATE` in them
            for k in list(os.environ.keys()):
                if "ACCELERATE" in k:
                    del os.environ[k]


def mockenv(**kwargs):
    """
    this is a convenience wrapper, that allows this ::

    @mockenv(RUN_SLOW=True, USE_TF=False) def test_something():
        run_slow = os.getenv("RUN_SLOW", False) use_tf = os.getenv("USE_TF", False)

    """
    return mock.patch.dict(os.environ, kwargs)


# from https://stackoverflow.com/a/34333710/9201239
@contextlib.contextmanager
def mockenv_context(*remove, **update):
    """
    Temporarily updates the `os.environ` dictionary in-place. Similar to mockenv

    The `os.environ` dictionary is updated in-place so that the modification is sure to work in all situations.

    Args:
      remove: Environment variables to remove.
      update: Dictionary of environment variables and values to add/update.
    """
    env = os.environ
    update = update or {}
    remove = remove or []

    # List of environment variables being updated or removed.
    stomped = (set(update.keys()) | set(remove)) & set(env.keys())
    # Environment variables and values to restore on exit.
    update_after = {k: env[k] for k in stomped}
    # Environment variables and values to remove on exit.
    remove_after = frozenset(k for k in update if k not in env)

    try:
        env.update(update)
        [env.pop(k, None) for k in remove]
        yield
    finally:
        env.update(update_after)
        [env.pop(k) for k in remove_after]


# --- pytest conf functions --- #

# to avoid multiple invocation from tests/conftest.py and examples/conftest.py - make sure it's called only once
pytest_opt_registered = {}


def pytest_addoption_shared(parser):
    """
    This function is to be called from `conftest.py` via `pytest_addoption` wrapper that has to be defined there.

    It allows loading both `conftest.py` files at once without causing a failure due to adding the same `pytest`
    option.

    """
    option = "--make-reports"
    if option not in pytest_opt_registered:
        parser.addoption(
            option,
            action="store",
            default=False,
            help="generate report files. The value of this option is used as a prefix to report names",
        )
        pytest_opt_registered[option] = 1


def pytest_terminal_summary_main(tr, id):
    """
    Generate multiple reports at the end of test suite run - each report goes into a dedicated file in the current
    directory. The report files are prefixed with the test suite name.

    This function emulates --duration and -rA pytest arguments.

    This function is to be called from `conftest.py` via `pytest_terminal_summary` wrapper that has to be defined
    there.

    Args:
    - tr: `terminalreporter` passed from `conftest.py`
    - id: unique id like `tests` or `examples` that will be incorporated into the final reports filenames - this is
      needed as some jobs have multiple runs of pytest, so we can't have them overwrite each other.

    NB: this functions taps into a private _pytest API and while unlikely, it could break should pytest do internal
    changes - also it calls default internal methods of terminalreporter which can be hijacked by various `pytest-`
    plugins and interfere.

    """
    from _pytest.config import create_terminal_writer

    if not len(id):
        id = "tests"

    config = tr.config
    orig_writer = config.get_terminal_writer()
    orig_tbstyle = config.option.tbstyle
    orig_reportchars = tr.reportchars

    dir = f"reports/{id}"
    Path(dir).mkdir(parents=True, exist_ok=True)
    report_files = {
        k: f"{dir}/{k}.txt"
        for k in [
            "durations",
            "errors",
            "failures_long",
            "failures_short",
            "failures_line",
            "passes",
            "stats",
            "summary_short",
            "warnings",
        ]
    }

    # custom durations report
    # note: there is no need to call pytest --durations=XX to get this separate report
    # adapted from https://github.com/pytest-dev/pytest/blob/897f151e/src/_pytest/runner.py#L66
    dlist = []
    for replist in tr.stats.values():
        for rep in replist:
            if hasattr(rep, "duration"):
                dlist.append(rep)
    if dlist:
        dlist.sort(key=lambda x: x.duration, reverse=True)
        with open(report_files["durations"], "w") as f:
            durations_min = 0.05  # sec
            f.write("slowest durations\n")
            for i, rep in enumerate(dlist):
                if rep.duration < durations_min:
                    f.write(f"{len(dlist) - i} durations < {durations_min} secs were omitted")
                    break
                f.write(f"{rep.duration:02.2f}s {rep.when:<8} {rep.nodeid}\n")

    def summary_failures_short(tr):
        # expecting that the reports were --tb=long (default) so we chop them off here to the last frame
        reports = tr.getreports("failed")
        if not reports:
            return
        tr.write_sep("=", "FAILURES SHORT STACK")
        for rep in reports:
            msg = tr._getfailureheadline(rep)
            tr.write_sep("_", msg, red=True, bold=True)
            # chop off the optional leading extra frames, leaving only the last one
            longrepr = re.sub(r".*_ _ _ (_ ){10,}_ _ ", "", rep.longreprtext, 0, re.MULTILINE | re.DOTALL)
            tr._tw.line(longrepr)
            # note: not printing out any rep.sections to keep the report short

    # use ready-made report funcs, we are just hijacking the filehandle to log to a dedicated file each
    # adapted from https://github.com/pytest-dev/pytest/blob/897f151e/src/_pytest/terminal.py#L814
    # note: some pytest plugins may interfere by hijacking the default `terminalreporter` (e.g.
    # pytest-instafail does that)

    # report failures with line/short/long styles
    config.option.tbstyle = "auto"  # full tb
    with open(report_files["failures_long"], "w") as f:
        tr._tw = create_terminal_writer(config, f)
        tr.summary_failures()

    # config.option.tbstyle = "short" # short tb
    with open(report_files["failures_short"], "w") as f:
        tr._tw = create_terminal_writer(config, f)
        summary_failures_short(tr)

    config.option.tbstyle = "line"  # one line per error
    with open(report_files["failures_line"], "w") as f:
        tr._tw = create_terminal_writer(config, f)
        tr.summary_failures()

    with open(report_files["errors"], "w") as f:
        tr._tw = create_terminal_writer(config, f)
        tr.summary_errors()

    with open(report_files["warnings"], "w") as f:
        tr._tw = create_terminal_writer(config, f)
        tr.summary_warnings()  # normal warnings
        tr.summary_warnings()  # final warnings

    tr.reportchars = "wPpsxXEf"  # emulate -rA (used in summary_passes() and short_test_summary())

    # Skip the `passes` report, as it starts to take more than 5 minutes, and sometimes it timeouts on CircleCI if it
    # takes > 10 minutes (as this part doesn't generate any output on the terminal).
    # (also, it seems there is no useful information in this report, and we rarely need to read it)
    # with open(report_files["passes"], "w") as f:
    #     tr._tw = create_terminal_writer(config, f)
    #     tr.summary_passes()

    with open(report_files["summary_short"], "w") as f:
        tr._tw = create_terminal_writer(config, f)
        tr.short_test_summary()

    with open(report_files["stats"], "w") as f:
        tr._tw = create_terminal_writer(config, f)
        tr.summary_stats()

    # restore:
    tr._tw = orig_writer
    tr.reportchars = orig_reportchars
    config.option.tbstyle = orig_tbstyle


# --- distributed testing functions --- #

# adapted from https://stackoverflow.com/a/59041913/9201239
import asyncio  # noqa


class _RunOutput:
    def __init__(self, returncode, stdout, stderr):
        self.returncode = returncode
        self.stdout = stdout
        self.stderr = stderr


async def _read_stream(stream, callback):
    while True:
        line = await stream.readline()
        if line:
            callback(line)
        else:
            break


async def _stream_subprocess(cmd, env=None, stdin=None, timeout=None, quiet=False, echo=False) -> _RunOutput:
    if echo:
        print("\nRunning: ", " ".join(cmd))

    p = await asyncio.create_subprocess_exec(
        cmd[0],
        *cmd[1:],
        stdin=stdin,
        stdout=asyncio.subprocess.PIPE,
        stderr=asyncio.subprocess.PIPE,
        env=env,
    )

    # note: there is a warning for a possible deadlock when using `wait` with huge amounts of data in the pipe
    # https://docs.python.org/3/library/asyncio-subprocess.html#asyncio.asyncio.subprocess.Process.wait
    #
    # If it starts hanging, will need to switch to the following code. The problem is that no data
    # will be seen until it's done and if it hangs for example there will be no debug info.
    # out, err = await p.communicate()
    # return _RunOutput(p.returncode, out, err)

    out = []
    err = []

    def tee(line, sink, pipe, label=""):
        line = line.decode("utf-8").rstrip()
        sink.append(line)
        if not quiet:
            print(label, line, file=pipe)

    # XXX: the timeout doesn't seem to make any difference here
    await asyncio.wait(
        [
            asyncio.create_task(_read_stream(p.stdout, lambda l: tee(l, out, sys.stdout, label="stdout:"))),
            asyncio.create_task(_read_stream(p.stderr, lambda l: tee(l, err, sys.stderr, label="stderr:"))),
        ],
        timeout=timeout,
    )
    return _RunOutput(await p.wait(), out, err)


def execute_subprocess_async(cmd, env=None, stdin=None, timeout=180, quiet=False, echo=True) -> _RunOutput:
    loop = asyncio.get_event_loop()
    result = loop.run_until_complete(
        _stream_subprocess(cmd, env=env, stdin=stdin, timeout=timeout, quiet=quiet, echo=echo)
    )

    cmd_str = " ".join(cmd)
    if result.returncode > 0:
        stderr = "\n".join(result.stderr)
        raise RuntimeError(
            f"'{cmd_str}' failed with returncode {result.returncode}\n\n"
            f"The combined stderr from workers follows:\n{stderr}"
        )

    # check that the subprocess actually did run and produced some output, should the test rely on
    # the remote side to do the testing
    if not result.stdout and not result.stderr:
        raise RuntimeError(f"'{cmd_str}' produced no output.")

    return result


def pytest_xdist_worker_id():
    """
    Returns an int value of worker's numerical id under `pytest-xdist`'s concurrent workers `pytest -n N` regime, or 0
    if `-n 1` or `pytest-xdist` isn't being used.
    """
    worker = os.environ.get("PYTEST_XDIST_WORKER", "gw0")
    worker = re.sub(r"^gw", "", worker, 0, re.MULTILINE)
    return int(worker)


def get_torch_dist_unique_port():
    """
    Returns a port number that can be fed to `torch.distributed.launch`'s `--master_port` argument.

    Under `pytest-xdist` it adds a delta number based on a worker id so that concurrent tests don't try to use the same
    port at once.
    """
    port = 29500
    uniq_delta = pytest_xdist_worker_id()
    return port + uniq_delta


def nested_simplify(obj, decimals=3):
    """
    Simplifies an object by rounding float numbers, and downcasting tensors/numpy arrays to get simple equality test
    within tests.
    """
    import numpy as np

    if isinstance(obj, list):
        return [nested_simplify(item, decimals) for item in obj]
    if isinstance(obj, tuple):
        return tuple(nested_simplify(item, decimals) for item in obj)
    elif isinstance(obj, np.ndarray):
        return nested_simplify(obj.tolist())
    elif isinstance(obj, Mapping):
        return {nested_simplify(k, decimals): nested_simplify(v, decimals) for k, v in obj.items()}
    elif isinstance(obj, (str, int, np.int64)) or obj is None:
        return obj
    elif is_torch_available() and isinstance(obj, torch.Tensor):
        return nested_simplify(obj.tolist(), decimals)
    elif isinstance(obj, float):
        return round(obj, decimals)
    elif isinstance(obj, (np.int32, np.float32, np.float16)):
        return nested_simplify(obj.item(), decimals)
    else:
        raise Exception(f"Not supported: {type(obj)}")


def check_json_file_has_correct_format(file_path):
    with open(file_path) as f:
        lines = f.readlines()
        if len(lines) == 1:
            # length can only be 1 if dict is empty
            assert lines[0] == "{}"
        else:
            # otherwise make sure json has correct format (at least 3 lines)
            assert len(lines) >= 3
            # each key one line, ident should be 2, min length is 3
            assert lines[0].strip() == "{"
            for line in lines[1:-1]:
                left_indent = len(lines[1]) - len(lines[1].lstrip())
                assert left_indent == 2
            assert lines[-1].strip() == "}"


def to_2tuple(x):
    if isinstance(x, collections.abc.Iterable):
        return x
    return (x, x)


# These utils relate to ensuring the right error message is received when running scripts
class SubprocessCallException(Exception):
    pass


def run_command(command: list[str], return_stdout=False):
    """
    Runs `command` with `subprocess.check_output` and will potentially return the `stdout`. Will also properly capture
    if an error occurred while running `command`
    """
    try:
        output = subprocess.check_output(command, stderr=subprocess.STDOUT)
        if return_stdout:
            if hasattr(output, "decode"):
                output = output.decode("utf-8")
            return output
    except subprocess.CalledProcessError as e:
        raise SubprocessCallException(
            f"Command `{' '.join(command)}` failed with the following error:\n\n{e.output.decode()}"
        ) from e


class RequestCounter:
    """
    Helper class that will count all requests made online.

    Might not be robust if urllib3 changes its logging format but should be good enough for us.

    Usage:
    ```py
    with RequestCounter() as counter:
        _ = AutoTokenizer.from_pretrained("hf-internal-testing/tiny-random-bert")
    assert counter["GET"] == 0
    assert counter["HEAD"] == 1
    assert counter.total_calls == 1
    ```
    """

    def __enter__(self):
        self._counter = defaultdict(int)
        self._thread_id = threading.get_ident()
        self._extra_info = []

        def patched_with_thread_info(func):
            def wrap(*args, **kwargs):
                self._extra_info.append(threading.get_ident())
                return func(*args, **kwargs)

            return wrap

        self.patcher = patch.object(
            urllib3.connectionpool.log, "debug", side_effect=patched_with_thread_info(urllib3.connectionpool.log.debug)
        )
        self.mock = self.patcher.start()
        return self

    def __exit__(self, *args, **kwargs) -> None:
        assert len(self.mock.call_args_list) == len(self._extra_info)
        for thread_id, call in zip(self._extra_info, self.mock.call_args_list):
            if thread_id != self._thread_id:
                continue
            # code 307: the URL being requested by the user has moved to a temporary location
            if call.args[-2] == 307:
                continue
            log = call.args[0] % call.args[1:]
            for method in ("HEAD", "GET", "POST", "PUT", "DELETE", "CONNECT", "OPTIONS", "TRACE", "PATCH"):
                if method in log:
                    self._counter[method] += 1
                    break
        self.patcher.stop()

    def __getitem__(self, key: str) -> int:
        return self._counter[key]

    @property
    def total_calls(self) -> int:
        return sum(self._counter.values())


def is_flaky(max_attempts: int = 5, wait_before_retry: float | None = None, description: str | None = None):
    """
    To decorate flaky tests. They will be retried on failures.

    Please note that our push tests use `pytest-rerunfailures`, which prompts the CI to rerun certain types of
    failed tests. More specifically, if the test exception contains any substring in `FLAKY_TEST_FAILURE_PATTERNS`
    (in `.circleci/create_circleci_config.py`), it will be rerun. If you find a recurrent pattern of failures,
    expand `FLAKY_TEST_FAILURE_PATTERNS` in our CI configuration instead of using `is_flaky`.

    Args:
        max_attempts (`int`, *optional*, defaults to 5):
            The maximum number of attempts to retry the flaky test.
        wait_before_retry (`float`, *optional*):
            If provided, will wait that number of seconds before retrying the test.
        description (`str`, *optional*):
            A string to describe the situation (what / where / why is flaky, link to GH issue/PR comments, errors,
            etc.)
    """

    def decorator(test_func_ref):
        @functools.wraps(test_func_ref)
        def wrapper(*args, **kwargs):
            retry_count = 1

            while retry_count < max_attempts:
                try:
                    return test_func_ref(*args, **kwargs)

                except Exception as err:
                    logger.error(f"Test failed with {err} at try {retry_count}/{max_attempts}.")
                    if wait_before_retry is not None:
                        time.sleep(wait_before_retry)
                    retry_count += 1

            return test_func_ref(*args, **kwargs)

        return unittest.skipUnless(_run_flaky_tests, "test is flaky")(wrapper)

    return decorator


def hub_retry(max_attempts: int = 5, wait_before_retry: float | None = 2):
    """
    To decorate tests that download from the Hub. They can fail due to a
    variety of network issues such as timeouts, connection resets, etc.

    Args:
        max_attempts (`int`, *optional*, defaults to 5):
            The maximum number of attempts to retry the flaky test.
        wait_before_retry (`float`, *optional*, defaults to 2):
            If provided, will wait that number of seconds before retrying the test.
    """

    def decorator(test_func_ref):
        @functools.wraps(test_func_ref)
        def wrapper(*args, **kwargs):
            retry_count = 1

            while retry_count < max_attempts:
                try:
                    return test_func_ref(*args, **kwargs)
                # We catch all exceptions related to network issues from httpx
                except (
                    httpx.HTTPError,
                    httpx.RequestError,
                    httpx.TimeoutException,
                    httpx.ReadTimeout,
                    httpx.ConnectError,
                    httpx.NetworkError,
                ) as err:
                    logger.error(
                        f"Test failed with {err} at try {retry_count}/{max_attempts} as it couldn't connect to the specified Hub repository."
                    )
                    if wait_before_retry is not None:
                        time.sleep(wait_before_retry)
                    retry_count += 1

            return test_func_ref(*args, **kwargs)

        return wrapper

    return decorator


def run_first(test_case):
    """
    Decorator marking a test with order(1). When pytest-order plugin is installed, tests marked with this decorator
    are guaranteed to run first.

    This is especially useful in some test settings like on a Gaudi instance where a Gaudi device can only be used by a
    single process at a time. So we make sure all tests that run in a subprocess are launched first, to avoid device
    allocation conflicts.
    """
    import pytest

    return pytest.mark.order(1)(test_case)


def run_test_in_subprocess(test_case, target_func, inputs=None, timeout=None):
    """
    To run a test in a subprocess. In particular, this can avoid (GPU) memory issue.

    Args:
        test_case (`unittest.TestCase`):
            The test that will run `target_func`.
        target_func (`Callable`):
            The function implementing the actual testing logic.
        inputs (`dict`, *optional*, defaults to `None`):
            The inputs that will be passed to `target_func` through an (input) queue.
        timeout (`int`, *optional*, defaults to `None`):
            The timeout (in seconds) that will be passed to the input and output queues. If not specified, the env.
            variable `PYTEST_TIMEOUT` will be checked. If still `None`, its value will be set to `600`.
    """
    if timeout is None:
        timeout = int(os.environ.get("PYTEST_TIMEOUT", "600"))

    start_methohd = "spawn"
    ctx = multiprocessing.get_context(start_methohd)

    input_queue = ctx.Queue(1)
    output_queue = ctx.JoinableQueue(1)

    # We can't send `unittest.TestCase` to the child, otherwise we get issues regarding pickle.
    input_queue.put(inputs, timeout=timeout)

    process = ctx.Process(target=target_func, args=(input_queue, output_queue, timeout))
    process.start()
    # Kill the child process if we can't get outputs from it in time: otherwise, the hanging subprocess prevents
    # the test to exit properly.
    try:
        results = output_queue.get(timeout=timeout)
        output_queue.task_done()
    except Exception as e:
        process.terminate()
        test_case.fail(e)
    process.join(timeout=timeout)

    if results["error"] is not None:
        test_case.fail(f"{results['error']}")


def run_test_using_subprocess(func):
    """
    To decorate a test to run in a subprocess using the `subprocess` module. This could avoid potential GPU memory
    issues (GPU OOM or a test that causes many subsequential failing with `CUDA error: device-side assert triggered`).
    """
    import pytest

    @functools.wraps(func)
    def wrapper(*args, **kwargs):
        if os.getenv("_INSIDE_SUB_PROCESS", None) == "1":
            func(*args, **kwargs)
        else:
            test = " ".join(os.environ.get("PYTEST_CURRENT_TEST").split(" ")[:-1])
            try:
                env = copy.deepcopy(os.environ)
                env["_INSIDE_SUB_PROCESS"] = "1"
                # This prevents the entries in `short test summary info` given by the subprocess being truncated. so the
                # full information can be passed to the parent pytest process.
                # See: https://docs.pytest.org/en/stable/explanation/ci.html
                env["CI"] = "true"

                # If not subclass of `unitTest.TestCase` and `pytestconfig` is used: try to grab and use the arguments
                if "pytestconfig" in kwargs:
                    command = list(kwargs["pytestconfig"].invocation_params.args)
                    for idx, x in enumerate(command):
                        if x in kwargs["pytestconfig"].args:
                            test = test.split("::")[1:]
                            command[idx] = "::".join([f"{func.__globals__['__file__']}"] + test)
                    command = [f"{sys.executable}", "-m", "pytest"] + command
                    command = [x for x in command if x != "--no-summary"]
                # Otherwise, simply run the test with no option at all
                else:
                    command = [f"{sys.executable}", "-m", "pytest", f"{test}"]

                subprocess.run(command, env=env, check=True, capture_output=True)
            except subprocess.CalledProcessError as e:
                exception_message = e.stdout.decode()
                lines = exception_message.split("\n")
                # Add a first line with more informative information instead of just `= test session starts =`.
                # This makes the `short test summary info` section more useful.
                if "= test session starts =" in lines[0]:
                    text = ""
                    for line in lines[1:]:
                        if line.startswith("FAILED "):
                            text = line[len("FAILED ") :]
                            text = "".join(text.split(" - ")[1:])
                        elif line.startswith("=") and line.endswith("=") and " failed in " in line:
                            break
                        elif len(text) > 0:
                            text += f"\n{line}"
                    text = "(subprocess) " + text
                    lines = [text] + lines
                exception_message = "\n".join(lines)
                raise pytest.fail(exception_message, pytrace=False)

    return wrapper


"""
The following contains utils to run the documentation tests without having to overwrite any files.

The `preprocess_string` function adds `# doctest: +IGNORE_RESULT` markers on the fly anywhere a `load_dataset` call is
made as a print would otherwise fail the corresponding line.

To skip cuda tests, make sure to call `SKIP_CUDA_DOCTEST=1 pytest --doctest-modules <path_to_files_to_test>
"""


def preprocess_string(string, skip_cuda_tests):
    """Prepare a docstring or a `.md` file to be run by doctest.

    The argument `string` would be the whole file content if it is a `.md` file. For a python file, it would be one of
    its docstring. In each case, it may contain multiple python code examples. If `skip_cuda_tests` is `True` and a
    cuda stuff is detective (with a heuristic), this method will return an empty string so no doctest will be run for
    `string`.
    """
    codeblock_pattern = r"(```(?:python|py)\s*\n\s*>>> )(.*?```)"
    codeblocks = re.split(codeblock_pattern, string, flags=re.DOTALL)
    is_cuda_found = False
    for i, codeblock in enumerate(codeblocks):
        if "load_dataset(" in codeblock and "# doctest: +IGNORE_RESULT" not in codeblock:
            codeblocks[i] = re.sub(r"(>>> .*load_dataset\(.*)", r"\1 # doctest: +IGNORE_RESULT", codeblock)
        if (
            (">>>" in codeblock or "..." in codeblock)
            and re.search(r"cuda|to\(0\)|device=0", codeblock)
            and skip_cuda_tests
        ):
            is_cuda_found = True
            break

    modified_string = ""
    if not is_cuda_found:
        modified_string = "".join(codeblocks)

    return modified_string


class HfDocTestParser(doctest.DocTestParser):
    """
    Overwrites the DocTestParser from doctest to properly parse the codeblocks that are formatted with black. This
    means that there are no extra lines at the end of our snippets. The `# doctest: +IGNORE_RESULT` marker is also
    added anywhere a `load_dataset` call is made as a print would otherwise fail the corresponding line.

    Tests involving cuda are skipped base on a naive pattern that should be updated if it is not enough.
    """

    # This regular expression is used to find doctest examples in a
    # string.  It defines three groups: `source` is the source code
    # (including leading indentation and prompts); `indent` is the
    # indentation of the first (PS1) line of the source code; and
    # `want` is the expected output (including leading indentation).
    # fmt: off
    _EXAMPLE_RE = re.compile(r'''
        # Source consists of a PS1 line followed by zero or more PS2 lines.
        (?P<source>
            (?:^(?P<indent> [ ]*) >>>    .*)    # PS1 line
            (?:\n           [ ]*  \.\.\. .*)*)  # PS2 lines
        \n?
        # Want consists of any non-blank lines that do not start with PS1.
        (?P<want> (?:(?![ ]*$)    # Not a blank line
             (?![ ]*>>>)          # Not a line starting with PS1
             # !!!!!!!!!!! HF Specific !!!!!!!!!!!
             (?:(?!```).)*        # Match any character except '`' until a '```' is found (this is specific to HF because black removes the last line)
             # !!!!!!!!!!! HF Specific !!!!!!!!!!!
             (?:\n|$)  # Match a new line or end of string
          )*)
        ''', re.MULTILINE | re.VERBOSE
    )
    # fmt: on

    # !!!!!!!!!!! HF Specific !!!!!!!!!!!
    skip_cuda_tests: bool = bool(os.environ.get("SKIP_CUDA_DOCTEST", "0"))
    # !!!!!!!!!!! HF Specific !!!!!!!!!!!

    def parse(self, string, name="<string>"):
        """
        Overwrites the `parse` method to incorporate a skip for CUDA tests, and remove logs and dataset prints before
        calling `super().parse`
        """
        string = preprocess_string(string, self.skip_cuda_tests)
        return super().parse(string, name)


class HfDoctestModule(Module):
    """
    Overwrites the `DoctestModule` of the pytest package to make sure the HFDocTestParser is used when discovering
    tests.
    """

    def collect(self) -> Iterable[DoctestItem]:
        class MockAwareDocTestFinder(doctest.DocTestFinder):
            """A hackish doctest finder that overrides stdlib internals to fix a stdlib bug.

            https://github.com/pytest-dev/pytest/issues/3456 https://bugs.python.org/issue25532
            """

            def _find_lineno(self, obj, source_lines):
                """Doctest code does not take into account `@property`, this
                is a hackish way to fix it. https://bugs.python.org/issue17446

                Wrapped Doctests will need to be unwrapped so the correct line number is returned. This will be
                reported upstream. #8796
                """
                if isinstance(obj, property):
                    obj = getattr(obj, "fget", obj)

                if hasattr(obj, "__wrapped__"):
                    # Get the main obj in case of it being wrapped
                    obj = inspect.unwrap(obj)

                # Type ignored because this is a private function.
                return super()._find_lineno(  # type:ignore[misc]
                    obj,
                    source_lines,
                )

            def _find(self, tests, obj, name, module, source_lines, globs, seen) -> None:
                if _is_mocked(obj):
                    return
                with _patch_unwrap_mock_aware():
                    # Type ignored because this is a private function.
                    super()._find(  # type:ignore[misc]
                        tests, obj, name, module, source_lines, globs, seen
                    )

        if self.path.name == "conftest.py":
            module = self.config.pluginmanager._importconftest(
                self.path,
                self.config.getoption("importmode"),
                rootpath=self.config.rootpath,
            )
        else:
            try:
                module = import_path(
                    self.path,
                    root=self.config.rootpath,
                    mode=self.config.getoption("importmode"),
                )
            except ImportError:
                if self.config.getvalue("doctest_ignore_import_errors"):
                    skip("unable to import module %r" % self.path)
                else:
                    raise

        # !!!!!!!!!!! HF Specific !!!!!!!!!!!
        finder = MockAwareDocTestFinder(parser=HfDocTestParser())
        # !!!!!!!!!!! HF Specific !!!!!!!!!!!
        optionflags = get_optionflags(self)
        runner = _get_runner(
            verbose=False,
            optionflags=optionflags,
            checker=_get_checker(),
            continue_on_failure=_get_continue_on_failure(self.config),
        )
        for test in finder.find(module, module.__name__):
            if test.examples:  # skip empty doctests and cuda
                yield DoctestItem.from_parent(self, name=test.name, runner=runner, dtest=test)


def _device_agnostic_dispatch(device: str, dispatch_table: dict[str, Callable], *args, **kwargs):
    if device not in dispatch_table:
        if not callable(dispatch_table["default"]):
            return dispatch_table["default"]

        return dispatch_table["default"](*args, **kwargs)

    fn = dispatch_table[device]

    # Some device agnostic functions return values or None, will return then directly.
    if not callable(fn):
        return fn

    return fn(*args, **kwargs)


if is_torch_available():
    # Mappings from device names to callable functions to support device agnostic
    # testing.
    BACKEND_MANUAL_SEED = {
        "cuda": torch.cuda.manual_seed,
        "cpu": torch.manual_seed,
        "default": torch.manual_seed,
    }
    BACKEND_EMPTY_CACHE = {
        "cuda": torch.cuda.empty_cache,
        "cpu": None,
        "default": None,
    }
    BACKEND_DEVICE_COUNT = {
        "cuda": torch.cuda.device_count,
        "cpu": lambda: 0,
        "default": lambda: 1,
    }
    BACKEND_RESET_MAX_MEMORY_ALLOCATED = {
        "cuda": torch.cuda.reset_max_memory_allocated,
        "cpu": None,
        "default": None,
    }
    BACKEND_MAX_MEMORY_ALLOCATED = {
        "cuda": torch.cuda.max_memory_allocated,
        "cpu": 0,
        "default": 0,
    }
    BACKEND_RESET_PEAK_MEMORY_STATS = {
        "cuda": torch.cuda.reset_peak_memory_stats,
        "cpu": None,
        "default": None,
    }
    BACKEND_MEMORY_ALLOCATED = {
        "cuda": torch.cuda.memory_allocated,
        "cpu": 0,
        "default": 0,
    }
    BACKEND_SYNCHRONIZE = {
        "cuda": torch.cuda.synchronize,
        "cpu": None,
        "default": None,
    }
    BACKEND_TORCH_ACCELERATOR_MODULE = {
        "cuda": torch.cuda,
        "cpu": None,
        "default": None,
    }
else:
    BACKEND_MANUAL_SEED = {"default": None}
    BACKEND_EMPTY_CACHE = {"default": None}
    BACKEND_DEVICE_COUNT = {"default": lambda: 0}
    BACKEND_RESET_MAX_MEMORY_ALLOCATED = {"default": None}
    BACKEND_RESET_PEAK_MEMORY_STATS = {"default": None}
    BACKEND_MAX_MEMORY_ALLOCATED = {"default": 0}
    BACKEND_MEMORY_ALLOCATED = {"default": 0}
    BACKEND_SYNCHRONIZE = {"default": None}
    BACKEND_TORCH_ACCELERATOR_MODULE = {"default": None}


if is_torch_hpu_available():
    BACKEND_MANUAL_SEED["hpu"] = torch.hpu.manual_seed
    BACKEND_DEVICE_COUNT["hpu"] = torch.hpu.device_count
    BACKEND_TORCH_ACCELERATOR_MODULE["hpu"] = torch.hpu

if is_torch_mlu_available():
    BACKEND_EMPTY_CACHE["mlu"] = torch.mlu.empty_cache
    BACKEND_MANUAL_SEED["mlu"] = torch.mlu.manual_seed
    BACKEND_DEVICE_COUNT["mlu"] = torch.mlu.device_count
    BACKEND_TORCH_ACCELERATOR_MODULE["mlu"] = torch.mlu

if is_torch_npu_available():
    BACKEND_EMPTY_CACHE["npu"] = torch.npu.empty_cache
    BACKEND_MANUAL_SEED["npu"] = torch.npu.manual_seed
    BACKEND_DEVICE_COUNT["npu"] = torch.npu.device_count
    BACKEND_TORCH_ACCELERATOR_MODULE["npu"] = torch.npu

if is_torch_xpu_available():
    BACKEND_EMPTY_CACHE["xpu"] = torch.xpu.empty_cache
    BACKEND_MANUAL_SEED["xpu"] = torch.xpu.manual_seed
    BACKEND_DEVICE_COUNT["xpu"] = torch.xpu.device_count
    BACKEND_RESET_MAX_MEMORY_ALLOCATED["xpu"] = torch.xpu.reset_peak_memory_stats
    BACKEND_RESET_PEAK_MEMORY_STATS["xpu"] = torch.xpu.reset_peak_memory_stats
    BACKEND_MAX_MEMORY_ALLOCATED["xpu"] = torch.xpu.max_memory_allocated
    BACKEND_MEMORY_ALLOCATED["xpu"] = torch.xpu.memory_allocated
    BACKEND_SYNCHRONIZE["xpu"] = torch.xpu.synchronize
    BACKEND_TORCH_ACCELERATOR_MODULE["xpu"] = torch.xpu


if is_torch_xla_available():
    BACKEND_EMPTY_CACHE["xla"] = torch.cuda.empty_cache
    BACKEND_MANUAL_SEED["xla"] = torch.cuda.manual_seed
    BACKEND_DEVICE_COUNT["xla"] = torch.cuda.device_count


def backend_manual_seed(device: str, seed: int):
    return _device_agnostic_dispatch(device, BACKEND_MANUAL_SEED, seed)


def backend_empty_cache(device: str):
    return _device_agnostic_dispatch(device, BACKEND_EMPTY_CACHE)


def backend_device_count(device: str):
    return _device_agnostic_dispatch(device, BACKEND_DEVICE_COUNT)


def backend_reset_max_memory_allocated(device: str):
    return _device_agnostic_dispatch(device, BACKEND_RESET_MAX_MEMORY_ALLOCATED)


def backend_reset_peak_memory_stats(device: str):
    return _device_agnostic_dispatch(device, BACKEND_RESET_PEAK_MEMORY_STATS)


def backend_max_memory_allocated(device: str):
    return _device_agnostic_dispatch(device, BACKEND_MAX_MEMORY_ALLOCATED)


def backend_memory_allocated(device: str):
    return _device_agnostic_dispatch(device, BACKEND_MEMORY_ALLOCATED)


def backend_synchronize(device: str):
    return _device_agnostic_dispatch(device, BACKEND_SYNCHRONIZE)


def backend_torch_accelerator_module(device: str):
    return _device_agnostic_dispatch(device, BACKEND_TORCH_ACCELERATOR_MODULE)


if is_torch_available():
    # If `TRANSFORMERS_TEST_DEVICE_SPEC` is enabled we need to import extra entries
    # into device to function mappings.
    if "TRANSFORMERS_TEST_DEVICE_SPEC" in os.environ:
        device_spec_path = os.environ["TRANSFORMERS_TEST_DEVICE_SPEC"]
        if not Path(device_spec_path).is_file():
            raise ValueError(
                f"Specified path to device spec file is not a file or not found. Received '{device_spec_path}"
            )

        # Try to strip extension for later import – also verifies we are importing a
        # python file.
        device_spec_dir, _ = os.path.split(os.path.realpath(device_spec_path))
        sys.path.append(device_spec_dir)
        try:
            import_name = device_spec_path[: device_spec_path.index(".py")]
        except ValueError as e:
            raise ValueError(f"Provided device spec file was not a Python file! Received '{device_spec_path}") from e

        device_spec_module = importlib.import_module(import_name)

        # Imported file must contain `DEVICE_NAME`. If it doesn't, terminate early.
        try:
            device_name = device_spec_module.DEVICE_NAME
        except AttributeError as e:
            raise AttributeError("Device spec file did not contain `DEVICE_NAME`") from e

        if "TRANSFORMERS_TEST_DEVICE" in os.environ and torch_device != device_name:
            msg = f"Mismatch between environment variable `TRANSFORMERS_TEST_DEVICE` '{torch_device}' and device found in spec '{device_name}'\n"
            msg += "Either unset `TRANSFORMERS_TEST_DEVICE` or ensure it matches device spec name."
            raise ValueError(msg)

        torch_device = device_name

        def update_mapping_from_spec(device_fn_dict: dict[str, Callable], attribute_name: str):
            try:
                # Try to import the function directly
                spec_fn = getattr(device_spec_module, attribute_name)
                device_fn_dict[torch_device] = spec_fn
            except AttributeError as e:
                # If the function doesn't exist, and there is no default, throw an error
                if "default" not in device_fn_dict:
                    raise AttributeError(
                        f"`{attribute_name}` not found in '{device_spec_path}' and no default fallback function found."
                    ) from e

        # Add one entry here for each `BACKEND_*` dictionary.
        update_mapping_from_spec(BACKEND_MANUAL_SEED, "MANUAL_SEED_FN")
        update_mapping_from_spec(BACKEND_EMPTY_CACHE, "EMPTY_CACHE_FN")
        update_mapping_from_spec(BACKEND_DEVICE_COUNT, "DEVICE_COUNT_FN")


def compare_pipeline_output_to_hub_spec(output, hub_spec):
    missing_keys = []
    unexpected_keys = []
    all_field_names = {field.name for field in fields(hub_spec)}
    matching_keys = sorted([key for key in output if key in all_field_names])

    # Fields with a MISSING default are required and must be in the output
    for field in fields(hub_spec):
        if field.default is MISSING and field.name not in output:
            missing_keys.append(field.name)

    # All output keys must match either a required or optional field in the Hub spec
    for output_key in output:
        if output_key not in all_field_names:
            unexpected_keys.append(output_key)

    if missing_keys or unexpected_keys:
        error = ["Pipeline output does not match Hub spec!"]
        if matching_keys:
            error.append(f"Matching keys: {matching_keys}")
        if missing_keys:
            error.append(f"Missing required keys in pipeline output: {missing_keys}")
        if unexpected_keys:
            error.append(f"Keys in pipeline output that are not in Hub spec: {unexpected_keys}")
        raise KeyError("\n".join(error))


@require_torch
def cleanup(device: str, gc_collect=False):
    if gc_collect:
        gc.collect()
    backend_empty_cache(device)
    torch._dynamo.reset()


# Type definition of key used in `Expectations` class.
DeviceProperties = tuple[str | None, int | None, int | None]
# Helper type. Makes creating instances of `Expectations` smoother.
PackedDeviceProperties = tuple[str | None, None | int | tuple[int, int]]


@cache
def get_device_properties() -> DeviceProperties:
    """
    Get environment device properties.
    """
    if IS_CUDA_SYSTEM or IS_ROCM_SYSTEM:
        import torch

        major, minor = torch.cuda.get_device_capability()
        if IS_ROCM_SYSTEM:
            return ("rocm", major, minor)
        else:
            return ("cuda", major, minor)
    elif IS_XPU_SYSTEM:
        import torch

        # To get more info of the architecture meaning and bit allocation, refer to https://github.com/intel/llvm/blob/sycl/sycl/include/sycl/ext/oneapi/experimental/device_architecture.def
        arch = torch.xpu.get_device_capability()["architecture"]
        gen_mask = 0x000000FF00000000
        gen = (arch & gen_mask) >> 32
        return ("xpu", gen, None)
    else:
        return (torch_device, None, None)


def unpack_device_properties(
    properties: PackedDeviceProperties | None = None,
) -> DeviceProperties:
    """
    Unpack a `PackedDeviceProperties` tuple into consistently formatted `DeviceProperties` tuple. If properties is None, it is fetched.
    """
    if properties is None:
        return get_device_properties()
    device_type, major_minor = properties
    if major_minor is None:
        major, minor = None, None
    elif isinstance(major_minor, int):
        major, minor = major_minor, None
    else:
        major, minor = major_minor
    return device_type, major, minor


class Expectations(UserDict[PackedDeviceProperties, Any]):
    def get_expectation(self) -> Any:
        """
        Find best matching expectation based on environment device properties. We look at device_type, major and minor
        versions of the drivers. Expectations are stored as a dictionary with keys of the form
        (device_type, (major, minor)). If the major and minor versions are not provided, we use None.
        """
        return self.find_expectation(get_device_properties())

    def unpacked(self) -> list[tuple[DeviceProperties, Any]]:
        return [(unpack_device_properties(k), v) for k, v in self.data.items()]

    @staticmethod
    def is_default(expectation_key: PackedDeviceProperties) -> bool:
        """
        This function returns True if the expectation_key is the Default expectation (None, None).
        When an Expectation dict contains a Default value, it is generally because the test existed before Expectations.
        When we modify a test to use Expectations for a specific hardware, we don't want to affect the tests on other
        hardwares. Thus we set the previous value as the Default expectation with key (None, None) and add a value for
        the specific hardware with key (hardware_type, (major, minor)).
        """
        return all(p is None for p in expectation_key)

    @staticmethod
    def score(properties: DeviceProperties, other: DeviceProperties) -> float:
        """
        Returns score indicating how similar two instances of the `Properties` tuple are.
        Rules are as follows:
            * Matching `type` adds one point, semi-matching `type` adds 0.1 point (e.g. cuda and rocm).
            * If types match, matching `major` adds another point, and then matching `minor` adds another.
            * The Default expectation (None, None) is worth 0.5 point, which is better than semi-matching. More on this
            in the `is_default` function.
        """
        device_type, major, minor = properties
        other_device_type, other_major, other_minor = other

        score = 0
        # Matching device type, maybe major and minor
        if device_type is not None and device_type == other_device_type:
            score += 1
            if major is not None and major == other_major:
                score += 1
                if minor is not None and minor == other_minor:
                    score += 1
        # Semi-matching device type, which carries less importance than the default expectation
        elif device_type in ["cuda", "rocm"] and other_device_type in ["cuda", "rocm"]:
            score = 0.1

        # Default expectation
        if Expectations.is_default(other):
            score = 0.5

        return score

    def find_expectation(self, properties: DeviceProperties = (None, None, None)) -> Any:
        """
        Find best matching expectation based on provided device properties. We score each expectation, and to
        distinguish between expectations with the same score, we use the major and minor version numbers, prioritizing
        most recent versions.
        """
        (result_key, result) = max(
            self.unpacked(),
            key=lambda x: (
                Expectations.score(properties, x[0]),  # x[0] is a device properties tuple (device_type, major, minor)
                x[0][1] if x[0][1] is not None else -1,  # This key is the major version, -1 if major is None
                x[0][2] if x[0][2] is not None else -1,  # This key is the minor version, -1 if minor is None
            ),
        )

        if Expectations.score(properties, result_key) == 0:
            raise ValueError(f"No matching expectation found for {properties}")

        return result

    def __repr__(self):
        return f"{self.data}"


def patch_torch_compile_force_graph():
    """
    Patch `torch.compile` to always use `fullgraph=True`.

    This is useful when some `torch.compile` tests are running with `fullgraph=False` and we want to be able to run
    them with `fullgraph=True` in some occasion (without introducing new tests) to make sure there is no graph break.

    After PR #40137, `CompileConfig.fullgraph` is `False` by default, this patch is necessary.
    """

    force_fullgraph = os.environ.get("TORCH_COMPILE_FORCE_FULLGRAPH", "")
    force_fullgraph = force_fullgraph.lower() in ("yes", "true", "on", "t", "y", "1")

    if force_fullgraph:
        import torch

        orig_method = torch.compile

        def patched(*args, **kwargs):
            # In `torch_compile`, all arguments except `model` is keyword only argument.
            kwargs["fullgraph"] = True
            return orig_method(*args, **kwargs)

        torch.compile = patched


def _get_test_info():
    """
    Collect some information about the current test.

    For example, test full name, line number, stack, traceback, etc.
    """

    full_test_name = os.environ.get("PYTEST_CURRENT_TEST", "").split(" ")[0]
    test_file, test_class, test_name = full_test_name.split("::")

    # from the most recent frame to the top frame
    stack_from_inspect = inspect.stack()
    # but visit from the top frame to the most recent frame

    actual_test_file, _actual_test_class = test_file, test_class
    test_frame, test_obj, test_method = None, None, None
    for frame in reversed(stack_from_inspect):
        # if test_file in str(frame).replace(r"\\", "/"):
        # check frame's function + if it has `self` as locals; double check if self has the (function) name
        # TODO: Question: How about expanded?
        if (
            frame.function == test_name
            and "self" in frame.frame.f_locals
            and hasattr(frame.frame.f_locals["self"], test_name)
        ):
            # if test_name == frame.frame.f_locals["self"]._testMethodName:
            test_frame = frame
            # The test instance
            test_obj = frame.frame.f_locals["self"]
            # TODO: Do we get the (relative?) path or it's just a file name?
            # TODO: Does `test_obj` always have `tearDown` object?
            actual_test_file = frame.filename
            # TODO: check `test_method` will work used at the several places!
            test_method = getattr(test_obj, test_name)
            break

    if test_frame is not None:
        line_number = test_frame.lineno

    # The frame of `patched` being called (the one and the only one calling `_get_test_info`)
    # This is used to get the original method being patched in order to get the context.
    frame_of_patched_obj = None

    captured_frames = []
    to_capture = False
    # From the most outer (i.e. python's `runpy.py`) frame to most inner frame (i.e. the frame of this method)
    # Between `the test method being called` and `before entering `patched``.
    for frame in reversed(stack_from_inspect):
        if (
            frame.function == test_name
            and "self" in frame.frame.f_locals
            and hasattr(frame.frame.f_locals["self"], test_name)
        ):
            to_capture = True
        # TODO: check simply with the name is not robust.
        elif "patched" == frame.frame.f_code.co_name:
            frame_of_patched_obj = frame
            to_capture = False
            break
        if to_capture:
            captured_frames.append(frame)

    tb_next = None
    for frame_info in reversed(captured_frames):
        tb = types.TracebackType(tb_next, frame_info.frame, frame_info.frame.f_lasti, frame_info.frame.f_lineno)
        tb_next = tb
    test_traceback = tb

    origin_method_being_patched = frame_of_patched_obj.frame.f_locals["orig_method"]

    # An iterable of type `traceback.StackSummary` with each element of type `FrameSummary`
    stack = traceback.extract_stack()
    # The frame which calls `the original method being patched`
    caller_frame = None
    # From the most inner (i.e. recent) frame to the most outer frame
    for frame in reversed(stack):
        if origin_method_being_patched.__name__ in frame.line:
            caller_frame = frame

    caller_path = os.path.relpath(caller_frame.filename)
    caller_lineno = caller_frame.lineno

    test_lineno = line_number

    # Get the code context in the test function/method.
    from _pytest._code.source import Source

    with open(actual_test_file) as fp:
        s = fp.read()
        source = Source(s)
        test_code_context = "\n".join(source.getstatement(test_lineno - 1).lines)

    # Get the code context in the caller (to the patched function/method).
    with open(caller_path) as fp:
        s = fp.read()
        source = Source(s)
        caller_code_context = "\n".join(source.getstatement(caller_lineno - 1).lines)

    test_info = f"test:\n\n{full_test_name}\n\n{'-' * 80}\n\ntest context: {actual_test_file}:{test_lineno}\n\n{test_code_context}"
    test_info = f"{test_info}\n\n{'-' * 80}\n\ncaller context: {caller_path}:{caller_lineno}\n\n{caller_code_context}"

    return (
        full_test_name,
        test_file,
        test_lineno,
        test_obj,
        test_method,
        test_frame,
        test_traceback,
        test_code_context,
        caller_path,
        caller_lineno,
        caller_code_context,
        test_info,
    )


def _get_call_arguments(code_context):
    """
    Analyze the positional and keyword arguments in a call expression.

    This will extract the expressions of the positional and kwyword arguments, and associate them to the positions and
    the keyword arugment names.
    """

    def get_argument_name(node):
        """Extract the name/expression from an AST node"""
        if isinstance(node, ast.Name):
            return node.id
        elif isinstance(node, ast.Attribute):
            return ast.unparse(node)
        elif isinstance(node, ast.Constant):
            return repr(node.value)
        else:
            return ast.unparse(node)

    indent = len(code_context) - len(code_context.lstrip())
    code_context = code_context.replace(" " * indent, "")

    try:
        # Parse the line
        tree = ast.parse(code_context, mode="eval")

        assert isinstance(tree.body, ast.Call)
        call_node = tree.body

        if call_node:
            result = {
                "positional_args": [],
                "keyword_args": {},
                "starargs": None,  # *args
                "kwargs": None,  # **kwargs
            }

            # Extract positional arguments
            for arg in call_node.args:
                arg_name = get_argument_name(arg)
                result["positional_args"].append(arg_name)

            # Extract keyword arguments
            for keyword in call_node.keywords:
                if keyword.arg is None:
                    # This is **kwargs
                    result["kwargs"] = get_argument_name(keyword.value)
                else:
                    # Regular keyword argument
                    arg_name = get_argument_name(keyword.value)
                    result["keyword_args"][keyword.arg] = arg_name

            return result

    except (SyntaxError, AttributeError) as e:
        print(f"Error parsing: {e}")

    return None


def _prepare_debugging_info(test_info, info):
    """Combine the information about the test and the call information to a patched function/method within it."""

    info = f"{test_info}\n\n{info}"
    p = os.path.join(os.environ.get("_PATCHED_TESTING_METHODS_OUTPUT_DIR", ""), "captured_info.txt")
    # TODO (ydshieh): This is not safe when we use pytest-xdist with more than 1 worker.
    with open(p, "a") as fp:
        fp.write(f"{info}\n\n{'=' * 120}\n\n")

    return info


def _patched_tearDown(self, *args, **kwargs):
    """Used to report a test that has failures captured and handled by patched functions/methods (without re-raise).

    The patched functions/methods refer to the `patched` defined in `_patch_with_call_info`, which is applied to
    `torch.testing.assert_close` and `unittest.case.TestCase.assertEqual`.

    The objective is to avoid a failure being silence after being processed.

    If there is any failure that is not handled by the patched functions/methods, we add custom error message for them
    along with the usual pytest failure report.
    """

    # Check for regular failures before clearing:
    # when `_patched_tearDown` is called, the current test fails due to an assertion error given by a method being
    # patched by `_patch_with_call_info`. The patched method catches such an error and continue running the remaining
    # statements within the test. If the test fails with another error not handled by the patched methods, we don't let
    # pytest to fail and report it but the original failure (the first one that was processed) instead.
    # We still record those failures not handled by the patched methods, and add custom messages along with the usual
    # pytest failure report.
    regular_failures_info = []

    errors = None
    if hasattr(self._outcome, "errors"):
        errors = self._outcome.errors
    elif hasattr(self._outcome, "result") and hasattr(self._outcome.result, "errors"):
        errors = self._outcome.result.errors

    if hasattr(self, "_outcome") and errors:
        for error_entry in errors:
            test_instance, (exc_type, exc_obj, exc_tb) = error_entry
            # breakpoint()
            regular_failures_info.append(
                {
                    "message": f"{str(exc_obj)}\n\n",
                    "type": exc_type.__name__,
                    "file": "test_modeling_vit.py",
                    "line": 237,  # get_deepest_frame_line(exc_tb)  # Your helper function
                }
            )

        # Clear the regular failure (i.e. that is not from any of our patched assertion methods) from pytest's records.
        if hasattr(self._outcome, "errors"):
            self._outcome.errors.clear()
        elif hasattr(self._outcome, "result") and hasattr(self._outcome.result, "errors"):
            self._outcome.result.errors.clear()

    # reset back to the original tearDown method, so `_patched_tearDown` won't be run by the subsequent tests if they
    # have only test failures that are not handle by the patched methods (or no test failure at all).
    orig_tearDown = _patched_tearDown.orig_tearDown
    type(self).tearDown = orig_tearDown

    # Call the original tearDown
    orig_tearDown(self, *args, **kwargs)

    # Get the failure
    test_method = getattr(self, self._testMethodName)
    captured_failures = test_method.__func__.captured_failures[id(test_method)]

    # TODO: How could we show several exceptions in a sinigle test on the terminal? (Maybe not a good idea)
    captured_exceptions = captured_failures[0]["exception"]
    captured_traceback = captured_failures[0]["traceback"]
    # Show the cpatured information on the terminal.
    capturued_info = [x["info"] for x in captured_failures]
    capturued_info_str = f"\n\n{'=' * 80}\n\n".join(capturued_info)

    # Enhance the exception message if there were suppressed failures
    if regular_failures_info:
        enhanced_message = f"""{str(captured_exceptions)}

{"=" * 80}
Handled Failures: ({len(capturued_info)} handled):
{"-" * 80}\n
{capturued_info_str}

{"=" * 80}
Unhandled Failures: ({len(regular_failures_info)} unhandled):
{"-" * 80}\n
{", ".join(f"{info['type']}: {info['message']}{info['file']}:{info['line']}" for info in regular_failures_info)}

{"-" * 80}
Note: This failure occurred after other failures analyzed by the patched assertion methods.
To see the full details, temporarily disable assertion patching.
{"=" * 80}"""

        # Create new exception with enhanced message
        enhanced_exception = type(captured_exceptions)(enhanced_message)
        enhanced_exception.__cause__ = captured_exceptions.__cause__
        enhanced_exception.__context__ = captured_exceptions.__context__

        # Raise with your existing traceback reconstruction
        captured_exceptions = enhanced_exception

    # clean up the recorded status
    del test_method.__func__.captured_failures

    raise captured_exceptions.with_traceback(captured_traceback)


def _patch_with_call_info(module_or_class, attr_name, _parse_call_info_func, target_args):
    """
    Patch a callerable `attr_name` of a module or class `module_or_class`.

    This will allow us to collect the call information, e.g. the argument names and values, also the literal expressions
    passed as the arguments.
    """
    orig_method = getattr(module_or_class, attr_name)
    if not callable(orig_method):
        return

    def patched(*args, **kwargs):
        # If the target callable is not called within a test, simply call it without modification.
        if not os.environ.get("PYTEST_CURRENT_TEST", ""):
            return orig_method(*args, **kwargs)

        try:
            orig_method(*args, **kwargs)
        except AssertionError as e:
            captured_exception = e
            # captured_traceback = e.__traceback__
            (
                full_test_name,
                test_file,
                test_lineno,
                test_obj,
                test_method,
                test_frame,
                test_traceback,
                test_code_context,
                caller_path,
                caller_lineno,
                caller_code_context,
                test_info,
            ) = _get_test_info()
            test_info = f"{test_info}\n\n{'-' * 80}\n\npatched method: {orig_method.__module__}.{orig_method.__name__}"
            call_argument_expressions = _get_call_arguments(caller_code_context)

            # This is specific
            info = _parse_call_info_func(orig_method, args, kwargs, call_argument_expressions, target_args)
            info = _prepare_debugging_info(test_info, info)

            # If the test is running in a CI environment (e.g. not a manual run), let's raise and fail the test, so it
            # behaves as usual.
            # On Github Actions or CircleCI, this is set automatically.
            # When running manually, it's the user to determine if to set it.
            # This is to avoid the patched function being called `with self.assertRaises(AssertionError):` and fails
            # because of the missing expected `AssertionError`.
            # TODO (ydshieh): If there is way to raise only when we are inside such context managers?
            # TODO (ydshieh): How not to record the failure if it happens inside `self.assertRaises(AssertionError)`?
            if os.getenv("CI") == "true":
                raise captured_exception.with_traceback(test_traceback)

            # Save this, so we can raise at the end of the current test
            captured_failure = {
                "result": "failed",
                "exception": captured_exception,
                "traceback": test_traceback,
                "info": info,
            }

            # Record the failure status and its information, so we can raise it later.
            # We are modifying the (unbound) function at class level: not its logic but only adding a new extra
            # attribute.
            if getattr(test_method.__func__, "captured_failures", None) is None:
                test_method.__func__.captured_failures = {}
            if id(test_method) not in test_method.__func__.captured_failures:
                test_method.__func__.captured_failures[id(test_method)] = []
            test_method.__func__.captured_failures[id(test_method)].append(captured_failure)

            # This modifies the `tearDown` which will be called after every tests, but we reset it back inside
            # `_patched_tearDown`.
            if not hasattr(type(test_obj).tearDown, "orig_tearDown"):
                orig_tearDown = type(test_obj).tearDown
                _patched_tearDown.orig_tearDown = orig_tearDown
                type(test_obj).tearDown = _patched_tearDown

    setattr(module_or_class, attr_name, patched)


def _parse_call_info(func, args, kwargs, call_argument_expressions, target_args):
    """
    Prepare a string containing the call info to `func`, e.g. argument names/values/expressions.
    """
    signature = inspect.signature(func)
    signature_names = [param.name for param_name, param in signature.parameters.items()]

    # called as `self.method_name()` or `xxx.method_name()`.
    if len(args) == len(call_argument_expressions["positional_args"]) + 1:
        # We simply add "self" as the expression despite it might not be the actual argument name.
        # (This part is very unlikely what a user would be interest to know)
        call_argument_expressions["positional_args"] = ["self"] + call_argument_expressions["positional_args"]

    param_position_mapping = {param_name: idx for idx, param_name in enumerate(signature_names)}

    arg_info = {}
    for arg_name in target_args:
        if arg_name in kwargs:
            arg_value = kwargs[arg_name]
            arg_expr = call_argument_expressions["keyword_args"][arg_name]
        else:
            arg_pos = param_position_mapping[arg_name]
            arg_value = args[arg_pos]
            arg_expr = call_argument_expressions["positional_args"][arg_pos]

        arg_value_str = _format_py_obj(arg_value)
        arg_info[arg_name] = {"arg_expr": arg_expr, "arg_value_str": arg_value_str}

    info = ""
    for arg_name in arg_info:
        arg_expr, arg_value_str = arg_info[arg_name]["arg_expr"], arg_info[arg_name]["arg_value_str"]
        info += f"{'-' * 80}\n\nargument name: `{arg_name}`\nargument expression: `{arg_expr}`\n\nargument value:\n\n{arg_value_str}\n\n"

    # remove the trailing \n\n
    info = info[:-2]

    return info


def patch_testing_methods_to_collect_info():
    """
    Patch some methods (`torch.testing.assert_close`, `unittest.case.TestCase.assertEqual`, etc).

    This will allow us to collect the call information, e.g. the argument names and values, also the literal expressions
    passed as the arguments.
    """
    p = os.path.join(os.environ.get("_PATCHED_TESTING_METHODS_OUTPUT_DIR", ""), "captured_info.txt")
    Path(p).unlink(missing_ok=True)

    if is_torch_available():
        import torch

        _patch_with_call_info(torch.testing, "assert_close", _parse_call_info, target_args=("actual", "expected"))

    _patch_with_call_info(unittest.case.TestCase, "assertEqual", _parse_call_info, target_args=("first", "second"))
    _patch_with_call_info(unittest.case.TestCase, "assertListEqual", _parse_call_info, target_args=("list1", "list2"))
    _patch_with_call_info(
        unittest.case.TestCase, "assertTupleEqual", _parse_call_info, target_args=("tuple1", "tuple2")
    )
    _patch_with_call_info(unittest.case.TestCase, "assertSetEqual", _parse_call_info, target_args=("set1", "set1"))
    _patch_with_call_info(unittest.case.TestCase, "assertDictEqual", _parse_call_info, target_args=("d1", "d2"))
    _patch_with_call_info(unittest.case.TestCase, "assertIn", _parse_call_info, target_args=("member", "container"))
    _patch_with_call_info(unittest.case.TestCase, "assertNotIn", _parse_call_info, target_args=("member", "container"))
    _patch_with_call_info(unittest.case.TestCase, "assertLess", _parse_call_info, target_args=("a", "b"))
    _patch_with_call_info(unittest.case.TestCase, "assertLessEqual", _parse_call_info, target_args=("a", "b"))
    _patch_with_call_info(unittest.case.TestCase, "assertGreater", _parse_call_info, target_args=("a", "b"))
    _patch_with_call_info(unittest.case.TestCase, "assertGreaterEqual", _parse_call_info, target_args=("a", "b"))


def torchrun(script: str, nproc_per_node: int, is_torchrun: bool = True, env: dict | None = None):
    """Run the `script` using `torchrun` command for multi-processing in a subprocess. Captures errors as necessary."""
    with tempfile.NamedTemporaryFile(mode="w+", suffix=".py") as tmp:
        tmp.write(script)
        tmp.flush()
        tmp.seek(0)
        if is_torchrun:
            cmd = (
                f"torchrun --nproc_per_node {nproc_per_node} --master_port {get_torch_dist_unique_port()} {tmp.name}"
            ).split()
        else:
            cmd = ["python3", tmp.name]

        # Note that the subprocess will be waited for here, and raise an error if not successful
        try:
            _ = subprocess.run(cmd, capture_output=True, env=env, text=True, check=True)
        except subprocess.CalledProcessError as e:
            raise Exception(f"The following error was captured: {e.stderr}")


def _format_tensor(t, indent_level=0, sci_mode=None):
    """Format torch's tensor in a pretty way to be shown 👀 in the test report."""

    # `torch.testing.assert_close` could accept python int/float numbers.
    if not isinstance(t, torch.Tensor):
        t = torch.tensor(t)

    # Simply make the processing below simpler (not to hande both case)
    is_scalar = False
    if t.ndim == 0:
        t = torch.tensor([t])
        is_scalar = True

    # For scalar or one-dimensional tensor, keep it as one-line. If there is only one element along any dimension except
    # the last one, we also keep it as one-line.
    if t.ndim <= 1 or set(t.shape[0:-1]) == {1}:
        # Use `detach` to remove `grad_fn=<...>`, and use `to("cpu")` to remove `device='...'`
        t = t.detach().to("cpu")

        # We work directly with the string representation instead the tensor itself
        t_str = str(t)

        # remove `tensor( ... )` so keep only the content
        t_str = t_str.replace("tensor(", "").replace(")", "")

        # Sometimes there are extra spaces between `[` and the first digit of the first value (for alignment).
        # For example `[[ 0.06, -0.51], [-0.76, -0.49]]`. It may have multiple consecutive spaces.
        # Let's remove such extra spaces.
        while "[ " in t_str:
            t_str = t_str.replace("[ ", "[")

        # Put everything in a single line. We replace `\n` by a space ` ` so we still keep `,\n` as `, `.
        t_str = t_str.replace("\n", " ")

        # Remove repeated spaces (introduced by the previous step)
        while "  " in t_str:
            t_str = t_str.replace("  ", " ")

        # remove leading `[` and `]` for scalar tensor
        if is_scalar:
            t_str = t_str[1:-1]

        t_str = " " * 4 * indent_level + t_str

        return t_str

    # Otherwise, we separte the representations of every elements along an outer dimension by new lines (after a `,`).
    # The representatioin each element is obtained by calling this function recursively with corrent `indent_level`.
    else:
        t_str = str(t)

        # (For the recursive calls should receive this value)
        if sci_mode is None:
            sci_mode = "e+" in t_str or "e-" in t_str

        # Use the original content to determine the scientific mode to use. This is required as the representation of
        # t[index] (computed below) maybe have different format regarding scientific notation.
        torch.set_printoptions(sci_mode=sci_mode)

        t_str = " " * 4 * indent_level + "[\n"
        # Keep the ending `,` for all outer dimensions whose representations are not put in one-line, even if there is
        # only one element along that dimension.
        t_str += ",\n".join(_format_tensor(x, indent_level=indent_level + 1, sci_mode=sci_mode) for x in t)
        t_str += ",\n" + " " * 4 * indent_level + "]"

        torch.set_printoptions(sci_mode=None)

    return t_str


def _quote_string(s):
    """Given a string `s`, return a python literal expression that give `s` when it is used in a python source code.

    For example, if `s` is the string `abc`, the return value is `"abc"`.

    We choice double quotes over single quote despite `str(s)` would give `'abc'` instead of `"abc"`.
    """
    has_single_quote = "'" in s
    has_double_quote = '"' in s

    if has_single_quote and has_double_quote:
        # replace any double quote by the raw string r'\"'.
        s = s.replace('"', r"\"")
        return f'"{s}"'
    elif has_single_quote:
        return f'"{s}"'
    elif has_double_quote:
        return f"'{s}'"
    else:
        return f'"{s}"'


def _format_py_obj(obj, indent=0, mode="", cache=None, prefix=""):
    """Format python objects of basic built-in type in a pretty way so we could copy-past them to code editor easily.

    Currently, this support int, float, str, list, tuple, and dict.

    It also works with `torch.Tensor` via calling `format_tesnor`.
    """

    if cache is None:
        cache = {}
    else:
        if (id(obj), indent, mode, prefix) in cache:
            return cache[(id(obj), indent, mode, prefix)]

    # special format method for `torch.Tensor`
    if str(obj.__class__) == "<class 'torch.Tensor'>":
        return _format_tensor(obj)

    elif obj.__class__.__name__ == "str":
        quoted_string = _quote_string(obj)
        # we don't want the newline being interpreted
        quoted_string = quoted_string.replace("\n", r"\n")
        output = quoted_string

    elif obj.__class__.__name__ in ["int", "float"]:
        # for float like `1/3`, we will get `0.3333333333333333`
        output = str(obj)

    elif obj.__class__.__name__ in ["list", "tuple", "dict"]:
        parenthesis = {
            "list": "[]",
            "tuple": "()",
            "dict": "{}",
        }
        p1, p2 = parenthesis[obj.__class__.__name__]

        elements_without_indent = []
        if isinstance(obj, dict):
            for idx, (k, v) in enumerate(obj.items()):
                last_element = idx == len(obj) - 1
                ok = _format_py_obj(k, indent=indent + 1, mode="one-line", cache=cache)
                ov = _format_py_obj(
                    v,
                    indent=indent + 1,
                    mode=mode,
                    cache=cache,
                    prefix=ok.lstrip() + ": " + "," if not last_element else "",
                )
                # Each element could be multiple-line, but the indent of its first line is removed
                elements_without_indent.append(f"{ok.lstrip()}: {ov.lstrip()}")

        else:
            for idx, x in enumerate(obj):
                last_element = idx == len(obj) - 1
                o = _format_py_obj(
                    x, indent=indent + 1, mode=mode, cache=cache, prefix="," if not last_element else ""
                )
                # Each element could be multiple-line, but the indent of its first line is removed
                elements_without_indent.append(o.lstrip())

        groups = []
        buf = []
        for idx, x in enumerate(elements_without_indent):
            buf.append(x)

            x_expanded = "\n" in buf[-1]
            not_last_element = idx != len(elements_without_indent) - 1
            # if `x` should be separated from subsequent elements
            should_finalize_x = x_expanded or len(f"{' ' * (4 * (indent + 1))}") + len(
                ", ".join(buf[-1:])
            ) > 120 - int(not_last_element)

            # if `buf[:-1]` (i.e. without `x`) should be combined together (into one line)
            should_finalize_buf = x_expanded

            # the recursive call returns single line, so we can use it to determine if we can fit the width limit
            if not should_finalize_buf:
                buf_not_fit_into_one_line = len(f"{' ' * (4 * (indent + 1))}") + len(", ".join(buf)) > 120 - int(
                    not_last_element
                )
                should_finalize_buf = buf_not_fit_into_one_line

            # any element of iterable type need to be on its own line
            if (type(obj[idx]) if type(obj) is not dict else type(list(obj.values())[idx])) in [list, tuple, dict]:
                should_finalize_x = True
                should_finalize_buf = True

            # any type change --> need to be added after a new line
            prev_type = None
            current_type = type(obj[idx]) if type(obj) is not dict else type(list(obj.values())[idx])
            if len(buf) > 1:
                prev_type = type(obj[idx - 1]) if type(obj) is not dict else type(list(obj.values())[idx - 1])
                type_changed = current_type != prev_type
                if type_changed:
                    should_finalize_buf = True

            # all elements in the buf are string --> don't finalize the buf by width limit
            if prev_type is None or (prev_type is str and current_type is str):
                should_finalize_buf = False

            # collect as many elements of string type as possible (without width limit).
            # These will be examined as a whole (if not fit into the width, each element would be in its own line)
            if current_type is str:
                should_finalize_x = False
                # `len(buf) == 1` or `obj[idx-1]` is a string
                if prev_type in [None, str]:
                    should_finalize_buf = False

            if should_finalize_buf:
                orig_buf_len = len(buf)

                if orig_buf_len > 1:
                    not_fit_into_one_line = None

                    # all elements in `obj` that give `buf[:-1]` are string.
                    if prev_type is str:
                        # `-1` at the end: because buf[-2] is not the last element
                        not_fit_into_one_line = len(f"{' ' * (4 * (indent + 1))}") + len(", ".join(buf[:-1])) > 120 - 1

                    if not_fit_into_one_line:
                        for x in buf[:-1]:
                            groups.append([x])
                    else:
                        groups.append(buf[:-1])

                    buf = buf[-1:]

                if should_finalize_x:
                    groups.append(buf)
                    buf = []

        # The last buf
        if len(buf) > 0:
            not_fit_into_one_line = None
            if current_type is str:
                # no `-1` at the end: because buf[-1] is the last element
                not_fit_into_one_line = len(f"{' ' * (4 * (indent + 1))}") + len(", ".join(buf)) > 120

            if not_fit_into_one_line:
                for x in buf:
                    groups.append([x])
            else:
                groups.append(buf)

        output = f"{' ' * 4 * indent}{p1}\n"
        element_strings = [f"{' ' * (4 * (indent + 1))}" + ", ".join(buf) for buf in groups]
        output += ",\n".join(element_strings)
        output += f"\n{' ' * 4 * indent}{p2}"

        # if all elements are in one-line
        no_new_line_in_elements = all("\n" not in x for x in element_strings)
        # if yes, we can form a one-line representation of `obj`
        could_use_one_line = no_new_line_in_elements

        # if mode == "one-line", this function always returns one-line representation, so `no_new_line_in_elements`
        # will be `True`.
        if could_use_one_line:
            one_line_form = ", ".join([x.lstrip() for x in element_strings])
            one_line_form = f"{p1}{one_line_form}{p2}"

            if mode == "one-line":
                return output

            # check with the width limit
            could_use_one_line = len(f"{' ' * 4 * indent}") + len(prefix) + len(one_line_form) <= 120

            # extra conditions for returning one-line representation
            def use_one_line_repr(obj):
                # interable types
                if type(obj) in (list, tuple, dict):
                    # get all types
                    element_types = []
                    if type(obj) is dict:
                        element_types.extend(type(x) for x in obj.values())
                    elif type(obj) in [list, tuple]:
                        element_types.extend(type(x) for x in obj)

                    # At least one element is of iterable type
                    if any(x in (list, tuple, dict) for x in element_types):
                        # If `obj` has more than one element and at least one of them is iterable --> no one line repr.
                        if len(obj) > 1:
                            return False

                        # only one element that is iterable, but not the same type as `obj` --> no one line repr.
                        if type(obj) is not type(obj[0]):
                            return False

                        # one-line repr. if possible, without width limit
                        return no_new_line_in_elements

                    # all elements are of simple types, but more than one type --> no one line repr.
                    if len(set(element_types)) > 1:
                        return False

                    # all elements are of the same simple type
                    if element_types[0] in [int, float]:
                        # one-line repr. without width limit
                        return no_new_line_in_elements
                    elif element_types[0] is str:
                        if len(obj) == 1:
                            # one single string element --> one-line repr. without width limit
                            return no_new_line_in_elements
                        else:
                            # multiple string elements --> one-line repr. if fit into width limit
                            return could_use_one_line

                # simple types (int, flat, string)
                return True

            # width condition combined with specific mode conditions
            if use_one_line_repr(obj):
                output = f"{' ' * 4 * indent}{one_line_form}"

    cache[(id(obj), indent, mode, prefix)] = output

    return output


def write_file(file, content):
    with open(file, "w") as f:
        f.write(content)


def read_json_file(file):
    with open(file, "r") as fh:
        return json.load(fh)<|MERGE_RESOLUTION|>--- conflicted
+++ resolved
@@ -42,11 +42,7 @@
 from functools import cache, wraps
 from io import StringIO
 from pathlib import Path
-<<<<<<< HEAD
-from typing import TYPE_CHECKING, Any, Optional, Union
-=======
-from typing import Any
->>>>>>> f7795060
+from typing import TYPE_CHECKING, Any
 from unittest import mock
 from unittest.mock import patch
 
