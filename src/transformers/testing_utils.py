# Copyright 2020 The HuggingFace Team. All rights reserved.
#
# Licensed under the Apache License, Version 2.0 (the "License");
# you may not use this file except in compliance with the License.
# You may obtain a copy of the License at
#
#     http://www.apache.org/licenses/LICENSE-2.0
#
# Unless required by applicable law or agreed to in writing, software
# distributed under the License is distributed on an "AS IS" BASIS,
# WITHOUT WARRANTIES OR CONDITIONS OF ANY KIND, either express or implied.
# See the License for the specific language governing permissions and
# limitations under the License.

import collections
import contextlib
import copy
import doctest
import functools
import gc
import importlib
import inspect
import logging
import multiprocessing
import os
import re
import shlex
import shutil
import subprocess
import sys
import tempfile
import threading
import time
import types
import unittest
from collections import UserDict, defaultdict
from collections.abc import Generator, Iterable, Iterator, Mapping
from dataclasses import MISSING, fields
from functools import cache, wraps
from io import StringIO
from pathlib import Path
from typing import Any, Callable, Optional, Union
from unittest import mock
from unittest.mock import patch

import huggingface_hub.utils
import requests
import urllib3
from huggingface_hub import delete_repo
from packaging import version

from transformers import Trainer
from transformers import logging as transformers_logging

from .integrations import (
    is_clearml_available,
    is_optuna_available,
    is_ray_available,
    is_sigopt_available,
    is_swanlab_available,
    is_tensorboard_available,
    is_wandb_available,
)
from .integrations.deepspeed import is_deepspeed_available
from .utils import (
    ACCELERATE_MIN_VERSION,
    GGUF_MIN_VERSION,
    is_accelerate_available,
    is_apex_available,
    is_apollo_torch_available,
    is_aqlm_available,
    is_auto_awq_available,
    is_auto_gptq_available,
    is_auto_round_available,
    is_av_available,
    is_bitsandbytes_available,
    is_bitsandbytes_multi_backend_available,
    is_bs4_available,
    is_compressed_tensors_available,
    is_cv2_available,
    is_cython_available,
    is_decord_available,
    is_detectron2_available,
    is_eetq_available,
    is_essentia_available,
    is_faiss_available,
    is_fbgemm_gpu_available,
    is_flash_attn_2_available,
    is_flash_attn_3_available,
    is_flax_available,
    is_flute_available,
    is_fsdp_available,
    is_ftfy_available,
    is_g2p_en_available,
    is_galore_torch_available,
    is_gguf_available,
    is_gptqmodel_available,
    is_grokadamw_available,
    is_hadamard_available,
    is_hqq_available,
    is_huggingface_hub_greater_or_equal,
    is_ipex_available,
    is_jieba_available,
    is_jinja_available,
    is_jumanpp_available,
    is_keras_nlp_available,
    is_levenshtein_available,
    is_librosa_available,
    is_liger_kernel_available,
    is_lomo_available,
    is_mistral_common_available,
    is_natten_available,
    is_nltk_available,
    is_onnx_available,
    is_openai_available,
    is_optimum_available,
    is_optimum_quanto_available,
    is_pandas_available,
    is_peft_available,
    is_phonemizer_available,
    is_pretty_midi_available,
    is_psutil_available,
    is_pyctcdecode_available,
    is_pytesseract_available,
    is_pytest_available,
    is_pytorch_quantization_available,
    is_quark_available,
    is_rjieba_available,
    is_sacremoses_available,
    is_safetensors_available,
    is_schedulefree_available,
    is_scipy_available,
    is_sentencepiece_available,
    is_seqio_available,
    is_spacy_available,
    is_speech_available,
    is_spqr_available,
    is_sudachi_available,
    is_sudachi_projection_available,
    is_tensorflow_probability_available,
    is_tensorflow_text_available,
    is_tf2onnx_available,
    is_tf_available,
    is_tiktoken_available,
    is_timm_available,
    is_tokenizers_available,
    is_torch_available,
    is_torch_bf16_available_on_device,
    is_torch_bf16_gpu_available,
    is_torch_fp16_available_on_device,
    is_torch_greater_or_equal,
    is_torch_hpu_available,
    is_torch_mlu_available,
    is_torch_neuroncore_available,
    is_torch_npu_available,
    is_torch_sdpa_available,
    is_torch_tensorrt_fx_available,
    is_torch_tf32_available,
    is_torch_xla_available,
    is_torch_xpu_available,
    is_torchao_available,
    is_torchaudio_available,
    is_torchcodec_available,
    is_torchdynamo_available,
    is_torchvision_available,
    is_vision_available,
    is_vptq_available,
    strtobool,
)


if is_accelerate_available():
    from accelerate.state import AcceleratorState, PartialState
    from accelerate.utils.imports import is_fp8_available


if is_pytest_available():
    from _pytest.doctest import (
        Module,
        _get_checker,
        _get_continue_on_failure,
        _get_runner,
        _is_mocked,
        _patch_unwrap_mock_aware,
        get_optionflags,
    )
    from _pytest.outcomes import skip
    from _pytest.pathlib import import_path
    from pytest import DoctestItem
else:
    Module = object
    DoctestItem = object


SMALL_MODEL_IDENTIFIER = "julien-c/bert-xsmall-dummy"
DUMMY_UNKNOWN_IDENTIFIER = "julien-c/dummy-unknown"
DUMMY_DIFF_TOKENIZER_IDENTIFIER = "julien-c/dummy-diff-tokenizer"
# Used to test Auto{Config, Model, Tokenizer} model_type detection.

# Used to test the hub
USER = "__DUMMY_TRANSFORMERS_USER__"
ENDPOINT_STAGING = "https://hub-ci.huggingface.co"

# Not critical, only usable on the sandboxed CI instance.
TOKEN = "hf_94wBhPGp6KrrTH3KDchhKpRxZwd6dmHWLL"

if is_torch_available():
    import torch

    IS_ROCM_SYSTEM = torch.version.hip is not None
    IS_CUDA_SYSTEM = torch.version.cuda is not None
    IS_XPU_SYSTEM = getattr(torch.version, "xpu", None) is not None
else:
    IS_ROCM_SYSTEM = False
    IS_CUDA_SYSTEM = False
    IS_XPU_SYSTEM = False

logger = transformers_logging.get_logger(__name__)


def parse_flag_from_env(key, default=False):
    try:
        value = os.environ[key]
    except KeyError:
        # KEY isn't set, default to `default`.
        _value = default
    else:
        # KEY is set, convert it to True or False.
        try:
            _value = strtobool(value)
        except ValueError:
            # More values are supported, but let's keep the message simple.
            raise ValueError(f"If set, {key} must be yes or no.")
    return _value


def parse_int_from_env(key, default=None):
    try:
        value = os.environ[key]
    except KeyError:
        _value = default
    else:
        try:
            _value = int(value)
        except ValueError:
            raise ValueError(f"If set, {key} must be a int.")
    return _value


_run_slow_tests = parse_flag_from_env("RUN_SLOW", default=False)
_run_flaky_tests = parse_flag_from_env("RUN_FLAKY", default=True)
_run_custom_tokenizers = parse_flag_from_env("RUN_CUSTOM_TOKENIZERS", default=False)
_run_staging = parse_flag_from_env("HUGGINGFACE_CO_STAGING", default=False)
_run_pipeline_tests = parse_flag_from_env("RUN_PIPELINE_TESTS", default=True)
_run_agent_tests = parse_flag_from_env("RUN_AGENT_TESTS", default=False)


def is_staging_test(test_case):
    """
    Decorator marking a test as a staging test.

    Those tests will run using the staging environment of huggingface.co instead of the real model hub.
    """
    if not _run_staging:
        return unittest.skip(reason="test is staging test")(test_case)
    else:
        try:
            import pytest  # We don't need a hard dependency on pytest in the main library
        except ImportError:
            return test_case
        else:
            return pytest.mark.is_staging_test()(test_case)


def is_pipeline_test(test_case):
    """
    Decorator marking a test as a pipeline test. If RUN_PIPELINE_TESTS is set to a falsy value, those tests will be
    skipped.
    """
    if not _run_pipeline_tests:
        return unittest.skip(reason="test is pipeline test")(test_case)
    else:
        try:
            import pytest  # We don't need a hard dependency on pytest in the main library
        except ImportError:
            return test_case
        else:
            return pytest.mark.is_pipeline_test()(test_case)


def is_agent_test(test_case):
    """
    Decorator marking a test as an agent test. If RUN_TOOL_TESTS is set to a falsy value, those tests will be skipped.
    """
    if not _run_agent_tests:
        return unittest.skip(reason="test is an agent test")(test_case)
    else:
        try:
            import pytest  # We don't need a hard dependency on pytest in the main library
        except ImportError:
            return test_case
        else:
            return pytest.mark.is_agent_test()(test_case)


def slow(test_case):
    """
    Decorator marking a test as slow.

    Slow tests are skipped by default. Set the RUN_SLOW environment variable to a truthy value to run them.

    """
    return unittest.skipUnless(_run_slow_tests, "test is slow")(test_case)


def tooslow(test_case):
    """
    Decorator marking a test as too slow.

    Slow tests are skipped while they're in the process of being fixed. No test should stay tagged as "tooslow" as
    these will not be tested by the CI.

    """
    return unittest.skip(reason="test is too slow")(test_case)


def skip_if_not_implemented(test_func):
    @functools.wraps(test_func)
    def wrapper(*args, **kwargs):
        try:
            return test_func(*args, **kwargs)
        except NotImplementedError as e:
            raise unittest.SkipTest(f"Test skipped due to NotImplementedError: {e}")

    return wrapper


def apply_skip_if_not_implemented(cls):
    """
    Class decorator to apply @skip_if_not_implemented to all test methods.
    """
    for attr_name in dir(cls):
        if attr_name.startswith("test_"):
            attr = getattr(cls, attr_name)
            if callable(attr):
                setattr(cls, attr_name, skip_if_not_implemented(attr))
    return cls


def custom_tokenizers(test_case):
    """
    Decorator marking a test for a custom tokenizer.

    Custom tokenizers require additional dependencies, and are skipped by default. Set the RUN_CUSTOM_TOKENIZERS
    environment variable to a truthy value to run them.
    """
    return unittest.skipUnless(_run_custom_tokenizers, "test of custom tokenizers")(test_case)


def require_bs4(test_case):
    """
    Decorator marking a test that requires BeautifulSoup4. These tests are skipped when BeautifulSoup4 isn't installed.
    """
    return unittest.skipUnless(is_bs4_available(), "test requires BeautifulSoup4")(test_case)


def require_galore_torch(test_case):
    """
    Decorator marking a test that requires GaLore. These tests are skipped when GaLore isn't installed.
    https://github.com/jiaweizzhao/GaLore
    """
    return unittest.skipUnless(is_galore_torch_available(), "test requires GaLore")(test_case)


def require_apollo_torch(test_case):
    """
    Decorator marking a test that requires GaLore. These tests are skipped when APOLLO isn't installed.
    https://github.com/zhuhanqing/APOLLO
    """
    return unittest.skipUnless(is_apollo_torch_available(), "test requires APOLLO")(test_case)


def require_lomo(test_case):
    """
    Decorator marking a test that requires LOMO. These tests are skipped when LOMO-optim isn't installed.
    https://github.com/OpenLMLab/LOMO
    """
    return unittest.skipUnless(is_lomo_available(), "test requires LOMO")(test_case)


def require_grokadamw(test_case):
    """
    Decorator marking a test that requires GrokAdamW. These tests are skipped when GrokAdamW isn't installed.
    """
    return unittest.skipUnless(is_grokadamw_available(), "test requires GrokAdamW")(test_case)


def require_schedulefree(test_case):
    """
    Decorator marking a test that requires schedulefree. These tests are skipped when schedulefree isn't installed.
    https://github.com/facebookresearch/schedule_free
    """
    return unittest.skipUnless(is_schedulefree_available(), "test requires schedulefree")(test_case)


def require_cv2(test_case):
    """
    Decorator marking a test that requires OpenCV.

    These tests are skipped when OpenCV isn't installed.

    """
    return unittest.skipUnless(is_cv2_available(), "test requires OpenCV")(test_case)


def require_levenshtein(test_case):
    """
    Decorator marking a test that requires Levenshtein.

    These tests are skipped when Levenshtein isn't installed.

    """
    return unittest.skipUnless(is_levenshtein_available(), "test requires Levenshtein")(test_case)


def require_nltk(test_case):
    """
    Decorator marking a test that requires NLTK.

    These tests are skipped when NLTK isn't installed.

    """
    return unittest.skipUnless(is_nltk_available(), "test requires NLTK")(test_case)


def require_accelerate(test_case, min_version: str = ACCELERATE_MIN_VERSION):
    """
    Decorator marking a test that requires accelerate. These tests are skipped when accelerate isn't installed.
    """
    return unittest.skipUnless(
        is_accelerate_available(min_version), f"test requires accelerate version >= {min_version}"
    )(test_case)


def require_gguf(test_case, min_version: str = GGUF_MIN_VERSION):
    """
    Decorator marking a test that requires ggguf. These tests are skipped when gguf isn't installed.
    """
    return unittest.skipUnless(is_gguf_available(min_version), f"test requires gguf version >= {min_version}")(
        test_case
    )


def require_fsdp(test_case, min_version: str = "1.12.0"):
    """
    Decorator marking a test that requires fsdp. These tests are skipped when fsdp isn't installed.
    """
    return unittest.skipUnless(is_fsdp_available(min_version), f"test requires torch version >= {min_version}")(
        test_case
    )


def require_g2p_en(test_case):
    """
    Decorator marking a test that requires g2p_en. These tests are skipped when SentencePiece isn't installed.
    """
    return unittest.skipUnless(is_g2p_en_available(), "test requires g2p_en")(test_case)


def require_safetensors(test_case):
    """
    Decorator marking a test that requires safetensors. These tests are skipped when safetensors isn't installed.
    """
    return unittest.skipUnless(is_safetensors_available(), "test requires safetensors")(test_case)


def require_rjieba(test_case):
    """
    Decorator marking a test that requires rjieba. These tests are skipped when rjieba isn't installed.
    """
    return unittest.skipUnless(is_rjieba_available(), "test requires rjieba")(test_case)


def require_jieba(test_case):
    """
    Decorator marking a test that requires jieba. These tests are skipped when jieba isn't installed.
    """
    return unittest.skipUnless(is_jieba_available(), "test requires jieba")(test_case)


def require_jinja(test_case):
    """
    Decorator marking a test that requires jinja. These tests are skipped when jinja isn't installed.
    """
    return unittest.skipUnless(is_jinja_available(), "test requires jinja")(test_case)


def require_tf2onnx(test_case):
    logger.warning_once(
        "TensorFlow test-related code, including `require_tf2onnx`, is deprecated and will be removed in "
        "Transformers v4.55"
    )
    return unittest.skipUnless(is_tf2onnx_available(), "test requires tf2onnx")(test_case)


def require_onnx(test_case):
    return unittest.skipUnless(is_onnx_available(), "test requires ONNX")(test_case)


def require_timm(test_case):
    """
    Decorator marking a test that requires Timm.

    These tests are skipped when Timm isn't installed.

    """
    return unittest.skipUnless(is_timm_available(), "test requires Timm")(test_case)


def require_natten(test_case):
    """
    Decorator marking a test that requires NATTEN.

    These tests are skipped when NATTEN isn't installed.

    """
    return unittest.skipUnless(is_natten_available(), "test requires natten")(test_case)


def require_torch(test_case):
    """
    Decorator marking a test that requires PyTorch.

    These tests are skipped when PyTorch isn't installed.

    """
    return unittest.skipUnless(is_torch_available(), "test requires PyTorch")(test_case)


def require_torch_greater_or_equal(version: str):
    """
    Decorator marking a test that requires PyTorch version >= `version`.

    These tests are skipped when PyTorch version is less than `version`.
    """

    def decorator(test_case):
        return unittest.skipUnless(is_torch_greater_or_equal(version), f"test requires PyTorch version >= {version}")(
            test_case
        )

    return decorator


def require_huggingface_hub_greater_or_equal(version: str):
    """
    Decorator marking a test that requires huggingface_hub version >= `version`.

    These tests are skipped when huggingface_hub version is less than `version`.
    """

    def decorator(test_case):
        return unittest.skipUnless(
            is_huggingface_hub_greater_or_equal(version), f"test requires huggingface_hub version >= {version}"
        )(test_case)

    return decorator


def require_flash_attn(test_case):
    """
    Decorator marking a test that requires Flash Attention.

    These tests are skipped when Flash Attention isn't installed.

    """
    return unittest.skipUnless(is_flash_attn_2_available(), "test requires Flash Attention")(test_case)


def require_flash_attn_3(test_case):
    """
    Decorator marking a test that requires Flash Attention 3.

    These tests are skipped when Flash Attention 3 isn't installed.
    """
    return unittest.skipUnless(is_flash_attn_3_available(), "test requires Flash Attention 3")(test_case)


def require_torch_sdpa(test_case):
    """
    Decorator marking a test that requires PyTorch's SDPA.

    These tests are skipped when requirements are not met (torch version).
    """
    return unittest.skipUnless(is_torch_sdpa_available(), "test requires PyTorch SDPA")(test_case)


def require_read_token(test_case):
    """
    A decorator that loads the HF token for tests that require to load gated models.
    """
    token = os.getenv("HF_HUB_READ_TOKEN")

    if isinstance(test_case, type):
        for attr_name in dir(test_case):
            attr = getattr(test_case, attr_name)
            if isinstance(attr, types.FunctionType):
                if getattr(attr, "__require_read_token__", False):
                    continue
                wrapped = require_read_token(attr)
                setattr(test_case, attr_name, wrapped)
        return test_case
    else:
        if getattr(test_case, "__require_read_token__", False):
            return test_case

        @functools.wraps(test_case)
        def wrapper(*args, **kwargs):
            if token is not None:
                with patch("huggingface_hub.utils._headers.get_token", return_value=token):
                    return test_case(*args, **kwargs)
            else:  # Allow running locally with the default token env variable
                # dealing with static/class methods and called by `self.xxx`
                if "staticmethod" in inspect.getsource(test_case).strip():
                    if len(args) > 0 and isinstance(args[0], unittest.TestCase):
                        return test_case(*args[1:], **kwargs)
                return test_case(*args, **kwargs)

        wrapper.__require_read_token__ = True
        return wrapper


def require_peft(test_case):
    """
    Decorator marking a test that requires PEFT.

    These tests are skipped when PEFT isn't installed.

    """
    return unittest.skipUnless(is_peft_available(), "test requires PEFT")(test_case)


def require_torchvision(test_case):
    """
    Decorator marking a test that requires Torchvision.

    These tests are skipped when Torchvision isn't installed.

    """
    return unittest.skipUnless(is_torchvision_available(), "test requires Torchvision")(test_case)


def require_torchcodec(test_case):
    """
    Decorator marking a test that requires Torchcodec.

    These tests are skipped when Torchcodec isn't installed.

    """
    return unittest.skipUnless(is_torchcodec_available(), "test requires Torchcodec")(test_case)


def require_torch_or_tf(test_case):
    """
    Decorator marking a test that requires PyTorch or TensorFlow.

    These tests are skipped when neither PyTorch not TensorFlow is installed.

    """
    return unittest.skipUnless(is_torch_available() or is_tf_available(), "test requires PyTorch or TensorFlow")(
        test_case
    )


def require_intel_extension_for_pytorch(test_case):
    """
    Decorator marking a test that requires Intel Extension for PyTorch.

    These tests are skipped when Intel Extension for PyTorch isn't installed or it does not match current PyTorch
    version.

    """
    return unittest.skipUnless(
        is_ipex_available(),
        "test requires Intel Extension for PyTorch to be installed and match current PyTorch version, see"
        " https://github.com/intel/intel-extension-for-pytorch",
    )(test_case)


def require_tensorflow_probability(test_case):
    """
    Decorator marking a test that requires TensorFlow probability.

    These tests are skipped when TensorFlow probability isn't installed.

    """
    logger.warning_once(
        "TensorFlow test-related code, including `require_tensorflow_probability`, is deprecated and will be "
        "removed in Transformers v4.55"
    )
    return unittest.skipUnless(is_tensorflow_probability_available(), "test requires TensorFlow probability")(
        test_case
    )


def require_torchaudio(test_case):
    """
    Decorator marking a test that requires torchaudio. These tests are skipped when torchaudio isn't installed.
    """
    return unittest.skipUnless(is_torchaudio_available(), "test requires torchaudio")(test_case)


def require_tf(test_case):
    """
    Decorator marking a test that requires TensorFlow. These tests are skipped when TensorFlow isn't installed.
    """
    logger.warning_once(
        "TensorFlow test-related code, including `require_tf`, is deprecated and will be removed in Transformers v4.55"
    )
    return unittest.skipUnless(is_tf_available(), "test requires TensorFlow")(test_case)


def require_flax(test_case):
    """
    Decorator marking a test that requires JAX & Flax. These tests are skipped when one / both are not installed
    """
    logger.warning_once(
        "JAX test-related code, including `require_flax`, is deprecated and will be removed in Transformers v4.55"
    )
    return unittest.skipUnless(is_flax_available(), "test requires JAX & Flax")(test_case)


def require_sentencepiece(test_case):
    """
    Decorator marking a test that requires SentencePiece. These tests are skipped when SentencePiece isn't installed.
    """
    return unittest.skipUnless(is_sentencepiece_available(), "test requires SentencePiece")(test_case)


def require_sacremoses(test_case):
    """
    Decorator marking a test that requires Sacremoses. These tests are skipped when Sacremoses isn't installed.
    """
    return unittest.skipUnless(is_sacremoses_available(), "test requires Sacremoses")(test_case)


def require_seqio(test_case):
    """
    Decorator marking a test that requires SentencePiece. These tests are skipped when SentencePiece isn't installed.
    """
    return unittest.skipUnless(is_seqio_available(), "test requires Seqio")(test_case)


def require_scipy(test_case):
    """
    Decorator marking a test that requires Scipy. These tests are skipped when SentencePiece isn't installed.
    """
    return unittest.skipUnless(is_scipy_available(), "test requires Scipy")(test_case)


def require_tokenizers(test_case):
    """
    Decorator marking a test that requires 🤗 Tokenizers. These tests are skipped when 🤗 Tokenizers isn't installed.
    """
    return unittest.skipUnless(is_tokenizers_available(), "test requires tokenizers")(test_case)


def require_tensorflow_text(test_case):
    """
    Decorator marking a test that requires tensorflow_text. These tests are skipped when tensroflow_text isn't
    installed.
    """
    logger.warning_once(
        "TensorFlow test-related code, including `require_tensorflow_text`, is deprecated and will be "
        "removed in Transformers v4.55"
    )
    return unittest.skipUnless(is_tensorflow_text_available(), "test requires tensorflow_text")(test_case)


def require_keras_nlp(test_case):
    """
    Decorator marking a test that requires keras_nlp. These tests are skipped when keras_nlp isn't installed.
    """
    return unittest.skipUnless(is_keras_nlp_available(), "test requires keras_nlp")(test_case)


def require_pandas(test_case):
    """
    Decorator marking a test that requires pandas. These tests are skipped when pandas isn't installed.
    """
    return unittest.skipUnless(is_pandas_available(), "test requires pandas")(test_case)


def require_pytesseract(test_case):
    """
    Decorator marking a test that requires PyTesseract. These tests are skipped when PyTesseract isn't installed.
    """
    return unittest.skipUnless(is_pytesseract_available(), "test requires PyTesseract")(test_case)


def require_pytorch_quantization(test_case):
    """
    Decorator marking a test that requires PyTorch Quantization Toolkit. These tests are skipped when PyTorch
    Quantization Toolkit isn't installed.
    """
    return unittest.skipUnless(is_pytorch_quantization_available(), "test requires PyTorch Quantization Toolkit")(
        test_case
    )


def require_vision(test_case):
    """
    Decorator marking a test that requires the vision dependencies. These tests are skipped when torchaudio isn't
    installed.
    """
    return unittest.skipUnless(is_vision_available(), "test requires vision")(test_case)


def require_ftfy(test_case):
    """
    Decorator marking a test that requires ftfy. These tests are skipped when ftfy isn't installed.
    """
    return unittest.skipUnless(is_ftfy_available(), "test requires ftfy")(test_case)


def require_spacy(test_case):
    """
    Decorator marking a test that requires SpaCy. These tests are skipped when SpaCy isn't installed.
    """
    return unittest.skipUnless(is_spacy_available(), "test requires spacy")(test_case)


def require_torch_multi_gpu(test_case):
    """
    Decorator marking a test that requires a multi-GPU CUDA setup (in PyTorch). These tests are skipped on a machine without
    multiple CUDA GPUs.

    To run *only* the multi_gpu tests, assuming all test names contain multi_gpu: $ pytest -sv ./tests -k "multi_gpu"
    """
    if not is_torch_available():
        return unittest.skip(reason="test requires PyTorch")(test_case)

    import torch

    return unittest.skipUnless(torch.cuda.device_count() > 1, "test requires multiple CUDA GPUs")(test_case)


def require_torch_multi_accelerator(test_case):
    """
    Decorator marking a test that requires a multi-accelerator (in PyTorch). These tests are skipped on a machine
    without multiple accelerators. To run *only* the multi_accelerator tests, assuming all test names contain
    multi_accelerator: $ pytest -sv ./tests -k "multi_accelerator"
    """
    if not is_torch_available():
        return unittest.skip(reason="test requires PyTorch")(test_case)

    return unittest.skipUnless(backend_device_count(torch_device) > 1, "test requires multiple accelerators")(
        test_case
    )


def require_torch_non_multi_gpu(test_case):
    """
    Decorator marking a test that requires 0 or 1 GPU setup (in PyTorch).
    """
    if not is_torch_available():
        return unittest.skip(reason="test requires PyTorch")(test_case)

    import torch

    return unittest.skipUnless(torch.cuda.device_count() < 2, "test requires 0 or 1 GPU")(test_case)


def require_torch_non_multi_accelerator(test_case):
    """
    Decorator marking a test that requires 0 or 1 accelerator setup (in PyTorch).
    """
    if not is_torch_available():
        return unittest.skip(reason="test requires PyTorch")(test_case)

    return unittest.skipUnless(backend_device_count(torch_device) < 2, "test requires 0 or 1 accelerator")(test_case)


def require_torch_up_to_2_gpus(test_case):
    """
    Decorator marking a test that requires 0 or 1 or 2 GPU setup (in PyTorch).
    """
    if not is_torch_available():
        return unittest.skip(reason="test requires PyTorch")(test_case)

    import torch

    return unittest.skipUnless(torch.cuda.device_count() < 3, "test requires 0 or 1 or 2 GPUs")(test_case)


def require_torch_up_to_2_accelerators(test_case):
    """
    Decorator marking a test that requires 0 or 1 or 2 accelerator setup (in PyTorch).
    """
    if not is_torch_available():
        return unittest.skip(reason="test requires PyTorch")(test_case)

    return unittest.skipUnless(backend_device_count(torch_device) < 3, "test requires 0 or 1 or 2 accelerators")(
        test_case
    )


def require_torch_xla(test_case):
    """
    Decorator marking a test that requires TorchXLA (in PyTorch).
    """
    return unittest.skipUnless(is_torch_xla_available(), "test requires TorchXLA")(test_case)


def require_torch_neuroncore(test_case):
    """
    Decorator marking a test that requires NeuronCore (in PyTorch).
    """
    return unittest.skipUnless(is_torch_neuroncore_available(check_device=False), "test requires PyTorch NeuronCore")(
        test_case
    )


def require_torch_npu(test_case):
    """
    Decorator marking a test that requires NPU (in PyTorch).
    """
    return unittest.skipUnless(is_torch_npu_available(), "test requires PyTorch NPU")(test_case)


def require_torch_multi_npu(test_case):
    """
    Decorator marking a test that requires a multi-NPU setup (in PyTorch). These tests are skipped on a machine without
    multiple NPUs.

    To run *only* the multi_npu tests, assuming all test names contain multi_npu: $ pytest -sv ./tests -k "multi_npu"
    """
    if not is_torch_npu_available():
        return unittest.skip(reason="test requires PyTorch NPU")(test_case)

    return unittest.skipUnless(torch.npu.device_count() > 1, "test requires multiple NPUs")(test_case)


def require_non_hpu(test_case):
    """
    Decorator marking a test that should be skipped for HPU.
    """
    return unittest.skipUnless(torch_device != "hpu", "test requires a non-HPU")(test_case)


def require_torch_xpu(test_case):
    """
    Decorator marking a test that requires XPU (in PyTorch).

    These tests are skipped when XPU backend is not available. XPU backend might be available either via stock
    PyTorch (>=2.4) or via Intel Extension for PyTorch. In the latter case, if IPEX is installed, its version
    must match match current PyTorch version.
    """
    return unittest.skipUnless(is_torch_xpu_available(), "test requires XPU device")(test_case)


def require_non_xpu(test_case):
    """
    Decorator marking a test that should be skipped for XPU.
    """
    return unittest.skipUnless(torch_device != "xpu", "test requires a non-XPU")(test_case)


def require_torch_multi_xpu(test_case):
    """
    Decorator marking a test that requires a multi-XPU setup (in PyTorch). These tests are skipped on a machine without
    multiple XPUs.

    To run *only* the multi_xpu tests, assuming all test names contain multi_xpu: $ pytest -sv ./tests -k "multi_xpu"
    """
    if not is_torch_xpu_available():
        return unittest.skip(reason="test requires PyTorch XPU")(test_case)

    return unittest.skipUnless(torch.xpu.device_count() > 1, "test requires multiple XPUs")(test_case)


def require_torch_multi_hpu(test_case):
    """
    Decorator marking a test that requires a multi-HPU setup (in PyTorch). These tests are skipped on a machine without
    multiple HPUs.

    To run *only* the multi_hpu tests, assuming all test names contain multi_hpu: $ pytest -sv ./tests -k "multi_hpu"
    """
    if not is_torch_hpu_available():
        return unittest.skip(reason="test requires PyTorch HPU")(test_case)

    return unittest.skipUnless(torch.hpu.device_count() > 1, "test requires multiple HPUs")(test_case)


if is_torch_available():
    # Set env var CUDA_VISIBLE_DEVICES="" to force cpu-mode
    import torch

    if "TRANSFORMERS_TEST_BACKEND" in os.environ:
        backend = os.environ["TRANSFORMERS_TEST_BACKEND"]
        try:
            _ = importlib.import_module(backend)
        except ModuleNotFoundError as e:
            raise ModuleNotFoundError(
                f"Failed to import `TRANSFORMERS_TEST_BACKEND` '{backend}'! This should be the name of an installed module. The original error (look up to see its"
                f" traceback):\n{e}"
            ) from e

    if "TRANSFORMERS_TEST_DEVICE" in os.environ:
        torch_device = os.environ["TRANSFORMERS_TEST_DEVICE"]
        if torch_device == "cuda" and not torch.cuda.is_available():
            raise ValueError(
                f"TRANSFORMERS_TEST_DEVICE={torch_device}, but CUDA is unavailable. Please double-check your testing environment."
            )
        if torch_device == "xpu" and not is_torch_xpu_available():
            raise ValueError(
                f"TRANSFORMERS_TEST_DEVICE={torch_device}, but XPU is unavailable. Please double-check your testing environment."
            )
        if torch_device == "npu" and not is_torch_npu_available():
            raise ValueError(
                f"TRANSFORMERS_TEST_DEVICE={torch_device}, but NPU is unavailable. Please double-check your testing environment."
            )
        if torch_device == "mlu" and not is_torch_mlu_available():
            raise ValueError(
                f"TRANSFORMERS_TEST_DEVICE={torch_device}, but MLU is unavailable. Please double-check your testing environment."
            )
        if torch_device == "hpu" and not is_torch_hpu_available():
            raise ValueError(
                f"TRANSFORMERS_TEST_DEVICE={torch_device}, but HPU is unavailable. Please double-check your testing environment."
            )

        try:
            # try creating device to see if provided device is valid
            _ = torch.device(torch_device)
        except RuntimeError as e:
            raise RuntimeError(
                f"Unknown testing device specified by environment variable `TRANSFORMERS_TEST_DEVICE`: {torch_device}"
            ) from e
    elif torch.cuda.is_available():
        torch_device = "cuda"
    elif is_torch_npu_available():
        torch_device = "npu"
    elif is_torch_mlu_available():
        torch_device = "mlu"
    elif is_torch_hpu_available():
        torch_device = "hpu"
    elif is_torch_xpu_available():
        torch_device = "xpu"
    else:
        torch_device = "cpu"
else:
    torch_device = None

if is_tf_available():
    import tensorflow as tf

if is_flax_available():
    import jax

    jax_device = jax.default_backend()
else:
    jax_device = None


def require_torchdynamo(test_case):
    """Decorator marking a test that requires TorchDynamo"""
    return unittest.skipUnless(is_torchdynamo_available(), "test requires TorchDynamo")(test_case)


def require_torchao(test_case):
    """Decorator marking a test that requires torchao"""
    return unittest.skipUnless(is_torchao_available(), "test requires torchao")(test_case)


def require_torchao_version_greater_or_equal(torchao_version):
    def decorator(test_case):
        correct_torchao_version = is_torchao_available() and version.parse(
            version.parse(importlib.metadata.version("torchao")).base_version
        ) >= version.parse(torchao_version)
        return unittest.skipUnless(
            correct_torchao_version, f"Test requires torchao with the version greater than {torchao_version}."
        )(test_case)

    return decorator


def require_torch_tensorrt_fx(test_case):
    """Decorator marking a test that requires Torch-TensorRT FX"""
    return unittest.skipUnless(is_torch_tensorrt_fx_available(), "test requires Torch-TensorRT FX")(test_case)


def require_torch_gpu(test_case):
    """Decorator marking a test that requires CUDA and PyTorch."""
    return unittest.skipUnless(torch_device == "cuda", "test requires CUDA")(test_case)


def require_large_cpu_ram(test_case, memory: float = 80):
    """Decorator marking a test that requires a CPU RAM with more than `memory` GiB of memory."""
    if not is_psutil_available():
        return test_case

    import psutil

    return unittest.skipUnless(
        psutil.virtual_memory().total / 1024**3 > memory,
        f"test requires a machine with more than {memory} GiB of CPU RAM memory",
    )(test_case)


def require_torch_large_gpu(test_case, memory: float = 20):
    """Decorator marking a test that requires a CUDA GPU with more than `memory` GiB of memory."""
    if torch_device != "cuda":
        return unittest.skip(reason=f"test requires a CUDA GPU with more than {memory} GiB of memory")(test_case)

    return unittest.skipUnless(
        torch.cuda.get_device_properties(0).total_memory / 1024**3 > memory,
        f"test requires a GPU with more than {memory} GiB of memory",
    )(test_case)


def require_torch_large_accelerator(test_case, memory: float = 20):
    """Decorator marking a test that requires an accelerator with more than `memory` GiB of memory."""
    if torch_device != "cuda" and torch_device != "xpu":
        return unittest.skip(reason=f"test requires a GPU or XPU with more than {memory} GiB of memory")(test_case)

    torch_accelerator_module = getattr(torch, torch_device)

    return unittest.skipUnless(
        torch_accelerator_module.get_device_properties(0).total_memory / 1024**3 > memory,
        f"test requires a GPU or XPU with more than {memory} GiB of memory",
    )(test_case)


def require_torch_gpu_if_bnb_not_multi_backend_enabled(test_case):
    """
    Decorator marking a test that requires a GPU if bitsandbytes multi-backend feature is not enabled.
    """
    if is_bitsandbytes_available() and is_bitsandbytes_multi_backend_available():
        return test_case
    return require_torch_gpu(test_case)


def require_torch_accelerator(test_case):
    """Decorator marking a test that requires an accessible accelerator and PyTorch."""
    return unittest.skipUnless(torch_device is not None and torch_device != "cpu", "test requires accelerator")(
        test_case
    )


def require_torch_fp16(test_case):
    """Decorator marking a test that requires a device that supports fp16"""
    return unittest.skipUnless(
        is_torch_fp16_available_on_device(torch_device), "test requires device with fp16 support"
    )(test_case)


def require_fp8(test_case):
    """Decorator marking a test that requires supports for fp8"""
    return unittest.skipUnless(is_accelerate_available() and is_fp8_available(), "test requires fp8 support")(
        test_case
    )


def require_torch_bf16(test_case):
    """Decorator marking a test that requires a device that supports bf16"""
    return unittest.skipUnless(
        is_torch_bf16_available_on_device(torch_device), "test requires device with bf16 support"
    )(test_case)


def require_torch_bf16_gpu(test_case):
    """Decorator marking a test that requires torch>=1.10, using Ampere GPU or newer arch with cuda>=11.0"""
    return unittest.skipUnless(
        is_torch_bf16_gpu_available(),
        "test requires torch>=1.10, using Ampere GPU or newer arch with cuda>=11.0",
    )(test_case)


def require_deterministic_for_xpu(test_case):
    @wraps(test_case)
    def wrapper(*args, **kwargs):
        if is_torch_xpu_available():
            original_state = torch.are_deterministic_algorithms_enabled()
            try:
                torch.use_deterministic_algorithms(True)
                return test_case(*args, **kwargs)
            finally:
                torch.use_deterministic_algorithms(original_state)
        else:
            return test_case(*args, **kwargs)

    return wrapper


def require_torch_tf32(test_case):
    """Decorator marking a test that requires Ampere or a newer GPU arch, cuda>=11 and torch>=1.7."""
    return unittest.skipUnless(
        is_torch_tf32_available(), "test requires Ampere or a newer GPU arch, cuda>=11 and torch>=1.7"
    )(test_case)


def require_detectron2(test_case):
    """Decorator marking a test that requires detectron2."""
    return unittest.skipUnless(is_detectron2_available(), "test requires `detectron2`")(test_case)


def require_faiss(test_case):
    """Decorator marking a test that requires faiss."""
    return unittest.skipUnless(is_faiss_available(), "test requires `faiss`")(test_case)


def require_optuna(test_case):
    """
    Decorator marking a test that requires optuna.

    These tests are skipped when optuna isn't installed.

    """
    return unittest.skipUnless(is_optuna_available(), "test requires optuna")(test_case)


def require_ray(test_case):
    """
    Decorator marking a test that requires Ray/tune.

    These tests are skipped when Ray/tune isn't installed.

    """
    return unittest.skipUnless(is_ray_available(), "test requires Ray/tune")(test_case)


def require_sigopt(test_case):
    """
    Decorator marking a test that requires SigOpt.

    These tests are skipped when SigOpt isn't installed.

    """
    return unittest.skipUnless(is_sigopt_available(), "test requires SigOpt")(test_case)


def require_swanlab(test_case):
    """
    Decorator marking a test that requires swanlab.

    These tests are skipped when swanlab isn't installed.

    """
    return unittest.skipUnless(is_swanlab_available(), "test requires swanlab")(test_case)


def require_wandb(test_case):
    """
    Decorator marking a test that requires wandb.

    These tests are skipped when wandb isn't installed.

    """
    return unittest.skipUnless(is_wandb_available(), "test requires wandb")(test_case)


def require_clearml(test_case):
    """
    Decorator marking a test requires clearml.

    These tests are skipped when clearml isn't installed.

    """
    return unittest.skipUnless(is_clearml_available(), "test requires clearml")(test_case)


def require_deepspeed(test_case):
    """
    Decorator marking a test that requires deepspeed
    """
    return unittest.skipUnless(is_deepspeed_available(), "test requires deepspeed")(test_case)


def require_apex(test_case):
    """
    Decorator marking a test that requires apex
    """
    return unittest.skipUnless(is_apex_available(), "test requires apex")(test_case)


def require_aqlm(test_case):
    """
    Decorator marking a test that requires aqlm
    """
    return unittest.skipUnless(is_aqlm_available(), "test requires aqlm")(test_case)


def require_vptq(test_case):
    """
    Decorator marking a test that requires vptq
    """
    return unittest.skipUnless(is_vptq_available(), "test requires vptq")(test_case)


def require_spqr(test_case):
    """
    Decorator marking a test that requires spqr
    """
    return unittest.skipUnless(is_spqr_available(), "test requires spqr")(test_case)


def require_eetq(test_case):
    """
    Decorator marking a test that requires eetq
    """
    eetq_available = is_eetq_available()
    if eetq_available:
        try:
            import eetq  # noqa: F401
        except ImportError as exc:
            if "shard_checkpoint" in str(exc):
                # EETQ 1.0.0 is currently broken with the latest transformers because it tries to import the removed
                # shard_checkpoint function, see https://github.com/NetEase-FuXi/EETQ/issues/34.
                # TODO: Remove once eetq releases a fix and this release is used in CI
                eetq_available = False
    return unittest.skipUnless(eetq_available, "test requires eetq")(test_case)


def require_av(test_case):
    """
    Decorator marking a test that requires av
    """
    return unittest.skipUnless(is_av_available(), "test requires av")(test_case)


def require_decord(test_case):
    """
    Decorator marking a test that requires decord
    """
    return unittest.skipUnless(is_decord_available(), "test requires decord")(test_case)


def require_bitsandbytes(test_case):
    """
    Decorator marking a test that requires the bitsandbytes library. Will be skipped when the library or its hard dependency torch is not installed.
    """
    if is_bitsandbytes_available() and is_torch_available():
        try:
            import pytest

            return pytest.mark.bitsandbytes(test_case)
        except ImportError:
            return test_case
    else:
        return unittest.skip(reason="test requires bitsandbytes and torch")(test_case)


def require_optimum(test_case):
    """
    Decorator for optimum dependency
    """
    return unittest.skipUnless(is_optimum_available(), "test requires optimum")(test_case)


def require_tensorboard(test_case):
    """
    Decorator for `tensorboard` dependency
    """
    return unittest.skipUnless(is_tensorboard_available(), "test requires tensorboard")


def require_gptq(test_case):
    """
    Decorator for auto_gptq dependency
    """
    return unittest.skipUnless(
        is_gptqmodel_available() or is_auto_gptq_available(), "test requires gptqmodel or auto-gptq"
    )(test_case)


def require_hqq(test_case):
    """
    Decorator for hqq dependency
    """
    return unittest.skipUnless(is_hqq_available(), "test requires hqq")(test_case)


def require_auto_awq(test_case):
    """
    Decorator for auto_awq dependency
    """
    return unittest.skipUnless(is_auto_awq_available(), "test requires autoawq")(test_case)


def require_auto_round(test_case):
    """
    Decorator for auto_round dependency
    """
    return unittest.skipUnless(is_auto_round_available(), "test requires autoround")(test_case)


def require_optimum_quanto(test_case):
    """
    Decorator for quanto dependency
    """
    return unittest.skipUnless(is_optimum_quanto_available(), "test requires optimum-quanto")(test_case)


def require_compressed_tensors(test_case):
    """
    Decorator for compressed_tensors dependency
    """
    return unittest.skipUnless(is_compressed_tensors_available(), "test requires compressed_tensors")(test_case)


def require_fbgemm_gpu(test_case):
    """
    Decorator for fbgemm_gpu dependency
    """
    return unittest.skipUnless(is_fbgemm_gpu_available(), "test requires fbgemm-gpu")(test_case)


def require_quark(test_case):
    """
    Decorator for quark dependency
    """
    return unittest.skipUnless(is_quark_available(), "test requires quark")(test_case)


def require_flute_hadamard(test_case):
    """
    Decorator marking a test that requires higgs and hadamard
    """
    return unittest.skipUnless(
        is_flute_available() and is_hadamard_available(), "test requires flute and fast_hadamard_transform"
    )(test_case)


def require_phonemizer(test_case):
    """
    Decorator marking a test that requires phonemizer
    """
    return unittest.skipUnless(is_phonemizer_available(), "test requires phonemizer")(test_case)


def require_pyctcdecode(test_case):
    """
    Decorator marking a test that requires pyctcdecode
    """
    return unittest.skipUnless(is_pyctcdecode_available(), "test requires pyctcdecode")(test_case)


def require_librosa(test_case):
    """
    Decorator marking a test that requires librosa
    """
    return unittest.skipUnless(is_librosa_available(), "test requires librosa")(test_case)


def require_liger_kernel(test_case):
    """
    Decorator marking a test that requires liger_kernel
    """
    return unittest.skipUnless(is_liger_kernel_available(), "test requires liger_kernel")(test_case)


def require_essentia(test_case):
    """
    Decorator marking a test that requires essentia
    """
    return unittest.skipUnless(is_essentia_available(), "test requires essentia")(test_case)


def require_pretty_midi(test_case):
    """
    Decorator marking a test that requires pretty_midi
    """
    return unittest.skipUnless(is_pretty_midi_available(), "test requires pretty_midi")(test_case)


def cmd_exists(cmd):
    return shutil.which(cmd) is not None


def require_usr_bin_time(test_case):
    """
    Decorator marking a test that requires `/usr/bin/time`
    """
    return unittest.skipUnless(cmd_exists("/usr/bin/time"), "test requires /usr/bin/time")(test_case)


def require_sudachi(test_case):
    """
    Decorator marking a test that requires sudachi
    """
    return unittest.skipUnless(is_sudachi_available(), "test requires sudachi")(test_case)


def require_sudachi_projection(test_case):
    """
    Decorator marking a test that requires sudachi_projection
    """
    return unittest.skipUnless(is_sudachi_projection_available(), "test requires sudachi which supports projection")(
        test_case
    )


def require_jumanpp(test_case):
    """
    Decorator marking a test that requires jumanpp
    """
    return unittest.skipUnless(is_jumanpp_available(), "test requires jumanpp")(test_case)


def require_cython(test_case):
    """
    Decorator marking a test that requires jumanpp
    """
    return unittest.skipUnless(is_cython_available(), "test requires cython")(test_case)


def require_tiktoken(test_case):
    """
    Decorator marking a test that requires TikToken. These tests are skipped when TikToken isn't installed.
    """
    return unittest.skipUnless(is_tiktoken_available(), "test requires TikToken")(test_case)


def require_speech(test_case):
    """
    Decorator marking a test that requires speech. These tests are skipped when speech isn't available.
    """
    return unittest.skipUnless(is_speech_available(), "test requires torchaudio")(test_case)


<<<<<<< HEAD
def require_openai(test_case):
    """
    Decorator marking a test that requires openai
    """
    return unittest.skipUnless(is_openai_available(), "test requires openai")(test_case)
=======
def require_mistral_common(test_case):
    """
    Decorator marking a test that requires mistral-common. These tests are skipped when mistral-common isn't available.
    """
    return unittest.skipUnless(is_mistral_common_available(), "test requires mistral-common")(test_case)
>>>>>>> 667ad023


def get_gpu_count():
    """
    Return the number of available gpus (regardless of whether torch, tf or jax is used)
    """
    if is_torch_available():
        import torch

        return torch.cuda.device_count()
    elif is_tf_available():
        import tensorflow as tf

        return len(tf.config.list_physical_devices("GPU"))
    elif is_flax_available():
        import jax

        return jax.device_count()
    else:
        return 0


def get_tests_dir(append_path=None):
    """
    Args:
        append_path: optional path to append to the tests dir path

    Return:
        The full path to the `tests` dir, so that the tests can be invoked from anywhere. Optionally `append_path` is
        joined after the `tests` dir the former is provided.

    """
    # this function caller's __file__
    caller__file__ = inspect.stack()[1][1]
    tests_dir = os.path.abspath(os.path.dirname(caller__file__))

    while not tests_dir.endswith("tests"):
        tests_dir = os.path.dirname(tests_dir)

    if append_path:
        return os.path.join(tests_dir, append_path)
    else:
        return tests_dir


def get_steps_per_epoch(trainer: Trainer) -> int:
    training_args = trainer.args
    train_dataloader = trainer.get_train_dataloader()

    initial_training_values = trainer.set_initial_training_values(
        args=training_args,
        dataloader=train_dataloader,
        total_train_batch_size=training_args.per_device_train_batch_size,
    )
    steps_per_epoch = initial_training_values[1]

    return steps_per_epoch


def evaluate_side_effect_factory(
    side_effect_values: list[dict[str, float]],
) -> Generator[dict[str, float], None, None]:
    """
    Function that returns side effects for the _evaluate method.
    Used when we're unsure of exactly how many times _evaluate will be called.
    """
    yield from side_effect_values

    while True:
        yield side_effect_values[-1]


#
# Helper functions for dealing with testing text outputs
# The original code came from:
# https://github.com/fastai/fastai/blob/master/tests/utils/text.py


# When any function contains print() calls that get overwritten, like progress bars,
# a special care needs to be applied, since under pytest -s captured output (capsys
# or contextlib.redirect_stdout) contains any temporary printed strings, followed by
# \r's. This helper function ensures that the buffer will contain the same output
# with and without -s in pytest, by turning:
# foo bar\r tar mar\r final message
# into:
# final message
# it can handle a single string or a multiline buffer
def apply_print_resets(buf):
    return re.sub(r"^.*\r", "", buf, 0, re.M)


def assert_screenout(out, what):
    out_pr = apply_print_resets(out).lower()
    match_str = out_pr.find(what.lower())
    assert match_str != -1, f"expecting to find {what} in output: f{out_pr}"


def set_model_tester_for_less_flaky_test(test_case):
    target_num_hidden_layers = 1
    # TODO (if possible): Avoid exceptional cases
    exceptional_classes = [
        "ZambaModelTester",
        "Zamba2ModelTester",
        "RwkvModelTester",
        "AriaVisionText2TextModelTester",
        "GPTNeoModelTester",
        "DPTModelTester",
    ]
    if test_case.model_tester.__class__.__name__ in exceptional_classes:
        target_num_hidden_layers = None
    if hasattr(test_case.model_tester, "out_features") or hasattr(test_case.model_tester, "out_indices"):
        target_num_hidden_layers = None

    if hasattr(test_case.model_tester, "num_hidden_layers") and target_num_hidden_layers is not None:
        test_case.model_tester.num_hidden_layers = target_num_hidden_layers
    if (
        hasattr(test_case.model_tester, "vision_config")
        and "num_hidden_layers" in test_case.model_tester.vision_config
        and target_num_hidden_layers is not None
    ):
        test_case.model_tester.vision_config = copy.deepcopy(test_case.model_tester.vision_config)
        if isinstance(test_case.model_tester.vision_config, dict):
            test_case.model_tester.vision_config["num_hidden_layers"] = 1
        else:
            test_case.model_tester.vision_config.num_hidden_layers = 1
    if (
        hasattr(test_case.model_tester, "text_config")
        and "num_hidden_layers" in test_case.model_tester.text_config
        and target_num_hidden_layers is not None
    ):
        test_case.model_tester.text_config = copy.deepcopy(test_case.model_tester.text_config)
        if isinstance(test_case.model_tester.text_config, dict):
            test_case.model_tester.text_config["num_hidden_layers"] = 1
        else:
            test_case.model_tester.text_config.num_hidden_layers = 1

    # A few model class specific handling

    # For Albert
    if hasattr(test_case.model_tester, "num_hidden_groups"):
        test_case.model_tester.num_hidden_groups = test_case.model_tester.num_hidden_layers


def set_config_for_less_flaky_test(config):
    target_attrs = [
        "rms_norm_eps",
        "layer_norm_eps",
        "norm_eps",
        "norm_epsilon",
        "layer_norm_epsilon",
        "batch_norm_eps",
    ]
    for target_attr in target_attrs:
        setattr(config, target_attr, 1.0)

    # norm layers (layer/group norm, etc.) could cause flaky tests when the tensors have very small variance.
    # (We don't need the original epsilon values to check eager/sdpa matches)
    attrs = ["text_config", "vision_config", "text_encoder", "audio_encoder", "decoder"]
    for attr in attrs:
        if hasattr(config, attr):
            for target_attr in target_attrs:
                setattr(getattr(config, attr), target_attr, 1.0)


def set_model_for_less_flaky_test(model):
    # Another way to make sure norm layers have desired epsilon. (Some models don't set it from its config.)
    target_names = (
        "LayerNorm",
        "GroupNorm",
        "BatchNorm",
        "RMSNorm",
        "BatchNorm2d",
        "BatchNorm1d",
        "BitGroupNormActivation",
        "WeightStandardizedConv2d",
    )
    target_attrs = ["eps", "epsilon", "variance_epsilon"]
    if is_torch_available() and isinstance(model, torch.nn.Module):
        for module in model.modules():
            if type(module).__name__.endswith(target_names):
                for attr in target_attrs:
                    if hasattr(module, attr):
                        setattr(module, attr, 1.0)


class CaptureStd:
    """
    Context manager to capture:

        - stdout: replay it, clean it up and make it available via `obj.out`
        - stderr: replay it and make it available via `obj.err`

    Args:
        out (`bool`, *optional*, defaults to `True`): Whether to capture stdout or not.
        err (`bool`, *optional*, defaults to `True`): Whether to capture stderr or not.
        replay (`bool`, *optional*, defaults to `True`): Whether to replay or not.
            By default each captured stream gets replayed back on context's exit, so that one can see what the test was
            doing. If this is a not wanted behavior and the captured data shouldn't be replayed, pass `replay=False` to
            disable this feature.

    Examples:

    ```python
    # to capture stdout only with auto-replay
    with CaptureStdout() as cs:
        print("Secret message")
    assert "message" in cs.out

    # to capture stderr only with auto-replay
    import sys

    with CaptureStderr() as cs:
        print("Warning: ", file=sys.stderr)
    assert "Warning" in cs.err

    # to capture both streams with auto-replay
    with CaptureStd() as cs:
        print("Secret message")
        print("Warning: ", file=sys.stderr)
    assert "message" in cs.out
    assert "Warning" in cs.err

    # to capture just one of the streams, and not the other, with auto-replay
    with CaptureStd(err=False) as cs:
        print("Secret message")
    assert "message" in cs.out
    # but best use the stream-specific subclasses

    # to capture without auto-replay
    with CaptureStd(replay=False) as cs:
        print("Secret message")
    assert "message" in cs.out
    ```"""

    def __init__(self, out=True, err=True, replay=True):
        self.replay = replay

        if out:
            self.out_buf = StringIO()
            self.out = "error: CaptureStd context is unfinished yet, called too early"
        else:
            self.out_buf = None
            self.out = "not capturing stdout"

        if err:
            self.err_buf = StringIO()
            self.err = "error: CaptureStd context is unfinished yet, called too early"
        else:
            self.err_buf = None
            self.err = "not capturing stderr"

    def __enter__(self):
        if self.out_buf:
            self.out_old = sys.stdout
            sys.stdout = self.out_buf

        if self.err_buf:
            self.err_old = sys.stderr
            sys.stderr = self.err_buf

        return self

    def __exit__(self, *exc):
        if self.out_buf:
            sys.stdout = self.out_old
            captured = self.out_buf.getvalue()
            if self.replay:
                sys.stdout.write(captured)
            self.out = apply_print_resets(captured)

        if self.err_buf:
            sys.stderr = self.err_old
            captured = self.err_buf.getvalue()
            if self.replay:
                sys.stderr.write(captured)
            self.err = captured

    def __repr__(self):
        msg = ""
        if self.out_buf:
            msg += f"stdout: {self.out}\n"
        if self.err_buf:
            msg += f"stderr: {self.err}\n"
        return msg


# in tests it's the best to capture only the stream that's wanted, otherwise
# it's easy to miss things, so unless you need to capture both streams, use the
# subclasses below (less typing). Or alternatively, configure `CaptureStd` to
# disable the stream you don't need to test.


class CaptureStdout(CaptureStd):
    """Same as CaptureStd but captures only stdout"""

    def __init__(self, replay=True):
        super().__init__(err=False, replay=replay)


class CaptureStderr(CaptureStd):
    """Same as CaptureStd but captures only stderr"""

    def __init__(self, replay=True):
        super().__init__(out=False, replay=replay)


class CaptureLogger:
    """
    Context manager to capture `logging` streams

    Args:
        logger: 'logging` logger object

    Returns:
        The captured output is available via `self.out`

    Example:

    ```python
    >>> from transformers import logging
    >>> from transformers.testing_utils import CaptureLogger

    >>> msg = "Testing 1, 2, 3"
    >>> logging.set_verbosity_info()
    >>> logger = logging.get_logger("transformers.models.bart.tokenization_bart")
    >>> with CaptureLogger(logger) as cl:
    ...     logger.info(msg)
    >>> assert cl.out, msg + "\n"
    ```
    """

    def __init__(self, logger):
        self.logger = logger
        self.io = StringIO()
        self.sh = logging.StreamHandler(self.io)
        self.out = ""

    def __enter__(self):
        self.logger.addHandler(self.sh)
        return self

    def __exit__(self, *exc):
        self.logger.removeHandler(self.sh)
        self.out = self.io.getvalue()

    def __repr__(self):
        return f"captured: {self.out}\n"


@contextlib.contextmanager
def LoggingLevel(level):
    """
    This is a context manager to temporarily change transformers modules logging level to the desired value and have it
    restored to the original setting at the end of the scope.

    Example:

    ```python
    with LoggingLevel(logging.INFO):
        AutoModel.from_pretrained("openai-community/gpt2")  # calls logger.info() several times
    ```
    """
    orig_level = transformers_logging.get_verbosity()
    try:
        transformers_logging.set_verbosity(level)
        yield
    finally:
        transformers_logging.set_verbosity(orig_level)


class TemporaryHubRepo:
    """Create a temporary Hub repository and return its `RepoUrl` object. This is similar to
    `tempfile.TemporaryDirectory` and can be used as a context manager. For example:

        with TemporaryHubRepo(token=self._token) as temp_repo:
            ...

    Upon exiting the context, the repository and everything contained in it are removed.

    Example:

    ```python
    with TemporaryHubRepo(token=self._token) as temp_repo:
        model.push_to_hub(tmp_repo.repo_id, token=self._token)
    ```
    """

    def __init__(self, namespace: Optional[str] = None, token: Optional[str] = None) -> None:
        self.token = token
        with tempfile.TemporaryDirectory() as tmp_dir:
            repo_id = Path(tmp_dir).name
            if namespace is not None:
                repo_id = f"{namespace}/{repo_id}"
            self.repo_url = huggingface_hub.create_repo(repo_id, token=self.token)

    def __enter__(self):
        return self.repo_url

    def __exit__(self, exc, value, tb):
        delete_repo(repo_id=self.repo_url.repo_id, token=self.token, missing_ok=True)


@contextlib.contextmanager
# adapted from https://stackoverflow.com/a/64789046/9201239
def ExtendSysPath(path: Union[str, os.PathLike]) -> Iterator[None]:
    """
    Temporary add given path to `sys.path`.

    Usage :

    ```python
    with ExtendSysPath("/path/to/dir"):
        mymodule = importlib.import_module("mymodule")
    ```
    """

    path = os.fspath(path)
    try:
        sys.path.insert(0, path)
        yield
    finally:
        sys.path.remove(path)


class TestCasePlus(unittest.TestCase):
    """
    This class extends *unittest.TestCase* with additional features.

    Feature 1: A set of fully resolved important file and dir path accessors.

    In tests often we need to know where things are relative to the current test file, and it's not trivial since the
    test could be invoked from more than one directory or could reside in sub-directories with different depths. This
    class solves this problem by sorting out all the basic paths and provides easy accessors to them:

    - `pathlib` objects (all fully resolved):

       - `test_file_path` - the current test file path (=`__file__`)
       - `test_file_dir` - the directory containing the current test file
       - `tests_dir` - the directory of the `tests` test suite
       - `examples_dir` - the directory of the `examples` test suite
       - `repo_root_dir` - the directory of the repository
       - `src_dir` - the directory of `src` (i.e. where the `transformers` sub-dir resides)

    - stringified paths---same as above but these return paths as strings, rather than `pathlib` objects:

       - `test_file_path_str`
       - `test_file_dir_str`
       - `tests_dir_str`
       - `examples_dir_str`
       - `repo_root_dir_str`
       - `src_dir_str`

    Feature 2: Flexible auto-removable temporary dirs which are guaranteed to get removed at the end of test.

    1. Create a unique temporary dir:

    ```python
    def test_whatever(self):
        tmp_dir = self.get_auto_remove_tmp_dir()
    ```

    `tmp_dir` will contain the path to the created temporary dir. It will be automatically removed at the end of the
    test.


    2. Create a temporary dir of my choice, ensure it's empty before the test starts and don't
    empty it after the test.

    ```python
    def test_whatever(self):
        tmp_dir = self.get_auto_remove_tmp_dir("./xxx")
    ```

    This is useful for debug when you want to monitor a specific directory and want to make sure the previous tests
    didn't leave any data in there.

    3. You can override the first two options by directly overriding the `before` and `after` args, leading to the
        following behavior:

    `before=True`: the temporary dir will always be cleared at the beginning of the test.

    `before=False`: if the temporary dir already existed, any existing files will remain there.

    `after=True`: the temporary dir will always be deleted at the end of the test.

    `after=False`: the temporary dir will always be left intact at the end of the test.

    Note 1: In order to run the equivalent of `rm -r` safely, only subdirs of the project repository checkout are
    allowed if an explicit `tmp_dir` is used, so that by mistake no `/tmp` or similar important part of the filesystem
    will get nuked. i.e. please always pass paths that start with `./`

    Note 2: Each test can register multiple temporary dirs and they all will get auto-removed, unless requested
    otherwise.

    Feature 3: Get a copy of the `os.environ` object that sets up `PYTHONPATH` specific to the current test suite. This
    is useful for invoking external programs from the test suite - e.g. distributed training.


    ```python
    def test_whatever(self):
        env = self.get_env()
    ```"""

    def setUp(self):
        # get_auto_remove_tmp_dir feature:
        self.teardown_tmp_dirs = []

        # figure out the resolved paths for repo_root, tests, examples, etc.
        self._test_file_path = inspect.getfile(self.__class__)
        path = Path(self._test_file_path).resolve()
        self._test_file_dir = path.parents[0]
        for up in [1, 2, 3]:
            tmp_dir = path.parents[up]
            if (tmp_dir / "src").is_dir() and (tmp_dir / "tests").is_dir():
                break
        if tmp_dir:
            self._repo_root_dir = tmp_dir
        else:
            raise ValueError(f"can't figure out the root of the repo from {self._test_file_path}")
        self._tests_dir = self._repo_root_dir / "tests"
        self._examples_dir = self._repo_root_dir / "examples"
        self._src_dir = self._repo_root_dir / "src"

    @property
    def test_file_path(self):
        return self._test_file_path

    @property
    def test_file_path_str(self):
        return str(self._test_file_path)

    @property
    def test_file_dir(self):
        return self._test_file_dir

    @property
    def test_file_dir_str(self):
        return str(self._test_file_dir)

    @property
    def tests_dir(self):
        return self._tests_dir

    @property
    def tests_dir_str(self):
        return str(self._tests_dir)

    @property
    def examples_dir(self):
        return self._examples_dir

    @property
    def examples_dir_str(self):
        return str(self._examples_dir)

    @property
    def repo_root_dir(self):
        return self._repo_root_dir

    @property
    def repo_root_dir_str(self):
        return str(self._repo_root_dir)

    @property
    def src_dir(self):
        return self._src_dir

    @property
    def src_dir_str(self):
        return str(self._src_dir)

    def get_env(self):
        """
        Return a copy of the `os.environ` object that sets up `PYTHONPATH` correctly, depending on the test suite it's
        invoked from. This is useful for invoking external programs from the test suite - e.g. distributed training.

        It always inserts `./src` first, then `./tests` or `./examples` depending on the test suite type and finally
        the preset `PYTHONPATH` if any (all full resolved paths).

        """
        env = os.environ.copy()
        paths = [self.repo_root_dir_str, self.src_dir_str]
        if "/examples" in self.test_file_dir_str:
            paths.append(self.examples_dir_str)
        else:
            paths.append(self.tests_dir_str)
        paths.append(env.get("PYTHONPATH", ""))

        env["PYTHONPATH"] = ":".join(paths)
        return env

    def get_auto_remove_tmp_dir(self, tmp_dir=None, before=None, after=None):
        """
        Args:
            tmp_dir (`string`, *optional*):
                if `None`:

                   - a unique temporary path will be created
                   - sets `before=True` if `before` is `None`
                   - sets `after=True` if `after` is `None`
                else:

                   - `tmp_dir` will be created
                   - sets `before=True` if `before` is `None`
                   - sets `after=False` if `after` is `None`
            before (`bool`, *optional*):
                If `True` and the `tmp_dir` already exists, make sure to empty it right away if `False` and the
                `tmp_dir` already exists, any existing files will remain there.
            after (`bool`, *optional*):
                If `True`, delete the `tmp_dir` at the end of the test if `False`, leave the `tmp_dir` and its contents
                intact at the end of the test.

        Returns:
            tmp_dir(`string`): either the same value as passed via *tmp_dir* or the path to the auto-selected tmp dir
        """
        if tmp_dir is not None:
            # defining the most likely desired behavior for when a custom path is provided.
            # this most likely indicates the debug mode where we want an easily locatable dir that:
            # 1. gets cleared out before the test (if it already exists)
            # 2. is left intact after the test
            if before is None:
                before = True
            if after is None:
                after = False

            # using provided path
            path = Path(tmp_dir).resolve()

            # to avoid nuking parts of the filesystem, only relative paths are allowed
            if not tmp_dir.startswith("./"):
                raise ValueError(
                    f"`tmp_dir` can only be a relative path, i.e. `./some/path`, but received `{tmp_dir}`"
                )

            # ensure the dir is empty to start with
            if before is True and path.exists():
                shutil.rmtree(tmp_dir, ignore_errors=True)

            path.mkdir(parents=True, exist_ok=True)

        else:
            # defining the most likely desired behavior for when a unique tmp path is auto generated
            # (not a debug mode), here we require a unique tmp dir that:
            # 1. is empty before the test (it will be empty in this situation anyway)
            # 2. gets fully removed after the test
            if before is None:
                before = True
            if after is None:
                after = True

            # using unique tmp dir (always empty, regardless of `before`)
            tmp_dir = tempfile.mkdtemp()

        if after is True:
            # register for deletion
            self.teardown_tmp_dirs.append(tmp_dir)

        return tmp_dir

    def python_one_liner_max_rss(self, one_liner_str):
        """
        Runs the passed python one liner (just the code) and returns how much max cpu memory was used to run the
        program.

        Args:
            one_liner_str (`string`):
                a python one liner code that gets passed to `python -c`

        Returns:
            max cpu memory bytes used to run the program. This value is likely to vary slightly from run to run.

        Requirements:
            this helper needs `/usr/bin/time` to be installed (`apt install time`)

        Example:

        ```
        one_liner_str = 'from transformers import AutoModel; AutoModel.from_pretrained("google-t5/t5-large")'
        max_rss = self.python_one_liner_max_rss(one_liner_str)
        ```
        """

        if not cmd_exists("/usr/bin/time"):
            raise ValueError("/usr/bin/time is required, install with `apt install time`")

        cmd = shlex.split(f"/usr/bin/time -f %M python -c '{one_liner_str}'")
        with CaptureStd() as cs:
            execute_subprocess_async(cmd, env=self.get_env())
        # returned data is in KB so convert to bytes
        max_rss = int(cs.err.split("\n")[-2].replace("stderr: ", "")) * 1024
        return max_rss

    def tearDown(self):
        # get_auto_remove_tmp_dir feature: remove registered temp dirs
        for path in self.teardown_tmp_dirs:
            shutil.rmtree(path, ignore_errors=True)
        self.teardown_tmp_dirs = []
        if is_accelerate_available():
            AcceleratorState._reset_state()
            PartialState._reset_state()

            # delete all the env variables having `ACCELERATE` in them
            for k in list(os.environ.keys()):
                if "ACCELERATE" in k:
                    del os.environ[k]


def mockenv(**kwargs):
    """
    this is a convenience wrapper, that allows this ::

    @mockenv(RUN_SLOW=True, USE_TF=False) def test_something():
        run_slow = os.getenv("RUN_SLOW", False) use_tf = os.getenv("USE_TF", False)

    """
    return mock.patch.dict(os.environ, kwargs)


# from https://stackoverflow.com/a/34333710/9201239
@contextlib.contextmanager
def mockenv_context(*remove, **update):
    """
    Temporarily updates the `os.environ` dictionary in-place. Similar to mockenv

    The `os.environ` dictionary is updated in-place so that the modification is sure to work in all situations.

    Args:
      remove: Environment variables to remove.
      update: Dictionary of environment variables and values to add/update.
    """
    env = os.environ
    update = update or {}
    remove = remove or []

    # List of environment variables being updated or removed.
    stomped = (set(update.keys()) | set(remove)) & set(env.keys())
    # Environment variables and values to restore on exit.
    update_after = {k: env[k] for k in stomped}
    # Environment variables and values to remove on exit.
    remove_after = frozenset(k for k in update if k not in env)

    try:
        env.update(update)
        [env.pop(k, None) for k in remove]
        yield
    finally:
        env.update(update_after)
        [env.pop(k) for k in remove_after]


# --- pytest conf functions --- #

# to avoid multiple invocation from tests/conftest.py and examples/conftest.py - make sure it's called only once
pytest_opt_registered = {}


def pytest_addoption_shared(parser):
    """
    This function is to be called from `conftest.py` via `pytest_addoption` wrapper that has to be defined there.

    It allows loading both `conftest.py` files at once without causing a failure due to adding the same `pytest`
    option.

    """
    option = "--make-reports"
    if option not in pytest_opt_registered:
        parser.addoption(
            option,
            action="store",
            default=False,
            help="generate report files. The value of this option is used as a prefix to report names",
        )
        pytest_opt_registered[option] = 1


def pytest_terminal_summary_main(tr, id):
    """
    Generate multiple reports at the end of test suite run - each report goes into a dedicated file in the current
    directory. The report files are prefixed with the test suite name.

    This function emulates --duration and -rA pytest arguments.

    This function is to be called from `conftest.py` via `pytest_terminal_summary` wrapper that has to be defined
    there.

    Args:
    - tr: `terminalreporter` passed from `conftest.py`
    - id: unique id like `tests` or `examples` that will be incorporated into the final reports filenames - this is
      needed as some jobs have multiple runs of pytest, so we can't have them overwrite each other.

    NB: this functions taps into a private _pytest API and while unlikely, it could break should pytest do internal
    changes - also it calls default internal methods of terminalreporter which can be hijacked by various `pytest-`
    plugins and interfere.

    """
    from _pytest.config import create_terminal_writer

    if not len(id):
        id = "tests"

    config = tr.config
    orig_writer = config.get_terminal_writer()
    orig_tbstyle = config.option.tbstyle
    orig_reportchars = tr.reportchars

    dir = f"reports/{id}"
    Path(dir).mkdir(parents=True, exist_ok=True)
    report_files = {
        k: f"{dir}/{k}.txt"
        for k in [
            "durations",
            "errors",
            "failures_long",
            "failures_short",
            "failures_line",
            "passes",
            "stats",
            "summary_short",
            "warnings",
        ]
    }

    # custom durations report
    # note: there is no need to call pytest --durations=XX to get this separate report
    # adapted from https://github.com/pytest-dev/pytest/blob/897f151e/src/_pytest/runner.py#L66
    dlist = []
    for replist in tr.stats.values():
        for rep in replist:
            if hasattr(rep, "duration"):
                dlist.append(rep)
    if dlist:
        dlist.sort(key=lambda x: x.duration, reverse=True)
        with open(report_files["durations"], "w") as f:
            durations_min = 0.05  # sec
            f.write("slowest durations\n")
            for i, rep in enumerate(dlist):
                if rep.duration < durations_min:
                    f.write(f"{len(dlist) - i} durations < {durations_min} secs were omitted")
                    break
                f.write(f"{rep.duration:02.2f}s {rep.when:<8} {rep.nodeid}\n")

    def summary_failures_short(tr):
        # expecting that the reports were --tb=long (default) so we chop them off here to the last frame
        reports = tr.getreports("failed")
        if not reports:
            return
        tr.write_sep("=", "FAILURES SHORT STACK")
        for rep in reports:
            msg = tr._getfailureheadline(rep)
            tr.write_sep("_", msg, red=True, bold=True)
            # chop off the optional leading extra frames, leaving only the last one
            longrepr = re.sub(r".*_ _ _ (_ ){10,}_ _ ", "", rep.longreprtext, 0, re.M | re.S)
            tr._tw.line(longrepr)
            # note: not printing out any rep.sections to keep the report short

    # use ready-made report funcs, we are just hijacking the filehandle to log to a dedicated file each
    # adapted from https://github.com/pytest-dev/pytest/blob/897f151e/src/_pytest/terminal.py#L814
    # note: some pytest plugins may interfere by hijacking the default `terminalreporter` (e.g.
    # pytest-instafail does that)

    # report failures with line/short/long styles
    config.option.tbstyle = "auto"  # full tb
    with open(report_files["failures_long"], "w") as f:
        tr._tw = create_terminal_writer(config, f)
        tr.summary_failures()

    # config.option.tbstyle = "short" # short tb
    with open(report_files["failures_short"], "w") as f:
        tr._tw = create_terminal_writer(config, f)
        summary_failures_short(tr)

    config.option.tbstyle = "line"  # one line per error
    with open(report_files["failures_line"], "w") as f:
        tr._tw = create_terminal_writer(config, f)
        tr.summary_failures()

    with open(report_files["errors"], "w") as f:
        tr._tw = create_terminal_writer(config, f)
        tr.summary_errors()

    with open(report_files["warnings"], "w") as f:
        tr._tw = create_terminal_writer(config, f)
        tr.summary_warnings()  # normal warnings
        tr.summary_warnings()  # final warnings

    tr.reportchars = "wPpsxXEf"  # emulate -rA (used in summary_passes() and short_test_summary())

    # Skip the `passes` report, as it starts to take more than 5 minutes, and sometimes it timeouts on CircleCI if it
    # takes > 10 minutes (as this part doesn't generate any output on the terminal).
    # (also, it seems there is no useful information in this report, and we rarely need to read it)
    # with open(report_files["passes"], "w") as f:
    #     tr._tw = create_terminal_writer(config, f)
    #     tr.summary_passes()

    with open(report_files["summary_short"], "w") as f:
        tr._tw = create_terminal_writer(config, f)
        tr.short_test_summary()

    with open(report_files["stats"], "w") as f:
        tr._tw = create_terminal_writer(config, f)
        tr.summary_stats()

    # restore:
    tr._tw = orig_writer
    tr.reportchars = orig_reportchars
    config.option.tbstyle = orig_tbstyle


# --- distributed testing functions --- #

# adapted from https://stackoverflow.com/a/59041913/9201239
import asyncio  # noqa


class _RunOutput:
    def __init__(self, returncode, stdout, stderr):
        self.returncode = returncode
        self.stdout = stdout
        self.stderr = stderr


async def _read_stream(stream, callback):
    while True:
        line = await stream.readline()
        if line:
            callback(line)
        else:
            break


async def _stream_subprocess(cmd, env=None, stdin=None, timeout=None, quiet=False, echo=False) -> _RunOutput:
    if echo:
        print("\nRunning: ", " ".join(cmd))

    p = await asyncio.create_subprocess_exec(
        cmd[0],
        *cmd[1:],
        stdin=stdin,
        stdout=asyncio.subprocess.PIPE,
        stderr=asyncio.subprocess.PIPE,
        env=env,
    )

    # note: there is a warning for a possible deadlock when using `wait` with huge amounts of data in the pipe
    # https://docs.python.org/3/library/asyncio-subprocess.html#asyncio.asyncio.subprocess.Process.wait
    #
    # If it starts hanging, will need to switch to the following code. The problem is that no data
    # will be seen until it's done and if it hangs for example there will be no debug info.
    # out, err = await p.communicate()
    # return _RunOutput(p.returncode, out, err)

    out = []
    err = []

    def tee(line, sink, pipe, label=""):
        line = line.decode("utf-8").rstrip()
        sink.append(line)
        if not quiet:
            print(label, line, file=pipe)

    # XXX: the timeout doesn't seem to make any difference here
    await asyncio.wait(
        [
            asyncio.create_task(_read_stream(p.stdout, lambda l: tee(l, out, sys.stdout, label="stdout:"))),
            asyncio.create_task(_read_stream(p.stderr, lambda l: tee(l, err, sys.stderr, label="stderr:"))),
        ],
        timeout=timeout,
    )
    return _RunOutput(await p.wait(), out, err)


def execute_subprocess_async(cmd, env=None, stdin=None, timeout=180, quiet=False, echo=True) -> _RunOutput:
    loop = asyncio.get_event_loop()
    result = loop.run_until_complete(
        _stream_subprocess(cmd, env=env, stdin=stdin, timeout=timeout, quiet=quiet, echo=echo)
    )

    cmd_str = " ".join(cmd)
    if result.returncode > 0:
        stderr = "\n".join(result.stderr)
        raise RuntimeError(
            f"'{cmd_str}' failed with returncode {result.returncode}\n\n"
            f"The combined stderr from workers follows:\n{stderr}"
        )

    # check that the subprocess actually did run and produced some output, should the test rely on
    # the remote side to do the testing
    if not result.stdout and not result.stderr:
        raise RuntimeError(f"'{cmd_str}' produced no output.")

    return result


def pytest_xdist_worker_id():
    """
    Returns an int value of worker's numerical id under `pytest-xdist`'s concurrent workers `pytest -n N` regime, or 0
    if `-n 1` or `pytest-xdist` isn't being used.
    """
    worker = os.environ.get("PYTEST_XDIST_WORKER", "gw0")
    worker = re.sub(r"^gw", "", worker, 0, re.M)
    return int(worker)


def get_torch_dist_unique_port():
    """
    Returns a port number that can be fed to `torch.distributed.launch`'s `--master_port` argument.

    Under `pytest-xdist` it adds a delta number based on a worker id so that concurrent tests don't try to use the same
    port at once.
    """
    port = 29500
    uniq_delta = pytest_xdist_worker_id()
    return port + uniq_delta


def nested_simplify(obj, decimals=3):
    """
    Simplifies an object by rounding float numbers, and downcasting tensors/numpy arrays to get simple equality test
    within tests.
    """
    import numpy as np

    if isinstance(obj, list):
        return [nested_simplify(item, decimals) for item in obj]
    if isinstance(obj, tuple):
        return tuple([nested_simplify(item, decimals) for item in obj])
    elif isinstance(obj, np.ndarray):
        return nested_simplify(obj.tolist())
    elif isinstance(obj, Mapping):
        return {nested_simplify(k, decimals): nested_simplify(v, decimals) for k, v in obj.items()}
    elif isinstance(obj, (str, int, np.int64)):
        return obj
    elif obj is None:
        return obj
    elif is_torch_available() and isinstance(obj, torch.Tensor):
        return nested_simplify(obj.tolist(), decimals)
    elif is_tf_available() and tf.is_tensor(obj):
        return nested_simplify(obj.numpy().tolist())
    elif isinstance(obj, float):
        return round(obj, decimals)
    elif isinstance(obj, (np.int32, np.float32, np.float16)):
        return nested_simplify(obj.item(), decimals)
    else:
        raise Exception(f"Not supported: {type(obj)}")


def check_json_file_has_correct_format(file_path):
    with open(file_path) as f:
        lines = f.readlines()
        if len(lines) == 1:
            # length can only be 1 if dict is empty
            assert lines[0] == "{}"
        else:
            # otherwise make sure json has correct format (at least 3 lines)
            assert len(lines) >= 3
            # each key one line, ident should be 2, min length is 3
            assert lines[0].strip() == "{"
            for line in lines[1:-1]:
                left_indent = len(lines[1]) - len(lines[1].lstrip())
                assert left_indent == 2
            assert lines[-1].strip() == "}"


def to_2tuple(x):
    if isinstance(x, collections.abc.Iterable):
        return x
    return (x, x)


# These utils relate to ensuring the right error message is received when running scripts
class SubprocessCallException(Exception):
    pass


def run_command(command: list[str], return_stdout=False):
    """
    Runs `command` with `subprocess.check_output` and will potentially return the `stdout`. Will also properly capture
    if an error occurred while running `command`
    """
    try:
        output = subprocess.check_output(command, stderr=subprocess.STDOUT)
        if return_stdout:
            if hasattr(output, "decode"):
                output = output.decode("utf-8")
            return output
    except subprocess.CalledProcessError as e:
        raise SubprocessCallException(
            f"Command `{' '.join(command)}` failed with the following error:\n\n{e.output.decode()}"
        ) from e


class RequestCounter:
    """
    Helper class that will count all requests made online.

    Might not be robust if urllib3 changes its logging format but should be good enough for us.

    Usage:
    ```py
    with RequestCounter() as counter:
        _ = AutoTokenizer.from_pretrained("hf-internal-testing/tiny-random-bert")
    assert counter["GET"] == 0
    assert counter["HEAD"] == 1
    assert counter.total_calls == 1
    ```
    """

    def __enter__(self):
        self._counter = defaultdict(int)
        self._thread_id = threading.get_ident()
        self._extra_info = []

        def patched_with_thread_info(func):
            def wrap(*args, **kwargs):
                self._extra_info.append(threading.get_ident())
                return func(*args, **kwargs)

            return wrap

        self.patcher = patch.object(
            urllib3.connectionpool.log, "debug", side_effect=patched_with_thread_info(urllib3.connectionpool.log.debug)
        )
        self.mock = self.patcher.start()
        return self

    def __exit__(self, *args, **kwargs) -> None:
        assert len(self.mock.call_args_list) == len(self._extra_info)
        for thread_id, call in zip(self._extra_info, self.mock.call_args_list):
            if thread_id != self._thread_id:
                continue
            # code 307: the URL being requested by the user has moved to a temporary location
            if call.args[-2] == 307:
                continue
            log = call.args[0] % call.args[1:]
            for method in ("HEAD", "GET", "POST", "PUT", "DELETE", "CONNECT", "OPTIONS", "TRACE", "PATCH"):
                if method in log:
                    self._counter[method] += 1
                    break
        self.patcher.stop()

    def __getitem__(self, key: str) -> int:
        return self._counter[key]

    @property
    def total_calls(self) -> int:
        return sum(self._counter.values())


def is_flaky(max_attempts: int = 5, wait_before_retry: Optional[float] = None, description: Optional[str] = None):
    """
    To decorate flaky tests. They will be retried on failures.

    Please note that our push tests use `pytest-rerunfailures`, which prompts the CI to rerun certain types of
    failed tests. More specifically, if the test exception contains any substring in `FLAKY_TEST_FAILURE_PATTERNS`
    (in `.circleci/create_circleci_config.py`), it will be rerun. If you find a recurrent pattern of failures,
    expand `FLAKY_TEST_FAILURE_PATTERNS` in our CI configuration instead of using `is_flaky`.

    Args:
        max_attempts (`int`, *optional*, defaults to 5):
            The maximum number of attempts to retry the flaky test.
        wait_before_retry (`float`, *optional*):
            If provided, will wait that number of seconds before retrying the test.
        description (`str`, *optional*):
            A string to describe the situation (what / where / why is flaky, link to GH issue/PR comments, errors,
            etc.)
    """

    def decorator(test_func_ref):
        @functools.wraps(test_func_ref)
        def wrapper(*args, **kwargs):
            retry_count = 1

            while retry_count < max_attempts:
                try:
                    return test_func_ref(*args, **kwargs)

                except Exception as err:
                    logger.error(f"Test failed with {err} at try {retry_count}/{max_attempts}.")
                    if wait_before_retry is not None:
                        time.sleep(wait_before_retry)
                    retry_count += 1

            return test_func_ref(*args, **kwargs)

        return unittest.skipUnless(_run_flaky_tests, "test is flaky")(wrapper)

    return decorator


def hub_retry(max_attempts: int = 5, wait_before_retry: Optional[float] = 2):
    """
    To decorate tests that download from the Hub. They can fail due to a
    variety of network issues such as timeouts, connection resets, etc.

    Args:
        max_attempts (`int`, *optional*, defaults to 5):
            The maximum number of attempts to retry the flaky test.
        wait_before_retry (`float`, *optional*, defaults to 2):
            If provided, will wait that number of seconds before retrying the test.
    """

    def decorator(test_func_ref):
        @functools.wraps(test_func_ref)
        def wrapper(*args, **kwargs):
            retry_count = 1

            while retry_count < max_attempts:
                try:
                    return test_func_ref(*args, **kwargs)
                # We catch all exceptions related to network issues from requests
                except (
                    requests.exceptions.ConnectionError,
                    requests.exceptions.Timeout,
                    requests.exceptions.ReadTimeout,
                    requests.exceptions.HTTPError,
                    requests.exceptions.RequestException,
                ) as err:
                    logger.error(
                        f"Test failed with {err} at try {retry_count}/{max_attempts} as it couldn't connect to the specified Hub repository."
                    )
                    if wait_before_retry is not None:
                        time.sleep(wait_before_retry)
                    retry_count += 1

            return test_func_ref(*args, **kwargs)

        return wrapper

    return decorator


def run_first(test_case):
    """
    Decorator marking a test with order(1). When pytest-order plugin is installed, tests marked with this decorator
    are guaranteed to run first.

    This is especially useful in some test settings like on a Gaudi instance where a Gaudi device can only be used by a
    single process at a time. So we make sure all tests that run in a subprocess are launched first, to avoid device
    allocation conflicts.
    """
    import pytest

    return pytest.mark.order(1)(test_case)


def run_test_in_subprocess(test_case, target_func, inputs=None, timeout=None):
    """
    To run a test in a subprocess. In particular, this can avoid (GPU) memory issue.

    Args:
        test_case (`unittest.TestCase`):
            The test that will run `target_func`.
        target_func (`Callable`):
            The function implementing the actual testing logic.
        inputs (`dict`, *optional*, defaults to `None`):
            The inputs that will be passed to `target_func` through an (input) queue.
        timeout (`int`, *optional*, defaults to `None`):
            The timeout (in seconds) that will be passed to the input and output queues. If not specified, the env.
            variable `PYTEST_TIMEOUT` will be checked. If still `None`, its value will be set to `600`.
    """
    if timeout is None:
        timeout = int(os.environ.get("PYTEST_TIMEOUT", 600))

    start_methohd = "spawn"
    ctx = multiprocessing.get_context(start_methohd)

    input_queue = ctx.Queue(1)
    output_queue = ctx.JoinableQueue(1)

    # We can't send `unittest.TestCase` to the child, otherwise we get issues regarding pickle.
    input_queue.put(inputs, timeout=timeout)

    process = ctx.Process(target=target_func, args=(input_queue, output_queue, timeout))
    process.start()
    # Kill the child process if we can't get outputs from it in time: otherwise, the hanging subprocess prevents
    # the test to exit properly.
    try:
        results = output_queue.get(timeout=timeout)
        output_queue.task_done()
    except Exception as e:
        process.terminate()
        test_case.fail(e)
    process.join(timeout=timeout)

    if results["error"] is not None:
        test_case.fail(f"{results['error']}")


def run_test_using_subprocess(func):
    """
    To decorate a test to run in a subprocess using the `subprocess` module. This could avoid potential GPU memory
    issues (GPU OOM or a test that causes many subsequential failing with `CUDA error: device-side assert triggered`).
    """
    import pytest

    @functools.wraps(func)
    def wrapper(*args, **kwargs):
        if os.getenv("_INSIDE_SUB_PROCESS", None) == "1":
            func(*args, **kwargs)
        else:
            test = " ".join(os.environ.get("PYTEST_CURRENT_TEST").split(" ")[:-1])
            try:
                import copy

                env = copy.deepcopy(os.environ)
                env["_INSIDE_SUB_PROCESS"] = "1"
                # This prevents the entries in `short test summary info` given by the subprocess being truncated. so the
                # full information can be passed to the parent pytest process.
                # See: https://docs.pytest.org/en/stable/explanation/ci.html
                env["CI"] = "true"

                # If not subclass of `unitTest.TestCase` and `pytestconfig` is used: try to grab and use the arguments
                if "pytestconfig" in kwargs:
                    command = list(kwargs["pytestconfig"].invocation_params.args)
                    for idx, x in enumerate(command):
                        if x in kwargs["pytestconfig"].args:
                            test = test.split("::")[1:]
                            command[idx] = "::".join([f"{func.__globals__['__file__']}"] + test)
                    command = [f"{sys.executable}", "-m", "pytest"] + command
                    command = [x for x in command if x not in ["--no-summary"]]
                # Otherwise, simply run the test with no option at all
                else:
                    command = [f"{sys.executable}", "-m", "pytest", f"{test}"]

                subprocess.run(command, env=env, check=True, capture_output=True)
            except subprocess.CalledProcessError as e:
                exception_message = e.stdout.decode()
                lines = exception_message.split("\n")
                # Add a first line with more informative information instead of just `= test session starts =`.
                # This makes the `short test summary info` section more useful.
                if "= test session starts =" in lines[0]:
                    text = ""
                    for line in lines[1:]:
                        if line.startswith("FAILED "):
                            text = line[len("FAILED ") :]
                            text = "".join(text.split(" - ")[1:])
                        elif line.startswith("=") and line.endswith("=") and " failed in " in line:
                            break
                        elif len(text) > 0:
                            text += f"\n{line}"
                    text = "(subprocess) " + text
                    lines = [text] + lines
                exception_message = "\n".join(lines)
                raise pytest.fail(exception_message, pytrace=False)

    return wrapper


"""
The following contains utils to run the documentation tests without having to overwrite any files.

The `preprocess_string` function adds `# doctest: +IGNORE_RESULT` markers on the fly anywhere a `load_dataset` call is
made as a print would otherwise fail the corresponding line.

To skip cuda tests, make sure to call `SKIP_CUDA_DOCTEST=1 pytest --doctest-modules <path_to_files_to_test>
"""


def preprocess_string(string, skip_cuda_tests):
    """Prepare a docstring or a `.md` file to be run by doctest.

    The argument `string` would be the whole file content if it is a `.md` file. For a python file, it would be one of
    its docstring. In each case, it may contain multiple python code examples. If `skip_cuda_tests` is `True` and a
    cuda stuff is detective (with a heuristic), this method will return an empty string so no doctest will be run for
    `string`.
    """
    codeblock_pattern = r"(```(?:python|py)\s*\n\s*>>> )(.*?```)"
    codeblocks = re.split(codeblock_pattern, string, flags=re.DOTALL)
    is_cuda_found = False
    for i, codeblock in enumerate(codeblocks):
        if "load_dataset(" in codeblock and "# doctest: +IGNORE_RESULT" not in codeblock:
            codeblocks[i] = re.sub(r"(>>> .*load_dataset\(.*)", r"\1 # doctest: +IGNORE_RESULT", codeblock)
        if (
            (">>>" in codeblock or "..." in codeblock)
            and re.search(r"cuda|to\(0\)|device=0", codeblock)
            and skip_cuda_tests
        ):
            is_cuda_found = True
            break

    modified_string = ""
    if not is_cuda_found:
        modified_string = "".join(codeblocks)

    return modified_string


class HfDocTestParser(doctest.DocTestParser):
    """
    Overwrites the DocTestParser from doctest to properly parse the codeblocks that are formatted with black. This
    means that there are no extra lines at the end of our snippets. The `# doctest: +IGNORE_RESULT` marker is also
    added anywhere a `load_dataset` call is made as a print would otherwise fail the corresponding line.

    Tests involving cuda are skipped base on a naive pattern that should be updated if it is not enough.
    """

    # This regular expression is used to find doctest examples in a
    # string.  It defines three groups: `source` is the source code
    # (including leading indentation and prompts); `indent` is the
    # indentation of the first (PS1) line of the source code; and
    # `want` is the expected output (including leading indentation).
    # fmt: off
    _EXAMPLE_RE = re.compile(r'''
        # Source consists of a PS1 line followed by zero or more PS2 lines.
        (?P<source>
            (?:^(?P<indent> [ ]*) >>>    .*)    # PS1 line
            (?:\n           [ ]*  \.\.\. .*)*)  # PS2 lines
        \n?
        # Want consists of any non-blank lines that do not start with PS1.
        (?P<want> (?:(?![ ]*$)    # Not a blank line
             (?![ ]*>>>)          # Not a line starting with PS1
             # !!!!!!!!!!! HF Specific !!!!!!!!!!!
             (?:(?!```).)*        # Match any character except '`' until a '```' is found (this is specific to HF because black removes the last line)
             # !!!!!!!!!!! HF Specific !!!!!!!!!!!
             (?:\n|$)  # Match a new line or end of string
          )*)
        ''', re.MULTILINE | re.VERBOSE
    )
    # fmt: on

    # !!!!!!!!!!! HF Specific !!!!!!!!!!!
    skip_cuda_tests: bool = bool(os.environ.get("SKIP_CUDA_DOCTEST", False))
    # !!!!!!!!!!! HF Specific !!!!!!!!!!!

    def parse(self, string, name="<string>"):
        """
        Overwrites the `parse` method to incorporate a skip for CUDA tests, and remove logs and dataset prints before
        calling `super().parse`
        """
        string = preprocess_string(string, self.skip_cuda_tests)
        return super().parse(string, name)


class HfDoctestModule(Module):
    """
    Overwrites the `DoctestModule` of the pytest package to make sure the HFDocTestParser is used when discovering
    tests.
    """

    def collect(self) -> Iterable[DoctestItem]:
        class MockAwareDocTestFinder(doctest.DocTestFinder):
            """A hackish doctest finder that overrides stdlib internals to fix a stdlib bug.

            https://github.com/pytest-dev/pytest/issues/3456 https://bugs.python.org/issue25532
            """

            def _find_lineno(self, obj, source_lines):
                """Doctest code does not take into account `@property`, this
                is a hackish way to fix it. https://bugs.python.org/issue17446

                Wrapped Doctests will need to be unwrapped so the correct line number is returned. This will be
                reported upstream. #8796
                """
                if isinstance(obj, property):
                    obj = getattr(obj, "fget", obj)

                if hasattr(obj, "__wrapped__"):
                    # Get the main obj in case of it being wrapped
                    obj = inspect.unwrap(obj)

                # Type ignored because this is a private function.
                return super()._find_lineno(  # type:ignore[misc]
                    obj,
                    source_lines,
                )

            def _find(self, tests, obj, name, module, source_lines, globs, seen) -> None:
                if _is_mocked(obj):
                    return
                with _patch_unwrap_mock_aware():
                    # Type ignored because this is a private function.
                    super()._find(  # type:ignore[misc]
                        tests, obj, name, module, source_lines, globs, seen
                    )

        if self.path.name == "conftest.py":
            module = self.config.pluginmanager._importconftest(
                self.path,
                self.config.getoption("importmode"),
                rootpath=self.config.rootpath,
            )
        else:
            try:
                module = import_path(
                    self.path,
                    root=self.config.rootpath,
                    mode=self.config.getoption("importmode"),
                )
            except ImportError:
                if self.config.getvalue("doctest_ignore_import_errors"):
                    skip("unable to import module %r" % self.path)
                else:
                    raise

        # !!!!!!!!!!! HF Specific !!!!!!!!!!!
        finder = MockAwareDocTestFinder(parser=HfDocTestParser())
        # !!!!!!!!!!! HF Specific !!!!!!!!!!!
        optionflags = get_optionflags(self)
        runner = _get_runner(
            verbose=False,
            optionflags=optionflags,
            checker=_get_checker(),
            continue_on_failure=_get_continue_on_failure(self.config),
        )
        for test in finder.find(module, module.__name__):
            if test.examples:  # skip empty doctests and cuda
                yield DoctestItem.from_parent(self, name=test.name, runner=runner, dtest=test)


def _device_agnostic_dispatch(device: str, dispatch_table: dict[str, Callable], *args, **kwargs):
    if device not in dispatch_table:
        if not callable(dispatch_table["default"]):
            return dispatch_table["default"]

        return dispatch_table["default"](*args, **kwargs)

    fn = dispatch_table[device]

    # Some device agnostic functions return values or None, will return then directly.
    if not callable(fn):
        return fn

    return fn(*args, **kwargs)


if is_torch_available():
    # Mappings from device names to callable functions to support device agnostic
    # testing.
    BACKEND_MANUAL_SEED = {
        "cuda": torch.cuda.manual_seed,
        "cpu": torch.manual_seed,
        "default": torch.manual_seed,
    }
    BACKEND_EMPTY_CACHE = {
        "cuda": torch.cuda.empty_cache,
        "cpu": None,
        "default": None,
    }
    BACKEND_DEVICE_COUNT = {
        "cuda": torch.cuda.device_count,
        "cpu": lambda: 0,
        "default": lambda: 1,
    }
    BACKEND_RESET_MAX_MEMORY_ALLOCATED = {
        "cuda": torch.cuda.reset_max_memory_allocated,
        "cpu": None,
        "default": None,
    }
    BACKEND_MAX_MEMORY_ALLOCATED = {
        "cuda": torch.cuda.max_memory_allocated,
        "cpu": 0,
        "default": 0,
    }
    BACKEND_RESET_PEAK_MEMORY_STATS = {
        "cuda": torch.cuda.reset_peak_memory_stats,
        "cpu": None,
        "default": None,
    }
    BACKEND_MEMORY_ALLOCATED = {
        "cuda": torch.cuda.memory_allocated,
        "cpu": 0,
        "default": 0,
    }
    BACKEND_SYNCHRONIZE = {
        "cuda": torch.cuda.synchronize,
        "cpu": None,
        "default": None,
    }
    BACKEND_TORCH_ACCELERATOR_MODULE = {
        "cuda": torch.cuda,
        "cpu": None,
        "default": None,
    }
else:
    BACKEND_MANUAL_SEED = {"default": None}
    BACKEND_EMPTY_CACHE = {"default": None}
    BACKEND_DEVICE_COUNT = {"default": lambda: 0}
    BACKEND_RESET_MAX_MEMORY_ALLOCATED = {"default": None}
    BACKEND_RESET_PEAK_MEMORY_STATS = {"default": None}
    BACKEND_MAX_MEMORY_ALLOCATED = {"default": 0}
    BACKEND_MEMORY_ALLOCATED = {"default": 0}
    BACKEND_SYNCHRONIZE = {"default": None}
    BACKEND_TORCH_ACCELERATOR_MODULE = {"default": None}


if is_torch_hpu_available():
    BACKEND_MANUAL_SEED["hpu"] = torch.hpu.manual_seed
    BACKEND_DEVICE_COUNT["hpu"] = torch.hpu.device_count
    BACKEND_TORCH_ACCELERATOR_MODULE["hpu"] = torch.hpu

if is_torch_mlu_available():
    BACKEND_EMPTY_CACHE["mlu"] = torch.mlu.empty_cache
    BACKEND_MANUAL_SEED["mlu"] = torch.mlu.manual_seed
    BACKEND_DEVICE_COUNT["mlu"] = torch.mlu.device_count
    BACKEND_TORCH_ACCELERATOR_MODULE["mlu"] = torch.mlu

if is_torch_npu_available():
    BACKEND_EMPTY_CACHE["npu"] = torch.npu.empty_cache
    BACKEND_MANUAL_SEED["npu"] = torch.npu.manual_seed
    BACKEND_DEVICE_COUNT["npu"] = torch.npu.device_count
    BACKEND_TORCH_ACCELERATOR_MODULE["npu"] = torch.npu

if is_torch_xpu_available():
    BACKEND_EMPTY_CACHE["xpu"] = torch.xpu.empty_cache
    BACKEND_MANUAL_SEED["xpu"] = torch.xpu.manual_seed
    BACKEND_DEVICE_COUNT["xpu"] = torch.xpu.device_count
    BACKEND_RESET_MAX_MEMORY_ALLOCATED["xpu"] = torch.xpu.reset_peak_memory_stats
    BACKEND_RESET_PEAK_MEMORY_STATS["xpu"] = torch.xpu.reset_peak_memory_stats
    BACKEND_MAX_MEMORY_ALLOCATED["xpu"] = torch.xpu.max_memory_allocated
    BACKEND_MEMORY_ALLOCATED["xpu"] = torch.xpu.memory_allocated
    BACKEND_SYNCHRONIZE["xpu"] = torch.xpu.synchronize
    BACKEND_TORCH_ACCELERATOR_MODULE["xpu"] = torch.xpu


if is_torch_xla_available():
    BACKEND_EMPTY_CACHE["xla"] = torch.cuda.empty_cache
    BACKEND_MANUAL_SEED["xla"] = torch.cuda.manual_seed
    BACKEND_DEVICE_COUNT["xla"] = torch.cuda.device_count


def backend_manual_seed(device: str, seed: int):
    return _device_agnostic_dispatch(device, BACKEND_MANUAL_SEED, seed)


def backend_empty_cache(device: str):
    return _device_agnostic_dispatch(device, BACKEND_EMPTY_CACHE)


def backend_device_count(device: str):
    return _device_agnostic_dispatch(device, BACKEND_DEVICE_COUNT)


def backend_reset_max_memory_allocated(device: str):
    return _device_agnostic_dispatch(device, BACKEND_RESET_MAX_MEMORY_ALLOCATED)


def backend_reset_peak_memory_stats(device: str):
    return _device_agnostic_dispatch(device, BACKEND_RESET_PEAK_MEMORY_STATS)


def backend_max_memory_allocated(device: str):
    return _device_agnostic_dispatch(device, BACKEND_MAX_MEMORY_ALLOCATED)


def backend_memory_allocated(device: str):
    return _device_agnostic_dispatch(device, BACKEND_MEMORY_ALLOCATED)


def backend_synchronize(device: str):
    return _device_agnostic_dispatch(device, BACKEND_SYNCHRONIZE)


def backend_torch_accelerator_module(device: str):
    return _device_agnostic_dispatch(device, BACKEND_TORCH_ACCELERATOR_MODULE)


if is_torch_available():
    # If `TRANSFORMERS_TEST_DEVICE_SPEC` is enabled we need to import extra entries
    # into device to function mappings.
    if "TRANSFORMERS_TEST_DEVICE_SPEC" in os.environ:
        device_spec_path = os.environ["TRANSFORMERS_TEST_DEVICE_SPEC"]
        if not Path(device_spec_path).is_file():
            raise ValueError(
                f"Specified path to device spec file is not a file or not found. Received '{device_spec_path}"
            )

        # Try to strip extension for later import – also verifies we are importing a
        # python file.
        device_spec_dir, _ = os.path.split(os.path.realpath(device_spec_path))
        sys.path.append(device_spec_dir)
        try:
            import_name = device_spec_path[: device_spec_path.index(".py")]
        except ValueError as e:
            raise ValueError(f"Provided device spec file was not a Python file! Received '{device_spec_path}") from e

        device_spec_module = importlib.import_module(import_name)

        # Imported file must contain `DEVICE_NAME`. If it doesn't, terminate early.
        try:
            device_name = device_spec_module.DEVICE_NAME
        except AttributeError as e:
            raise AttributeError("Device spec file did not contain `DEVICE_NAME`") from e

        if "TRANSFORMERS_TEST_DEVICE" in os.environ and torch_device != device_name:
            msg = f"Mismatch between environment variable `TRANSFORMERS_TEST_DEVICE` '{torch_device}' and device found in spec '{device_name}'\n"
            msg += "Either unset `TRANSFORMERS_TEST_DEVICE` or ensure it matches device spec name."
            raise ValueError(msg)

        torch_device = device_name

        def update_mapping_from_spec(device_fn_dict: dict[str, Callable], attribute_name: str):
            try:
                # Try to import the function directly
                spec_fn = getattr(device_spec_module, attribute_name)
                device_fn_dict[torch_device] = spec_fn
            except AttributeError as e:
                # If the function doesn't exist, and there is no default, throw an error
                if "default" not in device_fn_dict:
                    raise AttributeError(
                        f"`{attribute_name}` not found in '{device_spec_path}' and no default fallback function found."
                    ) from e

        # Add one entry here for each `BACKEND_*` dictionary.
        update_mapping_from_spec(BACKEND_MANUAL_SEED, "MANUAL_SEED_FN")
        update_mapping_from_spec(BACKEND_EMPTY_CACHE, "EMPTY_CACHE_FN")
        update_mapping_from_spec(BACKEND_DEVICE_COUNT, "DEVICE_COUNT_FN")


def compare_pipeline_output_to_hub_spec(output, hub_spec):
    missing_keys = []
    unexpected_keys = []
    all_field_names = {field.name for field in fields(hub_spec)}
    matching_keys = sorted([key for key in output.keys() if key in all_field_names])

    # Fields with a MISSING default are required and must be in the output
    for field in fields(hub_spec):
        if field.default is MISSING and field.name not in output:
            missing_keys.append(field.name)

    # All output keys must match either a required or optional field in the Hub spec
    for output_key in output:
        if output_key not in all_field_names:
            unexpected_keys.append(output_key)

    if missing_keys or unexpected_keys:
        error = ["Pipeline output does not match Hub spec!"]
        if matching_keys:
            error.append(f"Matching keys: {matching_keys}")
        if missing_keys:
            error.append(f"Missing required keys in pipeline output: {missing_keys}")
        if unexpected_keys:
            error.append(f"Keys in pipeline output that are not in Hub spec: {unexpected_keys}")
        raise KeyError("\n".join(error))


@require_torch
def cleanup(device: str, gc_collect=False):
    if gc_collect:
        gc.collect()
    backend_empty_cache(device)
    torch._dynamo.reset()


# Type definition of key used in `Expectations` class.
DeviceProperties = tuple[Optional[str], Optional[int], Optional[int]]
# Helper type. Makes creating instances of `Expectations` smoother.
PackedDeviceProperties = tuple[Optional[str], Union[None, int, tuple[int, int]]]


@cache
def get_device_properties() -> DeviceProperties:
    """
    Get environment device properties.
    """
    if IS_CUDA_SYSTEM or IS_ROCM_SYSTEM:
        import torch

        major, minor = torch.cuda.get_device_capability()
        if IS_ROCM_SYSTEM:
            return ("rocm", major, minor)
        else:
            return ("cuda", major, minor)
    elif IS_XPU_SYSTEM:
        import torch

        # To get more info of the architecture meaning and bit allocation, refer to https://github.com/intel/llvm/blob/sycl/sycl/include/sycl/ext/oneapi/experimental/device_architecture.def
        arch = torch.xpu.get_device_capability()["architecture"]
        gen_mask = 0x000000FF00000000
        gen = (arch & gen_mask) >> 32
        return ("xpu", gen, None)
    else:
        return (torch_device, None, None)


def unpack_device_properties(
    properties: Optional[PackedDeviceProperties] = None,
) -> DeviceProperties:
    """
    Unpack a `PackedDeviceProperties` tuple into consistently formatted `DeviceProperties` tuple. If properties is None, it is fetched.
    """
    if properties is None:
        return get_device_properties()
    device_type, major_minor = properties
    if major_minor is None:
        major, minor = None, None
    elif isinstance(major_minor, int):
        major, minor = major_minor, None
    else:
        major, minor = major_minor
    return device_type, major, minor


class Expectations(UserDict[PackedDeviceProperties, Any]):
    def get_expectation(self) -> Any:
        """
        Find best matching expectation based on environment device properties.
        """
        return self.find_expectation(get_device_properties())

    def unpacked(self) -> list[tuple[DeviceProperties, Any]]:
        return [(unpack_device_properties(k), v) for k, v in self.data.items()]

    @staticmethod
    def is_default(expectation_key: PackedDeviceProperties) -> bool:
        """
        This function returns True if the expectation_key is the Default expectation (None, None).
        When an Expectation dict contains a Default value, it is generally because the test existed before Expectations.
        When we modify a test to use Expectations for a specific hardware, we don't want to affect the tests on other
        hardwares. Thus we set the previous value as the Default expectation with key (None, None) and add a value for
        the specific hardware with key (hardware_type, (major, minor)).
        """
        return all(p is None for p in expectation_key)

    @staticmethod
    def score(properties: DeviceProperties, other: DeviceProperties) -> float:
        """
        Returns score indicating how similar two instances of the `Properties` tuple are.
        Rules are as follows:
            * Matching `type` adds one point, semi-matching `type` adds 0.1 point (e.g. cuda and rocm).
            * If types match, matching `major` adds another point, and then matching `minor` adds another.
            * The Default expectation (None, None) is worth 0.5 point, which is better than semi-matching. More on this
            in the `is_default` function.
        """
        device_type, major, minor = properties
        other_device_type, other_major, other_minor = other

        score = 0
        # Matching device type, maybe major and minor
        if device_type is not None and device_type == other_device_type:
            score += 1
            if major is not None and major == other_major:
                score += 1
                if minor is not None and minor == other_minor:
                    score += 1
        # Semi-matching device type, which carries less importance than the default expectation
        elif device_type in ["cuda", "rocm"] and other_device_type in ["cuda", "rocm"]:
            score = 0.1

        # Default expectation
        if Expectations.is_default(other):
            score = 0.5

        return score

    def find_expectation(self, properties: DeviceProperties = (None, None, None)) -> Any:
        """
        Find best matching expectation based on provided device properties. We score each expectation, and to
        distinguish between expectations with the same score, we use the major and minor version numbers, prioritizing
        most recent versions.
        """
        (result_key, result) = max(
            self.unpacked(),
            key=lambda x: (
                Expectations.score(properties, x[0]),  # x[0] is a device properties tuple (device_type, major, minor)
                x[0][1] if x[0][1] is not None else -1,  # This key is the major version, -1 if major is None
                x[0][2] if x[0][2] is not None else -1,  # This key is the minor version, -1 if minor is None
            ),
        )

        if Expectations.score(properties, result_key) == 0:
            raise ValueError(f"No matching expectation found for {properties}")

        return result

    def __repr__(self):
        return f"{self.data}"<|MERGE_RESOLUTION|>--- conflicted
+++ resolved
@@ -1528,19 +1528,18 @@
     return unittest.skipUnless(is_speech_available(), "test requires torchaudio")(test_case)
 
 
-<<<<<<< HEAD
 def require_openai(test_case):
     """
     Decorator marking a test that requires openai
     """
     return unittest.skipUnless(is_openai_available(), "test requires openai")(test_case)
-=======
+
+  
 def require_mistral_common(test_case):
     """
     Decorator marking a test that requires mistral-common. These tests are skipped when mistral-common isn't available.
     """
     return unittest.skipUnless(is_mistral_common_available(), "test requires mistral-common")(test_case)
->>>>>>> 667ad023
 
 
 def get_gpu_count():
