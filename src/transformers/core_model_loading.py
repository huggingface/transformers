--- conflicted
+++ resolved
@@ -258,36 +258,10 @@
     def __init__(self, dtype):
         self.dtype = dtype
 
-<<<<<<< HEAD
-    def convert(self, realized_value, *args, **kwargs):
-        return realized_value.to(self.dtype)
-
-
-class To(ConversionOps):
-    """
-    Transfers the tensor to the provided device potentially using a stream?
-
-    TODO I should re-introduce cpu offloading logic!
-    if param_device == "disk":
-        if not is_safetensors:
-            disk_offload_index = offload_weight(param, param_name, disk_offload_folder, disk_offload_index)
-    elif not is_quantized or not hf_quantizer.param_needs_quantization(model, param_name):
-        if is_fsdp_enabled():
-            param_device = "cpu" if is_local_dist_rank_0() else "meta"
-    """
-
-    def __init__(self, device):
-        self.device = device
-
-    def convert(self, realized_value, *args, **kwargs):
-        with torch.device(self.device):
-            out = [[x[...] for x in inner] if isinstance(inner, list) else inner[...] for inner in realized_value]
-=======
-    def convert(self, value):
+    def convert(self, value, *args, **kwargs):
         out = [
             [x.to(self.dtype) for x in inner] if isinstance(inner, list) else inner.to(self.dtype) for inner in value
         ]
->>>>>>> 0ebb1b62
         return out
 
 
