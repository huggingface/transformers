--- conflicted
+++ resolved
@@ -147,16 +147,7 @@
         if not tensors:
             raise ValueError("Fuse requires at least one tensor to concatenate.")
 
-<<<<<<< HEAD
-        out_shape = list(tensors[0].shape)
-        out_shape[self.dim] = sum([t.size(self.dim) for t in tensors])
-
-        with torch.no_grad():
-            out = torch.cat(tuple(tensors), dim=self.dim)
-        return out
-=======
         return torch.cat(tuple(tensors), dim=self.dim)
->>>>>>> acc5b245
 
 
 class MergeModulelist(Concatenate):
@@ -173,23 +164,11 @@
     @torch.no_grad
     def convert(self, value: Sequence[torch.Tensor], *args, **kwargs) -> list[torch.Tensor]:
         merged = []
-<<<<<<< HEAD
-        with torch.no_grad():
-            for group in value:
-                if not isinstance(group, Sequence) or len(group) == 0:
-                    raise ValueError("MergeModulelist requires non-empty sub-sequences.")
-                group = [k for k in group if k.ndim]
-                out_shape = list(group[0].shape)
-                out_shape.insert(self.dim, len(group))
-                out = torch.stack(tuple(group), dim=self.dim)
-                merged.append(out)
-=======
         for group in value:
             if not isinstance(group, Sequence) or len(group) == 0:
                 raise ValueError("MergeModulelist requires non-empty sub-sequences.")
             group = [k for k in group if k.ndim]
             merged.append(torch.stack(group, dim=self.dim))
->>>>>>> acc5b245
         return merged
 
 
