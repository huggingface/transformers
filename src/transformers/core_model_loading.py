# coding=utf-8
# Copyright 2025 The HuggingFace Inc. team. All rights reserved.
#
# Licensed under the Apache License, Version 2.0 (the "License");
# you may not use this file except in compliance with the License.
# You may obtain a copy of the License at
#
#     http://www.apache.org/licenses/LICENSE-2.0
#
# Unless required by applicable law or agreed to in writing, software
# distributed under the License is distributed on an "AS IS" BASIS,
# WITHOUT WARRANTIES OR CONDITIONS OF ANY KIND, either express or implied.
# See the License for the specific language governing permissions and
# limitations under the License.
"""Core helpers for loading model checkpoints."""

from __future__ import annotations

import math
import os
import re
from abc import abstractmethod
from collections import defaultdict
from collections.abc import Callable, MutableMapping, MutableSet
from concurrent.futures import Future, ThreadPoolExecutor
from contextlib import contextmanager
from copy import deepcopy
from dataclasses import dataclass, field
from itertools import chain
from typing import TYPE_CHECKING, Any, Optional, Union

import torch

from .integrations.accelerate import offload_weight
from .integrations.tensor_parallel import ALL_PARALLEL_STYLES
from .utils import is_env_variable_true, is_torch_greater_or_equal, logging


_torch_distributed_available = torch.distributed.is_available()
_is_dtensor_available = _torch_distributed_available and is_torch_greater_or_equal("2.5")
if _is_dtensor_available:
    from torch.distributed.tensor import DTensor, Replicate

if TYPE_CHECKING:
    from .integrations.tensor_parallel import TensorParallelLayer
    from .modeling_utils import PreTrainedModel
    from .quantizers import HfQuantizer


logger = logging.get_logger(__name__)


def build_glob_alternation(
    globs: list[Union[WeightRenaming, WeightConverter, str]],
) -> tuple[re.Pattern, dict[str, str], dict[str, str]]:
    """
    Build a single alternation regex with one named group per glob.
    """
    src_group_to_glob: dict[str, str] = {}
    tgt_group_to_glob: dict[str, str] = {}
    branches: list[str] = []
    i = 0
    for glob in globs:
        if isinstance(glob, (WeightRenaming, WeightConverter)):
            for src in glob.source_patterns:
                group_name = f"g{i}"
                src_group_to_glob[group_name] = src
                i += 1
                body = src.replace("*", r".*")
                branches.append(f"(?P<{group_name}>{body})")
                tgt_group_to_glob[group_name] = glob.target_patterns[0]  # we index witht the first target
        else:
            group_name = f"g{i}"
            src_group_to_glob[group_name] = glob
            i += 1
            body = glob
            body = body.replace("*", r".*")
            branches.append(f"(?P<{group_name}>{body})")
            tgt_group_to_glob[group_name] = glob

    alternation = re.compile("|".join(branches))
    return alternation, src_group_to_glob, tgt_group_to_glob


class ConversionOps:
    """Base class for weight conversion operations."""

    def __repr__(self):
        if hasattr(self, "dim"):
            return f"{self.__class__.__name__}(dim={self.dim})"
        else:
            return f"{self.__class__.__name__}"

    @abstractmethod
    def convert(
        self, input_dict: dict[str, Any], source_patterns: list[str], target_patterns: list[str], **kwargs
    ) -> dict[str, list[torch.Tensor]]:
        raise NotImplementedError

    @property
    def reverse_op(self) -> ConversionOps:
        raise NotImplementedError


class Chunk(ConversionOps):
    """Split a tensor along ``dim`` into equally sized chunks."""

    def __init__(self, dim: int = 0):
        self.dim = dim

    @torch.no_grad
    def convert(
        self, input_dict: dict[str, torch.Tensor], source_patterns: list[str], target_patterns: list[str], **kwargs
    ) -> dict[str, torch.Tensor]:
        tensors = next(iter(input_dict.values()))
        tensor = tensors[0] if isinstance(tensors, list) else tensors
        targets = self.get_target_pattern(input_dict, target_patterns)
        sizes = len(targets)
        chunks = torch.chunk(tensor, sizes, dim=self.dim)
        return dict(zip(targets, chunks))

    def get_target_pattern(self, input_dict: dict, target_patterns: list[str]) -> list[str]:
        # Here we always return the target patterns
        if len(input_dict) > 1 or len(target_patterns) == 1:
            raise ValueError("Undefined Operation encountered!")
        return target_patterns

    @property
    def reverse_op(self) -> ConversionOps:
        return Concatenate(self.dim)


class Concatenate(ConversionOps):
    """Concatenate tensors along `dim`."""

    def __init__(self, dim: int = 0):
        self.dim = dim

    @torch.no_grad
    def convert(
        self,
        input_dict: dict[str, list[torch.Tensor]],
        source_patterns: list[str],
        target_patterns: list[str],
        **kwargs,
    ) -> dict[str, torch.Tensor]:
        target_pattern = self.get_target_pattern(target_patterns)
        all_tensors = []
        # Very important to keep the relative order of the source patterms here, so we iterate over them not the
        # input directly as it's unordered!
        for source_pattern in source_patterns:
            tensors = input_dict[source_pattern]
            if isinstance(tensors, list):
                all_tensors.extend(tensors)
            else:
                all_tensors.append(tensors)
        return {target_pattern: torch.cat(all_tensors, dim=self.dim)}

    def get_target_pattern(self, target_patterns: list[str]) -> str:
        # Here we always return the target pattern
        if len(target_patterns) > 1:
            raise ValueError("Undefined Operation encountered!")
        return target_patterns[0]

    @property
    def reverse_op(self) -> ConversionOps:
        return Chunk(self.dim)


class MergeModulelist(ConversionOps):
    """
    Merge a list of tensors into a single tensor along the first dimension.
    We explicitly define this because for EP or TP you want to make sure you know what you are doing!

    """

    def __init__(self, dim: int = 0):
        self.dim = dim

    @torch.no_grad
    def convert(
        self,
        input_dict: dict[str, list[torch.Tensor]],
        source_patterns: list[str],
        target_patterns: list[str],
        **kwargs,
    ) -> dict[str, torch.Tensor]:
        merged: dict[str, torch.Tensor] = {}
        for source_pattern, tensors in input_dict.items():
            target_pattern = self.get_target_pattern(input_dict, source_pattern, target_patterns)
            merged[target_pattern] = torch.stack(tensors, dim=self.dim)
        return merged

    def get_target_pattern(self, input_dict: dict, source_pattern: str, target_patterns: list[str]) -> str:
        # Here it's a single operation, so we use the target
        if len(input_dict) == 1:
            if len(target_patterns) == 1:
                return target_patterns[0]
            else:
                raise ValueError("Undefined Operation encountered!")
        #  Here it's the first operation in a chain, so we use the source as they were replaced before in the chain
        else:
            return source_pattern

    @property
    def reverse_op(self) -> ConversionOps:
        return SplitModulelist(self.dim)


class SplitModulelist(ConversionOps):
    """Inverse of :class:`MergeModulelist` using explicit split sizes per group."""

    def __init__(self, dim: int = 0):
        self.dim = dim

    @torch.no_grad
    def convert(
        self, input_dict: dict[str, torch.Tensor], source_patterns: list[str], target_patterns: list[str], **kwargs
    ) -> dict[str, torch.Tensor]:
        all_tensors = {}
        for source_pattern, tensors in input_dict.items():
            tensor = tensors[0] if isinstance(tensors, list) else tensors
            # We split in the number of tensors present in the given dim
            sizes = tensor.size(self.dim)
            targets = self.get_target_patterns(input_dict, source_pattern, target_patterns, sizes)
            chunks = torch.chunk(tensor, sizes, dim=self.dim)
            # We squeeze each chunk here as well to make sure to give them their original shape
            all_tensors.update({target: chunk.squeeze() for target, chunk in zip(targets, chunks)})
        return all_tensors

    def get_target_patterns(
        self, input_dict: dict, source_pattern: str, target_patterns: list[str], sizes: int
    ) -> list[str]:
        # Here it's a single operation, so we use the target
        if len(input_dict) == 1:
            if len(target_patterns) == 1:
                return [target_patterns[0].replace("*", f"{i}") for i in range(sizes)]
            else:
                raise ValueError("Undefined Operation encountered!")
        # Here it's the last operation in a chain, so we use the source as they were replaced before in the chain
        else:
            return [source_pattern.replace("*", f"{i}") for i in range(sizes)]

    @property
    def reverse_op(self) -> ConversionOps:
        return MergeModulelist(self.dim)


class PermuteForRope(ConversionOps):
    """
    Applies the permutation required to convert complex RoPE weights to the split sin/cos format.
    """

    def __init__(self):
        pass

    def _apply(self, tensor: torch.Tensor) -> torch.Tensor:
        dim1, dim2 = tensor.shape
        n_heads = self.config.getattr("num_attention_heads", 1)

        tensor = tensor.view(n_heads, dim1 // n_heads // 2, 2, dim2)
        tensor = tensor.transpose(1, 2).reshape(dim1, dim2)
        return tensor

    @torch.no_grad
    def convert(
        self,
        input_dict: dict[str, list[torch.Tensor]],
        source_patterns: list[str],
        target_patterns: list[str],
        config,
        **kwargs,
    ) -> dict[str, list[torch.Tensor]]:
        self.config = config
        output: dict[str, list[torch.Tensor]] = {}
        for key, tensors in input_dict.items():
            if len(tensors) != 1:
                raise ValueError("PermuteForRope expects a single tensor per key.")
            output[key] = [self._apply(tensors[0])]
        return output


class ErnieFuseAndSplitTextVisionExperts(ConversionOps):
    r"""
    Special operation that splits a module list over all keys and fuses over the number of original modules.

    Example with 2 original modules "Gate" and "Up" with 2 target keys "Text" and "Vision":

                 ModuleList 1            ModuleList 2
                [   Gate    ]            [   Up    ]
                |           |            |         |
          [Gate_Text] [Gate_Vision] [Up_Text]   [Up_Vision]
              \                  \  /                /
               \                 \ /                /
                \               /  \               /
                 \            /     \             /
                 [GateUp_Text]      [GateUp_Vision]

    The splits are equal and are defined by the amount of target keys.
    The final fusions are defined by the amount of original module lists.
    """

    def __init__(self, stack_dim: int = 0, concat_dim: int = 1):
        self.stack_dim = stack_dim
        self.concat_dim = concat_dim

    def split_list_into_chunks(self, tensor_list: list[torch.Tensor], chunks: int = 2):
        split_size = math.ceil(len(tensor_list) / chunks)  # best effort split size
        return [tensor_list[i * split_size : (i + 1) * split_size] for i in range(chunks)]

    @torch.no_grad()
    def convert(
        self,
        input_dict: dict[str, list[torch.Tensor]],
        source_patterns: list[str],
        target_patterns: list[str],
        config,
        **kwargs,
    ) -> dict[str, list[torch.Tensor]]:
        valid_keys = input_dict.keys()
        split_and_fused = defaultdict(list)
        for key in source_patterns:
            if key not in valid_keys:
                raise ValueError(
                    f"Expected pattern {key} in collected tensors but only found tensors for: {valid_keys}"
                )

            tensors = input_dict.get(key, [])
            split_tensor_lists = self.split_list_into_chunks(tensors, chunks=len(target_patterns))
            stacked_tensors = (torch.stack(tensor_group, dim=self.stack_dim) for tensor_group in split_tensor_lists)
            for idx, tensor_group in enumerate(stacked_tensors):
                split_and_fused[target_patterns[idx]].append(tensor_group)

        for k, v in split_and_fused.items():
            split_and_fused[k] = torch.cat(v, dim=self.concat_dim)

        return split_and_fused

    @property
    def reverse_op(self) -> ConversionOps:
        return ErnieSplitAndDecoupleTextVisionExperts(stack_dim=self.stack_dim, concat_dim=self.concat_dim)


class ErnieSplitAndDecoupleTextVisionExperts(ConversionOps):
    r"""
    Special operation that splits a fused module list over all original modules and
    then decouples them into a mixed module list each over all keys.

    Example with 2 original modules "Gate" and "Up" with 2 target keys "Text" and "Vision":

                    [GateUp_Text]     [GateUp_Vision]
                  /              \   /             \
                 /                \ /               \
                /                / \                 \
               /                /   \                 \
          [Gate_Text] [Gate_Vision] [Up_Text]   [Up_Vision]
                |           |            |         |
                [   Gate    ]            [   Up    ]
                 ModuleList 1            ModuleList 2

    The splits are equal and are defined by the amount of original module lists.
    The final decoupled module lists are defined by the amount of keys.
    """

    def __init__(self, stack_dim: int = 0, concat_dim: int = 1):
        self.stack_dim = stack_dim
        self.concat_dim = concat_dim

    @torch.no_grad()
    def convert(
        self,
        input_dict: dict[str, list[torch.Tensor]],
        source_patterns: list[str],
        target_patterns: list[str],
        config,
        **kwargs,
    ) -> dict[str, list[torch.Tensor]]:
        fused_modules = len(target_patterns)
        valid_keys = input_dict.keys()
        split_tensors = []
        for key in source_patterns:
            if key not in valid_keys:
                raise ValueError(
                    f"Expected pattern {key} in collected tensors but only found tensors for: {valid_keys}"
                )

            # Assuming that we get single sized lists here to index with 0
            split_tensors.append(input_dict[key][0].chunk(fused_modules, dim=self.concat_dim))

        decoupled = {}
        for idx, key in enumerate(target_patterns):
            tensor_groups = [
                list(torch.unbind(tensor_group[idx], dim=self.stack_dim)) for tensor_group in split_tensors
            ]
            tensor_list = list(chain.from_iterable(tensor_groups))
            targets = [key.replace("*", f"{i}") for i in range(len(tensor_list))]
            decoupled |= dict(zip(targets, tensor_list))

        return decoupled

    @property
    def reverse_op(self) -> ConversionOps:
        return ErnieFuseAndSplitTextVisionExperts(stack_dim=self.stack_dim, concat_dim=self.concat_dim)


class Transpose(ConversionOps):
    """
    Transposes the given tensor along dim0 and dim1.
    """

    def __init__(self, dim0: int = 0, dim1: int = 1):
        self.dim0 = dim0
        self.dim1 = dim1

    @torch.no_grad()
    def convert(
        self,
        input_dict: dict[str, list[torch.Tensor]],
        source_patterns: list[str],
        target_patterns: list[str],
        config,
        **kwargs,
    ) -> dict[str, list[torch.Tensor]]:
        if len(input_dict) != len(target_patterns):
            raise ValueError(
                f"Transpose conversion can only happen on each key ({len(input_dict)}) "
                f"and should match exact one target ({len(target_patterns)})."
            )

        output: dict[str, list[torch.Tensor]] = {}
        for key, target_pattern in zip(input_dict.keys(), target_patterns):
            tensor = input_dict.get(key, [])
            if len(tensor) != 1:
                raise ValueError(f"Transpose conversion requires exactly one tensor, found {len(tensor)}.")
            output[target_pattern] = torch.transpose(tensor[0], dim0=self.dim0, dim1=self.dim1)
        return output

    @property
    def reverse_op(self) -> ConversionOps:
        return Transpose(dim0=self.dim1, dim1=self.dim0)


@dataclass(slots=True)
class WeightTransform:
    source_patterns: Union[str, list[str]] = field(init=True)
    target_patterns: Union[str, list[str]] = field(init=True)
    compiled_sources: re.Pattern = field(init=False)

    distributed_operation: Optional[TensorParallelLayer] = None
    quantization_operation: Optional[ConversionOps] = None

    collected_tensors: dict[str, list[Future]] = field(default_factory=lambda: defaultdict(list), init=False)
    layer_targets: dict[str, set[str]] = field(default_factory=lambda: defaultdict(set), init=False)

    def __post_init__(self):
        if isinstance(self.source_patterns, str):
            self.source_patterns = [self.source_patterns]
        if isinstance(self.target_patterns, str):
            self.target_patterns = [self.target_patterns]

        # Due to how our `_checkpoint_conversion_mapping` mappings are written, we need a few exceptions here
        # when instantiating the reverse mapping (i.e. the targets become sources, and sources become targets)
        # The issues lie in the sources usually, so here we need to check the targets for the reversed mapping
        for i, pattern in enumerate(self.target_patterns):
            # Some mapping contains `^` to notify start of string when matching -> remove it during reverse mapping
            pattern = pattern.removeprefix("^")
<<<<<<< HEAD
            # Remove negative lookahead/behind if any. This is ugly but needed for reverse mapping of
            # Qwen2.5, Sam3, Ernie4.5 VL MoE!
            pattern = re.sub(r"\(\?.+\)", "", pattern)
=======
            # Some mapping contains `$` to notify end of string when matching -> remove it during reverse mapping
            pattern = pattern.removesuffix("$")
            # Remove negative lookahead if any. This is ugly but needed for reverse mapping of Qwen2.5 and Sam3!
            pattern = re.sub(r"\(\?!.+\)", "", pattern)
>>>>>>> bb9357ff
            # Allow capturing groups in patterns, i.e. to add/remove a prefix to all keys (e.g. timm_wrapper, sam3)
            if r"(.+)" in pattern:
                pattern = pattern.replace(r"(.+)", r"\1")
            self.target_patterns[i] = pattern

        # We also need to check capturing groups in the sources during reverse mapping (e.g. timm_wrapper, sam3)
        for i, pattern in enumerate(self.source_patterns):
            if r"\1" in pattern:
                pattern = pattern.replace(r"\1", r"(.+)")
            self.source_patterns[i] = pattern

        # Construct the regex we will use to rename keys from the sources to the targets
        branches = []
        for i, source_pattern in enumerate(self.source_patterns):
            group_name = f"g{i}"
            pattern = source_pattern.replace(".*.", r"\..*\.")
            branches.append(f"(?P<{group_name}>{pattern})")
        self.compiled_sources = re.compile("|".join(branches))

    def add_tensor(self, target_key: str, source_key: str, source_pattern: str, future: Future):
        self.collected_tensors[source_pattern].append(future)
        self.layer_targets[target_key].add(source_key)

    def rename_source_key(self, source_key: str) -> tuple[str, str | None]:
        """
        Return a tuple (renamed_key, source_pattern_producing_the_match).
        Try renaming `source_key` according to the source and target patterns of the current WeightTransform.
        In case of a one-to-many transform, i.e. we have several target patterns, the matching source pattern
        will be replaced by the first of all the target patterns (they are then correctly expanded in the Operations).
        """
        # Try matching one of the alternation branches
        match_object = self.compiled_sources.search(source_key)
        if match_object is None:
            return source_key, None

        # Find the source that produced the match (it's the first group that matched, as the search stops after first branch match)
        matching_group_name = next(name for name, val in match_object.groupdict().items() if val is not None)
        source_pattern_that_matched = self.source_patterns[int(matching_group_name[1:])]
        # If we matched, we always replace with the first target pattern, in case we have several (one to many transform)
        replacement = self.target_patterns[0]
        # Allow capturing groups in patterns, i.e. to add a prefix to all keys (e.g. timm_wrapper, sam3)
        if r"\1" in replacement:
            # The index of the internal group we need to replace is the index of the matched named group as it comes
            # inside that matched named group
            replaced_group_idx = self.compiled_sources.groupindex[matching_group_name] + 1
            replacement = replacement.replace(r"\1", match_object.group(replaced_group_idx))
        renamed_key = source_key.replace(match_object.group(0), replacement)
        return renamed_key, source_pattern_that_matched

    def reverse_transform(self) -> WeightTransform:
        """Reverse the current `WeightTransform` instance, to be able to save with the opposite weight transformations."""
        # TODO: check this and relax when quantizer have `reverse_op`
        if self.quantization_operation is not None:
            raise ValueError("Cannot reverse the transform with TP or quantization")

        kwargs = {}
        # Add the reverse ops if applicable (it needs to be provided at __init__)
        if hasattr(self, "operations"):
            # All reverse ops, in reverse order
            kwargs["operations"] = [op.reverse_op for op in self.operations[::-1]]

        reverse_transform = self.__class__(
            source_patterns=self.target_patterns, target_patterns=self.source_patterns, **kwargs
        )

        return reverse_transform

    def materialize_tensors(self) -> dict[str, list[torch.Tensor]]:
        """
        Materialize all the tensors that were saved in `self.collected_tensors`. This function removes them from the
        internal attribute to avoid keeping them in memory during the different `self.convert` operations, and return
        a new dictionary (otherwise we use more memory than needed during loading).

        We basically have 3 cases here:
        - async loading (default): the tensors are Future instances that we need to wait for
        - sync loading: the tensors are Callable, we need to call the Callable to actually load them from disk
        - saving: the tensors are already torch.Tensor instances (the existing model weights)
        """
        collected_tensors = {}
        for key in set(self.collected_tensors.keys()):
            # Remove from internal attribute
            tensors = self.collected_tensors.pop(key)
            # Async loading
            if isinstance(tensors[0], Future):
                tensors = [future.result() for future in tensors]
            # Sync loading
            elif callable(tensors[0]):
                tensors = [func() for func in tensors]
            # Add them to the new dictionary
            collected_tensors[key] = tensors

        return collected_tensors


@dataclass(slots=True)
class WeightRenaming(WeightTransform):
    # Special case of WeightTransform that only renames keys without any conversion.

    def convert(
        self,
        layer_name: str,
        model=None,
        config=None,
        hf_quantizer=None,
        missing_keys: Optional[MutableSet[str]] = None,
        conversion_errors: Optional[MutableMapping[str, str]] = None,
    ):
        # Collect the tensors here - we use a new dictionary to avoid keeping them in memory in the internal
        # attribute during the whole process
        collected_tensors = self.materialize_tensors()

        # Perform renaming op (for a simple WeightRenaming, `self.source_patterns` and `self.target_patterns` can
        # only be of length 1, and are actually the full key names - we also have only 1 single related tensor)
        target_key = self.target_patterns[0]
        collected_tensors = {target_key: collected_tensors[self.source_patterns[0]]}

        if hf_quantizer is not None and self.quantization_operation is not None:
            with log_conversion_errors(
                layer_name, conversion_errors, (len(collected_tensors), layer_name), self.quantization_operation
            ):
                collected_tensors = self.quantization_operation.convert(
                    collected_tensors,
                    source_patterns=self.source_patterns,
                    target_patterns=self.target_patterns,
                    full_layer_name=target_key,
                    model=model,
                    config=config,
                    missing_keys=missing_keys,
                )

        return collected_tensors, conversion_errors


# List of classes that are known to be able to use m:n
_INTERNAL_MANY_TO_MANY_CONVERSIONS = (
    ErnieFuseAndSplitTextVisionExperts,
    ErnieSplitAndDecoupleTextVisionExperts,
)


@dataclass(slots=True)
class WeightConverter(WeightTransform):
    operations: list[ConversionOps] = field(default_factory=list, repr=False)

    def __post_init__(self):
        WeightTransform.__post_init__(self)
        if bool(len(self.source_patterns) - 1) + bool(len(self.target_patterns) - 1) >= 2:
            # We allow many-to-many only if we use an internal operation that can handle it
            if not any(isinstance(op, _INTERNAL_MANY_TO_MANY_CONVERSIONS) for op in self.operations):
                raise ValueError(
                    f"source keys={self.source_patterns}, target_patterns={self.target_patterns} but you can only have one to many, one to one or many to one."
                )
        if not self.operations:
            raise ValueError("WeightConverter requires at least one operation.")

    def convert(
        self,
        layer_name: str,
        model=None,
        config=None,
        hf_quantizer=None,
        missing_keys: Optional[MutableSet[str]] = None,
        conversion_errors: Optional[MutableMapping[str, str]] = None,
    ):
        # Collect the tensors here - we use a new dictionary to avoid keeping them in memory in the internal
        # attribute during the whole process
        collected_tensors = self.materialize_tensors()

        for op in self.operations:
            with log_conversion_errors(layer_name, conversion_errors, (len(collected_tensors), layer_name), op):
                collected_tensors = op.convert(
                    collected_tensors,
                    source_patterns=self.source_patterns,
                    target_patterns=self.target_patterns,
                    # Additional kwargs, ususally not used
                    full_layer_name=layer_name,
                    model=model,
                    config=config,
                    missing_keys=missing_keys,
                )

        # Tensors are returned from ops with the target patterns, we need to expand them to full name.
        # This means we need to grab the prefix and suffix to add to every target key
        full_name = layer_name
        if ".*." in layer_name:
            full_name = layer_name.replace(".*.", ".0.")

        try:
            prefix, _, suffix = next(full_name.partition(k) for k in collected_tensors.keys() if k in full_name)
            # Rename the tensors
            collected_tensors = {prefix + k + suffix: v for k, v in collected_tensors.items()}
        # some quantizers need to already rename in `convert` as they cannot only rely on prefix and suffix
        except StopIteration:
            pass

        if hf_quantizer is not None and self.quantization_operation is not None:
            with log_conversion_errors(
                layer_name, conversion_errors, (len(collected_tensors), layer_name), self.quantization_operation
            ):
                collected_tensors = self.quantization_operation.convert(
                    collected_tensors,
                    source_patterns=self.source_patterns,
                    target_patterns=self.target_patterns,
                    full_layer_name=layer_name,
                    config=config,
                    model=model,
                    missing_keys=missing_keys,
                )
        return collected_tensors, conversion_errors


# For I/O bound operations (i.e. here reading files), it is better to have fewer threads, e.g. 4 is a good default.
# Having too many is actually harming performances quite a lot, i.e. using 16 can sometimes lead to taking TWICE
# as much time to load the same model
GLOBAL_WORKERS = min(4, os.cpu_count() or 4)


def _materialize_copy(tensor: torch.Tensor, device=None, dtype=None) -> torch.Tensor:
    # This slicing is what actually loads the tensor from the safetensors slice object
    tensor = tensor[...]
    if dtype is not None or device is not None:
        tensor = tensor.to(device=device, dtype=dtype)
    return tensor


def spawn_materialize(
    thread_pool: ThreadPoolExecutor | None, tensor: torch.Tensor, device=None, dtype=None
) -> Future | Callable:
    """Materialize a tensor from file asynchronously if `thread_pool` is provided, or return a Callable that will
    load the tensor synchronously when called."""

    def _job():
        return _materialize_copy(tensor, device, dtype)

    if thread_pool is not None:
        return thread_pool.submit(_job)
    else:
        # Return the Callable here, not the Tensor itself, so we actually delay loading to avoid saturating cpu
        # memory during Conversion
        return _job


def spawn_tp_materialize(
    thread_pool: ThreadPoolExecutor | None, tensor: torch.Tensor, sharding_method, tensor_idx, dtype=None
) -> Future | Callable:
    """Materialize and shard a tensor (according to the TP-plan) from file asynchronously if `thread_pool` is provided, or
    return a Callable that will load the tensor synchronously when called."""

    def _job():
        return sharding_method.shard_tensor(tensor, param_casting_dtype=dtype, tensor_idx=tensor_idx)[0]

    if thread_pool is not None:
        return thread_pool.submit(_job)
    else:
        # Return the Callable here, not the Tensor itself, so we actually delay loading to avoid saturating cpu
        # memory during Conversion
        return _job


def dot_natural_key(s: str):
    parts = s.split(".")
    for i, p in enumerate(parts):
        # whole-segment digits -> int; otherwise leave as str
        if p.isdigit():
            parts[i] = int(p)
    return parts


@contextmanager
def log_conversion_errors(
    first_target_key: str,
    conversion_errors: MutableMapping[str, str],
    extras: Any = None,
    op: Union[list[ConversionOps], ConversionOps, None] = None,
):
    """Catch all exceptions during `convert` calls, and log the errors for later. Re-raise a `SkipParameters` exception
    that will be catched later to skip the parameters that raised the original Exception."""
    try:
        yield
    except Exception as e:

        def _format_op_name(curr_op: Union[list[ConversionOps], ConversionOps, None]) -> Optional[str]:
            if curr_op is None:
                return None
            if isinstance(curr_op, (list, tuple, set)):
                names = [o.__class__.__name__ for o in curr_op if o is not None]
                if not names:
                    return None
                return ", ".join(names)
            return curr_op.__class__.__name__

        op_name = _format_op_name(op)
        if isinstance(extras, tuple) and len(extras) == 2:
            length, target_keys = extras
            descriptor = f"{op_name} " if op_name else ""
            conversion_errors[first_target_key] = (
                f"{e}\nError: {descriptor}on tensors destined for {target_keys}. Ckpt contains: {length}"
            )
        elif isinstance(extras, str):
            suffix = f" via {op_name}" if op_name else ""
            conversion_errors[first_target_key] = f"{e}\nError{suffix} when processing parameter {extras}"
        elif extras is None and op_name:
            conversion_errors[first_target_key] = f"{op_name}: {e}"
        else:
            conversion_errors[first_target_key] = f"{extras} |Error: {e}"

        # Raise a specific Exception that we can catch easily
        raise SkipParameters()


def set_param_for_module(
    model: PreTrainedModel,
    target_name: str,
    param_value: torch.Tensor,
    mismatch_keys: MutableSet[tuple[str, torch.Size, torch.Size]],
    missing_keys: MutableSet[str],
    unexpected_keys: MutableSet[str],
    distributed_operation: Optional[TensorParallelLayer],
    hf_quantizer: HfQuantizer,
):
    module_path, _, param_name = target_name.rpartition(".")
    module_obj = model.get_submodule(module_path) if module_path else model

    ref = getattr(module_obj, param_name)
    if ref is None:
        unexpected_keys.add(target_name)
    else:
        use_dtensor = hasattr(distributed_operation, "use_dtensor") and distributed_operation.use_dtensor
        if not isinstance(param_value, torch.nn.Parameter):
            if distributed_operation is not None:
                param_value = DTensor.from_local(
                    param_value,
                    distributed_operation.device_mesh,
                    getattr(distributed_operation, "shard", Replicate()),
                    run_check=False,
                    shape=ref.size(),
                    stride=ref.stride(),
                )
                if not use_dtensor:
                    # we convert to local
                    param_value = param_value.to_local()
            if param_name not in module_obj._buffers:
                param_value = torch.nn.Parameter(param_value, requires_grad=param_value.is_floating_point())

        # Remove from missing keys (it's either mismatched, or all good)
        missing_keys.discard(target_name)
        if ref is not None and ref.shape != param_value.shape and hf_quantizer is None:
            mismatch_keys.add((target_name, param_value.shape, ref.shape))
        else:
            # super important otherwise _init_weight will re-init the param
            param_value._is_hf_initialized = True
            setattr(module_obj, param_name, param_value)


def offload_and_maybe_resave_param(
    target_name: str,
    param: torch.Tensor,
    missing_keys: MutableSet[str],
    disk_offload_folder: str,
    disk_offload_index: dict,
    applied_ops: WeightConverter | WeightRenaming,
) -> dict:
    """Takes care of correctly offloading `param`. If it's not already present in the `disk_offload_index`, or if any
    WeightConverter operations have been applied, it will resave the new parameter. Otherwise, it will use the original
    `disk_offload_index` for this given param."""
    # We need to remove from missing keys
    missing_keys.discard(target_name)
    # If not already offloaded, or if we applied any special Operation except Renaming, we need to re-save
    if target_name not in disk_offload_index or isinstance(applied_ops, WeightConverter):
        disk_offload_index = offload_weight(param, target_name, disk_offload_folder, disk_offload_index)
    return disk_offload_index


class SkipParameters(Exception):
    """Control-flow sentinel: abort processing of the current parameters only (that were supposed to be created
    by a WeightConverter)."""

    pass


def rename_source_key(
    source_key: str,
    weight_renamings: list[WeightRenaming],
    weight_converters: list[WeightConverter],
    prefix: str | None = None,
    meta_state_dict: dict | None = None,
) -> tuple[str, str | None]:
    """
    Rename a source key given all the renaming and weight conversion patterns we have. Also takes care of adding/removing
    the base model prefix during loading if necesary.
    """
    renamed_key = source_key
    # 1. apply all renamings in turns (if multiple match, it's the responsibility of the mappings to make sure they
    # are coherent)
    for renaming in weight_renamings:
        renamed_key, _ = renaming.rename_source_key(renamed_key)

    # 2. apply renaming through weight conversions on the key if we have any WeightConverter (here we stop after
    # the first match, as we assume only 1 converter can match any source key)
    source_pattern = None
    for converter in weight_converters:
        renamed_key, source_pattern = converter.rename_source_key(renamed_key)
        if source_pattern is not None:
            break

    # 3. check if we need to add or remove prefix if necesary (only during loading, not saving)
    if prefix is not None and meta_state_dict is not None:
        if (
            renamed_key.startswith(prefix)
            and meta_state_dict.get(re.sub(f"^{prefix}.", "", renamed_key, count=1)) is not None
        ):
            renamed_key = re.sub(f"^{prefix}.", "", renamed_key, count=1)
        elif meta_state_dict.get(f"{prefix}.{renamed_key}") is not None:
            renamed_key = f"{prefix}.{renamed_key}"

    return renamed_key, source_pattern


def convert_and_load_state_dict_in_model(
    model: PreTrainedModel,
    state_dict: dict[str, Any],
    weight_mapping: list[WeightConverter | WeightRenaming] | None,
    tp_plan: dict[str, str] | None,
    hf_quantizer: HfQuantizer | None,
    dtype: torch.dtype | None = None,
    device_map: dict | None = None,
    dtype_plan: dict | None = None,
    device_mesh: torch.distributed.device_mesh.DeviceMesh | None = None,
    disk_offload_index: dict | None = None,
    disk_offload_folder: str | None = None,
):
    r"""
    We build a mapping from the keys obtained by renaming each of the checkpoint keys according to the weight_mapping rules.
    Then we load the tensors into the model, applying any conversion operations as needed.

    The `param_name_to_load` will look like this:
    {
        "model.layers.0.attention.q.weight": # Notice here there is only the first key of the target keys
            WeightConverter(
                source_patterns=["qkv"],
                target_patterns=["q", "k","v"],
                operations=[Chunk(dim=0, chunks=3)]),
                collected_tensors={
                    "qkv": [Future]},
                layer_targets={
                    "model.layers.0.attention.q.weight": {"model.layers.0.attention.qkv.weight"},
                    "model.layers.0.attention.k.weight": {"model.layers.0.attention.qkv.weight"},
                    "model.layers.0.attention.v.weight": {"model.layers.0.attention.qkv.weight"},
                }
            ),
        ...
    }

    We make sure that the keys are the full keys. The only "nit" here is that 1 key can map to multiple target keys (e.g. qkv -> q, k, v).
    In that case the weight converter will take care of doing the appropriate renaming.

    For example for:
    ```python
    WeightConverter(
        source_patterns=["mlp.experts.*.gate_proj.weight","mlp.experts.*.up_proj.weight"],
        target_patterns="mlp.experts.gate_up_proj",
        operations=[MergeModulelist(dim=0), Concatenate(dim=1)],
    )
    ```
    we would have the following collected tensors:
    ```python
    collected_tensors = {
        "mlp.experts.*.gate_proj.weight": [Future, Future, Future, Future, Future, Future, Future, Future],
        "mlp.experts.*.up_proj.weight": [Future, Future, Future, Future, Future, Future, Future, Future],
    }
    ```
    The first op, `MergeModulelist`, would stack the 8 tensors of each source but will not "rename" them into the fused target name.
    The second op, `Concatenate`, would then rename the fused tensor into the final target name.

    If we want to split `qkv` we would have:
    ```python
    collected_tensors = {
        "attention.qkv.weight": [Future], # here its the full SOURCE keys.
    }
    ```
    The `Chunk` operation would then split the single tensor into 3 and rename them accordingly and update the collected tensors to:
    ```python
    realized_values = {
        "attention.q.weight": [Tensor],
        "attention.k.weight": [Tensor],
        "attention.v.weight": [Tensor],
    }
    ```

    Now that this is done, we can quantize / dequantize accordingly the collected_tensors.

    For some quantization methods, we need to gather different tensors:

    ```python
    # for "medmekk/llama-3.2-1b-float8-torchao"
    WeightConverter(
        source_patterns=[":qdata", ":scale"],
        target_patterns="",
        operations=[TorchaoDeserialize()],
    )
    ```
    This will collect all tensors that have the same prefix, but end with `:qdata` or `:scale`. This will give us:
    ```python
    all_weight_mapping = {
        "model.layers.13.self_attn.o_proj.weight": WeightConverter(
            source_patterns=[":qdata", ":scale"],
            target_patterns="",
            operations=[TorchaoDeserialize()],
            collected_tensors={
                ":qdata": [Future],
                ":scale": [Future],
            },
        ...
    }
    ```

    """
    prefix = model.base_model_prefix
    tp_plan = tp_plan or {}
    device_map = device_map or {"": "cpu"}
    # Here, we first sort by number of submodules, then length of the full string, to make sure to match correctly
    device_map_regex = re.compile(
        "|".join(rf"({k})" for k in sorted(device_map.keys(), key=lambda x: (x.count("."), len(x)), reverse=True))
    )
    dtype_plan = dtype_plan or {}
    weight_mapping = weight_mapping or []
    meta_model_state_dict = model.state_dict()
    missing_keys = set(meta_model_state_dict.keys())

    conversion_errors = {}
    mismatch_keys = set()
    unexpected_keys = set()

    # We use threading by default, if not explicitly deactivated via env variable. If we have to offload,
    # we cannot use it either to control the memory as we are under memory constraints, so we need to be sequential
    if is_env_variable_true("HF_DEACTIVATE_ASYNC_LOAD") or "disk" in device_map.values():
        thread_pool = None
    else:
        thread_pool = ThreadPoolExecutor(max_workers=GLOBAL_WORKERS)

    renamings = [entry for entry in weight_mapping if isinstance(entry, WeightRenaming)]
    converters = [entry for entry in weight_mapping if isinstance(entry, WeightConverter)]
    param_name_to_load: dict[str, WeightRenaming | WeightConverter] = {}

    # build '(?P<g0>.*.*\\.block_sparse_moe\\..*)' and group to source {'g0': '*.block_sparse_moe.'}
    # and target to source {'g0': '*.mlp.'}. This allows us to quickly find which pattern matched.
    if tp_plan != {}:
        tp_plan_alt, tp_plan_by_group_name, _ = build_glob_alternation(list(tp_plan.keys()))
    if dtype_plan != {}:
        dtype_policy_alt, dtype_policy_by_group_name, _ = build_glob_alternation(list(dtype_plan.keys()))

    pattern_to_converter = {k: converter for converter in converters for k in converter.source_patterns}

    state_dict = sorted(state_dict.items(), key=lambda kv: dot_natural_key(kv[0]))
    for original_key, tensor in state_dict:
        # 1. Rename the key according to all renaming pattern and optional weight converter patterns
        renamed_key, source_pattern = rename_source_key(
            original_key, renamings, converters, prefix, meta_model_state_dict
        )

        # 2. finally, collect the tensor into the proper converter
        if renamed_key in missing_keys:
            empty_param = meta_model_state_dict.get(renamed_key)
            # If we enter here, we have a WeightConverter operation to perform
            if source_pattern is not None:
                new_converter = deepcopy(pattern_to_converter[source_pattern])
                # each target key gets its own converter instance
                mapping = param_name_to_load.setdefault(renamed_key, new_converter)
            # Otherwise, only potential renaming
            else:
                mapping = param_name_to_load.setdefault(renamed_key, WeightRenaming(original_key, renamed_key))
                source_pattern = original_key

            # 3. Handle dtype casting
            if (
                hf_quantizer
                and not hf_quantizer.pre_quantized
                and hf_quantizer.param_needs_quantization(model, renamed_key)
            ):
                mapping.quantization_operation = hf_quantizer.get_quantize_ops()

            _dtype = dtype
            if hf_quantizer and hf_quantizer.pre_quantized and original_key != renamed_key:
                # if the key was renamed as it is not available in the state dict otherwise, it means that we are deserializing it,
                # so we need to make sure to load the tensor with the same dtype from the checkpoint
                # TODO: make the condition more srict for native fp8 model such as qwen2moe fp8
                _dtype = None
            elif dtype_plan != {} and dtype_policy_alt.search(renamed_key):
                matched_dtype_pattern = dtype_policy_alt.search(renamed_key)
                if matched_dtype_pattern is not None:
                    _dtype = dtype_plan[dtype_policy_by_group_name[matched_dtype_pattern.lastgroup]]
            elif empty_param is not None and empty_param.dtype != _dtype:
                _dtype = empty_param.dtype  # usually correct when initializing

            # 4. Handle TP sharding or device_map placement
            future_or_tensor = None
            if device_mesh:
                if matched_tp_pattern := tp_plan_alt.search(renamed_key):
                    matched_tp_pattern = tp_plan_by_group_name[matched_tp_pattern.lastgroup]
                    if getattr(mapping, "distributed_operation", None) is None:
                        tp_layer = ALL_PARALLEL_STYLES[model.tp_plan[matched_tp_pattern]].__class__
                        mapping.distributed_operation = tp_layer(
                            device_mesh=device_mesh, rank=device_map[""].index, empty_param=empty_param.clone()
                        )
                    shard_index = len(mapping.collected_tensors.get(original_key, []))
                    future_or_tensor = spawn_tp_materialize(
                        thread_pool,
                        tensor,
                        mapping.distributed_operation,
                        shard_index,
                        _dtype,
                    )

            if future_or_tensor is None:
                device_match = device_map_regex.match(renamed_key)
                param_device = device_map[device_match.group()] if device_match else device_map.get("", "cpu")
                # If disk, we need to materialize on cpu first
                param_device = "cpu" if param_device == "disk" else param_device
                future_or_tensor = spawn_materialize(thread_pool, tensor, param_device, _dtype)

            mapping.add_tensor(renamed_key, original_key, source_pattern, future_or_tensor)
        elif source_pattern is not None:  # add all target keys as unexpected
            mapping = pattern_to_converter[source_pattern]
            for k in mapping.target_patterns:
                unexpected_keys.add(renamed_key.replace(mapping.target_patterns[0], k))
        else:
            unexpected_keys.add(renamed_key)

    try:
        total_entries = len(param_name_to_load)
        with logging.tqdm(total=total_entries, desc="Loading weights") as pbar:
            for first_param_name, mapping in param_name_to_load.items():
                pbar.update(1)
                pbar.set_postfix({"Materializing param": first_param_name})
                pbar.refresh()
                try:
                    realized_value, conversion_errors = mapping.convert(
                        first_param_name,
                        model=model,
                        config=model.config,
                        hf_quantizer=hf_quantizer,
                        missing_keys=missing_keys,
                        conversion_errors=conversion_errors,
                    )
                    for target_name, param in realized_value.items():
                        param = param[0] if isinstance(param, list) else param
                        device_match = device_map_regex.match(target_name)
                        param_device = device_map[device_match.group()] if device_match else device_map.get("", "cpu")
                        # Offloading support
                        if param_device == "disk":
                            disk_offload_index = offload_and_maybe_resave_param(
                                target_name, param, missing_keys, disk_offload_folder, disk_offload_index, mapping
                            )
                        else:
                            set_param_for_module(
                                model,
                                target_name,
                                param,
                                mismatch_keys,
                                missing_keys,
                                unexpected_keys,
                                mapping.distributed_operation,
                                hf_quantizer,
                            )

                    # Cleanup all the tensors that were gathered before next iteration
                    del realized_value

                except SkipParameters:
                    continue

    # Close the pool, independently of whether the code was interrupted or finished successfully
    finally:
        if thread_pool is not None:
            # `cancel_futures=True` in case the program was interupted, to avoid wasting time on exit
            thread_pool.shutdown(wait=False, cancel_futures=True)

    # Keep the current weight conversion mapping for later saving (in case it was coming directly from the user)
    model._weight_conversions = weight_mapping
    return missing_keys, unexpected_keys, mismatch_keys, disk_offload_index, conversion_errors


def revert_weight_conversion(model: PreTrainedModel, state_dict: dict[str, torch.Tensor]):
    """
    Revert the conversion mapping that was used to load the model with `from_pretrained`, or the default one
    if the model was created in another way and is part of the default mappings.
    """
    weight_conversions = getattr(model, "_weight_conversions", None)
    # In this case, the model was not created with `from_pretrained` -> let's check if it's in the hardcoded
    # mappings, and recreate the mapping from there if it is
    if weight_conversions is None:
        from .conversion_mapping import get_model_conversion_mapping

        # Do not resave with the legacy renaming, if present
        weight_conversions = get_model_conversion_mapping(model, add_legacy=False)
        weight_conversions = weight_conversions if len(weight_conversions) > 0 else None

    # We did not find any operations to perform -> quick escape
    if weight_conversions is None:
        return state_dict

    # Reverse all Transform to correctly match keys
    reverse_weight_conversion = [conversion.reverse_transform() for conversion in weight_conversions]
    # If we are still here, we need to create the (reverse) conversion mapping from scratch
    renamings = [entry for entry in reverse_weight_conversion if isinstance(entry, WeightRenaming)]
    converters = [entry for entry in reverse_weight_conversion if isinstance(entry, WeightConverter)]
    pattern_to_converter = {k: converter for converter in converters for k in converter.source_patterns}
    conversion_mapping = {}

    state_dict = sorted(state_dict.items(), key=lambda kv: dot_natural_key(kv[0]))
    for original_key, tensor in state_dict:
        # Rename the key according to all renaming pattern and optional weight converter patterns
        renamed_key, source_pattern = rename_source_key(original_key, renamings, converters)
        if source_pattern is not None:
            new_converter = deepcopy(pattern_to_converter[source_pattern])
            # each target key gets its own converter instance
            mapping = conversion_mapping.setdefault(renamed_key, new_converter)
        else:
            mapping = conversion_mapping.setdefault(renamed_key, WeightRenaming(original_key, renamed_key))
            source_pattern = original_key

        mapping.add_tensor(renamed_key, original_key, source_pattern, tensor)

    new_state_dict = {}
    for first_param_name, reversed_converter in conversion_mapping.items():
        # Apply the reverse converter
        realized_value, _ = reversed_converter.convert(first_param_name, model=model, config=model.config)
        for target_name, param in realized_value.items():
            param = param[0] if isinstance(param, list) else param
            new_state_dict[target_name] = param

    return new_state_dict<|MERGE_RESOLUTION|>--- conflicted
+++ resolved
@@ -464,16 +464,11 @@
         for i, pattern in enumerate(self.target_patterns):
             # Some mapping contains `^` to notify start of string when matching -> remove it during reverse mapping
             pattern = pattern.removeprefix("^")
-<<<<<<< HEAD
+            # Some mapping contains `$` to notify end of string when matching -> remove it during reverse mapping
+            pattern = pattern.removesuffix("$")
             # Remove negative lookahead/behind if any. This is ugly but needed for reverse mapping of
             # Qwen2.5, Sam3, Ernie4.5 VL MoE!
             pattern = re.sub(r"\(\?.+\)", "", pattern)
-=======
-            # Some mapping contains `$` to notify end of string when matching -> remove it during reverse mapping
-            pattern = pattern.removesuffix("$")
-            # Remove negative lookahead if any. This is ugly but needed for reverse mapping of Qwen2.5 and Sam3!
-            pattern = re.sub(r"\(\?!.+\)", "", pattern)
->>>>>>> bb9357ff
             # Allow capturing groups in patterns, i.e. to add/remove a prefix to all keys (e.g. timm_wrapper, sam3)
             if r"(.+)" in pattern:
                 pattern = pattern.replace(r"(.+)", r"\1")
