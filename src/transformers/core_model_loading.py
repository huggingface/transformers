--- conflicted
+++ resolved
@@ -26,44 +26,14 @@
 from contextlib import contextmanager
 from dataclasses import dataclass, field
 from functools import partial
-<<<<<<< HEAD
 from types import MethodType
-from typing import Any, Optional, Union
+from typing import TYPE_CHECKING, Any, Optional, Union
 
 import torch
 
-from .integrations.tensor_parallel import ALL_PARALLEL_STYLES, TensorParallelLayer, DTensor, Replicate
-from .quantizers import HfQuantizer
+from .integrations.tensor_parallel import ALL_PARALLEL_STYLES, DTensor, Replicate, TensorParallelLayer
 from .utils import is_torch_greater_or_equal, logging
 from .utils.quantization_config import QuantizationMethod
-
-
-_torch_distributed_available = torch.distributed.is_available()
-_is_dtensor_available = _torch_distributed_available and is_torch_greater_or_equal("2.5")
-if _is_dtensor_available:
-    from torch.distributed.tensor import DTensor
-
-
-import itertools
-import os
-import re
-from abc import abstractmethod
-from collections import defaultdict
-from collections.abc import MutableMapping, MutableSet, Sequence
-from concurrent.futures import Future, ThreadPoolExecutor
-from contextlib import contextmanager
-from dataclasses import dataclass, field
-from functools import partial
-=======
->>>>>>> e8dd4a45
-from types import MethodType
-from typing import TYPE_CHECKING, Any, Optional, Union
-
-import torch
-
-from .integrations.tensor_parallel import ALL_PARALLEL_STYLES, DTensor, Replicate, TensorParallelLayer
-from .utils import is_torch_greater_or_equal, logging
-
 
 _torch_distributed_available = torch.distributed.is_available()
 _is_dtensor_available = _torch_distributed_available and is_torch_greater_or_equal("2.5")
@@ -412,27 +382,6 @@
         def data(self, new):
             pass
 
-<<<<<<< HEAD
-    def __lt__(self, other):  return torch.Tensor.__lt__(self, other)
-    def __le__(self, other):  return torch.Tensor.__le__(self, other)
-    def __gt__(self, other):  return torch.Tensor.__gt__(self, other)
-    def __ge__(self, other):  return torch.Tensor.__ge__(self, other)
-    def __eq__(self, other):  return torch.Tensor.__eq__(self, other)
-    def __ne__(self, other):  return torch.Tensor.__ne__(self, other)
-    def __iadd__(self, *args, **kwargs): return self
-    def __isub__(self, *args, **kwargs): return self
-    def __imul__(self, *args, **kwargs): return self
-    def __imatmul__(self, *args, **kwargs): return self
-    def __itruediv__(self, *args, **kwargs): return self
-    def __ifloordiv__(self, *args, **kwargs): return self
-    def __imod__(self, *args, **kwargs): return self
-    def __ipow__(self, *args, **kwargs): return self
-    def __iand__(self, *args, **kwargs): return self
-    def __ior__(self, *args, **kwargs): return self
-    def __ixor__(self, *args, **kwargs): return self
-    def __ilshift__(self, *args, **kwargs): return self
-    def __irshift__(self, *args, **kwargs): return self
-=======
     def __lt__(self, other):
         return torch.Tensor.__lt__(self, other)
 
@@ -489,7 +438,6 @@
 
     def __irshift__(self, *args, **kwargs):
         return self
->>>>>>> e8dd4a45
 
     return LoadedParam
 
@@ -576,17 +524,11 @@
     with log_to_misc(layer_name, misc, layer_name):
         module_path, _, param_name = layer_name.rpartition(".")
         module_obj = model.get_submodule(module_path) if module_path else model
-<<<<<<< HEAD
         if isinstance(param_value, list):
             param_value = param_value[0]
         elif not isinstance(param_value, torch.nn.Parameter):
             param_value = param_value[...]
-        ref = meta_model_state_dict.get(layer_name, empty_param)
-
-=======
-        param_value = param_value[0] if isinstance(param_value, list) else param_value[...]
         ref = getattr(module_obj, param_name)
->>>>>>> e8dd4a45
 
         use_dtensor = hasattr(distributed_operation, "use_dtensor") and distributed_operation.use_dtensor
         if not isinstance(param_value, torch.nn.Parameter):
@@ -609,14 +551,9 @@
         # to skip any inplace method that modifies the param data
         param_value = get_loaded_parameter_class(param_value.__class__)(from_existing=param_value)
 
-<<<<<<< HEAD
-        # skip mismatch for hf_quantizer for now
-        if ref is not None and ref.shape != param_value.shape and hf_quantizer is None:
-=======
         # Remove from missing keys (it's either mismatched, or all good)
         missing_keys.discard(layer_name)
-        if ref is not None and ref.shape != param_value.shape:
->>>>>>> e8dd4a45
+        if ref is not None and ref.shape != param_value.shape and hf_quantizer is None:
             mismatch_keys.add((layer_name, param_value.shape, ref.shape))
             module_obj.param_name._is_hf_initialized = False  # Needs to be initialized
         else:
@@ -631,29 +568,15 @@
 
 
 def convert_and_load_state_dict_in_model(
-<<<<<<< HEAD
-    model,
-    state_dict,
-    weight_mapping,
-    tp_plan,
-    hf_quantizer,
-    dtype=None,
-    device_map=None,
-    dtype_plan=None,
-    device_mesh=None,
-    loading_task_model_from_base_state_dict: bool = False,
-    loading_base_model_from_task_state_dict: bool = False,
-=======
     model: PreTrainedModel,
     state_dict: dict[str, Any],
     weight_mapping: dict[str, WeightConverter] | None,
     tp_plan: dict[str, str] | None,
-    quantizer: HfQuantizer | None,
+    hf_quantizer: HfQuantizer | None,
     dtype: torch.dtype | None = None,
     device_map: dict | None = None,
     dtype_plan: dict | None = None,
     device_mesh: torch.distributed.device_mesh.DeviceMesh | None = None,
->>>>>>> e8dd4a45
 ):
     """
     Convert a state dict according to a weight mapping (one WeightConverter per glob pattern),
