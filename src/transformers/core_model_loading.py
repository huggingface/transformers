# coding=utf-8
# Copyright 2025 The HuggingFace Inc. team. All rights reserved.
#
# Licensed under the Apache License, Version 2.0 (the "License");
# you may not use this file except in compliance with the License.
# You may obtain a copy of the License at
#
#     http://www.apache.org/licenses/LICENSE-2.0
#
# Unless required by applicable law or agreed to in writing, software
# distributed under the License is distributed on an "AS IS" BASIS,
# WITHOUT WARRANTIES OR CONDITIONS OF ANY KIND, either express or implied.
# See the License for the specific language governing permissions and
# limitations under the License.
"""Core helpers for loading model checkpoints."""

from __future__ import annotations

import os
import re
from abc import abstractmethod
from collections.abc import MutableMapping, MutableSet, Sequence
from concurrent.futures import Future, ThreadPoolExecutor
from contextlib import contextmanager
from copy import deepcopy
from dataclasses import dataclass, field
from typing import TYPE_CHECKING, Any, Optional, Union

import torch

from .integrations.tensor_parallel import ALL_PARALLEL_STYLES, DTensor, Replicate, TensorParallelLayer
from .utils import is_torch_greater_or_equal, logging


_torch_distributed_available = torch.distributed.is_available()
_is_dtensor_available = _torch_distributed_available and is_torch_greater_or_equal("2.5")
if _is_dtensor_available:
    from torch.distributed.tensor import DTensor

if TYPE_CHECKING:
    from .modeling_utils import PreTrainedModel
    from .quantizers import HfQuantizer


logger = logging.get_logger(__name__)

logger = logging.get_logger(__name__)


def compile_glob_rule(source_glob: str, target_glob: str) -> tuple[re.Pattern, str]:
    """
    Convert a glob-style source + target into a full regex + replacement.

    Rules:
      - '*' in source_glob  →  (.*) capture group
      - '*' in target_glob  →  \\1, \\2, ... backrefs
    """
    regex = re.compile(source_glob)

    counter = 0

    def _star_to_backref(_: re.Match) -> str:
        nonlocal counter
        counter += 1
        return rf"\{counter}"

    replacement = re.sub(r"\*", _star_to_backref, target_glob)
    return regex, replacement


def build_glob_alternation(
    globs: list[Union[WeightRenaming, WeightConverter, str]],
) -> tuple[re.Pattern, dict[str, str], dict[str, str]]:
    """
    Build a single alternation regex with one named group per glob.
    """
    src_group_to_glob: dict[str, str] = {}
    tgt_group_to_glob: dict[str, str] = {}
    branches: list[str] = []
    i = 0
    for glob in globs:
        if isinstance(glob, (WeightRenaming, WeightConverter)):
            for src in glob.source_keys:
                group_name = f"g{i}"
                src_group_to_glob[group_name] = src
                i += 1
                body = src.replace("*", r".*")
                branches.append(f"(?P<{group_name}>{body})")
                tgt_group_to_glob[group_name] = glob.target_keys[0]  # we index witht the first target
        else:
            group_name = f"g{i}"
            src_group_to_glob[group_name] = glob
            i += 1
            body = glob
            body = body.replace("*", r".*")
            branches.append(f"(?P<{group_name}>{body})")
            tgt_group_to_glob[group_name] = glob

    alternation = re.compile("|".join(branches))
    return alternation, src_group_to_glob, tgt_group_to_glob


def sub_key(
    key: str,
    alternation: re.Pattern,
    group_to_glob: dict[str, str],
    compiled_rules: dict[str, tuple[re.Pattern, str]],
) -> str:
    """
    Apply glob-based rewrite rules to a single key.
    """
    match = alternation.match(key)
    if not match:
        return key

    matched_globs = [group_to_glob[group_name] for group_name, value in match.groupdict().items() if value is not None]

    result: str | None = None

    for source_glob in matched_globs:
        regex, replacement = compiled_rules[source_glob]

        if not regex.search(key):
            continue

        candidate = regex.sub(replacement, key, count=1)

        if result is None:
            result = candidate
        elif candidate != result:
            raise ValueError(f"Contradictory rules for key {key!r}: {result!r} vs {candidate!r}")

    return result if result is not None else key


def match_glob(key: str, alt: re.Pattern, name_map: dict[str, str]) -> Optional[str]:
    """
    Match the key against the alternation; return the original glob string that matched.
    """
    m = alt.match(key)
    if not m or m.lastgroup is None:
        return None
    return name_map.get(m.lastgroup)


class ConversionOps:
    """Base class for weight conversion operations."""

    # The inverse operation class, will be used when saving the checkpoint
    reverse_op: type[ConversionOps]

    @abstractmethod
    def convert(
        self,
        value: dict[str, Any],
        *,
        source_keys: list[str],
        target_keys: list[str],
        target_key: str,
        config,
        **kwargs,
    ) -> dict[str, list[torch.Tensor]]:
        raise NotImplementedError


class Chunk(ConversionOps):
    """Split a tensor along ``dim`` into equally sized chunks or using explicit ``sizes``."""

    reverse_op: type[ConversionOps]

    def __init__(self, dim: int = 0, chunks: Optional[int] = None, sizes: Optional[Sequence[int]] = None):
        self.dim = dim
        self.chunks = chunks
        self.sizes = list(sizes) if sizes is not None else None
        self.reverse_op = Concatenate

    def convert(
        self,
        value: dict[str, list[torch.Tensor]],
        *,
        source_keys: list[str],
        target_keys: list[str],
        target_key: str,
        config,
    ) -> dict[str, list[torch.Tensor]]:
        tensors = next(iter(value.values()))
        tensor = tensors[0]
        sizes = len(target_keys)
        chunks = torch.split(tensor, sizes, dim=self.dim)
        return {target_key.replace(target_keys[0], target): [chunk] for target, chunk in zip(target_keys, chunks)}


class Concatenate(ConversionOps):
    """Concatenate tensors along `dim` using a reusable buffer."""

    reverse_op: type[ConversionOps]

    def __init__(self, dim: int = 0):
        self.dim = dim
        self.reverse_op = Chunk

    @torch.no_grad
    def convert(
        self,
        value: dict[str, list[torch.Tensor]],
        *,
        source_keys: list[str],
        target_keys: list[str],
        target_key: str,
        config,
    ) -> dict[str, list[torch.Tensor]]:
        if len(target_keys) != 1:
            raise ValueError("Concatenate expects a single target key.")
        if len(value) != len(source_keys):
            raise ValueError("Concatenate received an unexpected number of tensors compared to source keys.")

        return {target_key: torch.cat(tuple(value.values()), dim=self.dim)}


class MergeModulelist(Concatenate):
    """
    Merge a list of tensors into a single tensor along the first dimension.
    We explicitly define this because for EP or TP you want to make sure you know what you are doing!

    """

    def __init__(self, dim: int = 0):
        super().__init__(dim=dim)
        self.reverse_op = SplitModulelist

    @torch.no_grad
    def convert(
        self,
        value: dict[str, list[torch.Tensor]],
        *,
        source_keys: list[str],
        target_keys: list[str],
        target_key: str,
        config,
    ) -> dict[str, list[torch.Tensor]]:
        merged: dict[str, torch.Tensor] = {}
        for idx, key in enumerate(value.keys()):
            tensors = value.get(key, [])
            if len(source_keys) == 1:
                key = target_key
            stacked = torch.stack(tensors, dim=self.dim)
            merged[key] = stacked
        return merged


class SplitModulelist(ConversionOps):
    """Inverse of :class:`MergeModulelist` using explicit split sizes per group."""

    def __init__(self, sizes: Sequence[Sequence[int]], dim: int = 0):
        if not isinstance(sizes, Sequence) or not all(isinstance(sub, Sequence) and sub for sub in sizes):
            raise ValueError("`sizes` must be a sequence of non-empty sequences of integers.")
        self.sizes = [list(sub) for sub in sizes]
        self.dim = dim
        self.reverse_op = MergeModulelist

    @torch.no_grad
    def convert(
        self,
        value: dict[str, list[torch.Tensor]],
        *,
        source_keys: list[str],
        target_keys: list[str],
        target_key: str,
        config,
    ) -> dict[str, list[torch.Tensor]]:
        if len(value) != len(self.sizes):
            raise ValueError("SplitModulelist received an unexpected number of tensors.")
        result: dict[str, list[torch.Tensor]] = {}
        for (key, tensors), split_sizes in zip(value.items(), self.sizes):
            if len(tensors) != 1:
                raise ValueError("SplitModulelist expects exactly one tensor per key.")
            current_tensor = tensors[0]
            if not isinstance(current_tensor, torch.Tensor):
                raise TypeError("SplitModulelist can only split torch.Tensor instances.")
            result[key] = list(torch.split(current_tensor, split_sizes, dim=self.dim))
        return result


class PermuteForRope(ConversionOps):
    """
    Applies the permutation required to convert complex RoPE weights to the split sin/cos format.
    """

    def __init__(self):
        pass

    def _apply(self, tensor: torch.Tensor) -> torch.Tensor:
        dim1, dim2 = tensor.shape
        n_heads = self.config.getattr("num_attention_heads", 1)

        tensor = tensor.view(n_heads, dim1 // n_heads // 2, 2, dim2)
        tensor = tensor.transpose(1, 2).reshape(dim1, dim2)
        return tensor

    @torch.no_grad
    def convert(
        self,
        value: dict[str, list[torch.Tensor]],
        *,
        source_keys: list[str],
        target_keys: list[str],
        target_key: str,
        config,
    ) -> dict[str, list[torch.Tensor]]:
        self.config = config
        output: dict[str, list[torch.Tensor]] = {}
        for key, tensors in value.items():
            if len(tensors) != 1:
                raise ValueError("PermuteForRope expects a single tensor per key.")
            output[key] = [self._apply(tensors[0])]
        return output


@dataclass(slots=True)
class WeightConverter:
    r"""
    A weight convert that acts on a pattern of source keys.
    The keys need to be collected based on the target keys.

    With wild card, glob patterns are matched, so you have to be detailed with what to match. If you match:
    `model.layers.*.experts.*` -> it will act on all of them
    {"model.layers.*.experts.*": []}
    but
    `experts.*.mlp` will be layer specific.
    {"model.layers.1.experts.*": [], }
    - source_keys: str | list[str] (wildcards '*' match digits)
    - target_keys: str | list[str] | None
    - distributed_operation / operations / quantization_operations are ALWAYS lists.

    """

    source_keys: Union[str, list[str]] = field(init=True)
    target_keys: Union[str, list[str]] = field(init=True)
    operations: list[ConversionOps] = field(default_factory=list, repr=False)

    distributed_operation: Optional[TensorParallelLayer] = None
    quantization_operation: Optional[ConversionOps] = None

    collected_tensors: dict[str, list[Future]] = field(default_factory=dict, init=False)
    layer_targets: dict[str, set[str]] = field(default_factory=dict, init=False)

    def __post_init__(self):
        if isinstance(self.source_keys, str):
            self.source_keys = [self.source_keys]
        if isinstance(self.target_keys, str):
            self.target_keys = [self.target_keys]

        if bool(len(self.source_keys) - 1) + bool(len(self.target_keys) - 1) >= 2:
            raise ValueError(
                f"source keys={self.source_keys}, target_keys={self.target_keys} but you can only have one to many, one to one or many to one."
            )

        if not self.operations:
            raise ValueError("WeightConverter requires at least one operation.")

    def add_tensor(self, target_key: str, original_key: str, source_pattern: str, future: Future):
        bucket = self.collected_tensors.setdefault(source_pattern, [])
        bucket += [future]

        bucket = self.layer_targets.setdefault(target_key, set())
        bucket.add(original_key)

    def convert(self, layer_name: str, config=None, quantizer=None):
        misc = {}
        for pattern, futures in self.collected_tensors.items():
            self.collected_tensors[pattern] = [future.result() for future in futures]

        collected_tensors = self.collected_tensors
        for op in self.operations:
            with log_to_misc(layer_name, misc, (collected_tensors, layer_name), op):
                collected_tensors = op.convert(
                    collected_tensors,
                    source_keys=self.source_keys,
                    target_keys=self.target_keys,
                    target_key=layer_name,
                    config=config,
                )
        if quantizer is not None and self.quantization_operation is not None:
            with log_to_misc(layer_name, misc, (collected_tensors, layer_name), self.quantization_operation):
                collected_tensors = self.quantization_operation.convert(
                    collected_tensors,
                    source_keys=self.source_keys,
                    target_keys=self.target_keys,
                    target_key=layer_name,
                    config=config,
                    quant_config=quantizer.quantization_config,
                )
        return collected_tensors, misc


@dataclass(slots=True)
class WeightRenaming:
    source_keys: Union[str, list[str]] = field(init=True)
    target_keys: Union[str, list[str]] = field(init=True)

    distributed_operation: Optional[TensorParallelLayer] = None
    quantization_operation: Optional[ConversionOps] = None

    collected_tensors: dict[str, list[Future]] = field(default_factory=dict, init=False)
    layer_targets: dict[str, set[str]] = field(default_factory=dict, init=False)

    def __post_init__(self):
        if isinstance(self.source_keys, str):
            self.source_keys = [self.source_keys]
        if isinstance(self.target_keys, str):
            self.target_keys = [self.target_keys]

    def add_tensor(self, target_key: str, original_key: str, source_pattern: str, future: Future):
        bucket = self.collected_tensors.setdefault(source_pattern, [])
        bucket += [future]

        bucket = self.layer_targets.setdefault(target_key, set())
        bucket.add(original_key)

    def convert(self, layer_name: str, config=None, quantizer=None):
        misc = {}
        for pattern, futures in self.collected_tensors.items():
            self.collected_tensors[pattern] = [future.result() for future in futures]

        collected_tensors = self.collected_tensors
        if quantizer is not None and self.quantization_operation is not None:
            with log_to_misc(layer_name, misc, (self.collected_tensors, layer_name), self.quantization_operation):
                collected_tensors = self.quantization_operation.convert(
                    self.collected_tensors,
                    source_keys=self.source_keys,
                    target_keys=self.target_keys,
                    target_key=layer_name,
                    config=config,
                    quant_config=quantizer.quantization_config,
                )

        return collected_tensors, misc


GLOBAL_WORKERS = min(16, (os.cpu_count() or 8) * 2)  # NVMe: 8-16; HDD/NFS: 2-4


def _materialize_copy(tensor, device=None, dtype=None):
    tensor = tensor[...]
    if dtype is not None or device is not None:
        tensor = tensor.to(device=device, dtype=dtype)
    return tensor


def spawn_materialize(thread_pool, tensor, device=None, dtype=None) -> Future:
    def _job():
        return _materialize_copy(tensor, device, dtype)

    return thread_pool.submit(_job)


def spawn_tp_materialize(thread_pool, tensor, sharding_method, tensor_idx, dtype=None) -> Future:
    def _job():
        return sharding_method.shard_tensor(tensor, param_casting_dtype=dtype, tensor_idx=tensor_idx)[0]

    return thread_pool.submit(_job)


def dot_natural_key(s: str):
    parts = s.split(".")
    for i, p in enumerate(parts):
        # whole-segment digits -> int; otherwise leave as str
        if p.isdigit():
            parts[i] = int(p)
    return parts


@contextmanager
def log_to_misc(
    layer_name: str,
    misc: MutableMapping[str, str],
    extras: Any = None,
    op: Union[list[ConversionOps], ConversionOps, None] = None,
):
    # A simple helper to handle errors with contextual messages.
    try:
        yield
    except Exception as e:

        def _format_op_name(curr_op: Union[list[ConversionOps], ConversionOps, None]) -> Optional[str]:
            if curr_op is None:
                return None
            if isinstance(curr_op, (list, tuple, set)):
                names = [o.__class__.__name__ for o in curr_op if o is not None]
                if not names:
                    return None
                return ", ".join(names)
            return curr_op.__class__.__name__

        op_name = _format_op_name(op)
        if isinstance(extras, tuple) and len(extras) == 2:
            values, target_keys = extras
            descriptor = f"{op_name} " if op_name else ""
            misc[layer_name] = (
                f"{e}\nError: {descriptor}on tensors destined for {target_keys}. Ckpt contains: {len(values)}"
            )
        elif isinstance(extras, str):
            suffix = f" via {op_name}" if op_name else ""
            misc[layer_name] = f"{e}\nError{suffix} when processing parameter {extras}"
        elif extras is None and op_name:
            misc[layer_name] = f"{op_name}: {e}"
        else:
            misc[layer_name] = f"{extras} |Error: {e}"
        raise SkipLayer()


def set_param_for_module(
    model: PreTrainedModel,
    layer_name: str,
    param_value: torch.Tensor,
    mismatch_keys: MutableSet[tuple[str, torch.Size, torch.Size]],
    missing_keys: MutableSet[str],
    misc: MutableMapping[str, Any],
    unexpected_keys: MutableSet[str],
    distributed_operation: Optional[TensorParallelLayer],
    hf_quantizer: HfQuantizer,
):
    with log_to_misc(layer_name, misc, layer_name):
        module_path, _, param_name = layer_name.rpartition(".")
        module_obj = model.get_submodule(module_path) if module_path else model
        if isinstance(param_value, list):
            param_value = param_value[0]
        elif not isinstance(param_value, torch.nn.Parameter):
            param_value = param_value[...]
        ref = getattr(module_obj, param_name)
<<<<<<< HEAD
        if ref is None:
            unexpected_keys.add(layer_name)
=======

        use_dtensor = hasattr(distributed_operation, "use_dtensor") and distributed_operation.use_dtensor
        if not isinstance(param_value, torch.nn.Parameter):
            if distributed_operation is not None:
                param_value = DTensor.from_local(
                    param_value,
                    distributed_operation.device_mesh,
                    getattr(distributed_operation, "shard", Replicate()),
                    run_check=False,
                    shape=ref.size(),
                    stride=ref.stride(),
                )
                if not use_dtensor:
                    # we convert to local
                    param_value = param_value.to_local()
            if param_name not in module_obj._buffers:
                param_value = torch.nn.Parameter(param_value, requires_grad=param_value.is_floating_point())

        # Remove from missing keys (it's either mismatched, or all good)
        missing_keys.discard(layer_name)
        if ref is not None and ref.shape != param_value.shape and hf_quantizer is None:
            mismatch_keys.add((layer_name, param_value.shape, ref.shape))
            module_obj.param_name._is_hf_initialized = False  # Needs to be initialized
>>>>>>> e2fb8d60
        else:
            use_dtensor = hasattr(distributed_operation, "use_dtensor") and distributed_operation.use_dtensor
            if not isinstance(param_value, torch.nn.Parameter):
                if distributed_operation is not None:
                    param_value = DTensor.from_local(
                        param_value,
                        distributed_operation.device_mesh,
                        getattr(distributed_operation, "shard", Replicate()),
                        run_check=False,
                        shape=ref.size(),
                        stride=ref.stride(),
                    )
                    if not use_dtensor:
                        # we convert to local
                        param_value = param_value.to_local()
                if param_name not in module_obj._buffers:
                    param_value = torch.nn.Parameter(param_value, requires_grad=param_value.is_floating_point())

            # Remove from missing keys (it's either mismatched, or all good)
            missing_keys.discard(layer_name)
            if ref is not None and ref.shape != param_value.shape:
                mismatch_keys.add((layer_name, param_value.shape, ref.shape))
                module_obj.param_name._is_hf_initialized = False  # Needs to be initialized
            else:
                param_value._is_hf_initialized = (
                    True  # super important otherwise _init_weight re-initi if bias is missing
                )
                setattr(module_obj, param_name, param_value)


class SkipLayer(Exception):
    """Control-flow sentinel: abort processing of the current layer only."""

    pass


def repl(m, repl_map: dict[str, str]) -> str:
    # Collect all groups that matched
    matched_groups = [name for name, val in m.groupdict().items() if val]

    if len(matched_groups) == 0:
        # Should never happen
        return m.group(0)

    if len(matched_groups) > 1:
        raise ValueError(
            "only a single match should happen, your regex patterns are tangled: "
            f"groups matched = {matched_groups} for the patternsL {repl_map.keys()}"
        )

    # Exactly one match => return replacement
    name = matched_groups[0]
    return repl_map[name]


def convert_and_load_state_dict_in_model(
    model: PreTrainedModel,
    state_dict: dict[str, Any],
    weight_mapping: list[WeightConverter | WeightRenaming] | None,
    tp_plan: dict[str, str] | None,
    hf_quantizer: HfQuantizer | None,
    dtype: torch.dtype | None = None,
    device_map: dict | None = None,
    dtype_plan: dict | None = None,
    device_mesh: torch.distributed.device_mesh.DeviceMesh | None = None,
):
    """
    Convert a state dict according to a weight mapping (one WeightConverter per glob pattern),
    collecting tensors per *layer instance* (the concrete indices captured from '*').
    """

    prefix = model.base_model_prefix
    tp_plan = tp_plan or {}
    device_map = device_map or {"": "cpu"}
    device_map_regex = re.compile(
        "|".join(rf"({k})" for k in sorted(device_map.keys(), key=lambda x: x.count("."), reverse=True))
    )
    dtype_plan = dtype_plan or {}
    weight_mapping = weight_mapping or []
    meta_model_state_dict = model.state_dict()
    missing_keys = set(meta_model_state_dict.keys())

    misc = {}
    mismatch_keys = set()
    unexpected_keys = set()
    # Global thread_pool
    thread_pool = ThreadPoolExecutor(max_workers=GLOBAL_WORKERS)

    renamings = [entry for entry in weight_mapping if isinstance(entry, WeightRenaming)]
    converters = [entry for entry in weight_mapping if isinstance(entry, WeightConverter)]
    if quantizer:
        pass  # TODO @ArthurZucker handle dequantization that needs to add a weight converter?

    all_mappings: dict[str, Union[WeightRenaming | WeightConverter]] = {}

    # build '(?P<g0>.*.*\\.block_sparse_moe\\..*)' and {'g0': '*.block_sparse_moe.'} and {'g0': '*.mlp.'}
    rename_alt, _, rename_by_group = build_glob_alternation(renamings)
    if converters != []:
        weight_pattern_alt, src_group_to_glob, tgt_group_to_glob = build_glob_alternation(converters)
    if tp_plan != {}:
        tp_plan_alt, tp_plan_by_group_name, _ = build_glob_alternation(list(tp_plan.keys()))
    if dtype_plan != {}:
        dtype_policy_alt, dtype_policy_by_group_name, _ = build_glob_alternation(list(dtype_plan.keys()))

<<<<<<< HEAD
    pattern_to_converter = {k: converter for converter in converters for k in converter.target_keys}

    state_dict = sorted(state_dict.items(), key=lambda kv: dot_natural_key(kv[0]))
    for original_key, tensor in state_dict:
        # 1. apply all renamings
        renamed_key = rename_alt.sub(lambda m: repl(m, rename_by_group), original_key).replace("\\", "")

        # 2. apply 1 weight conversion on the key
        matched_pattern = weight_pattern_alt.search(renamed_key) if converters != [] else None
        if matched_pattern is not None:  # we have a converter to apply
            renamed_key = weight_pattern_alt.sub(lambda m: repl(m, tgt_group_to_glob), renamed_key).replace("\\", "")

        # 3. check if we need to add or remove prefix
        if (
            renamed_key.startswith(prefix)
            and meta_model_state_dict.get(re.sub(f"^{prefix}.", "", renamed_key, count=1)) is not None
        ):
            renamed_key = re.sub(f"^{prefix}.", "", renamed_key, count=1)
        elif meta_model_state_dict.get(f"{prefix}.{renamed_key}") is not None:
            renamed_key = f"{prefix}.{renamed_key}"

        # 4. finally, collect the tensor into the proper converter
        if renamed_key in missing_keys:
            empty_param = meta_model_state_dict.get(renamed_key)
            if matched_pattern:
                new_converter = deepcopy(pattern_to_converter[tgt_group_to_glob[matched_pattern.lastgroup]])
                # each target key gets its own converter instance
                mapping = all_mappings.setdefault(renamed_key, new_converter)
                source_pattern = src_group_to_glob[matched_pattern.lastgroup]
            else:
                mapping = all_mappings.setdefault(renamed_key, WeightRenaming(renamed_key, renamed_key))
                source_pattern = renamed_key

            # 5. Handle dtype casting
            _dtype = dtype
            pending_quantize_op = None
            if quantizer is not None and quantizer.param_needs_quantization(model, renamed_key):
                pending_quantize_op = quantizer.get_quantization_operation(model, renamed_key)
            else:
                _dtype = dtype
                if dtype_plan != {}:
                    matched_dtype_pattern = match_glob(renamed_key, dtype_policy_alt, dtype_policy_by_group_name)
                    if matched_dtype_pattern is not None:
                        _dtype = dtype_plan[matched_dtype_pattern]
                elif empty_param is not None and empty_param.dtype != _dtype:
                    _dtype = empty_param.dtype
=======
            if hf_quantizer is not None and hf_quantizer.param_needs_quantization(model, t):
                converter.quantization_operation = hf_quantizer.get_quantize_ops()
            _dtype = dtype
            matched_dtype_pattern = match_glob(t, dtype_policy_alt, dtype_policy_by_group_name)
            if matched_dtype_pattern is not None:
                _dtype = dtype_plan[matched_dtype_pattern]
            elif empty_param.dtype != _dtype:
                _dtype = empty_param.dtype
>>>>>>> e2fb8d60

            if pending_quantize_op is not None:
                mapping.quantization_operation = pending_quantize_op

            # 6. Handle TP sharding or device_map placement -> scheduled materialization
            future = None
            if device_mesh:
                if matched_tp_pattern := match_glob(renamed_key, tp_plan_alt, tp_plan_by_group_name):
                    if getattr(mapping, "distributed_operation", None) is None:
                        tp_layer = ALL_PARALLEL_STYLES[model.tp_plan[matched_tp_pattern]].__class__
                        mapping.distributed_operation = tp_layer(
                            device_mesh=device_mesh, rank=device_map[""].index, empty_param=empty_param.clone()
                        )
                    shard_index = len(mapping.collected_tensors[source_pattern])
                    future = spawn_tp_materialize(
                        thread_pool,
                        tensor,
                        _dtype,
                        mapping.distributed_operation,
                        shard_index,
                    )

<<<<<<< HEAD
            if future is None:  # TODO handle disk offload
                device_match = device_map_regex.match(renamed_key)
                param_device = device_map[device_match.group()] if device_match else device_map.get("", "cpu")
                future = spawn_materialize(thread_pool, tensor, param_device, _dtype)

            mapping.add_tensor(renamed_key, original_key, source_pattern, future)
        elif matched_pattern:  # add all target keys as unexpected
            mapping = pattern_to_converter[tgt_group_to_glob[matched_pattern.lastgroup]]
            for k in mapping.target_keys:
                unexpected_keys.add(renamed_key.replace(mapping.target_keys[0], k))
        else:
            unexpected_keys.add(renamed_key)

    total_entries = len(all_mappings)
    with logging.tqdm(total=total_entries, desc="Loading weights") as pbar:
        for layer_name, mapping in all_mappings.items():
            pbar.update(1)
            pbar.set_postfix({"Materializing param": layer_name})
            pbar.refresh()
            try:
                realized_value, misc = mapping.convert(layer_name, config=model.config, quantizer=quantizer)
                for k, output_value in realized_value.items():
                    set_param_for_module(
                        model,
                        k,
                        output_value,
                        mismatch_keys,
                        missing_keys,
                        misc,
                        unexpected_keys,
                        mapping.distributed_operation,
                    )
            except SkipLayer:
                continue
=======
        if future is None:  # If not TP, async materialize the tensors. TODO handle disk offload?
            device_match = device_map_regex.match(first_target_key)
            param_device = device_map[device_match.group()] if device_match else device_map.get("", "cpu")
            future = spawn_materialize(thread_pool, tensor, param_device, _dtype)
        entry.collected_tensors[target_key].setdefault(converter_key, []).append(future)

    # 2. Actually convert the ckpt
    inverse_converters = {}
    keys = list(by_conversion_pattern.keys())

    with logging.tqdm(total=len(keys), desc="Loading weights") as pbar:
        for key in keys[::-1]:  # revert to process simple keys first
            group = by_conversion_pattern.pop(key)
            converter = group.weight_converter
            operations = converter.operations if isinstance(converter.operations, list) else [converter.operations]
            for layer_name, tensors_for_this_layer in group.collected_tensors.items():
                pbar.update(1)
                pbar.set_postfix({"Materializing param": layer_name})
                pbar.refresh()
                concrete_target_keys = layer_name.split("|")
                try:
                    if bool(set(concrete_target_keys) - unexpected_keys):
                        with log_to_misc(layer_name, misc):
                            values = [[k.result() for k in inner] for inner in tensors_for_this_layer.values()]

                        for op in operations:
                            with log_to_misc(layer_name, misc, (values, concrete_target_keys), operations):
                                values = op.convert(values, model.config)

                        values = [values] if not isinstance(values, list) else values
                        with log_to_misc(layer_name, misc, (values, concrete_target_keys), operations):
                            realized_value = {
                                k: t for k, t in zip(concrete_target_keys, values) if k not in unexpected_keys
                            }

                        for k in list(realized_value.keys()).copy():
                            if op := converter.quantization_operation:
                                with log_to_misc(layer_name, misc, op=op):
                                    realized_value.update(
                                        op.convert({k: realized_value.pop(k)}, model=model, missing_keys=missing_keys)
                                    )

                        for k, output_value in realized_value.items():
                            for src in converter.source_keys:  # what should happen to k when we meet k at saving
                                inverse_converters[k] = {src: converter}
                            set_param_for_module(
                                model,
                                k,
                                output_value,
                                mismatch_keys,
                                missing_keys,
                                misc,
                                converter.distributed_operation,
                                hf_quantizer,
                            )

                except SkipLayer:
                    continue
            del group

    model.inverse_converters = inverse_converters
>>>>>>> e2fb8d60
    thread_pool.shutdown(wait=False)
    return missing_keys, unexpected_keys, mismatch_keys, misc


# TODO this is not done yet!
def revert_weight_conversion(model, state_dict):
    mapping = getattr(model, "_checkpoint_conversion_mapping", {})  # IDK why but setting this will fail all llava.
    reverse_key_mapping = [(v, k) for k, v in mapping.items()]
    original_state_dict = {}
    for key, value in state_dict.items():
        for pattern, inverse_converter in reverse_key_mapping:
            # TODO FIXME you name it
            replacement = inverse_converter.lstrip("^")  # strip off un-needed chars and patterns
            replacement = re.sub(r"\(.*\)", "", replacement)
            key, n_replace = re.subn(pattern, replacement, key)
            # Early exit of the loop
            if n_replace > 0:
                break
        original_state_dict[key] = value
    state_dict = original_state_dict
    return state_dict<|MERGE_RESOLUTION|>--- conflicted
+++ resolved
@@ -527,35 +527,10 @@
             param_value = param_value[0]
         elif not isinstance(param_value, torch.nn.Parameter):
             param_value = param_value[...]
+
         ref = getattr(module_obj, param_name)
-<<<<<<< HEAD
         if ref is None:
             unexpected_keys.add(layer_name)
-=======
-
-        use_dtensor = hasattr(distributed_operation, "use_dtensor") and distributed_operation.use_dtensor
-        if not isinstance(param_value, torch.nn.Parameter):
-            if distributed_operation is not None:
-                param_value = DTensor.from_local(
-                    param_value,
-                    distributed_operation.device_mesh,
-                    getattr(distributed_operation, "shard", Replicate()),
-                    run_check=False,
-                    shape=ref.size(),
-                    stride=ref.stride(),
-                )
-                if not use_dtensor:
-                    # we convert to local
-                    param_value = param_value.to_local()
-            if param_name not in module_obj._buffers:
-                param_value = torch.nn.Parameter(param_value, requires_grad=param_value.is_floating_point())
-
-        # Remove from missing keys (it's either mismatched, or all good)
-        missing_keys.discard(layer_name)
-        if ref is not None and ref.shape != param_value.shape and hf_quantizer is None:
-            mismatch_keys.add((layer_name, param_value.shape, ref.shape))
-            module_obj.param_name._is_hf_initialized = False  # Needs to be initialized
->>>>>>> e2fb8d60
         else:
             use_dtensor = hasattr(distributed_operation, "use_dtensor") and distributed_operation.use_dtensor
             if not isinstance(param_value, torch.nn.Parameter):
@@ -576,13 +551,11 @@
 
             # Remove from missing keys (it's either mismatched, or all good)
             missing_keys.discard(layer_name)
-            if ref is not None and ref.shape != param_value.shape:
+            if ref is not None and ref.shape != param_value.shape and hf_quantizer is None:
                 mismatch_keys.add((layer_name, param_value.shape, ref.shape))
                 module_obj.param_name._is_hf_initialized = False  # Needs to be initialized
             else:
-                param_value._is_hf_initialized = (
-                    True  # super important otherwise _init_weight re-initi if bias is missing
-                )
+                param_value._is_hf_initialized = True  # super important otherwise _init_weight re-initi if bias is missing
                 setattr(module_obj, param_name, param_value)
 
 
@@ -660,7 +633,6 @@
     if dtype_plan != {}:
         dtype_policy_alt, dtype_policy_by_group_name, _ = build_glob_alternation(list(dtype_plan.keys()))
 
-<<<<<<< HEAD
     pattern_to_converter = {k: converter for converter in converters for k in converter.target_keys}
 
     state_dict = sorted(state_dict.items(), key=lambda kv: dot_natural_key(kv[0]))
@@ -697,8 +669,8 @@
             # 5. Handle dtype casting
             _dtype = dtype
             pending_quantize_op = None
-            if quantizer is not None and quantizer.param_needs_quantization(model, renamed_key):
-                pending_quantize_op = quantizer.get_quantization_operation(model, renamed_key)
+            if hf_quantizer is not None and hf_quantizer.param_needs_quantization(model, renamed_key):
+                converter.quantization_operation = hf_quantizer.get_quantize_ops()
             else:
                 _dtype = dtype
                 if dtype_plan != {}:
@@ -707,16 +679,6 @@
                         _dtype = dtype_plan[matched_dtype_pattern]
                 elif empty_param is not None and empty_param.dtype != _dtype:
                     _dtype = empty_param.dtype
-=======
-            if hf_quantizer is not None and hf_quantizer.param_needs_quantization(model, t):
-                converter.quantization_operation = hf_quantizer.get_quantize_ops()
-            _dtype = dtype
-            matched_dtype_pattern = match_glob(t, dtype_policy_alt, dtype_policy_by_group_name)
-            if matched_dtype_pattern is not None:
-                _dtype = dtype_plan[matched_dtype_pattern]
-            elif empty_param.dtype != _dtype:
-                _dtype = empty_param.dtype
->>>>>>> e2fb8d60
 
             if pending_quantize_op is not None:
                 mapping.quantization_operation = pending_quantize_op
@@ -739,7 +701,6 @@
                         shard_index,
                     )
 
-<<<<<<< HEAD
             if future is None:  # TODO handle disk offload
                 device_match = device_map_regex.match(renamed_key)
                 param_device = device_map[device_match.group()] if device_match else device_map.get("", "cpu")
@@ -760,7 +721,7 @@
             pbar.set_postfix({"Materializing param": layer_name})
             pbar.refresh()
             try:
-                realized_value, misc = mapping.convert(layer_name, config=model.config, quantizer=quantizer)
+                realized_value, misc = mapping.convert(layer_name, config=model.config, quantizer=hf_quantizer)
                 for k, output_value in realized_value.items():
                     set_param_for_module(
                         model,
@@ -771,72 +732,10 @@
                         misc,
                         unexpected_keys,
                         mapping.distributed_operation,
+                        hf_quantizer
                     )
             except SkipLayer:
                 continue
-=======
-        if future is None:  # If not TP, async materialize the tensors. TODO handle disk offload?
-            device_match = device_map_regex.match(first_target_key)
-            param_device = device_map[device_match.group()] if device_match else device_map.get("", "cpu")
-            future = spawn_materialize(thread_pool, tensor, param_device, _dtype)
-        entry.collected_tensors[target_key].setdefault(converter_key, []).append(future)
-
-    # 2. Actually convert the ckpt
-    inverse_converters = {}
-    keys = list(by_conversion_pattern.keys())
-
-    with logging.tqdm(total=len(keys), desc="Loading weights") as pbar:
-        for key in keys[::-1]:  # revert to process simple keys first
-            group = by_conversion_pattern.pop(key)
-            converter = group.weight_converter
-            operations = converter.operations if isinstance(converter.operations, list) else [converter.operations]
-            for layer_name, tensors_for_this_layer in group.collected_tensors.items():
-                pbar.update(1)
-                pbar.set_postfix({"Materializing param": layer_name})
-                pbar.refresh()
-                concrete_target_keys = layer_name.split("|")
-                try:
-                    if bool(set(concrete_target_keys) - unexpected_keys):
-                        with log_to_misc(layer_name, misc):
-                            values = [[k.result() for k in inner] for inner in tensors_for_this_layer.values()]
-
-                        for op in operations:
-                            with log_to_misc(layer_name, misc, (values, concrete_target_keys), operations):
-                                values = op.convert(values, model.config)
-
-                        values = [values] if not isinstance(values, list) else values
-                        with log_to_misc(layer_name, misc, (values, concrete_target_keys), operations):
-                            realized_value = {
-                                k: t for k, t in zip(concrete_target_keys, values) if k not in unexpected_keys
-                            }
-
-                        for k in list(realized_value.keys()).copy():
-                            if op := converter.quantization_operation:
-                                with log_to_misc(layer_name, misc, op=op):
-                                    realized_value.update(
-                                        op.convert({k: realized_value.pop(k)}, model=model, missing_keys=missing_keys)
-                                    )
-
-                        for k, output_value in realized_value.items():
-                            for src in converter.source_keys:  # what should happen to k when we meet k at saving
-                                inverse_converters[k] = {src: converter}
-                            set_param_for_module(
-                                model,
-                                k,
-                                output_value,
-                                mismatch_keys,
-                                missing_keys,
-                                misc,
-                                converter.distributed_operation,
-                                hf_quantizer,
-                            )
-
-                except SkipLayer:
-                    continue
-            del group
-
-    model.inverse_converters = inverse_converters
->>>>>>> e2fb8d60
     thread_pool.shutdown(wait=False)
     return missing_keys, unexpected_keys, mismatch_keys, misc
 
