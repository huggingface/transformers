# coding=utf-8
# Copyright 2025 The HuggingFace Inc. team. All rights reserved.
#
# Licensed under the Apache License, Version 2.0 (the "License");
# you may not use this file except in compliance with the License.
# You may obtain a copy of the License at
#
#     http://www.apache.org/licenses/LICENSE-2.0
#
# Unless required by applicable law or agreed to in writing, software
# distributed under the License is distributed on an "AS IS" BASIS,
# WITHOUT WARRANTIES OR CONDITIONS OF ANY KIND, either express or implied.
# See the License for the specific language governing permissions and
# limitations under the License.
"""Core helpers for loading model checkpoints."""

from __future__ import annotations

import os
import re
from abc import abstractmethod
from collections.abc import MutableMapping, MutableSet, Sequence
from concurrent.futures import Future, ThreadPoolExecutor
from contextlib import contextmanager
from copy import deepcopy
from dataclasses import dataclass, field
from typing import TYPE_CHECKING, Any, Optional, Union

import torch

from .integrations.tensor_parallel import ALL_PARALLEL_STYLES, DTensor, Replicate, TensorParallelLayer
from .utils import is_torch_greater_or_equal, logging


_torch_distributed_available = torch.distributed.is_available()
_is_dtensor_available = _torch_distributed_available and is_torch_greater_or_equal("2.5")
if _is_dtensor_available:
    from torch.distributed.tensor import DTensor

if TYPE_CHECKING:
    from .modeling_utils import PreTrainedModel
    from .quantizers import HfQuantizer


logger = logging.get_logger(__name__)

logger = logging.get_logger(__name__)


def compile_glob_rule(source_glob: str, target_glob: str) -> tuple[re.Pattern, str]:
    """
    Convert a glob-style source + target into a full regex + replacement.

    Rules:
      - '*' in source_glob  →  (.*) capture group
      - '*' in target_glob  →  \\1, \\2, ... backrefs
    """
    regex = re.compile(source_glob)

    counter = 0

    def _star_to_backref(_: re.Match) -> str:
        nonlocal counter
        counter += 1
        return rf"\{counter}"
<<<<<<< HEAD

    replacement = re.sub(r"\*", _star_to_backref, target_glob)
    return regex, replacement


def build_glob_alternation(
    globs: list[Union[WeightRenaming, WeightConverter, str]],
) -> tuple[re.Pattern, dict[str, str], dict[str, str]]:
    """
    Build a single alternation regex with one named group per glob.
    """
    src_group_to_glob: dict[str, str] = {}
    tgt_group_to_glob: dict[str, str] = {}
    branches: list[str] = []
    i = 0
    for glob in globs:
        if isinstance(glob, (WeightRenaming, WeightConverter)):
            for src in glob.source_keys:
                group_name = f"g{i}"
                src_group_to_glob[group_name] = src
                i += 1
                body = src.replace("*", r".*")
                branches.append(f"(?P<{group_name}>{body})")
                tgt_group_to_glob[group_name] = glob.target_keys[0]  # we index witht the first target
        else:
            group_name = f"g{i}"
            src_group_to_glob[group_name] = glob
            i += 1
            body = glob
            body = body.replace("*", r".*")
            branches.append(f"(?P<{group_name}>{body})")
            tgt_group_to_glob[group_name] = glob

    alternation = re.compile("|".join(branches))
    return alternation, src_group_to_glob, tgt_group_to_glob


def sub_key(
    key: str,
    alternation: re.Pattern,
    group_to_glob: dict[str, str],
    compiled_rules: dict[str, tuple[re.Pattern, str]],
) -> str:
    """
    Apply glob-based rewrite rules to a single key.
    """
    match = alternation.match(key)
    if not match:
        return key

    matched_globs = [group_to_glob[group_name] for group_name, value in match.groupdict().items() if value is not None]

    result: str | None = None

    for source_glob in matched_globs:
        regex, replacement = compiled_rules[source_glob]

        if not regex.search(key):
            continue

        candidate = regex.sub(replacement, key, count=1)

        if result is None:
            result = candidate
        elif candidate != result:
            raise ValueError(f"Contradictory rules for key {key!r}: {result!r} vs {candidate!r}")

    return result if result is not None else key
=======

    replacement = re.sub(r"\*", _star_to_backref, target_glob)
    return regex, replacement
>>>>>>> a1afecae


def build_glob_alternation(
    globs: list[Union[WeightRenaming, WeightConverter, str]],
) -> tuple[re.Pattern, dict[str, str], dict[str, str]]:
    """
    Build a single alternation regex with one named group per glob.
    """
<<<<<<< HEAD
    m = alt.match(key)
    if not m or m.lastgroup is None:
        return None
    return name_map.get(m.lastgroup)
=======
    src_group_to_glob: dict[str, str] = {}
    tgt_group_to_glob: dict[str, str] = {}
    branches: list[str] = []
    i = 0
    for glob in globs:
        if isinstance(glob, (WeightRenaming, WeightConverter)):
            for src in glob.source_keys:
                group_name = f"g{i}"
                src_group_to_glob[group_name] = src
                i += 1
                body = src.replace("*", r".*")
                branches.append(f"(?P<{group_name}>{body})")
                tgt_group_to_glob[group_name] = glob.target_keys[0]  # we index witht the first target
        else:
            group_name = f"g{i}"
            src_group_to_glob[group_name] = glob
            i += 1
            body = glob
            body = body.replace("*", r".*")
            branches.append(f"(?P<{group_name}>{body})")
            tgt_group_to_glob[group_name] = glob

    alternation = re.compile("|".join(branches))
    return alternation, src_group_to_glob, tgt_group_to_glob
>>>>>>> a1afecae


class ConversionOps:
    """Base class for weight conversion operations."""

    # The inverse operation class, will be used when saving the checkpoint
    reverse_op: type[ConversionOps]

    @abstractmethod
    def convert(
        self,
        value: dict[str, Any],
        source_keys: list[str],
        target_keys: list[str],
        full_layer_name: str,
        config,
        **kwargs,
    ) -> dict[str, list[torch.Tensor]]:
        raise NotImplementedError


class Chunk(ConversionOps):
    """Split a tensor along ``dim`` into equally sized chunks or using explicit ``sizes``."""

    reverse_op: type[ConversionOps]

    def __init__(self, dim: int = 0, chunks: Optional[int] = None, sizes: Optional[Sequence[int]] = None):
        self.dim = dim
        self.chunks = chunks
        self.sizes = list(sizes) if sizes is not None else None
        self.reverse_op = Concatenate

    def convert(
        self,
        value: dict[str, list[torch.Tensor]],
        source_keys: list[str],
        target_keys: list[str],
        full_layer_name: str,
        config,
    ) -> dict[str, list[torch.Tensor]]:
        tensors = next(iter(value.values()))
        tensor = tensors[0]
        sizes = len(target_keys)
<<<<<<< HEAD
        chunks = torch.split(tensor, sizes, dim=self.dim)
=======
        chunks = torch.chunk(tensor, sizes, dim=self.dim)
>>>>>>> a1afecae
        return {full_layer_name.replace(target_keys[0], target): [chunk] for target, chunk in zip(target_keys, chunks)}


class Concatenate(ConversionOps):
    """Concatenate tensors along `dim` using a reusable buffer."""

    reverse_op: type[ConversionOps]

    def __init__(self, dim: int = 0):
        self.dim = dim
        self.reverse_op = Chunk

    @torch.no_grad
    def convert(
        self,
        value: dict[str, list[torch.Tensor]],
        source_keys: list[str],
        target_keys: list[str],
        full_layer_name: str,
        config,
    ) -> dict[str, torch.Tensor]:
        if len(target_keys) != 1:
            raise ValueError("Concatenate expects a single target key.")
        if len(value) != len(source_keys):
            raise ValueError("Concatenate received an unexpected number of tensors compared to source keys.")

        return {full_layer_name: torch.cat(tuple(value.values()), dim=self.dim)}


class MergeModulelist(Concatenate):
    """
    Merge a list of tensors into a single tensor along the first dimension.
    We explicitly define this because for EP or TP you want to make sure you know what you are doing!

    """

    def __init__(self, dim: int = 0):
        super().__init__(dim=dim)
        self.reverse_op = SplitModulelist

    @torch.no_grad
    def convert(
        self,
        value: dict[str, list[torch.Tensor]],
        source_keys: list[str],
        target_keys: list[str],
        full_layer_name: str,
        config,
    ) -> dict[str, torch.Tensor]:
        merged: dict[str, torch.Tensor] = {}
        for idx, key in enumerate(value.keys()):
            tensors = value.get(key, [])
            if len(source_keys) == 1:
                key = full_layer_name
            stacked = torch.stack(tensors, dim=self.dim)
            merged[key] = stacked
        return merged


class SplitModulelist(ConversionOps):
    """Inverse of :class:`MergeModulelist` using explicit split sizes per group."""

    def __init__(self, sizes: Sequence[Sequence[int]], dim: int = 0):
        if not isinstance(sizes, Sequence) or not all(isinstance(sub, Sequence) and sub for sub in sizes):
            raise ValueError("`sizes` must be a sequence of non-empty sequences of integers.")
        self.sizes = [list(sub) for sub in sizes]
        self.dim = dim
        self.reverse_op = MergeModulelist

    @torch.no_grad
    def convert(
        self,
        value: dict[str, list[torch.Tensor]],
        source_keys: list[str],
        target_keys: list[str],
        full_layer_name: str,
        config,
    ) -> dict[str, list[torch.Tensor]]:
        if len(value) != len(self.sizes):
            raise ValueError("SplitModulelist received an unexpected number of tensors.")
        result: dict[str, list[torch.Tensor]] = {}
        for (key, tensors), split_sizes in zip(value.items(), self.sizes):
            if len(tensors) != 1:
                raise ValueError("SplitModulelist expects exactly one tensor per key.")
            current_tensor = tensors[0]
            if not isinstance(current_tensor, torch.Tensor):
                raise TypeError("SplitModulelist can only split torch.Tensor instances.")
            result[key] = list(torch.split(current_tensor, split_sizes, dim=self.dim))
        return result


class PermuteForRope(ConversionOps):
    """
    Applies the permutation required to convert complex RoPE weights to the split sin/cos format.
    """

    def __init__(self):
        pass

    def _apply(self, tensor: torch.Tensor) -> torch.Tensor:
        dim1, dim2 = tensor.shape
        n_heads = self.config.getattr("num_attention_heads", 1)

        tensor = tensor.view(n_heads, dim1 // n_heads // 2, 2, dim2)
        tensor = tensor.transpose(1, 2).reshape(dim1, dim2)
        return tensor

    @torch.no_grad
    def convert(
        self,
        value: dict[str, list[torch.Tensor]],
        source_keys: list[str],
        target_keys: list[str],
        full_layer_name: str,
        config,
    ) -> dict[str, list[torch.Tensor]]:
        self.config = config
        output: dict[str, list[torch.Tensor]] = {}
        for key, tensors in value.items():
            if len(tensors) != 1:
                raise ValueError("PermuteForRope expects a single tensor per key.")
            output[key] = [self._apply(tensors[0])]
        return output


@dataclass(slots=True)
class WeightTransform:
    source_keys: Union[str, list[str]] = field(init=True)
    target_keys: Union[str, list[str]] = field(init=True)

    distributed_operation: Optional[TensorParallelLayer] = None
    quantization_operation: Optional[ConversionOps] = None

    collected_tensors: dict[str, list[Future]] = field(default_factory=dict, init=False)
    layer_targets: dict[str, set[str]] = field(default_factory=dict, init=False)

    def __post_init__(self):
        if isinstance(self.source_keys, str):
            self.source_keys = [self.source_keys]
        if isinstance(self.target_keys, str):
            self.target_keys = [self.target_keys]

    def add_tensor(self, target_key: str, source_key: str, source_pattern: str, future: Future):
        bucket = self.collected_tensors.setdefault(source_pattern, [])
        bucket += [future]

        bucket = self.layer_targets.setdefault(target_key, set())
        bucket.add(source_key)


@dataclass(slots=True)
class WeightRenaming(WeightTransform):
    # Special case of WeightTransform that only renames keys without any conversion.

    def convert(self, layer_name: str, config=None, quantizer=None, missing_keys: Optional[MutableSet[str]] = None):
        misc = {}
        for pattern, futures in self.collected_tensors.items():
            self.collected_tensors[pattern] = [future.result() for future in futures]

        collected_tensors = self.collected_tensors
        if quantizer is not None and self.quantization_operation is not None:
            with log_to_misc(layer_name, misc, (self.collected_tensors, layer_name), self.quantization_operation):
                collected_tensors = self.quantization_operation.convert(
                    self.collected_tensors,
                    source_keys=self.source_keys,
                    target_keys=self.target_keys,
                    full_layer_name=layer_name,
                    config=config,
                    quant_config=quantizer.quantization_config,
                    missing_keys=missing_keys,
                )

        return collected_tensors, misc


@dataclass(slots=True)
class WeightConverter(WeightTransform):
    operations: list[ConversionOps] = field(default_factory=list, repr=False)

    def __post_init__(self):
        WeightTransform.__post_init__(self)
        if bool(len(self.source_keys) - 1) + bool(len(self.target_keys) - 1) >= 2:
            raise ValueError(
                f"source keys={self.source_keys}, target_keys={self.target_keys} but you can only have one to many, one to one or many to one."
            )
        if not self.operations:
            raise ValueError("WeightConverter requires at least one operation.")

<<<<<<< HEAD
    def convert(self, layer_name: str, model=None, config=None, quantizer=None, missing_keys: Optional[MutableSet[str]] = None):
=======
    def convert(self, layer_name: str, config=None, quantizer=None, missing_keys: Optional[MutableSet[str]] = None):
>>>>>>> a1afecae
        misc = {}
        for pattern, futures in self.collected_tensors.items():
            self.collected_tensors[pattern] = [future.result() for future in futures]

        collected_tensors = self.collected_tensors
        for op in self.operations:
            with log_to_misc(layer_name, misc, (collected_tensors, layer_name), op):
                collected_tensors = op.convert(
                    collected_tensors,
                    source_keys=self.source_keys,
                    target_keys=self.target_keys,
                    full_layer_name=layer_name,
<<<<<<< HEAD
                    model=model,
                    config=config,
                    missing_keys=missing_keys,
=======
                    config=config,
>>>>>>> a1afecae
                )
        if quantizer is not None and self.quantization_operation is not None:
            with log_to_misc(layer_name, misc, (collected_tensors, layer_name), self.quantization_operation):
                collected_tensors = self.quantization_operation.convert(
                    collected_tensors,
                    source_keys=self.source_keys,
                    target_keys=self.target_keys,
                    full_layer_name=layer_name,
                    config=config,
                    quant_config=quantizer.quantization_config,
                    missing_keys=missing_keys,
                )
        return collected_tensors, misc


GLOBAL_WORKERS = min(16, (os.cpu_count() or 8) * 2)  # NVMe: 8-16; HDD/NFS: 2-4


def _materialize_copy(tensor, device=None, dtype=None):
    tensor = tensor[...]
    if dtype is not None or device is not None:
        tensor = tensor.to(device=device, dtype=dtype)
    return tensor


def spawn_materialize(thread_pool, tensor, device=None, dtype=None) -> Future:
    def _job():
        return _materialize_copy(tensor, device, dtype)

    return thread_pool.submit(_job)


def spawn_tp_materialize(thread_pool, tensor, sharding_method, tensor_idx, dtype=None) -> Future:
    def _job():
        return sharding_method.shard_tensor(tensor, param_casting_dtype=dtype, tensor_idx=tensor_idx)[0]

    return thread_pool.submit(_job)


def dot_natural_key(s: str):
    parts = s.split(".")
    for i, p in enumerate(parts):
        # whole-segment digits -> int; otherwise leave as str
        if p.isdigit():
            parts[i] = int(p)
    return parts


@contextmanager
def log_to_misc(
    layer_name: str,
    misc: MutableMapping[str, str],
    extras: Any = None,
    op: Union[list[ConversionOps], ConversionOps, None] = None,
):
    # A simple helper to handle errors with contextual messages.
    try:
        yield
    except Exception as e:

        def _format_op_name(curr_op: Union[list[ConversionOps], ConversionOps, None]) -> Optional[str]:
            if curr_op is None:
                return None
            if isinstance(curr_op, (list, tuple, set)):
                names = [o.__class__.__name__ for o in curr_op if o is not None]
                if not names:
                    return None
                return ", ".join(names)
            return curr_op.__class__.__name__

        op_name = _format_op_name(op)
        if isinstance(extras, tuple) and len(extras) == 2:
            values, target_keys = extras
            descriptor = f"{op_name} " if op_name else ""
            misc[layer_name] = (
                f"{e}\nError: {descriptor}on tensors destined for {target_keys}. Ckpt contains: {len(values)}"
            )
        elif isinstance(extras, str):
            suffix = f" via {op_name}" if op_name else ""
            misc[layer_name] = f"{e}\nError{suffix} when processing parameter {extras}"
        elif extras is None and op_name:
            misc[layer_name] = f"{op_name}: {e}"
        else:
            misc[layer_name] = f"{extras} |Error: {e}"
        raise SkipLayer()


def set_param_for_module(
    model: PreTrainedModel,
    layer_name: str,
    param_value: torch.Tensor,
    mismatch_keys: MutableSet[tuple[str, torch.Size, torch.Size]],
    missing_keys: MutableSet[str],
    misc: MutableMapping[str, Any],
    unexpected_keys: MutableSet[str],
    distributed_operation: Optional[TensorParallelLayer],
    hf_quantizer: HfQuantizer,
):
    with log_to_misc(layer_name, misc, layer_name):
        module_path, _, param_name = layer_name.rpartition(".")
        module_obj = model.get_submodule(module_path) if module_path else model
        if isinstance(param_value, list):
            param_value = param_value[0]
        elif not isinstance(param_value, torch.nn.Parameter):
            param_value = param_value[...]

        ref = getattr(module_obj, param_name)
        if ref is None:
            unexpected_keys.add(layer_name)
        else:
            use_dtensor = hasattr(distributed_operation, "use_dtensor") and distributed_operation.use_dtensor
            if not isinstance(param_value, torch.nn.Parameter):
                if distributed_operation is not None:
                    param_value = DTensor.from_local(
                        param_value,
                        distributed_operation.device_mesh,
                        getattr(distributed_operation, "shard", Replicate()),
                        run_check=False,
                        shape=ref.size(),
                        stride=ref.stride(),
                    )
                    if not use_dtensor:
                        # we convert to local
                        param_value = param_value.to_local()
                if param_name not in module_obj._buffers:
                    param_value = torch.nn.Parameter(param_value, requires_grad=param_value.is_floating_point())

            # Remove from missing keys (it's either mismatched, or all good)
            missing_keys.discard(layer_name)
            if ref is not None and ref.shape != param_value.shape and hf_quantizer is None:
                mismatch_keys.add((layer_name, param_value.shape, ref.shape))
                module_obj.param_name._is_hf_initialized = False  # Needs to be initialized
            else:
                param_value._is_hf_initialized = (
                    True  # super important otherwise _init_weight re-initi if bias is missing
                )
                setattr(module_obj, param_name, param_value)


class SkipLayer(Exception):
    """Control-flow sentinel: abort processing of the current layer only."""

    pass


def repl(m, repl_map: dict[str, str]) -> str:
    # Collect all groups that matched
    matched_groups = [name for name, val in m.groupdict().items() if val]

    if len(matched_groups) == 0:
        # Should never happen
        return m.group(0)

    if len(matched_groups) > 1:
        raise ValueError(
            "only a single match should happen, your regex patterns are tangled: "
            f"groups matched = {matched_groups} for the patternsL {repl_map.keys()}"
        )

    # Exactly one match => return replacement
    name = matched_groups[0]
    return repl_map[name]


def convert_and_load_state_dict_in_model(
    model: PreTrainedModel,
    state_dict: dict[str, Any],
    weight_mapping: list[WeightConverter | WeightRenaming] | None,
    tp_plan: dict[str, str] | None,
    hf_quantizer: HfQuantizer | None,
    dtype: torch.dtype | None = None,
    device_map: dict | None = None,
    dtype_plan: dict | None = None,
    device_mesh: torch.distributed.device_mesh.DeviceMesh | None = None,
):
    r"""
    We build a mapping from the keys obtained by renaming each of the checkpoint keys according to the weight_mapping rules.
    Then we load the tensors into the model, applying any conversion operations as needed.

    The `param_name_to_load` will look like this:
    {
        "model.layers.0.attention.q.weight": # Notice here there is only the first key of the target keys
            WeightConverter(
                source_keys=["qkv"],
                target_keys=["q", "k","v"],
                operations=[Chunk(dim=0, chunks=3)]),
                collected_tensors={
                    "qkv": [Future, Future, Future]},
                layer_targets={
                    "model.layers.0.attention.q.weight": {"model.layers.0.attention.qkv.weight"},
                    "model.layers.0.attention.k.weight": {"model.layers.0.attention.qkv.weight"},
                    "model.layers.0.attention.v.weight": {"model.layers.0.attention.qkv.weight"},
                }
            ),
        ...
    }

    We make sure that the keys are the full keys. The only "nit" here is that 1 key can map to multiple target keys (e.g. qkv -> q, k, v).
    In that case the weight converter will take care of doing the appropriate renaming.

    For example for:
    ```python
    WeightConverter(
        source_keys=["mlp.experts.*.gate_proj.weight","mlp.experts.*.up_proj.weight"],
        target_keys="mlp.experts.gate_up_proj",
        operations=[MergeModulelist(dim=0), Concatenate(dim=1)],
    )
    ```
    we would have the following collected tensors:
    ```python
    collected_tensors = {
        "mlp.experts.*.gate_proj.weight": [Future, Future, Future, Future, Future, Future, Future, Future],
        "mlp.experts.*.up_proj.weight": [Future, Future, Future, Future, Future, Future, Future, Future],
    }
    ```
    The first op, `MergeModulelist`, would stack the 8 tensors of each source but will not "rename" them into the fused target name.
    The second op, `Concatenate`, would then rename the fused tensor into the final target name.

    If we want to split `qkv` we would have:
    ```python
    collected_tensors = {
        "attention.qkv.weight": [Future], # here its the full SOURCE keys.
    }
    ```
    The `Chunk` operation would then split the single tensor into 3 and rename them accordingly and update the collected tensors to:
    ```python
    realized_values = {
        "attention.q.weight": [Tensor],
        "attention.k.weight": [Tensor],
        "attention.v.weight": [Tensor],
    }
    ```
<<<<<<< HEAD
=======

    Now that this is done, we can quantize / dequantize accordingly the collected_tensors.

    For some quantization methods, we need to gather different tensors:

    ```python
    # for "medmekk/llama-3.2-1b-float8-torchao"
    WeightConverter(
        source_keys=[":qdata", ":scale"],
        target_keys="",
        operations=[TorchaoDeserialize()],
    )
    ```
    This will collect all tensors that have the same prefix, but end with `:qdata` or `:scale`. This will give us:
    ```python
    all_weight_mapping = {
        "model.layers.13.self_attn.o_proj.weight": WeightConverter(
            source_keys=[":qdata", ":scale"],
            target_keys="",
            operations=[TorchaoDeserialize()],
            collected_tensors={
                ":qdata": [Future],
                ":scale": [Future],
            },
        ...
    }
    ```

    """
>>>>>>> a1afecae

    Now that this is done, we can quantize / dequantize accordingly the collected_tensors.

    For some quantization methods, we need to gather different tensors:

    ```python
    # for "medmekk/llama-3.2-1b-float8-torchao"
    WeightConverter(
        source_keys=[":qdata", ":scale"],
        target_keys="",
        operations=[TorchaoDeserialize()],
    )
    ```
    This will collect all tensors that have the same prefix, but end with `:qdata` or `:scale`. This will give us:
    ```python
    all_weight_mapping = {
        "model.layers.13.self_attn.o_proj.weight": WeightConverter(
            source_keys=[":qdata", ":scale"],
            target_keys="",
            operations=[TorchaoDeserialize()],
            collected_tensors={
                ":qdata": [Future],
                ":scale": [Future],
            },
        ...
    }
    ```

    """
    prefix = model.base_model_prefix
    tp_plan = tp_plan or {}
    device_map = device_map or {"": "cpu"}
    device_map_regex = re.compile(
        "|".join(rf"({k})" for k in sorted(device_map.keys(), key=lambda x: x.count("."), reverse=True))
    )
    dtype_plan = dtype_plan or {}
    weight_mapping = weight_mapping or []
    meta_model_state_dict = model.state_dict()
    missing_keys = set(meta_model_state_dict.keys())

    misc = {}
    mismatch_keys = set()
    unexpected_keys = set()
    # Global thread_pool
    thread_pool = ThreadPoolExecutor(max_workers=GLOBAL_WORKERS)

    renamings = [entry for entry in weight_mapping if isinstance(entry, WeightRenaming)]
    converters = [entry for entry in weight_mapping if isinstance(entry, WeightConverter)]
    if hf_quantizer:
        # We will add the quantizer's deserialization WeightConverter here.
        pass

    param_name_to_load: dict[str, Union[WeightRenaming | WeightConverter]] = {}

    # build '(?P<g0>.*.*\\.block_sparse_moe\\..*)' and group to source {'g0': '*.block_sparse_moe.'}
    # and target to source {'g0': '*.mlp.'}. This allows us to quickly find which pattern matched.
    rename_alt, _, rename_by_group = build_glob_alternation(renamings)
    if converters != []:
        weight_pattern_alt, src_group_to_glob, tgt_group_to_glob = build_glob_alternation(converters)
    if tp_plan != {}:
        tp_plan_alt, tp_plan_by_group_name, _ = build_glob_alternation(list(tp_plan.keys()))
    if dtype_plan != {}:
        dtype_policy_alt, dtype_policy_by_group_name, _ = build_glob_alternation(list(dtype_plan.keys()))

    pattern_to_converter = {k: converter for converter in converters for k in converter.source_keys}

    state_dict = sorted(state_dict.items(), key=lambda kv: dot_natural_key(kv[0]))
    for original_key, tensor in state_dict:
        # 1. apply all renamings
        renamed_key = rename_alt.sub(lambda m: repl(m, rename_by_group), original_key).replace("\\", "")

        # 2. apply 1 weight conversion on the key
        matched_pattern = weight_pattern_alt.search(renamed_key) if converters != [] else None
        if matched_pattern is not None:  # we have a converter to apply
            renamed_key = weight_pattern_alt.sub(lambda m: repl(m, tgt_group_to_glob), renamed_key).replace("\\", "")

        # 3. check if we need to add or remove prefix
        if (
            renamed_key.startswith(prefix)
            and meta_model_state_dict.get(re.sub(f"^{prefix}.", "", renamed_key, count=1)) is not None
        ):
            renamed_key = re.sub(f"^{prefix}.", "", renamed_key, count=1)
        elif meta_model_state_dict.get(f"{prefix}.{renamed_key}") is not None:
            renamed_key = f"{prefix}.{renamed_key}"

        # 4. finally, collect the tensor into the proper converter
        if renamed_key in missing_keys:
            empty_param = meta_model_state_dict.get(renamed_key)
            if matched_pattern:
                new_converter = deepcopy(pattern_to_converter[src_group_to_glob[matched_pattern.lastgroup]])
                # each target key gets its own converter instance
                mapping = param_name_to_load.setdefault(renamed_key, new_converter)
                source_pattern = src_group_to_glob[matched_pattern.lastgroup]
            else:
                mapping = param_name_to_load.setdefault(renamed_key, WeightRenaming(renamed_key, renamed_key))
                source_pattern = renamed_key
<<<<<<< HEAD

            # 5. Handle dtype casting
            _dtype = dtype
            if hf_quantizer is not None and hf_quantizer.param_needs_quantization(model, renamed_key):
                # mapping.quantization_operation = hf_quantizer.get_quantize_ops()
                pass
            else:
                _dtype = dtype
                if dtype_plan != {}:
                    matched_dtype_pattern = match_glob(renamed_key, dtype_policy_alt, dtype_policy_by_group_name)
                    if matched_dtype_pattern is not None:
                        _dtype = dtype_plan[matched_dtype_pattern]
                elif empty_param is not None and empty_param.dtype != _dtype:
                    _dtype = empty_param.dtype
=======

            # 5. Handle dtype casting
            if hf_quantizer is not None and hf_quantizer.param_needs_quantization(model, renamed_key):
                mapping.quantization_operation = hf_quantizer.get_quantize_ops()

            _dtype = dtype
            if dtype_plan != {} and dtype_policy_alt.search(renamed_key):
                matched_dtype_pattern = dtype_policy_alt.search(renamed_key)
                if matched_dtype_pattern is not None:
                    _dtype = dtype_plan[matched_dtype_pattern.group()]
            elif empty_param is not None and empty_param.dtype != _dtype:
                _dtype = empty_param.dtype  # usually correct when initializing
>>>>>>> a1afecae

            # 6. Handle TP sharding or device_map placement -> scheduled materialization
            future = None
            if device_mesh:
<<<<<<< HEAD
                if matched_tp_pattern := match_glob(renamed_key, tp_plan_alt, tp_plan_by_group_name):
=======
                if matched_tp_pattern := tp_plan_alt.search(renamed_key):
                    matched_tp_pattern = tp_plan_by_group_name[matched_tp_pattern.lastgroup]
>>>>>>> a1afecae
                    if getattr(mapping, "distributed_operation", None) is None:
                        tp_layer = ALL_PARALLEL_STYLES[model.tp_plan[matched_tp_pattern]].__class__
                        mapping.distributed_operation = tp_layer(
                            device_mesh=device_mesh, rank=device_map[""].index, empty_param=empty_param.clone()
                        )
                    shard_index = len(mapping.collected_tensors[source_pattern])
                    future = spawn_tp_materialize(
                        thread_pool,
                        tensor,
                        _dtype,
                        mapping.distributed_operation,
                        shard_index,
                    )

            if future is None:  # TODO handle disk offload
                device_match = device_map_regex.match(renamed_key)
                param_device = device_map[device_match.group()] if device_match else device_map.get("", "cpu")
                future = spawn_materialize(thread_pool, tensor, param_device, _dtype)

            mapping.add_tensor(renamed_key, original_key, source_pattern, future)
        elif matched_pattern:  # add all target keys as unexpected
            mapping = pattern_to_converter[src_group_to_glob[matched_pattern.lastgroup]]
            for k in mapping.target_keys:
                unexpected_keys.add(renamed_key.replace(mapping.target_keys[0], k))
        else:
            unexpected_keys.add(renamed_key)

    total_entries = len(param_name_to_load)
    with logging.tqdm(total=total_entries, desc="Loading weights") as pbar:
        for layer_name, mapping in param_name_to_load.items():
            pbar.update(1)
            pbar.set_postfix({"Materializing param": layer_name})
            pbar.refresh()
            try:
                realized_value, misc = mapping.convert(
<<<<<<< HEAD
                    layer_name, model=model, config=model.config, quantizer=hf_quantizer, missing_keys=missing_keys
=======
                    layer_name, config=model.config, quantizer=hf_quantizer, missing_keys=missing_keys
>>>>>>> a1afecae
                )
                for k, output_value in realized_value.items():
                    set_param_for_module(
                        model,
                        k,
                        output_value,
                        mismatch_keys,
                        missing_keys,
                        misc,
                        unexpected_keys,
                        mapping.distributed_operation,
                        hf_quantizer,
                    )
<<<<<<< HEAD
            except SkipLayer as e:
                print(e)
=======
            except SkipLayer:
>>>>>>> a1afecae
                continue
    thread_pool.shutdown(wait=False)
    return missing_keys, unexpected_keys, mismatch_keys, misc


# TODO this is not done yet!
def revert_weight_conversion(model, state_dict):
    mapping = getattr(model, "_checkpoint_conversion_mapping", {})  # IDK why but setting this will fail all llava.
    reverse_key_mapping = [(v, k) for k, v in mapping.items()]
    original_state_dict = {}
    for key, value in state_dict.items():
        for pattern, inverse_converter in reverse_key_mapping:
            # TODO FIXME you name it
            replacement = inverse_converter.lstrip("^")  # strip off un-needed chars and patterns
            replacement = re.sub(r"\(.*\)", "", replacement)
            key, n_replace = re.subn(pattern, replacement, key)
            # Early exit of the loop
            if n_replace > 0:
                break
        original_state_dict[key] = value
    state_dict = original_state_dict
    return state_dict<|MERGE_RESOLUTION|>--- conflicted
+++ resolved
@@ -63,7 +63,6 @@
         nonlocal counter
         counter += 1
         return rf"\{counter}"
-<<<<<<< HEAD
 
     replacement = re.sub(r"\*", _star_to_backref, target_glob)
     return regex, replacement
@@ -101,83 +100,6 @@
     return alternation, src_group_to_glob, tgt_group_to_glob
 
 
-def sub_key(
-    key: str,
-    alternation: re.Pattern,
-    group_to_glob: dict[str, str],
-    compiled_rules: dict[str, tuple[re.Pattern, str]],
-) -> str:
-    """
-    Apply glob-based rewrite rules to a single key.
-    """
-    match = alternation.match(key)
-    if not match:
-        return key
-
-    matched_globs = [group_to_glob[group_name] for group_name, value in match.groupdict().items() if value is not None]
-
-    result: str | None = None
-
-    for source_glob in matched_globs:
-        regex, replacement = compiled_rules[source_glob]
-
-        if not regex.search(key):
-            continue
-
-        candidate = regex.sub(replacement, key, count=1)
-
-        if result is None:
-            result = candidate
-        elif candidate != result:
-            raise ValueError(f"Contradictory rules for key {key!r}: {result!r} vs {candidate!r}")
-
-    return result if result is not None else key
-=======
-
-    replacement = re.sub(r"\*", _star_to_backref, target_glob)
-    return regex, replacement
->>>>>>> a1afecae
-
-
-def build_glob_alternation(
-    globs: list[Union[WeightRenaming, WeightConverter, str]],
-) -> tuple[re.Pattern, dict[str, str], dict[str, str]]:
-    """
-    Build a single alternation regex with one named group per glob.
-    """
-<<<<<<< HEAD
-    m = alt.match(key)
-    if not m or m.lastgroup is None:
-        return None
-    return name_map.get(m.lastgroup)
-=======
-    src_group_to_glob: dict[str, str] = {}
-    tgt_group_to_glob: dict[str, str] = {}
-    branches: list[str] = []
-    i = 0
-    for glob in globs:
-        if isinstance(glob, (WeightRenaming, WeightConverter)):
-            for src in glob.source_keys:
-                group_name = f"g{i}"
-                src_group_to_glob[group_name] = src
-                i += 1
-                body = src.replace("*", r".*")
-                branches.append(f"(?P<{group_name}>{body})")
-                tgt_group_to_glob[group_name] = glob.target_keys[0]  # we index witht the first target
-        else:
-            group_name = f"g{i}"
-            src_group_to_glob[group_name] = glob
-            i += 1
-            body = glob
-            body = body.replace("*", r".*")
-            branches.append(f"(?P<{group_name}>{body})")
-            tgt_group_to_glob[group_name] = glob
-
-    alternation = re.compile("|".join(branches))
-    return alternation, src_group_to_glob, tgt_group_to_glob
->>>>>>> a1afecae
-
-
 class ConversionOps:
     """Base class for weight conversion operations."""
 
@@ -219,11 +141,7 @@
         tensors = next(iter(value.values()))
         tensor = tensors[0]
         sizes = len(target_keys)
-<<<<<<< HEAD
-        chunks = torch.split(tensor, sizes, dim=self.dim)
-=======
         chunks = torch.chunk(tensor, sizes, dim=self.dim)
->>>>>>> a1afecae
         return {full_layer_name.replace(target_keys[0], target): [chunk] for target, chunk in zip(target_keys, chunks)}
 
 
@@ -412,11 +330,7 @@
         if not self.operations:
             raise ValueError("WeightConverter requires at least one operation.")
 
-<<<<<<< HEAD
     def convert(self, layer_name: str, model=None, config=None, quantizer=None, missing_keys: Optional[MutableSet[str]] = None):
-=======
-    def convert(self, layer_name: str, config=None, quantizer=None, missing_keys: Optional[MutableSet[str]] = None):
->>>>>>> a1afecae
         misc = {}
         for pattern, futures in self.collected_tensors.items():
             self.collected_tensors[pattern] = [future.result() for future in futures]
@@ -429,13 +343,9 @@
                     source_keys=self.source_keys,
                     target_keys=self.target_keys,
                     full_layer_name=layer_name,
-<<<<<<< HEAD
                     model=model,
                     config=config,
                     missing_keys=missing_keys,
-=======
-                    config=config,
->>>>>>> a1afecae
                 )
         if quantizer is not None and self.quantization_operation is not None:
             with log_to_misc(layer_name, misc, (collected_tensors, layer_name), self.quantization_operation):
@@ -668,8 +578,6 @@
         "attention.v.weight": [Tensor],
     }
     ```
-<<<<<<< HEAD
-=======
 
     Now that this is done, we can quantize / dequantize accordingly the collected_tensors.
 
@@ -699,7 +607,6 @@
     ```
 
     """
->>>>>>> a1afecae
 
     Now that this is done, we can quantize / dequantize accordingly the collected_tensors.
 
@@ -796,22 +703,6 @@
             else:
                 mapping = param_name_to_load.setdefault(renamed_key, WeightRenaming(renamed_key, renamed_key))
                 source_pattern = renamed_key
-<<<<<<< HEAD
-
-            # 5. Handle dtype casting
-            _dtype = dtype
-            if hf_quantizer is not None and hf_quantizer.param_needs_quantization(model, renamed_key):
-                # mapping.quantization_operation = hf_quantizer.get_quantize_ops()
-                pass
-            else:
-                _dtype = dtype
-                if dtype_plan != {}:
-                    matched_dtype_pattern = match_glob(renamed_key, dtype_policy_alt, dtype_policy_by_group_name)
-                    if matched_dtype_pattern is not None:
-                        _dtype = dtype_plan[matched_dtype_pattern]
-                elif empty_param is not None and empty_param.dtype != _dtype:
-                    _dtype = empty_param.dtype
-=======
 
             # 5. Handle dtype casting
             if hf_quantizer is not None and hf_quantizer.param_needs_quantization(model, renamed_key):
@@ -824,17 +715,12 @@
                     _dtype = dtype_plan[matched_dtype_pattern.group()]
             elif empty_param is not None and empty_param.dtype != _dtype:
                 _dtype = empty_param.dtype  # usually correct when initializing
->>>>>>> a1afecae
 
             # 6. Handle TP sharding or device_map placement -> scheduled materialization
             future = None
             if device_mesh:
-<<<<<<< HEAD
-                if matched_tp_pattern := match_glob(renamed_key, tp_plan_alt, tp_plan_by_group_name):
-=======
                 if matched_tp_pattern := tp_plan_alt.search(renamed_key):
                     matched_tp_pattern = tp_plan_by_group_name[matched_tp_pattern.lastgroup]
->>>>>>> a1afecae
                     if getattr(mapping, "distributed_operation", None) is None:
                         tp_layer = ALL_PARALLEL_STYLES[model.tp_plan[matched_tp_pattern]].__class__
                         mapping.distributed_operation = tp_layer(
@@ -870,11 +756,7 @@
             pbar.refresh()
             try:
                 realized_value, misc = mapping.convert(
-<<<<<<< HEAD
                     layer_name, model=model, config=model.config, quantizer=hf_quantizer, missing_keys=missing_keys
-=======
-                    layer_name, config=model.config, quantizer=hf_quantizer, missing_keys=missing_keys
->>>>>>> a1afecae
                 )
                 for k, output_value in realized_value.items():
                     set_param_for_module(
@@ -888,12 +770,7 @@
                         mapping.distributed_operation,
                         hf_quantizer,
                     )
-<<<<<<< HEAD
-            except SkipLayer as e:
-                print(e)
-=======
             except SkipLayer:
->>>>>>> a1afecae
                 continue
     thread_pool.shutdown(wait=False)
     return missing_keys, unexpected_keys, mismatch_keys, misc
