# coding=utf-8
# Copyright 2024 The HuggingFace Inc. team. All rights reserved.
#
# Licensed under the Apache License, Version 2.0 (the "License");
# you may not use this file except in compliance with the License.
# You may obtain a copy of the License at
#
#     http://www.apache.org/licenses/LICENSE-2.0
#
# Unless required by applicable law or agreed to in writing, software
# distributed under the License is distributed on an "AS IS" BASIS,
# WITHOUT WARRANTIES OR CONDITIONS OF ANY KIND, either express or implied.
# See the License for the specific language governing permissions and
# limitations under the License.
"""Core helpers for loading model checkpoints."""

from __future__ import annotations

import itertools
import math
import os
import re
import threading
import time
from abc import abstractmethod
from collections import defaultdict
from collections.abc import Sequence
from concurrent.futures import Future, ThreadPoolExecutor
from dataclasses import dataclass, field
from functools import partial
from typing import Any, Optional, Union
from torch.distributed.tensor import DTensor

import torch
from torch import Tensor

from .integrations.tensor_parallel import ALL_PARALLEL_STYLES
from .utils import logging


logger = logging.get_logger(__name__)

try:
    _FP8_DTYPE = torch.float8_e4m3fn
    _FP8_MIN = torch.finfo(_FP8_DTYPE).min
    _FP8_MAX = torch.finfo(_FP8_DTYPE).max
    _FP8_IS_INT = False
except AttributeError:
    _FP8_DTYPE = torch.int8
    _FP8_MIN, _FP8_MAX = -127, 127
    _FP8_IS_INT = True
    logger.warning_once(
        "torch.float8_e4m3fn not available; falling back to int8 emulation for Fp8Quantize operations."
    )

try:
    from torch.profiler import ProfilerActivity
    from torch.profiler import profile as torch_profile
except (ImportError, AttributeError):
    ProfilerActivity = None
    torch_profile = None


def _glob_to_regex_src(glob: str, *, digits_only: bool = True) -> str:
    """
    Convert a glob with '*' into a regex *source* string.
    '*' matches (\\d+) if digits_only else (.+). Inner groups are non-capturing.
    """
    star = r"(\d+)" if digits_only else r"(.+)"
    return re.escape(glob).replace(r"\*", star)


def build_glob_alt(
    globs: list[str],
    *,
    digits_only: bool = True,
    allow_prefix: bool = True,
) -> tuple[re.Pattern, dict[str, str]]:
    """
    Build one compiled regex alternation with a named group per glob.
    - digits_only: '*' => digits only (\\d+) if True, else any chars (.+)
    - allow_prefix: if True, allow arbitrary prefix before the pattern
                    (keeps '$' so we still require a full suffix match)
    Returns (compiled_regex, name->glob map).
    """
    name_map: dict[str, str] = {}
    parts: list[str] = []

    # If we keep using .match(), we must handle prefix allowance in the pattern itself.
    prefix_src = r".*" if allow_prefix else r"^"

    for i, g in enumerate(globs):
        name = f"g{i}"
        name_map[name] = g
        pat_src = _glob_to_regex_src(g, digits_only=digits_only)
        # Each branch is fully wrapped and uniquely named.
        parts.append(f"(?P<{name}>{prefix_src}{pat_src})")

    alt_src = "|".join(parts)
    return re.compile(alt_src), name_map


def match_glob(key: str, alt: re.Pattern, name_map: dict[str, str]) -> Optional[str]:
    """
    Match the key against the alternation; return the original glob string that matched.
    """
    m = alt.match(key)
    if not m:
        return None
    return name_map.get(m.lastgroup)


def glob_to_re(glob: str, *, digits_only: bool = True, allow_prefix: bool = True) -> str:
    """
    Build a regex for a single glob that captures each '*' so we can extract per-layer identifiers.
    """
    star = r"\d+" if digits_only else r".+"
    src = glob.replace("*", star)
    return rf"{src}"


def _apply_star_subst(pattern: str, star_values: list[str]) -> str:
    """
    Replace each '*' in 'pattern' with the next value from 'star_values' (in order).
    """
    it = iter(star_values)
    out = []
    for ch in pattern:
        if ch == "*":
            out.append(str(next(it)))
        else:
            out.append(ch)
    return "".join(out)


class ConversionOps:
    """Base class for weight conversion operations.

    If you chain operations, they need to be ordered properly.
    Some flags will help. Probably "typing" them ( TP op, Quant OP, Other OP)?

    Tricky part is you can go from

    model.layers.0.a                      -> [model.layers.0.a | model.layers.0.b]  # ex: chunk when saving, or quantization
    [model.layers.0.a | model.layers.0.b] ->          model.layers.0.a
    model.layers.0.a                      ->          model.layers.0.b

    and before everything, you have to do the renaming!
    1. weight rename (because the tp plan will be defined only for the renamed weights)
      -> you get many keys with the same tensor
      -> use default dict list
    """

    # Reusable scratch buffer to avoid reallocations.
    _buffer: Optional[torch.Tensor] = None
    # The inverse operation class, will be used when saving the checkpoint
    _inverse_op: type[ConversionOps]
    # Latest runtime/profiling information for introspection.
    last_runtime_seconds: Optional[float] = None
    last_profile_summary: Optional[str] = None

    def _ensure_buffer(
        self,
        required_shape: torch.Size,
        *,
        dtype: torch.dtype,
        device: torch.device,
        growth_factor: float = 1.5,
    ) -> torch.Tensor:
        """Ensure a pre-allocated buffer large enough for ``required_shape`` exists."""

        required_elems = 1
        for dim in required_shape:
            required_elems *= int(dim)

        need_new = (
            self._buffer is None
            or self._buffer.dtype != dtype
            or self._buffer.device != device
            or self._buffer.numel() < required_elems
        )

        if need_new:
            capacity = max(required_elems, int(required_elems * growth_factor))
            self._buffer = torch.empty(capacity, dtype=dtype, device=device)

        return self._buffer[:required_elems].view(required_shape)

    def clear_cache(self) -> None:
        """Free any cached buffers."""
        self._buffer = None

    @abstractmethod
    def convert(self, value: Union[Sequence[torch.Tensor], torch.Tensor], *args, **kwargs) -> torch.Tensor:
        raise NotImplementedError

    def __call__(
        self,
        value: Union[Sequence[torch.Tensor], torch.Tensor, dict[str, torch.Tensor]],
        *,
        profile: bool = False,
    ) -> Any:
        """
        Execute the conversion while measuring runtime and optionally profiling the call.
        """
        start = time.perf_counter()
        result = self.convert(value)
        elapsed = time.perf_counter() - start
        if profile:
            print(elapsed)
        return result


class Chunk(ConversionOps):
    """Split a tensor along ``dim`` into equally sized chunks or using explicit ``sizes``."""

    _inverse_op: type[ConversionOps]

    def __init__(self, dim: int = 0, chunks: Optional[int] = None, sizes: Optional[Sequence[int]] = None):
        if chunks is None and sizes is None:
            raise ValueError("`chunks` or `sizes` must be provided for Chunk operations.")
        if chunks is not None and chunks <= 0:
            raise ValueError("`chunks` must be a strictly positive integer.")
        self.dim = dim
        self.chunks = chunks
        self.sizes = list(sizes) if sizes is not None else None
        self._inverse_op = Concatenate

    def convert(self, value: torch.Tensor) -> list[torch.Tensor]:
        if not isinstance(value, torch.Tensor):
            raise TypeError("Chunk expects a torch.Tensor as input.")
        if self.sizes is not None:
            return list(torch.split(value, self.sizes, dim=self.dim))
        return list(torch.chunk(value, self.chunks, dim=self.dim))


class Concatenate(ConversionOps):
    """Concatenate tensors along `dim` using a reusable buffer."""

    _inverse_op: type[ConversionOps]

    def __init__(self, dim: int = 0):
        self.dim = dim
        self._inverse_op = Chunk

    @torch.no_grad
    def convert(self, value: Sequence[torch.Tensor]) -> torch.Tensor:
        if isinstance(value[0], list):
            value = [v[0] for v in value]
        tensors = value
        if not tensors:
            raise ValueError("Fuse requires at least one tensor to concatenate.")

        out_shape = list(tensors[0].shape)
        out_shape[self.dim] = sum([t.size(self.dim) for t in tensors])

        with torch.no_grad():  # we use staging buffers
            out = self._ensure_buffer(torch.Size(out_shape), dtype=tensors[0].dtype, device=tensors[0].device)
<<<<<<< HEAD
            torch.cat(tuple(tensors),dim =self.dim, out=out)
=======
            torch.cat(tensors,dim=self.dim, out=out)
>>>>>>> 9735c6e0
            # offset = 0
            # for tensor in tensors:
            #     index = [slice(None)] * tensor.ndim
            #     index[self.dim] = slice(offset, offset + tensor.shape[self.dim])
<<<<<<< HEAD
            #     out[tuple(index)].copy_(tensor, non_blocking=tensor.is_cuda)
            #     offset += tensor.shape[self.dim]
        # torch.testing.assert_close(out, torch.cat(value, dim=self.dim))
=======
            #     out[tuple(index)].copy_(tensor, non_blocking=tensor.is_cuda) # 95% CPU time
            #     offset += tensor.shape[self.dim]

>>>>>>> 9735c6e0
        return out.clone()  # need to say I can overwrite this storage now


class MergeModulelist(Concatenate):
    """
    Merge a list of tensors into a single tensor along the first dimension.
    We explicitly define this because for EP or TP you want to make sure you know what you are doing!

    """

    def __init__(self, dim: int = 0):
        super().__init__(dim=dim)
        self._inverse_op = SplitModulelist

    def convert(self, value: Sequence[torch.Tensor]) -> list[torch.Tensor]:
        merged = []
        with torch.no_grad():  # we use staging buffers
            for group in value:
                if not isinstance(group, Sequence) or len(group) == 0:
                    raise ValueError("MergeModulelist requires non-empty sub-sequences.")
<<<<<<< HEAD
                out_shape = list(group[0].shape)
                # group = [k.unsqueeze(self.dim) for k in group]
                out_shape.insert(self.dim, len(group))
                out = self._ensure_buffer(torch.Size(out_shape), dtype=group[0].dtype, device=group[0].device)
                torch.stack(tuple(group), dim=self.dim, out=out)
                merged.append(out.clone())  # This is bound to be slow...
=======
                group = [k for k in group if k.ndim]
                out_shape = list(group[0].shape)
                out_shape.insert(self.dim, len(group))
                out = self._ensure_buffer(torch.Size(out_shape), dtype=group[0].dtype, device=group[0].device)
                torch.stack(tuple(group), dim=self.dim, out=out)
                # for off, tensor in enumerate(group):
                #     out[off].copy_(tensor, non_blocking=tensor.is_cuda)
                # torch.as_tensor(numpy.stack(batch))
                merged.append(out.clone())  # TODO have a single staging tensor here as well!
>>>>>>> 9735c6e0
        return merged


class SplitModulelist(ConversionOps):
    """Inverse of :class:`MergeModulelist` using explicit split sizes per group."""

    def __init__(self, sizes: Sequence[Sequence[int]], dim: int = 0):
        if not isinstance(sizes, Sequence) or not all(isinstance(sub, Sequence) and sub for sub in sizes):
            raise ValueError("`sizes` must be a sequence of non-empty sequences of integers.")
        self.sizes = [list(sub) for sub in sizes]
        self.dim = dim
        self._inverse_op = MergeModulelist

    def convert(self, value: Sequence[torch.Tensor], *, context: dict[str, Any]) -> list[list[torch.Tensor]]:
        if not isinstance(value, Sequence):
            raise TypeError("SplitModulelist expects a sequence of tensors.")
        if len(value) != len(self.sizes):
            raise ValueError("Number of tensors does not match the provided split specifications.")

        result: list[list[torch.Tensor]] = []
        for tensor, split_sizes in zip(value, self.sizes):
            if not isinstance(tensor, torch.Tensor):
                raise TypeError("SplitModulelist can only split torch.Tensor instances.")
            splits = torch.split(tensor, split_sizes, dim=self.dim)
            result.append(list(splits))
        return result


class Cast(ConversionOps):
    """
    Casts the tensor to a given dtype
    """

    def __init__(self, dtype):
        self.dtype = dtype

    def convert(self, realized_value):
        return realized_value.to(self.dtype)


class To(ConversionOps):
    """
    Transfers the tensor to the provided device potentially using a stream?

    if param_device == "disk":
        if not is_safetensors:
            disk_offload_index = offload_weight(param, param_name, disk_offload_folder, disk_offload_index)
    elif not is_quantized or not hf_quantizer.param_needs_quantization(model, param_name):
        if is_fsdp_enabled():
            param_device = "cpu" if is_local_dist_rank_0() else "meta"
    """

    def __init__(self, device):
        self.device = device

    def convert(self, realized_value: list[list[PySafeSlice]]):
        with torch.device(self.device):
            out = [[x[:] for x in inner] if isinstance(inner, list) else inner[:] for inner in realized_value]
        return out


class DistributedOp(ConversionOps):  # all `distributed_operation` need to respect this
    pass


class Shard(DistributedOp):
    """Shard tensors along a specific dimension.

    The operation supports two modes:

    - ``return_all=False`` (default): behaves like classical tensor parallel sharding and returns only the shard for the
      current ``rank``.
    - ``return_all=True``: returns a list containing the shards for all ranks. This mode is handy when the conversion
      needs to materialize every shard in a single pass (for instance when round-tripping in tests).
    """

    _inverse_op: type[ConversionOps] = Concatenate

    def __init__(
        self,
        dim: int,
        *,
        world_size: Optional[int] = None,
        rank: Optional[int] = None,
        return_all: bool = False,
    ):
        self.dim = dim
        self.world_size = world_size
        self.rank = rank
        self.return_all = return_all

    def convert(self, value: Union[Tensor, Sequence], *, context: dict[str, Any]) -> Union[Tensor, list[Tensor]]:
        """
        This is akin to a normal sharding, BUT we handle a list of tensor inputs (which are gonna be merged later on)
        """

        def _shard_tensor(tensor: Tensor, rank: int) -> Tensor:
            dim_size = tensor.shape[self.dim]
            local_world_size = max(world_size, 1)
            slice_size = math.ceil(dim_size / local_world_size)
            start = min(rank * slice_size, dim_size)
            end = min(start + slice_size, dim_size)
            index = [slice(None)] * tensor.ndim
            index[self.dim] = slice(start, end)
            return tensor[tuple(index)]

        world_size = self.world_size or context.get("tp_world_size") or 1
        rank = self.rank if self.rank is not None else context.get("tp_rank", 0)

        if isinstance(value, torch.Tensor):
            if self.return_all and world_size > 1:
                return [_shard_tensor(value, r) for r in range(world_size)]
            return _shard_tensor(value, rank)

        if isinstance(value, (list, tuple)):
            return [self.convert(item, context=context) for item in value]

        if isinstance(value, dict):
            return {k: self.convert(v, context=context) for k, v in value.items()}

        raise TypeError("Shard only supports tensors, sequences of tensors or dicts of tensors.")


class QuantizationOp(ConversionOps):
    """Base class for quantization operations."""

    pass


class Fp8Quantize(QuantizationOp):
    """
    A quantization operation that creates two tensors, weight and scale out of a weight.
    """

    _inverse_op: type[ConversionOps]

    def __init__(self, block_size: Optional[tuple[int, int]] = None):
        self.block_size = block_size
        self._inverse_op = Fp8Dequantize

    def convert(self, input_dict: torch.Tensor, *, quant_config: dict[str, Any]) -> dict[str, torch.Tensor]:
        # Unpack single key/value (value may be wrapped in a list)
        target_keys, value = tuple(input_dict.items())[0]
        value = value[0] if isinstance(value, list) else value

        # Resolve block size (support dict-like or attr-like quant_config)
        block_size = None
        if quant_config is not None:
            if isinstance(quant_config, dict):
                block_size = quant_config.get("weight_block_size")
            else:
                block_size = getattr(quant_config, "weight_block_size", None)
        if block_size is None:
            block_size = (value.shape[-2], value.shape[-1])

        block_m, block_n = block_size
        rows, cols = value.shape[-2], value.shape[-1]

        # Enforce exact tiling like your original
        if rows % block_m != 0 or cols % block_n != 0:
            raise ValueError(
                f"Matrix dimensions ({rows}, {cols}) must be divisible by block sizes ({block_m}, {block_n}). for {target_keys}"
            )

        # Leading dims can be empty (2D) or include num_experts/... (3D+)
        leading_shape = value.shape[:-2]
        rows_tiles = rows // block_m
        cols_tiles = cols // block_n

        original_shape = value.shape
        value_fp32 = value.to(torch.float32)

        # Reshape to (..., rows_tiles, block_m, cols_tiles, block_n)
        reshaped = value_fp32.reshape(*leading_shape, rows_tiles, block_m, cols_tiles, block_n)

        # Per-tile max-abs over the block dims
        # dims: block_m is at -3, block_n is at -1 after the reshape
        max_abs = reshaped.abs().amax(dim=(-3, -1))
        safe_max_abs = torch.where(max_abs > 0, max_abs, torch.ones_like(max_abs))

        # Tile scale (we store inverse scale like your Linear: weight_scale_inv)
        scales = _FP8_MAX / safe_max_abs
        scales = torch.where(max_abs > 0, scales, torch.ones_like(scales))  # keep zeros stable

        # Broadcast scales back over the block dims and quantize
        # max_abs/scales shape: (..., rows_tiles, cols_tiles)
        scales_broadcast = scales.unsqueeze(-1).unsqueeze(-3)  # -> (..., rows_tiles, 1, cols_tiles, 1)
        scaled = reshaped * scales_broadcast

        if _FP8_IS_INT:
            quantized = torch.clamp(scaled.round(), min=_FP8_MIN, max=_FP8_MAX).to(_FP8_DTYPE)
        else:
            quantized = torch.clamp(scaled, min=_FP8_MIN, max=_FP8_MAX).to(_FP8_DTYPE)

        quantized = quantized.reshape(original_shape)

        inv_scales = (1.0 / scales).to(torch.float32)  # shape: (*leading, rows_tiles, cols_tiles)
        if target_keys.endswith("weight"):
            scale_key = target_keys.rsplit(".", 1)[0] + ".weight_scale_inv"
        else:
            scale_key = target_keys + "_scales_inv"

        # Return both quantized weights and per-tile inverse scales (keeps leading dims, e.g., num_experts)
        return {
            target_keys: quantized,
            scale_key: inv_scales,
        }


class Fp8Dequantize(QuantizationOp):
    """Inverse operation of :class:`Fp8Quantize`. Takes a pair (weight, scale) and reconstructs the fp32 tensor."""

    def __init__(self, block_size: Optional[tuple[int, int]] = None):
        self.block_size = block_size
        self._inverse_op = Fp8Quantize

    def convert(
        self,
        value: Union[Sequence[torch.Tensor], dict[str, torch.Tensor]],
        *,
        context: dict[str, Any],
    ) -> torch.Tensor:
        if isinstance(value, dict):
            tensors = list(value.values())
        else:
            tensors = list(value) if isinstance(value, Sequence) else [value]
        if len(tensors) != 2:
            raise ValueError("Fp8Dequantize expects exactly two tensors: quantized weights and scales.")
        quantized, scales = tensors
        if not isinstance(quantized, torch.Tensor) or not isinstance(scales, torch.Tensor):
            raise TypeError("Fp8Dequantize expects tensors as inputs.")

        quantized_fp32 = quantized.to(torch.float32)
        rows, cols = quantized_fp32.shape[-2:]
        block_size = self.block_size
        if block_size is None:
            quant_config = context.get("quantization_config")
            block_size = getattr(quant_config, "weight_block_size", None)
        if block_size is None:
            block_size = (rows, cols)
        block_m, block_n = block_size
        if rows % block_m != 0 or cols % block_n != 0:
            raise ValueError(
                f"Matrix dimensions ({rows}, {cols}) must be divisible by block sizes ({block_m}, {block_n})."
            )

        reshaped = quantized_fp32.reshape(-1, rows // block_m, block_m, cols // block_n, block_n)
        expanded_scales = scales.to(torch.float32).reshape(-1, rows // block_m, cols // block_n)
        expanded_scales = expanded_scales.unsqueeze(-1).unsqueeze(2)
        dequantized = reshaped * expanded_scales
        return dequantized.reshape(quantized_fp32.shape)


@dataclass(slots=True)
class WeightConverter:
    r"""
    A weight convert that acts on a pattern of source keys.
    The keys need to be collected based on the target keys.

    With wild card, glob patterns are matched, so you have to be detailed with what to match. If you match:
    `model.layers.*.experts.*` -> it will act on all of them
    {"model.layers.*.experts.*": []}
    but
    `experts.*.mlp` will be layer specific.
    {"model.layers.1.experts.*": [], }
    - source_keys: str | list[str] (wildcards '*' match digits)
    - target_keys: str | list[str] | None
    - distributed_operation / operations / quantization_operations are ALWAYS lists.
    """

    source_keys: Union[str, list[str]]
    target_keys: Optional[Union[str, list[str]]] = None
    operations: list[ConversionOps] = field(default_factory=list, repr=False)

    distributed_operation: dict[str, ConversionOps] = field(default_factory=dict, compare=False, repr=False)
    quantization_operation: dict[str, ConversionOps] = field(default_factory=dict, compare=False, repr=False)
    _compiled: tuple[tuple[str, re.Pattern], ...] = field(default_factory=tuple, compare=False, repr=False)
    _regex_pat: tuple[re.Pattern, dict[str, str]] = field(default_factory=tuple, compare=False, repr=False)

    def __post_init__(self):
        if not isinstance(self.source_keys, list):
            self.source_keys = [self.source_keys]
        if not isinstance(self.target_keys, list):
            if self.target_keys is None:
                self.target_keys = self.source_keys
            else:
                self.target_keys = [self.target_keys]
        self._regex_pat = build_glob_alt(self.source_keys)


def set_param_for_module(model, k, v, meta_model_state_dict, empty_tensor, mismatch_keys, missing_keys, misc, distributed_operation):
    try:
        module_path, _, param_name = k.rpartition(".")
        module_obj = model.get_submodule(module_path) if module_path else model
        param_value = v[0] if isinstance(v, list) else v[:]
        ref = meta_model_state_dict.get(k, empty_tensor)

        if not isinstance(param_value, torch.nn.Parameter):
            if distributed_operation != {} and distributed_operation.use_dtensor:
                param_value = DTensor.from_local(
                    param_value, distributed_operation.device_mesh, distributed_operation.shard, run_check=False, shape=ref.size(), stride=ref.stride()
                )
            param_value = torch.nn.Parameter(param_value, requires_grad=param_value.is_floating_point())

        if ref is not None and ref.shape != param_value.shape:
            mismatch_keys.add((k, param_value.shape, ref.shape))
        if k in missing_keys:
            missing_keys.remove(k)

        setattr(module_obj, param_name, param_value)
    except Exception as e:
        misc[k] = f"{e} for {k} on {list(module_obj.state_dict().keys())}"


@dataclass(slots=True)
class ConversionEntry:
    weight_converter: WeightConverter
    collected_tensors: dict = field(default_factory=lambda: defaultdict(dict))


# Tune these to your storage:
GLOBAL_WORKERS = min(32, (os.cpu_count() or 8) * 2)  # NVMe: 8-16; HDD/NFS: 2-4
PER_FILE_LIMIT = 4  # concurrent reads per file

# Global executor + per-file semaphores
EXEC = ThreadPoolExecutor(max_workers=GLOBAL_WORKERS)
_file_sems = defaultdict(lambda: threading.Semaphore(PER_FILE_LIMIT))


def _materialize_copy(x):
    # PyTorch: this runs in C and releases the GIL; good for threads.
    return x[:] #.contiguous()  needed????

def spawn_materialize(file_id, t) -> Future:
    sem = _file_sems[file_id]
    def _job():
        with sem:
            return _materialize_copy(t)

    return EXEC.submit(_job)


def spawn_tp_materialize(file_id, t, sharding_method, empty_tensor, tensor_idx) -> Future:
    sem = _file_sems[file_id]

    def _job():
        with sem:
            return sharding_method.shard_tensor(t, empty_tensor, tensor_idx=tensor_idx)[0]

    return EXEC.submit(_job)


def convert_and_load_state_dict_in_model(
    model,
    state_dict,
    weight_mapping,
    tp_plan,
    quantizer,
    device_map=None,
    keep_in_dtype=None,
    device_mesh=None,
    profile: bool = False,
):
    """
    Convert a state dict according to a weight mapping (one WeightConverter per glob pattern),
    collecting tensors per *layer instance* (the concrete indices captured from '*').
    """
    tp_plan = tp_plan or {}  # {glob_pattern: plan_obj_or_key}
    device_map = device_map or {}  # {exact_target_key: device}
    keep_in_dtype = keep_in_dtype or {}  # {glob_pattern: dtype}
    weight_mapping = weight_mapping or {}  # {glob_pattern: WeightConverter}
    meta_model_state_dict = model.state_dict()
    missing_keys = set(meta_model_state_dict.keys())
    if model.config.tie_word_embeddings:
        missing_keys.remove("lm_head.weight")

    misc = {}
    mismatch_keys = set()
    unexpected_keys = set()

    _patterns = list(itertools.chain.from_iterable([k.source_keys for k in weight_mapping]))
    source_to_target = {sk: k for k in weight_mapping for sk in k.source_keys}
    weight_pattern_alt, weight_pattern_by_group_name = build_glob_alt(_patterns)
    tp_plan_alt, tp_plan_by_group_name = build_glob_alt(list(tp_plan.keys()))
    dtype_policy_alt, dtype_policy_by_group_name = build_glob_alt(list(keep_in_dtype.keys()))

    # 1. Create the conversion entries
    by_conversion_pattern: dict[str, ConversionEntry] = {}
    for original_key, (file_id, tensor) in state_dict.items():
        matched_pattern = match_glob(original_key, weight_pattern_alt, weight_pattern_by_group_name)
        if matched_pattern is not None:
            converter = source_to_target[matched_pattern]  # TODO make sure its the ref
            sub_with_extractor = partial(re.sub, _glob_to_regex_src(matched_pattern), string=original_key)
            entry_key = "|".join(converter.target_keys)
            target_key = "|".join(map(sub_with_extractor, [k.replace("*", "\\1") for k in converter.target_keys]))
            entry: ConversionEntry = by_conversion_pattern.setdefault(entry_key, ConversionEntry(converter))
            converter_key = sub_with_extractor(matched_pattern)
        else:
            converter = WeightConverter(original_key)
            converter_key = entry_key = target_key = original_key
            entry = by_conversion_pattern.setdefault(converter_key, ConversionEntry(converter))

<<<<<<< HEAD
        if device_mesh:
            if matched_tp_pattern := match_glob(target_key.split('|')[0], tp_plan_alt, tp_plan_by_group_name):
                if getattr(converter, "distributed_operation", None) is None:
                    converter.distributed_operation = ALL_PARALLEL_STYLES[model.tp_plan[matched_tp_pattern]].shard_tensor
                fut = spawn_tp_materialize(file_id, tensor, converter.distributed_operation)
        else: # If not TP, async move tensors
=======
        first_target_key = target_key.split("|")[0]
        fut = None
        if device_mesh:
            if matched_tp_pattern := match_glob(first_target_key, tp_plan_alt, tp_plan_by_group_name):
                empty_tensor = meta_model_state_dict.get(first_target_key)
                if getattr(converter, "distributed_operation", {}) == {}:
                    converter.distributed_operation = ALL_PARALLEL_STYLES[model.tp_plan[matched_tp_pattern]]
                    converter.distributed_operation.device_mesh = device_mesh
                    converter.distributed_operation.rank = device_map[""].index
                    converter.distributed_operation.empty_tensor = empty_tensor.clone()
                shard_index=len(entry.collected_tensors[target_key].get(converter_key, []))
                fut = spawn_tp_materialize(file_id, tensor, converter.distributed_operation, empty_tensor, shard_index)

        if fut is None:  # If not TP, async move tensors
>>>>>>> 9735c6e0
            fut = spawn_materialize(file_id, tensor)

        entry.collected_tensors[target_key].setdefault(converter_key, []).append(fut)
        for t in target_key.split("|"):
            empty_tensor = meta_model_state_dict.get(t)
            if empty_tensor is None:
                unexpected_keys.add(t)
                continue
            if quantizer is not None and quantizer.param_needs_quantization(model, t):
                # converter.quantization_operation[target_key] = quantizer.quantize_tensor
                converter.quantization_operation[t] = Fp8Quantize()

    # 2. Actually convert the ckpt
    inverse_converters = {}
<<<<<<< HEAD
    keys = list(by_conversion_pattern.keys())
    total_layers = sum(len(by_conversion_pattern[key].collected_tensors) for key in keys)
    progress_bar = logging.tqdm(total=total_layers, desc="Converting weights", leave=False) if total_layers else None
=======
    keys = list(by_conversion_pattern.keys()).copy()
    for key in keys:
        group = by_conversion_pattern.pop(key)
        converter = group.weight_converter
        operations = converter.operations if isinstance(converter.operations, list) else [converter.operations]
        iterator = group.collected_tensors.items()
        for layer_name, tensors_for_this_layer in iterator:  # TODO I need a global TQDM :)
            concrete_target_keys = layer_name.split("|")
            if bool(set(concrete_target_keys) - unexpected_keys):
                values = [[k.result() for k in inner] for inner in tensors_for_this_layer.values()]

                for op in operations:
                    try:
                        values = op(values)
                    except Exception as e:
                        misc[layer_name] = (
                            f"{e}\nError: {op.__class__.__name__} on tensors collected from {converter.source_keys}. Ckpt contains: {values}"
                        )
>>>>>>> 9735c6e0

    try:
        for key in keys:
            group = by_conversion_pattern.pop(key)
            converter = group.weight_converter
            operations = converter.operations if isinstance(converter.operations, list) else [converter.operations]
            for layer_name, tensors_for_this_layer in group.collected_tensors.items():
                concrete_target_keys = layer_name.split("|")
                if bool(set(concrete_target_keys) - unexpected_keys):
                    values = [[k.result() for k in inner] for inner in tensors_for_this_layer.values()]

                    if op := converter.distributed_operation:
                        try:
                            values = op(values)
                        except Exception as e:
                            misc[layer_name] = f"Failed to apply {converter.distributed_operation.__class__.__name__}: {e}"
                            continue

                    for op in operations:
                        try:
<<<<<<< HEAD
                            values = op(values)
                        except Exception as e:
                            misc[layer_name] = (
                                f"{e}\nError: {op.__class__.__name__} on tensors collected from {converter.source_keys}. Ckpt contains: {values}"
                            )

                    values = [values] if not isinstance(values, list) else values
                    realized_value = {k: t for k, t in zip(concrete_target_keys, values) if k not in unexpected_keys}

                    for k in list(realized_value.keys()).copy():
                        if op := converter.quantization_operation.get(k):
                            try:
                                realized_value.update(
                                    op.convert({k: realized_value.pop(k)}, quant_config=quantizer.quantization_config)
                                )
                            except Exception as e:
                                misc[layer_name] = f"Failed to quantize with {op.__class__.__name__}: {e}"

                    for k, output_value in realized_value.items():
                        matched_dtype_pattern = match_glob(k, dtype_policy_alt, dtype_policy_by_group_name)
                        if matched_dtype_pattern is not None:
                            op = Cast(keep_in_dtype[matched_dtype_pattern])
                            output_value = op(output_value)

                        for src in converter.source_keys:  # what should happen to k when we meet k at saving
                            inverse_converters[k] = {src: converter}
                        set_param_for_module(
                            model, k, output_value, meta_model_state_dict, empty_tensor, mismatch_keys, missing_keys, misc
                        )
                        if progress_bar is not None:
                            progress_bar.update()
            del group
            for op in operations:
                op.clear_cache()
    finally:
        if progress_bar is not None:
            progress_bar.close()
=======
                            realized_value.update(
                                op.convert({k: realized_value.pop(k)}, quant_config=quantizer.quantization_config)
                            )
                        except Exception as e:
                            misc[layer_name] = f"{op.__class__.__name__}: {e}"

                for k, output_value in realized_value.items():
                    matched_dtype_pattern = match_glob(k, dtype_policy_alt, dtype_policy_by_group_name)
                    if matched_dtype_pattern is not None:
                        op = Cast(keep_in_dtype[matched_dtype_pattern])
                        output_value = op(output_value)

                    for src in converter.source_keys:  # what should happen to k when we meet k at saving
                        inverse_converters[k] = {src: converter}
                    set_param_for_module(
                        model, k, output_value, meta_model_state_dict, empty_tensor, mismatch_keys, missing_keys, misc, converter.distributed_operation
                    )
        del group
        for op in operations:
            op.clear_cache()
>>>>>>> 9735c6e0
    model.inverse_converters = inverse_converters
    # EXEC.shutdown(wait=True)
    return missing_keys, unexpected_keys, mismatch_keys, misc


# TODO this is not done yet!
def revert_weight_conversion(model, state_dict):
    reverse_key_mapping = model.inverse_converters
    original_state_dict = {}
    for key, value in state_dict.items():
        for pattern, inverse_converter in reverse_key_mapping.items():
            # TODO FIXME you name it
            replacement = inverse_converter.lstrip("^")  # strip off un-needed chars and patterns
            replacement = re.sub(r"\(.*\)", "", replacement)
            key, n_replace = re.subn(pattern, replacement, key)
            # Early exit of the loop
            if n_replace > 0:
                break
        original_state_dict[key] = value
    state_dict = original_state_dict
    return state_dict<|MERGE_RESOLUTION|>--- conflicted
+++ resolved
@@ -256,24 +256,14 @@
 
         with torch.no_grad():  # we use staging buffers
             out = self._ensure_buffer(torch.Size(out_shape), dtype=tensors[0].dtype, device=tensors[0].device)
-<<<<<<< HEAD
             torch.cat(tuple(tensors),dim =self.dim, out=out)
-=======
-            torch.cat(tensors,dim=self.dim, out=out)
->>>>>>> 9735c6e0
             # offset = 0
             # for tensor in tensors:
             #     index = [slice(None)] * tensor.ndim
             #     index[self.dim] = slice(offset, offset + tensor.shape[self.dim])
-<<<<<<< HEAD
             #     out[tuple(index)].copy_(tensor, non_blocking=tensor.is_cuda)
             #     offset += tensor.shape[self.dim]
         # torch.testing.assert_close(out, torch.cat(value, dim=self.dim))
-=======
-            #     out[tuple(index)].copy_(tensor, non_blocking=tensor.is_cuda) # 95% CPU time
-            #     offset += tensor.shape[self.dim]
-
->>>>>>> 9735c6e0
         return out.clone()  # need to say I can overwrite this storage now
 
 
@@ -294,14 +284,6 @@
             for group in value:
                 if not isinstance(group, Sequence) or len(group) == 0:
                     raise ValueError("MergeModulelist requires non-empty sub-sequences.")
-<<<<<<< HEAD
-                out_shape = list(group[0].shape)
-                # group = [k.unsqueeze(self.dim) for k in group]
-                out_shape.insert(self.dim, len(group))
-                out = self._ensure_buffer(torch.Size(out_shape), dtype=group[0].dtype, device=group[0].device)
-                torch.stack(tuple(group), dim=self.dim, out=out)
-                merged.append(out.clone())  # This is bound to be slow...
-=======
                 group = [k for k in group if k.ndim]
                 out_shape = list(group[0].shape)
                 out_shape.insert(self.dim, len(group))
@@ -311,7 +293,6 @@
                 #     out[off].copy_(tensor, non_blocking=tensor.is_cuda)
                 # torch.as_tensor(numpy.stack(batch))
                 merged.append(out.clone())  # TODO have a single staging tensor here as well!
->>>>>>> 9735c6e0
         return merged
 
 
@@ -714,14 +695,6 @@
             converter_key = entry_key = target_key = original_key
             entry = by_conversion_pattern.setdefault(converter_key, ConversionEntry(converter))
 
-<<<<<<< HEAD
-        if device_mesh:
-            if matched_tp_pattern := match_glob(target_key.split('|')[0], tp_plan_alt, tp_plan_by_group_name):
-                if getattr(converter, "distributed_operation", None) is None:
-                    converter.distributed_operation = ALL_PARALLEL_STYLES[model.tp_plan[matched_tp_pattern]].shard_tensor
-                fut = spawn_tp_materialize(file_id, tensor, converter.distributed_operation)
-        else: # If not TP, async move tensors
-=======
         first_target_key = target_key.split("|")[0]
         fut = None
         if device_mesh:
@@ -736,7 +709,6 @@
                 fut = spawn_tp_materialize(file_id, tensor, converter.distributed_operation, empty_tensor, shard_index)
 
         if fut is None:  # If not TP, async move tensors
->>>>>>> 9735c6e0
             fut = spawn_materialize(file_id, tensor)
 
         entry.collected_tensors[target_key].setdefault(converter_key, []).append(fut)
@@ -751,30 +723,9 @@
 
     # 2. Actually convert the ckpt
     inverse_converters = {}
-<<<<<<< HEAD
     keys = list(by_conversion_pattern.keys())
     total_layers = sum(len(by_conversion_pattern[key].collected_tensors) for key in keys)
     progress_bar = logging.tqdm(total=total_layers, desc="Converting weights", leave=False) if total_layers else None
-=======
-    keys = list(by_conversion_pattern.keys()).copy()
-    for key in keys:
-        group = by_conversion_pattern.pop(key)
-        converter = group.weight_converter
-        operations = converter.operations if isinstance(converter.operations, list) else [converter.operations]
-        iterator = group.collected_tensors.items()
-        for layer_name, tensors_for_this_layer in iterator:  # TODO I need a global TQDM :)
-            concrete_target_keys = layer_name.split("|")
-            if bool(set(concrete_target_keys) - unexpected_keys):
-                values = [[k.result() for k in inner] for inner in tensors_for_this_layer.values()]
-
-                for op in operations:
-                    try:
-                        values = op(values)
-                    except Exception as e:
-                        misc[layer_name] = (
-                            f"{e}\nError: {op.__class__.__name__} on tensors collected from {converter.source_keys}. Ckpt contains: {values}"
-                        )
->>>>>>> 9735c6e0
 
     try:
         for key in keys:
@@ -795,7 +746,6 @@
 
                     for op in operations:
                         try:
-<<<<<<< HEAD
                             values = op(values)
                         except Exception as e:
                             misc[layer_name] = (
@@ -812,7 +762,7 @@
                                     op.convert({k: realized_value.pop(k)}, quant_config=quantizer.quantization_config)
                                 )
                             except Exception as e:
-                                misc[layer_name] = f"Failed to quantize with {op.__class__.__name__}: {e}"
+                                misc[layer_name] = f"{op.__class__.__name__}: {e}"
 
                     for k, output_value in realized_value.items():
                         matched_dtype_pattern = match_glob(k, dtype_policy_alt, dtype_policy_by_group_name)
@@ -823,7 +773,7 @@
                         for src in converter.source_keys:  # what should happen to k when we meet k at saving
                             inverse_converters[k] = {src: converter}
                         set_param_for_module(
-                            model, k, output_value, meta_model_state_dict, empty_tensor, mismatch_keys, missing_keys, misc
+                            model, k, output_value, meta_model_state_dict, empty_tensor, mismatch_keys, missing_keys, misc, converter.distributed_operation
                         )
                         if progress_bar is not None:
                             progress_bar.update()
@@ -833,28 +783,6 @@
     finally:
         if progress_bar is not None:
             progress_bar.close()
-=======
-                            realized_value.update(
-                                op.convert({k: realized_value.pop(k)}, quant_config=quantizer.quantization_config)
-                            )
-                        except Exception as e:
-                            misc[layer_name] = f"{op.__class__.__name__}: {e}"
-
-                for k, output_value in realized_value.items():
-                    matched_dtype_pattern = match_glob(k, dtype_policy_alt, dtype_policy_by_group_name)
-                    if matched_dtype_pattern is not None:
-                        op = Cast(keep_in_dtype[matched_dtype_pattern])
-                        output_value = op(output_value)
-
-                    for src in converter.source_keys:  # what should happen to k when we meet k at saving
-                        inverse_converters[k] = {src: converter}
-                    set_param_for_module(
-                        model, k, output_value, meta_model_state_dict, empty_tensor, mismatch_keys, missing_keys, misc, converter.distributed_operation
-                    )
-        del group
-        for op in operations:
-            op.clear_cache()
->>>>>>> 9735c6e0
     model.inverse_converters = inverse_converters
     # EXEC.shutdown(wait=True)
     return missing_keys, unexpected_keys, mismatch_keys, misc
