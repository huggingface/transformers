--- conflicted
+++ resolved
@@ -1864,59 +1864,6 @@
                 if isinstance(init_kwargs["auto_map"], (tuple, list)):
                     init_kwargs["auto_map"] = {"AutoTokenizer": init_kwargs["auto_map"]}
 
-<<<<<<< HEAD
-        if config_tokenizer_class is None:
-            # Matt: This entire block is only used to decide if the tokenizer class matches the class in the repo.
-            #       If not, it raises a warning, but otherwise continues. Since we mostly load tokenizers with
-            #       AutoTokenizer these days, it seems like a lot of work (and a source of bugs) for little gain.
-            #       Maybe we can just remove this entirely?
-            from .models.auto.configuration_auto import AutoConfig  # tests_ignore
-
-            # Second attempt. If we have not yet found tokenizer_class, let's try to use the config.
-            try:
-                config = AutoConfig.from_pretrained(
-                    pretrained_model_name_or_path,
-                    token=token,
-                    cache_dir=cache_dir,
-                    local_files_only=local_files_only,
-                    trust_remote_code=trust_remote_code,
-                    _commit_hash=_commit_hash,
-                )
-                config_tokenizer_class = getattr(config, "tokenizer_class", None)
-            except (OSError, ValueError, KeyError):
-                # skip if an error occurred.
-                config = None
-            if config_tokenizer_class is None:
-                # Third attempt. If we have not yet found the original type of the tokenizer,
-                # we are loading we see if we can infer it from the type of the configuration file
-                from .models.auto.tokenization_auto import TOKENIZER_MAPPING_NAMES  # tests_ignore
-
-                if hasattr(config, "model_type"):
-                    model_type = config.model_type
-                else:
-                    # Fallback: use pattern matching on the string.
-                    model_type = None
-                    for pattern in TOKENIZER_MAPPING_NAMES:
-                        if pattern in str(pretrained_model_name_or_path):
-                            model_type = pattern
-                            break
-
-                if model_type is not None:
-                    config_tokenizer_class, config_tokenizer_class_fast = TOKENIZER_MAPPING_NAMES.get(
-                        model_type, (None, None)
-                    )
-                    if config_tokenizer_class is None:
-                        config_tokenizer_class = config_tokenizer_class_fast
-
-        if config_tokenizer_class is not None:
-            if cls.__name__.replace("Fast", "") != config_tokenizer_class.replace("Fast", ""):
-                logger.warning(
-                    "The tokenizer class you load from this checkpoint is not the same type as the class this"
-                    " function is called from. It may result in unexpected tokenization. \nThe tokenizer class you"
-                    f" load from this checkpoint is '{config_tokenizer_class}'. \nThe class this function is called"
-                    f" from is '{cls.__name__}'."
-                )
-=======
         # Preserve extra_special_tokens from tokenizer_config.json before updating with kwargs
         # extra_special_tokens should be a list (user-defined extra tokens)
         extra_special_tokens_from_config = init_kwargs.get("extra_special_tokens")
@@ -1924,7 +1871,6 @@
             extra_special_tokens_from_config = list(extra_special_tokens_from_config)
         else:
             extra_special_tokens_from_config = None
->>>>>>> 5ee9ffe3
 
         # Update with newly provided kwargs
         init_kwargs.update(kwargs)
