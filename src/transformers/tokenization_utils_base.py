--- conflicted
+++ resolved
@@ -1071,7 +1071,7 @@
                 f"Truncation side should be selected between 'right' and 'left', current value: {self.truncation_side}"
             )
 
-        self.model_input_names = kwargs.pop("model_input_names", self.model_input_names)
+        self.model_input_names = list(kwargs.pop("model_input_names", self.model_input_names))
 
         # By default, clean up tokenization spaces for both fast and slow tokenizers
         self.clean_up_tokenization_spaces = kwargs.pop("clean_up_tokenization_spaces", False)
@@ -1573,677 +1573,6 @@
 
         Passing `token=True` is required when you want to use a private model.
 
-<<<<<<< HEAD
-=======
-INIT_TOKENIZER_DOCSTRING = r"""
-    Class attributes (overridden by derived classes)
-
-        - **vocab_files_names** (`dict[str, str]`) -- A dictionary with, as keys, the `__init__` keyword name of each
-          vocabulary file required by the model, and as associated values, the filename for saving the associated file
-          (string).
-        - **pretrained_vocab_files_map** (`dict[str, dict[str, str]]`) -- A dictionary of dictionaries, with the
-          high-level keys being the `__init__` keyword name of each vocabulary file required by the model, the
-          low-level being the `short-cut-names` of the pretrained models with, as associated values, the `url` to the
-          associated pretrained vocabulary file.
-        - **model_input_names** (`list[str]`) -- A list of inputs expected in the forward pass of the model.
-        - **padding_side** (`str`) -- The default value for the side on which the model should have padding applied.
-          Should be `'right'` or `'left'`.
-        - **truncation_side** (`str`) -- The default value for the side on which the model should have truncation
-          applied. Should be `'right'` or `'left'`.
-
-    Args:
-        model_max_length (`int`, *optional*):
-            The maximum length (in number of tokens) for the inputs to the transformer model. When the tokenizer is
-            loaded with [`~tokenization_utils_base.PreTrainedTokenizerBase.from_pretrained`], this will be set to the
-            value stored for the associated model in `max_model_input_sizes` (see above). If no value is provided, will
-            default to VERY_LARGE_INTEGER (`int(1e30)`).
-        padding_side (`str`, *optional*):
-            The side on which the model should have padding applied. Should be selected between ['right', 'left'].
-            Default value is picked from the class attribute of the same name.
-        truncation_side (`str`, *optional*):
-            The side on which the model should have truncation applied. Should be selected between ['right', 'left'].
-            Default value is picked from the class attribute of the same name.
-        chat_template (`str`, *optional*):
-            A Jinja template string that will be used to format lists of chat messages. See
-            https://huggingface.co/docs/transformers/chat_templating for a full description.
-        model_input_names (`list[string]`, *optional*):
-            The list of inputs accepted by the forward pass of the model (like `"token_type_ids"` or
-            `"attention_mask"`). Default value is picked from the class attribute of the same name.
-        bos_token (`str` or `tokenizers.AddedToken`, *optional*):
-            A special token representing the beginning of a sentence. Will be associated to `self.bos_token` and
-            `self.bos_token_id`.
-        eos_token (`str` or `tokenizers.AddedToken`, *optional*):
-            A special token representing the end of a sentence. Will be associated to `self.eos_token` and
-            `self.eos_token_id`.
-        unk_token (`str` or `tokenizers.AddedToken`, *optional*):
-            A special token representing an out-of-vocabulary token. Will be associated to `self.unk_token` and
-            `self.unk_token_id`.
-        sep_token (`str` or `tokenizers.AddedToken`, *optional*):
-            A special token separating two different sentences in the same input (used by BERT for instance). Will be
-            associated to `self.sep_token` and `self.sep_token_id`.
-        pad_token (`str` or `tokenizers.AddedToken`, *optional*):
-            A special token used to make arrays of tokens the same size for batching purpose. Will then be ignored by
-            attention mechanisms or loss computation. Will be associated to `self.pad_token` and `self.pad_token_id`.
-        cls_token (`str` or `tokenizers.AddedToken`, *optional*):
-            A special token representing the class of the input (used by BERT for instance). Will be associated to
-            `self.cls_token` and `self.cls_token_id`.
-        mask_token (`str` or `tokenizers.AddedToken`, *optional*):
-            A special token representing a masked token (used by masked-language modeling pretraining objectives, like
-            BERT). Will be associated to `self.mask_token` and `self.mask_token_id`.
-        additional_special_tokens (tuple or list of `str` or `tokenizers.AddedToken`, *optional*):
-            A tuple or a list of additional special tokens. Add them here to ensure they are skipped when decoding with
-            `skip_special_tokens` is set to True. If they are not part of the vocabulary, they will be added at the end
-            of the vocabulary.
-        clean_up_tokenization_spaces (`bool`, *optional*, defaults to `True`):
-            Whether or not the model should cleanup the spaces that were added when splitting the input text during the
-            tokenization process.
-        split_special_tokens (`bool`, *optional*, defaults to `False`):
-            Whether or not the special tokens should be split during the tokenization process. Passing will affect the
-            internal state of the tokenizer. The default behavior is to not split special tokens. This means that if
-            `<s>` is the `bos_token`, then `tokenizer.tokenize("<s>") = ['<s>`]. Otherwise, if
-            `split_special_tokens=True`, then `tokenizer.tokenize("<s>")` will be give `['<','s', '>']`.
-"""
-
-
-@add_end_docstrings(INIT_TOKENIZER_DOCSTRING)
-class PreTrainedTokenizerBase(SpecialTokensMixin, PushToHubMixin):
-    """
-    Base class for [`PreTrainedTokenizer`] and [`PreTrainedTokenizerFast`].
-
-    Handles shared (mostly boiler plate) methods for those two classes.
-    """
-
-    vocab_files_names: dict[str, str] = {}
-    pretrained_vocab_files_map: dict[str, dict[str, str]] = {}
-    _auto_class: Optional[str] = None
-
-    # first name has to correspond to main model input name
-    # to make sure `tokenizer.pad(...)` works correctly
-    model_input_names: list[str] = ["input_ids", "token_type_ids", "attention_mask"]
-    padding_side: str = "right"
-    truncation_side: str = "right"
-    slow_tokenizer_class = None
-
-    def __init__(self, **kwargs):
-        # inputs and kwargs for saving and re-loading (see ``from_pretrained`` and ``save_pretrained``)
-        self.init_inputs = ()
-        for key in kwargs:
-            if hasattr(self, key) and callable(getattr(self, key)):
-                raise AttributeError(f"{key} conflicts with the method {key} in {self.__class__.__name__}")
-
-        self.init_kwargs = copy.deepcopy(kwargs)
-        self.name_or_path = kwargs.pop("name_or_path", "")
-        self._processor_class = kwargs.pop("processor_class", None)
-
-        # For backward compatibility we fallback to set model_max_length from max_len if provided
-        model_max_length = kwargs.pop("model_max_length", kwargs.pop("max_len", None))
-        self.model_max_length = model_max_length if model_max_length is not None else VERY_LARGE_INTEGER
-
-        # Padding and truncation side are right by default and overridden in subclasses. If specified in the kwargs, it
-        # is changed.
-        self.padding_side = kwargs.pop("padding_side", self.padding_side)
-        if self.padding_side not in ["right", "left"]:
-            raise ValueError(
-                f"Padding side should be selected between 'right' and 'left', current value: {self.padding_side}"
-            )
-
-        self.truncation_side = kwargs.pop("truncation_side", self.truncation_side)
-        if self.truncation_side not in ["right", "left"]:
-            raise ValueError(
-                f"Truncation side should be selected between 'right' and 'left', current value: {self.truncation_side}"
-            )
-
-        self.model_input_names = list(kwargs.pop("model_input_names", self.model_input_names))
-
-        # By default, cleaning tokenization spaces for both fast and slow tokenizers
-        self.clean_up_tokenization_spaces = kwargs.pop("clean_up_tokenization_spaces", False)
-
-        # By default, do not split special tokens for both fast and slow tokenizers
-        self.split_special_tokens = kwargs.pop("split_special_tokens", False)
-
-        self.deprecation_warnings = {}  # Use to store when we have already noticed a deprecation warning (avoid overlogging).
-        self._in_target_context_manager = False
-
-        # Stores a Jinja template that formats chat histories into tokenizable strings
-        self.chat_template = kwargs.pop("chat_template", None)
-        if isinstance(self.chat_template, (list, tuple)):
-            # Chat templates are stored as lists of dicts with fixed key names,
-            # we reconstruct that into a single dict while loading them.
-            self.chat_template = {template["name"]: template["template"] for template in self.chat_template}
-
-        self.response_schema = kwargs.pop("response_schema", None)
-
-        super().__init__(**kwargs)
-
-        self.extra_special_tokens = kwargs.pop("extra_special_tokens", {})
-        self._set_model_specific_special_tokens(special_tokens=self.extra_special_tokens)
-
-    @property
-    def max_len_single_sentence(self) -> int:
-        """
-        `int`: The maximum length of a sentence that can be fed to the model.
-        """
-        return self.model_max_length - self.num_special_tokens_to_add(pair=False)
-
-    @property
-    def max_len_sentences_pair(self) -> int:
-        """
-        `int`: The maximum combined length of a pair of sentences that can be fed to the model.
-        """
-        return self.model_max_length - self.num_special_tokens_to_add(pair=True)
-
-    @max_len_single_sentence.setter
-    def max_len_single_sentence(self, value) -> int:
-        # For backward compatibility, allow to try to setup 'max_len_single_sentence'.
-        if value == self.model_max_length - self.num_special_tokens_to_add(pair=False) and self.verbose:
-            if not self.deprecation_warnings.get("max_len_single_sentence", False):
-                logger.warning(
-                    "Setting 'max_len_single_sentence' is now deprecated. This value is automatically set up."
-                )
-            self.deprecation_warnings["max_len_single_sentence"] = True
-        else:
-            raise ValueError(
-                "Setting 'max_len_single_sentence' is now deprecated. This value is automatically set up."
-            )
-
-    @max_len_sentences_pair.setter
-    def max_len_sentences_pair(self, value) -> int:
-        # For backward compatibility, allow to try to setup 'max_len_sentences_pair'.
-        if value == self.model_max_length - self.num_special_tokens_to_add(pair=True) and self.verbose:
-            if not self.deprecation_warnings.get("max_len_sentences_pair", False):
-                logger.warning(
-                    "Setting 'max_len_sentences_pair' is now deprecated. This value is automatically set up."
-                )
-            self.deprecation_warnings["max_len_sentences_pair"] = True
-        else:
-            raise ValueError("Setting 'max_len_sentences_pair' is now deprecated. This value is automatically set up.")
-
-    def _set_processor_class(self, processor_class: str):
-        """Sets processor class as an attribute."""
-        self._processor_class = processor_class
-
-    @property
-    def added_tokens_decoder(self) -> dict[int, AddedToken]:
-        raise NotImplementedError()
-
-    def __repr__(self) -> str:
-        added_tokens_decoder_rep = "\n\t".join([f"{k}: {v.__repr__()}," for k, v in self.added_tokens_decoder.items()])
-        return (
-            f"{self.__class__.__name__}(name_or_path='{self.name_or_path}',"
-            f" vocab_size={self.vocab_size}, model_max_length={self.model_max_length}, is_fast={self.is_fast},"
-            f" padding_side='{self.padding_side}', truncation_side='{self.truncation_side}',"
-            f" special_tokens={self.special_tokens_map}, clean_up_tokenization_spaces={self.clean_up_tokenization_spaces},"
-            " added_tokens_decoder={\n\t" + added_tokens_decoder_rep + "\n}\n)"
-        )
-
-    def __len__(self) -> int:
-        raise NotImplementedError()
-
-    def get_vocab(self) -> dict[str, int]:
-        """
-        Returns the vocabulary as a dictionary of token to index.
-
-        `tokenizer.get_vocab()[token]` is equivalent to `tokenizer.convert_tokens_to_ids(token)` when `token` is in the
-        vocab.
-
-        Returns:
-            `dict[str, int]`: The vocabulary.
-        """
-        raise NotImplementedError()
-
-    # Case: tokenize=False → returns rendered string
-    @overload
-    def apply_chat_template(
-        self,
-        conversation: Union[list[dict[str, str]], list[list[dict[str, str]]]],
-        tools: Optional[list[Union[dict, Callable]]] = None,
-        documents: Optional[list[dict[str, str]]] = None,
-        chat_template: Optional[str] = None,
-        add_generation_prompt: bool = False,
-        continue_final_message: bool = False,
-        tokenize: Literal[False] = False,
-        padding: Union[bool, str, PaddingStrategy] = False,
-        truncation: bool = False,
-        max_length: Optional[int] = None,
-        return_tensors: Optional[Union[str, TensorType]] = None,
-        return_dict: bool = False,
-        return_assistant_tokens_mask: bool = False,
-        tokenizer_kwargs: Optional[dict[str, Any]] = None,
-        **kwargs,
-    ) -> str: ...
-
-    # Case: tokenize=True, return_dict=False, return_tensors=None → returns ids
-    @overload
-    def apply_chat_template(
-        self,
-        conversation: Union[list[dict[str, str]], list[list[dict[str, str]]]],
-        tools: Optional[list[Union[dict, Callable]]] = None,
-        documents: Optional[list[dict[str, str]]] = None,
-        chat_template: Optional[str] = None,
-        add_generation_prompt: bool = False,
-        continue_final_message: bool = False,
-        tokenize: Literal[True] = True,
-        padding: Union[bool, str, PaddingStrategy] = False,
-        truncation: bool = False,
-        max_length: Optional[int] = None,
-        return_tensors: Literal[None] = None,
-        return_dict: Literal[False] = False,
-        return_assistant_tokens_mask: bool = False,
-        tokenizer_kwargs: Optional[dict[str, Any]] = None,
-        **kwargs,
-    ) -> Union[list[int], list[list[int]]]: ...
-
-    # Case: tokenize=True, return_dict=True → returns BatchEncoding
-    @overload
-    def apply_chat_template(
-        self,
-        conversation: Union[list[dict[str, str]], list[list[dict[str, str]]]],
-        tools: Optional[list[Union[dict, Callable]]] = None,
-        documents: Optional[list[dict[str, str]]] = None,
-        chat_template: Optional[str] = None,
-        add_generation_prompt: bool = False,
-        continue_final_message: bool = False,
-        tokenize: Literal[True] = True,
-        padding: Union[bool, str, PaddingStrategy] = False,
-        truncation: bool = False,
-        max_length: Optional[int] = None,
-        return_tensors: Optional[Union[str, TensorType]] = None,
-        return_dict: Literal[True] = True,
-        return_assistant_tokens_mask: bool = False,
-        tokenizer_kwargs: Optional[dict[str, Any]] = None,
-        **kwargs,
-    ) -> BatchEncoding: ...
-
-    def apply_chat_template(
-        self,
-        conversation: Union[list[dict[str, str]], list[list[dict[str, str]]]],
-        tools: Optional[list[Union[dict, Callable]]] = None,
-        documents: Optional[list[dict[str, str]]] = None,
-        chat_template: Optional[str] = None,
-        add_generation_prompt: bool = False,
-        continue_final_message: bool = False,
-        tokenize: bool = True,
-        padding: Union[bool, str, PaddingStrategy] = False,
-        truncation: bool = False,
-        max_length: Optional[int] = None,
-        return_tensors: Optional[Union[str, TensorType]] = None,
-        return_dict: bool = True,
-        return_assistant_tokens_mask: bool = False,
-        tokenizer_kwargs: Optional[dict[str, Any]] = None,
-        **kwargs,
-    ) -> Union[str, list[int], list[str], list[list[int]], BatchEncoding]:
-        """
-        Converts a list of dictionaries with `"role"` and `"content"` keys to a list of token
-        ids. This method is intended for use with chat models, and will read the tokenizer's chat_template attribute to
-        determine the format and control tokens to use when converting.
-
-        Args:
-            conversation (Union[list[dict[str, str]], list[list[dict[str, str]]]]): A list of dicts
-                with "role" and "content" keys, representing the chat history so far.
-            tools (`list[Union[Dict, Callable]]`, *optional*):
-                A list of tools (callable functions) that will be accessible to the model. If the template does not
-                support function calling, this argument will have no effect. Each tool should be passed as a JSON Schema,
-                giving the name, description and argument types for the tool. See our
-                [tool use guide](https://huggingface.co/docs/transformers/en/chat_extras#passing-tools)
-                for more information.
-            documents (`list[dict[str, str]]`, *optional*):
-                A list of dicts representing documents that will be accessible to the model if it is performing RAG
-                (retrieval-augmented generation). If the template does not support RAG, this argument will have no
-                effect. We recommend that each document should be a dict containing "title" and "text" keys.
-            chat_template (`str`, *optional*):
-                A Jinja template to use for this conversion. It is usually not necessary to pass anything to this
-                argument, as the model's template will be used by default.
-            add_generation_prompt (bool, *optional*):
-                If this is set, a prompt with the token(s) that indicate
-                the start of an assistant message will be appended to the formatted output. This is useful when you want to generate a response from the model.
-                Note that this argument will be passed to the chat template, and so it must be supported in the
-                template for this argument to have any effect.
-            continue_final_message (bool, *optional*):
-                If this is set, the chat will be formatted so that the final
-                message in the chat is open-ended, without any EOS tokens. The model will continue this message
-                rather than starting a new one. This allows you to "prefill" part of
-                the model's response for it. Cannot be used at the same time as `add_generation_prompt`.
-            tokenize (`bool`, defaults to `True`):
-                Whether to tokenize the output. If `False`, the output will be a string.
-            padding (`bool`, `str` or [`~utils.PaddingStrategy`], *optional*, defaults to `False`):
-                 Select a strategy to pad the returned sequences (according to the model's padding side and padding
-                 index) among:
-
-                - `True` or `'longest'`: Pad to the longest sequence in the batch (or no padding if only a single
-                  sequence if provided).
-                - `'max_length'`: Pad to a maximum length specified with the argument `max_length` or to the maximum
-                  acceptable input length for the model if that argument is not provided.
-                - `False` or `'do_not_pad'` (default): No padding (i.e., can output a batch with sequences of different
-                  lengths).
-            truncation (`bool`, defaults to `False`):
-                Whether to truncate sequences at the maximum length. Has no effect if tokenize is `False`.
-            max_length (`int`, *optional*):
-                Maximum length (in tokens) to use for padding or truncation. Has no effect if tokenize is `False`. If
-                not specified, the tokenizer's `max_length` attribute will be used as a default.
-            return_tensors (`str` or [`~utils.TensorType`], *optional*):
-                If set, will return tensors of a particular framework. Has no effect if tokenize is `False`. Acceptable
-                values are:
-                - `'pt'`: Return PyTorch `torch.Tensor` objects.
-                - `'np'`: Return NumPy `np.ndarray` objects.
-            return_dict (`bool`, defaults to `False`):
-                Whether to return a dictionary with named outputs. Has no effect if tokenize is `False`.
-            tokenizer_kwargs (`dict[str: Any]`, *optional*): Additional kwargs to pass to the tokenizer.
-            return_assistant_tokens_mask (`bool`, defaults to `False`):
-                Whether to return a mask of the assistant generated tokens. For tokens generated by the assistant,
-                the mask will contain 1. For user and system tokens, the mask will contain 0.
-                This functionality is only available for chat templates that support it via the `{% generation %}` keyword.
-            **kwargs: Additional kwargs to pass to the template renderer. Will be accessible by the chat template.
-
-        Returns:
-            `Union[list[int], Dict]`: A list of token ids representing the tokenized chat so far, including control tokens. This
-            output is ready to pass to the model, either directly or via methods like `generate()`. If `return_dict` is
-            set, will return a dict of tokenizer outputs instead.
-        """
-
-        if not tokenize:
-            return_dict = False  # dicts are only returned by the tokenizer anyway
-
-        if return_assistant_tokens_mask and not (return_dict and tokenize):
-            raise ValueError("`return_assistant_tokens_mask=True` requires `return_dict=True` and `tokenize=True`")
-
-        if tokenizer_kwargs is None:
-            tokenizer_kwargs = {}
-
-        chat_template = self.get_chat_template(chat_template, tools)
-
-        if isinstance(conversation, (list, tuple)) and (
-            isinstance(conversation[0], (list, tuple)) or hasattr(conversation[0], "messages")
-        ):
-            conversations = conversation
-            is_batched = True
-        else:
-            conversations = [conversation]
-            is_batched = False
-
-        if continue_final_message:
-            if add_generation_prompt:
-                raise ValueError(
-                    "continue_final_message and add_generation_prompt are not compatible. Use continue_final_message when you want the model to continue the final message, and add_generation_prompt when you want to add a header that will prompt it to start a new assistant message instead."
-                )
-            if return_assistant_tokens_mask:
-                raise ValueError("continue_final_message is not compatible with return_assistant_tokens_mask.")
-
-        template_kwargs = {**self.special_tokens_map, **kwargs}  # kwargs overwrite special tokens if both are present
-        rendered_chat, generation_indices = render_jinja_template(
-            conversations=conversations,
-            tools=tools,
-            documents=documents,
-            chat_template=chat_template,
-            return_assistant_tokens_mask=return_assistant_tokens_mask,
-            continue_final_message=continue_final_message,
-            add_generation_prompt=add_generation_prompt,
-            **template_kwargs,
-        )
-
-        if not is_batched:
-            rendered_chat = rendered_chat[0]
-
-        if tokenize:
-            out = self(
-                rendered_chat,
-                padding=padding,
-                truncation=truncation,
-                max_length=max_length,
-                add_special_tokens=False,
-                return_tensors=return_tensors,
-                **tokenizer_kwargs,
-            )
-            if return_dict:
-                if return_assistant_tokens_mask:
-                    assistant_masks = []
-                    if is_batched or return_tensors:
-                        input_ids = out["input_ids"]
-                    else:
-                        input_ids = [out["input_ids"]]
-                    for i in range(len(input_ids)):
-                        current_mask = [0] * len(input_ids[i])
-                        for assistant_start_char, assistant_end_char in generation_indices[i]:
-                            start_token = out.char_to_token(i, assistant_start_char)
-                            end_token = out.char_to_token(i, assistant_end_char - 1)
-                            if start_token is None:
-                                # start_token is out of bounds maybe due to truncation.
-                                break
-                            for token_id in range(start_token, end_token + 1 if end_token else len(input_ids[i])):
-                                current_mask[token_id] = 1
-                        assistant_masks.append(current_mask)
-
-                    if not is_batched and not return_tensors:
-                        assistant_masks = assistant_masks[0]
-
-                    out["assistant_masks"] = assistant_masks
-
-                    if return_tensors:
-                        out.convert_to_tensors(tensor_type=return_tensors)
-
-                return out
-            else:
-                return out["input_ids"]
-        else:
-            return rendered_chat
-
-    def encode_message_with_chat_template(
-        self,
-        message: dict[str, str],
-        conversation_history: Optional[list[dict[str, str]]] = None,
-        **kwargs,
-    ) -> list[int]:
-        """
-        Tokenize a single message. This method is a convenience wrapper around `apply_chat_template` that allows you
-        to tokenize messages one by one. This is useful for things like token-by-token streaming.
-        This method is not guaranteed to be perfect. For some models, it may be impossible to robustly tokenize
-        single messages. For example, if the chat template adds tokens after each message, but also has a prefix that
-        is added to the entire chat, it will be impossible to distinguish a chat-start-token from a message-start-token.
-        In these cases, this method will do its best to find the correct tokenization, but it may not be perfect.
-        **Note:** This method does not support `add_generation_prompt`. If you want to add a generation prompt,
-        you should do it separately after tokenizing the conversation.
-        Args:
-            message (`dict`):
-                A dictionary with "role" and "content" keys, representing the message to tokenize.
-            conversation_history (`list[dict]`, *optional*):
-                A list of dicts with "role" and "content" keys, representing the chat history so far. If you are
-                tokenizing messages one by one, you should pass the previous messages in the conversation here.
-            **kwargs:
-                Additional kwargs to pass to the `apply_chat_template` method.
-        Returns:
-            `list[int]`: A list of token ids representing the tokenized message.
-        """
-        if "add_generation_prompt" in kwargs:
-            raise ValueError(
-                "`encode_message_with_chat_template` does not support `add_generation_prompt`. Please add the generation prompt "
-                "separately."
-            )
-
-        if conversation_history is None or len(conversation_history) == 0:
-            return self.apply_chat_template(
-                [message], add_generation_prompt=False, tokenize=True, return_dict=False, **kwargs
-            )
-
-        conversation = conversation_history + [message]
-        tokens = self.apply_chat_template(
-            conversation, add_generation_prompt=False, tokenize=True, return_dict=False, **kwargs
-        )
-
-        prefix_tokens = self.apply_chat_template(
-            conversation_history, add_generation_prompt=False, tokenize=True, return_dict=False, **kwargs
-        )
-        # It's possible that the prefix tokens are not a prefix of the full list of tokens.
-        # For example, if the prefix is `<s>User: Hi` and the full conversation is `<s>User: Hi</s><s>Assistant: Hello`.
-        # In this case, we can't simply find the prefix, so we have to do something a bit more subtle.
-        # We look for the first place where the tokens differ, and that's our split point.
-        # This is not perfect, but it's the best we can do without a token-level API.
-        # To make this more robust, we could do a diff and find the longest common subsequence, but this is
-        # a good first approximation.
-        # This is particularly important for models like Llama3 that have changed their chat template to include
-        # EOS tokens after user messages.
-        min_len = min(len(prefix_tokens), len(tokens))
-        for i in range(min_len):
-            if prefix_tokens[i] != tokens[i]:
-                return tokens[i:]
-        return tokens[min_len:]
-
-    def get_chat_template(self, chat_template: Optional[str] = None, tools: Optional[list[dict]] = None) -> str:
-        """
-        Retrieve the chat template string used for tokenizing chat messages. This template is used
-        internally by the `apply_chat_template` method and can also be used externally to retrieve the model's chat
-        template for better generation tracking.
-
-        Args:
-            chat_template (`str`, *optional*):
-                A Jinja template or the name of a template to use for this conversion.
-                It is usually not necessary to pass anything to this argument,
-                as the model's template will be used by default.
-            tools (`list[Dict]`, *optional*):
-                A list of tools (callable functions) that will be accessible to the model. If the template does not
-                support function calling, this argument will have no effect. Each tool should be passed as a JSON Schema,
-                giving the name, description and argument types for the tool. See our
-                [chat templating guide](https://huggingface.co/docs/transformers/main/en/chat_templating#automated-function-conversion-for-tool-use)
-                for more information.
-
-        Returns:
-            `str`: The chat template string.
-        """
-        # First, handle the cases when the model has a dict of multiple templates
-        if isinstance(self.chat_template, dict):
-            template_dict = self.chat_template
-            if chat_template is not None and chat_template in template_dict:
-                # The user can pass the name of a template to the chat template argument instead of an entire template
-                chat_template = template_dict[chat_template]
-            elif chat_template is None:
-                if tools is not None and "tool_use" in template_dict:
-                    chat_template = template_dict["tool_use"]
-                elif "default" in template_dict:
-                    chat_template = template_dict["default"]
-                else:
-                    raise ValueError(
-                        "This model has multiple chat templates with no default specified! Please either pass a chat "
-                        "template or the name of the template you wish to use to the `chat_template` argument. Available "
-                        f"template names are {sorted(template_dict.keys())}."
-                    )
-
-        elif chat_template is None:
-            # These are the cases when the model has a single template
-            # priority: `chat_template` argument > `tokenizer.chat_template`
-            if self.chat_template is not None:
-                chat_template = self.chat_template
-            else:
-                raise ValueError(
-                    "Cannot use chat template functions because tokenizer.chat_template is not set and no template "
-                    "argument was passed! For information about writing templates and setting the "
-                    "tokenizer.chat_template attribute, please see the documentation at "
-                    "https://huggingface.co/docs/transformers/main/en/chat_templating"
-                )
-
-        return chat_template
-
-    def parse_response(
-        self,
-        response: str | list[str | int | list[int]] | np.ndarray | torch.Tensor,
-        schema: list | dict | None = None,
-    ):
-        """
-        Converts an output string created by generating text from a model into a parsed message dictionary.
-        This method is intended for use with chat models, and will read the tokenizer's `response_schema` attribute to
-        control parsing, although this can be overridden by passing a `response_schema` argument directly.
-
-        For more information, see the
-        [response parsing](https://huggingface.co/docs/transformers/main/en/chat_response_parsing) documentation.
-
-        Args:
-            response (`str`):
-                The output string generated by the model. This can be either a decoded string or list of strings,
-                or token IDs as a list/array.
-            schema (`Union[list, dict]`, *optional*):
-                A response schema that indicates the expected output format and how parsing should be performed.
-                If not provided, the tokenizer's `response_schema` attribute will be used.
-        """
-        batched = (
-            (isinstance(response, list) and not isinstance(response[0], int))
-            or getattr(response, "ndim", 0) > 1  # For torch/numpy tensors
-        )
-
-        if schema is None:
-            if getattr(self, "response_schema", None) is None:
-                raise AttributeError("This tokenizer does not have a `response_schema` for parsing chat responses!")
-            schema = self.response_schema
-        if batched:
-            if not (isinstance(response, list) and isinstance(response[0], str)):
-                response = self.batch_decode(response)
-            return [recursive_parse(single_response, schema) for single_response in response]
-        else:
-            if not isinstance(response, str):
-                response = self.decode(response)
-            return recursive_parse(response, schema)
-
-    @classmethod
-    def from_pretrained(
-        cls,
-        pretrained_model_name_or_path: Union[str, os.PathLike],
-        *init_inputs,
-        cache_dir: Optional[Union[str, os.PathLike]] = None,
-        force_download: bool = False,
-        local_files_only: bool = False,
-        token: Optional[Union[str, bool]] = None,
-        revision: str = "main",
-        trust_remote_code=False,
-        **kwargs,
-    ):
-        r"""
-        Instantiate a [`~tokenization_utils_base.PreTrainedTokenizerBase`] (or a derived class) from a predefined
-        tokenizer.
-
-        Args:
-            pretrained_model_name_or_path (`str` or `os.PathLike`):
-                Can be either:
-
-                - A string, the *model id* of a predefined tokenizer hosted inside a model repo on huggingface.co.
-                - A path to a *directory* containing vocabulary files required by the tokenizer, for instance saved
-                  using the [`~tokenization_utils_base.PreTrainedTokenizerBase.save_pretrained`] method, e.g.,
-                  `./my_model_directory/`.
-                - (**Deprecated**, not applicable to all derived classes) A path or url to a single saved vocabulary
-                  file (if and only if the tokenizer only requires a single vocabulary file like Bert or XLNet), e.g.,
-                  `./my_model_directory/vocab.txt`.
-            cache_dir (`str` or `os.PathLike`, *optional*):
-                Path to a directory in which a downloaded predefined tokenizer vocabulary files should be cached if the
-                standard cache should not be used.
-            force_download (`bool`, *optional*, defaults to `False`):
-                Whether or not to force the (re-)download the vocabulary files and override the cached versions if they
-                exist.
-            proxies (`dict[str, str]`, *optional*):
-                A dictionary of proxy servers to use by protocol or endpoint, e.g., `{'http': 'foo.bar:3128',
-                'http://hostname': 'foo.bar:4012'}`. The proxies are used on each request.
-            token (`str` or *bool*, *optional*):
-                The token to use as HTTP bearer authorization for remote files. If `True`, will use the token generated
-                when running `hf auth login` (stored in `~/.huggingface`).
-            local_files_only (`bool`, *optional*, defaults to `False`):
-                Whether or not to only rely on local files and not to attempt to download any files.
-            revision (`str`, *optional*, defaults to `"main"`):
-                The specific model version to use. It can be a branch name, a tag name, or a commit id, since we use a
-                git-based system for storing models and other artifacts on huggingface.co, so `revision` can be any
-                identifier allowed by git.
-            subfolder (`str`, *optional*):
-                In case the relevant files are located inside a subfolder of the model repo on huggingface.co (e.g. for
-                facebook/rag-token-base), specify it here.
-            inputs (additional positional arguments, *optional*):
-                Will be passed along to the Tokenizer `__init__` method.
-            trust_remote_code (`bool`, *optional*, defaults to `False`):
-                Whether or not to allow for custom models defined on the Hub in their own modeling files. This option
-                should only be set to `True` for repositories you trust and in which you have read the code, as it will
-                execute code present on the Hub on your local machine.
-            kwargs (additional keyword arguments, *optional*):
-                Will be passed to the Tokenizer `__init__` method. Can be used to set special tokens like `bos_token`,
-                `eos_token`, `unk_token`, `sep_token`, `pad_token`, `cls_token`, `mask_token`,
-                `additional_special_tokens`. See parameters in the `__init__` for more details.
-
-        <Tip>
-
-        Passing `token=True` is required when you want to use a private model.
-
->>>>>>> 6ba1ffbe
         </Tip>
 
         Examples:
