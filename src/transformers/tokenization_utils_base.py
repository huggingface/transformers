# base
# coding=utf-8
# Copyright 2020 The HuggingFace Inc. team.
#
# Licensed under the Apache License, Version 2.0 (the "License");
# you may not use this file except in compliance with the License.
# You may obtain a copy of the License at
#
#     http://www.apache.org/licenses/LICENSE-2.0
#
# Unless required by applicable law or agreed to in writing, software
# distributed under the License is distributed on an "AS IS" BASIS,
# WITHOUT WARRANTIES OR CONDITIONS OF ANY KIND, either express or implied.
# See the License for the specific language governing permissions and
# limitations under the License.
"""
Base classes common to both the slow and the fast tokenization classes: PreTrainedTokenizerBase (host all the user
fronting encoding methods) Special token mixing (host the special tokens logic) and BatchEncoding (wrap the dictionary
of output with special method for the Fast tokenizers)
"""

from __future__ import annotations

import copy
import json
import os
import re
import warnings
<<<<<<< HEAD
from collections import OrderedDict, UserDict
from collections.abc import Mapping, Sequence, Sized
=======
from collections import UserDict
from collections.abc import Callable, Mapping, Sequence, Sized
from contextlib import contextmanager
>>>>>>> 6ccacf3a
from dataclasses import dataclass
from pathlib import Path
from typing import TYPE_CHECKING, Any, Literal, NamedTuple, Optional, Union, overload

import numpy as np
from packaging import version

from . import __version__
from .dynamic_module_utils import custom_object_save
from .utils import (
    CHAT_TEMPLATE_DIR,
    CHAT_TEMPLATE_FILE,
    ExplicitEnum,
    PaddingStrategy,
    PushToHubMixin,
    TensorType,
    add_end_docstrings,
    cached_file,
    copy_func,
    download_url,
    extract_commit_hash,
    is_mlx_available,
    is_numpy_array,
    is_offline_mode,
    is_protobuf_available,
    is_remote_url,
    is_tokenizers_available,
    is_torch_available,
    is_torch_device,
    is_torch_tensor,
    list_repo_templates,
    logging,
    requires_backends,
    to_py_obj,
)
from .utils.chat_parsing_utils import recursive_parse
from .utils.chat_template_utils import render_jinja_template
from .utils.import_utils import PROTOBUF_IMPORT_ERROR


if TYPE_CHECKING:
    if is_torch_available():
        import torch


def import_protobuf_decode_error(error_message=""):
    if is_protobuf_available():
        from google.protobuf.message import DecodeError

        return DecodeError
    else:
        raise ImportError(PROTOBUF_IMPORT_ERROR.format(error_message))


def flatten(arr: list):
    res = []
    if len(arr) > 0:
        for sub_arr in arr:
            if isinstance(arr[0], (list, tuple)):
                res.extend(flatten(sub_arr))
            else:
                res.append(sub_arr)
    return res


if is_tokenizers_available() or TYPE_CHECKING:
    from tokenizers import Encoding as EncodingFast

if is_tokenizers_available():
    from tokenizers import AddedToken
else:

    @dataclass(frozen=False, eq=True)
    class AddedToken:
        """
        AddedToken represents a token to be added to a Tokenizer An AddedToken can have special options defining the
        way it should behave.

        The `normalized` will default to `not special` if it is not specified, similarly to the definition in
        `tokenizers`.
        """

        def __init__(
            self, content: str, single_word=False, lstrip=False, rstrip=False, special=False, normalized=None
        ):
            self.content = content
            self.single_word = single_word
            self.lstrip = lstrip
            self.rstrip = rstrip
            self.special = special
            self.normalized = normalized if normalized is not None else not special

        def __getstate__(self):
            return self.__dict__

        def __str__(self):
            return self.content


logger = logging.get_logger(__name__)

VERY_LARGE_INTEGER = int(1e30)  # This is used to set the max input length for a model with infinite size input
LARGE_INTEGER = int(1e20)  # This is used when we need something big but slightly smaller than VERY_LARGE_INTEGER

# Define type aliases and NamedTuples
TextInput = str
PreTokenizedInput = list[str]
EncodedInput = list[int]
TextInputPair = tuple[str, str]
PreTokenizedInputPair = tuple[list[str], list[str]]
EncodedInputPair = tuple[list[int], list[int]]

# Define type aliases for text-related non-text modalities
AudioInput = Union[np.ndarray, "torch.Tensor", list[np.ndarray], list["torch.Tensor"]]

# Slow tokenizers used to be saved in three separated files
SPECIAL_TOKENS_MAP_FILE = "special_tokens_map.json"
ADDED_TOKENS_FILE = "added_tokens.json"
TOKENIZER_CONFIG_FILE = "tokenizer_config.json"

# Fast tokenizers (provided by HuggingFace tokenizer's library) can be saved in a single file
FULL_TOKENIZER_FILE = "tokenizer.json"
_re_tokenizer_file = re.compile(r"tokenizer\.(.*)\.json")


class TruncationStrategy(ExplicitEnum):
    """
    Possible values for the `truncation` argument in [`PreTrainedTokenizerBase.__call__`]. Useful for tab-completion in
    an IDE.
    """

    ONLY_FIRST = "only_first"
    ONLY_SECOND = "only_second"
    LONGEST_FIRST = "longest_first"
    DO_NOT_TRUNCATE = "do_not_truncate"


class CharSpan(NamedTuple):
    """
    Character span in the original string.

    Args:
        start (`int`): Index of the first character in the original string.
        end (`int`): Index of the character following the last character in the original string.
    """

    start: int
    end: int


class TokenSpan(NamedTuple):
    """
    Token span in an encoded string (list of tokens).

    Args:
        start (`int`): Index of the first token in the span.
        end (`int`): Index of the token following the last token in the span.
    """

    start: int
    end: int


class BatchEncoding(UserDict):
    """
    Holds the output of the [`~tokenization_utils_base.PreTrainedTokenizerBase.__call__`],
    [`~tokenization_utils_base.PreTrainedTokenizerBase.encode_plus`] and
    [`~tokenization_utils_base.PreTrainedTokenizerBase.batch_encode_plus`] methods (tokens, attention_masks, etc).

    This class is derived from a python dictionary and can be used as a dictionary. In addition, this class exposes
    utility methods to map from word/character space to token space.

    Args:
        data (`dict`, *optional*):
            Dictionary of lists/arrays/tensors returned by the `__call__`/`encode_plus`/`batch_encode_plus` methods
            ('input_ids', 'attention_mask', etc.).
        encoding (`tokenizers.Encoding` or `Sequence[tokenizers.Encoding]`, *optional*):
            If the tokenizer is a fast tokenizer which outputs additional information like mapping from word/character
            space to token space the `tokenizers.Encoding` instance or list of instance (for batches) hold this
            information.
        tensor_type (`Union[None, str, TensorType]`, *optional*):
            You can give a tensor_type here to convert the lists of integers in PyTorch/Numpy Tensors at
            initialization.
        prepend_batch_axis (`bool`, *optional*, defaults to `False`):
            Whether or not to add a batch axis when converting to tensors (see `tensor_type` above). Note that this
            parameter has an effect if the parameter `tensor_type` is set, *otherwise has no effect*.
        n_sequences (`Optional[int]`, *optional*):
            You can give a tensor_type here to convert the lists of integers in PyTorch/Numpy Tensors at
            initialization.
    """

    def __init__(
        self,
        data: Optional[dict[str, Any]] = None,
        encoding: Optional[Union[EncodingFast, Sequence[EncodingFast]]] = None,
        tensor_type: Union[None, str, TensorType] = None,
        prepend_batch_axis: bool = False,
        n_sequences: Optional[int] = None,
    ):
        super().__init__(data)

        # If encoding is not None, the fast tokenization is used
        if encoding is not None and isinstance(encoding, EncodingFast):
            encoding = [encoding]

        self._encodings = encoding

        if n_sequences is None and encoding is not None and encoding:
            n_sequences = encoding[0].n_sequences

        self._n_sequences = n_sequences

        self.convert_to_tensors(tensor_type=tensor_type, prepend_batch_axis=prepend_batch_axis)

    @property
    def n_sequences(self) -> Optional[int]:
        """
        `Optional[int]`: The number of sequences used to generate each sample from the batch encoded in this
        [`BatchEncoding`]. Currently can be one of `None` (unknown), `1` (a single sentence) or `2` (a pair of
        sentences)
        """
        return self._n_sequences

    def __getitem__(self, item: Union[int, str]) -> Union[Any, EncodingFast]:
        """
        If the key is a string, returns the value of the dict associated to `key` ('input_ids', 'attention_mask',
        etc.).

        If the key is an integer, get the `tokenizers.Encoding` for batch item with index `key`.

        If the key is a slice, returns the value of the dict associated to `key` ('input_ids', 'attention_mask', etc.)
        with the constraint of slice.
        """
        if isinstance(item, str):
            return self.data[item]
        elif self._encodings is not None:
            return self._encodings[item]
        elif isinstance(item, slice):
            return {key: self.data[key][item] for key in self.data}
        else:
            raise KeyError(
                "Invalid key. Only three types of key are available: "
                "(1) string, (2) integers for backend Encoding, and (3) slices for data subsetting."
            )

    def __getattr__(self, item: str):
        try:
            return self.data[item]
        except KeyError:
            raise AttributeError

    def __getstate__(self):
        return {"data": self.data, "encodings": self._encodings}

    def __setstate__(self, state):
        if "data" in state:
            self.data = state["data"]

        if "encodings" in state:
            self._encodings = state["encodings"]

    # After this point:
    # Extended properties and methods only available for fast (Rust-based) tokenizers
    # provided by HuggingFace tokenizers library.

    @property
    def is_fast(self) -> bool:
        """
        TOOD: ita i will rm this `bool`: Whether or not this BatchEncoding was created by a fast tokenizer.
        """
        return self._encodings is not None

    @property
    def encodings(self) -> Optional[list[EncodingFast]]:
        """
        `Optional[list[tokenizers.Encoding]]`: The list all encodings from the tokenization process. Returns `None` if
        the input was tokenized through Python (i.e., not a fast) tokenizer.
        """
        return self._encodings

    def tokens(self, batch_index: int = 0) -> list[str]:
        """
        Return the list of tokens (sub-parts of the input strings after word/subword splitting and before conversion to
        integer indices) at a given batch index (only works for the output of a fast tokenizer).

        Args:
            batch_index (`int`, *optional*, defaults to 0): The index to access in the batch.

        Returns:
            `list[str]`: The list of tokens at that index.
        """
        if not self._encodings:
            raise ValueError(
                "tokens() is not available when using non-fast tokenizers (e.g. instance of a `XxxTokenizerFast`"
                " class)."
            )
        return self._encodings[batch_index].tokens

    def sequence_ids(self, batch_index: int = 0) -> list[Optional[int]]:
        """
        Return a list mapping the tokens to the id of their original sentences:

            - `None` for special tokens added around or between sequences,
            - `0` for tokens corresponding to words in the first sequence,
            - `1` for tokens corresponding to words in the second sequence when a pair of sequences was jointly
              encoded.

        Args:
            batch_index (`int`, *optional*, defaults to 0): The index to access in the batch.

        Returns:
            `list[Optional[int]]`: A list indicating the sequence id corresponding to each token. Special tokens added
            by the tokenizer are mapped to `None` and other tokens are mapped to the index of their corresponding
            sequence.
        """
        if not self._encodings:
            raise ValueError(
                "sequence_ids() is not available when using non-fast tokenizers (e.g. instance of a `XxxTokenizerFast`"
                " class)."
            )
        return self._encodings[batch_index].sequence_ids

    def word_ids(self, batch_index: int = 0) -> list[Optional[int]]:
        """
        Return a list mapping the tokens to their actual word in the initial sentence for a fast tokenizer.

        Args:
            batch_index (`int`, *optional*, defaults to 0): The index to access in the batch.

        Returns:
            `list[Optional[int]]`: A list indicating the word corresponding to each token. Special tokens added by the
            tokenizer are mapped to `None` and other tokens are mapped to the index of their corresponding word
            (several tokens will be mapped to the same word index if they are parts of that word).
        """
        if not self._encodings:
            raise ValueError(
                "word_ids() is not available when using non-fast tokenizers (e.g. instance of a `XxxTokenizerFast`"
                " class)."
            )
        return self._encodings[batch_index].word_ids

    def token_to_sequence(self, batch_or_token_index: int, token_index: Optional[int] = None) -> int:
        """
        Get the index of the sequence represented by the given token. In the general use case, this method returns `0`
        for a single sequence or the first sequence of a pair, and `1` for the second sequence of a pair

        Can be called as:

        - `self.token_to_sequence(token_index)` if batch size is 1
        - `self.token_to_sequence(batch_index, token_index)` if batch size is greater than 1

        This method is particularly suited when the input sequences are provided as pre-tokenized sequences (i.e.,
        words are defined by the user). In this case it allows to easily associate encoded tokens with provided
        tokenized words.

        Args:
            batch_or_token_index (`int`):
                Index of the sequence in the batch. If the batch only comprises one sequence, this can be the index of
                the token in the sequence.
            token_index (`int`, *optional*):
                If a batch index is provided in *batch_or_token_index*, this can be the index of the token in the
                sequence.

        Returns:
            `int`: Index of the word in the input sequence.
        """

        if not self._encodings:
            raise ValueError("token_to_sequence() is not available when using Python based tokenizers")
        if token_index is not None:
            batch_index = batch_or_token_index
        else:
            batch_index = 0
            token_index = batch_or_token_index
        if batch_index < 0:
            batch_index = self._batch_size + batch_index
        if token_index < 0:
            token_index = self._seq_len + token_index
        return self._encodings[batch_index].token_to_sequence(token_index)

    def token_to_word(self, batch_or_token_index: int, token_index: Optional[int] = None) -> int:
        """
        Get the index of the word corresponding (i.e. comprising) to an encoded token in a sequence of the batch.

        Can be called as:

        - `self.token_to_word(token_index)` if batch size is 1
        - `self.token_to_word(batch_index, token_index)` if batch size is greater than 1

        This method is particularly suited when the input sequences are provided as pre-tokenized sequences (i.e.,
        words are defined by the user). In this case it allows to easily associate encoded tokens with provided
        tokenized words.

        Args:
            batch_or_token_index (`int`):
                Index of the sequence in the batch. If the batch only comprise one sequence, this can be the index of
                the token in the sequence.
            token_index (`int`, *optional*):
                If a batch index is provided in *batch_or_token_index*, this can be the index of the token in the
                sequence.

        Returns:
            `int`: Index of the word in the input sequence.
        """

        if not self._encodings:
            raise ValueError("token_to_word() is not available when using Python based tokenizers")
        if token_index is not None:
            batch_index = batch_or_token_index
        else:
            batch_index = 0
            token_index = batch_or_token_index
        if batch_index < 0:
            batch_index = self._batch_size + batch_index
        if token_index < 0:
            token_index = self._seq_len + token_index
        return self._encodings[batch_index].token_to_word(token_index)

    def word_to_tokens(
        self, batch_or_word_index: int, word_index: Optional[int] = None, sequence_index: int = 0
    ) -> Optional[TokenSpan]:
        """
        Get the encoded token span corresponding to a word in a sequence of the batch.

        Token spans are returned as a [`~tokenization_utils_base.TokenSpan`] with:

        - **start** -- Index of the first token.
        - **end** -- Index of the token following the last token.

        Can be called as:

        - `self.word_to_tokens(word_index, sequence_index: int = 0)` if batch size is 1
        - `self.word_to_tokens(batch_index, word_index, sequence_index: int = 0)` if batch size is greater or equal to
          1

        This method is particularly suited when the input sequences are provided as pre-tokenized sequences (i.e. words
        are defined by the user). In this case it allows to easily associate encoded tokens with provided tokenized
        words.

        Args:
            batch_or_word_index (`int`):
                Index of the sequence in the batch. If the batch only comprises one sequence, this can be the index of
                the word in the sequence.
            word_index (`int`, *optional*):
                If a batch index is provided in *batch_or_token_index*, this can be the index of the word in the
                sequence.
            sequence_index (`int`, *optional*, defaults to 0):
                If pair of sequences are encoded in the batch this can be used to specify which sequence in the pair (0
                or 1) the provided word index belongs to.

        Returns:
            ([`~tokenization_utils_base.TokenSpan`], *optional*): Span of tokens in the encoded sequence. Returns
            `None` if no tokens correspond to the word. This can happen especially when the token is a special token
            that has been used to format the tokenization. For example when we add a class token at the very beginning
            of the tokenization.
        """

        if not self._encodings:
            raise ValueError("word_to_tokens() is not available when using Python based tokenizers")
        if word_index is not None:
            batch_index = batch_or_word_index
        else:
            batch_index = 0
            word_index = batch_or_word_index
        if batch_index < 0:
            batch_index = self._batch_size + batch_index
        if word_index < 0:
            word_index = self._seq_len + word_index
        span = self._encodings[batch_index].word_to_tokens(word_index, sequence_index)
        return TokenSpan(*span) if span is not None else None

    def token_to_chars(self, batch_or_token_index: int, token_index: Optional[int] = None) -> Optional[CharSpan]:
        """
        Get the character span corresponding to an encoded token in a sequence of the batch.

        Character spans are returned as a [`~tokenization_utils_base.CharSpan`] with:

        - **start** -- Index of the first character in the original string associated to the token.
        - **end** -- Index of the character following the last character in the original string associated to the
          token.

        Can be called as:

        - `self.token_to_chars(token_index)` if batch size is 1
        - `self.token_to_chars(batch_index, token_index)` if batch size is greater or equal to 1

        Args:
            batch_or_token_index (`int`):
                Index of the sequence in the batch. If the batch only comprise one sequence, this can be the index of
                the token in the sequence.
            token_index (`int`, *optional*):
                If a batch index is provided in *batch_or_token_index*, this can be the index of the token or tokens in
                the sequence.

        Returns:
            [`~tokenization_utils_base.CharSpan`]: Span of characters in the original string, or None, if the token
            (e.g. <s>, </s>) doesn't correspond to any chars in the origin string.
        """

        if not self._encodings:
            raise ValueError("token_to_chars() is not available when using Python based tokenizers")
        if token_index is not None:
            batch_index = batch_or_token_index
        else:
            batch_index = 0
            token_index = batch_or_token_index
        span_indices = self._encodings[batch_index].token_to_chars(token_index)

        return CharSpan(*span_indices) if span_indices is not None else None

    def char_to_token(
        self, batch_or_char_index: int, char_index: Optional[int] = None, sequence_index: int = 0
    ) -> int:
        """
        Get the index of the token in the encoded output comprising a character in the original string for a sequence
        of the batch.

        Can be called as:

        - `self.char_to_token(char_index)` if batch size is 1
        - `self.char_to_token(batch_index, char_index)` if batch size is greater or equal to 1

        This method is particularly suited when the input sequences are provided as pre-tokenized sequences (i.e. words
        are defined by the user). In this case it allows to easily associate encoded tokens with provided tokenized
        words.

        Args:
            batch_or_char_index (`int`):
                Index of the sequence in the batch. If the batch only comprise one sequence, this can be the index of
                the word in the sequence
            char_index (`int`, *optional*):
                If a batch index is provided in *batch_or_token_index*, this can be the index of the word in the
                sequence.
            sequence_index (`int`, *optional*, defaults to 0):
                If pair of sequences are encoded in the batch this can be used to specify which sequence in the pair (0
                or 1) the provided character index belongs to.


        Returns:
            `int`: Index of the token, or None if the char index refers to a whitespace only token and whitespace is
                   trimmed with `trim_offsets=True`.
        """

        if not self._encodings:
            raise ValueError("char_to_token() is not available when using Python based tokenizers")
        if char_index is not None:
            batch_index = batch_or_char_index
        else:
            batch_index = 0
            char_index = batch_or_char_index
        return self._encodings[batch_index].char_to_token(char_index, sequence_index)

    def word_to_chars(
        self, batch_or_word_index: int, word_index: Optional[int] = None, sequence_index: int = 0
    ) -> CharSpan:
        """
        Get the character span in the original string corresponding to given word in a sequence of the batch.

        Character spans are returned as a CharSpan NamedTuple with:

        - start: index of the first character in the original string
        - end: index of the character following the last character in the original string

        Can be called as:

        - `self.word_to_chars(word_index)` if batch size is 1
        - `self.word_to_chars(batch_index, word_index)` if batch size is greater or equal to 1

        Args:
            batch_or_word_index (`int`):
                Index of the sequence in the batch. If the batch only comprise one sequence, this can be the index of
                the word in the sequence
            word_index (`int`, *optional*):
                If a batch index is provided in *batch_or_token_index*, this can be the index of the word in the
                sequence.
            sequence_index (`int`, *optional*, defaults to 0):
                If pair of sequences are encoded in the batch this can be used to specify which sequence in the pair (0
                or 1) the provided word index belongs to.

        Returns:
            `CharSpan` or `list[CharSpan]`: Span(s) of the associated character or characters in the string. CharSpan
            are NamedTuple with:

                - start: index of the first character associated to the token in the original string
                - end: index of the character following the last character associated to the token in the original
                  string
        """

        if not self._encodings:
            raise ValueError("word_to_chars() is not available when using Python based tokenizers")
        if word_index is not None:
            batch_index = batch_or_word_index
        else:
            batch_index = 0
            word_index = batch_or_word_index
        return CharSpan(*(self._encodings[batch_index].word_to_chars(word_index, sequence_index)))

    def char_to_word(self, batch_or_char_index: int, char_index: Optional[int] = None, sequence_index: int = 0) -> int:
        """
        Get the word in the original string corresponding to a character in the original string of a sequence of the
        batch.

        Can be called as:

        - `self.char_to_word(char_index)` if batch size is 1
        - `self.char_to_word(batch_index, char_index)` if batch size is greater than 1

        This method is particularly suited when the input sequences are provided as pre-tokenized sequences (i.e. words
        are defined by the user). In this case it allows to easily associate encoded tokens with provided tokenized
        words.

        Args:
            batch_or_char_index (`int`):
                Index of the sequence in the batch. If the batch only comprise one sequence, this can be the index of
                the character in the original string.
            char_index (`int`, *optional*):
                If a batch index is provided in *batch_or_token_index*, this can be the index of the character in the
                original string.
            sequence_index (`int`, *optional*, defaults to 0):
                If pair of sequences are encoded in the batch this can be used to specify which sequence in the pair (0
                or 1) the provided character index belongs to.


        Returns:
            `int` or `list[int]`: Index or indices of the associated encoded token(s).
        """

        if not self._encodings:
            raise ValueError("char_to_word() is not available when using Python based tokenizers")
        if char_index is not None:
            batch_index = batch_or_char_index
        else:
            batch_index = 0
            char_index = batch_or_char_index
        return self._encodings[batch_index].char_to_word(char_index, sequence_index)

    def convert_to_tensors(
        self, tensor_type: Optional[Union[str, TensorType]] = None, prepend_batch_axis: bool = False
    ):
        """
        Convert the inner content to tensors.

        Args:
            tensor_type (`str` or [`~utils.TensorType`], *optional*):
                The type of tensors to use. If `str`, should be one of the values of the enum [`~utils.TensorType`]. If
                `None`, no modification is done.
            prepend_batch_axis (`int`, *optional*, defaults to `False`):
                Whether or not to add the batch dimension during the conversion.
        """
        if tensor_type is None:
            return self

        # Convert to TensorType
        if not isinstance(tensor_type, TensorType):
            tensor_type = TensorType(tensor_type)

        if tensor_type == TensorType.PYTORCH:
            if not is_torch_available():
                raise ImportError("Unable to convert output to PyTorch tensors format, PyTorch is not installed.")
            import torch

            def as_tensor(value, dtype=None):
                if isinstance(value, list) and len(value) > 0 and isinstance(value[0], np.ndarray):
                    return torch.from_numpy(np.array(value))
                if len(flatten(value)) == 0 and dtype is None:
                    dtype = torch.int64
                return torch.tensor(value, dtype=dtype)

            is_tensor = torch.is_tensor

        elif tensor_type == TensorType.MLX:
            if not is_mlx_available():
                raise ImportError("Unable to convert output to MLX tensors format, MLX is not installed.")
            import mlx.core as mx

            def as_tensor(value, dtype=None):
                if len(flatten(value)) == 0 and dtype is None:
                    dtype = mx.int32
                return mx.array(value, dtype=dtype)

            def is_tensor(obj):
                return isinstance(obj, mx.array)
        else:

            def as_tensor(value, dtype=None):
                if (
                    isinstance(value, (list, tuple))
                    and len(value) > 0
                    and isinstance(value[0], (list, tuple, np.ndarray))
                ):
                    value_lens = [len(val) for val in value]
                    if len(set(value_lens)) > 1 and dtype is None:
                        # we have a ragged list so handle explicitly
                        value = as_tensor([np.asarray(val) for val in value], dtype=object)
                if len(flatten(value)) == 0 and dtype is None:
                    dtype = np.int64
                return np.asarray(value, dtype=dtype)

            is_tensor = is_numpy_array

        # Do the tensor conversion in batch
        for key, value in self.items():
            try:
                if prepend_batch_axis:
                    value = [value]

                if not is_tensor(value):
                    tensor = as_tensor(value)

                    # Removing this for now in favor of controlling the shape with `prepend_batch_axis`
                    # # at-least2d
                    # if tensor.ndim > 2:
                    #     tensor = tensor.squeeze(0)
                    # elif tensor.ndim < 2:
                    #     tensor = tensor[None, :]

                    self[key] = tensor
            except Exception as e:
                if key == "overflowing_tokens":
                    raise ValueError(
                        "Unable to create tensor returning overflowing tokens of different lengths. "
                        "Please see if a fast version of this tokenizer is available to have this feature available."
                    ) from e
                raise ValueError(
                    "Unable to create tensor, you should probably activate truncation and/or padding with"
                    " 'padding=True' 'truncation=True' to have batched tensors with the same length. Perhaps your"
                    f" features (`{key}` in this case) have excessive nesting (inputs type `list` where type `int` is"
                    " expected)."
                ) from e

        return self

    def to(self, device: Union[str, torch.device], *, non_blocking: bool = False) -> BatchEncoding:
        """
        Send all values to device by calling `v.to(device, non_blocking=non_blocking)` (PyTorch only).

        Args:
            device (`str` or `torch.device`): The device to put the tensors on.
            non_blocking (`bool`): Whether to perform the copy asynchronously.

        Returns:
            [`BatchEncoding`]: The same instance after modification.
        """
        requires_backends(self, ["torch"])

        # This check catches things like APEX blindly calling "to" on all inputs to a module
        # Otherwise it passes the casts down and casts the LongTensor containing the token idxs
        # into a HalfTensor
        if isinstance(device, str) or is_torch_device(device) or isinstance(device, int):
            self.data = {
                k: v.to(device=device, non_blocking=non_blocking) if hasattr(v, "to") and callable(v.to) else v
                for k, v in self.data.items()
            }
        else:
            logger.warning(f"Attempting to cast a BatchEncoding to type {str(device)}. This is not supported.")
        return self


ENCODE_KWARGS_DOCSTRING = r"""
            add_special_tokens (`bool`, *optional*, defaults to `True`):
                Whether or not to add special tokens when encoding the sequences. This will use the underlying
                `PretrainedTokenizerBase.build_inputs_with_special_tokens` function, which defines which tokens are
                automatically added to the input ids. This is useful if you want to add `bos` or `eos` tokens
                automatically.
            padding (`bool`, `str` or [`~utils.PaddingStrategy`], *optional*, defaults to `False`):
                Activates and controls padding. Accepts the following values:

                - `True` or `'longest'`: Pad to the longest sequence in the batch (or no padding if only a single
                  sequence is provided).
                - `'max_length'`: Pad to a maximum length specified with the argument `max_length` or to the maximum
                  acceptable input length for the model if that argument is not provided.
                - `False` or `'do_not_pad'` (default): No padding (i.e., can output a batch with sequences of different
                  lengths).
            truncation (`bool`, `str` or [`~tokenization_utils_base.TruncationStrategy`], *optional*, defaults to `False`):
                Activates and controls truncation. Accepts the following values:

                - `True` or `'longest_first'`: Truncate to a maximum length specified with the argument `max_length` or
                  to the maximum acceptable input length for the model if that argument is not provided. This will
                  truncate token by token, removing a token from the longest sequence in the pair if a pair of
                  sequences (or a batch of pairs) is provided.
                - `'only_first'`: Truncate to a maximum length specified with the argument `max_length` or to the
                  maximum acceptable input length for the model if that argument is not provided. This will only
                  truncate the first sequence of a pair if a pair of sequences (or a batch of pairs) is provided.
                - `'only_second'`: Truncate to a maximum length specified with the argument `max_length` or to the
                  maximum acceptable input length for the model if that argument is not provided. This will only
                  truncate the second sequence of a pair if a pair of sequences (or a batch of pairs) is provided.
                - `False` or `'do_not_truncate'` (default): No truncation (i.e., can output batch with sequence lengths
                  greater than the model maximum admissible input size).
            max_length (`int`, *optional*):
                Controls the maximum length to use by one of the truncation/padding parameters.

                If left unset or set to `None`, this will use the predefined model maximum length if a maximum length
                is required by one of the truncation/padding parameters. If the model has no specific maximum input
                length (like XLNet) truncation/padding to a maximum length will be deactivated.
            stride (`int`, *optional*, defaults to 0):
                If set to a number along with `max_length`, the overflowing tokens returned when
                `return_overflowing_tokens=True` will contain some tokens from the end of the truncated sequence
                returned to provide some overlap between truncated and overflowing sequences. The value of this
                argument defines the number of overlapping tokens.
            is_split_into_words (`bool`, *optional*, defaults to `False`):
                Whether or not the input is already pre-tokenized (e.g., split into words). If set to `True`, the
                tokenizer assumes the input is already split into words (for instance, by splitting it on whitespace)
                which it will tokenize. This is useful for NER or token classification.
            pad_to_multiple_of (`int`, *optional*):
                If set will pad the sequence to a multiple of the provided value. Requires `padding` to be activated.
                This is especially useful to enable the use of Tensor Cores on NVIDIA hardware with compute capability
                `>= 7.5` (Volta).
            padding_side (`str`, *optional*):
                The side on which the model should have padding applied. Should be selected between ['right', 'left'].
                Default value is picked from the class attribute of the same name.
            return_tensors (`str` or [`~utils.TensorType`], *optional*):
                If set, will return tensors instead of list of python integers. Acceptable values are:

                - `'pt'`: Return PyTorch `torch.Tensor` objects.
                - `'np'`: Return Numpy `np.ndarray` objects.
"""

ENCODE_PLUS_ADDITIONAL_KWARGS_DOCSTRING = r"""
            return_token_type_ids (`bool`, *optional*):
                Whether to return token type IDs. If left to the default, will return the token type IDs according to
                the specific tokenizer's default, defined by the `return_outputs` attribute.

                [What are token type IDs?](../glossary#token-type-ids)
            return_attention_mask (`bool`, *optional*):
                Whether to return the attention mask. If left to the default, will return the attention mask according
                to the specific tokenizer's default, defined by the `return_outputs` attribute.

                [What are attention masks?](../glossary#attention-mask)
            return_overflowing_tokens (`bool`, *optional*, defaults to `False`):
                Whether or not to return overflowing token sequences. If a pair of sequences of input ids (or a batch
                of pairs) is provided with `truncation_strategy = longest_first` or `True`, an error is raised instead
                of returning overflowing tokens.
            return_special_tokens_mask (`bool`, *optional*, defaults to `False`):
                Whether or not to return special tokens mask information.
            return_offsets_mapping (`bool`, *optional*, defaults to `False`):
                Whether or not to return `(char_start, char_end)` for each token.

                This is only available on fast tokenizers inheriting from [`PreTrainedTokenizerFast`], if using
                Python's tokenizer, this method will raise `NotImplementedError`.
            return_length  (`bool`, *optional*, defaults to `False`):
                Whether or not to return the lengths of the encoded inputs.
            verbose (`bool`, *optional*, defaults to `True`):
                Whether or not to print more information and warnings.
            **kwargs: passed to the `self.tokenize()` method

        Return:
            [`BatchEncoding`]: A [`BatchEncoding`] with the following fields:

            - **input_ids** -- List of token ids to be fed to a model.

              [What are input IDs?](../glossary#input-ids)

            - **token_type_ids** -- List of token type ids to be fed to a model (when `return_token_type_ids=True` or
              if *"token_type_ids"* is in `self.model_input_names`).

              [What are token type IDs?](../glossary#token-type-ids)

            - **attention_mask** -- List of indices specifying which tokens should be attended to by the model (when
              `return_attention_mask=True` or if *"attention_mask"* is in `self.model_input_names`).

              [What are attention masks?](../glossary#attention-mask)

            - **overflowing_tokens** -- List of overflowing tokens sequences (when a `max_length` is specified and
              `return_overflowing_tokens=True`).
            - **num_truncated_tokens** -- Number of tokens truncated (when a `max_length` is specified and
              `return_overflowing_tokens=True`).
            - **special_tokens_mask** -- List of 0s and 1s, with 1 specifying added special tokens and 0 specifying
              regular sequence tokens (when `add_special_tokens=True` and `return_special_tokens_mask=True`).
            - **length** -- The length of the inputs (when `return_length=True`)
"""


INIT_TOKENIZER_DOCSTRING = r"""
    Class attributes (overridden by derived classes)

        - **vocab_files_names** (`dict[str, str]`) -- A dictionary with, as keys, the `__init__` keyword name of each
          vocabulary file required by the model, and as associated values, the filename for saving the associated file
          (string).
        - **pretrained_vocab_files_map** (`dict[str, dict[str, str]]`) -- A dictionary of dictionaries, with the
          high-level keys being the `__init__` keyword name of each vocabulary file required by the model, the
          low-level being the `short-cut-names` of the pretrained models with, as associated values, the `url` to the
          associated pretrained vocabulary file.
        - **model_input_names** (`list[str]`) -- A list of inputs expected in the forward pass of the model.
        - **padding_side** (`str`) -- The default value for the side on which the model should have padding applied.
          Should be `'right'` or `'left'`.
        - **truncation_side** (`str`) -- The default value for the side on which the model should have truncation
          applied. Should be `'right'` or `'left'`.

    Args:
        model_max_length (`int`, *optional*):
            The maximum length (in number of tokens) for the inputs to the transformer model. When the tokenizer is
            loaded with [`~tokenization_utils_base.PreTrainedTokenizerBase.from_pretrained`], this will be set to the
            value stored for the associated model in `max_model_input_sizes` (see above). If no value is provided, will
            default to VERY_LARGE_INTEGER (`int(1e30)`).
        padding_side (`str`, *optional*):
            The side on which the model should have padding applied. Should be selected between ['right', 'left'].
            Default value is picked from the class attribute of the same name.
        truncation_side (`str`, *optional*):
            The side on which the model should have truncation applied. Should be selected between ['right', 'left'].
            Default value is picked from the class attribute of the same name.
        chat_template (`str`, *optional*):
            A Jinja template string that will be used to format lists of chat messages. See
            https://huggingface.co/docs/transformers/chat_templating for a full description.
        model_input_names (`list[string]`, *optional*):
            The list of inputs accepted by the forward pass of the model (like `"token_type_ids"` or
            `"attention_mask"`). Default value is picked from the class attribute of the same name.
        bos_token (`str` or `tokenizers.AddedToken`, *optional*):
            A special token representing the beginning of a sentence.
        eos_token (`str` or `tokenizers.AddedToken`, *optional*):
            A special token representing the end of a sentence.
        unk_token (`str` or `tokenizers.AddedToken`, *optional*):
            A special token representing an out-of-vocabulary token.
        sep_token (`str` or `tokenizers.AddedToken`, *optional*):
            A special token separating two different sentences in the same input (used by BERT for instance).
        pad_token (`str` or `tokenizers.AddedToken`, *optional*):
            A special token used to make arrays of tokens the same size for batching purpose. Will then be ignored by
            attention mechanisms or loss computation.
        cls_token (`str` or `tokenizers.AddedToken`, *optional*):
            A special token representing the class of the input (used by BERT for instance).
        mask_token (`str` or `tokenizers.AddedToken`, *optional*):
            A special token representing a masked token (used by masked-language modeling pretraining objectives, like
            BERT). Will be associated to `self.mask_token` and `self.mask_token_id`.
        extra_special_tokens (list of `str` or `tokenizers.AddedToken`, *optional*):
            A list of extra model-specific special tokens. Add them here to ensure they are skipped when decoding with
            `skip_special_tokens` is set to True. If they are not part of the vocabulary, they will be added at the end
            of the vocabulary.
        split_special_tokens (`bool`, *optional*, defaults to `False`):
            Whether or not the special tokens should be split during the tokenization process. Passing will affect the
            internal state of the tokenizer. The default behavior is to not split special tokens. This means that if
            `<s>` is the `bos_token`, then `tokenizer.tokenize("<s>") = ['<s>`]. Otherwise, if
            `split_special_tokens=True`, then `tokenizer.tokenize("<s>")` will be give `['<','s', '>']`.
"""


@add_end_docstrings(INIT_TOKENIZER_DOCSTRING)
class PreTrainedTokenizerBase(PushToHubMixin):
    """
    Base class for all tokenizer backends.
    """

    vocab_files_names: dict[str, str] = {}
    pretrained_vocab_files_map: dict[str, dict[str, str]] = {}
    _auto_class: Optional[str] = None

    # first name has to correspond to main model input name
    # to make sure `tokenizer.pad(...)` works correctly
    model_input_names: list[str] = ["input_ids", "token_type_ids", "attention_mask"]
    padding_side: str = "right"
    truncation_side: str = "right"
    slow_tokenizer_class = None

    # Special tokens support (moved from SpecialTokensMixin)
    # V5: Clean separation of named special tokens from extra special tokens
    SPECIAL_TOKENS_ATTRIBUTES = [
        "bos_token",
        "eos_token",
        "unk_token",
        "sep_token",
        "pad_token",
        "cls_token",
        "mask_token",
    ]

    def __init__(self, **kwargs):
        self.init_inputs = ()
        for key in kwargs:
            if hasattr(self, key) and callable(getattr(self, key)):
                raise AttributeError(f"{key} conflicts with the method {key} in {self.__class__.__name__}")

        self.init_kwargs = copy.deepcopy(kwargs)
        self.name_or_path = kwargs.pop("name_or_path", "")
        self._processor_class = kwargs.pop("processor_class", None)
        # Store additional_special_tokens in init_kwargs before conversion for backward compatibility
        additional_special_tokens_value = kwargs.pop("additional_special_tokens", None)
        if "additional_special_tokens" not in self.init_kwargs:
            self.init_kwargs["additional_special_tokens"] = additional_special_tokens_value
        kwargs.setdefault("extra_special_tokens", additional_special_tokens_value)

        self._pad_token_type_id = 0
        self.verbose = kwargs.pop("verbose", False)

        # V5: Separate storage for named special tokens and extra special tokens
        self._special_tokens_map = dict.fromkeys(self.SPECIAL_TOKENS_ATTRIBUTES)
        self._extra_special_tokens = []  # List of extra model-specific special tokens

        # Directly set hidden values to allow init with tokens not yet in vocab
        for key in list(kwargs.keys()):
            if key in self.SPECIAL_TOKENS_ATTRIBUTES:
                value = kwargs.pop(key)
                if value is None:
                    continue
                if isinstance(value, (str, AddedToken)):
                    self._special_tokens_map[key] = value
                else:
                    raise TypeError(f"Special token {key} has to be either str or AddedToken but got: {type(value)}")
            elif key == "extra_special_tokens":
                # V5: Support extra_special_tokens in __init__
                value = kwargs.pop(key)
                if value is None:
                    continue
                # If dict: treat as model specific named special tokens (attributes)
                if isinstance(value, dict):
                    self._set_model_specific_special_tokens(special_tokens=value)
                else:
                    if not isinstance(value, (list, tuple)) or not all(
                        isinstance(t, (str, AddedToken)) for t in value
                    ):
                        raise TypeError(
                            "extra_special_tokens must be a list/tuple of str or AddedToken, or a dict mapping names to tokens"
                        )
                    self._extra_special_tokens = list(value)

        # For backward compatibility we fallback to set model_max_length from max_len if provided
        model_max_length = kwargs.pop("model_max_length", kwargs.pop("max_len", None))
        self.model_max_length = model_max_length if model_max_length is not None else VERY_LARGE_INTEGER

        self.padding_side = kwargs.pop("padding_side", self.padding_side)
        if self.padding_side not in ["right", "left"]:
            raise ValueError(
                f"Padding side should be selected between 'right' and 'left', current value: {self.padding_side}"
            )

        self.truncation_side = kwargs.pop("truncation_side", self.truncation_side)
        if self.truncation_side not in ["right", "left"]:
            raise ValueError(
                f"Truncation side should be selected between 'right' and 'left', current value: {self.truncation_side}"
            )

        self.model_input_names = kwargs.pop("model_input_names", self.model_input_names)

        # By default, cleaning tokenization spaces for both fast and slow tokenizers
        self.clean_up_tokenization_spaces = kwargs.pop("clean_up_tokenization_spaces", False)

        # By default, do not split special tokens for both fast and slow tokenizers
        self.split_special_tokens = kwargs.pop("split_special_tokens", False)

        self._in_target_context_manager = False

        self.chat_template = kwargs.pop("chat_template", None)
        if isinstance(self.chat_template, (list, tuple)):
            # Chat templates are stored as lists of dicts with fixed key names,
            # we reconstruct that into a single dict while loading them.
            self.chat_template = {template["name"]: template["template"] for template in self.chat_template}

        # V5: model_specific_special_tokens kwarg adds new NAMED tokens (e.g., image_token for multimodal models)
        # This is different from extra_special_tokens property which is the list of extra unnamed tokens
        model_specific_tokens = kwargs.pop("model_specific_special_tokens", {})
        if model_specific_tokens:
            self._set_model_specific_special_tokens(special_tokens=model_specific_tokens)

        self.deprecation_warnings = {}

        # Backend information (V5: tracking which backend and files were used)
        self.backend = kwargs.pop("backend", None)
        self.files_loaded = kwargs.pop("files_loaded", [])

    # ---- Special tokens API (moved from SpecialTokensMixin) ----
    def add_special_tokens(
        self,
        special_tokens_dict: dict[str, Union[str, AddedToken, Sequence[Union[str, AddedToken]]]],
        replace_extra_special_tokens: Optional[bool] = None,
    ) -> int:
        """
        Add a dictionary of special tokens (eos, pad, cls, etc.) to the encoder and link them to class attributes. If
        special tokens are NOT in the vocabulary, they are added to it (indexed starting from the last index of the
        current vocabulary).

        When adding new tokens to the vocabulary, you should make sure to also resize the token embedding matrix of the
        model so that its embedding matrix matches the tokenizer.

        In order to do that, please use the [`~PreTrainedModel.resize_token_embeddings`] method.

        Using `add_special_tokens` will ensure your special tokens can be used in several ways:

        - Special tokens can be skipped when decoding using `skip_special_tokens = True`.
        - Special tokens are carefully handled by the tokenizer (they are never split), similar to `AddedTokens`.
        - You can easily refer to special tokens using tokenizer class attributes like `tokenizer.cls_token`. This
          makes it easy to develop model-agnostic training and fine-tuning scripts.

        When possible, special tokens are already registered for provided pretrained models (for instance
        [`BertTokenizer`] `cls_token` is already registered to be `'[CLS]'` and XLM's one is also registered to be
        `'</s>'`).

        Args:
            special_tokens_dict (dictionary *str* to *str*, `tokenizers.AddedToken`, or `Sequence[Union[str, AddedToken]]`):
                Keys should be in the list of predefined special attributes: [`bos_token`, `eos_token`, `unk_token`,
                `sep_token`, `pad_token`, `cls_token`, `mask_token`, `extra_special_tokens`].

                Tokens are only added if they are not already in the vocabulary (tested by checking if the tokenizer
                assign the index of the `unk_token` to them).
<<<<<<< HEAD
            replace_extra_special_tokens (`bool`, *optional*, defaults to `True`):
                If `True`, the existing list of extra special tokens will be replaced by the list provided in
                `special_tokens_dict`. Otherwise, `extra_special_tokens` will be extended. In the former
=======
            replace_additional_special_tokens (`bool`, *optional*, defaults to `True`):
                If `True`, the existing list of additional special tokens will be replaced by the list provided in
                `special_tokens_dict`. Otherwise, `self._special_tokens_map["additional_special_tokens"]` is just extended. In the former
>>>>>>> 6ccacf3a
                case, the tokens will NOT be removed from the tokenizer's full vocabulary - they are only being flagged
                as non-special tokens. Remember, this only affects which tokens are skipped during decoding, not the
                `added_tokens_encoder` and `added_tokens_decoder`. This means that the previous
                `extra_special_tokens` are still added tokens, and will not be split by the model.

        Returns:
            `int`: Number of tokens added to the vocabulary.

        Examples:

        ```python
        # Let's see how to add a new classification token to GPT-2
        tokenizer = GPT2Tokenizer.from_pretrained("openai-community/gpt2")
        model = GPT2Model.from_pretrained("openai-community/gpt2")

        special_tokens_dict = {"cls_token": "<CLS>"}

        num_added_toks = tokenizer.add_special_tokens(special_tokens_dict)
        print("We have added", num_added_toks, "tokens")
        # Notice: resize_token_embeddings expect to receive the full size of the new vocabulary, i.e., the length of the tokenizer.
        model.resize_token_embeddings(len(tokenizer))

        assert tokenizer.cls_token == "<CLS>"
        ```"""
        if not special_tokens_dict:
            return 0

        if replace_extra_special_tokens is None:
            # Preserve legacy behavior: additional/extra special tokens are extended unless explicitly replaced.
            replace_extra_special_tokens = False

        # V5: Allowed keys are SPECIAL_TOKENS_ATTRIBUTES + "extra_special_tokens"
        # Backward compatibility: convert "additional_special_tokens" to "extra_special_tokens"
        special_tokens_dict = dict(special_tokens_dict)
        if "additional_special_tokens" in special_tokens_dict and "extra_special_tokens" not in special_tokens_dict:
            special_tokens_dict["extra_special_tokens"] = special_tokens_dict.pop("additional_special_tokens")

        allowed_keys = set(self.SPECIAL_TOKENS_ATTRIBUTES) | {"extra_special_tokens"}
        tokens_to_add = []
        for key, value in special_tokens_dict.items():
            if key not in allowed_keys:
                raise ValueError(f"Key {key} is not a valid special token. Valid keys are: {allowed_keys}")

            if self.verbose:
                logger.info(f"Assigning {value} to the {key} key of the tokenizer")

            if key == "extra_special_tokens":
                if not isinstance(value, (list, tuple)) or not all(isinstance(t, (str, AddedToken)) for t in value):
                    raise ValueError(f"Tokens {value} for key {key} should all be str or AddedToken instances")
                new_tokens = [
                    (
                        AddedToken(t, rstrip=False, lstrip=False, normalized=False, special=True)
                        if isinstance(t, str)
                        else t
                    )
                    for t in value
                    if replace_extra_special_tokens or str(t) not in self.extra_special_tokens
                ]
                if replace_extra_special_tokens:
                    self._extra_special_tokens = list(new_tokens)
                else:
                    self._extra_special_tokens.extend(new_tokens)
                tokens_to_add.extend(new_tokens)
            else:
                if not isinstance(value, (str, AddedToken)):
                    raise ValueError(f"Token {value} for key {key} should be a str or an AddedToken instance")
                if isinstance(value, str):
                    value = AddedToken(value, rstrip=False, lstrip=False, normalized=False, special=True)
                setattr(self, key, value)
                tokens_to_add.append(value)

        return self.add_tokens(tokens_to_add, special_tokens=True)

    def add_tokens(
        self, new_tokens: Union[str, AddedToken, Sequence[Union[str, AddedToken]]], special_tokens: bool = False
    ) -> int:
        """
        Add a list of new tokens. If the new tokens are not in the vocabulary, they are added to the end. Added tokens and
        tokens from the vocabulary of the tokenization algorithm are therefore not treated in the same way.

        Args:
            new_tokens (`str`, `tokenizers.AddedToken` or a sequence of *str* or `tokenizers.AddedToken`):
                Tokens are only added if they are not already in the vocabulary. `tokenizers.AddedToken` wraps a string
                token to let you personalize its behavior: whether this token should only match against a single word,
                whether this token should strip all potential whitespaces on the left side, whether this token should
                strip all potential whitespaces on the right side, etc.
            special_tokens (`bool`, *optional*, defaults to `False`):
                Specifies if the token is special. This mostly changes the normalization behavior
                See details for `tokenizers.AddedToken` in HuggingFace tokenizers library.

        Returns:
            `int`: Number of tokens added to the vocabulary.

        Examples:

        ```python
        # Let's see how to increase the vocabulary of Bert model and tokenizer
        tokenizer = BertTokenizerFast.from_pretrained("google-bert/bert-base-uncased")
        model = BertModel.from_pretrained("google-bert/bert-base-uncased")

        num_added_toks = tokenizer.add_tokens(["new_tok1", "my_new-tok2"])
        print("We have added", num_added_toks, "tokens")
        # Notice: resize_token_embeddings expect to receive the full size of the new vocabulary, i.e., the length of the tokenizer.
        model.resize_token_embeddings(len(tokenizer))
        ```"""
        if not new_tokens:
            return 0

        if not isinstance(new_tokens, (list, tuple)):
            new_tokens = [new_tokens]
        return self._add_tokens(new_tokens, special_tokens=special_tokens)

    def _add_tokens(self, new_tokens: Union[list[str], list[AddedToken]], special_tokens: bool = False) -> int:
        raise NotImplementedError

    @property
    def pad_token_type_id(self) -> int:
        return self._pad_token_type_id

    def __setattr__(self, key, value):
        key_without_id = key
        key_is_special_id = key.endswith("_id") or key.endswith("_ids")
        if key_is_special_id:
            key_without_id = key[:-3] if not key.endswith("_ids") else key[:-4]

        # Check if this is a named special token
        if (
            self.__dict__.get("_special_tokens_map", None) is not None
            and key_without_id in self.SPECIAL_TOKENS_ATTRIBUTES
        ):
            if key_is_special_id:
                if value is not None:
                    value = self.convert_ids_to_tokens(value)
                key = key_without_id

            if not isinstance(value, (str, AddedToken)) and value is not None:
                raise ValueError(f"Cannot set a non-string value as the {key}")
            self._special_tokens_map[key] = value
        # Check if this is extra_special_tokens or extra_special_tokens_ids
        elif self.__dict__.get("_extra_special_tokens", None) is not None and key_without_id == "extra_special_tokens":
            if key_is_special_id:
                if value is not None:
                    value = [self.convert_ids_to_tokens(val) for val in value]
                key = key_without_id

            if key == "extra_special_tokens":
                if value is None:
                    self._extra_special_tokens = []
                elif isinstance(value, dict):
                    # Dict is treated as model-specific special tokens (such as multimodal tokens)
                    self._set_model_specific_special_tokens(special_tokens=value)
                elif isinstance(value, (list, tuple)):
                    self._extra_special_tokens = list(value)
                else:
                    raise ValueError(f"extra_special_tokens must be a list, tuple, or dict, got {type(value)}")
        else:
            super().__setattr__(key, value)

    def __getattr__(self, key):
        key_without_id = key
        key_is_special_id = key.endswith("_id") or key.endswith("_ids")
        if key_is_special_id:
            key_without_id = key[:-3] if not key.endswith("_ids") else key[:-4]

        # Check if this is a named special token
        if (
            self.__dict__.get("_special_tokens_map", None) is not None
            and key_without_id in self.SPECIAL_TOKENS_ATTRIBUTES
        ):
            _special_tokens_map = self.__dict__["_special_tokens_map"]
            if not key_is_special_id:
                if _special_tokens_map[key_without_id] is None:
                    if self.verbose:
                        logger.error(f"Using {key}, but it is not set yet.")
                    return None
                value = _special_tokens_map[key_without_id]
                return str(value)
            else:
                attr_as_tokens = getattr(self, key_without_id)
                return self.convert_tokens_to_ids(attr_as_tokens) if attr_as_tokens is not None else None

        # Check if this is extra_special_tokens or extra_special_tokens_ids
        elif key_without_id == "extra_special_tokens":
            if self.__dict__.get("_extra_special_tokens", None) is not None:
                if not key_is_special_id:
                    return [str(tok) for tok in self.__dict__["_extra_special_tokens"]]
                else:
                    # extra_special_tokens_ids
                    tokens = self.__dict__["_extra_special_tokens"]
                    return self.convert_tokens_to_ids([str(tok) for tok in tokens]) if tokens else []

        if key not in self.__dict__:
            raise AttributeError(f"{self.__class__.__name__} has no attribute {key}")
        else:
            return super().__getattr__(key)

    def get_special_tokens_mask(
        self, token_ids_0: list[int], token_ids_1: Optional[list[int]] = None, already_has_special_tokens: bool = False
    ) -> list[int]:
        """
        Retrieve sequence ids from a token list that has no special tokens added.

        For fast tokenizers, data collators call this with `already_has_special_tokens=True` to build a mask over an
        already-formatted sequence. In that case, we compute the mask by checking membership in `all_special_ids`.

        Args:
            token_ids_0: List of IDs for the (possibly already formatted) sequence.
            token_ids_1: Unused when `already_has_special_tokens=True`. Must be None in that case.
            already_has_special_tokens: Whether the sequence is already formatted with special tokens.

        Returns:
            A list of integers in the range [0, 1]: 1 for a special token, 0 for a sequence token.
        """
        if already_has_special_tokens:
            if token_ids_1 is not None:
                raise ValueError(
                    "You should not supply a second sequence if the provided sequence of ids is already formatted "
                    "with special tokens for the model."
                )
            special_ids = set(self.all_special_ids)
            return [1 if int(tid) in special_ids else 0 for tid in token_ids_0]

        # Default base implementation for non-formatted sequences is not provided here.
        # Concrete tokenizer classes should override this for their specific formatting rules.
        raise NotImplementedError(
            f"{self.__class__.__name__} does not implement get_special_tokens_mask for non-formatted sequences"
        )

    @property
    def special_tokens_map(self) -> dict[str, str]:
        """
        `dict[str, str]`: A flat dictionary mapping named special token attributes to their string values.

        Only includes the standard named special tokens (bos_token, eos_token, etc.), not extra_special_tokens.
        This provides a clean, flat structure without mixed types.

        Returns:
            A dictionary with keys like 'bos_token', 'eos_token', etc., and string values.

        **V5 Change**: This now returns only named tokens. Use `extra_special_tokens` for the additional tokens.
        """
        return {
            attr: str(self._special_tokens_map[attr])
            for attr in self.SPECIAL_TOKENS_ATTRIBUTES
            if self._special_tokens_map.get(attr) is not None
        }

    # Note: extra_special_tokens and extra_special_tokens_ids are handled by __getattr__ and __setattr__
    # We don't define them as @property to keep the implementation simpler

    @property
    def all_special_tokens(self) -> list[str]:
        """
        `list[str]`: A list of all unique special tokens (named + extra) as strings.

        Includes both named special tokens (bos_token, eos_token, etc.) and extra special tokens.
        Converts tokens of `tokenizers.AddedToken` type to string.
        """
        seen = set()
        all_toks = []

        # Add named special tokens
        for attr in self.SPECIAL_TOKENS_ATTRIBUTES:
            value = self._special_tokens_map.get(attr)
            if value is not None:
                token_str = str(value)
                if token_str not in seen:
                    all_toks.append(token_str)
                    seen.add(token_str)

        # Add extra special tokens
        for token in self._extra_special_tokens:
            token_str = str(token)
            if token_str not in seen:
                all_toks.append(token_str)
                seen.add(token_str)

        return all_toks

    @property
    def all_special_ids(self) -> list[int]:
        """
        `list[int]`: List the ids of the special tokens(`'<unk>'`, `'<cls>'`, etc.) mapped to class attributes.
        """
        return self.convert_tokens_to_ids(self.all_special_tokens)

    def _set_model_specific_special_tokens(self, special_tokens: dict[str, Union[str, AddedToken]]):
        """
        Adds new model-specific special tokens (e.g., for multimodal models).

        These tokens are added to the named special tokens map and will be saved in tokenizer config.
        For example: if the model tokenizer is multimodal, we can support special image or audio tokens.

        Args:
            special_tokens: Dictionary of {token_name: token_value}
        """
        self.SPECIAL_TOKENS_ATTRIBUTES = self.SPECIAL_TOKENS_ATTRIBUTES + list(special_tokens.keys())
        for key, value in special_tokens.items():
            if isinstance(value, (str, AddedToken)):
                self._special_tokens_map[key] = value
            else:
                raise TypeError(f"Special token {key} has to be either str or AddedToken but got: {type(value)}")

    @property
    def added_tokens_decoder(self) -> dict[int, AddedToken]:
        raise NotImplementedError()

    def __repr__(self) -> str:
        added_tokens_decoder_rep = "\n\t".join([f"{k}: {v.__repr__()}," for k, v in self.added_tokens_decoder.items()])
        return (
            f"{self.__class__.__name__}(name_or_path='{self.name_or_path}',"
            f" vocab_size={self.vocab_size}, model_max_length={self.model_max_length},"
            f" padding_side='{self.padding_side}', truncation_side='{self.truncation_side}',"
            f" special_tokens={self.special_tokens_map},"
            " added_tokens_decoder={\n\t" + added_tokens_decoder_rep + "\n}\n)"
        )

    def __len__(self) -> int:
        raise NotImplementedError()

    @property
    def vocab_size(self) -> int:
        """
        `int`: Size of the base vocabulary (without the added tokens).
        """
        raise NotImplementedError()

    def get_vocab(self) -> dict[str, int]:
        """
        Returns the vocabulary as a dictionary of token to index.

        `tokenizer.get_vocab()[token]` is equivalent to `tokenizer.convert_tokens_to_ids(token)` when `token` is in the
        vocab.

        Returns:
            `dict[str, int]`: The vocabulary.
        """
        raise NotImplementedError()

    def convert_tokens_to_ids(self, tokens: Union[str, list[str]]) -> Union[int, list[int]]:
        """
        Converts a token string (or a sequence of tokens) in a single integer id (or a sequence of ids), using the
        vocabulary.

        Args:
            tokens (`str` or `list[str]`): One or several token(s) to convert to token id(s).

        Returns:
            `int` or `list[int]`: The token id or list of token ids.
        """
        if isinstance(tokens, str):
            return self._convert_token_to_id_with_added_voc(tokens)

        return [self._convert_token_to_id_with_added_voc(token) for token in tokens]

    def convert_ids_to_tokens(
        self, ids: Union[int, list[int]], skip_special_tokens: bool = False
    ) -> Union[str, list[str]]:
        """
        Converts a single index or a sequence of indices in a token or a sequence of tokens, using the vocabulary and
        added tokens.

        Args:
            ids (`int` or `list[int]`):
                The token id (or token ids) to convert to tokens.
            skip_special_tokens (`bool`, *optional*, defaults to `False`):
                Whether or not to remove special tokens in the decoding.

        Returns:
            `str` or `list[str]`: The decoded token(s).
        """
        raise NotImplementedError()

    @classmethod
    def from_pretrained(
        cls,
        pretrained_model_name_or_path: Union[str, os.PathLike],
        *init_inputs,
        cache_dir: Optional[Union[str, os.PathLike]] = None,
        force_download: bool = False,
        local_files_only: bool = False,
        token: Optional[Union[str, bool]] = None,
        revision: str = "main",
        trust_remote_code=False,
        **kwargs,
    ):
        r"""
        Instantiate a [`~tokenization_utils_base.PreTrainedTokenizerBase`] (or a derived class) from a predefined
        tokenizer.

        Args:
            pretrained_model_name_or_path (`str` or `os.PathLike`):
                Can be either:

                - A string, the *model id* of a predefined tokenizer hosted inside a model repo on huggingface.co.
                - A path to a *directory* containing vocabulary files required by the tokenizer, for instance saved
                  using the [`~tokenization_utils_base.PreTrainedTokenizerBase.save_pretrained`] method, e.g.,
                  `./my_model_directory/`.
                - (**Deprecated**, not applicable to all derived classes) A path or url to a single saved vocabulary
                  file (if and only if the tokenizer only requires a single vocabulary file like Bert or XLNet), e.g.,
                  `./my_model_directory/vocab.txt`.
            cache_dir (`str` or `os.PathLike`, *optional*):
                Path to a directory in which a downloaded predefined tokenizer vocabulary files should be cached if the
                standard cache should not be used.
            force_download (`bool`, *optional*, defaults to `False`):
                Whether or not to force the (re-)download the vocabulary files and override the cached versions if they
                exist.
            proxies (`dict[str, str]`, *optional*):
                A dictionary of proxy servers to use by protocol or endpoint, e.g., `{'http': 'foo.bar:3128',
                'http://hostname': 'foo.bar:4012'}`. The proxies are used on each request.
            token (`str` or *bool*, *optional*):
                The token to use as HTTP bearer authorization for remote files. If `True`, will use the token generated
                when running `hf auth login` (stored in `~/.huggingface`).
            local_files_only (`bool`, *optional*, defaults to `False`):
                Whether or not to only rely on local files and not to attempt to download any files.
            revision (`str`, *optional*, defaults to `"main"`):
                The specific model version to use. It can be a branch name, a tag name, or a commit id, since we use a
                git-based system for storing models and other artifacts on huggingface.co, so `revision` can be any
                identifier allowed by git.
            subfolder (`str`, *optional*):
                In case the relevant files are located inside a subfolder of the model repo on huggingface.co (e.g. for
                facebook/rag-token-base), specify it here.
            inputs (additional positional arguments, *optional*):
                Will be passed along to the Tokenizer `__init__` method.
            trust_remote_code (`bool`, *optional*, defaults to `False`):
                Whether or not to allow for custom models defined on the Hub in their own modeling files. This option
                should only be set to `True` for repositories you trust and in which you have read the code, as it will
                execute code present on the Hub on your local machine.
            kwargs (additional keyword arguments, *optional*):
                Will be passed to the Tokenizer `__init__` method. Can be used to set special tokens like `bos_token`,
                `eos_token`, `unk_token`, `sep_token`, `pad_token`, `cls_token`, `mask_token`,
                `extra_special_tokens`. See parameters in the `__init__` for more details.

        <Tip>

        Passing `token=True` is required when you want to use a private model.

        </Tip>

<<<<<<< HEAD
=======
        - **vocab_files_names** (`dict[str, str]`) -- A dictionary with, as keys, the `__init__` keyword name of each
          vocabulary file required by the model, and as associated values, the filename for saving the associated file
          (string).
        - **pretrained_vocab_files_map** (`dict[str, dict[str, str]]`) -- A dictionary of dictionaries, with the
          high-level keys being the `__init__` keyword name of each vocabulary file required by the model, the
          low-level being the `short-cut-names` of the pretrained models with, as associated values, the `url` to the
          associated pretrained vocabulary file.
        - **model_input_names** (`list[str]`) -- A list of inputs expected in the forward pass of the model.
        - **padding_side** (`str`) -- The default value for the side on which the model should have padding applied.
          Should be `'right'` or `'left'`.
        - **truncation_side** (`str`) -- The default value for the side on which the model should have truncation
          applied. Should be `'right'` or `'left'`.

    Args:
        model_max_length (`int`, *optional*):
            The maximum length (in number of tokens) for the inputs to the transformer model. When the tokenizer is
            loaded with [`~tokenization_utils_base.PreTrainedTokenizerBase.from_pretrained`], this will be set to the
            value stored for the associated model in `max_model_input_sizes` (see above). If no value is provided, will
            default to VERY_LARGE_INTEGER (`int(1e30)`).
        padding_side (`str`, *optional*):
            The side on which the model should have padding applied. Should be selected between ['right', 'left'].
            Default value is picked from the class attribute of the same name.
        truncation_side (`str`, *optional*):
            The side on which the model should have truncation applied. Should be selected between ['right', 'left'].
            Default value is picked from the class attribute of the same name.
        chat_template (`str`, *optional*):
            A Jinja template string that will be used to format lists of chat messages. See
            https://huggingface.co/docs/transformers/chat_templating for a full description.
        model_input_names (`list[string]`, *optional*):
            The list of inputs accepted by the forward pass of the model (like `"token_type_ids"` or
            `"attention_mask"`). Default value is picked from the class attribute of the same name.
        bos_token (`str` or `tokenizers.AddedToken`, *optional*):
            A special token representing the beginning of a sentence. Will be associated to `self.bos_token` and
            `self.bos_token_id`.
        eos_token (`str` or `tokenizers.AddedToken`, *optional*):
            A special token representing the end of a sentence. Will be associated to `self.eos_token` and
            `self.eos_token_id`.
        unk_token (`str` or `tokenizers.AddedToken`, *optional*):
            A special token representing an out-of-vocabulary token. Will be associated to `self.unk_token` and
            `self.unk_token_id`.
        sep_token (`str` or `tokenizers.AddedToken`, *optional*):
            A special token separating two different sentences in the same input (used by BERT for instance). Will be
            associated to `self.sep_token` and `self.sep_token_id`.
        pad_token (`str` or `tokenizers.AddedToken`, *optional*):
            A special token used to make arrays of tokens the same size for batching purpose. Will then be ignored by
            attention mechanisms or loss computation. Will be associated to `self.pad_token` and `self.pad_token_id`.
        cls_token (`str` or `tokenizers.AddedToken`, *optional*):
            A special token representing the class of the input (used by BERT for instance). Will be associated to
            `self.cls_token` and `self.cls_token_id`.
        mask_token (`str` or `tokenizers.AddedToken`, *optional*):
            A special token representing a masked token (used by masked-language modeling pretraining objectives, like
            BERT). Will be associated to `self.mask_token` and `self.mask_token_id`.
        additional_special_tokens (tuple or list of `str` or `tokenizers.AddedToken`, *optional*):
            A tuple or a list of additional special tokens. Add them here to ensure they are skipped when decoding with
            `skip_special_tokens` is set to True. If they are not part of the vocabulary, they will be added at the end
            of the vocabulary.
        clean_up_tokenization_spaces (`bool`, *optional*, defaults to `True`):
            Whether or not the model should cleanup the spaces that were added when splitting the input text during the
            tokenization process.
        split_special_tokens (`bool`, *optional*, defaults to `False`):
            Whether or not the special tokens should be split during the tokenization process. Passing will affect the
            internal state of the tokenizer. The default behavior is to not split special tokens. This means that if
            `<s>` is the `bos_token`, then `tokenizer.tokenize("<s>") = ['<s>`]. Otherwise, if
            `split_special_tokens=True`, then `tokenizer.tokenize("<s>")` will be give `['<','s', '>']`.
"""


@add_end_docstrings(INIT_TOKENIZER_DOCSTRING)
class PreTrainedTokenizerBase(SpecialTokensMixin, PushToHubMixin):
    """
    Base class for [`PreTrainedTokenizer`] and [`PreTrainedTokenizerFast`].

    Handles shared (mostly boiler plate) methods for those two classes.
    """

    vocab_files_names: dict[str, str] = {}
    pretrained_vocab_files_map: dict[str, dict[str, str]] = {}
    _auto_class: Optional[str] = None

    # first name has to correspond to main model input name
    # to make sure `tokenizer.pad(...)` works correctly
    model_input_names: list[str] = ["input_ids", "token_type_ids", "attention_mask"]
    padding_side: str = "right"
    truncation_side: str = "right"
    slow_tokenizer_class = None

    def __init__(self, **kwargs):
        # inputs and kwargs for saving and re-loading (see ``from_pretrained`` and ``save_pretrained``)
        self.init_inputs = ()
        for key in kwargs:
            if hasattr(self, key) and callable(getattr(self, key)):
                raise AttributeError(f"{key} conflicts with the method {key} in {self.__class__.__name__}")

        self.init_kwargs = copy.deepcopy(kwargs)
        self.name_or_path = kwargs.pop("name_or_path", "")
        self._processor_class = kwargs.pop("processor_class", None)

        # For backward compatibility we fallback to set model_max_length from max_len if provided
        model_max_length = kwargs.pop("model_max_length", kwargs.pop("max_len", None))
        self.model_max_length = model_max_length if model_max_length is not None else VERY_LARGE_INTEGER

        # Padding and truncation side are right by default and overridden in subclasses. If specified in the kwargs, it
        # is changed.
        self.padding_side = kwargs.pop("padding_side", self.padding_side)
        if self.padding_side not in ["right", "left"]:
            raise ValueError(
                f"Padding side should be selected between 'right' and 'left', current value: {self.padding_side}"
            )

        self.truncation_side = kwargs.pop("truncation_side", self.truncation_side)
        if self.truncation_side not in ["right", "left"]:
            raise ValueError(
                f"Truncation side should be selected between 'right' and 'left', current value: {self.truncation_side}"
            )

        self.model_input_names = kwargs.pop("model_input_names", self.model_input_names)

        # By default, cleaning tokenization spaces for both fast and slow tokenizers
        self.clean_up_tokenization_spaces = kwargs.pop("clean_up_tokenization_spaces", False)

        # By default, do not split special tokens for both fast and slow tokenizers
        self.split_special_tokens = kwargs.pop("split_special_tokens", False)

        self.deprecation_warnings = {}  # Use to store when we have already noticed a deprecation warning (avoid overlogging).
        self._in_target_context_manager = False

        # Stores a Jinja template that formats chat histories into tokenizable strings
        self.chat_template = kwargs.pop("chat_template", None)
        if isinstance(self.chat_template, (list, tuple)):
            # Chat templates are stored as lists of dicts with fixed key names,
            # we reconstruct that into a single dict while loading them.
            self.chat_template = {template["name"]: template["template"] for template in self.chat_template}

        self.response_schema = kwargs.pop("response_schema", None)

        super().__init__(**kwargs)

        self.extra_special_tokens = kwargs.pop("extra_special_tokens", {})
        self._set_model_specific_special_tokens(special_tokens=self.extra_special_tokens)

    @property
    def max_len_single_sentence(self) -> int:
        """
        `int`: The maximum length of a sentence that can be fed to the model.
        """
        return self.model_max_length - self.num_special_tokens_to_add(pair=False)

    @property
    def max_len_sentences_pair(self) -> int:
        """
        `int`: The maximum combined length of a pair of sentences that can be fed to the model.
        """
        return self.model_max_length - self.num_special_tokens_to_add(pair=True)

    @max_len_single_sentence.setter
    def max_len_single_sentence(self, value) -> int:
        # For backward compatibility, allow to try to setup 'max_len_single_sentence'.
        if value == self.model_max_length - self.num_special_tokens_to_add(pair=False) and self.verbose:
            if not self.deprecation_warnings.get("max_len_single_sentence", False):
                logger.warning(
                    "Setting 'max_len_single_sentence' is now deprecated. This value is automatically set up."
                )
            self.deprecation_warnings["max_len_single_sentence"] = True
        else:
            raise ValueError(
                "Setting 'max_len_single_sentence' is now deprecated. This value is automatically set up."
            )

    @max_len_sentences_pair.setter
    def max_len_sentences_pair(self, value) -> int:
        # For backward compatibility, allow to try to setup 'max_len_sentences_pair'.
        if value == self.model_max_length - self.num_special_tokens_to_add(pair=True) and self.verbose:
            if not self.deprecation_warnings.get("max_len_sentences_pair", False):
                logger.warning(
                    "Setting 'max_len_sentences_pair' is now deprecated. This value is automatically set up."
                )
            self.deprecation_warnings["max_len_sentences_pair"] = True
        else:
            raise ValueError("Setting 'max_len_sentences_pair' is now deprecated. This value is automatically set up.")

    def _set_processor_class(self, processor_class: str):
        """Sets processor class as an attribute."""
        self._processor_class = processor_class

    @property
    def added_tokens_decoder(self) -> dict[int, AddedToken]:
        raise NotImplementedError()

    def __repr__(self) -> str:
        added_tokens_decoder_rep = "\n\t".join([f"{k}: {v.__repr__()}," for k, v in self.added_tokens_decoder.items()])
        return (
            f"{self.__class__.__name__}(name_or_path='{self.name_or_path}',"
            f" vocab_size={self.vocab_size}, model_max_length={self.model_max_length}, is_fast={self.is_fast},"
            f" padding_side='{self.padding_side}', truncation_side='{self.truncation_side}',"
            f" special_tokens={self.special_tokens_map}, clean_up_tokenization_spaces={self.clean_up_tokenization_spaces},"
            " added_tokens_decoder={\n\t" + added_tokens_decoder_rep + "\n}\n)"
        )

    def __len__(self) -> int:
        raise NotImplementedError()

    def get_vocab(self) -> dict[str, int]:
        """
        Returns the vocabulary as a dictionary of token to index.

        `tokenizer.get_vocab()[token]` is equivalent to `tokenizer.convert_tokens_to_ids(token)` when `token` is in the
        vocab.

        Returns:
            `dict[str, int]`: The vocabulary.
        """
        raise NotImplementedError()

    # Case: tokenize=False → returns rendered string
    @overload
    def apply_chat_template(
        self,
        conversation: Union[list[dict[str, str]], list[list[dict[str, str]]]],
        tools: Optional[list[Union[dict, Callable]]] = None,
        documents: Optional[list[dict[str, str]]] = None,
        chat_template: Optional[str] = None,
        add_generation_prompt: bool = False,
        continue_final_message: bool = False,
        tokenize: Literal[False] = False,
        padding: Union[bool, str, PaddingStrategy] = False,
        truncation: bool = False,
        max_length: Optional[int] = None,
        return_tensors: Optional[Union[str, TensorType]] = None,
        return_dict: bool = False,
        return_assistant_tokens_mask: bool = False,
        tokenizer_kwargs: Optional[dict[str, Any]] = None,
        **kwargs,
    ) -> str: ...

    # Case: tokenize=True, return_dict=False, return_tensors=None → returns ids
    @overload
    def apply_chat_template(
        self,
        conversation: Union[list[dict[str, str]], list[list[dict[str, str]]]],
        tools: Optional[list[Union[dict, Callable]]] = None,
        documents: Optional[list[dict[str, str]]] = None,
        chat_template: Optional[str] = None,
        add_generation_prompt: bool = False,
        continue_final_message: bool = False,
        tokenize: Literal[True] = True,
        padding: Union[bool, str, PaddingStrategy] = False,
        truncation: bool = False,
        max_length: Optional[int] = None,
        return_tensors: Literal[None] = None,
        return_dict: Literal[False] = False,
        return_assistant_tokens_mask: bool = False,
        tokenizer_kwargs: Optional[dict[str, Any]] = None,
        **kwargs,
    ) -> Union[list[int], list[list[int]]]: ...

    # Case: tokenize=True, return_dict=True → returns BatchEncoding
    @overload
    def apply_chat_template(
        self,
        conversation: Union[list[dict[str, str]], list[list[dict[str, str]]]],
        tools: Optional[list[Union[dict, Callable]]] = None,
        documents: Optional[list[dict[str, str]]] = None,
        chat_template: Optional[str] = None,
        add_generation_prompt: bool = False,
        continue_final_message: bool = False,
        tokenize: Literal[True] = True,
        padding: Union[bool, str, PaddingStrategy] = False,
        truncation: bool = False,
        max_length: Optional[int] = None,
        return_tensors: Optional[Union[str, TensorType]] = None,
        return_dict: Literal[True] = True,
        return_assistant_tokens_mask: bool = False,
        tokenizer_kwargs: Optional[dict[str, Any]] = None,
        **kwargs,
    ) -> BatchEncoding: ...

    def apply_chat_template(
        self,
        conversation: Union[list[dict[str, str]], list[list[dict[str, str]]]],
        tools: Optional[list[Union[dict, Callable]]] = None,
        documents: Optional[list[dict[str, str]]] = None,
        chat_template: Optional[str] = None,
        add_generation_prompt: bool = False,
        continue_final_message: bool = False,
        tokenize: bool = True,
        padding: Union[bool, str, PaddingStrategy] = False,
        truncation: bool = False,
        max_length: Optional[int] = None,
        return_tensors: Optional[Union[str, TensorType]] = None,
        return_dict: bool = True,
        return_assistant_tokens_mask: bool = False,
        tokenizer_kwargs: Optional[dict[str, Any]] = None,
        **kwargs,
    ) -> Union[str, list[int], list[str], list[list[int]], BatchEncoding]:
        """
        Converts a list of dictionaries with `"role"` and `"content"` keys to a list of token
        ids. This method is intended for use with chat models, and will read the tokenizer's chat_template attribute to
        determine the format and control tokens to use when converting.

        Args:
            conversation (Union[list[dict[str, str]], list[list[dict[str, str]]]]): A list of dicts
                with "role" and "content" keys, representing the chat history so far.
            tools (`list[Union[Dict, Callable]]`, *optional*):
                A list of tools (callable functions) that will be accessible to the model. If the template does not
                support function calling, this argument will have no effect. Each tool should be passed as a JSON Schema,
                giving the name, description and argument types for the tool. See our
                [tool use guide](https://huggingface.co/docs/transformers/en/chat_extras#passing-tools)
                for more information.
            documents (`list[dict[str, str]]`, *optional*):
                A list of dicts representing documents that will be accessible to the model if it is performing RAG
                (retrieval-augmented generation). If the template does not support RAG, this argument will have no
                effect. We recommend that each document should be a dict containing "title" and "text" keys.
            chat_template (`str`, *optional*):
                A Jinja template to use for this conversion. It is usually not necessary to pass anything to this
                argument, as the model's template will be used by default.
            add_generation_prompt (bool, *optional*):
                If this is set, a prompt with the token(s) that indicate
                the start of an assistant message will be appended to the formatted output. This is useful when you want to generate a response from the model.
                Note that this argument will be passed to the chat template, and so it must be supported in the
                template for this argument to have any effect.
            continue_final_message (bool, *optional*):
                If this is set, the chat will be formatted so that the final
                message in the chat is open-ended, without any EOS tokens. The model will continue this message
                rather than starting a new one. This allows you to "prefill" part of
                the model's response for it. Cannot be used at the same time as `add_generation_prompt`.
            tokenize (`bool`, defaults to `True`):
                Whether to tokenize the output. If `False`, the output will be a string.
            padding (`bool`, `str` or [`~utils.PaddingStrategy`], *optional*, defaults to `False`):
                 Select a strategy to pad the returned sequences (according to the model's padding side and padding
                 index) among:

                - `True` or `'longest'`: Pad to the longest sequence in the batch (or no padding if only a single
                  sequence if provided).
                - `'max_length'`: Pad to a maximum length specified with the argument `max_length` or to the maximum
                  acceptable input length for the model if that argument is not provided.
                - `False` or `'do_not_pad'` (default): No padding (i.e., can output a batch with sequences of different
                  lengths).
            truncation (`bool`, defaults to `False`):
                Whether to truncate sequences at the maximum length. Has no effect if tokenize is `False`.
            max_length (`int`, *optional*):
                Maximum length (in tokens) to use for padding or truncation. Has no effect if tokenize is `False`. If
                not specified, the tokenizer's `max_length` attribute will be used as a default.
            return_tensors (`str` or [`~utils.TensorType`], *optional*):
                If set, will return tensors of a particular framework. Has no effect if tokenize is `False`. Acceptable
                values are:
                - `'pt'`: Return PyTorch `torch.Tensor` objects.
                - `'np'`: Return NumPy `np.ndarray` objects.
            return_dict (`bool`, defaults to `False`):
                Whether to return a dictionary with named outputs. Has no effect if tokenize is `False`.
            tokenizer_kwargs (`dict[str: Any]`, *optional*): Additional kwargs to pass to the tokenizer.
            return_assistant_tokens_mask (`bool`, defaults to `False`):
                Whether to return a mask of the assistant generated tokens. For tokens generated by the assistant,
                the mask will contain 1. For user and system tokens, the mask will contain 0.
                This functionality is only available for chat templates that support it via the `{% generation %}` keyword.
            **kwargs: Additional kwargs to pass to the template renderer. Will be accessible by the chat template.

        Returns:
            `Union[list[int], Dict]`: A list of token ids representing the tokenized chat so far, including control tokens. This
            output is ready to pass to the model, either directly or via methods like `generate()`. If `return_dict` is
            set, will return a dict of tokenizer outputs instead.
        """

        if not tokenize:
            return_dict = False  # dicts are only returned by the tokenizer anyway

        if return_assistant_tokens_mask and not (return_dict and tokenize):
            raise ValueError("`return_assistant_tokens_mask=True` requires `return_dict=True` and `tokenize=True`")

        if tokenizer_kwargs is None:
            tokenizer_kwargs = {}

        chat_template = self.get_chat_template(chat_template, tools)

        if isinstance(conversation, (list, tuple)) and (
            isinstance(conversation[0], (list, tuple)) or hasattr(conversation[0], "messages")
        ):
            conversations = conversation
            is_batched = True
        else:
            conversations = [conversation]
            is_batched = False

        if continue_final_message:
            if add_generation_prompt:
                raise ValueError(
                    "continue_final_message and add_generation_prompt are not compatible. Use continue_final_message when you want the model to continue the final message, and add_generation_prompt when you want to add a header that will prompt it to start a new assistant message instead."
                )
            if return_assistant_tokens_mask:
                raise ValueError("continue_final_message is not compatible with return_assistant_tokens_mask.")

        template_kwargs = {**self.special_tokens_map, **kwargs}  # kwargs overwrite special tokens if both are present
        rendered_chat, generation_indices = render_jinja_template(
            conversations=conversations,
            tools=tools,
            documents=documents,
            chat_template=chat_template,
            return_assistant_tokens_mask=return_assistant_tokens_mask,
            continue_final_message=continue_final_message,
            add_generation_prompt=add_generation_prompt,
            **template_kwargs,
        )

        if not is_batched:
            rendered_chat = rendered_chat[0]

        if tokenize:
            out = self(
                rendered_chat,
                padding=padding,
                truncation=truncation,
                max_length=max_length,
                add_special_tokens=False,
                return_tensors=return_tensors,
                **tokenizer_kwargs,
            )
            if return_dict:
                if return_assistant_tokens_mask:
                    assistant_masks = []
                    if is_batched or return_tensors:
                        input_ids = out["input_ids"]
                    else:
                        input_ids = [out["input_ids"]]
                    for i in range(len(input_ids)):
                        current_mask = [0] * len(input_ids[i])
                        for assistant_start_char, assistant_end_char in generation_indices[i]:
                            start_token = out.char_to_token(i, assistant_start_char)
                            end_token = out.char_to_token(i, assistant_end_char - 1)
                            if start_token is None:
                                # start_token is out of bounds maybe due to truncation.
                                break
                            for token_id in range(start_token, end_token + 1 if end_token else len(input_ids[i])):
                                current_mask[token_id] = 1
                        assistant_masks.append(current_mask)

                    if not is_batched and not return_tensors:
                        assistant_masks = assistant_masks[0]

                    out["assistant_masks"] = assistant_masks

                    if return_tensors:
                        out.convert_to_tensors(tensor_type=return_tensors)

                return out
            else:
                return out["input_ids"]
        else:
            return rendered_chat

    def encode_message_with_chat_template(
        self,
        message: dict[str, str],
        conversation_history: Optional[list[dict[str, str]]] = None,
        **kwargs,
    ) -> list[int]:
        """
        Tokenize a single message. This method is a convenience wrapper around `apply_chat_template` that allows you
        to tokenize messages one by one. This is useful for things like token-by-token streaming.
        This method is not guaranteed to be perfect. For some models, it may be impossible to robustly tokenize
        single messages. For example, if the chat template adds tokens after each message, but also has a prefix that
        is added to the entire chat, it will be impossible to distinguish a chat-start-token from a message-start-token.
        In these cases, this method will do its best to find the correct tokenization, but it may not be perfect.
        **Note:** This method does not support `add_generation_prompt`. If you want to add a generation prompt,
        you should do it separately after tokenizing the conversation.
        Args:
            message (`dict`):
                A dictionary with "role" and "content" keys, representing the message to tokenize.
            conversation_history (`list[dict]`, *optional*):
                A list of dicts with "role" and "content" keys, representing the chat history so far. If you are
                tokenizing messages one by one, you should pass the previous messages in the conversation here.
            **kwargs:
                Additional kwargs to pass to the `apply_chat_template` method.
        Returns:
            `list[int]`: A list of token ids representing the tokenized message.
        """
        if "add_generation_prompt" in kwargs:
            raise ValueError(
                "`encode_message_with_chat_template` does not support `add_generation_prompt`. Please add the generation prompt "
                "separately."
            )

        if conversation_history is None or len(conversation_history) == 0:
            return self.apply_chat_template(
                [message], add_generation_prompt=False, tokenize=True, return_dict=False, **kwargs
            )

        conversation = conversation_history + [message]
        tokens = self.apply_chat_template(
            conversation, add_generation_prompt=False, tokenize=True, return_dict=False, **kwargs
        )

        prefix_tokens = self.apply_chat_template(
            conversation_history, add_generation_prompt=False, tokenize=True, return_dict=False, **kwargs
        )
        # It's possible that the prefix tokens are not a prefix of the full list of tokens.
        # For example, if the prefix is `<s>User: Hi` and the full conversation is `<s>User: Hi</s><s>Assistant: Hello`.
        # In this case, we can't simply find the prefix, so we have to do something a bit more subtle.
        # We look for the first place where the tokens differ, and that's our split point.
        # This is not perfect, but it's the best we can do without a token-level API.
        # To make this more robust, we could do a diff and find the longest common subsequence, but this is
        # a good first approximation.
        # This is particularly important for models like Llama3 that have changed their chat template to include
        # EOS tokens after user messages.
        min_len = min(len(prefix_tokens), len(tokens))
        for i in range(min_len):
            if prefix_tokens[i] != tokens[i]:
                return tokens[i:]
        return tokens[min_len:]

    def get_chat_template(self, chat_template: Optional[str] = None, tools: Optional[list[dict]] = None) -> str:
        """
        Retrieve the chat template string used for tokenizing chat messages. This template is used
        internally by the `apply_chat_template` method and can also be used externally to retrieve the model's chat
        template for better generation tracking.

        Args:
            chat_template (`str`, *optional*):
                A Jinja template or the name of a template to use for this conversion.
                It is usually not necessary to pass anything to this argument,
                as the model's template will be used by default.
            tools (`list[Dict]`, *optional*):
                A list of tools (callable functions) that will be accessible to the model. If the template does not
                support function calling, this argument will have no effect. Each tool should be passed as a JSON Schema,
                giving the name, description and argument types for the tool. See our
                [chat templating guide](https://huggingface.co/docs/transformers/main/en/chat_templating#automated-function-conversion-for-tool-use)
                for more information.

        Returns:
            `str`: The chat template string.
        """
        # First, handle the cases when the model has a dict of multiple templates
        if isinstance(self.chat_template, dict):
            template_dict = self.chat_template
            if chat_template is not None and chat_template in template_dict:
                # The user can pass the name of a template to the chat template argument instead of an entire template
                chat_template = template_dict[chat_template]
            elif chat_template is None:
                if tools is not None and "tool_use" in template_dict:
                    chat_template = template_dict["tool_use"]
                elif "default" in template_dict:
                    chat_template = template_dict["default"]
                else:
                    raise ValueError(
                        "This model has multiple chat templates with no default specified! Please either pass a chat "
                        "template or the name of the template you wish to use to the `chat_template` argument. Available "
                        f"template names are {sorted(template_dict.keys())}."
                    )

        elif chat_template is None:
            # These are the cases when the model has a single template
            # priority: `chat_template` argument > `tokenizer.chat_template`
            if self.chat_template is not None:
                chat_template = self.chat_template
            else:
                raise ValueError(
                    "Cannot use chat template functions because tokenizer.chat_template is not set and no template "
                    "argument was passed! For information about writing templates and setting the "
                    "tokenizer.chat_template attribute, please see the documentation at "
                    "https://huggingface.co/docs/transformers/main/en/chat_templating"
                )

        return chat_template

    def parse_response(
        self,
        response: str | list[str | int | list[int]] | np.ndarray | torch.Tensor,
        schema: list | dict | None = None,
    ):
        """
        Converts an output string created by generating text from a model into a parsed message dictionary.
        This method is intended for use with chat models, and will read the tokenizer's `response_schema` attribute to
        control parsing, although this can be overridden by passing a `response_schema` argument directly.

        For more information, see the
        [response parsing](https://huggingface.co/docs/transformers/main/en/chat_response_parsing) documentation.

        Args:
            response (`str`):
                The output string generated by the model. This can be either a decoded string or list of strings,
                or token IDs as a list/array.
            schema (`Union[list, dict]`, *optional*):
                A response schema that indicates the expected output format and how parsing should be performed.
                If not provided, the tokenizer's `response_schema` attribute will be used.
        """
        batched = (
            (isinstance(response, list) and not isinstance(response[0], int))
            or getattr(response, "ndim", 0) > 1  # For torch/numpy tensors
        )

        if schema is None:
            if getattr(self, "response_schema", None) is None:
                raise AttributeError("This tokenizer does not have a `response_schema` for parsing chat responses!")
            schema = self.response_schema
        if batched:
            if not (isinstance(response, list) and isinstance(response[0], str)):
                response = self.batch_decode(response)
            return [recursive_parse(single_response, schema) for single_response in response]
        else:
            if not isinstance(response, str):
                response = self.decode(response)
            return recursive_parse(response, schema)

    @classmethod
    def from_pretrained(
        cls,
        pretrained_model_name_or_path: Union[str, os.PathLike],
        *init_inputs,
        cache_dir: Optional[Union[str, os.PathLike]] = None,
        force_download: bool = False,
        local_files_only: bool = False,
        token: Optional[Union[str, bool]] = None,
        revision: str = "main",
        trust_remote_code=False,
        **kwargs,
    ):
        r"""
        Instantiate a [`~tokenization_utils_base.PreTrainedTokenizerBase`] (or a derived class) from a predefined
        tokenizer.

        Args:
            pretrained_model_name_or_path (`str` or `os.PathLike`):
                Can be either:

                - A string, the *model id* of a predefined tokenizer hosted inside a model repo on huggingface.co.
                - A path to a *directory* containing vocabulary files required by the tokenizer, for instance saved
                  using the [`~tokenization_utils_base.PreTrainedTokenizerBase.save_pretrained`] method, e.g.,
                  `./my_model_directory/`.
                - (**Deprecated**, not applicable to all derived classes) A path or url to a single saved vocabulary
                  file (if and only if the tokenizer only requires a single vocabulary file like Bert or XLNet), e.g.,
                  `./my_model_directory/vocab.txt`.
            cache_dir (`str` or `os.PathLike`, *optional*):
                Path to a directory in which a downloaded predefined tokenizer vocabulary files should be cached if the
                standard cache should not be used.
            force_download (`bool`, *optional*, defaults to `False`):
                Whether or not to force the (re-)download the vocabulary files and override the cached versions if they
                exist.
            proxies (`dict[str, str]`, *optional*):
                A dictionary of proxy servers to use by protocol or endpoint, e.g., `{'http': 'foo.bar:3128',
                'http://hostname': 'foo.bar:4012'}`. The proxies are used on each request.
            token (`str` or *bool*, *optional*):
                The token to use as HTTP bearer authorization for remote files. If `True`, will use the token generated
                when running `hf auth login` (stored in `~/.huggingface`).
            local_files_only (`bool`, *optional*, defaults to `False`):
                Whether or not to only rely on local files and not to attempt to download any files.
            revision (`str`, *optional*, defaults to `"main"`):
                The specific model version to use. It can be a branch name, a tag name, or a commit id, since we use a
                git-based system for storing models and other artifacts on huggingface.co, so `revision` can be any
                identifier allowed by git.
            subfolder (`str`, *optional*):
                In case the relevant files are located inside a subfolder of the model repo on huggingface.co (e.g. for
                facebook/rag-token-base), specify it here.
            inputs (additional positional arguments, *optional*):
                Will be passed along to the Tokenizer `__init__` method.
            trust_remote_code (`bool`, *optional*, defaults to `False`):
                Whether or not to allow for custom models defined on the Hub in their own modeling files. This option
                should only be set to `True` for repositories you trust and in which you have read the code, as it will
                execute code present on the Hub on your local machine.
            kwargs (additional keyword arguments, *optional*):
                Will be passed to the Tokenizer `__init__` method. Can be used to set special tokens like `bos_token`,
                `eos_token`, `unk_token`, `sep_token`, `pad_token`, `cls_token`, `mask_token`,
                `additional_special_tokens`. See parameters in the `__init__` for more details.

        <Tip>

        Passing `token=True` is required when you want to use a private model.

        </Tip>

>>>>>>> 6ccacf3a
        Examples:

        ```python
        # We can't instantiate directly the base class *PreTrainedTokenizerBase* so let's show our examples on a derived class: BertTokenizer
        # Download vocabulary from huggingface.co and cache.
        tokenizer = BertTokenizer.from_pretrained("google-bert/bert-base-uncased")

        # Download vocabulary from huggingface.co (user-uploaded) and cache.
        tokenizer = BertTokenizer.from_pretrained("dbmdz/bert-base-german-cased")

        # If vocabulary files are in a directory (e.g. tokenizer was saved using *save_pretrained('./test/saved_model/')*)
        tokenizer = BertTokenizer.from_pretrained("./test/saved_model/")

        # If the tokenizer uses a single vocabulary file, you can point directly to this file
        tokenizer = BertTokenizer.from_pretrained("./test/saved_model/my_vocab.txt")

        # You can link tokens to special vocabulary when instantiating
        tokenizer = BertTokenizer.from_pretrained("google-bert/bert-base-uncased", unk_token="<unk>")
        # You should be sure '<unk>' is in the vocabulary when doing that.
        # Otherwise use tokenizer.add_special_tokens({'unk_token': '<unk>'}) instead)
        assert tokenizer.unk_token == "<unk>"
        ```"""
        proxies = kwargs.pop("proxies", None)
        subfolder = kwargs.pop("subfolder", None)
        from_pipeline = kwargs.pop("_from_pipeline", None)
        from_auto_class = kwargs.pop("_from_auto", False)
        commit_hash = kwargs.pop("_commit_hash", None)
        gguf_file = kwargs.get("gguf_file")

<<<<<<< HEAD
        user_agent = {"file_type": "tokenizer", "from_auto_class": from_auto_class}
=======
        user_agent = {"file_type": "tokenizer", "from_auto_class": from_auto_class, "is_fast": "Fast" in cls.__name__}
>>>>>>> 6ccacf3a
        if from_pipeline is not None:
            user_agent["using_pipeline"] = from_pipeline

        if is_offline_mode() and not local_files_only:
            logger.info("Offline mode: forcing local_files_only=True")
            local_files_only = True

        pretrained_model_name_or_path = str(pretrained_model_name_or_path)
        vocab_files = {}
        init_configuration = {}

        is_local = os.path.isdir(pretrained_model_name_or_path)
        single_file_id = None
        if os.path.isfile(pretrained_model_name_or_path) or is_remote_url(pretrained_model_name_or_path):
            # For legacy support: allow single-file loading if:
            # 1. Only one vocab file is required, OR
            # 2. It's a fast tokenizer with tokenizer_file (which is optional), OR
            # 3. It's a GGUF file
            vocab_files_count = len(cls.vocab_files_names)
            has_optional_tokenizer_file = vocab_files_count > 1 and "tokenizer_file" in cls.vocab_files_names

            if vocab_files_count > 1 and not gguf_file and not has_optional_tokenizer_file:
                raise ValueError(
                    f"Calling {cls.__name__}.from_pretrained() with the path to a single file or url is not "
                    "supported for this tokenizer. Use a model identifier or the path to a directory instead."
                )
            # Use first vocab file that's not tokenizer_file
            file_id = list(cls.vocab_files_names.keys())[0]
            if file_id == "tokenizer_file" and vocab_files_count > 1:
                file_id = [k for k in cls.vocab_files_names.keys() if k != "tokenizer_file"][0]

            vocab_files[file_id] = pretrained_model_name_or_path
            single_file_id = file_id
        else:
            if gguf_file:
                vocab_files["vocab_file"] = gguf_file
            else:
                # At this point pretrained_model_name_or_path is either a directory or a model identifier name
                additional_files_names = {
                    "added_tokens_file": ADDED_TOKENS_FILE,  # kept only for legacy
                    "special_tokens_map_file": SPECIAL_TOKENS_MAP_FILE,  # kept only for legacy
                    "tokenizer_config_file": TOKENIZER_CONFIG_FILE,
                    # tokenizer_file used to initialize a slow from a fast. Properly copy the `addedTokens` instead of adding in random orders
                    "tokenizer_file": FULL_TOKENIZER_FILE,
                    "chat_template_file": CHAT_TEMPLATE_FILE,
                }

                vocab_files = {**cls.vocab_files_names, **additional_files_names}
                if "tokenizer_file" in vocab_files:
                    # Try to get the tokenizer config to see if there are versioned tokenizer files.
                    fast_tokenizer_file = FULL_TOKENIZER_FILE

                    try:
                        resolved_config_file = cached_file(
                            pretrained_model_name_or_path,
                            TOKENIZER_CONFIG_FILE,
                            cache_dir=cache_dir,
                            force_download=force_download,
                            proxies=proxies,
                            token=token,
                            revision=revision,
                            local_files_only=local_files_only,
                            subfolder=subfolder,
                            user_agent=user_agent,
                            _raise_exceptions_for_missing_entries=False,
                            _commit_hash=commit_hash,
                        )
                    except OSError:
                        # Re-raise any error raised by cached_file in order to get a helpful error message
                        raise
                    except Exception:
                        # For any other exception, we throw a generic error.
                        raise OSError(
                            f"Can't load tokenizer for '{pretrained_model_name_or_path}'. If you were trying to load it from "
                            "'https://huggingface.co/models', make sure you don't have a local directory with the same name. "
                            f"Otherwise, make sure '{pretrained_model_name_or_path}' is the correct path to a directory "
                            f"containing all relevant files for a {cls.__name__} tokenizer."
                        )

                    commit_hash = extract_commit_hash(resolved_config_file, commit_hash)
                    if resolved_config_file is not None:
                        with open(resolved_config_file, encoding="utf-8") as reader:
                            tokenizer_config = json.load(reader)
                            if "fast_tokenizer_files" in tokenizer_config:
                                fast_tokenizer_file = get_fast_tokenizer_file(tokenizer_config["fast_tokenizer_files"])
                    vocab_files["tokenizer_file"] = fast_tokenizer_file

                    # This block looks for any extra chat template files
                    if is_local:
                        template_dir = Path(pretrained_model_name_or_path, CHAT_TEMPLATE_DIR)
                        if template_dir.is_dir():
                            for template_file in template_dir.glob("*.jinja"):
                                template_name = template_file.name.removesuffix(".jinja")
                                vocab_files[f"chat_template_{template_name}"] = (
                                    f"{CHAT_TEMPLATE_DIR}/{template_file.name}"
                                )
                    else:
                        for template in list_repo_templates(
                            pretrained_model_name_or_path,
                            local_files_only=local_files_only,
                            revision=revision,
                            cache_dir=cache_dir,
                            token=token,
                        ):
                            template = template.removesuffix(".jinja")
                            vocab_files[f"chat_template_{template}"] = f"{CHAT_TEMPLATE_DIR}/{template}.jinja"

        # Get files from url, cache, or disk depending on the case
        resolved_vocab_files = {}
        for file_id, file_path in vocab_files.items():
            if file_path is None:
                resolved_vocab_files[file_id] = None
            elif single_file_id == file_id:
                if os.path.isfile(file_path):
                    resolved_vocab_files[file_id] = file_path
                elif is_remote_url(file_path):
                    resolved_vocab_files[file_id] = download_url(file_path, proxies=proxies)
            else:
                try:
                    resolved_vocab_files[file_id] = cached_file(
                        pretrained_model_name_or_path,
                        file_path,
                        cache_dir=cache_dir,
                        force_download=force_download,
                        proxies=proxies,
                        local_files_only=local_files_only,
                        token=token,
                        user_agent=user_agent,
                        revision=revision,
                        subfolder=subfolder,
                        _raise_exceptions_for_missing_entries=False,
                        _commit_hash=commit_hash,
                    )
                except OSError:
                    # Re-raise any error raised by cached_file in order to get a helpful error message
                    raise
                except Exception:
                    # For any other exception, we throw a generic error.
                    raise OSError(
                        f"Can't load tokenizer for '{pretrained_model_name_or_path}'. If you were trying to load it from "
                        "'https://huggingface.co/models', make sure you don't have a local directory with the same name. "
                        f"Otherwise, make sure '{pretrained_model_name_or_path}' is the correct path to a directory "
                        f"containing all relevant files for a {cls.__name__} tokenizer."
                    )
                commit_hash = extract_commit_hash(resolved_vocab_files[file_id], commit_hash)

        for file_id, file_path in vocab_files.items():
            if file_id not in resolved_vocab_files:
                continue

            if is_local:
                logger.info(f"loading file {file_path}")
            else:
                logger.info(f"loading file {file_path} from cache at {resolved_vocab_files[file_id]}")

        return cls._from_pretrained(
            resolved_vocab_files,
            pretrained_model_name_or_path,
            init_configuration,
            *init_inputs,
            token=token,
            cache_dir=cache_dir,
            local_files_only=local_files_only,
            _commit_hash=commit_hash,
            _is_local=is_local,
            trust_remote_code=trust_remote_code,
            **kwargs,
        )

    @classmethod
    def _from_pretrained(
        cls,
        resolved_vocab_files,
        pretrained_model_name_or_path,
        init_configuration,
        *init_inputs,
        token=None,
        cache_dir=None,
        local_files_only=False,
        _commit_hash=None,
        _is_local=False,
        trust_remote_code=False,
        **kwargs,
    ):
        # We instantiate fast tokenizers based on a slow tokenizer if we don't have access to the tokenizer.json
        # file or if `from_slow` is set to True.
        from_slow = kwargs.get("from_slow", False)
        gguf_file = kwargs.get("gguf_file")
        has_tokenizer_file = resolved_vocab_files.get("tokenizer_file", None) is not None

        # If one passes a GGUF file path to `gguf_file` there is no need for this check as the tokenizer will be
        # loaded directly from the GGUF file.
        if (from_slow or not has_tokenizer_file) and cls.slow_tokenizer_class is not None and not gguf_file:
            slow_tokenizer = (cls.slow_tokenizer_class)._from_pretrained(
                copy.deepcopy(resolved_vocab_files),
                pretrained_model_name_or_path,
                copy.deepcopy(init_configuration),
                *init_inputs,
                token=token,
                cache_dir=cache_dir,
                local_files_only=local_files_only,
                _commit_hash=_commit_hash,
                **(copy.deepcopy(kwargs)),
            )
        else:
            slow_tokenizer = None

        # Prepare tokenizer initialization kwargs
        # Did we saved some inputs and kwargs to reload ?
        tokenizer_config_file = resolved_vocab_files.pop("tokenizer_config_file", None)
        if tokenizer_config_file is not None:
            with open(tokenizer_config_file, encoding="utf-8") as tokenizer_config_handle:
                init_kwargs = json.load(tokenizer_config_handle)
            # First attempt. We get tokenizer_class from tokenizer_config to check mismatch between tokenizers.
            config_tokenizer_class = init_kwargs.get("tokenizer_class")
            init_kwargs.pop("tokenizer_class", None)
            if not has_tokenizer_file:
                init_kwargs.get("tokenizer_file", None)
            saved_init_inputs = init_kwargs.pop("init_inputs", ())
            if not init_inputs:
                init_inputs = saved_init_inputs
        else:
            config_tokenizer_class = None
            init_kwargs = init_configuration

        # If independent chat template file(s) exist, they take priority over template entries in the tokenizer config
        chat_templates = {}
        chat_template_file = resolved_vocab_files.pop("chat_template_file", None)
        extra_chat_templates = [key for key in resolved_vocab_files if key.startswith("chat_template_")]
        if chat_template_file is not None:
            with open(chat_template_file, encoding="utf-8") as chat_template_handle:
                chat_templates["default"] = chat_template_handle.read()
        for extra_chat_template in extra_chat_templates:
            template_file = resolved_vocab_files.pop(extra_chat_template, None)
            if template_file is None:
                continue  # I think this should never happen, but just in case
            template_name = extra_chat_template.removeprefix("chat_template_")
            with open(template_file, encoding="utf8") as chat_template_handle:
                chat_templates[template_name] = chat_template_handle.read()
        if len(chat_templates) == 1 and "default" in chat_templates:
            init_kwargs["chat_template"] = chat_templates["default"]
        elif chat_templates:
            init_kwargs["chat_template"] = chat_templates

        if not _is_local:
            if "auto_map" in init_kwargs:
                # For backward compatibility with odl format.
                if isinstance(init_kwargs["auto_map"], (tuple, list)):
                    init_kwargs["auto_map"] = {"AutoTokenizer": init_kwargs["auto_map"]}

        if config_tokenizer_class is None:
            # Matt: This entire block is only used to decide if the tokenizer class matches the class in the repo.
            #       If not, it raises a warning, but otherwise continues. Since we mostly load tokenizers with
            #       AutoTokenizer these days, it seems like a lot of work (and a source of bugs) for little gain.
            #       Maybe we can just remove this entirely?
            from .models.auto.configuration_auto import AutoConfig  # tests_ignore

            # Second attempt. If we have not yet found tokenizer_class, let's try to use the config.
            try:
                config = AutoConfig.from_pretrained(
                    pretrained_model_name_or_path,
                    token=token,
                    cache_dir=cache_dir,
                    local_files_only=local_files_only,
                    trust_remote_code=trust_remote_code,
                    _commit_hash=_commit_hash,
                )
                config_tokenizer_class = config.tokenizer_class
            except (OSError, ValueError, KeyError):
                # skip if an error occurred.
                config = None
            if config_tokenizer_class is None:
                # Third attempt. If we have not yet found the original type of the tokenizer,
                # we are loading we see if we can infer it from the type of the configuration file
                from .models.auto.tokenization_auto import TOKENIZER_MAPPING_NAMES  # tests_ignore

                if hasattr(config, "model_type"):
                    model_type = config.model_type
                else:
                    # Fallback: use pattern matching on the string.
                    model_type = None
                    for pattern in TOKENIZER_MAPPING_NAMES:
                        if pattern in str(pretrained_model_name_or_path):
                            model_type = pattern
                            break

                if model_type is not None:
                    config_tokenizer_class = TOKENIZER_MAPPING_NAMES.get(model_type)

        if config_tokenizer_class is not None:
            if cls.__name__.replace("Fast", "") != config_tokenizer_class.replace("Fast", ""):
                logger.warning(
                    "The tokenizer class you load from this checkpoint is not the same type as the class this"
                    " function is called from. It may result in unexpected tokenization. \nThe tokenizer class you"
                    f" load from this checkpoint is '{config_tokenizer_class}'. \nThe class this function is called"
                    f" from is '{cls.__name__}'."
                )

        # Preserve extra_special_tokens from tokenizer_config.json before updating with kwargs
        # extra_special_tokens should be a list (user-defined extra tokens)
        extra_special_tokens_from_config = init_kwargs.get("extra_special_tokens")
        if isinstance(extra_special_tokens_from_config, (list, tuple)):
            extra_special_tokens_from_config = list(extra_special_tokens_from_config)
        else:
            extra_special_tokens_from_config = None

        # Update with newly provided kwargs
        init_kwargs.update(kwargs)

        # V5: Backward compatibility - convert old "additional_special_tokens" to "extra_special_tokens"
        if "additional_special_tokens" in init_kwargs and "extra_special_tokens" not in init_kwargs:
            init_kwargs["extra_special_tokens"] = init_kwargs.pop("additional_special_tokens")
        # Restore extra_special_tokens from config if kwargs overwrote it or it's missing
        elif extra_special_tokens_from_config is not None:
            if "extra_special_tokens" not in init_kwargs or not isinstance(
                init_kwargs.get("extra_special_tokens"), (list, tuple)
            ):
                init_kwargs["extra_special_tokens"] = extra_special_tokens_from_config

        # V5: Get model-specific special tokens from config (saved as individual keys in special_tokens_map)
        # These need to be grouped as extra_special_tokens dict so __init__ can save them to attributes
        if "extra_special_tokens" not in init_kwargs or not isinstance(init_kwargs.get("extra_special_tokens"), dict):
            default_attrs = set(cls.SPECIAL_TOKENS_ATTRIBUTES)
            model_specific_tokens = {
                key: init_kwargs.pop(key)
                for key in list(init_kwargs.keys())
                if key not in default_attrs
                and key.endswith("_token")
                and isinstance(init_kwargs[key], (str, AddedToken))
            }
            if model_specific_tokens:
                # If extra_special_tokens is already a list, we need to preserve it
                if "extra_special_tokens" in init_kwargs and isinstance(
                    init_kwargs["extra_special_tokens"], (list, tuple)
                ):
                    # Keep the list as is, but also add model-specific tokens as a separate dict
                    # Convert to model_specific_special_tokens so __init__ handles it
                    init_kwargs["model_specific_special_tokens"] = model_specific_tokens
                else:
                    init_kwargs["extra_special_tokens"] = model_specific_tokens
        elif isinstance(init_kwargs.get("extra_special_tokens"), dict):
            # If extra_special_tokens is already a dict, convert it to model_specific_special_tokens
            # so __init__ handles it properly
            init_kwargs["model_specific_special_tokens"] = init_kwargs.pop("extra_special_tokens")

        # Merge resolved_vocab_files arguments in init_kwargs.
        added_tokens_file = resolved_vocab_files.pop("added_tokens_file", None)
        special_tokens_map_file = resolved_vocab_files.pop("special_tokens_map_file", None)
        for args_name, file_path in resolved_vocab_files.items():
            if args_name not in init_kwargs or init_kwargs[args_name] is None:
                init_kwargs[args_name] = file_path
        tokenizer_file = resolved_vocab_files.get("tokenizer_file", None)

        if slow_tokenizer is not None:
            init_kwargs["__slow_tokenizer"] = slow_tokenizer
        init_kwargs["name_or_path"] = pretrained_model_name_or_path

        #### Handle tokenizer serialization of added and special tokens
        added_tokens_decoder: dict[int, AddedToken] = {}
        added_tokens_map: dict[str, AddedToken] = {}
        # if we have info on the slow added tokens
        if "added_tokens_decoder" in init_kwargs:
            for idx, token in init_kwargs["added_tokens_decoder"].items():
                if isinstance(token, dict):
                    token = AddedToken(**token)
                if isinstance(token, AddedToken):
                    added_tokens_decoder[int(idx)] = token
                    added_tokens_map[str(token)] = token
                else:
                    raise TypeError(
                        f"Found a {token.__class__} in the saved `added_tokens_decoder`, should be a dictionary or an AddedToken instance"
                    )
        else:
            # begin legacy: read the added_tokens_file and update kwargs with special_tokens_map if modified
            if special_tokens_map_file is not None:
                with open(special_tokens_map_file, encoding="utf-8") as special_tokens_map_handle:
                    special_tokens_map = json.load(special_tokens_map_handle)
                    # Preserve extra_special_tokens from tokenizer_config.json before processing special_tokens_map
                    extra_special_tokens_before_map = init_kwargs.get("extra_special_tokens")
                    if isinstance(extra_special_tokens_before_map, (list, tuple)):
                        extra_special_tokens_before_map = list(extra_special_tokens_before_map)
                    else:
                        extra_special_tokens_before_map = None

                    for key, value in special_tokens_map.items():
                        if key in kwargs and kwargs[key]:
                            # This value has already been redefined by the kwargs
                            # We keep this new value and ignore the one stored in the special_tokens_map_file
                            continue
                        # V5: Convert dict-format tokens to AddedToken
                        if isinstance(value, dict):
                            value["special"] = True
                            value = AddedToken(**value)
                        elif key == "extra_special_tokens":
                            # Handle extra_special_tokens from special_tokens_map.json
                            if isinstance(value, dict):
                                # Dict format for model-specific tokens - keep as is
                                init_kwargs[key] = value
                                continue
                            elif isinstance(value, list):
                                # List format - merge with existing if present
                                existing = init_kwargs.pop("extra_special_tokens", []) or []
                                if not isinstance(existing, (list, tuple)):
                                    existing = []
                                for token in value:
                                    if isinstance(token, dict):
                                        token = AddedToken(**token, special=True)
                                    if token not in existing:
                                        existing.append(token)
                                init_kwargs[key] = existing
                                continue
                        init_kwargs[key] = value

                    # Restore extra_special_tokens from tokenizer_config.json if not in special_tokens_map.json
                    if (
                        "extra_special_tokens" not in special_tokens_map
                        and extra_special_tokens_before_map is not None
                    ):
                        if "extra_special_tokens" not in init_kwargs or not isinstance(
                            init_kwargs.get("extra_special_tokens"), (list, tuple)
                        ):
                            init_kwargs["extra_special_tokens"] = extra_special_tokens_before_map

                    # Convert extra_special_tokens dict to model_specific_special_tokens if it's a dict
                    if isinstance(init_kwargs.get("extra_special_tokens"), dict):
                        init_kwargs["model_specific_special_tokens"] = init_kwargs.pop("extra_special_tokens")

            # slow -> slow|fast, legacy: convert the `"added_tokens.json"` file to `added_tokens_decoder`.
            # this is for legacy purpose. We don't add the tokens after init for efficiency.
            if added_tokens_file is not None:
                special_tokens = []
                # V5: Check both named and extra special tokens
                for key in cls.SPECIAL_TOKENS_ATTRIBUTES:
                    if key in init_kwargs and init_kwargs[key] is not None:
                        special_tokens.append(str(init_kwargs[key]))

                # Handle extra_special_tokens
                if "extra_special_tokens" in init_kwargs and init_kwargs["extra_special_tokens"] is not None:
                    special_tokens += [str(token) for token in init_kwargs["extra_special_tokens"]]

                with open(added_tokens_file, encoding="utf-8") as added_tokens_handle:
                    added_tok_encoder = json.load(added_tokens_handle)
                for str_token, index in added_tok_encoder.items():
                    # if index not in added_tokens_decoder and str_token not in added_tokens_map:
                    special = str_token in special_tokens
                    added_tokens_decoder[index] = AddedToken(
                        str_token, rstrip=False, lstrip=False, normalized=not special, special=special
                    )
                    added_tokens_map[str(token)] = added_tokens_decoder[index]

            # allows converting a fast -> slow: add the `tokenizer.json`'s `"added_tokens"` to the slow tokenizer
            # if `tokenizer_config.json` is `None`
            if tokenizer_file is not None:
                # This is for slow so can be done before
                with open(tokenizer_file, encoding="utf-8") as tokenizer_file_handle:
                    tokenizer_file_handle = json.load(tokenizer_file_handle)
                    added_tokens = tokenizer_file_handle.pop("added_tokens")
                for serialized_tokens in added_tokens:
                    idx = serialized_tokens.pop("id")
                    added_tokens_decoder[idx] = AddedToken(**serialized_tokens)
                    added_tokens_map[str(added_tokens_decoder[idx])] = added_tokens_decoder[idx]
            # end legacy

        # Passing AddedTokens and not strings to the class to prevent it from casting the string to a different AddedToken
        # convert {'__type': 'AddedToken', 'content': '<ent>', 'lstrip': False, 'normalized': True, ...} to AddedTokens
        init_kwargs["added_tokens_decoder"] = added_tokens_decoder
        init_kwargs = cls.convert_added_tokens(init_kwargs, save=False)
        # V5: Map special tokens from added_tokens_map (named tokens only)
        for key in cls.SPECIAL_TOKENS_ATTRIBUTES:
            if key in init_kwargs and added_tokens_map != {} and init_kwargs[key] is not None:
                init_kwargs[key] = added_tokens_map.get(str(init_kwargs[key]), init_kwargs[key])

        # Track which files were loaded (if not already set by AutoTokenizer)
        if "files_loaded" not in init_kwargs:
            files_loaded = []
            # Check which files this tokenizer class actually uses based on vocab_files_names
            tokenizer_needs_files = set(cls.vocab_files_names.keys()) if hasattr(cls, "vocab_files_names") else set()

            # If tokenizer_file is in the class's vocab_files_names and exists, prioritize it (TokenizersBackend)
            if "tokenizer_file" in tokenizer_needs_files and resolved_vocab_files.get("tokenizer_file"):
                files_loaded.append(os.path.basename(resolved_vocab_files["tokenizer_file"]))
            else:
                # Otherwise, add the actual vocab files that were used by this tokenizer class
                for file_key, file_path in resolved_vocab_files.items():
                    if (
                        file_path
                        and file_key not in ["tokenizer_config_file", "special_tokens_map_file", "added_tokens_file"]
                        and file_key in tokenizer_needs_files
                    ):
                        # Extract just the filename from the path
                        files_loaded.append(os.path.basename(file_path))
            init_kwargs["files_loaded"] = files_loaded

        # Instantiate the tokenizer.
        try:
            tokenizer = cls(*init_inputs, **init_kwargs)
        except import_protobuf_decode_error():
            logger.info(
                "Unable to load tokenizer model from SPM, loading from TikToken will be attempted instead."
                "(Google protobuf error: Tried to load SPM model with non-SPM vocab file).",
            )
            return False
        except RuntimeError as e:
            if "sentencepiece_processor.cc" in str(e):
                logger.info(
                    "Unable to load tokenizer model from SPM, loading from TikToken will be attempted instead."
                    "(SentencePiece RuntimeError: Tried to load SPM model with non-SPM vocab file).",
                )
            return False
        except OSError:
            raise OSError(
                "Unable to load vocabulary from file. "
                "Please check that the provided vocabulary is accessible and not corrupted."
            )

        # If tokenizer_file exists and tokenizer has a TokenizersBackend, replace the blank tokenizer with tokenizer.json
        if tokenizer_file is not None and hasattr(tokenizer, "_tokenizer"):
            from tokenizers import Tokenizer as TokenizerFast

            tokenizer._tokenizer = TokenizerFast.from_file(tokenizer_file)
            # Re-run post-initialization if the tokenizer has it
            if hasattr(tokenizer, "_post_init"):
                tokenizer._post_init()
        # If only vocab/merges files exist (no tokenizer.json) and we haven't already provided explicit vocab to
        # the tokenizer constructor, try to reconstruct a tokenizers-backend from those files.
        elif "vocab" not in init_kwargs and "merges" not in init_kwargs:
            spm_filename = find_sentencepiece_model_file(
                pretrained_model_name_or_path,
                revision=kwargs.get("revision"),
                token=kwargs.get("token"),
                cache_dir=kwargs.get("cache_dir"),
                local_files_only=kwargs.get("local_files_only", False),
                subfolder=kwargs.get("subfolder", ""),
            )
            if spm_filename is not None:
                try:
                    resolved_spm = cached_file(
                        pretrained_model_name_or_path,
                        spm_filename,
                        cache_dir=kwargs.get("cache_dir"),
                        force_download=kwargs.get("force_download", False),
                        proxies=kwargs.get("proxies"),
                        token=kwargs.get("token"),
                        revision=kwargs.get("revision"),
                        local_files_only=kwargs.get("local_files_only", False),
                        subfolder=kwargs.get("subfolder", ""),
                    )
                except Exception:
                    resolved_spm = None
                if resolved_spm is not None:
                    try:
                        # Mirror AutoTokenizer fallback: extract vocab/merges from SentencePiece
                        import inspect as _inspect

                        from .tokenization_utils_sentencepiece import SentencePieceExtractor

                        class_sig = _inspect.signature(getattr(cls, "__init__", cls))
                        vocab_ids, vocab_scores, merges = SentencePieceExtractor(resolved_spm).extract()
                        files_loaded = [spm_filename]
                        init_kwargs["backend"] = "tokenizers"
                        init_kwargs["files_loaded"] = files_loaded
                        new_kwargs = dict(init_kwargs)
                        if "merges" in class_sig.parameters:
                            new_kwargs["merges"] = merges
                        if "vocab" in class_sig.parameters:
                            new_kwargs["vocab"] = vocab_scores
                        return cls(*init_inputs, **new_kwargs)
                    except Exception:
                        pass
            # Fallback to vocab.json + merges.txt (BPE) or just vocab.json (WordLevel/WordPiece)
            vocab, merges, files_loaded = load_vocab_and_merges(
                pretrained_model_name_or_path,
                cache_dir=kwargs.get("cache_dir"),
                force_download=kwargs.get("force_download", False),
                proxies=kwargs.get("proxies"),
                token=kwargs.get("token"),
                revision=kwargs.get("revision"),
                local_files_only=kwargs.get("local_files_only", False),
                subfolder=kwargs.get("subfolder", ""),
            )

            if vocab is not None:
                try:
                    import inspect as _inspect

                    class_sig = _inspect.signature(getattr(cls, "__init__", cls))
                    init_kwargs["backend"] = "tokenizers"
                    init_kwargs["files_loaded"] = files_loaded
                    new_kwargs = dict(init_kwargs)
                    if merges is not None and "merges" in class_sig.parameters:
                        new_kwargs["merges"] = merges
                    if "vocab" in class_sig.parameters:
                        new_kwargs["vocab"] = vocab
                    return cls(*init_inputs, **new_kwargs)
                except Exception:
                    pass
        if added_tokens_decoder != {} and max(list(added_tokens_decoder.keys())[-1], 0) > tokenizer.vocab_size:
            logger.info(
                "Special tokens have been added in the vocabulary, make sure the associated word embeddings are"
                " fine-tuned or trained."
            )
        return tokenizer

    @classmethod
    def convert_added_tokens(cls, obj: Union[AddedToken, Any], save=False, add_type_field=True):
        if isinstance(obj, dict) and "__type" in obj and obj["__type"] == "AddedToken":
            obj.pop("__type")
            return AddedToken(**obj)
        if isinstance(obj, AddedToken) and save:
            obj = obj.__getstate__()
            if add_type_field:
                obj["__type"] = "AddedToken"
            else:
                # Don't save "special" for previous tokenizers
                obj.pop("special")
            return obj
        elif isinstance(obj, (list, tuple)):
            return [cls.convert_added_tokens(o, save=save, add_type_field=add_type_field) for o in obj]
        elif isinstance(obj, dict):
            return {k: cls.convert_added_tokens(v, save=save, add_type_field=add_type_field) for k, v in obj.items()}
        return obj

<<<<<<< HEAD
=======
    def save_chat_templates(
        self,
        save_directory: Union[str, os.PathLike],
        tokenizer_config: dict,
        filename_prefix: Optional[str],
    ):
        """
        Writes chat templates out to the save directory if we're using the new format, and removes them from
        the tokenizer config if present. If we're using the legacy format, it doesn't write any files, and instead
        writes the templates to the tokenizer config in the correct format.
        """
        chat_template_file = os.path.join(
            save_directory, (filename_prefix + "-" if filename_prefix else "") + CHAT_TEMPLATE_FILE
        )
        chat_template_dir = os.path.join(
            save_directory, (filename_prefix + "-" if filename_prefix else "") + CHAT_TEMPLATE_DIR
        )

        saved_raw_chat_template_files = []
        if isinstance(self.chat_template, str):
            # New format for single templates is to save them as chat_template.jinja
            with open(chat_template_file, "w", encoding="utf-8") as f:
                f.write(self.chat_template)
            logger.info(f"chat template saved in {chat_template_file}")
            saved_raw_chat_template_files.append(chat_template_file)
            if "chat_template" in tokenizer_config:
                tokenizer_config.pop("chat_template")  # To ensure it doesn't somehow end up in the config too
        elif isinstance(self.chat_template, dict):
            # New format for multiple templates is to save the default as chat_template.jinja
            # and the other templates in the chat_templates/ directory
            for template_name, template in self.chat_template.items():
                if template_name == "default":
                    with open(chat_template_file, "w", encoding="utf-8") as f:
                        f.write(self.chat_template["default"])
                    logger.info(f"chat template saved in {chat_template_file}")
                    saved_raw_chat_template_files.append(chat_template_file)
                else:
                    Path(chat_template_dir).mkdir(exist_ok=True)
                    template_filepath = os.path.join(chat_template_dir, f"{template_name}.jinja")
                    with open(template_filepath, "w", encoding="utf-8") as f:
                        f.write(template)
                    logger.info(f"chat template saved in {template_filepath}")
                    saved_raw_chat_template_files.append(template_filepath)
        if "chat_template" in tokenizer_config:
            tokenizer_config.pop("chat_template")  # To ensure it doesn't somehow end up in the config too
        return tokenizer_config, saved_raw_chat_template_files

>>>>>>> 6ccacf3a
    def save_pretrained(
        self,
        save_directory: Union[str, os.PathLike],
        legacy_format: Optional[bool] = None,
        filename_prefix: Optional[str] = None,
        push_to_hub: bool = False,
        **kwargs,
    ) -> tuple[str, ...]:
        """
        Save the full tokenizer state.


        This method make sure the full tokenizer can then be re-loaded using the
        [`~tokenization_utils_base.PreTrainedTokenizer.from_pretrained`] class method..

        Warning,None This won't save modifications you may have applied to the tokenizer after the instantiation (for
        instance, modifying `tokenizer.do_lower_case` after creation).

        Args:
            save_directory (`str` or `os.PathLike`): The path to a directory where the tokenizer will be saved.
            legacy_format (`bool`, *optional*):
                Only applicable for a fast tokenizer. If unset (default), will save the tokenizer in the unified JSON
                format as well as in legacy format if it exists, i.e. with tokenizer specific vocabulary and a separate
                added_tokens files.

                If `False`, will only save the tokenizer in the unified JSON format. This format is incompatible with
                "slow" tokenizers (not powered by the *tokenizers* library), so the tokenizer will not be able to be
                loaded in the corresponding "slow" tokenizer.

                If `True`, will save the tokenizer in legacy format. If the "slow" tokenizer doesn't exits, a value
                error is raised.
            filename_prefix (`str`, *optional*):
                A prefix to add to the names of the files saved by the tokenizer.
            push_to_hub (`bool`, *optional*, defaults to `False`):
                Whether or not to push your model to the Hugging Face model hub after saving it. You can specify the
                repository you want to push to with `repo_id` (will default to the name of `save_directory` in your
                namespace).
            kwargs (`dict[str, Any]`, *optional*):
                Additional key word arguments passed along to the [`~utils.PushToHubMixin.push_to_hub`] method.

        Returns:
            A tuple of `str`: The files saved.
        """
<<<<<<< HEAD

=======
>>>>>>> 6ccacf3a
        if os.path.isfile(save_directory):
            logger.error(f"Provided path ({save_directory}) should be a directory, not a file")
            return

        os.makedirs(save_directory, exist_ok=True)

        if push_to_hub:
            commit_message = kwargs.pop("commit_message", None)
            repo_id = kwargs.pop("repo_id", save_directory.split(os.path.sep)[-1])
            repo_id = self._create_repo(repo_id, **kwargs)
            files_timestamps = self._get_files_timestamps(save_directory)

        special_tokens_map_file = os.path.join(
            save_directory, (filename_prefix + "-" if filename_prefix else "") + SPECIAL_TOKENS_MAP_FILE
        )
        tokenizer_config_file = os.path.join(
            save_directory, (filename_prefix + "-" if filename_prefix else "") + TOKENIZER_CONFIG_FILE
        )

        tokenizer_config = copy.deepcopy(self.init_kwargs)

        # Let's save the init kwargs
        target_keys = set(self.init_kwargs.keys())
        # Let's save the special tokens map (only the strings)
        target_keys.update(["model_max_length"])

        for k in target_keys:
            if hasattr(self, k):
                tokenizer_config[k] = getattr(self, k)

        # Let's make sure we properly save the special tokens
        # V5: Save both named tokens and extra tokens
        tokenizer_config.update(self.special_tokens_map)
        if self._extra_special_tokens:
            tokenizer_config["extra_special_tokens"] = self.extra_special_tokens

        tokenizer_config, saved_raw_chat_template_files = self.save_chat_templates(
            save_directory, tokenizer_config, filename_prefix
        )
        if getattr(self, "response_schema", None) is not None:
            tokenizer_config["response_schema"] = self.response_schema

        if len(self.init_inputs) > 0:
            tokenizer_config["init_inputs"] = copy.deepcopy(self.init_inputs)
        for file_id in self.vocab_files_names:
            tokenizer_config.pop(file_id, None)

        # no typefields, this way old fast and slow can load it
        tokenizer_config = self.convert_added_tokens(tokenizer_config, add_type_field=True, save=True)

        # Process added tokens separately: allows previous versions to ignore it!
        added_tokens = {}
        for key, value in self.added_tokens_decoder.items():
            added_tokens[key] = value.__getstate__()
        tokenizer_config["added_tokens_decoder"] = added_tokens

        # Add tokenizer class to the tokenizer config to be able to reload it with from_pretrained
        tokenizer_class = self.__class__.__name__
        # Remove the Fast at the end if we can save the slow tokenizer
        if tokenizer_class.endswith("Fast") and getattr(self, "can_save_slow_tokenizer", False):
            tokenizer_class = tokenizer_class[:-4]
        tokenizer_config["tokenizer_class"] = tokenizer_class
        if getattr(self, "_auto_map", None) is not None:
            tokenizer_config["auto_map"] = self._auto_map
        if getattr(self, "_processor_class", None) is not None:
            tokenizer_config["processor_class"] = self._processor_class

        # If we have a custom model, we copy the file defining it in the folder and set the attributes so it can be
        # loaded from the Hub.
        if self._auto_class is not None:
            custom_object_save(self, save_directory, config=tokenizer_config)

        # remove private information
        if "name_or_path" in tokenizer_config:
            tokenizer_config.pop("name_or_path")
            tokenizer_config.pop("special_tokens_map_file", None)
            tokenizer_config.pop("tokenizer_file", None)
        if "device_map" in tokenizer_config:
            tokenizer_config.pop("device_map")

        with open(tokenizer_config_file, "w", encoding="utf-8") as f:
            out_str = json.dumps(tokenizer_config, indent=2, sort_keys=True, ensure_ascii=False) + "\n"
            f.write(out_str)
        logger.info(f"tokenizer config file saved in {tokenizer_config_file}")

        # Sanitize AddedTokens in special_tokens_map

        # Typefields are not saved for FC, special should not be saved either
        write_dict = self.convert_added_tokens(self.special_tokens_map, save=True, add_type_field=False)
        with open(special_tokens_map_file, "w", encoding="utf-8") as f:
            out_str = json.dumps(write_dict, indent=2, sort_keys=True, ensure_ascii=False) + "\n"
            f.write(out_str)
        logger.info(f"Special tokens file saved in {special_tokens_map_file}")

        file_names = (tokenizer_config_file, special_tokens_map_file, *saved_raw_chat_template_files)

        save_files = self._save_pretrained(
            save_directory=save_directory,
            file_names=file_names,
            legacy_format=legacy_format,
            filename_prefix=filename_prefix,
        )

        if push_to_hub:
            self._upload_modified_files(
                save_directory,
                repo_id,
                files_timestamps,
                commit_message=commit_message,
                token=kwargs.get("token"),
            )

        return save_files

    def _save_pretrained(
        self,
        save_directory: Union[str, os.PathLike],
        file_names: tuple[str, ...],
        legacy_format: Optional[bool] = None,
        filename_prefix: Optional[str] = None,
    ) -> tuple[str, ...]:
        """
        Save a tokenizer using the slow-tokenizer/legacy format: vocabulary + added tokens.

        Fast tokenizers can also be saved in a unique JSON file containing {config + vocab + added-tokens} using the
        specific [`~tokenization_utils_tokenizers.PreTrainedTokenizerFast._save_pretrained`]
        """
        if legacy_format is False:
            raise ValueError(
                "Only fast tokenizers (instances of PreTrainedTokenizerFast) can be saved in non legacy format."
            )

        save_directory = str(save_directory)

        added_tokens_file = os.path.join(
            save_directory, (filename_prefix + "-" if filename_prefix else "") + ADDED_TOKENS_FILE
        )
        # the new get_added_vocab() also returns special tokens and tokens that have an index < vocab_size
        added_vocab = {tok: index for tok, index in self.added_tokens_encoder.items() if index >= self.vocab_size}
        if added_vocab:
            with open(added_tokens_file, "w", encoding="utf-8") as f:
                out_str = json.dumps(added_vocab, indent=2, sort_keys=True, ensure_ascii=False) + "\n"
                f.write(out_str)
                logger.info(f"added tokens file saved in {added_tokens_file}")

        vocab_files = self.save_vocabulary(save_directory, filename_prefix=filename_prefix)

        return file_names + vocab_files + (added_tokens_file,)

    def save_vocabulary(self, save_directory: str, filename_prefix: Optional[str] = None) -> tuple[str, ...]:
        """
        Save only the vocabulary of the tokenizer (vocabulary + added tokens).

        This method won't save the configuration and special token mappings of the tokenizer. Use
        [`~PreTrainedTokenizerFast._save_pretrained`] to save the whole state of the tokenizer.

        Args:
            save_directory (`str`):
                The directory in which to save the vocabulary.
            filename_prefix (`str`, *optional*):
                An optional prefix to add to the named of the saved files.

        Returns:
            `tuple(str)`: Paths to the files saved.
        """
        raise NotImplementedError

    def tokenize(self, text: str, pair: Optional[str] = None, add_special_tokens: bool = False, **kwargs) -> list[str]:
        """
        Converts a string into a sequence of tokens, replacing unknown tokens with the `unk_token`.

        Args:
            text (`str`):
                The sequence to be encoded.
            pair (`str`, *optional*):
                A second sequence to be encoded with the first.
            add_special_tokens (`bool`, *optional*, defaults to `False`):
                Whether or not to add the special tokens associated with the corresponding model.
            kwargs (additional keyword arguments, *optional*):
                Will be passed to the underlying model specific encode method. See details in
                [`~PreTrainedTokenizerBase.__call__`]

        Returns:
            `list[str]`: The list of tokens.
        """
        raise NotImplementedError

    @add_end_docstrings(
        ENCODE_KWARGS_DOCSTRING,
        """
            **kwargs: Passed along to the `.tokenize()` method.
        """,
        """
        Returns:
            `list[int]`, `torch.Tensor`, or `np.ndarray`: The tokenized ids of the text.
        """,
    )
    def encode(
        self,
        text: Union[TextInput, PreTokenizedInput, EncodedInput],
        text_pair: Optional[Union[TextInput, PreTokenizedInput, EncodedInput]] = None,
        add_special_tokens: bool = True,
        padding: Union[bool, str, PaddingStrategy] = False,
        truncation: Union[bool, str, TruncationStrategy, None] = None,
        max_length: Optional[int] = None,
        stride: int = 0,
        padding_side: Optional[str] = None,
        return_tensors: Optional[Union[str, TensorType]] = None,
        **kwargs,
    ) -> list[int]:
        """
        Converts a string to a sequence of ids (integer), using the tokenizer and vocabulary.

        Same as doing `self.convert_tokens_to_ids(self.tokenize(text))`.

        Args:
            text (`str`, `list[str]` or `list[int]`):
                The first sequence to be encoded. This can be a string, a list of strings (tokenized string using the
                `tokenize` method) or a list of integers (tokenized string ids using the `convert_tokens_to_ids`
                method).
            text_pair (`str`, `list[str]` or `list[int]`, *optional*):
                Optional second sequence to be encoded. This can be a string, a list of strings (tokenized string using
                the `tokenize` method) or a list of integers (tokenized string ids using the `convert_tokens_to_ids`
                method).
        """
        padding_strategy, truncation_strategy, max_length, kwargs = self._get_padding_truncation_strategies(
            padding=padding,
            truncation=truncation,
            max_length=max_length,
            pad_to_multiple_of=kwargs.get("pad_to_multiple_of"),
            verbose=kwargs.get("verbose", True),
            **kwargs,
        )

        encoded_inputs = self._encode_plus(
            text,
            text_pair=text_pair,
            add_special_tokens=add_special_tokens,
            padding_strategy=padding_strategy,
            truncation_strategy=truncation_strategy,
            max_length=max_length,
            stride=stride,
            padding_side=padding_side,
            return_tensors=return_tensors,
            **kwargs,
        )

        return encoded_inputs["input_ids"]

    def num_special_tokens_to_add(self, pair: bool = False) -> int:
        raise NotImplementedError

    @property
    def max_len_single_sentence(self) -> int:
        """
        `int`: The maximum length of a sentence that can be fed to the model.
        """
        return self.model_max_length - self.num_special_tokens_to_add(pair=False)

    @max_len_single_sentence.setter
    def max_len_single_sentence(self, value) -> None:
        # For backward compatibility, allow to try to setup 'max_len_single_sentence'.
        if value == self.model_max_length - self.num_special_tokens_to_add(pair=False) and self.verbose:
            if not self.deprecation_warnings.get("max_len_single_sentence", False):
                logger.warning(
                    "Setting 'max_len_single_sentence' is now deprecated. This value is automatically set up."
                )
            self.deprecation_warnings["max_len_single_sentence"] = True
        else:
            raise ValueError(
                "Setting 'max_len_single_sentence' is now deprecated. This value is automatically set up."
            )

    @property
    def max_len_sentences_pair(self) -> int:
        """
        `int`: The maximum combined length of a pair of sentences that can be fed to the model.
        """
        return self.model_max_length - self.num_special_tokens_to_add(pair=True)

    @max_len_sentences_pair.setter
    def max_len_sentences_pair(self, value) -> None:
        # For backward compatibility, allow to try to setup 'max_len_sentences_pair'.
        if value == self.model_max_length - self.num_special_tokens_to_add(pair=True) and self.verbose:
            if not self.deprecation_warnings.get("max_len_sentences_pair", False):
                logger.warning(
                    "Setting 'max_len_sentences_pair' is now deprecated. This value is automatically set up."
                )
            self.deprecation_warnings["max_len_sentences_pair"] = True
        else:
            raise ValueError("Setting 'max_len_sentences_pair' is now deprecated. This value is automatically set up.")

    def _get_padding_truncation_strategies(
        self, padding=False, truncation=None, max_length=None, pad_to_multiple_of=None, verbose=True, **kwargs
    ):
        """
        Find the correct padding/truncation strategy
        """

        # Backward compatibility for previous behavior:
        # If you only set max_length, it activates truncation for max_length
        if max_length is not None and padding is False and truncation is None:
            truncation = "longest_first"

        # Get padding strategy
        if padding is not False:
            if padding is True:
                if verbose:
                    if max_length is not None and (
                        truncation is None or truncation is False or truncation == "do_not_truncate"
                    ):
                        warnings.warn(
                            "`max_length` is ignored when `padding`=`True` and there is no truncation strategy. "
                            "To pad to max length, use `padding='max_length'`."
                        )
                padding_strategy = PaddingStrategy.LONGEST  # Default to pad to the longest sequence in the batch
            elif not isinstance(padding, PaddingStrategy):
                padding_strategy = PaddingStrategy(padding)
            elif isinstance(padding, PaddingStrategy):
                padding_strategy = padding
        else:
            padding_strategy = PaddingStrategy.DO_NOT_PAD

        # Get truncation strategy
        if truncation is not False and truncation is not None:
            if truncation is True:
                truncation_strategy = (
                    TruncationStrategy.LONGEST_FIRST
                )  # Default to truncate the longest sequences in pairs of inputs
            elif not isinstance(truncation, TruncationStrategy):
                truncation_strategy = TruncationStrategy(truncation)
            elif isinstance(truncation, TruncationStrategy):
                truncation_strategy = truncation
        else:
            truncation_strategy = TruncationStrategy.DO_NOT_TRUNCATE

        # Set max length if needed
        if max_length is None:
            if padding_strategy == PaddingStrategy.MAX_LENGTH:
                if self.model_max_length > LARGE_INTEGER:
                    padding_strategy = PaddingStrategy.DO_NOT_PAD
                else:
                    max_length = self.model_max_length

            if truncation_strategy != TruncationStrategy.DO_NOT_TRUNCATE:
                if self.model_max_length > LARGE_INTEGER:
                    truncation_strategy = TruncationStrategy.DO_NOT_TRUNCATE
                else:
                    max_length = self.model_max_length

        # Test if we have a padding token
        if padding_strategy != PaddingStrategy.DO_NOT_PAD and (self.pad_token is None or self.pad_token_id < 0):
            raise ValueError(
                "Asking to pad but the tokenizer does not have a padding token. "
                "Please select a token to use as `pad_token` `(tokenizer.pad_token = tokenizer.eos_token e.g.)` "
                "or add a new pad token via `tokenizer.add_special_tokens({'pad_token': '[PAD]'})`."
            )

        # Check that we will truncate to a multiple of pad_to_multiple_of if both are provided
        if (
            truncation_strategy != TruncationStrategy.DO_NOT_TRUNCATE
            and padding_strategy != PaddingStrategy.DO_NOT_PAD
            and pad_to_multiple_of is not None
            and max_length is not None
            and (max_length % pad_to_multiple_of != 0)
        ):
            raise ValueError(
                "Truncation and padding are both activated but "
                f"truncation length ({max_length}) is not a multiple of pad_to_multiple_of ({pad_to_multiple_of})."
            )

        return padding_strategy, truncation_strategy, max_length, kwargs

    @add_end_docstrings(ENCODE_KWARGS_DOCSTRING, ENCODE_PLUS_ADDITIONAL_KWARGS_DOCSTRING)
    def __call__(
        self,
        text: Union[TextInput, PreTokenizedInput, list[TextInput], list[PreTokenizedInput], None] = None,
        text_pair: Optional[Union[TextInput, PreTokenizedInput, list[TextInput], list[PreTokenizedInput]]] = None,
        text_target: Union[TextInput, PreTokenizedInput, list[TextInput], list[PreTokenizedInput], None] = None,
        text_pair_target: Optional[
            Union[TextInput, PreTokenizedInput, list[TextInput], list[PreTokenizedInput]]
        ] = None,
        add_special_tokens: bool = True,
        padding: Union[bool, str, PaddingStrategy] = False,
        truncation: Union[bool, str, TruncationStrategy, None] = None,
        max_length: Optional[int] = None,
        stride: int = 0,
        is_split_into_words: bool = False,
        pad_to_multiple_of: Optional[int] = None,
        padding_side: Optional[str] = None,
        return_tensors: Optional[Union[str, TensorType]] = None,
        return_token_type_ids: Optional[bool] = None,
        return_attention_mask: Optional[bool] = None,
        return_overflowing_tokens: bool = False,
        return_special_tokens_mask: bool = False,
        return_offsets_mapping: bool = False,
        return_length: bool = False,
        verbose: bool = True,
        tokenizer_kwargs: Optional[dict[str, Any]] = None,
        **kwargs,
    ) -> BatchEncoding:
        """
        Main method to tokenize and prepare for the model one or several sequence(s) or one or several pair(s) of
        sequences.

        Args:
            text (`str`, `list[str]`, `list[list[str]]`, *optional*):
                The sequence or batch of sequences to be encoded. Each sequence can be a string or a list of strings
                (pretokenized string). If the sequences are provided as list of strings (pretokenized), you must set
                `is_split_into_words=True` (to lift the ambiguity with a batch of sequences).
            text_pair (`str`, `list[str]`, `list[list[str]]`, *optional*):
                The sequence or batch of sequences to be encoded. Each sequence can be a string or a list of strings
                (pretokenized string). If the sequences are provided as list of strings (pretokenized), you must set
                `is_split_into_words=True` (to lift the ambiguity with a batch of sequences).
            text_target (`str`, `list[str]`, `list[list[str]]`, *optional*):
                The sequence or batch of sequences to be encoded as target texts. Each sequence can be a string or a
                list of strings (pretokenized string). If the sequences are provided as list of strings (pretokenized),
                you must set `is_split_into_words=True` (to lift the ambiguity with a batch of sequences).
            text_pair_target (`str`, `list[str]`, `list[list[str]]`, *optional*):
                The sequence or batch of sequences to be encoded as target texts. Each sequence can be a string or a
                list of strings (pretokenized string). If the sequences are provided as list of strings (pretokenized),
                you must set `is_split_into_words=True` (to lift the ambiguity with a batch of sequences).
            tokenizer_kwargs (`dict[str, Any]`, *optional*):
                Additional kwargs to pass to the tokenizer. These will be merged with the explicit parameters and
                other kwargs, with explicit parameters taking precedence.
        """
        # To avoid duplicating
        all_kwargs = {
            "add_special_tokens": add_special_tokens,
            "padding": padding,
            "truncation": truncation,
            "max_length": max_length,
            "stride": stride,
            "is_split_into_words": is_split_into_words,
            "pad_to_multiple_of": pad_to_multiple_of,
            "padding_side": padding_side,
            "return_tensors": return_tensors,
            "return_token_type_ids": return_token_type_ids,
            "return_attention_mask": return_attention_mask,
            "return_overflowing_tokens": return_overflowing_tokens,
            "return_special_tokens_mask": return_special_tokens_mask,
            "return_offsets_mapping": return_offsets_mapping,
            "return_length": return_length,
            "split_special_tokens": kwargs.pop("split_special_tokens", self.split_special_tokens),
            "verbose": verbose,
        }

        max_target_length = kwargs.pop("max_target_length", None)

        # First merge tokenizer_kwargs, then other kwargs (explicit params take precedence)
        if tokenizer_kwargs is not None:
            all_kwargs.update(tokenizer_kwargs)
        all_kwargs.update(kwargs)
        if text is None and text_target is None:
            raise ValueError("You need to specify either `text` or `text_target`.")

        padding_strategy, truncation_strategy, max_length, kwargs = self._get_padding_truncation_strategies(
            padding=all_kwargs.pop("padding", False),
            truncation=all_kwargs.pop("truncation", None),
            max_length=all_kwargs.pop("max_length", None),
            pad_to_multiple_of=all_kwargs.get("pad_to_multiple_of"),
            verbose=all_kwargs.get("verbose", True),
            **kwargs,
        )

        if text is not None:
            # The context manager will send the inputs as normal texts and not text_target, but we shouldn't change the
            # input mode in this case.
            if not self._in_target_context_manager and hasattr(self, "_switch_to_input_mode"):
                self._switch_to_input_mode()
            encodings = self._encode_plus(
                text=text,
                text_pair=text_pair,
                padding_strategy=padding_strategy,
                truncation_strategy=truncation_strategy,
                max_length=max_length,
                **all_kwargs,
            )
        if text_target is not None:
            if hasattr(self, "_switch_to_target_mode"):
                self._switch_to_target_mode()
            target_encodings = self._encode_plus(
                text=text_target,
                text_pair=text_pair_target,
                padding_strategy=padding_strategy,
                truncation_strategy=truncation_strategy,
                max_length=max_target_length if max_target_length is not None else max_length,
                **all_kwargs,
            )
            # Leave back tokenizer in input mode
            if hasattr(self, "_switch_to_input_mode"):
                self._switch_to_input_mode()

        if text_target is None:
            return encodings
        elif text is None:
            return target_encodings
        else:
            encodings["labels"] = target_encodings["input_ids"]
            return encodings

    def _encode_plus(
        self,
        text: Union[TextInput, PreTokenizedInput, EncodedInput],
        text_pair: Optional[Union[TextInput, PreTokenizedInput, EncodedInput]] = None,
        add_special_tokens: bool = True,
        padding_strategy: PaddingStrategy = PaddingStrategy.DO_NOT_PAD,
        truncation_strategy: TruncationStrategy = TruncationStrategy.DO_NOT_TRUNCATE,
        max_length: Optional[int] = None,
        stride: int = 0,
        is_split_into_words: bool = False,
        pad_to_multiple_of: Optional[int] = None,
        padding_side: Optional[str] = None,
        return_tensors: Optional[Union[str, TensorType]] = None,
        return_token_type_ids: Optional[bool] = None,
        return_attention_mask: Optional[bool] = None,
        return_overflowing_tokens: bool = False,
        return_special_tokens_mask: bool = False,
        return_offsets_mapping: bool = False,
        return_length: bool = False,
        verbose: bool = True,
        split_special_tokens: bool = False,
        **kwargs,
    ) -> BatchEncoding:
        raise NotImplementedError

    def pad(
        self,
        encoded_inputs: Union[
            BatchEncoding,
            list[BatchEncoding],
            dict[str, EncodedInput],
            dict[str, list[EncodedInput]],
            list[dict[str, EncodedInput]],
        ],
        padding: Union[bool, str, PaddingStrategy] = True,
        max_length: Optional[int] = None,
        pad_to_multiple_of: Optional[int] = None,
        padding_side: Optional[str] = None,
        return_attention_mask: Optional[bool] = None,
        return_tensors: Optional[Union[str, TensorType]] = None,
        verbose: bool = True,
    ) -> BatchEncoding:
        """
        Pad a single encoded input or a batch of encoded inputs up to predefined length or to the max sequence length
        in the batch.

        Padding side (left/right) padding token ids are defined at the tokenizer level (with `self.padding_side`,
        `self.pad_token_id` and `self.pad_token_type_id`).

        Please note that with a fast tokenizer, using the `__call__` method is faster than using a method to encode the
        text followed by a call to the `pad` method to get a padded encoding.

        <Tip>

        If the `encoded_inputs` passed are dictionary of numpy arrays, or PyTorch tensors, the
        result will use the same type unless you provide a different tensor type with `return_tensors`. In the case of
        PyTorch tensors, you will lose the specific device of your tensors however.

        </Tip>

        Args:
            encoded_inputs ([`BatchEncoding`], list of [`BatchEncoding`], `dict[str, list[int]]`, `dict[str, list[list[int]]` or `list[dict[str, list[int]]]`):
                Tokenized inputs. Can represent one input ([`BatchEncoding`] or `dict[str, list[int]]`) or a batch of
                tokenized inputs (list of [`BatchEncoding`], *dict[str, list[list[int]]]* or *list[dict[str,
                list[int]]]*) so you can use this method during preprocessing as well as in a PyTorch Dataloader
                collate function.

                Instead of `list[int]` you can have tensors (numpy arrays, or PyTorch tensors), see
                the note above for the return type.
            padding (`bool`, `str` or [`~utils.PaddingStrategy`], *optional*, defaults to `True`):
                 Select a strategy to pad the returned sequences (according to the model's padding side and padding
                 index) among:

                - `True` or `'longest'` (default): Pad to the longest sequence in the batch (or no padding if only a single
                  sequence if provided).
                - `'max_length'`: Pad to a maximum length specified with the argument `max_length` or to the maximum
                  acceptable input length for the model if that argument is not provided.
                - `False` or `'do_not_pad'`: No padding (i.e., can output a batch with sequences of different
                  lengths).
            max_length (`int`, *optional*):
                Maximum length of the returned list and optionally padding length (see above).
            pad_to_multiple_of (`int`, *optional*):
                If set will pad the sequence to a multiple of the provided value.

                This is especially useful to enable the use of Tensor Cores on NVIDIA hardware with compute capability
                `>= 7.5` (Volta).
            padding_side (`str`, *optional*):
                The side on which the model should have padding applied. Should be selected between ['right', 'left'].
                Default value is picked from the class attribute of the same name.
            return_attention_mask (`bool`, *optional*):
                Whether to return the attention mask. If left to the default, will return the attention mask according
                to the specific tokenizer's default, defined by the `return_outputs` attribute.

                [What are attention masks?](../glossary#attention-mask)
            return_tensors (`str` or [`~utils.TensorType`], *optional*):
                If set, will return tensors instead of list of python integers. Acceptable values are:

                - `'pt'`: Return PyTorch `torch.Tensor` objects.
                - `'np'`: Return Numpy `np.ndarray` objects.
            verbose (`bool`, *optional*, defaults to `True`):
                Whether or not to print more information and warnings.
        """

        # If we have a list of dicts, let's convert it in a dict of lists
        # We do this to allow using this method as a collate_fn function in PyTorch Dataloader
        if isinstance(encoded_inputs, (list, tuple)) and isinstance(encoded_inputs[0], Mapping):
            encoded_inputs = {key: [example[key] for example in encoded_inputs] for key in encoded_inputs[0]}

        # The model's main input name, usually `input_ids`, has been passed for padding
        if self.model_input_names[0] not in encoded_inputs:
            raise ValueError(
                "You should supply an encoding or a list of encodings to this method "
                f"that includes {self.model_input_names[0]}, but you provided {list(encoded_inputs.keys())}"
            )

        required_input = encoded_inputs[self.model_input_names[0]]

        if required_input is None or (isinstance(required_input, Sized) and len(required_input) == 0):
            if return_attention_mask:
                encoded_inputs["attention_mask"] = []
            return encoded_inputs

        # If we have PyTorch/NumPy tensors/arrays as inputs, we cast them as python objects
        # and rebuild them afterwards if no return_tensors is specified
        # Note that we lose the specific device the tensor may be on for PyTorch

        first_element = required_input[0]
        if isinstance(first_element, (list, tuple)):
            # first_element might be an empty list/tuple in some edge cases so we grab the first non empty element.
            for item in required_input:
                if len(item) != 0:
                    first_element = item[0]
                    break
        # At this state, if `first_element` is still a list/tuple, it's an empty one so there is nothing to do.
        if not isinstance(first_element, (int, list, tuple)):
            if is_torch_tensor(first_element):
                return_tensors = "pt" if return_tensors is None else return_tensors
            elif isinstance(first_element, np.ndarray):
                return_tensors = "np" if return_tensors is None else return_tensors
            else:
                raise ValueError(
                    f"type of {first_element} unknown: {type(first_element)}. "
                    "Should be one of a python, numpy, or pytorch object."
                )

            for key, value in encoded_inputs.items():
                encoded_inputs[key] = to_py_obj(value)

        # Convert padding_strategy in PaddingStrategy
        padding_strategy, _, max_length, _ = self._get_padding_truncation_strategies(
            padding=padding, max_length=max_length, verbose=verbose
        )

        required_input = encoded_inputs[self.model_input_names[0]]
        if required_input and not isinstance(required_input[0], (list, tuple)):
            encoded_inputs = self._pad(
                encoded_inputs,
                max_length=max_length,
                padding_strategy=padding_strategy,
                pad_to_multiple_of=pad_to_multiple_of,
                padding_side=padding_side,
                return_attention_mask=return_attention_mask,
            )
            return BatchEncoding(encoded_inputs, tensor_type=return_tensors)

        batch_size = len(required_input)
        assert all(len(v) == batch_size for v in encoded_inputs.values()), (
            "Some items in the output dictionary have a different batch size than others."
        )

        if padding_strategy == PaddingStrategy.LONGEST:
            max_length = max(len(inputs) for inputs in required_input)
            padding_strategy = PaddingStrategy.MAX_LENGTH

        batch_outputs = {}
        for i in range(batch_size):
            inputs = {k: v[i] for k, v in encoded_inputs.items()}
            outputs = self._pad(
                inputs,
                max_length=max_length,
                padding_strategy=padding_strategy,
                pad_to_multiple_of=pad_to_multiple_of,
                padding_side=padding_side,
                return_attention_mask=return_attention_mask,
            )

            for key, value in outputs.items():
                if key not in batch_outputs:
                    batch_outputs[key] = []
                batch_outputs[key].append(value)

        return BatchEncoding(batch_outputs, tensor_type=return_tensors)

    def _pad(
        self,
        encoded_inputs: Union[dict[str, EncodedInput], BatchEncoding],
        max_length: Optional[int] = None,
        padding_strategy: PaddingStrategy = PaddingStrategy.DO_NOT_PAD,
        pad_to_multiple_of: Optional[int] = None,
        padding_side: Optional[str] = None,
        return_attention_mask: Optional[bool] = None,
    ) -> dict:
        """
        Pad encoded inputs (on left/right and up to predefined length or max length in the batch)

        Args:
            encoded_inputs:
                Dictionary of tokenized inputs (`list[int]`) or batch of tokenized inputs (`list[list[int]]`).
            max_length: maximum length of the returned list and optionally padding length (see below).
                Will truncate by taking into account the special tokens.
            padding_strategy: PaddingStrategy to use for padding.

                - PaddingStrategy.LONGEST Pad to the longest sequence in the batch
                - PaddingStrategy.MAX_LENGTH: Pad to the max length (default)
                - PaddingStrategy.DO_NOT_PAD: Do not pad
                The tokenizer padding sides are defined in `padding_side` argument:

                    - 'left': pads on the left of the sequences
                    - 'right': pads on the right of the sequences
            pad_to_multiple_of: (optional) Integer if set will pad the sequence to a multiple of the provided value.
                This is especially useful to enable the use of Tensor Core on NVIDIA hardware with compute capability
                `>= 7.5` (Volta).
            padding_side:
                The side on which the model should have padding applied. Should be selected between ['right', 'left'].
                Default value is picked from the class attribute of the same name.
            return_attention_mask:
                (optional) Set to False to avoid returning attention mask (default: set to model specifics)
        """
        # Load from model defaults
        if return_attention_mask is None:
            return_attention_mask = "attention_mask" in self.model_input_names

        required_input = encoded_inputs[self.model_input_names[0]]

        if padding_strategy == PaddingStrategy.LONGEST:
            max_length = len(required_input)

        if max_length is not None and pad_to_multiple_of is not None and (max_length % pad_to_multiple_of != 0):
            max_length = ((max_length // pad_to_multiple_of) + 1) * pad_to_multiple_of

        needs_to_be_padded = padding_strategy != PaddingStrategy.DO_NOT_PAD and len(required_input) != max_length

        # Initialize attention mask if not present.
        if return_attention_mask and "attention_mask" not in encoded_inputs:
            encoded_inputs["attention_mask"] = [1] * len(required_input)

        if needs_to_be_padded:
            difference = max_length - len(required_input)
            padding_side = padding_side if padding_side is not None else self.padding_side

            if padding_side == "right":
                if return_attention_mask:
                    encoded_inputs["attention_mask"] = encoded_inputs["attention_mask"] + [0] * difference
                if "token_type_ids" in encoded_inputs:
                    encoded_inputs["token_type_ids"] = (
                        encoded_inputs["token_type_ids"] + [self.pad_token_type_id] * difference
                    )
                if "special_tokens_mask" in encoded_inputs:
                    encoded_inputs["special_tokens_mask"] = encoded_inputs["special_tokens_mask"] + [1] * difference
                encoded_inputs[self.model_input_names[0]] = required_input + [self.pad_token_id] * difference
            elif padding_side == "left":
                if return_attention_mask:
                    encoded_inputs["attention_mask"] = [0] * difference + encoded_inputs["attention_mask"]
                if "token_type_ids" in encoded_inputs:
                    encoded_inputs["token_type_ids"] = [self.pad_token_type_id] * difference + encoded_inputs[
                        "token_type_ids"
                    ]
                if "special_tokens_mask" in encoded_inputs:
                    encoded_inputs["special_tokens_mask"] = [1] * difference + encoded_inputs["special_tokens_mask"]
                encoded_inputs[self.model_input_names[0]] = [self.pad_token_id] * difference + required_input
            else:
                raise ValueError(f"Invalid padding strategy:{padding_side}")

        return encoded_inputs

    def convert_tokens_to_string(self, tokens: list[str]) -> str:
        """
        Converts a sequence of tokens in a single string. The most simple way to do it is `" ".join(tokens)` but we
        often want to remove sub-word tokenization artifacts at the same time.

        Args:
            tokens (`list[str]`): The token to join in a string.

        Returns:
            `str`: The joined tokens.
        """
        raise NotImplementedError

    def decode(
        self,
<<<<<<< HEAD
        token_ids: Union[int, list[int], list[list[int]], np.ndarray, "torch.Tensor"],
=======
        sequences: Union[list[int], list[list[int]], np.ndarray, torch.Tensor],
>>>>>>> 6ccacf3a
        skip_special_tokens: bool = False,
        **kwargs,
    ) -> Union[str, list[str]]:
        """
        Converts a sequence of ids into a string, or a list of sequences into a list of strings,
        using the tokenizer and vocabulary with options to remove special tokens and clean up
        tokenization spaces.

        Similar to doing `self.convert_tokens_to_string(self.convert_ids_to_tokens(token_ids))`.

        Args:
            token_ids (`Union[int, list[int], list[list[int]], np.ndarray, torch.Tensor]`):
                A single sequence or a batch (list of sequences) of tokenized input ids. Can be obtained using the
                `__call__` method.
            skip_special_tokens (`bool`, *optional*, defaults to `False`):
                Whether or not to remove special tokens in the decoding.
            kwargs (additional keyword arguments, *optional*):
                Will be passed to the underlying model specific decode method.

        Returns:
            `Union[str, list[str]]`: The decoded string for a single sequence, or a list of decoded strings for a
            batch of sequences.
        """
        # Convert inputs to python lists
        token_ids = to_py_obj(token_ids)

        # If we received batched input, decode each sequence
        if isinstance(token_ids, (list, tuple)) and (len(token_ids) == 0 or isinstance(token_ids[0], (list, tuple))):
            clean_up_tokenization_spaces = kwargs.pop("clean_up_tokenization_spaces", False)
            return [
                self._decode(
                    token_ids=seq,
                    skip_special_tokens=skip_special_tokens,
                    clean_up_tokenization_spaces=clean_up_tokenization_spaces,
                    **kwargs,
                )
                for seq in token_ids
            ]

        return self._decode(
            token_ids=token_ids,
            skip_special_tokens=skip_special_tokens,
            **kwargs,
        )

    def batch_decode(
        self,
<<<<<<< HEAD
        sequences: Union[list[int], list[list[int]], np.ndarray, "torch.Tensor"],
=======
        token_ids: Union[int, list[int], np.ndarray, torch.Tensor],
>>>>>>> 6ccacf3a
        skip_special_tokens: bool = False,
        clean_up_tokenization_spaces: Optional[bool] = None,
        **kwargs,
    ) -> list[str]:
        """
        Convert a list of lists of token ids into a list of strings by calling decode.

        This method is provided for backwards compatibility. The `decode` method now handles batched input natively,
        so you can use `decode` directly instead of `batch_decode`.

        Args:
            sequences (`Union[list[int], list[list[int]], np.ndarray, torch.Tensor]`):
                List of tokenized input ids. Can be obtained using the `__call__` method.
            skip_special_tokens (`bool`, *optional*, defaults to `False`):
                Whether or not to remove special tokens in the decoding.
            clean_up_tokenization_spaces (`bool`, *optional*):
                Whether or not to clean up the tokenization spaces. If `None`, will default to
                `self.clean_up_tokenization_spaces`.
            kwargs (additional keyword arguments, *optional*):
                Will be passed to the underlying model specific decode method.

        Returns:
            `list[str]`: The list of decoded sentences.
        """
        # Forward to decode() which now handles batched input natively
        result = self.decode(
            token_ids=sequences,
            skip_special_tokens=skip_special_tokens,
            clean_up_tokenization_spaces=clean_up_tokenization_spaces,
            **kwargs,
        )
        # Ensure we always return a list for backwards compatibility
        if isinstance(result, str):
            return [result]
        return result

    def _decode(
        self,
        token_ids: Union[int, list[int]],
        skip_special_tokens: bool = False,
        clean_up_tokenization_spaces: Optional[bool] = None,
        **kwargs,
    ) -> str:
        raise NotImplementedError

    def _eventual_warn_about_too_long_sequence(self, ids: list[int], max_length: Optional[int], verbose: bool):
        """
        Depending on the input and internal state we might trigger a warning about a sequence that is too long for its
        corresponding model

        Args:
            ids (`list[str]`): The ids produced by the tokenization
            max_length (`int`, *optional*): The max_length desired (does not trigger a warning if it is set)
            verbose (`bool`): Whether or not to print more information and warnings.

        """
        if max_length is None and len(ids) > self.model_max_length and verbose and self.model_max_length != 0:
            if not self.deprecation_warnings.get("sequence-length-is-longer-than-the-specified-maximum", False):
                logger.warning(
                    "Token indices sequence length is longer than the specified maximum sequence length "
                    f"for this model ({len(ids)} > {self.model_max_length}). Running this sequence through the model "
                    "will result in indexing errors"
                )
            self.deprecation_warnings["sequence-length-is-longer-than-the-specified-maximum"] = True

<<<<<<< HEAD
=======
    def _switch_to_input_mode(self):
        """
        Private method to put the tokenizer in input mode (when it has different modes for input/outputs)
        """

    def _switch_to_target_mode(self):
        """
        Private method to put the tokenizer in target mode (when it has different modes for input/outputs)
        """

    @contextmanager
    def as_target_tokenizer(self):
        """
        Temporarily sets the tokenizer for encoding the targets. Useful for tokenizer associated to
        sequence-to-sequence models that need a slightly different processing for the labels.
        """
        warnings.warn(
            "`as_target_tokenizer` is deprecated and will be removed in v5 of Transformers. You can tokenize your "
            "labels by using the argument `text_target` of the regular `__call__` method (either in the same call as "
            "your input texts if you use the same keyword arguments, or in a separate call."
        )
        self._switch_to_target_mode()
        self._in_target_context_manager = True
        yield
        self._in_target_context_manager = False
        self._switch_to_input_mode()

>>>>>>> 6ccacf3a
    @classmethod
    def register_for_auto_class(cls, auto_class="AutoTokenizer"):
        """
        Register this class with a given auto class. This should only be used for custom tokenizers as the ones in the
        library are already mapped with `AutoTokenizer`.

        Args:
            auto_class (`str` or `type`, *optional*, defaults to `"AutoTokenizer"`):
                The auto class to register this new tokenizer with.
        """
        if not isinstance(auto_class, str):
            auto_class = auto_class.__name__

        import transformers.models.auto as auto_module

        if not hasattr(auto_module, auto_class):
            raise ValueError(f"{auto_class} is not a valid auto class.")

        cls._auto_class = auto_class

    def apply_chat_template(
        self,
        conversation: Union[list[dict[str, str]], list[list[dict[str, str]]]],
        tools: Optional[list[Union[dict, Callable]]] = None,
        documents: Optional[list[dict[str, str]]] = None,
        chat_template: Optional[str] = None,
        add_generation_prompt: bool = False,
        continue_final_message: bool = False,
        tokenize: bool = True,
        padding: Union[bool, str, PaddingStrategy] = False,
        truncation: bool = False,
        max_length: Optional[int] = None,
        return_tensors: Optional[Union[str, TensorType]] = None,
        return_dict: bool = False,
        return_assistant_tokens_mask: bool = False,
        tokenizer_kwargs: Optional[dict[str, Any]] = None,
        **kwargs,
    ) -> Union[str, list[int], list[str], list[list[int]], BatchEncoding]:
        """
        Converts a list of dictionaries with `"role"` and `"content"` keys to a list of token
        ids. This method is intended for use with chat models, and will read the tokenizer's chat_template attribute to
        determine the format and control tokens to use when converting.

        Args:
            conversation (Union[list[dict[str, str]], list[list[dict[str, str]]]]): A list of dicts
                with "role" and "content" keys, representing the chat history so far.
            tools (`list[Union[Dict, Callable]]`, *optional*):
                A list of tools (callable functions) that will be accessible to the model. If the template does not
                support function calling, this argument will have no effect. Each tool should be passed as a JSON Schema,
                giving the name, description and argument types for the tool. See our
                [tool use guide](https://huggingface.co/docs/transformers/en/chat_extras#passing-tools)
                for more information.
            documents (`list[dict[str, str]]`, *optional*):
                A list of dicts representing documents that will be accessible to the model if it is performing RAG
                (retrieval-augmented generation). If the template does not support RAG, this argument will have no
                effect. We recommend that each document should be a dict containing "title" and "text" keys.
            chat_template (`str`, *optional*):
                A Jinja template to use for this conversion. It is usually not necessary to pass anything to this
                argument, as the model's template will be used by default.
            add_generation_prompt (bool, *optional*):
                If this is set, a prompt with the token(s) that indicate
                the start of an assistant message will be appended to the formatted output. This is useful when you want to generate a response from the model.
                Note that this argument will be passed to the chat template, and so it must be supported in the
                template for this argument to have any effect.
            continue_final_message (bool, *optional*):
                If this is set, the chat will be formatted so that the final
                message in the chat is open-ended, without any EOS tokens. The model will continue this message
                rather than starting a new one. This allows you to "prefill" part of
                the model's response for it. Cannot be used at the same time as `add_generation_prompt`.
            tokenize (`bool`, defaults to `True`):
                Whether to tokenize the output. If `False`, the output will be a string.
            padding (`bool`, `str` or [`~utils.PaddingStrategy`], *optional*, defaults to `False`):
                 Select a strategy to pad the returned sequences (according to the model's padding side and padding
                 index) among:

                - `True` or `'longest'`: Pad to the longest sequence in the batch (or no padding if only a single
                  sequence if provided).
                - `'max_length'`: Pad to a maximum length specified with the argument `max_length` or to the maximum
                  acceptable input length for the model if that argument is not provided.
                - `False` or `'do_not_pad'` (default): No padding (i.e., can output a batch with sequences of different
                  lengths).
            truncation (`bool`, defaults to `False`):
                Whether to truncate sequences at the maximum length. Has no effect if tokenize is `False`.
            max_length (`int`, *optional*):
                Maximum length (in tokens) to use for padding or truncation. Has no effect if tokenize is `False`. If
                not specified, the tokenizer's `max_length` attribute will be used as a default.
            return_tensors (`str` or [`~utils.TensorType`], *optional*):
                If set, will return tensors of a particular framework. Has no effect if tokenize is `False`. Acceptable
                values are:
                - `'pt'`: Return PyTorch `torch.Tensor` objects.
                - `'np'`: Return NumPy `np.ndarray` objects.
            return_dict (`bool`, defaults to `False`):
                Whether to return a dictionary with named outputs. Has no effect if tokenize is `False`.
            tokenizer_kwargs (`dict[str: Any]`, *optional*): Additional kwargs to pass to the tokenizer.
            return_assistant_tokens_mask (`bool`, defaults to `False`):
                Whether to return a mask of the assistant generated tokens. For tokens generated by the assistant,
                the mask will contain 1. For user and system tokens, the mask will contain 0.
                This functionality is only available for chat templates that support it via the `{% generation %}` keyword.
            **kwargs: Additional kwargs to pass to the template renderer. Will be accessible by the chat template.

        Returns:
            `Union[list[int], Dict]`: A list of token ids representing the tokenized chat so far, including control tokens. This
            output is ready to pass to the model, either directly or via methods like `generate()`. If `return_dict` is
            set, will return a dict of tokenizer outputs instead.
        """

        if return_dict and not tokenize:
            raise ValueError(
                "`return_dict=True` is incompatible with `tokenize=False`, because there is no dict "
                "of tokenizer outputs to return."
            )

        if return_assistant_tokens_mask and not return_dict:
            raise ValueError("`return_assistant_tokens_mask=True` is incompatible with `return_dict=False`")

        if tokenizer_kwargs is None:
            tokenizer_kwargs = {}

        chat_template = self.get_chat_template(chat_template, tools)

        if isinstance(conversation, (list, tuple)) and (
            isinstance(conversation[0], (list, tuple)) or hasattr(conversation[0], "messages")
        ):
            conversations = conversation
            is_batched = True
        else:
            conversations = [conversation]
            is_batched = False

        if continue_final_message:
            if add_generation_prompt:
                raise ValueError(
                    "continue_final_message and add_generation_prompt are not compatible. Use continue_final_message when you want the model to continue the final message, and add_generation_prompt when you want to add a header that will prompt it to start a new assistant message instead."
                )
            if return_assistant_tokens_mask:
                raise ValueError("continue_final_message is not compatible with return_assistant_tokens_mask.")

        template_kwargs = {**self.special_tokens_map, **kwargs}  # kwargs overwrite special tokens if both are present
        rendered_chat, generation_indices = render_jinja_template(
            conversations=conversations,
            tools=tools,
            documents=documents,
            chat_template=chat_template,
            return_assistant_tokens_mask=return_assistant_tokens_mask,
            continue_final_message=continue_final_message,
            add_generation_prompt=add_generation_prompt,
            **template_kwargs,
        )

        if not is_batched:
            rendered_chat = rendered_chat[0]

        if tokenize:
            out = self(
                rendered_chat,
                padding=padding,
                truncation=truncation,
                max_length=max_length,
                add_special_tokens=False,
                return_tensors=return_tensors,
                **tokenizer_kwargs,
            )
            if return_dict:
                if return_assistant_tokens_mask:
                    assistant_masks = []
                    if is_batched or return_tensors:
                        input_ids = out["input_ids"]
                    else:
                        input_ids = [out["input_ids"]]
                    for i in range(len(input_ids)):
                        current_mask = [0] * len(input_ids[i])
                        for assistant_start_char, assistant_end_char in generation_indices[i]:
                            start_token = out.char_to_token(i, assistant_start_char)
                            end_token = out.char_to_token(i, assistant_end_char - 1)
                            if start_token is None:
                                # start_token is out of bounds maybe due to truncation.
                                break
                            for token_id in range(start_token, end_token + 1 if end_token else len(input_ids[i])):
                                current_mask[token_id] = 1
                        assistant_masks.append(current_mask)

                    if not is_batched and not return_tensors:
                        assistant_masks = assistant_masks[0]

                    out["assistant_masks"] = assistant_masks

                    if return_tensors:
                        out.convert_to_tensors(tensor_type=return_tensors)

                return out
            else:
                return out["input_ids"]
        else:
            return rendered_chat

    def encode_message_with_chat_template(
        self,
        message: dict[str, str],
        conversation_history: Optional[list[dict[str, str]]] = None,
        **kwargs,
    ) -> list[int]:
        """
        Tokenize a single message. This method is a convenience wrapper around `apply_chat_template` that allows you
        to tokenize messages one by one. This is useful for things like token-by-token streaming.
        This method is not guaranteed to be perfect. For some models, it may be impossible to robustly tokenize
        single messages. For example, if the chat template adds tokens after each message, but also has a prefix that
        is added to the entire chat, it will be impossible to distinguish a chat-start-token from a message-start-token.
        In these cases, this method will do its best to find the correct tokenization, but it may not be perfect.
        **Note:** This method does not support `add_generation_prompt`. If you want to add a generation prompt,
        you should do it separately after tokenizing the conversation.
        Args:
            message (`dict`):
                A dictionary with "role" and "content" keys, representing the message to tokenize.
            conversation_history (`list[dict]`, *optional*):
                A list of dicts with "role" and "content" keys, representing the chat history so far. If you are
                tokenizing messages one by one, you should pass the previous messages in the conversation here.
            **kwargs:
                Additional kwargs to pass to the `apply_chat_template` method.
        Returns:
            `list[int]`: A list of token ids representing the tokenized message.
        """
        if "add_generation_prompt" in kwargs:
            raise ValueError(
                "`encode_message_with_chat_template` does not support `add_generation_prompt`. Please add the generation prompt "
                "separately."
            )

        if conversation_history is None or len(conversation_history) == 0:
            return self.apply_chat_template([message], add_generation_prompt=False, tokenize=True, **kwargs)

        conversation = conversation_history + [message]
        tokens = self.apply_chat_template(conversation, add_generation_prompt=False, tokenize=True, **kwargs)

        prefix_tokens = self.apply_chat_template(
            conversation_history, add_generation_prompt=False, tokenize=True, **kwargs
        )
        # It's possible that the prefix tokens are not a prefix of the full list of tokens.
        # For example, if the prefix is `<s>User: Hi` and the full conversation is `<s>User: Hi</s><s>Assistant: Hello`.
        # In this case, we can't simply find the prefix, so we have to do something a bit more subtle.
        # We look for the first place where the tokens differ, and that's our split point.
        # This is not perfect, but it's the best we can do without a token-level API.
        # To make this more robust, we could do a diff and find the longest common subsequence, but this is
        # a good first approximation.
        # This is particularly important for models like Llama3 that have changed their chat template to include
        # EOS tokens after user messages.
        min_len = min(len(prefix_tokens), len(tokens))
        for i in range(min_len):
            if prefix_tokens[i] != tokens[i]:
                return tokens[i:]
        return tokens[min_len:]

    def get_chat_template(self, chat_template: Optional[str] = None, tools: Optional[list[dict]] = None) -> str:
        """
        Retrieve the chat template string used for tokenizing chat messages. This template is used
        internally by the `apply_chat_template` method and can also be used externally to retrieve the model's chat
        template for better generation tracking.

        Args:
            chat_template (`str`, *optional*):
                A Jinja template or the name of a template to use for this conversion.
                It is usually not necessary to pass anything to this argument,
                as the model's template will be used by default.
            tools (`list[Dict]`, *optional*):
                A list of tools (callable functions) that will be accessible to the model. If the template does not
                support function calling, this argument will have no effect. Each tool should be passed as a JSON Schema,
                giving the name, description and argument types for the tool. See our
                [chat templating guide](https://huggingface.co/docs/transformers/main/en/chat_templating#automated-function-conversion-for-tool-use)
                for more information.

        Returns:
            `str`: The chat template string.
        """
        # First, handle the cases when the model has a dict of multiple templates
        if isinstance(self.chat_template, dict):
            template_dict = self.chat_template
            if chat_template is not None and chat_template in template_dict:
                # The user can pass the name of a template to the chat template argument instead of an entire template
                chat_template = template_dict[chat_template]
            elif chat_template is None:
                if tools is not None and "tool_use" in template_dict:
                    chat_template = template_dict["tool_use"]
                elif "default" in template_dict:
                    chat_template = template_dict["default"]
                else:
                    raise ValueError(
                        "This model has multiple chat templates with no default specified! Please either pass a chat "
                        "template or the name of the template you wish to use to the `chat_template` argument. Available "
                        f"template names are {sorted(template_dict.keys())}."
                    )

        elif chat_template is None:
            # These are the cases when the model has a single template
            # priority: `chat_template` argument > `tokenizer.chat_template`
            if self.chat_template is not None:
                chat_template = self.chat_template
            else:
                raise ValueError(
                    "Cannot use chat template functions because tokenizer.chat_template is not set and no template "
                    "argument was passed! For information about writing templates and setting the "
                    "tokenizer.chat_template attribute, please see the documentation at "
                    "https://huggingface.co/docs/transformers/main/en/chat_templating"
                )

        return chat_template

    def save_chat_templates(
        self,
        save_directory: Union[str, os.PathLike],
        tokenizer_config: dict,
        filename_prefix: Optional[str],
        save_jinja_files: bool,
    ):
        """
        Writes chat templates out to the save directory if we're using the new format, and removes them from
        the tokenizer config if present. If we're using the legacy format, it doesn't write any files, and instead
        writes the templates to the tokenizer config in the correct format.
        """
        chat_template_file = os.path.join(
            save_directory, (filename_prefix + "-" if filename_prefix else "") + CHAT_TEMPLATE_FILE
        )
        chat_template_dir = os.path.join(
            save_directory, (filename_prefix + "-" if filename_prefix else "") + CHAT_TEMPLATE_DIR
        )

        saved_raw_chat_template_files = []
        if save_jinja_files and isinstance(self.chat_template, str):
            # New format for single templates is to save them as chat_template.jinja
            with open(chat_template_file, "w", encoding="utf-8") as f:
                f.write(self.chat_template)
            logger.info(f"chat template saved in {chat_template_file}")
            saved_raw_chat_template_files.append(chat_template_file)
            if "chat_template" in tokenizer_config:
                tokenizer_config.pop("chat_template")  # To ensure it doesn't somehow end up in the config too
        elif save_jinja_files and isinstance(self.chat_template, dict):
            # New format for multiple templates is to save the default as chat_template.jinja
            # and the other templates in the chat_templates/ directory
            for template_name, template in self.chat_template.items():
                if template_name == "default":
                    with open(chat_template_file, "w", encoding="utf-8") as f:
                        f.write(self.chat_template["default"])
                    logger.info(f"chat template saved in {chat_template_file}")
                    saved_raw_chat_template_files.append(chat_template_file)
                else:
                    Path(chat_template_dir).mkdir(exist_ok=True)
                    template_filepath = os.path.join(chat_template_dir, f"{template_name}.jinja")
                    with open(template_filepath, "w", encoding="utf-8") as f:
                        f.write(template)
                    logger.info(f"chat template saved in {template_filepath}")
                    saved_raw_chat_template_files.append(template_filepath)
            if "chat_template" in tokenizer_config:
                tokenizer_config.pop("chat_template")  # To ensure it doesn't somehow end up in the config too
        elif isinstance(self.chat_template, dict):
            # Legacy format for multiple templates:
            # chat template dicts are saved to the config as lists of dicts with fixed key names.
            tokenizer_config["chat_template"] = [{"name": k, "template": v} for k, v in self.chat_template.items()]
        elif self.chat_template is not None:
            # Legacy format for single templates: Just make them a key in tokenizer_config.json
            tokenizer_config["chat_template"] = self.chat_template
        return tokenizer_config, saved_raw_chat_template_files


def get_fast_tokenizer_file(tokenization_files: list[str]) -> str:
    """
    Get the tokenization file to use for this version of transformers.

    Args:
        tokenization_files (`list[str]`): The list of available configuration files.

    Returns:
        `str`: The tokenization file to use.
    """
    tokenizer_files_map = {}
    for file_name in tokenization_files:
        search = _re_tokenizer_file.search(file_name)
        if search is not None:
            v = search.groups()[0]
            tokenizer_files_map[v] = file_name
    available_versions = sorted(tokenizer_files_map.keys())

    # Defaults to FULL_TOKENIZER_FILE and then try to look at some newer versions.
    tokenizer_file = FULL_TOKENIZER_FILE
    transformers_version = version.parse(__version__)
    for v in available_versions:
        if version.parse(v) <= transformers_version:
            tokenizer_file = tokenizer_files_map[v]
        else:
            # No point going further since the versions are sorted.
            break

    return tokenizer_file


# Shared helper to locate a SentencePiece model file for a repo/path
def find_sentencepiece_model_file(pretrained_model_name_or_path, **kwargs):
    """
    Find any .model file (SentencePiece model) in the model directory or Hub repo.

    Tries known filenames first ("tokenizer.model", "spm.model"), then scans local dir,
    and as a last resort lists files on the Hub to find any .model.

    Returns the filename (str) relative to the repo root or directory if found, else None.
    """
    from .utils.hub import has_file

    # Try common names first
    for candidate in ("tokenizer.model", "spm.model"):
        try:
            if has_file(
                pretrained_model_name_or_path,
                candidate,
                revision=kwargs.get("revision"),
                token=kwargs.get("token"),
                cache_dir=kwargs.get("cache_dir"),
                local_files_only=kwargs.get("local_files_only", False),
            ):
                return candidate
        except Exception:
            pass

    subfolder = kwargs.get("subfolder", "")
    local_files_only = kwargs.get("local_files_only", False)

    # Local directory scan
    if os.path.isdir(pretrained_model_name_or_path):
        dir_path = (
            os.path.join(pretrained_model_name_or_path, subfolder) if subfolder else pretrained_model_name_or_path
        )
        if os.path.isdir(dir_path):
            for filename in os.listdir(dir_path):
                if filename.endswith(".model"):
                    return filename if not subfolder else os.path.join(subfolder, filename)

    # Hub listing if allowed
    if not local_files_only:
        try:
            from huggingface_hub import list_repo_tree

            entries = list_repo_tree(
                repo_id=pretrained_model_name_or_path,
                revision=kwargs.get("revision"),
                path_in_repo=subfolder if subfolder else None,
                recursive=False,
                token=kwargs.get("token"),
            )
            for entry in entries:
                if entry.path.endswith(".model"):
                    return entry.path if not subfolder else entry.path.removeprefix(f"{subfolder}/")
        except Exception:
            pass

    return None


def load_vocab_and_merges(pretrained_model_name_or_path, **kwargs):
    """
    Resolve and load tokenizer vocabulary files from a repo/path.

    Priority order:
    1. Load ``vocab.json`` (WordLevel/WordPiece/BPE fast tokenizers)
    2. Load ``vocab.txt`` when only a WordPiece vocab is available
    3. Optionally load ``merges.txt`` (BPE tokenizers)

    Returns:
        tuple (vocab: dict|None, merges: list[tuple[str,str]]|None, files_loaded: list[str])
    """
    files_loaded = []
    vocab = None
    merges = None
    try:
        resolved_vocab_file = cached_file(
            pretrained_model_name_or_path,
            "vocab.json",
            cache_dir=kwargs.get("cache_dir"),
            force_download=kwargs.get("force_download", False),
            proxies=kwargs.get("proxies"),
            token=kwargs.get("token"),
            revision=kwargs.get("revision"),
            local_files_only=kwargs.get("local_files_only", False),
            subfolder=kwargs.get("subfolder", ""),
        )
    except Exception:
        resolved_vocab_file = None

    if resolved_vocab_file is not None:
        try:
            with open(resolved_vocab_file, "r", encoding="utf-8") as vf:
                vocab = json.load(vf)
            files_loaded.append("vocab.json")
        except Exception:
            vocab = None

    # Fallback to vocab.txt (WordPiece-style vocabularies)
    if vocab is None:
        try:
            resolved_vocab_txt = cached_file(
                pretrained_model_name_or_path,
                "vocab.txt",
                cache_dir=kwargs.get("cache_dir"),
                force_download=kwargs.get("force_download", False),
                proxies=kwargs.get("proxies"),
                token=kwargs.get("token"),
                revision=kwargs.get("revision"),
                local_files_only=kwargs.get("local_files_only", False),
                subfolder=kwargs.get("subfolder", ""),
            )
        except Exception:
            resolved_vocab_txt = None

        if resolved_vocab_txt is not None:
            try:
                vocab = OrderedDict()
                with open(resolved_vocab_txt, "r", encoding="utf-8") as vf:
                    for index, token in enumerate(vf):
                        token = token.rstrip("\n")
                        vocab[token] = index
                files_loaded.append("vocab.txt")
            except Exception:
                vocab = None

    try:
        resolved_merges_file = cached_file(
            pretrained_model_name_or_path,
            "merges.txt",
            cache_dir=kwargs.get("cache_dir"),
            force_download=kwargs.get("force_download", False),
            proxies=kwargs.get("proxies"),
            token=kwargs.get("token"),
            revision=kwargs.get("revision"),
            local_files_only=kwargs.get("local_files_only", False),
            subfolder=kwargs.get("subfolder", ""),
        )
    except Exception:
        resolved_merges_file = None

    if resolved_merges_file is not None:
        try:
            merges = []
            with open(resolved_merges_file, "r", encoding="utf-8") as mf:
                for line in mf:
                    line = line.strip()
                    if line and not line.startswith("#"):
                        parts = line.split()
                        if len(parts) == 2:
                            merges.append((parts[0], parts[1]))
            files_loaded.append("merges.txt")
        except Exception:
            merges = None

    return vocab, merges, files_loaded


# To update the docstring, we need to copy the method, otherwise we change the original docstring.
PreTrainedTokenizerBase.push_to_hub = copy_func(PreTrainedTokenizerBase.push_to_hub)
if PreTrainedTokenizerBase.push_to_hub.__doc__ is not None:
    PreTrainedTokenizerBase.push_to_hub.__doc__ = PreTrainedTokenizerBase.push_to_hub.__doc__.format(
        object="tokenizer", object_class="AutoTokenizer", object_files="tokenizer files"
    )


def _get_prepend_scheme(add_prefix_space: bool, original_tokenizer) -> str:
    if add_prefix_space:
        prepend_scheme = "always"
        if not getattr(original_tokenizer, "legacy", True):
            prepend_scheme = "first"
    else:
        prepend_scheme = "never"
    return prepend_scheme


def generate_merges(vocab, vocab_scores: Optional[dict[str, float]] = None):
    reverse = vocab_scores is not None
    vocab_scores = dict(vocab_scores) if reverse else vocab

    merges = []
    for merge, piece_score in vocab_scores.items():
        local = []
        for index in range(1, len(merge)):
            piece_l, piece_r = merge[:index], merge[index:]
            if piece_l in vocab and piece_r in vocab:
                local.append((piece_l, piece_r, piece_score))
        local = sorted(local, key=lambda x: (vocab[x[0]], vocab[x[1]]))
        merges.extend(local)

    merges = sorted(merges, key=lambda val: (val[2], len(val[0]), len(val[1])), reverse=reverse)
    merges = [(val[0], val[1]) for val in merges]
    return merges<|MERGE_RESOLUTION|>--- conflicted
+++ resolved
@@ -26,14 +26,9 @@
 import os
 import re
 import warnings
-<<<<<<< HEAD
-from collections import OrderedDict, UserDict
+from collections import UserDict
 from collections.abc import Mapping, Sequence, Sized
-=======
-from collections import UserDict
-from collections.abc import Callable, Mapping, Sequence, Sized
 from contextlib import contextmanager
->>>>>>> 6ccacf3a
 from dataclasses import dataclass
 from pathlib import Path
 from typing import TYPE_CHECKING, Any, Literal, NamedTuple, Optional, Union, overload
@@ -790,6 +785,377 @@
         else:
             logger.warning(f"Attempting to cast a BatchEncoding to type {str(device)}. This is not supported.")
         return self
+
+
+class SpecialTokensMixin:
+    """
+    A mixin derived by [`PreTrainedTokenizer`] and [`PreTrainedTokenizerFast`] to handle specific behaviors related to
+    special tokens. In particular, this class hold the attributes which can be used to directly access these special
+    tokens in a model-independent manner and allow to set and update the special tokens.
+
+    Args:
+        bos_token (`str` or `tokenizers.AddedToken`, *optional*):
+            A special token representing the beginning of a sentence.
+        eos_token (`str` or `tokenizers.AddedToken`, *optional*):
+            A special token representing the end of a sentence.
+        unk_token (`str` or `tokenizers.AddedToken`, *optional*):
+            A special token representing an out-of-vocabulary token.
+        sep_token (`str` or `tokenizers.AddedToken`, *optional*):
+            A special token separating two different sentences in the same input (used by BERT for instance).
+        pad_token (`str` or `tokenizers.AddedToken`, *optional*):
+            A special token used to make arrays of tokens the same size for batching purpose. Will then be ignored by
+            attention mechanisms or loss computation.
+        cls_token (`str` or `tokenizers.AddedToken`, *optional*):
+            A special token representing the class of the input (used by BERT for instance).
+        mask_token (`str` or `tokenizers.AddedToken`, *optional*):
+            A special token representing a masked token (used by masked-language modeling pretraining objectives, like
+            BERT).
+        additional_special_tokens (tuple or list of `str` or `tokenizers.AddedToken`, *optional*):
+            A tuple or a list of additional tokens, which will be marked as `special`, meaning that they will be
+            skipped when decoding if `skip_special_tokens` is set to `True`.
+    """
+
+    SPECIAL_TOKENS_ATTRIBUTES = [
+        "bos_token",
+        "eos_token",
+        "unk_token",
+        "sep_token",
+        "pad_token",
+        "cls_token",
+        "mask_token",
+        "additional_special_tokens",
+    ]
+
+    def __init__(self, verbose=False, **kwargs):
+        self._pad_token_type_id = 0
+        self.verbose = verbose
+        self._special_tokens_map = dict.fromkeys(self.SPECIAL_TOKENS_ATTRIBUTES)
+        self._special_tokens_map["additional_special_tokens"] = []  # for BC where it defaults to empty list
+
+        # We directly set the hidden value to allow initialization with special tokens
+        # which are not yet in the vocabulary. Necessary for serialization/de-serialization
+        # TODO clean this up at some point (probably by switching to fast tokenizers)
+
+        for key, value in kwargs.items():
+            if value is None:
+                continue
+            if key in self.SPECIAL_TOKENS_ATTRIBUTES:
+                if key == "additional_special_tokens":
+                    assert isinstance(value, (list, tuple)), f"Value {value} is not a list or tuple"
+                    assert all(isinstance(t, (str, AddedToken)) for t in value), (
+                        "One of the tokens is not a string or an AddedToken"
+                    )
+                    setattr(self, key, value)
+                elif isinstance(value, (str, AddedToken)):
+                    setattr(self, key, value)
+                else:
+                    raise TypeError(f"Special token {key} has to be either str or AddedToken but got: {type(value)}")
+
+    def sanitize_special_tokens(self) -> int:
+        """
+        The `sanitize_special_tokens` is now deprecated kept for backward compatibility and will be removed in
+        transformers v5.
+        """
+        logger.warning_once("The `sanitize_special_tokens` will be removed in transformers v5.")
+        return self.add_tokens(self.all_special_tokens_extended, special_tokens=True)
+
+    def add_special_tokens(
+        self,
+        special_tokens_dict: dict[str, Union[str, AddedToken, Sequence[Union[str, AddedToken]]]],
+        replace_additional_special_tokens=True,
+    ) -> int:
+        """
+        Add a dictionary of special tokens (eos, pad, cls, etc.) to the encoder and link them to class attributes. If
+        special tokens are NOT in the vocabulary, they are added to it (indexed starting from the last index of the
+        current vocabulary).
+
+        When adding new tokens to the vocabulary, you should make sure to also resize the token embedding matrix of the
+        model so that its embedding matrix matches the tokenizer.
+
+        In order to do that, please use the [`~PreTrainedModel.resize_token_embeddings`] method.
+
+        Using `add_special_tokens` will ensure your special tokens can be used in several ways:
+
+        - Special tokens can be skipped when decoding using `skip_special_tokens = True`.
+        - Special tokens are carefully handled by the tokenizer (they are never split), similar to `AddedTokens`.
+        - You can easily refer to special tokens using tokenizer class attributes like `tokenizer.cls_token`. This
+          makes it easy to develop model-agnostic training and fine-tuning scripts.
+
+        When possible, special tokens are already registered for provided pretrained models (for instance
+        [`BertTokenizer`] `cls_token` is already registered to be `'[CLS]'` and XLM's one is also registered to be
+        `'</s>'`).
+
+        Args:
+            special_tokens_dict (dictionary *str* to *str*, `tokenizers.AddedToken`, or `Sequence[Union[str, AddedToken]]`):
+                Keys should be in the list of predefined special attributes: [`bos_token`, `eos_token`, `unk_token`,
+                `sep_token`, `pad_token`, `cls_token`, `mask_token`, `additional_special_tokens`].
+
+                Tokens are only added if they are not already in the vocabulary (tested by checking if the tokenizer
+                assign the index of the `unk_token` to them).
+            replace_additional_special_tokens (`bool`, *optional*,, defaults to `True`):
+                If `True`, the existing list of additional special tokens will be replaced by the list provided in
+                `special_tokens_dict`. Otherwise, `self._special_tokens_map["additional_special_tokens"]` is just extended. In the former
+                case, the tokens will NOT be removed from the tokenizer's full vocabulary - they are only being flagged
+                as non-special tokens. Remember, this only affects which tokens are skipped during decoding, not the
+                `added_tokens_encoder` and `added_tokens_decoder`. This means that the previous
+                `additional_special_tokens` are still added tokens, and will not be split by the model.
+
+        Returns:
+            `int`: Number of tokens added to the vocabulary.
+
+        Examples:
+
+        ```python
+        # Let's see how to add a new classification token to GPT-2
+        tokenizer = GPT2Tokenizer.from_pretrained("openai-community/gpt2")
+        model = GPT2Model.from_pretrained("openai-community/gpt2")
+
+        special_tokens_dict = {"cls_token": "<CLS>"}
+
+        num_added_toks = tokenizer.add_special_tokens(special_tokens_dict)
+        print("We have added", num_added_toks, "tokens")
+        # Notice: resize_token_embeddings expect to receive the full size of the new vocabulary, i.e., the length of the tokenizer.
+        model.resize_token_embeddings(len(tokenizer))
+
+        assert tokenizer.cls_token == "<CLS>"
+        ```"""
+        if not special_tokens_dict:
+            return 0
+
+        added_tokens = []
+        for key, value in special_tokens_dict.items():
+            assert key in self.SPECIAL_TOKENS_ATTRIBUTES, f"Key {key} is not a special token"
+
+            if self.verbose:
+                logger.info(f"Assigning {value} to the {key} key of the tokenizer")
+
+            if key == "additional_special_tokens":
+                assert isinstance(value, (list, tuple)) and all(isinstance(t, (str, AddedToken)) for t in value), (
+                    f"Tokens {value} for key {key} should all be str or AddedToken instances"
+                )
+
+                to_add = []
+                for token in value:
+                    if isinstance(token, str):
+                        # for legacy purpose we default to stripping. `test_add_tokens_tokenizer` depends on this
+                        token = AddedToken(token, rstrip=False, lstrip=False, normalized=False, special=True)
+                    if not replace_additional_special_tokens and str(token) in self.additional_special_tokens:
+                        continue
+                    to_add.append(token)
+                if replace_additional_special_tokens and len(to_add) > 0:
+                    setattr(self, key, list(to_add))
+                else:
+                    self._special_tokens_map["additional_special_tokens"].extend(to_add)
+                added_tokens += to_add
+
+            else:
+                if not isinstance(value, (str, AddedToken)):
+                    raise ValueError(f"Token {value} for key {key} should be a str or an AddedToken instance")
+                if isinstance(value, (str)):
+                    # for legacy purpose we default to stripping. `False` depends on this
+                    value = AddedToken(value, rstrip=False, lstrip=False, normalized=False, special=True)
+                if isinstance(value, AddedToken):
+                    setattr(self, key, value)
+                if value not in added_tokens:
+                    added_tokens.append(value)
+
+        # if we are adding tokens that were not part of the vocab, we ought to add them
+        added_tokens = self.add_tokens(added_tokens, special_tokens=True)
+        return added_tokens
+
+    def add_tokens(
+        self, new_tokens: Union[str, AddedToken, Sequence[Union[str, AddedToken]]], special_tokens: bool = False
+    ) -> int:
+        """
+        Add a list of new tokens to the tokenizer class. If the new tokens are not in the vocabulary, they are added to
+        it with indices starting from length of the current vocabulary and will be isolated before the tokenization
+        algorithm is applied. Added tokens and tokens from the vocabulary of the tokenization algorithm are therefore
+        not treated in the same way.
+
+        Note, when adding new tokens to the vocabulary, you should make sure to also resize the token embedding matrix
+        of the model so that its embedding matrix matches the tokenizer.
+
+        In order to do that, please use the [`~PreTrainedModel.resize_token_embeddings`] method.
+
+        Args:
+            new_tokens (`str`, `tokenizers.AddedToken` or a sequence of *str* or `tokenizers.AddedToken`):
+                Tokens are only added if they are not already in the vocabulary. `tokenizers.AddedToken` wraps a string
+                token to let you personalize its behavior: whether this token should only match against a single word,
+                whether this token should strip all potential whitespaces on the left side, whether this token should
+                strip all potential whitespaces on the right side, etc.
+            special_tokens (`bool`, *optional*, defaults to `False`):
+                Can be used to specify if the token is a special token. This mostly change the normalization behavior
+                (special tokens like CLS or [MASK] are usually not lower-cased for instance).
+
+                See details for `tokenizers.AddedToken` in HuggingFace tokenizers library.
+
+        Returns:
+            `int`: Number of tokens added to the vocabulary.
+
+        Examples:
+
+        ```python
+        # Let's see how to increase the vocabulary of Bert model and tokenizer
+        tokenizer = BertTokenizerFast.from_pretrained("google-bert/bert-base-uncased")
+        model = BertModel.from_pretrained("google-bert/bert-base-uncased")
+
+        num_added_toks = tokenizer.add_tokens(["new_tok1", "my_new-tok2"])
+        print("We have added", num_added_toks, "tokens")
+        # Notice: resize_token_embeddings expect to receive the full size of the new vocabulary, i.e., the length of the tokenizer.
+        model.resize_token_embeddings(len(tokenizer))
+        ```"""
+        if not new_tokens:
+            return 0
+
+        if not isinstance(new_tokens, (list, tuple)):
+            new_tokens = [new_tokens]
+
+        return self._add_tokens(new_tokens, special_tokens=special_tokens)
+
+    def _add_tokens(self, new_tokens: Union[list[str], list[AddedToken]], special_tokens: bool = False) -> int:
+        raise NotImplementedError
+
+    @property
+    def pad_token_type_id(self) -> int:
+        """
+        `int`: Id of the padding token type in the vocabulary.
+        """
+        return self._pad_token_type_id
+
+    def __setattr__(self, key, value):
+        key_without_id = key
+        key_is_special_id = key.endswith("_id") or key.endswith("_ids")
+        if key_is_special_id:
+            key_without_id = key[:-3] if not key.endswith("_ids") else key[:-4]
+
+        if self.__dict__.get("_special_tokens_map", None) is not None and any(
+            name in self.__dict__["_special_tokens_map"] for name in [key, key_without_id]
+        ):
+            if key_is_special_id:
+                if value is not None:
+                    value = (
+                        self.convert_ids_to_tokens(value)
+                        if key != "additional_special_tokens"
+                        else [self.convert_ids_to_tokens(val) for val in value]
+                    )
+                key = key_without_id
+
+            if key != "additional_special_tokens" and not isinstance(value, (str, AddedToken)) and value is not None:
+                raise ValueError(f"Cannot set a non-string value as the {key}")
+            self._special_tokens_map[key] = value
+        else:
+            super().__setattr__(key, value)
+
+    def __getattr__(self, key):
+        key_without_id = key
+        key_is_special_id = key.endswith("_id") or key.endswith("_ids")
+        if key_is_special_id:
+            key_without_id = key[:-3] if not key.endswith("_ids") else key[:-4]
+
+        if self.__dict__.get("_special_tokens_map", None) is not None and any(
+            name in self.__dict__["_special_tokens_map"] for name in [key, key_without_id]
+        ):
+            _special_tokens_map = self.__dict__["_special_tokens_map"]
+            if not key_is_special_id:
+                if _special_tokens_map[key] is None:
+                    if self.verbose:
+                        logger.error(f"Using {key}, but it is not set yet.")
+                    return None
+                value = _special_tokens_map[key]
+                return str(value) if key != "additional_special_tokens" else [str(tok) for tok in value]
+            else:
+                attr_as_tokens = getattr(self, key_without_id)
+                return self.convert_tokens_to_ids(attr_as_tokens) if attr_as_tokens is not None else None
+
+        if key not in self.__dict__:
+            raise AttributeError(f"{self.__class__.__name__} has no attribute {key}")
+        else:
+            return super().__getattr__(key)
+
+    @property
+    def special_tokens_map(self) -> dict[str, Union[str, list[str]]]:
+        """
+        `dict[str, Union[str, list[str]]]`: A dictionary mapping special token class attributes (`cls_token`,
+        `unk_token`, etc.) to their values (`'<unk>'`, `'<cls>'`, etc.).
+
+        Convert potential tokens of `tokenizers.AddedToken` type to string.
+        """
+        set_attr = {}
+        for attr in self.SPECIAL_TOKENS_ATTRIBUTES:
+            attr_value = getattr(self, attr)
+            if attr_value:
+                set_attr[attr] = attr_value
+        return set_attr
+
+    @property
+    def special_tokens_map_extended(self) -> dict[str, Union[str, AddedToken, list[Union[str, AddedToken]]]]:
+        """
+        `dict[str, Union[str, tokenizers.AddedToken, list[Union[str, tokenizers.AddedToken]]]]`: A dictionary mapping
+        special token class attributes (`cls_token`, `unk_token`, etc.) to their values (`'<unk>'`, `'<cls>'`, etc.).
+
+        Don't convert tokens of `tokenizers.AddedToken` type to string so they can be used to control more finely how
+        special tokens are tokenized.
+        """
+        set_attr = {}
+        for attr in self.SPECIAL_TOKENS_ATTRIBUTES:
+            attr_value = self._special_tokens_map[attr]
+            if attr_value:
+                set_attr[attr] = attr_value
+        return set_attr
+
+    @property
+    def all_special_tokens_extended(self) -> list[Union[str, AddedToken]]:
+        """
+        `list[Union[str, tokenizers.AddedToken]]`: All the special tokens (`'<unk>'`, `'<cls>'`, etc.), the order has
+        nothing to do with the index of each tokens. If you want to know the correct indices, check
+        `self.added_tokens_encoder`. We can't create an order anymore as the keys are `AddedTokens` and not `Strings`.
+
+        Don't convert tokens of `tokenizers.AddedToken` type to string so they can be used to control more finely how
+        special tokens are tokenized.
+        """
+        all_tokens = []
+        seen = set()
+        for value in self.special_tokens_map_extended.values():
+            if isinstance(value, (list, tuple)):
+                tokens_to_add = [token for token in value if str(token) not in seen]
+            else:
+                tokens_to_add = [value] if str(value) not in seen else []
+            seen.update(map(str, tokens_to_add))
+            all_tokens.extend(tokens_to_add)
+        return all_tokens
+
+    @property
+    def all_special_tokens(self) -> list[str]:
+        """
+        `list[str]`: A list of the unique special tokens (`'<unk>'`, `'<cls>'`, ..., etc.).
+
+        Convert tokens of `tokenizers.AddedToken` type to string.
+        """
+        all_toks = [str(s) for s in self.all_special_tokens_extended]
+        return all_toks
+
+    @property
+    def all_special_ids(self) -> list[int]:
+        """
+        `list[int]`: List the ids of the special tokens(`'<unk>'`, `'<cls>'`, etc.) mapped to class attributes.
+        """
+        all_toks = self.all_special_tokens
+        all_ids = self.convert_tokens_to_ids(all_toks)
+        return all_ids
+
+    def _set_model_specific_special_tokens(self, special_tokens: list[str]):
+        """
+        Adds new special tokens to the "SPECIAL_TOKENS_ATTRIBUTES" list which will be part
+        of "self.special_tokens" and saved as a special token in tokenizer's config.
+        This allows us to dynamically add new model-type specific tokens after initializing the tokenizer.
+        For example: if the model tokenizers is multimodal, we can support special image or audio tokens.
+        """
+        self.SPECIAL_TOKENS_ATTRIBUTES = self.SPECIAL_TOKENS_ATTRIBUTES + list(special_tokens.keys())
+        for key, value in special_tokens.items():
+            if isinstance(value, (str, AddedToken)):
+                self._special_tokens_map[key] = value
+            else:
+                raise TypeError(f"Special token {key} has to be either str or AddedToken but got: {type(value)}")
 
 
 ENCODE_KWARGS_DOCSTRING = r"""
@@ -1078,140 +1444,106 @@
             # we reconstruct that into a single dict while loading them.
             self.chat_template = {template["name"]: template["template"] for template in self.chat_template}
 
-        # V5: model_specific_special_tokens kwarg adds new NAMED tokens (e.g., image_token for multimodal models)
-        # This is different from extra_special_tokens property which is the list of extra unnamed tokens
-        model_specific_tokens = kwargs.pop("model_specific_special_tokens", {})
-        if model_specific_tokens:
-            self._set_model_specific_special_tokens(special_tokens=model_specific_tokens)
-
-        self.deprecation_warnings = {}
-
-        # Backend information (V5: tracking which backend and files were used)
-        self.backend = kwargs.pop("backend", None)
-        self.files_loaded = kwargs.pop("files_loaded", [])
-
-    # ---- Special tokens API (moved from SpecialTokensMixin) ----
-    def add_special_tokens(
+        super().__init__(**kwargs)
+
+        self.extra_special_tokens = kwargs.pop("extra_special_tokens", {})
+        self._set_model_specific_special_tokens(special_tokens=self.extra_special_tokens)
+
+    @property
+    def max_len_single_sentence(self) -> int:
+        """
+        `int`: The maximum length of a sentence that can be fed to the model.
+        """
+        return self.model_max_length - self.num_special_tokens_to_add(pair=False)
+
+    @property
+    def max_len_sentences_pair(self) -> int:
+        """
+        `int`: The maximum combined length of a pair of sentences that can be fed to the model.
+        """
+        return self.model_max_length - self.num_special_tokens_to_add(pair=True)
+
+    @max_len_single_sentence.setter
+    def max_len_single_sentence(self, value) -> int:
+        # For backward compatibility, allow to try to setup 'max_len_single_sentence'.
+        if value == self.model_max_length - self.num_special_tokens_to_add(pair=False) and self.verbose:
+            if not self.deprecation_warnings.get("max_len_single_sentence", False):
+                logger.warning(
+                    "Setting 'max_len_single_sentence' is now deprecated. This value is automatically set up."
+                )
+            self.deprecation_warnings["max_len_single_sentence"] = True
+        else:
+            raise ValueError(
+                "Setting 'max_len_single_sentence' is now deprecated. This value is automatically set up."
+            )
+
+    @max_len_sentences_pair.setter
+    def max_len_sentences_pair(self, value) -> int:
+        # For backward compatibility, allow to try to setup 'max_len_sentences_pair'.
+        if value == self.model_max_length - self.num_special_tokens_to_add(pair=True) and self.verbose:
+            if not self.deprecation_warnings.get("max_len_sentences_pair", False):
+                logger.warning(
+                    "Setting 'max_len_sentences_pair' is now deprecated. This value is automatically set up."
+                )
+            self.deprecation_warnings["max_len_sentences_pair"] = True
+        else:
+            raise ValueError("Setting 'max_len_sentences_pair' is now deprecated. This value is automatically set up.")
+
+    def _set_processor_class(self, processor_class: str):
+        """Sets processor class as an attribute."""
+        self._processor_class = processor_class
+
+    @property
+    def added_tokens_decoder(self) -> dict[int, AddedToken]:
+        raise NotImplementedError()
+
+    def __repr__(self) -> str:
+        added_tokens_decoder_rep = "\n\t".join([f"{k}: {v.__repr__()}," for k, v in self.added_tokens_decoder.items()])
+        return (
+            f"{self.__class__.__name__}(name_or_path='{self.name_or_path}',"
+            f" vocab_size={self.vocab_size}, model_max_length={self.model_max_length}, is_fast={self.is_fast},"
+            f" padding_side='{self.padding_side}', truncation_side='{self.truncation_side}',"
+            f" special_tokens={self.special_tokens_map}, clean_up_tokenization_spaces={self.clean_up_tokenization_spaces},"
+            " added_tokens_decoder={\n\t" + added_tokens_decoder_rep + "\n}\n)"
+        )
+
+    def __len__(self) -> int:
+        raise NotImplementedError()
+
+    def get_vocab(self) -> dict[str, int]:
+        """
+        Returns the vocabulary as a dictionary of token to index.
+
+        `tokenizer.get_vocab()[token]` is equivalent to `tokenizer.convert_tokens_to_ids(token)` when `token` is in the
+        vocab.
+
+        Returns:
+            `dict[str, int]`: The vocabulary.
+        """
+        raise NotImplementedError()
+
+    def apply_chat_template(
         self,
-        special_tokens_dict: dict[str, Union[str, AddedToken, Sequence[Union[str, AddedToken]]]],
-        replace_extra_special_tokens: Optional[bool] = None,
-    ) -> int:
-        """
-        Add a dictionary of special tokens (eos, pad, cls, etc.) to the encoder and link them to class attributes. If
-        special tokens are NOT in the vocabulary, they are added to it (indexed starting from the last index of the
-        current vocabulary).
-
-        When adding new tokens to the vocabulary, you should make sure to also resize the token embedding matrix of the
-        model so that its embedding matrix matches the tokenizer.
-
-        In order to do that, please use the [`~PreTrainedModel.resize_token_embeddings`] method.
-
-        Using `add_special_tokens` will ensure your special tokens can be used in several ways:
-
-        - Special tokens can be skipped when decoding using `skip_special_tokens = True`.
-        - Special tokens are carefully handled by the tokenizer (they are never split), similar to `AddedTokens`.
-        - You can easily refer to special tokens using tokenizer class attributes like `tokenizer.cls_token`. This
-          makes it easy to develop model-agnostic training and fine-tuning scripts.
-
-        When possible, special tokens are already registered for provided pretrained models (for instance
-        [`BertTokenizer`] `cls_token` is already registered to be `'[CLS]'` and XLM's one is also registered to be
-        `'</s>'`).
-
-        Args:
-            special_tokens_dict (dictionary *str* to *str*, `tokenizers.AddedToken`, or `Sequence[Union[str, AddedToken]]`):
-                Keys should be in the list of predefined special attributes: [`bos_token`, `eos_token`, `unk_token`,
-                `sep_token`, `pad_token`, `cls_token`, `mask_token`, `extra_special_tokens`].
-
-                Tokens are only added if they are not already in the vocabulary (tested by checking if the tokenizer
-                assign the index of the `unk_token` to them).
-<<<<<<< HEAD
-            replace_extra_special_tokens (`bool`, *optional*, defaults to `True`):
-                If `True`, the existing list of extra special tokens will be replaced by the list provided in
-                `special_tokens_dict`. Otherwise, `extra_special_tokens` will be extended. In the former
-=======
-            replace_additional_special_tokens (`bool`, *optional*, defaults to `True`):
-                If `True`, the existing list of additional special tokens will be replaced by the list provided in
-                `special_tokens_dict`. Otherwise, `self._special_tokens_map["additional_special_tokens"]` is just extended. In the former
->>>>>>> 6ccacf3a
-                case, the tokens will NOT be removed from the tokenizer's full vocabulary - they are only being flagged
-                as non-special tokens. Remember, this only affects which tokens are skipped during decoding, not the
-                `added_tokens_encoder` and `added_tokens_decoder`. This means that the previous
-                `extra_special_tokens` are still added tokens, and will not be split by the model.
-
-        Returns:
-            `int`: Number of tokens added to the vocabulary.
-
-        Examples:
-
-        ```python
-        # Let's see how to add a new classification token to GPT-2
-        tokenizer = GPT2Tokenizer.from_pretrained("openai-community/gpt2")
-        model = GPT2Model.from_pretrained("openai-community/gpt2")
-
-        special_tokens_dict = {"cls_token": "<CLS>"}
-
-        num_added_toks = tokenizer.add_special_tokens(special_tokens_dict)
-        print("We have added", num_added_toks, "tokens")
-        # Notice: resize_token_embeddings expect to receive the full size of the new vocabulary, i.e., the length of the tokenizer.
-        model.resize_token_embeddings(len(tokenizer))
-
-        assert tokenizer.cls_token == "<CLS>"
-        ```"""
-        if not special_tokens_dict:
-            return 0
-
-        if replace_extra_special_tokens is None:
-            # Preserve legacy behavior: additional/extra special tokens are extended unless explicitly replaced.
-            replace_extra_special_tokens = False
-
-        # V5: Allowed keys are SPECIAL_TOKENS_ATTRIBUTES + "extra_special_tokens"
-        # Backward compatibility: convert "additional_special_tokens" to "extra_special_tokens"
-        special_tokens_dict = dict(special_tokens_dict)
-        if "additional_special_tokens" in special_tokens_dict and "extra_special_tokens" not in special_tokens_dict:
-            special_tokens_dict["extra_special_tokens"] = special_tokens_dict.pop("additional_special_tokens")
-
-        allowed_keys = set(self.SPECIAL_TOKENS_ATTRIBUTES) | {"extra_special_tokens"}
-        tokens_to_add = []
-        for key, value in special_tokens_dict.items():
-            if key not in allowed_keys:
-                raise ValueError(f"Key {key} is not a valid special token. Valid keys are: {allowed_keys}")
-
-            if self.verbose:
-                logger.info(f"Assigning {value} to the {key} key of the tokenizer")
-
-            if key == "extra_special_tokens":
-                if not isinstance(value, (list, tuple)) or not all(isinstance(t, (str, AddedToken)) for t in value):
-                    raise ValueError(f"Tokens {value} for key {key} should all be str or AddedToken instances")
-                new_tokens = [
-                    (
-                        AddedToken(t, rstrip=False, lstrip=False, normalized=False, special=True)
-                        if isinstance(t, str)
-                        else t
-                    )
-                    for t in value
-                    if replace_extra_special_tokens or str(t) not in self.extra_special_tokens
-                ]
-                if replace_extra_special_tokens:
-                    self._extra_special_tokens = list(new_tokens)
-                else:
-                    self._extra_special_tokens.extend(new_tokens)
-                tokens_to_add.extend(new_tokens)
-            else:
-                if not isinstance(value, (str, AddedToken)):
-                    raise ValueError(f"Token {value} for key {key} should be a str or an AddedToken instance")
-                if isinstance(value, str):
-                    value = AddedToken(value, rstrip=False, lstrip=False, normalized=False, special=True)
-                setattr(self, key, value)
-                tokens_to_add.append(value)
-
-        return self.add_tokens(tokens_to_add, special_tokens=True)
-
-    def add_tokens(
-        self, new_tokens: Union[str, AddedToken, Sequence[Union[str, AddedToken]]], special_tokens: bool = False
-    ) -> int:
-        """
-        Add a list of new tokens. If the new tokens are not in the vocabulary, they are added to the end. Added tokens and
-        tokens from the vocabulary of the tokenization algorithm are therefore not treated in the same way.
+        conversation: Union[list[dict[str, str]], list[list[dict[str, str]]]],
+        tools: Optional[list[Union[dict, Callable]]] = None,
+        documents: Optional[list[dict[str, str]]] = None,
+        chat_template: Optional[str] = None,
+        add_generation_prompt: bool = False,
+        continue_final_message: bool = False,
+        tokenize: bool = True,
+        padding: Union[bool, str, PaddingStrategy] = False,
+        truncation: bool = False,
+        max_length: Optional[int] = None,
+        return_tensors: Optional[Union[str, TensorType]] = None,
+        return_dict: bool = False,
+        return_assistant_tokens_mask: bool = False,
+        tokenizer_kwargs: Optional[dict[str, Any]] = None,
+        **kwargs,
+    ) -> Union[str, list[int], list[str], list[list[int]], BatchEncoding]:
+        """
+        Converts a list of dictionaries with `"role"` and `"content"` keys to a list of token
+        ids. This method is intended for use with chat models, and will read the tokenizer's chat_template attribute to
+        determine the format and control tokens to use when converting.
 
         Args:
             new_tokens (`str`, `tokenizers.AddedToken` or a sequence of *str* or `tokenizers.AddedToken`):
@@ -1224,110 +1556,99 @@
                 See details for `tokenizers.AddedToken` in HuggingFace tokenizers library.
 
         Returns:
-            `int`: Number of tokens added to the vocabulary.
-
-        Examples:
-
-        ```python
-        # Let's see how to increase the vocabulary of Bert model and tokenizer
-        tokenizer = BertTokenizerFast.from_pretrained("google-bert/bert-base-uncased")
-        model = BertModel.from_pretrained("google-bert/bert-base-uncased")
-
-        num_added_toks = tokenizer.add_tokens(["new_tok1", "my_new-tok2"])
-        print("We have added", num_added_toks, "tokens")
-        # Notice: resize_token_embeddings expect to receive the full size of the new vocabulary, i.e., the length of the tokenizer.
-        model.resize_token_embeddings(len(tokenizer))
-        ```"""
-        if not new_tokens:
-            return 0
-
-        if not isinstance(new_tokens, (list, tuple)):
-            new_tokens = [new_tokens]
-        return self._add_tokens(new_tokens, special_tokens=special_tokens)
-
-    def _add_tokens(self, new_tokens: Union[list[str], list[AddedToken]], special_tokens: bool = False) -> int:
-        raise NotImplementedError
-
-    @property
-    def pad_token_type_id(self) -> int:
-        return self._pad_token_type_id
-
-    def __setattr__(self, key, value):
-        key_without_id = key
-        key_is_special_id = key.endswith("_id") or key.endswith("_ids")
-        if key_is_special_id:
-            key_without_id = key[:-3] if not key.endswith("_ids") else key[:-4]
-
-        # Check if this is a named special token
-        if (
-            self.__dict__.get("_special_tokens_map", None) is not None
-            and key_without_id in self.SPECIAL_TOKENS_ATTRIBUTES
+            `Union[list[int], Dict]`: A list of token ids representing the tokenized chat so far, including control tokens. This
+            output is ready to pass to the model, either directly or via methods like `generate()`. If `return_dict` is
+            set, will return a dict of tokenizer outputs instead.
+        """
+
+        if return_dict and not tokenize:
+            raise ValueError(
+                "`return_dict=True` is incompatible with `tokenize=False`, because there is no dict "
+                "of tokenizer outputs to return."
+            )
+
+        if return_assistant_tokens_mask and not return_dict:
+            raise ValueError("`return_assistant_tokens_mask=True` is incompatible with `return_dict=False`")
+
+        if tokenizer_kwargs is None:
+            tokenizer_kwargs = {}
+
+        chat_template = self.get_chat_template(chat_template, tools)
+
+        if isinstance(conversation, (list, tuple)) and (
+            isinstance(conversation[0], (list, tuple)) or hasattr(conversation[0], "messages")
         ):
-            if key_is_special_id:
-                if value is not None:
-                    value = self.convert_ids_to_tokens(value)
-                key = key_without_id
-
-            if not isinstance(value, (str, AddedToken)) and value is not None:
-                raise ValueError(f"Cannot set a non-string value as the {key}")
-            self._special_tokens_map[key] = value
-        # Check if this is extra_special_tokens or extra_special_tokens_ids
-        elif self.__dict__.get("_extra_special_tokens", None) is not None and key_without_id == "extra_special_tokens":
-            if key_is_special_id:
-                if value is not None:
-                    value = [self.convert_ids_to_tokens(val) for val in value]
-                key = key_without_id
-
-            if key == "extra_special_tokens":
-                if value is None:
-                    self._extra_special_tokens = []
-                elif isinstance(value, dict):
-                    # Dict is treated as model-specific special tokens (such as multimodal tokens)
-                    self._set_model_specific_special_tokens(special_tokens=value)
-                elif isinstance(value, (list, tuple)):
-                    self._extra_special_tokens = list(value)
-                else:
-                    raise ValueError(f"extra_special_tokens must be a list, tuple, or dict, got {type(value)}")
+            conversations = conversation
+            is_batched = True
         else:
-            super().__setattr__(key, value)
-
-    def __getattr__(self, key):
-        key_without_id = key
-        key_is_special_id = key.endswith("_id") or key.endswith("_ids")
-        if key_is_special_id:
-            key_without_id = key[:-3] if not key.endswith("_ids") else key[:-4]
-
-        # Check if this is a named special token
-        if (
-            self.__dict__.get("_special_tokens_map", None) is not None
-            and key_without_id in self.SPECIAL_TOKENS_ATTRIBUTES
-        ):
-            _special_tokens_map = self.__dict__["_special_tokens_map"]
-            if not key_is_special_id:
-                if _special_tokens_map[key_without_id] is None:
-                    if self.verbose:
-                        logger.error(f"Using {key}, but it is not set yet.")
-                    return None
-                value = _special_tokens_map[key_without_id]
-                return str(value)
+            conversations = [conversation]
+            is_batched = False
+
+        if continue_final_message:
+            if add_generation_prompt:
+                raise ValueError(
+                    "continue_final_message and add_generation_prompt are not compatible. Use continue_final_message when you want the model to continue the final message, and add_generation_prompt when you want to add a header that will prompt it to start a new assistant message instead."
+                )
+            if return_assistant_tokens_mask:
+                raise ValueError("continue_final_message is not compatible with return_assistant_tokens_mask.")
+
+        template_kwargs = {**self.special_tokens_map, **kwargs}  # kwargs overwrite special tokens if both are present
+        rendered_chat, generation_indices = render_jinja_template(
+            conversations=conversations,
+            tools=tools,
+            documents=documents,
+            chat_template=chat_template,
+            return_assistant_tokens_mask=return_assistant_tokens_mask,
+            continue_final_message=continue_final_message,
+            add_generation_prompt=add_generation_prompt,
+            **template_kwargs,
+        )
+
+        if not is_batched:
+            rendered_chat = rendered_chat[0]
+
+        if tokenize:
+            out = self(
+                rendered_chat,
+                padding=padding,
+                truncation=truncation,
+                max_length=max_length,
+                add_special_tokens=False,
+                return_tensors=return_tensors,
+                **tokenizer_kwargs,
+            )
+            if return_dict:
+                if return_assistant_tokens_mask:
+                    assistant_masks = []
+                    if is_batched or return_tensors:
+                        input_ids = out["input_ids"]
+                    else:
+                        input_ids = [out["input_ids"]]
+                    for i in range(len(input_ids)):
+                        current_mask = [0] * len(input_ids[i])
+                        for assistant_start_char, assistant_end_char in generation_indices[i]:
+                            start_token = out.char_to_token(i, assistant_start_char)
+                            end_token = out.char_to_token(i, assistant_end_char - 1)
+                            if start_token is None:
+                                # start_token is out of bounds maybe due to truncation.
+                                break
+                            for token_id in range(start_token, end_token + 1 if end_token else len(input_ids[i])):
+                                current_mask[token_id] = 1
+                        assistant_masks.append(current_mask)
+
+                    if not is_batched and not return_tensors:
+                        assistant_masks = assistant_masks[0]
+
+                    out["assistant_masks"] = assistant_masks
+
+                    if return_tensors:
+                        out.convert_to_tensors(tensor_type=return_tensors)
+
+                return out
             else:
-                attr_as_tokens = getattr(self, key_without_id)
-                return self.convert_tokens_to_ids(attr_as_tokens) if attr_as_tokens is not None else None
-
-        # Check if this is extra_special_tokens or extra_special_tokens_ids
-        elif key_without_id == "extra_special_tokens":
-            if self.__dict__.get("_extra_special_tokens", None) is not None:
-                if not key_is_special_id:
-                    return [str(tok) for tok in self.__dict__["_extra_special_tokens"]]
-                else:
-                    # extra_special_tokens_ids
-                    tokens = self.__dict__["_extra_special_tokens"]
-                    return self.convert_tokens_to_ids([str(tok) for tok in tokens]) if tokens else []
-
-        if key not in self.__dict__:
-            raise AttributeError(f"{self.__class__.__name__} has no attribute {key}")
+                return out["input_ids"]
         else:
-            return super().__getattr__(key)
+            return rendered_chat
 
     def get_special_tokens_mask(
         self, token_ids_0: list[int], token_ids_1: Optional[list[int]] = None, already_has_special_tokens: bool = False
@@ -1346,121 +1667,37 @@
         Returns:
             A list of integers in the range [0, 1]: 1 for a special token, 0 for a sequence token.
         """
-        if already_has_special_tokens:
-            if token_ids_1 is not None:
-                raise ValueError(
-                    "You should not supply a second sequence if the provided sequence of ids is already formatted "
-                    "with special tokens for the model."
-                )
-            special_ids = set(self.all_special_ids)
-            return [1 if int(tid) in special_ids else 0 for tid in token_ids_0]
-
-        # Default base implementation for non-formatted sequences is not provided here.
-        # Concrete tokenizer classes should override this for their specific formatting rules.
-        raise NotImplementedError(
-            f"{self.__class__.__name__} does not implement get_special_tokens_mask for non-formatted sequences"
+        if "add_generation_prompt" in kwargs:
+            raise ValueError(
+                "`encode_message_with_chat_template` does not support `add_generation_prompt`. Please add the generation prompt "
+                "separately."
+            )
+
+        if conversation_history is None or len(conversation_history) == 0:
+            return self.apply_chat_template([message], add_generation_prompt=False, tokenize=True, **kwargs)
+
+        conversation = conversation_history + [message]
+        tokens = self.apply_chat_template(conversation, add_generation_prompt=False, tokenize=True, **kwargs)
+
+        prefix_tokens = self.apply_chat_template(
+            conversation_history, add_generation_prompt=False, tokenize=True, **kwargs
         )
-
-    @property
-    def special_tokens_map(self) -> dict[str, str]:
-        """
-        `dict[str, str]`: A flat dictionary mapping named special token attributes to their string values.
-
-        Only includes the standard named special tokens (bos_token, eos_token, etc.), not extra_special_tokens.
-        This provides a clean, flat structure without mixed types.
-
-        Returns:
-            A dictionary with keys like 'bos_token', 'eos_token', etc., and string values.
-
-        **V5 Change**: This now returns only named tokens. Use `extra_special_tokens` for the additional tokens.
-        """
-        return {
-            attr: str(self._special_tokens_map[attr])
-            for attr in self.SPECIAL_TOKENS_ATTRIBUTES
-            if self._special_tokens_map.get(attr) is not None
-        }
-
-    # Note: extra_special_tokens and extra_special_tokens_ids are handled by __getattr__ and __setattr__
-    # We don't define them as @property to keep the implementation simpler
-
-    @property
-    def all_special_tokens(self) -> list[str]:
-        """
-        `list[str]`: A list of all unique special tokens (named + extra) as strings.
-
-        Includes both named special tokens (bos_token, eos_token, etc.) and extra special tokens.
-        Converts tokens of `tokenizers.AddedToken` type to string.
-        """
-        seen = set()
-        all_toks = []
-
-        # Add named special tokens
-        for attr in self.SPECIAL_TOKENS_ATTRIBUTES:
-            value = self._special_tokens_map.get(attr)
-            if value is not None:
-                token_str = str(value)
-                if token_str not in seen:
-                    all_toks.append(token_str)
-                    seen.add(token_str)
-
-        # Add extra special tokens
-        for token in self._extra_special_tokens:
-            token_str = str(token)
-            if token_str not in seen:
-                all_toks.append(token_str)
-                seen.add(token_str)
-
-        return all_toks
-
-    @property
-    def all_special_ids(self) -> list[int]:
-        """
-        `list[int]`: List the ids of the special tokens(`'<unk>'`, `'<cls>'`, etc.) mapped to class attributes.
-        """
-        return self.convert_tokens_to_ids(self.all_special_tokens)
-
-    def _set_model_specific_special_tokens(self, special_tokens: dict[str, Union[str, AddedToken]]):
-        """
-        Adds new model-specific special tokens (e.g., for multimodal models).
-
-        These tokens are added to the named special tokens map and will be saved in tokenizer config.
-        For example: if the model tokenizer is multimodal, we can support special image or audio tokens.
-
-        Args:
-            special_tokens: Dictionary of {token_name: token_value}
-        """
-        self.SPECIAL_TOKENS_ATTRIBUTES = self.SPECIAL_TOKENS_ATTRIBUTES + list(special_tokens.keys())
-        for key, value in special_tokens.items():
-            if isinstance(value, (str, AddedToken)):
-                self._special_tokens_map[key] = value
-            else:
-                raise TypeError(f"Special token {key} has to be either str or AddedToken but got: {type(value)}")
-
-    @property
-    def added_tokens_decoder(self) -> dict[int, AddedToken]:
-        raise NotImplementedError()
-
-    def __repr__(self) -> str:
-        added_tokens_decoder_rep = "\n\t".join([f"{k}: {v.__repr__()}," for k, v in self.added_tokens_decoder.items()])
-        return (
-            f"{self.__class__.__name__}(name_or_path='{self.name_or_path}',"
-            f" vocab_size={self.vocab_size}, model_max_length={self.model_max_length},"
-            f" padding_side='{self.padding_side}', truncation_side='{self.truncation_side}',"
-            f" special_tokens={self.special_tokens_map},"
-            " added_tokens_decoder={\n\t" + added_tokens_decoder_rep + "\n}\n)"
-        )
-
-    def __len__(self) -> int:
-        raise NotImplementedError()
-
-    @property
-    def vocab_size(self) -> int:
-        """
-        `int`: Size of the base vocabulary (without the added tokens).
-        """
-        raise NotImplementedError()
-
-    def get_vocab(self) -> dict[str, int]:
+        # It's possible that the prefix tokens are not a prefix of the full list of tokens.
+        # For example, if the prefix is `<s>User: Hi` and the full conversation is `<s>User: Hi</s><s>Assistant: Hello`.
+        # In this case, we can't simply find the prefix, so we have to do something a bit more subtle.
+        # We look for the first place where the tokens differ, and that's our split point.
+        # This is not perfect, but it's the best we can do without a token-level API.
+        # To make this more robust, we could do a diff and find the longest common subsequence, but this is
+        # a good first approximation.
+        # This is particularly important for models like Llama3 that have changed their chat template to include
+        # EOS tokens after user messages.
+        min_len = min(len(prefix_tokens), len(tokens))
+        for i in range(min_len):
+            if prefix_tokens[i] != tokens[i]:
+                return tokens[i:]
+        return tokens[min_len:]
+
+    def get_chat_template(self, chat_template: Optional[str] = None, tools: Optional[list[dict]] = None) -> str:
         """
         Returns the vocabulary as a dictionary of token to index.
 
@@ -1505,6 +1742,45 @@
             `str` or `list[str]`: The decoded token(s).
         """
         raise NotImplementedError()
+
+    def parse_response(
+        self,
+        response: str | list[str | int | list[int]] | np.ndarray | torch.Tensor,
+        schema: list | dict | None = None,
+    ):
+        """
+        Converts an output string created by generating text from a model into a parsed message dictionary.
+        This method is intended for use with chat models, and will read the tokenizer's `response_schema` attribute to
+        control parsing, although this can be overridden by passing a `response_schema` argument directly.
+
+        For more information, see the
+        [response parsing](https://huggingface.co/docs/transformers/main/en/chat_response_parsing) documentation.
+
+        Args:
+            response (`str`):
+                The output string generated by the model. This can be either a decoded string or list of strings,
+                or token IDs as a list/array.
+            schema (`Union[list, dict]`, *optional*):
+                A response schema that indicates the expected output format and how parsing should be performed.
+                If not provided, the tokenizer's `response_schema` attribute will be used.
+        """
+        batched = (
+            (isinstance(response, list) and not isinstance(response[0], int))
+            or getattr(response, "ndim", 0) > 1  # For torch/numpy tensors
+        )
+
+        if schema is None:
+            if getattr(self, "response_schema", None) is None:
+                raise AttributeError("This tokenizer does not have a `response_schema` for parsing chat responses!")
+            schema = self.response_schema
+        if batched:
+            if not (isinstance(response, list) and isinstance(response[0], str)):
+                response = self.batch_decode(response)
+            return [recursive_parse(single_response, schema) for single_response in response]
+        else:
+            if not isinstance(response, str):
+                response = self.decode(response)
+            return recursive_parse(response, schema)
 
     @classmethod
     def from_pretrained(
@@ -1572,676 +1848,6 @@
 
         </Tip>
 
-<<<<<<< HEAD
-=======
-        - **vocab_files_names** (`dict[str, str]`) -- A dictionary with, as keys, the `__init__` keyword name of each
-          vocabulary file required by the model, and as associated values, the filename for saving the associated file
-          (string).
-        - **pretrained_vocab_files_map** (`dict[str, dict[str, str]]`) -- A dictionary of dictionaries, with the
-          high-level keys being the `__init__` keyword name of each vocabulary file required by the model, the
-          low-level being the `short-cut-names` of the pretrained models with, as associated values, the `url` to the
-          associated pretrained vocabulary file.
-        - **model_input_names** (`list[str]`) -- A list of inputs expected in the forward pass of the model.
-        - **padding_side** (`str`) -- The default value for the side on which the model should have padding applied.
-          Should be `'right'` or `'left'`.
-        - **truncation_side** (`str`) -- The default value for the side on which the model should have truncation
-          applied. Should be `'right'` or `'left'`.
-
-    Args:
-        model_max_length (`int`, *optional*):
-            The maximum length (in number of tokens) for the inputs to the transformer model. When the tokenizer is
-            loaded with [`~tokenization_utils_base.PreTrainedTokenizerBase.from_pretrained`], this will be set to the
-            value stored for the associated model in `max_model_input_sizes` (see above). If no value is provided, will
-            default to VERY_LARGE_INTEGER (`int(1e30)`).
-        padding_side (`str`, *optional*):
-            The side on which the model should have padding applied. Should be selected between ['right', 'left'].
-            Default value is picked from the class attribute of the same name.
-        truncation_side (`str`, *optional*):
-            The side on which the model should have truncation applied. Should be selected between ['right', 'left'].
-            Default value is picked from the class attribute of the same name.
-        chat_template (`str`, *optional*):
-            A Jinja template string that will be used to format lists of chat messages. See
-            https://huggingface.co/docs/transformers/chat_templating for a full description.
-        model_input_names (`list[string]`, *optional*):
-            The list of inputs accepted by the forward pass of the model (like `"token_type_ids"` or
-            `"attention_mask"`). Default value is picked from the class attribute of the same name.
-        bos_token (`str` or `tokenizers.AddedToken`, *optional*):
-            A special token representing the beginning of a sentence. Will be associated to `self.bos_token` and
-            `self.bos_token_id`.
-        eos_token (`str` or `tokenizers.AddedToken`, *optional*):
-            A special token representing the end of a sentence. Will be associated to `self.eos_token` and
-            `self.eos_token_id`.
-        unk_token (`str` or `tokenizers.AddedToken`, *optional*):
-            A special token representing an out-of-vocabulary token. Will be associated to `self.unk_token` and
-            `self.unk_token_id`.
-        sep_token (`str` or `tokenizers.AddedToken`, *optional*):
-            A special token separating two different sentences in the same input (used by BERT for instance). Will be
-            associated to `self.sep_token` and `self.sep_token_id`.
-        pad_token (`str` or `tokenizers.AddedToken`, *optional*):
-            A special token used to make arrays of tokens the same size for batching purpose. Will then be ignored by
-            attention mechanisms or loss computation. Will be associated to `self.pad_token` and `self.pad_token_id`.
-        cls_token (`str` or `tokenizers.AddedToken`, *optional*):
-            A special token representing the class of the input (used by BERT for instance). Will be associated to
-            `self.cls_token` and `self.cls_token_id`.
-        mask_token (`str` or `tokenizers.AddedToken`, *optional*):
-            A special token representing a masked token (used by masked-language modeling pretraining objectives, like
-            BERT). Will be associated to `self.mask_token` and `self.mask_token_id`.
-        additional_special_tokens (tuple or list of `str` or `tokenizers.AddedToken`, *optional*):
-            A tuple or a list of additional special tokens. Add them here to ensure they are skipped when decoding with
-            `skip_special_tokens` is set to True. If they are not part of the vocabulary, they will be added at the end
-            of the vocabulary.
-        clean_up_tokenization_spaces (`bool`, *optional*, defaults to `True`):
-            Whether or not the model should cleanup the spaces that were added when splitting the input text during the
-            tokenization process.
-        split_special_tokens (`bool`, *optional*, defaults to `False`):
-            Whether or not the special tokens should be split during the tokenization process. Passing will affect the
-            internal state of the tokenizer. The default behavior is to not split special tokens. This means that if
-            `<s>` is the `bos_token`, then `tokenizer.tokenize("<s>") = ['<s>`]. Otherwise, if
-            `split_special_tokens=True`, then `tokenizer.tokenize("<s>")` will be give `['<','s', '>']`.
-"""
-
-
-@add_end_docstrings(INIT_TOKENIZER_DOCSTRING)
-class PreTrainedTokenizerBase(SpecialTokensMixin, PushToHubMixin):
-    """
-    Base class for [`PreTrainedTokenizer`] and [`PreTrainedTokenizerFast`].
-
-    Handles shared (mostly boiler plate) methods for those two classes.
-    """
-
-    vocab_files_names: dict[str, str] = {}
-    pretrained_vocab_files_map: dict[str, dict[str, str]] = {}
-    _auto_class: Optional[str] = None
-
-    # first name has to correspond to main model input name
-    # to make sure `tokenizer.pad(...)` works correctly
-    model_input_names: list[str] = ["input_ids", "token_type_ids", "attention_mask"]
-    padding_side: str = "right"
-    truncation_side: str = "right"
-    slow_tokenizer_class = None
-
-    def __init__(self, **kwargs):
-        # inputs and kwargs for saving and re-loading (see ``from_pretrained`` and ``save_pretrained``)
-        self.init_inputs = ()
-        for key in kwargs:
-            if hasattr(self, key) and callable(getattr(self, key)):
-                raise AttributeError(f"{key} conflicts with the method {key} in {self.__class__.__name__}")
-
-        self.init_kwargs = copy.deepcopy(kwargs)
-        self.name_or_path = kwargs.pop("name_or_path", "")
-        self._processor_class = kwargs.pop("processor_class", None)
-
-        # For backward compatibility we fallback to set model_max_length from max_len if provided
-        model_max_length = kwargs.pop("model_max_length", kwargs.pop("max_len", None))
-        self.model_max_length = model_max_length if model_max_length is not None else VERY_LARGE_INTEGER
-
-        # Padding and truncation side are right by default and overridden in subclasses. If specified in the kwargs, it
-        # is changed.
-        self.padding_side = kwargs.pop("padding_side", self.padding_side)
-        if self.padding_side not in ["right", "left"]:
-            raise ValueError(
-                f"Padding side should be selected between 'right' and 'left', current value: {self.padding_side}"
-            )
-
-        self.truncation_side = kwargs.pop("truncation_side", self.truncation_side)
-        if self.truncation_side not in ["right", "left"]:
-            raise ValueError(
-                f"Truncation side should be selected between 'right' and 'left', current value: {self.truncation_side}"
-            )
-
-        self.model_input_names = kwargs.pop("model_input_names", self.model_input_names)
-
-        # By default, cleaning tokenization spaces for both fast and slow tokenizers
-        self.clean_up_tokenization_spaces = kwargs.pop("clean_up_tokenization_spaces", False)
-
-        # By default, do not split special tokens for both fast and slow tokenizers
-        self.split_special_tokens = kwargs.pop("split_special_tokens", False)
-
-        self.deprecation_warnings = {}  # Use to store when we have already noticed a deprecation warning (avoid overlogging).
-        self._in_target_context_manager = False
-
-        # Stores a Jinja template that formats chat histories into tokenizable strings
-        self.chat_template = kwargs.pop("chat_template", None)
-        if isinstance(self.chat_template, (list, tuple)):
-            # Chat templates are stored as lists of dicts with fixed key names,
-            # we reconstruct that into a single dict while loading them.
-            self.chat_template = {template["name"]: template["template"] for template in self.chat_template}
-
-        self.response_schema = kwargs.pop("response_schema", None)
-
-        super().__init__(**kwargs)
-
-        self.extra_special_tokens = kwargs.pop("extra_special_tokens", {})
-        self._set_model_specific_special_tokens(special_tokens=self.extra_special_tokens)
-
-    @property
-    def max_len_single_sentence(self) -> int:
-        """
-        `int`: The maximum length of a sentence that can be fed to the model.
-        """
-        return self.model_max_length - self.num_special_tokens_to_add(pair=False)
-
-    @property
-    def max_len_sentences_pair(self) -> int:
-        """
-        `int`: The maximum combined length of a pair of sentences that can be fed to the model.
-        """
-        return self.model_max_length - self.num_special_tokens_to_add(pair=True)
-
-    @max_len_single_sentence.setter
-    def max_len_single_sentence(self, value) -> int:
-        # For backward compatibility, allow to try to setup 'max_len_single_sentence'.
-        if value == self.model_max_length - self.num_special_tokens_to_add(pair=False) and self.verbose:
-            if not self.deprecation_warnings.get("max_len_single_sentence", False):
-                logger.warning(
-                    "Setting 'max_len_single_sentence' is now deprecated. This value is automatically set up."
-                )
-            self.deprecation_warnings["max_len_single_sentence"] = True
-        else:
-            raise ValueError(
-                "Setting 'max_len_single_sentence' is now deprecated. This value is automatically set up."
-            )
-
-    @max_len_sentences_pair.setter
-    def max_len_sentences_pair(self, value) -> int:
-        # For backward compatibility, allow to try to setup 'max_len_sentences_pair'.
-        if value == self.model_max_length - self.num_special_tokens_to_add(pair=True) and self.verbose:
-            if not self.deprecation_warnings.get("max_len_sentences_pair", False):
-                logger.warning(
-                    "Setting 'max_len_sentences_pair' is now deprecated. This value is automatically set up."
-                )
-            self.deprecation_warnings["max_len_sentences_pair"] = True
-        else:
-            raise ValueError("Setting 'max_len_sentences_pair' is now deprecated. This value is automatically set up.")
-
-    def _set_processor_class(self, processor_class: str):
-        """Sets processor class as an attribute."""
-        self._processor_class = processor_class
-
-    @property
-    def added_tokens_decoder(self) -> dict[int, AddedToken]:
-        raise NotImplementedError()
-
-    def __repr__(self) -> str:
-        added_tokens_decoder_rep = "\n\t".join([f"{k}: {v.__repr__()}," for k, v in self.added_tokens_decoder.items()])
-        return (
-            f"{self.__class__.__name__}(name_or_path='{self.name_or_path}',"
-            f" vocab_size={self.vocab_size}, model_max_length={self.model_max_length}, is_fast={self.is_fast},"
-            f" padding_side='{self.padding_side}', truncation_side='{self.truncation_side}',"
-            f" special_tokens={self.special_tokens_map}, clean_up_tokenization_spaces={self.clean_up_tokenization_spaces},"
-            " added_tokens_decoder={\n\t" + added_tokens_decoder_rep + "\n}\n)"
-        )
-
-    def __len__(self) -> int:
-        raise NotImplementedError()
-
-    def get_vocab(self) -> dict[str, int]:
-        """
-        Returns the vocabulary as a dictionary of token to index.
-
-        `tokenizer.get_vocab()[token]` is equivalent to `tokenizer.convert_tokens_to_ids(token)` when `token` is in the
-        vocab.
-
-        Returns:
-            `dict[str, int]`: The vocabulary.
-        """
-        raise NotImplementedError()
-
-    # Case: tokenize=False → returns rendered string
-    @overload
-    def apply_chat_template(
-        self,
-        conversation: Union[list[dict[str, str]], list[list[dict[str, str]]]],
-        tools: Optional[list[Union[dict, Callable]]] = None,
-        documents: Optional[list[dict[str, str]]] = None,
-        chat_template: Optional[str] = None,
-        add_generation_prompt: bool = False,
-        continue_final_message: bool = False,
-        tokenize: Literal[False] = False,
-        padding: Union[bool, str, PaddingStrategy] = False,
-        truncation: bool = False,
-        max_length: Optional[int] = None,
-        return_tensors: Optional[Union[str, TensorType]] = None,
-        return_dict: bool = False,
-        return_assistant_tokens_mask: bool = False,
-        tokenizer_kwargs: Optional[dict[str, Any]] = None,
-        **kwargs,
-    ) -> str: ...
-
-    # Case: tokenize=True, return_dict=False, return_tensors=None → returns ids
-    @overload
-    def apply_chat_template(
-        self,
-        conversation: Union[list[dict[str, str]], list[list[dict[str, str]]]],
-        tools: Optional[list[Union[dict, Callable]]] = None,
-        documents: Optional[list[dict[str, str]]] = None,
-        chat_template: Optional[str] = None,
-        add_generation_prompt: bool = False,
-        continue_final_message: bool = False,
-        tokenize: Literal[True] = True,
-        padding: Union[bool, str, PaddingStrategy] = False,
-        truncation: bool = False,
-        max_length: Optional[int] = None,
-        return_tensors: Literal[None] = None,
-        return_dict: Literal[False] = False,
-        return_assistant_tokens_mask: bool = False,
-        tokenizer_kwargs: Optional[dict[str, Any]] = None,
-        **kwargs,
-    ) -> Union[list[int], list[list[int]]]: ...
-
-    # Case: tokenize=True, return_dict=True → returns BatchEncoding
-    @overload
-    def apply_chat_template(
-        self,
-        conversation: Union[list[dict[str, str]], list[list[dict[str, str]]]],
-        tools: Optional[list[Union[dict, Callable]]] = None,
-        documents: Optional[list[dict[str, str]]] = None,
-        chat_template: Optional[str] = None,
-        add_generation_prompt: bool = False,
-        continue_final_message: bool = False,
-        tokenize: Literal[True] = True,
-        padding: Union[bool, str, PaddingStrategy] = False,
-        truncation: bool = False,
-        max_length: Optional[int] = None,
-        return_tensors: Optional[Union[str, TensorType]] = None,
-        return_dict: Literal[True] = True,
-        return_assistant_tokens_mask: bool = False,
-        tokenizer_kwargs: Optional[dict[str, Any]] = None,
-        **kwargs,
-    ) -> BatchEncoding: ...
-
-    def apply_chat_template(
-        self,
-        conversation: Union[list[dict[str, str]], list[list[dict[str, str]]]],
-        tools: Optional[list[Union[dict, Callable]]] = None,
-        documents: Optional[list[dict[str, str]]] = None,
-        chat_template: Optional[str] = None,
-        add_generation_prompt: bool = False,
-        continue_final_message: bool = False,
-        tokenize: bool = True,
-        padding: Union[bool, str, PaddingStrategy] = False,
-        truncation: bool = False,
-        max_length: Optional[int] = None,
-        return_tensors: Optional[Union[str, TensorType]] = None,
-        return_dict: bool = True,
-        return_assistant_tokens_mask: bool = False,
-        tokenizer_kwargs: Optional[dict[str, Any]] = None,
-        **kwargs,
-    ) -> Union[str, list[int], list[str], list[list[int]], BatchEncoding]:
-        """
-        Converts a list of dictionaries with `"role"` and `"content"` keys to a list of token
-        ids. This method is intended for use with chat models, and will read the tokenizer's chat_template attribute to
-        determine the format and control tokens to use when converting.
-
-        Args:
-            conversation (Union[list[dict[str, str]], list[list[dict[str, str]]]]): A list of dicts
-                with "role" and "content" keys, representing the chat history so far.
-            tools (`list[Union[Dict, Callable]]`, *optional*):
-                A list of tools (callable functions) that will be accessible to the model. If the template does not
-                support function calling, this argument will have no effect. Each tool should be passed as a JSON Schema,
-                giving the name, description and argument types for the tool. See our
-                [tool use guide](https://huggingface.co/docs/transformers/en/chat_extras#passing-tools)
-                for more information.
-            documents (`list[dict[str, str]]`, *optional*):
-                A list of dicts representing documents that will be accessible to the model if it is performing RAG
-                (retrieval-augmented generation). If the template does not support RAG, this argument will have no
-                effect. We recommend that each document should be a dict containing "title" and "text" keys.
-            chat_template (`str`, *optional*):
-                A Jinja template to use for this conversion. It is usually not necessary to pass anything to this
-                argument, as the model's template will be used by default.
-            add_generation_prompt (bool, *optional*):
-                If this is set, a prompt with the token(s) that indicate
-                the start of an assistant message will be appended to the formatted output. This is useful when you want to generate a response from the model.
-                Note that this argument will be passed to the chat template, and so it must be supported in the
-                template for this argument to have any effect.
-            continue_final_message (bool, *optional*):
-                If this is set, the chat will be formatted so that the final
-                message in the chat is open-ended, without any EOS tokens. The model will continue this message
-                rather than starting a new one. This allows you to "prefill" part of
-                the model's response for it. Cannot be used at the same time as `add_generation_prompt`.
-            tokenize (`bool`, defaults to `True`):
-                Whether to tokenize the output. If `False`, the output will be a string.
-            padding (`bool`, `str` or [`~utils.PaddingStrategy`], *optional*, defaults to `False`):
-                 Select a strategy to pad the returned sequences (according to the model's padding side and padding
-                 index) among:
-
-                - `True` or `'longest'`: Pad to the longest sequence in the batch (or no padding if only a single
-                  sequence if provided).
-                - `'max_length'`: Pad to a maximum length specified with the argument `max_length` or to the maximum
-                  acceptable input length for the model if that argument is not provided.
-                - `False` or `'do_not_pad'` (default): No padding (i.e., can output a batch with sequences of different
-                  lengths).
-            truncation (`bool`, defaults to `False`):
-                Whether to truncate sequences at the maximum length. Has no effect if tokenize is `False`.
-            max_length (`int`, *optional*):
-                Maximum length (in tokens) to use for padding or truncation. Has no effect if tokenize is `False`. If
-                not specified, the tokenizer's `max_length` attribute will be used as a default.
-            return_tensors (`str` or [`~utils.TensorType`], *optional*):
-                If set, will return tensors of a particular framework. Has no effect if tokenize is `False`. Acceptable
-                values are:
-                - `'pt'`: Return PyTorch `torch.Tensor` objects.
-                - `'np'`: Return NumPy `np.ndarray` objects.
-            return_dict (`bool`, defaults to `False`):
-                Whether to return a dictionary with named outputs. Has no effect if tokenize is `False`.
-            tokenizer_kwargs (`dict[str: Any]`, *optional*): Additional kwargs to pass to the tokenizer.
-            return_assistant_tokens_mask (`bool`, defaults to `False`):
-                Whether to return a mask of the assistant generated tokens. For tokens generated by the assistant,
-                the mask will contain 1. For user and system tokens, the mask will contain 0.
-                This functionality is only available for chat templates that support it via the `{% generation %}` keyword.
-            **kwargs: Additional kwargs to pass to the template renderer. Will be accessible by the chat template.
-
-        Returns:
-            `Union[list[int], Dict]`: A list of token ids representing the tokenized chat so far, including control tokens. This
-            output is ready to pass to the model, either directly or via methods like `generate()`. If `return_dict` is
-            set, will return a dict of tokenizer outputs instead.
-        """
-
-        if not tokenize:
-            return_dict = False  # dicts are only returned by the tokenizer anyway
-
-        if return_assistant_tokens_mask and not (return_dict and tokenize):
-            raise ValueError("`return_assistant_tokens_mask=True` requires `return_dict=True` and `tokenize=True`")
-
-        if tokenizer_kwargs is None:
-            tokenizer_kwargs = {}
-
-        chat_template = self.get_chat_template(chat_template, tools)
-
-        if isinstance(conversation, (list, tuple)) and (
-            isinstance(conversation[0], (list, tuple)) or hasattr(conversation[0], "messages")
-        ):
-            conversations = conversation
-            is_batched = True
-        else:
-            conversations = [conversation]
-            is_batched = False
-
-        if continue_final_message:
-            if add_generation_prompt:
-                raise ValueError(
-                    "continue_final_message and add_generation_prompt are not compatible. Use continue_final_message when you want the model to continue the final message, and add_generation_prompt when you want to add a header that will prompt it to start a new assistant message instead."
-                )
-            if return_assistant_tokens_mask:
-                raise ValueError("continue_final_message is not compatible with return_assistant_tokens_mask.")
-
-        template_kwargs = {**self.special_tokens_map, **kwargs}  # kwargs overwrite special tokens if both are present
-        rendered_chat, generation_indices = render_jinja_template(
-            conversations=conversations,
-            tools=tools,
-            documents=documents,
-            chat_template=chat_template,
-            return_assistant_tokens_mask=return_assistant_tokens_mask,
-            continue_final_message=continue_final_message,
-            add_generation_prompt=add_generation_prompt,
-            **template_kwargs,
-        )
-
-        if not is_batched:
-            rendered_chat = rendered_chat[0]
-
-        if tokenize:
-            out = self(
-                rendered_chat,
-                padding=padding,
-                truncation=truncation,
-                max_length=max_length,
-                add_special_tokens=False,
-                return_tensors=return_tensors,
-                **tokenizer_kwargs,
-            )
-            if return_dict:
-                if return_assistant_tokens_mask:
-                    assistant_masks = []
-                    if is_batched or return_tensors:
-                        input_ids = out["input_ids"]
-                    else:
-                        input_ids = [out["input_ids"]]
-                    for i in range(len(input_ids)):
-                        current_mask = [0] * len(input_ids[i])
-                        for assistant_start_char, assistant_end_char in generation_indices[i]:
-                            start_token = out.char_to_token(i, assistant_start_char)
-                            end_token = out.char_to_token(i, assistant_end_char - 1)
-                            if start_token is None:
-                                # start_token is out of bounds maybe due to truncation.
-                                break
-                            for token_id in range(start_token, end_token + 1 if end_token else len(input_ids[i])):
-                                current_mask[token_id] = 1
-                        assistant_masks.append(current_mask)
-
-                    if not is_batched and not return_tensors:
-                        assistant_masks = assistant_masks[0]
-
-                    out["assistant_masks"] = assistant_masks
-
-                    if return_tensors:
-                        out.convert_to_tensors(tensor_type=return_tensors)
-
-                return out
-            else:
-                return out["input_ids"]
-        else:
-            return rendered_chat
-
-    def encode_message_with_chat_template(
-        self,
-        message: dict[str, str],
-        conversation_history: Optional[list[dict[str, str]]] = None,
-        **kwargs,
-    ) -> list[int]:
-        """
-        Tokenize a single message. This method is a convenience wrapper around `apply_chat_template` that allows you
-        to tokenize messages one by one. This is useful for things like token-by-token streaming.
-        This method is not guaranteed to be perfect. For some models, it may be impossible to robustly tokenize
-        single messages. For example, if the chat template adds tokens after each message, but also has a prefix that
-        is added to the entire chat, it will be impossible to distinguish a chat-start-token from a message-start-token.
-        In these cases, this method will do its best to find the correct tokenization, but it may not be perfect.
-        **Note:** This method does not support `add_generation_prompt`. If you want to add a generation prompt,
-        you should do it separately after tokenizing the conversation.
-        Args:
-            message (`dict`):
-                A dictionary with "role" and "content" keys, representing the message to tokenize.
-            conversation_history (`list[dict]`, *optional*):
-                A list of dicts with "role" and "content" keys, representing the chat history so far. If you are
-                tokenizing messages one by one, you should pass the previous messages in the conversation here.
-            **kwargs:
-                Additional kwargs to pass to the `apply_chat_template` method.
-        Returns:
-            `list[int]`: A list of token ids representing the tokenized message.
-        """
-        if "add_generation_prompt" in kwargs:
-            raise ValueError(
-                "`encode_message_with_chat_template` does not support `add_generation_prompt`. Please add the generation prompt "
-                "separately."
-            )
-
-        if conversation_history is None or len(conversation_history) == 0:
-            return self.apply_chat_template(
-                [message], add_generation_prompt=False, tokenize=True, return_dict=False, **kwargs
-            )
-
-        conversation = conversation_history + [message]
-        tokens = self.apply_chat_template(
-            conversation, add_generation_prompt=False, tokenize=True, return_dict=False, **kwargs
-        )
-
-        prefix_tokens = self.apply_chat_template(
-            conversation_history, add_generation_prompt=False, tokenize=True, return_dict=False, **kwargs
-        )
-        # It's possible that the prefix tokens are not a prefix of the full list of tokens.
-        # For example, if the prefix is `<s>User: Hi` and the full conversation is `<s>User: Hi</s><s>Assistant: Hello`.
-        # In this case, we can't simply find the prefix, so we have to do something a bit more subtle.
-        # We look for the first place where the tokens differ, and that's our split point.
-        # This is not perfect, but it's the best we can do without a token-level API.
-        # To make this more robust, we could do a diff and find the longest common subsequence, but this is
-        # a good first approximation.
-        # This is particularly important for models like Llama3 that have changed their chat template to include
-        # EOS tokens after user messages.
-        min_len = min(len(prefix_tokens), len(tokens))
-        for i in range(min_len):
-            if prefix_tokens[i] != tokens[i]:
-                return tokens[i:]
-        return tokens[min_len:]
-
-    def get_chat_template(self, chat_template: Optional[str] = None, tools: Optional[list[dict]] = None) -> str:
-        """
-        Retrieve the chat template string used for tokenizing chat messages. This template is used
-        internally by the `apply_chat_template` method and can also be used externally to retrieve the model's chat
-        template for better generation tracking.
-
-        Args:
-            chat_template (`str`, *optional*):
-                A Jinja template or the name of a template to use for this conversion.
-                It is usually not necessary to pass anything to this argument,
-                as the model's template will be used by default.
-            tools (`list[Dict]`, *optional*):
-                A list of tools (callable functions) that will be accessible to the model. If the template does not
-                support function calling, this argument will have no effect. Each tool should be passed as a JSON Schema,
-                giving the name, description and argument types for the tool. See our
-                [chat templating guide](https://huggingface.co/docs/transformers/main/en/chat_templating#automated-function-conversion-for-tool-use)
-                for more information.
-
-        Returns:
-            `str`: The chat template string.
-        """
-        # First, handle the cases when the model has a dict of multiple templates
-        if isinstance(self.chat_template, dict):
-            template_dict = self.chat_template
-            if chat_template is not None and chat_template in template_dict:
-                # The user can pass the name of a template to the chat template argument instead of an entire template
-                chat_template = template_dict[chat_template]
-            elif chat_template is None:
-                if tools is not None and "tool_use" in template_dict:
-                    chat_template = template_dict["tool_use"]
-                elif "default" in template_dict:
-                    chat_template = template_dict["default"]
-                else:
-                    raise ValueError(
-                        "This model has multiple chat templates with no default specified! Please either pass a chat "
-                        "template or the name of the template you wish to use to the `chat_template` argument. Available "
-                        f"template names are {sorted(template_dict.keys())}."
-                    )
-
-        elif chat_template is None:
-            # These are the cases when the model has a single template
-            # priority: `chat_template` argument > `tokenizer.chat_template`
-            if self.chat_template is not None:
-                chat_template = self.chat_template
-            else:
-                raise ValueError(
-                    "Cannot use chat template functions because tokenizer.chat_template is not set and no template "
-                    "argument was passed! For information about writing templates and setting the "
-                    "tokenizer.chat_template attribute, please see the documentation at "
-                    "https://huggingface.co/docs/transformers/main/en/chat_templating"
-                )
-
-        return chat_template
-
-    def parse_response(
-        self,
-        response: str | list[str | int | list[int]] | np.ndarray | torch.Tensor,
-        schema: list | dict | None = None,
-    ):
-        """
-        Converts an output string created by generating text from a model into a parsed message dictionary.
-        This method is intended for use with chat models, and will read the tokenizer's `response_schema` attribute to
-        control parsing, although this can be overridden by passing a `response_schema` argument directly.
-
-        For more information, see the
-        [response parsing](https://huggingface.co/docs/transformers/main/en/chat_response_parsing) documentation.
-
-        Args:
-            response (`str`):
-                The output string generated by the model. This can be either a decoded string or list of strings,
-                or token IDs as a list/array.
-            schema (`Union[list, dict]`, *optional*):
-                A response schema that indicates the expected output format and how parsing should be performed.
-                If not provided, the tokenizer's `response_schema` attribute will be used.
-        """
-        batched = (
-            (isinstance(response, list) and not isinstance(response[0], int))
-            or getattr(response, "ndim", 0) > 1  # For torch/numpy tensors
-        )
-
-        if schema is None:
-            if getattr(self, "response_schema", None) is None:
-                raise AttributeError("This tokenizer does not have a `response_schema` for parsing chat responses!")
-            schema = self.response_schema
-        if batched:
-            if not (isinstance(response, list) and isinstance(response[0], str)):
-                response = self.batch_decode(response)
-            return [recursive_parse(single_response, schema) for single_response in response]
-        else:
-            if not isinstance(response, str):
-                response = self.decode(response)
-            return recursive_parse(response, schema)
-
-    @classmethod
-    def from_pretrained(
-        cls,
-        pretrained_model_name_or_path: Union[str, os.PathLike],
-        *init_inputs,
-        cache_dir: Optional[Union[str, os.PathLike]] = None,
-        force_download: bool = False,
-        local_files_only: bool = False,
-        token: Optional[Union[str, bool]] = None,
-        revision: str = "main",
-        trust_remote_code=False,
-        **kwargs,
-    ):
-        r"""
-        Instantiate a [`~tokenization_utils_base.PreTrainedTokenizerBase`] (or a derived class) from a predefined
-        tokenizer.
-
-        Args:
-            pretrained_model_name_or_path (`str` or `os.PathLike`):
-                Can be either:
-
-                - A string, the *model id* of a predefined tokenizer hosted inside a model repo on huggingface.co.
-                - A path to a *directory* containing vocabulary files required by the tokenizer, for instance saved
-                  using the [`~tokenization_utils_base.PreTrainedTokenizerBase.save_pretrained`] method, e.g.,
-                  `./my_model_directory/`.
-                - (**Deprecated**, not applicable to all derived classes) A path or url to a single saved vocabulary
-                  file (if and only if the tokenizer only requires a single vocabulary file like Bert or XLNet), e.g.,
-                  `./my_model_directory/vocab.txt`.
-            cache_dir (`str` or `os.PathLike`, *optional*):
-                Path to a directory in which a downloaded predefined tokenizer vocabulary files should be cached if the
-                standard cache should not be used.
-            force_download (`bool`, *optional*, defaults to `False`):
-                Whether or not to force the (re-)download the vocabulary files and override the cached versions if they
-                exist.
-            proxies (`dict[str, str]`, *optional*):
-                A dictionary of proxy servers to use by protocol or endpoint, e.g., `{'http': 'foo.bar:3128',
-                'http://hostname': 'foo.bar:4012'}`. The proxies are used on each request.
-            token (`str` or *bool*, *optional*):
-                The token to use as HTTP bearer authorization for remote files. If `True`, will use the token generated
-                when running `hf auth login` (stored in `~/.huggingface`).
-            local_files_only (`bool`, *optional*, defaults to `False`):
-                Whether or not to only rely on local files and not to attempt to download any files.
-            revision (`str`, *optional*, defaults to `"main"`):
-                The specific model version to use. It can be a branch name, a tag name, or a commit id, since we use a
-                git-based system for storing models and other artifacts on huggingface.co, so `revision` can be any
-                identifier allowed by git.
-            subfolder (`str`, *optional*):
-                In case the relevant files are located inside a subfolder of the model repo on huggingface.co (e.g. for
-                facebook/rag-token-base), specify it here.
-            inputs (additional positional arguments, *optional*):
-                Will be passed along to the Tokenizer `__init__` method.
-            trust_remote_code (`bool`, *optional*, defaults to `False`):
-                Whether or not to allow for custom models defined on the Hub in their own modeling files. This option
-                should only be set to `True` for repositories you trust and in which you have read the code, as it will
-                execute code present on the Hub on your local machine.
-            kwargs (additional keyword arguments, *optional*):
-                Will be passed to the Tokenizer `__init__` method. Can be used to set special tokens like `bos_token`,
-                `eos_token`, `unk_token`, `sep_token`, `pad_token`, `cls_token`, `mask_token`,
-                `additional_special_tokens`. See parameters in the `__init__` for more details.
-
-        <Tip>
-
-        Passing `token=True` is required when you want to use a private model.
-
-        </Tip>
-
->>>>>>> 6ccacf3a
         Examples:
 
         ```python
@@ -2271,11 +1877,18 @@
         commit_hash = kwargs.pop("_commit_hash", None)
         gguf_file = kwargs.get("gguf_file")
 
-<<<<<<< HEAD
-        user_agent = {"file_type": "tokenizer", "from_auto_class": from_auto_class}
-=======
+        if use_auth_token is not None:
+            warnings.warn(
+                "The `use_auth_token` argument is deprecated and will be removed in v5 of Transformers. Please use `token` instead.",
+                FutureWarning,
+            )
+            if token is not None:
+                raise ValueError(
+                    "`token` and `use_auth_token` are both specified. Please set only the argument `token`."
+                )
+            token = use_auth_token
+
         user_agent = {"file_type": "tokenizer", "from_auto_class": from_auto_class, "is_fast": "Fast" in cls.__name__}
->>>>>>> 6ccacf3a
         if from_pipeline is not None:
             user_agent["using_pipeline"] = from_pipeline
 
@@ -2898,1351 +2511,6 @@
             return {k: cls.convert_added_tokens(v, save=save, add_type_field=add_type_field) for k, v in obj.items()}
         return obj
 
-<<<<<<< HEAD
-=======
-    def save_chat_templates(
-        self,
-        save_directory: Union[str, os.PathLike],
-        tokenizer_config: dict,
-        filename_prefix: Optional[str],
-    ):
-        """
-        Writes chat templates out to the save directory if we're using the new format, and removes them from
-        the tokenizer config if present. If we're using the legacy format, it doesn't write any files, and instead
-        writes the templates to the tokenizer config in the correct format.
-        """
-        chat_template_file = os.path.join(
-            save_directory, (filename_prefix + "-" if filename_prefix else "") + CHAT_TEMPLATE_FILE
-        )
-        chat_template_dir = os.path.join(
-            save_directory, (filename_prefix + "-" if filename_prefix else "") + CHAT_TEMPLATE_DIR
-        )
-
-        saved_raw_chat_template_files = []
-        if isinstance(self.chat_template, str):
-            # New format for single templates is to save them as chat_template.jinja
-            with open(chat_template_file, "w", encoding="utf-8") as f:
-                f.write(self.chat_template)
-            logger.info(f"chat template saved in {chat_template_file}")
-            saved_raw_chat_template_files.append(chat_template_file)
-            if "chat_template" in tokenizer_config:
-                tokenizer_config.pop("chat_template")  # To ensure it doesn't somehow end up in the config too
-        elif isinstance(self.chat_template, dict):
-            # New format for multiple templates is to save the default as chat_template.jinja
-            # and the other templates in the chat_templates/ directory
-            for template_name, template in self.chat_template.items():
-                if template_name == "default":
-                    with open(chat_template_file, "w", encoding="utf-8") as f:
-                        f.write(self.chat_template["default"])
-                    logger.info(f"chat template saved in {chat_template_file}")
-                    saved_raw_chat_template_files.append(chat_template_file)
-                else:
-                    Path(chat_template_dir).mkdir(exist_ok=True)
-                    template_filepath = os.path.join(chat_template_dir, f"{template_name}.jinja")
-                    with open(template_filepath, "w", encoding="utf-8") as f:
-                        f.write(template)
-                    logger.info(f"chat template saved in {template_filepath}")
-                    saved_raw_chat_template_files.append(template_filepath)
-        if "chat_template" in tokenizer_config:
-            tokenizer_config.pop("chat_template")  # To ensure it doesn't somehow end up in the config too
-        return tokenizer_config, saved_raw_chat_template_files
-
->>>>>>> 6ccacf3a
-    def save_pretrained(
-        self,
-        save_directory: Union[str, os.PathLike],
-        legacy_format: Optional[bool] = None,
-        filename_prefix: Optional[str] = None,
-        push_to_hub: bool = False,
-        **kwargs,
-    ) -> tuple[str, ...]:
-        """
-        Save the full tokenizer state.
-
-
-        This method make sure the full tokenizer can then be re-loaded using the
-        [`~tokenization_utils_base.PreTrainedTokenizer.from_pretrained`] class method..
-
-        Warning,None This won't save modifications you may have applied to the tokenizer after the instantiation (for
-        instance, modifying `tokenizer.do_lower_case` after creation).
-
-        Args:
-            save_directory (`str` or `os.PathLike`): The path to a directory where the tokenizer will be saved.
-            legacy_format (`bool`, *optional*):
-                Only applicable for a fast tokenizer. If unset (default), will save the tokenizer in the unified JSON
-                format as well as in legacy format if it exists, i.e. with tokenizer specific vocabulary and a separate
-                added_tokens files.
-
-                If `False`, will only save the tokenizer in the unified JSON format. This format is incompatible with
-                "slow" tokenizers (not powered by the *tokenizers* library), so the tokenizer will not be able to be
-                loaded in the corresponding "slow" tokenizer.
-
-                If `True`, will save the tokenizer in legacy format. If the "slow" tokenizer doesn't exits, a value
-                error is raised.
-            filename_prefix (`str`, *optional*):
-                A prefix to add to the names of the files saved by the tokenizer.
-            push_to_hub (`bool`, *optional*, defaults to `False`):
-                Whether or not to push your model to the Hugging Face model hub after saving it. You can specify the
-                repository you want to push to with `repo_id` (will default to the name of `save_directory` in your
-                namespace).
-            kwargs (`dict[str, Any]`, *optional*):
-                Additional key word arguments passed along to the [`~utils.PushToHubMixin.push_to_hub`] method.
-
-        Returns:
-            A tuple of `str`: The files saved.
-        """
-<<<<<<< HEAD
-
-=======
->>>>>>> 6ccacf3a
-        if os.path.isfile(save_directory):
-            logger.error(f"Provided path ({save_directory}) should be a directory, not a file")
-            return
-
-        os.makedirs(save_directory, exist_ok=True)
-
-        if push_to_hub:
-            commit_message = kwargs.pop("commit_message", None)
-            repo_id = kwargs.pop("repo_id", save_directory.split(os.path.sep)[-1])
-            repo_id = self._create_repo(repo_id, **kwargs)
-            files_timestamps = self._get_files_timestamps(save_directory)
-
-        special_tokens_map_file = os.path.join(
-            save_directory, (filename_prefix + "-" if filename_prefix else "") + SPECIAL_TOKENS_MAP_FILE
-        )
-        tokenizer_config_file = os.path.join(
-            save_directory, (filename_prefix + "-" if filename_prefix else "") + TOKENIZER_CONFIG_FILE
-        )
-
-        tokenizer_config = copy.deepcopy(self.init_kwargs)
-
-        # Let's save the init kwargs
-        target_keys = set(self.init_kwargs.keys())
-        # Let's save the special tokens map (only the strings)
-        target_keys.update(["model_max_length"])
-
-        for k in target_keys:
-            if hasattr(self, k):
-                tokenizer_config[k] = getattr(self, k)
-
-        # Let's make sure we properly save the special tokens
-        # V5: Save both named tokens and extra tokens
-        tokenizer_config.update(self.special_tokens_map)
-        if self._extra_special_tokens:
-            tokenizer_config["extra_special_tokens"] = self.extra_special_tokens
-
-        tokenizer_config, saved_raw_chat_template_files = self.save_chat_templates(
-            save_directory, tokenizer_config, filename_prefix
-        )
-        if getattr(self, "response_schema", None) is not None:
-            tokenizer_config["response_schema"] = self.response_schema
-
-        if len(self.init_inputs) > 0:
-            tokenizer_config["init_inputs"] = copy.deepcopy(self.init_inputs)
-        for file_id in self.vocab_files_names:
-            tokenizer_config.pop(file_id, None)
-
-        # no typefields, this way old fast and slow can load it
-        tokenizer_config = self.convert_added_tokens(tokenizer_config, add_type_field=True, save=True)
-
-        # Process added tokens separately: allows previous versions to ignore it!
-        added_tokens = {}
-        for key, value in self.added_tokens_decoder.items():
-            added_tokens[key] = value.__getstate__()
-        tokenizer_config["added_tokens_decoder"] = added_tokens
-
-        # Add tokenizer class to the tokenizer config to be able to reload it with from_pretrained
-        tokenizer_class = self.__class__.__name__
-        # Remove the Fast at the end if we can save the slow tokenizer
-        if tokenizer_class.endswith("Fast") and getattr(self, "can_save_slow_tokenizer", False):
-            tokenizer_class = tokenizer_class[:-4]
-        tokenizer_config["tokenizer_class"] = tokenizer_class
-        if getattr(self, "_auto_map", None) is not None:
-            tokenizer_config["auto_map"] = self._auto_map
-        if getattr(self, "_processor_class", None) is not None:
-            tokenizer_config["processor_class"] = self._processor_class
-
-        # If we have a custom model, we copy the file defining it in the folder and set the attributes so it can be
-        # loaded from the Hub.
-        if self._auto_class is not None:
-            custom_object_save(self, save_directory, config=tokenizer_config)
-
-        # remove private information
-        if "name_or_path" in tokenizer_config:
-            tokenizer_config.pop("name_or_path")
-            tokenizer_config.pop("special_tokens_map_file", None)
-            tokenizer_config.pop("tokenizer_file", None)
-        if "device_map" in tokenizer_config:
-            tokenizer_config.pop("device_map")
-
-        with open(tokenizer_config_file, "w", encoding="utf-8") as f:
-            out_str = json.dumps(tokenizer_config, indent=2, sort_keys=True, ensure_ascii=False) + "\n"
-            f.write(out_str)
-        logger.info(f"tokenizer config file saved in {tokenizer_config_file}")
-
-        # Sanitize AddedTokens in special_tokens_map
-
-        # Typefields are not saved for FC, special should not be saved either
-        write_dict = self.convert_added_tokens(self.special_tokens_map, save=True, add_type_field=False)
-        with open(special_tokens_map_file, "w", encoding="utf-8") as f:
-            out_str = json.dumps(write_dict, indent=2, sort_keys=True, ensure_ascii=False) + "\n"
-            f.write(out_str)
-        logger.info(f"Special tokens file saved in {special_tokens_map_file}")
-
-        file_names = (tokenizer_config_file, special_tokens_map_file, *saved_raw_chat_template_files)
-
-        save_files = self._save_pretrained(
-            save_directory=save_directory,
-            file_names=file_names,
-            legacy_format=legacy_format,
-            filename_prefix=filename_prefix,
-        )
-
-        if push_to_hub:
-            self._upload_modified_files(
-                save_directory,
-                repo_id,
-                files_timestamps,
-                commit_message=commit_message,
-                token=kwargs.get("token"),
-            )
-
-        return save_files
-
-    def _save_pretrained(
-        self,
-        save_directory: Union[str, os.PathLike],
-        file_names: tuple[str, ...],
-        legacy_format: Optional[bool] = None,
-        filename_prefix: Optional[str] = None,
-    ) -> tuple[str, ...]:
-        """
-        Save a tokenizer using the slow-tokenizer/legacy format: vocabulary + added tokens.
-
-        Fast tokenizers can also be saved in a unique JSON file containing {config + vocab + added-tokens} using the
-        specific [`~tokenization_utils_tokenizers.PreTrainedTokenizerFast._save_pretrained`]
-        """
-        if legacy_format is False:
-            raise ValueError(
-                "Only fast tokenizers (instances of PreTrainedTokenizerFast) can be saved in non legacy format."
-            )
-
-        save_directory = str(save_directory)
-
-        added_tokens_file = os.path.join(
-            save_directory, (filename_prefix + "-" if filename_prefix else "") + ADDED_TOKENS_FILE
-        )
-        # the new get_added_vocab() also returns special tokens and tokens that have an index < vocab_size
-        added_vocab = {tok: index for tok, index in self.added_tokens_encoder.items() if index >= self.vocab_size}
-        if added_vocab:
-            with open(added_tokens_file, "w", encoding="utf-8") as f:
-                out_str = json.dumps(added_vocab, indent=2, sort_keys=True, ensure_ascii=False) + "\n"
-                f.write(out_str)
-                logger.info(f"added tokens file saved in {added_tokens_file}")
-
-        vocab_files = self.save_vocabulary(save_directory, filename_prefix=filename_prefix)
-
-        return file_names + vocab_files + (added_tokens_file,)
-
-    def save_vocabulary(self, save_directory: str, filename_prefix: Optional[str] = None) -> tuple[str, ...]:
-        """
-        Save only the vocabulary of the tokenizer (vocabulary + added tokens).
-
-        This method won't save the configuration and special token mappings of the tokenizer. Use
-        [`~PreTrainedTokenizerFast._save_pretrained`] to save the whole state of the tokenizer.
-
-        Args:
-            save_directory (`str`):
-                The directory in which to save the vocabulary.
-            filename_prefix (`str`, *optional*):
-                An optional prefix to add to the named of the saved files.
-
-        Returns:
-            `tuple(str)`: Paths to the files saved.
-        """
-        raise NotImplementedError
-
-    def tokenize(self, text: str, pair: Optional[str] = None, add_special_tokens: bool = False, **kwargs) -> list[str]:
-        """
-        Converts a string into a sequence of tokens, replacing unknown tokens with the `unk_token`.
-
-        Args:
-            text (`str`):
-                The sequence to be encoded.
-            pair (`str`, *optional*):
-                A second sequence to be encoded with the first.
-            add_special_tokens (`bool`, *optional*, defaults to `False`):
-                Whether or not to add the special tokens associated with the corresponding model.
-            kwargs (additional keyword arguments, *optional*):
-                Will be passed to the underlying model specific encode method. See details in
-                [`~PreTrainedTokenizerBase.__call__`]
-
-        Returns:
-            `list[str]`: The list of tokens.
-        """
-        raise NotImplementedError
-
-    @add_end_docstrings(
-        ENCODE_KWARGS_DOCSTRING,
-        """
-            **kwargs: Passed along to the `.tokenize()` method.
-        """,
-        """
-        Returns:
-            `list[int]`, `torch.Tensor`, or `np.ndarray`: The tokenized ids of the text.
-        """,
-    )
-    def encode(
-        self,
-        text: Union[TextInput, PreTokenizedInput, EncodedInput],
-        text_pair: Optional[Union[TextInput, PreTokenizedInput, EncodedInput]] = None,
-        add_special_tokens: bool = True,
-        padding: Union[bool, str, PaddingStrategy] = False,
-        truncation: Union[bool, str, TruncationStrategy, None] = None,
-        max_length: Optional[int] = None,
-        stride: int = 0,
-        padding_side: Optional[str] = None,
-        return_tensors: Optional[Union[str, TensorType]] = None,
-        **kwargs,
-    ) -> list[int]:
-        """
-        Converts a string to a sequence of ids (integer), using the tokenizer and vocabulary.
-
-        Same as doing `self.convert_tokens_to_ids(self.tokenize(text))`.
-
-        Args:
-            text (`str`, `list[str]` or `list[int]`):
-                The first sequence to be encoded. This can be a string, a list of strings (tokenized string using the
-                `tokenize` method) or a list of integers (tokenized string ids using the `convert_tokens_to_ids`
-                method).
-            text_pair (`str`, `list[str]` or `list[int]`, *optional*):
-                Optional second sequence to be encoded. This can be a string, a list of strings (tokenized string using
-                the `tokenize` method) or a list of integers (tokenized string ids using the `convert_tokens_to_ids`
-                method).
-        """
-        padding_strategy, truncation_strategy, max_length, kwargs = self._get_padding_truncation_strategies(
-            padding=padding,
-            truncation=truncation,
-            max_length=max_length,
-            pad_to_multiple_of=kwargs.get("pad_to_multiple_of"),
-            verbose=kwargs.get("verbose", True),
-            **kwargs,
-        )
-
-        encoded_inputs = self._encode_plus(
-            text,
-            text_pair=text_pair,
-            add_special_tokens=add_special_tokens,
-            padding_strategy=padding_strategy,
-            truncation_strategy=truncation_strategy,
-            max_length=max_length,
-            stride=stride,
-            padding_side=padding_side,
-            return_tensors=return_tensors,
-            **kwargs,
-        )
-
-        return encoded_inputs["input_ids"]
-
-    def num_special_tokens_to_add(self, pair: bool = False) -> int:
-        raise NotImplementedError
-
-    @property
-    def max_len_single_sentence(self) -> int:
-        """
-        `int`: The maximum length of a sentence that can be fed to the model.
-        """
-        return self.model_max_length - self.num_special_tokens_to_add(pair=False)
-
-    @max_len_single_sentence.setter
-    def max_len_single_sentence(self, value) -> None:
-        # For backward compatibility, allow to try to setup 'max_len_single_sentence'.
-        if value == self.model_max_length - self.num_special_tokens_to_add(pair=False) and self.verbose:
-            if not self.deprecation_warnings.get("max_len_single_sentence", False):
-                logger.warning(
-                    "Setting 'max_len_single_sentence' is now deprecated. This value is automatically set up."
-                )
-            self.deprecation_warnings["max_len_single_sentence"] = True
-        else:
-            raise ValueError(
-                "Setting 'max_len_single_sentence' is now deprecated. This value is automatically set up."
-            )
-
-    @property
-    def max_len_sentences_pair(self) -> int:
-        """
-        `int`: The maximum combined length of a pair of sentences that can be fed to the model.
-        """
-        return self.model_max_length - self.num_special_tokens_to_add(pair=True)
-
-    @max_len_sentences_pair.setter
-    def max_len_sentences_pair(self, value) -> None:
-        # For backward compatibility, allow to try to setup 'max_len_sentences_pair'.
-        if value == self.model_max_length - self.num_special_tokens_to_add(pair=True) and self.verbose:
-            if not self.deprecation_warnings.get("max_len_sentences_pair", False):
-                logger.warning(
-                    "Setting 'max_len_sentences_pair' is now deprecated. This value is automatically set up."
-                )
-            self.deprecation_warnings["max_len_sentences_pair"] = True
-        else:
-            raise ValueError("Setting 'max_len_sentences_pair' is now deprecated. This value is automatically set up.")
-
-    def _get_padding_truncation_strategies(
-        self, padding=False, truncation=None, max_length=None, pad_to_multiple_of=None, verbose=True, **kwargs
-    ):
-        """
-        Find the correct padding/truncation strategy
-        """
-
-        # Backward compatibility for previous behavior:
-        # If you only set max_length, it activates truncation for max_length
-        if max_length is not None and padding is False and truncation is None:
-            truncation = "longest_first"
-
-        # Get padding strategy
-        if padding is not False:
-            if padding is True:
-                if verbose:
-                    if max_length is not None and (
-                        truncation is None or truncation is False or truncation == "do_not_truncate"
-                    ):
-                        warnings.warn(
-                            "`max_length` is ignored when `padding`=`True` and there is no truncation strategy. "
-                            "To pad to max length, use `padding='max_length'`."
-                        )
-                padding_strategy = PaddingStrategy.LONGEST  # Default to pad to the longest sequence in the batch
-            elif not isinstance(padding, PaddingStrategy):
-                padding_strategy = PaddingStrategy(padding)
-            elif isinstance(padding, PaddingStrategy):
-                padding_strategy = padding
-        else:
-            padding_strategy = PaddingStrategy.DO_NOT_PAD
-
-        # Get truncation strategy
-        if truncation is not False and truncation is not None:
-            if truncation is True:
-                truncation_strategy = (
-                    TruncationStrategy.LONGEST_FIRST
-                )  # Default to truncate the longest sequences in pairs of inputs
-            elif not isinstance(truncation, TruncationStrategy):
-                truncation_strategy = TruncationStrategy(truncation)
-            elif isinstance(truncation, TruncationStrategy):
-                truncation_strategy = truncation
-        else:
-            truncation_strategy = TruncationStrategy.DO_NOT_TRUNCATE
-
-        # Set max length if needed
-        if max_length is None:
-            if padding_strategy == PaddingStrategy.MAX_LENGTH:
-                if self.model_max_length > LARGE_INTEGER:
-                    padding_strategy = PaddingStrategy.DO_NOT_PAD
-                else:
-                    max_length = self.model_max_length
-
-            if truncation_strategy != TruncationStrategy.DO_NOT_TRUNCATE:
-                if self.model_max_length > LARGE_INTEGER:
-                    truncation_strategy = TruncationStrategy.DO_NOT_TRUNCATE
-                else:
-                    max_length = self.model_max_length
-
-        # Test if we have a padding token
-        if padding_strategy != PaddingStrategy.DO_NOT_PAD and (self.pad_token is None or self.pad_token_id < 0):
-            raise ValueError(
-                "Asking to pad but the tokenizer does not have a padding token. "
-                "Please select a token to use as `pad_token` `(tokenizer.pad_token = tokenizer.eos_token e.g.)` "
-                "or add a new pad token via `tokenizer.add_special_tokens({'pad_token': '[PAD]'})`."
-            )
-
-        # Check that we will truncate to a multiple of pad_to_multiple_of if both are provided
-        if (
-            truncation_strategy != TruncationStrategy.DO_NOT_TRUNCATE
-            and padding_strategy != PaddingStrategy.DO_NOT_PAD
-            and pad_to_multiple_of is not None
-            and max_length is not None
-            and (max_length % pad_to_multiple_of != 0)
-        ):
-            raise ValueError(
-                "Truncation and padding are both activated but "
-                f"truncation length ({max_length}) is not a multiple of pad_to_multiple_of ({pad_to_multiple_of})."
-            )
-
-        return padding_strategy, truncation_strategy, max_length, kwargs
-
-    @add_end_docstrings(ENCODE_KWARGS_DOCSTRING, ENCODE_PLUS_ADDITIONAL_KWARGS_DOCSTRING)
-    def __call__(
-        self,
-        text: Union[TextInput, PreTokenizedInput, list[TextInput], list[PreTokenizedInput], None] = None,
-        text_pair: Optional[Union[TextInput, PreTokenizedInput, list[TextInput], list[PreTokenizedInput]]] = None,
-        text_target: Union[TextInput, PreTokenizedInput, list[TextInput], list[PreTokenizedInput], None] = None,
-        text_pair_target: Optional[
-            Union[TextInput, PreTokenizedInput, list[TextInput], list[PreTokenizedInput]]
-        ] = None,
-        add_special_tokens: bool = True,
-        padding: Union[bool, str, PaddingStrategy] = False,
-        truncation: Union[bool, str, TruncationStrategy, None] = None,
-        max_length: Optional[int] = None,
-        stride: int = 0,
-        is_split_into_words: bool = False,
-        pad_to_multiple_of: Optional[int] = None,
-        padding_side: Optional[str] = None,
-        return_tensors: Optional[Union[str, TensorType]] = None,
-        return_token_type_ids: Optional[bool] = None,
-        return_attention_mask: Optional[bool] = None,
-        return_overflowing_tokens: bool = False,
-        return_special_tokens_mask: bool = False,
-        return_offsets_mapping: bool = False,
-        return_length: bool = False,
-        verbose: bool = True,
-        tokenizer_kwargs: Optional[dict[str, Any]] = None,
-        **kwargs,
-    ) -> BatchEncoding:
-        """
-        Main method to tokenize and prepare for the model one or several sequence(s) or one or several pair(s) of
-        sequences.
-
-        Args:
-            text (`str`, `list[str]`, `list[list[str]]`, *optional*):
-                The sequence or batch of sequences to be encoded. Each sequence can be a string or a list of strings
-                (pretokenized string). If the sequences are provided as list of strings (pretokenized), you must set
-                `is_split_into_words=True` (to lift the ambiguity with a batch of sequences).
-            text_pair (`str`, `list[str]`, `list[list[str]]`, *optional*):
-                The sequence or batch of sequences to be encoded. Each sequence can be a string or a list of strings
-                (pretokenized string). If the sequences are provided as list of strings (pretokenized), you must set
-                `is_split_into_words=True` (to lift the ambiguity with a batch of sequences).
-            text_target (`str`, `list[str]`, `list[list[str]]`, *optional*):
-                The sequence or batch of sequences to be encoded as target texts. Each sequence can be a string or a
-                list of strings (pretokenized string). If the sequences are provided as list of strings (pretokenized),
-                you must set `is_split_into_words=True` (to lift the ambiguity with a batch of sequences).
-            text_pair_target (`str`, `list[str]`, `list[list[str]]`, *optional*):
-                The sequence or batch of sequences to be encoded as target texts. Each sequence can be a string or a
-                list of strings (pretokenized string). If the sequences are provided as list of strings (pretokenized),
-                you must set `is_split_into_words=True` (to lift the ambiguity with a batch of sequences).
-            tokenizer_kwargs (`dict[str, Any]`, *optional*):
-                Additional kwargs to pass to the tokenizer. These will be merged with the explicit parameters and
-                other kwargs, with explicit parameters taking precedence.
-        """
-        # To avoid duplicating
-        all_kwargs = {
-            "add_special_tokens": add_special_tokens,
-            "padding": padding,
-            "truncation": truncation,
-            "max_length": max_length,
-            "stride": stride,
-            "is_split_into_words": is_split_into_words,
-            "pad_to_multiple_of": pad_to_multiple_of,
-            "padding_side": padding_side,
-            "return_tensors": return_tensors,
-            "return_token_type_ids": return_token_type_ids,
-            "return_attention_mask": return_attention_mask,
-            "return_overflowing_tokens": return_overflowing_tokens,
-            "return_special_tokens_mask": return_special_tokens_mask,
-            "return_offsets_mapping": return_offsets_mapping,
-            "return_length": return_length,
-            "split_special_tokens": kwargs.pop("split_special_tokens", self.split_special_tokens),
-            "verbose": verbose,
-        }
-
-        max_target_length = kwargs.pop("max_target_length", None)
-
-        # First merge tokenizer_kwargs, then other kwargs (explicit params take precedence)
-        if tokenizer_kwargs is not None:
-            all_kwargs.update(tokenizer_kwargs)
-        all_kwargs.update(kwargs)
-        if text is None and text_target is None:
-            raise ValueError("You need to specify either `text` or `text_target`.")
-
-        padding_strategy, truncation_strategy, max_length, kwargs = self._get_padding_truncation_strategies(
-            padding=all_kwargs.pop("padding", False),
-            truncation=all_kwargs.pop("truncation", None),
-            max_length=all_kwargs.pop("max_length", None),
-            pad_to_multiple_of=all_kwargs.get("pad_to_multiple_of"),
-            verbose=all_kwargs.get("verbose", True),
-            **kwargs,
-        )
-
-        if text is not None:
-            # The context manager will send the inputs as normal texts and not text_target, but we shouldn't change the
-            # input mode in this case.
-            if not self._in_target_context_manager and hasattr(self, "_switch_to_input_mode"):
-                self._switch_to_input_mode()
-            encodings = self._encode_plus(
-                text=text,
-                text_pair=text_pair,
-                padding_strategy=padding_strategy,
-                truncation_strategy=truncation_strategy,
-                max_length=max_length,
-                **all_kwargs,
-            )
-        if text_target is not None:
-            if hasattr(self, "_switch_to_target_mode"):
-                self._switch_to_target_mode()
-            target_encodings = self._encode_plus(
-                text=text_target,
-                text_pair=text_pair_target,
-                padding_strategy=padding_strategy,
-                truncation_strategy=truncation_strategy,
-                max_length=max_target_length if max_target_length is not None else max_length,
-                **all_kwargs,
-            )
-            # Leave back tokenizer in input mode
-            if hasattr(self, "_switch_to_input_mode"):
-                self._switch_to_input_mode()
-
-        if text_target is None:
-            return encodings
-        elif text is None:
-            return target_encodings
-        else:
-            encodings["labels"] = target_encodings["input_ids"]
-            return encodings
-
-    def _encode_plus(
-        self,
-        text: Union[TextInput, PreTokenizedInput, EncodedInput],
-        text_pair: Optional[Union[TextInput, PreTokenizedInput, EncodedInput]] = None,
-        add_special_tokens: bool = True,
-        padding_strategy: PaddingStrategy = PaddingStrategy.DO_NOT_PAD,
-        truncation_strategy: TruncationStrategy = TruncationStrategy.DO_NOT_TRUNCATE,
-        max_length: Optional[int] = None,
-        stride: int = 0,
-        is_split_into_words: bool = False,
-        pad_to_multiple_of: Optional[int] = None,
-        padding_side: Optional[str] = None,
-        return_tensors: Optional[Union[str, TensorType]] = None,
-        return_token_type_ids: Optional[bool] = None,
-        return_attention_mask: Optional[bool] = None,
-        return_overflowing_tokens: bool = False,
-        return_special_tokens_mask: bool = False,
-        return_offsets_mapping: bool = False,
-        return_length: bool = False,
-        verbose: bool = True,
-        split_special_tokens: bool = False,
-        **kwargs,
-    ) -> BatchEncoding:
-        raise NotImplementedError
-
-    def pad(
-        self,
-        encoded_inputs: Union[
-            BatchEncoding,
-            list[BatchEncoding],
-            dict[str, EncodedInput],
-            dict[str, list[EncodedInput]],
-            list[dict[str, EncodedInput]],
-        ],
-        padding: Union[bool, str, PaddingStrategy] = True,
-        max_length: Optional[int] = None,
-        pad_to_multiple_of: Optional[int] = None,
-        padding_side: Optional[str] = None,
-        return_attention_mask: Optional[bool] = None,
-        return_tensors: Optional[Union[str, TensorType]] = None,
-        verbose: bool = True,
-    ) -> BatchEncoding:
-        """
-        Pad a single encoded input or a batch of encoded inputs up to predefined length or to the max sequence length
-        in the batch.
-
-        Padding side (left/right) padding token ids are defined at the tokenizer level (with `self.padding_side`,
-        `self.pad_token_id` and `self.pad_token_type_id`).
-
-        Please note that with a fast tokenizer, using the `__call__` method is faster than using a method to encode the
-        text followed by a call to the `pad` method to get a padded encoding.
-
-        <Tip>
-
-        If the `encoded_inputs` passed are dictionary of numpy arrays, or PyTorch tensors, the
-        result will use the same type unless you provide a different tensor type with `return_tensors`. In the case of
-        PyTorch tensors, you will lose the specific device of your tensors however.
-
-        </Tip>
-
-        Args:
-            encoded_inputs ([`BatchEncoding`], list of [`BatchEncoding`], `dict[str, list[int]]`, `dict[str, list[list[int]]` or `list[dict[str, list[int]]]`):
-                Tokenized inputs. Can represent one input ([`BatchEncoding`] or `dict[str, list[int]]`) or a batch of
-                tokenized inputs (list of [`BatchEncoding`], *dict[str, list[list[int]]]* or *list[dict[str,
-                list[int]]]*) so you can use this method during preprocessing as well as in a PyTorch Dataloader
-                collate function.
-
-                Instead of `list[int]` you can have tensors (numpy arrays, or PyTorch tensors), see
-                the note above for the return type.
-            padding (`bool`, `str` or [`~utils.PaddingStrategy`], *optional*, defaults to `True`):
-                 Select a strategy to pad the returned sequences (according to the model's padding side and padding
-                 index) among:
-
-                - `True` or `'longest'` (default): Pad to the longest sequence in the batch (or no padding if only a single
-                  sequence if provided).
-                - `'max_length'`: Pad to a maximum length specified with the argument `max_length` or to the maximum
-                  acceptable input length for the model if that argument is not provided.
-                - `False` or `'do_not_pad'`: No padding (i.e., can output a batch with sequences of different
-                  lengths).
-            max_length (`int`, *optional*):
-                Maximum length of the returned list and optionally padding length (see above).
-            pad_to_multiple_of (`int`, *optional*):
-                If set will pad the sequence to a multiple of the provided value.
-
-                This is especially useful to enable the use of Tensor Cores on NVIDIA hardware with compute capability
-                `>= 7.5` (Volta).
-            padding_side (`str`, *optional*):
-                The side on which the model should have padding applied. Should be selected between ['right', 'left'].
-                Default value is picked from the class attribute of the same name.
-            return_attention_mask (`bool`, *optional*):
-                Whether to return the attention mask. If left to the default, will return the attention mask according
-                to the specific tokenizer's default, defined by the `return_outputs` attribute.
-
-                [What are attention masks?](../glossary#attention-mask)
-            return_tensors (`str` or [`~utils.TensorType`], *optional*):
-                If set, will return tensors instead of list of python integers. Acceptable values are:
-
-                - `'pt'`: Return PyTorch `torch.Tensor` objects.
-                - `'np'`: Return Numpy `np.ndarray` objects.
-            verbose (`bool`, *optional*, defaults to `True`):
-                Whether or not to print more information and warnings.
-        """
-
-        # If we have a list of dicts, let's convert it in a dict of lists
-        # We do this to allow using this method as a collate_fn function in PyTorch Dataloader
-        if isinstance(encoded_inputs, (list, tuple)) and isinstance(encoded_inputs[0], Mapping):
-            encoded_inputs = {key: [example[key] for example in encoded_inputs] for key in encoded_inputs[0]}
-
-        # The model's main input name, usually `input_ids`, has been passed for padding
-        if self.model_input_names[0] not in encoded_inputs:
-            raise ValueError(
-                "You should supply an encoding or a list of encodings to this method "
-                f"that includes {self.model_input_names[0]}, but you provided {list(encoded_inputs.keys())}"
-            )
-
-        required_input = encoded_inputs[self.model_input_names[0]]
-
-        if required_input is None or (isinstance(required_input, Sized) and len(required_input) == 0):
-            if return_attention_mask:
-                encoded_inputs["attention_mask"] = []
-            return encoded_inputs
-
-        # If we have PyTorch/NumPy tensors/arrays as inputs, we cast them as python objects
-        # and rebuild them afterwards if no return_tensors is specified
-        # Note that we lose the specific device the tensor may be on for PyTorch
-
-        first_element = required_input[0]
-        if isinstance(first_element, (list, tuple)):
-            # first_element might be an empty list/tuple in some edge cases so we grab the first non empty element.
-            for item in required_input:
-                if len(item) != 0:
-                    first_element = item[0]
-                    break
-        # At this state, if `first_element` is still a list/tuple, it's an empty one so there is nothing to do.
-        if not isinstance(first_element, (int, list, tuple)):
-            if is_torch_tensor(first_element):
-                return_tensors = "pt" if return_tensors is None else return_tensors
-            elif isinstance(first_element, np.ndarray):
-                return_tensors = "np" if return_tensors is None else return_tensors
-            else:
-                raise ValueError(
-                    f"type of {first_element} unknown: {type(first_element)}. "
-                    "Should be one of a python, numpy, or pytorch object."
-                )
-
-            for key, value in encoded_inputs.items():
-                encoded_inputs[key] = to_py_obj(value)
-
-        # Convert padding_strategy in PaddingStrategy
-        padding_strategy, _, max_length, _ = self._get_padding_truncation_strategies(
-            padding=padding, max_length=max_length, verbose=verbose
-        )
-
-        required_input = encoded_inputs[self.model_input_names[0]]
-        if required_input and not isinstance(required_input[0], (list, tuple)):
-            encoded_inputs = self._pad(
-                encoded_inputs,
-                max_length=max_length,
-                padding_strategy=padding_strategy,
-                pad_to_multiple_of=pad_to_multiple_of,
-                padding_side=padding_side,
-                return_attention_mask=return_attention_mask,
-            )
-            return BatchEncoding(encoded_inputs, tensor_type=return_tensors)
-
-        batch_size = len(required_input)
-        assert all(len(v) == batch_size for v in encoded_inputs.values()), (
-            "Some items in the output dictionary have a different batch size than others."
-        )
-
-        if padding_strategy == PaddingStrategy.LONGEST:
-            max_length = max(len(inputs) for inputs in required_input)
-            padding_strategy = PaddingStrategy.MAX_LENGTH
-
-        batch_outputs = {}
-        for i in range(batch_size):
-            inputs = {k: v[i] for k, v in encoded_inputs.items()}
-            outputs = self._pad(
-                inputs,
-                max_length=max_length,
-                padding_strategy=padding_strategy,
-                pad_to_multiple_of=pad_to_multiple_of,
-                padding_side=padding_side,
-                return_attention_mask=return_attention_mask,
-            )
-
-            for key, value in outputs.items():
-                if key not in batch_outputs:
-                    batch_outputs[key] = []
-                batch_outputs[key].append(value)
-
-        return BatchEncoding(batch_outputs, tensor_type=return_tensors)
-
-    def _pad(
-        self,
-        encoded_inputs: Union[dict[str, EncodedInput], BatchEncoding],
-        max_length: Optional[int] = None,
-        padding_strategy: PaddingStrategy = PaddingStrategy.DO_NOT_PAD,
-        pad_to_multiple_of: Optional[int] = None,
-        padding_side: Optional[str] = None,
-        return_attention_mask: Optional[bool] = None,
-    ) -> dict:
-        """
-        Pad encoded inputs (on left/right and up to predefined length or max length in the batch)
-
-        Args:
-            encoded_inputs:
-                Dictionary of tokenized inputs (`list[int]`) or batch of tokenized inputs (`list[list[int]]`).
-            max_length: maximum length of the returned list and optionally padding length (see below).
-                Will truncate by taking into account the special tokens.
-            padding_strategy: PaddingStrategy to use for padding.
-
-                - PaddingStrategy.LONGEST Pad to the longest sequence in the batch
-                - PaddingStrategy.MAX_LENGTH: Pad to the max length (default)
-                - PaddingStrategy.DO_NOT_PAD: Do not pad
-                The tokenizer padding sides are defined in `padding_side` argument:
-
-                    - 'left': pads on the left of the sequences
-                    - 'right': pads on the right of the sequences
-            pad_to_multiple_of: (optional) Integer if set will pad the sequence to a multiple of the provided value.
-                This is especially useful to enable the use of Tensor Core on NVIDIA hardware with compute capability
-                `>= 7.5` (Volta).
-            padding_side:
-                The side on which the model should have padding applied. Should be selected between ['right', 'left'].
-                Default value is picked from the class attribute of the same name.
-            return_attention_mask:
-                (optional) Set to False to avoid returning attention mask (default: set to model specifics)
-        """
-        # Load from model defaults
-        if return_attention_mask is None:
-            return_attention_mask = "attention_mask" in self.model_input_names
-
-        required_input = encoded_inputs[self.model_input_names[0]]
-
-        if padding_strategy == PaddingStrategy.LONGEST:
-            max_length = len(required_input)
-
-        if max_length is not None and pad_to_multiple_of is not None and (max_length % pad_to_multiple_of != 0):
-            max_length = ((max_length // pad_to_multiple_of) + 1) * pad_to_multiple_of
-
-        needs_to_be_padded = padding_strategy != PaddingStrategy.DO_NOT_PAD and len(required_input) != max_length
-
-        # Initialize attention mask if not present.
-        if return_attention_mask and "attention_mask" not in encoded_inputs:
-            encoded_inputs["attention_mask"] = [1] * len(required_input)
-
-        if needs_to_be_padded:
-            difference = max_length - len(required_input)
-            padding_side = padding_side if padding_side is not None else self.padding_side
-
-            if padding_side == "right":
-                if return_attention_mask:
-                    encoded_inputs["attention_mask"] = encoded_inputs["attention_mask"] + [0] * difference
-                if "token_type_ids" in encoded_inputs:
-                    encoded_inputs["token_type_ids"] = (
-                        encoded_inputs["token_type_ids"] + [self.pad_token_type_id] * difference
-                    )
-                if "special_tokens_mask" in encoded_inputs:
-                    encoded_inputs["special_tokens_mask"] = encoded_inputs["special_tokens_mask"] + [1] * difference
-                encoded_inputs[self.model_input_names[0]] = required_input + [self.pad_token_id] * difference
-            elif padding_side == "left":
-                if return_attention_mask:
-                    encoded_inputs["attention_mask"] = [0] * difference + encoded_inputs["attention_mask"]
-                if "token_type_ids" in encoded_inputs:
-                    encoded_inputs["token_type_ids"] = [self.pad_token_type_id] * difference + encoded_inputs[
-                        "token_type_ids"
-                    ]
-                if "special_tokens_mask" in encoded_inputs:
-                    encoded_inputs["special_tokens_mask"] = [1] * difference + encoded_inputs["special_tokens_mask"]
-                encoded_inputs[self.model_input_names[0]] = [self.pad_token_id] * difference + required_input
-            else:
-                raise ValueError(f"Invalid padding strategy:{padding_side}")
-
-        return encoded_inputs
-
-    def convert_tokens_to_string(self, tokens: list[str]) -> str:
-        """
-        Converts a sequence of tokens in a single string. The most simple way to do it is `" ".join(tokens)` but we
-        often want to remove sub-word tokenization artifacts at the same time.
-
-        Args:
-            tokens (`list[str]`): The token to join in a string.
-
-        Returns:
-            `str`: The joined tokens.
-        """
-        raise NotImplementedError
-
-    def decode(
-        self,
-<<<<<<< HEAD
-        token_ids: Union[int, list[int], list[list[int]], np.ndarray, "torch.Tensor"],
-=======
-        sequences: Union[list[int], list[list[int]], np.ndarray, torch.Tensor],
->>>>>>> 6ccacf3a
-        skip_special_tokens: bool = False,
-        **kwargs,
-    ) -> Union[str, list[str]]:
-        """
-        Converts a sequence of ids into a string, or a list of sequences into a list of strings,
-        using the tokenizer and vocabulary with options to remove special tokens and clean up
-        tokenization spaces.
-
-        Similar to doing `self.convert_tokens_to_string(self.convert_ids_to_tokens(token_ids))`.
-
-        Args:
-            token_ids (`Union[int, list[int], list[list[int]], np.ndarray, torch.Tensor]`):
-                A single sequence or a batch (list of sequences) of tokenized input ids. Can be obtained using the
-                `__call__` method.
-            skip_special_tokens (`bool`, *optional*, defaults to `False`):
-                Whether or not to remove special tokens in the decoding.
-            kwargs (additional keyword arguments, *optional*):
-                Will be passed to the underlying model specific decode method.
-
-        Returns:
-            `Union[str, list[str]]`: The decoded string for a single sequence, or a list of decoded strings for a
-            batch of sequences.
-        """
-        # Convert inputs to python lists
-        token_ids = to_py_obj(token_ids)
-
-        # If we received batched input, decode each sequence
-        if isinstance(token_ids, (list, tuple)) and (len(token_ids) == 0 or isinstance(token_ids[0], (list, tuple))):
-            clean_up_tokenization_spaces = kwargs.pop("clean_up_tokenization_spaces", False)
-            return [
-                self._decode(
-                    token_ids=seq,
-                    skip_special_tokens=skip_special_tokens,
-                    clean_up_tokenization_spaces=clean_up_tokenization_spaces,
-                    **kwargs,
-                )
-                for seq in token_ids
-            ]
-
-        return self._decode(
-            token_ids=token_ids,
-            skip_special_tokens=skip_special_tokens,
-            **kwargs,
-        )
-
-    def batch_decode(
-        self,
-<<<<<<< HEAD
-        sequences: Union[list[int], list[list[int]], np.ndarray, "torch.Tensor"],
-=======
-        token_ids: Union[int, list[int], np.ndarray, torch.Tensor],
->>>>>>> 6ccacf3a
-        skip_special_tokens: bool = False,
-        clean_up_tokenization_spaces: Optional[bool] = None,
-        **kwargs,
-    ) -> list[str]:
-        """
-        Convert a list of lists of token ids into a list of strings by calling decode.
-
-        This method is provided for backwards compatibility. The `decode` method now handles batched input natively,
-        so you can use `decode` directly instead of `batch_decode`.
-
-        Args:
-            sequences (`Union[list[int], list[list[int]], np.ndarray, torch.Tensor]`):
-                List of tokenized input ids. Can be obtained using the `__call__` method.
-            skip_special_tokens (`bool`, *optional*, defaults to `False`):
-                Whether or not to remove special tokens in the decoding.
-            clean_up_tokenization_spaces (`bool`, *optional*):
-                Whether or not to clean up the tokenization spaces. If `None`, will default to
-                `self.clean_up_tokenization_spaces`.
-            kwargs (additional keyword arguments, *optional*):
-                Will be passed to the underlying model specific decode method.
-
-        Returns:
-            `list[str]`: The list of decoded sentences.
-        """
-        # Forward to decode() which now handles batched input natively
-        result = self.decode(
-            token_ids=sequences,
-            skip_special_tokens=skip_special_tokens,
-            clean_up_tokenization_spaces=clean_up_tokenization_spaces,
-            **kwargs,
-        )
-        # Ensure we always return a list for backwards compatibility
-        if isinstance(result, str):
-            return [result]
-        return result
-
-    def _decode(
-        self,
-        token_ids: Union[int, list[int]],
-        skip_special_tokens: bool = False,
-        clean_up_tokenization_spaces: Optional[bool] = None,
-        **kwargs,
-    ) -> str:
-        raise NotImplementedError
-
-    def _eventual_warn_about_too_long_sequence(self, ids: list[int], max_length: Optional[int], verbose: bool):
-        """
-        Depending on the input and internal state we might trigger a warning about a sequence that is too long for its
-        corresponding model
-
-        Args:
-            ids (`list[str]`): The ids produced by the tokenization
-            max_length (`int`, *optional*): The max_length desired (does not trigger a warning if it is set)
-            verbose (`bool`): Whether or not to print more information and warnings.
-
-        """
-        if max_length is None and len(ids) > self.model_max_length and verbose and self.model_max_length != 0:
-            if not self.deprecation_warnings.get("sequence-length-is-longer-than-the-specified-maximum", False):
-                logger.warning(
-                    "Token indices sequence length is longer than the specified maximum sequence length "
-                    f"for this model ({len(ids)} > {self.model_max_length}). Running this sequence through the model "
-                    "will result in indexing errors"
-                )
-            self.deprecation_warnings["sequence-length-is-longer-than-the-specified-maximum"] = True
-
-<<<<<<< HEAD
-=======
-    def _switch_to_input_mode(self):
-        """
-        Private method to put the tokenizer in input mode (when it has different modes for input/outputs)
-        """
-
-    def _switch_to_target_mode(self):
-        """
-        Private method to put the tokenizer in target mode (when it has different modes for input/outputs)
-        """
-
-    @contextmanager
-    def as_target_tokenizer(self):
-        """
-        Temporarily sets the tokenizer for encoding the targets. Useful for tokenizer associated to
-        sequence-to-sequence models that need a slightly different processing for the labels.
-        """
-        warnings.warn(
-            "`as_target_tokenizer` is deprecated and will be removed in v5 of Transformers. You can tokenize your "
-            "labels by using the argument `text_target` of the regular `__call__` method (either in the same call as "
-            "your input texts if you use the same keyword arguments, or in a separate call."
-        )
-        self._switch_to_target_mode()
-        self._in_target_context_manager = True
-        yield
-        self._in_target_context_manager = False
-        self._switch_to_input_mode()
-
->>>>>>> 6ccacf3a
-    @classmethod
-    def register_for_auto_class(cls, auto_class="AutoTokenizer"):
-        """
-        Register this class with a given auto class. This should only be used for custom tokenizers as the ones in the
-        library are already mapped with `AutoTokenizer`.
-
-        Args:
-            auto_class (`str` or `type`, *optional*, defaults to `"AutoTokenizer"`):
-                The auto class to register this new tokenizer with.
-        """
-        if not isinstance(auto_class, str):
-            auto_class = auto_class.__name__
-
-        import transformers.models.auto as auto_module
-
-        if not hasattr(auto_module, auto_class):
-            raise ValueError(f"{auto_class} is not a valid auto class.")
-
-        cls._auto_class = auto_class
-
-    def apply_chat_template(
-        self,
-        conversation: Union[list[dict[str, str]], list[list[dict[str, str]]]],
-        tools: Optional[list[Union[dict, Callable]]] = None,
-        documents: Optional[list[dict[str, str]]] = None,
-        chat_template: Optional[str] = None,
-        add_generation_prompt: bool = False,
-        continue_final_message: bool = False,
-        tokenize: bool = True,
-        padding: Union[bool, str, PaddingStrategy] = False,
-        truncation: bool = False,
-        max_length: Optional[int] = None,
-        return_tensors: Optional[Union[str, TensorType]] = None,
-        return_dict: bool = False,
-        return_assistant_tokens_mask: bool = False,
-        tokenizer_kwargs: Optional[dict[str, Any]] = None,
-        **kwargs,
-    ) -> Union[str, list[int], list[str], list[list[int]], BatchEncoding]:
-        """
-        Converts a list of dictionaries with `"role"` and `"content"` keys to a list of token
-        ids. This method is intended for use with chat models, and will read the tokenizer's chat_template attribute to
-        determine the format and control tokens to use when converting.
-
-        Args:
-            conversation (Union[list[dict[str, str]], list[list[dict[str, str]]]]): A list of dicts
-                with "role" and "content" keys, representing the chat history so far.
-            tools (`list[Union[Dict, Callable]]`, *optional*):
-                A list of tools (callable functions) that will be accessible to the model. If the template does not
-                support function calling, this argument will have no effect. Each tool should be passed as a JSON Schema,
-                giving the name, description and argument types for the tool. See our
-                [tool use guide](https://huggingface.co/docs/transformers/en/chat_extras#passing-tools)
-                for more information.
-            documents (`list[dict[str, str]]`, *optional*):
-                A list of dicts representing documents that will be accessible to the model if it is performing RAG
-                (retrieval-augmented generation). If the template does not support RAG, this argument will have no
-                effect. We recommend that each document should be a dict containing "title" and "text" keys.
-            chat_template (`str`, *optional*):
-                A Jinja template to use for this conversion. It is usually not necessary to pass anything to this
-                argument, as the model's template will be used by default.
-            add_generation_prompt (bool, *optional*):
-                If this is set, a prompt with the token(s) that indicate
-                the start of an assistant message will be appended to the formatted output. This is useful when you want to generate a response from the model.
-                Note that this argument will be passed to the chat template, and so it must be supported in the
-                template for this argument to have any effect.
-            continue_final_message (bool, *optional*):
-                If this is set, the chat will be formatted so that the final
-                message in the chat is open-ended, without any EOS tokens. The model will continue this message
-                rather than starting a new one. This allows you to "prefill" part of
-                the model's response for it. Cannot be used at the same time as `add_generation_prompt`.
-            tokenize (`bool`, defaults to `True`):
-                Whether to tokenize the output. If `False`, the output will be a string.
-            padding (`bool`, `str` or [`~utils.PaddingStrategy`], *optional*, defaults to `False`):
-                 Select a strategy to pad the returned sequences (according to the model's padding side and padding
-                 index) among:
-
-                - `True` or `'longest'`: Pad to the longest sequence in the batch (or no padding if only a single
-                  sequence if provided).
-                - `'max_length'`: Pad to a maximum length specified with the argument `max_length` or to the maximum
-                  acceptable input length for the model if that argument is not provided.
-                - `False` or `'do_not_pad'` (default): No padding (i.e., can output a batch with sequences of different
-                  lengths).
-            truncation (`bool`, defaults to `False`):
-                Whether to truncate sequences at the maximum length. Has no effect if tokenize is `False`.
-            max_length (`int`, *optional*):
-                Maximum length (in tokens) to use for padding or truncation. Has no effect if tokenize is `False`. If
-                not specified, the tokenizer's `max_length` attribute will be used as a default.
-            return_tensors (`str` or [`~utils.TensorType`], *optional*):
-                If set, will return tensors of a particular framework. Has no effect if tokenize is `False`. Acceptable
-                values are:
-                - `'pt'`: Return PyTorch `torch.Tensor` objects.
-                - `'np'`: Return NumPy `np.ndarray` objects.
-            return_dict (`bool`, defaults to `False`):
-                Whether to return a dictionary with named outputs. Has no effect if tokenize is `False`.
-            tokenizer_kwargs (`dict[str: Any]`, *optional*): Additional kwargs to pass to the tokenizer.
-            return_assistant_tokens_mask (`bool`, defaults to `False`):
-                Whether to return a mask of the assistant generated tokens. For tokens generated by the assistant,
-                the mask will contain 1. For user and system tokens, the mask will contain 0.
-                This functionality is only available for chat templates that support it via the `{% generation %}` keyword.
-            **kwargs: Additional kwargs to pass to the template renderer. Will be accessible by the chat template.
-
-        Returns:
-            `Union[list[int], Dict]`: A list of token ids representing the tokenized chat so far, including control tokens. This
-            output is ready to pass to the model, either directly or via methods like `generate()`. If `return_dict` is
-            set, will return a dict of tokenizer outputs instead.
-        """
-
-        if return_dict and not tokenize:
-            raise ValueError(
-                "`return_dict=True` is incompatible with `tokenize=False`, because there is no dict "
-                "of tokenizer outputs to return."
-            )
-
-        if return_assistant_tokens_mask and not return_dict:
-            raise ValueError("`return_assistant_tokens_mask=True` is incompatible with `return_dict=False`")
-
-        if tokenizer_kwargs is None:
-            tokenizer_kwargs = {}
-
-        chat_template = self.get_chat_template(chat_template, tools)
-
-        if isinstance(conversation, (list, tuple)) and (
-            isinstance(conversation[0], (list, tuple)) or hasattr(conversation[0], "messages")
-        ):
-            conversations = conversation
-            is_batched = True
-        else:
-            conversations = [conversation]
-            is_batched = False
-
-        if continue_final_message:
-            if add_generation_prompt:
-                raise ValueError(
-                    "continue_final_message and add_generation_prompt are not compatible. Use continue_final_message when you want the model to continue the final message, and add_generation_prompt when you want to add a header that will prompt it to start a new assistant message instead."
-                )
-            if return_assistant_tokens_mask:
-                raise ValueError("continue_final_message is not compatible with return_assistant_tokens_mask.")
-
-        template_kwargs = {**self.special_tokens_map, **kwargs}  # kwargs overwrite special tokens if both are present
-        rendered_chat, generation_indices = render_jinja_template(
-            conversations=conversations,
-            tools=tools,
-            documents=documents,
-            chat_template=chat_template,
-            return_assistant_tokens_mask=return_assistant_tokens_mask,
-            continue_final_message=continue_final_message,
-            add_generation_prompt=add_generation_prompt,
-            **template_kwargs,
-        )
-
-        if not is_batched:
-            rendered_chat = rendered_chat[0]
-
-        if tokenize:
-            out = self(
-                rendered_chat,
-                padding=padding,
-                truncation=truncation,
-                max_length=max_length,
-                add_special_tokens=False,
-                return_tensors=return_tensors,
-                **tokenizer_kwargs,
-            )
-            if return_dict:
-                if return_assistant_tokens_mask:
-                    assistant_masks = []
-                    if is_batched or return_tensors:
-                        input_ids = out["input_ids"]
-                    else:
-                        input_ids = [out["input_ids"]]
-                    for i in range(len(input_ids)):
-                        current_mask = [0] * len(input_ids[i])
-                        for assistant_start_char, assistant_end_char in generation_indices[i]:
-                            start_token = out.char_to_token(i, assistant_start_char)
-                            end_token = out.char_to_token(i, assistant_end_char - 1)
-                            if start_token is None:
-                                # start_token is out of bounds maybe due to truncation.
-                                break
-                            for token_id in range(start_token, end_token + 1 if end_token else len(input_ids[i])):
-                                current_mask[token_id] = 1
-                        assistant_masks.append(current_mask)
-
-                    if not is_batched and not return_tensors:
-                        assistant_masks = assistant_masks[0]
-
-                    out["assistant_masks"] = assistant_masks
-
-                    if return_tensors:
-                        out.convert_to_tensors(tensor_type=return_tensors)
-
-                return out
-            else:
-                return out["input_ids"]
-        else:
-            return rendered_chat
-
-    def encode_message_with_chat_template(
-        self,
-        message: dict[str, str],
-        conversation_history: Optional[list[dict[str, str]]] = None,
-        **kwargs,
-    ) -> list[int]:
-        """
-        Tokenize a single message. This method is a convenience wrapper around `apply_chat_template` that allows you
-        to tokenize messages one by one. This is useful for things like token-by-token streaming.
-        This method is not guaranteed to be perfect. For some models, it may be impossible to robustly tokenize
-        single messages. For example, if the chat template adds tokens after each message, but also has a prefix that
-        is added to the entire chat, it will be impossible to distinguish a chat-start-token from a message-start-token.
-        In these cases, this method will do its best to find the correct tokenization, but it may not be perfect.
-        **Note:** This method does not support `add_generation_prompt`. If you want to add a generation prompt,
-        you should do it separately after tokenizing the conversation.
-        Args:
-            message (`dict`):
-                A dictionary with "role" and "content" keys, representing the message to tokenize.
-            conversation_history (`list[dict]`, *optional*):
-                A list of dicts with "role" and "content" keys, representing the chat history so far. If you are
-                tokenizing messages one by one, you should pass the previous messages in the conversation here.
-            **kwargs:
-                Additional kwargs to pass to the `apply_chat_template` method.
-        Returns:
-            `list[int]`: A list of token ids representing the tokenized message.
-        """
-        if "add_generation_prompt" in kwargs:
-            raise ValueError(
-                "`encode_message_with_chat_template` does not support `add_generation_prompt`. Please add the generation prompt "
-                "separately."
-            )
-
-        if conversation_history is None or len(conversation_history) == 0:
-            return self.apply_chat_template([message], add_generation_prompt=False, tokenize=True, **kwargs)
-
-        conversation = conversation_history + [message]
-        tokens = self.apply_chat_template(conversation, add_generation_prompt=False, tokenize=True, **kwargs)
-
-        prefix_tokens = self.apply_chat_template(
-            conversation_history, add_generation_prompt=False, tokenize=True, **kwargs
-        )
-        # It's possible that the prefix tokens are not a prefix of the full list of tokens.
-        # For example, if the prefix is `<s>User: Hi` and the full conversation is `<s>User: Hi</s><s>Assistant: Hello`.
-        # In this case, we can't simply find the prefix, so we have to do something a bit more subtle.
-        # We look for the first place where the tokens differ, and that's our split point.
-        # This is not perfect, but it's the best we can do without a token-level API.
-        # To make this more robust, we could do a diff and find the longest common subsequence, but this is
-        # a good first approximation.
-        # This is particularly important for models like Llama3 that have changed their chat template to include
-        # EOS tokens after user messages.
-        min_len = min(len(prefix_tokens), len(tokens))
-        for i in range(min_len):
-            if prefix_tokens[i] != tokens[i]:
-                return tokens[i:]
-        return tokens[min_len:]
-
-    def get_chat_template(self, chat_template: Optional[str] = None, tools: Optional[list[dict]] = None) -> str:
-        """
-        Retrieve the chat template string used for tokenizing chat messages. This template is used
-        internally by the `apply_chat_template` method and can also be used externally to retrieve the model's chat
-        template for better generation tracking.
-
-        Args:
-            chat_template (`str`, *optional*):
-                A Jinja template or the name of a template to use for this conversion.
-                It is usually not necessary to pass anything to this argument,
-                as the model's template will be used by default.
-            tools (`list[Dict]`, *optional*):
-                A list of tools (callable functions) that will be accessible to the model. If the template does not
-                support function calling, this argument will have no effect. Each tool should be passed as a JSON Schema,
-                giving the name, description and argument types for the tool. See our
-                [chat templating guide](https://huggingface.co/docs/transformers/main/en/chat_templating#automated-function-conversion-for-tool-use)
-                for more information.
-
-        Returns:
-            `str`: The chat template string.
-        """
-        # First, handle the cases when the model has a dict of multiple templates
-        if isinstance(self.chat_template, dict):
-            template_dict = self.chat_template
-            if chat_template is not None and chat_template in template_dict:
-                # The user can pass the name of a template to the chat template argument instead of an entire template
-                chat_template = template_dict[chat_template]
-            elif chat_template is None:
-                if tools is not None and "tool_use" in template_dict:
-                    chat_template = template_dict["tool_use"]
-                elif "default" in template_dict:
-                    chat_template = template_dict["default"]
-                else:
-                    raise ValueError(
-                        "This model has multiple chat templates with no default specified! Please either pass a chat "
-                        "template or the name of the template you wish to use to the `chat_template` argument. Available "
-                        f"template names are {sorted(template_dict.keys())}."
-                    )
-
-        elif chat_template is None:
-            # These are the cases when the model has a single template
-            # priority: `chat_template` argument > `tokenizer.chat_template`
-            if self.chat_template is not None:
-                chat_template = self.chat_template
-            else:
-                raise ValueError(
-                    "Cannot use chat template functions because tokenizer.chat_template is not set and no template "
-                    "argument was passed! For information about writing templates and setting the "
-                    "tokenizer.chat_template attribute, please see the documentation at "
-                    "https://huggingface.co/docs/transformers/main/en/chat_templating"
-                )
-
-        return chat_template
-
     def save_chat_templates(
         self,
         save_directory: Union[str, os.PathLike],
@@ -4298,6 +2566,1356 @@
             tokenizer_config["chat_template"] = self.chat_template
         return tokenizer_config, saved_raw_chat_template_files
 
+    def save_pretrained(
+        self,
+        save_directory: Union[str, os.PathLike],
+        legacy_format: Optional[bool] = None,
+        filename_prefix: Optional[str] = None,
+        push_to_hub: bool = False,
+        **kwargs,
+    ) -> tuple[str, ...]:
+        """
+        Save the full tokenizer state.
+
+
+        This method make sure the full tokenizer can then be re-loaded using the
+        [`~tokenization_utils_base.PreTrainedTokenizer.from_pretrained`] class method..
+
+        Warning,None This won't save modifications you may have applied to the tokenizer after the instantiation (for
+        instance, modifying `tokenizer.do_lower_case` after creation).
+
+        Args:
+            save_directory (`str` or `os.PathLike`): The path to a directory where the tokenizer will be saved.
+            legacy_format (`bool`, *optional*):
+                Only applicable for a fast tokenizer. If unset (default), will save the tokenizer in the unified JSON
+                format as well as in legacy format if it exists, i.e. with tokenizer specific vocabulary and a separate
+                added_tokens files.
+
+                If `False`, will only save the tokenizer in the unified JSON format. This format is incompatible with
+                "slow" tokenizers (not powered by the *tokenizers* library), so the tokenizer will not be able to be
+                loaded in the corresponding "slow" tokenizer.
+
+                If `True`, will save the tokenizer in legacy format. If the "slow" tokenizer doesn't exits, a value
+                error is raised.
+            filename_prefix (`str`, *optional*):
+                A prefix to add to the names of the files saved by the tokenizer.
+            push_to_hub (`bool`, *optional*, defaults to `False`):
+                Whether or not to push your model to the Hugging Face model hub after saving it. You can specify the
+                repository you want to push to with `repo_id` (will default to the name of `save_directory` in your
+                namespace).
+            kwargs (`dict[str, Any]`, *optional*):
+                Additional key word arguments passed along to the [`~utils.PushToHubMixin.push_to_hub`] method.
+
+        Returns:
+            A tuple of `str`: The files saved.
+        """
+        use_auth_token = kwargs.pop("use_auth_token", None)
+
+        if use_auth_token is not None:
+            warnings.warn(
+                "The `use_auth_token` argument is deprecated and will be removed in v5 of Transformers. Please use `token` instead.",
+                FutureWarning,
+            )
+            if kwargs.get("token") is not None:
+                raise ValueError(
+                    "`token` and `use_auth_token` are both specified. Please set only the argument `token`."
+                )
+            kwargs["token"] = use_auth_token
+
+        if os.path.isfile(save_directory):
+            logger.error(f"Provided path ({save_directory}) should be a directory, not a file")
+            return
+
+        os.makedirs(save_directory, exist_ok=True)
+
+        if push_to_hub:
+            commit_message = kwargs.pop("commit_message", None)
+            repo_id = kwargs.pop("repo_id", save_directory.split(os.path.sep)[-1])
+            repo_id = self._create_repo(repo_id, **kwargs)
+            files_timestamps = self._get_files_timestamps(save_directory)
+
+        special_tokens_map_file = os.path.join(
+            save_directory, (filename_prefix + "-" if filename_prefix else "") + SPECIAL_TOKENS_MAP_FILE
+        )
+        tokenizer_config_file = os.path.join(
+            save_directory, (filename_prefix + "-" if filename_prefix else "") + TOKENIZER_CONFIG_FILE
+        )
+
+        tokenizer_config = copy.deepcopy(self.init_kwargs)
+
+        # Let's save the init kwargs
+        target_keys = set(self.init_kwargs.keys())
+        # Let's save the special tokens map (only the strings)
+        target_keys.update(["model_max_length"])
+
+        for k in target_keys:
+            if hasattr(self, k):
+                tokenizer_config[k] = getattr(self, k)
+
+        # Let's make sure we properly save the special tokens
+        # V5: Save both named tokens and extra tokens
+        tokenizer_config.update(self.special_tokens_map)
+        if self._extra_special_tokens:
+            tokenizer_config["extra_special_tokens"] = self.extra_special_tokens
+
+        tokenizer_config, saved_raw_chat_template_files = self.save_chat_templates(
+            save_directory, tokenizer_config, filename_prefix
+        )
+        if getattr(self, "response_schema", None) is not None:
+            tokenizer_config["response_schema"] = self.response_schema
+
+        if len(self.init_inputs) > 0:
+            tokenizer_config["init_inputs"] = copy.deepcopy(self.init_inputs)
+        for file_id in self.vocab_files_names:
+            tokenizer_config.pop(file_id, None)
+
+        # no typefields, this way old fast and slow can load it
+        tokenizer_config = self.convert_added_tokens(tokenizer_config, add_type_field=True, save=True)
+
+        # Process added tokens separately: allows previous versions to ignore it!
+        added_tokens = {}
+        for key, value in self.added_tokens_decoder.items():
+            added_tokens[key] = value.__getstate__()
+        tokenizer_config["added_tokens_decoder"] = added_tokens
+
+        # Add tokenizer class to the tokenizer config to be able to reload it with from_pretrained
+        tokenizer_class = self.__class__.__name__
+        # Remove the Fast at the end if we can save the slow tokenizer
+        if tokenizer_class.endswith("Fast") and getattr(self, "can_save_slow_tokenizer", False):
+            tokenizer_class = tokenizer_class[:-4]
+        tokenizer_config["tokenizer_class"] = tokenizer_class
+        if getattr(self, "_auto_map", None) is not None:
+            tokenizer_config["auto_map"] = self._auto_map
+        if getattr(self, "_processor_class", None) is not None:
+            tokenizer_config["processor_class"] = self._processor_class
+
+        # If we have a custom model, we copy the file defining it in the folder and set the attributes so it can be
+        # loaded from the Hub.
+        if self._auto_class is not None:
+            custom_object_save(self, save_directory, config=tokenizer_config)
+
+        # remove private information
+        if "name_or_path" in tokenizer_config:
+            tokenizer_config.pop("name_or_path")
+            tokenizer_config.pop("special_tokens_map_file", None)
+            tokenizer_config.pop("tokenizer_file", None)
+        if "device_map" in tokenizer_config:
+            tokenizer_config.pop("device_map")
+
+        with open(tokenizer_config_file, "w", encoding="utf-8") as f:
+            out_str = json.dumps(tokenizer_config, indent=2, sort_keys=True, ensure_ascii=False) + "\n"
+            f.write(out_str)
+        logger.info(f"tokenizer config file saved in {tokenizer_config_file}")
+
+        # Sanitize AddedTokens in special_tokens_map
+
+        # Typefields are not saved for FC, special should not be saved either
+        write_dict = self.convert_added_tokens(self.special_tokens_map, save=True, add_type_field=False)
+        with open(special_tokens_map_file, "w", encoding="utf-8") as f:
+            out_str = json.dumps(write_dict, indent=2, sort_keys=True, ensure_ascii=False) + "\n"
+            f.write(out_str)
+        logger.info(f"Special tokens file saved in {special_tokens_map_file}")
+
+        file_names = (tokenizer_config_file, special_tokens_map_file, *saved_raw_chat_template_files)
+
+        save_files = self._save_pretrained(
+            save_directory=save_directory,
+            file_names=file_names,
+            legacy_format=legacy_format,
+            filename_prefix=filename_prefix,
+        )
+
+        if push_to_hub:
+            self._upload_modified_files(
+                save_directory,
+                repo_id,
+                files_timestamps,
+                commit_message=commit_message,
+                token=kwargs.get("token"),
+            )
+
+        return save_files
+
+    def _save_pretrained(
+        self,
+        save_directory: Union[str, os.PathLike],
+        file_names: tuple[str, ...],
+        legacy_format: Optional[bool] = None,
+        filename_prefix: Optional[str] = None,
+    ) -> tuple[str, ...]:
+        """
+        Save a tokenizer using the slow-tokenizer/legacy format: vocabulary + added tokens.
+
+        Fast tokenizers can also be saved in a unique JSON file containing {config + vocab + added-tokens} using the
+        specific [`~tokenization_utils_tokenizers.PreTrainedTokenizerFast._save_pretrained`]
+        """
+        if legacy_format is False:
+            raise ValueError(
+                "Only fast tokenizers (instances of PreTrainedTokenizerFast) can be saved in non legacy format."
+            )
+
+        save_directory = str(save_directory)
+
+        added_tokens_file = os.path.join(
+            save_directory, (filename_prefix + "-" if filename_prefix else "") + ADDED_TOKENS_FILE
+        )
+        # the new get_added_vocab() also returns special tokens and tokens that have an index < vocab_size
+        added_vocab = {tok: index for tok, index in self.added_tokens_encoder.items() if index >= self.vocab_size}
+        if added_vocab:
+            with open(added_tokens_file, "w", encoding="utf-8") as f:
+                out_str = json.dumps(added_vocab, indent=2, sort_keys=True, ensure_ascii=False) + "\n"
+                f.write(out_str)
+                logger.info(f"added tokens file saved in {added_tokens_file}")
+
+        vocab_files = self.save_vocabulary(save_directory, filename_prefix=filename_prefix)
+
+        return file_names + vocab_files + (added_tokens_file,)
+
+    def save_vocabulary(self, save_directory: str, filename_prefix: Optional[str] = None) -> tuple[str, ...]:
+        """
+        Save only the vocabulary of the tokenizer (vocabulary + added tokens).
+
+        This method won't save the configuration and special token mappings of the tokenizer. Use
+        [`~PreTrainedTokenizerFast._save_pretrained`] to save the whole state of the tokenizer.
+
+        Args:
+            save_directory (`str`):
+                The directory in which to save the vocabulary.
+            filename_prefix (`str`, *optional*):
+                An optional prefix to add to the named of the saved files.
+
+        Returns:
+            `tuple(str)`: Paths to the files saved.
+        """
+        raise NotImplementedError
+
+    def tokenize(self, text: str, pair: Optional[str] = None, add_special_tokens: bool = False, **kwargs) -> list[str]:
+        """
+        Converts a string into a sequence of tokens, replacing unknown tokens with the `unk_token`.
+
+        Args:
+            text (`str`):
+                The sequence to be encoded.
+            pair (`str`, *optional*):
+                A second sequence to be encoded with the first.
+            add_special_tokens (`bool`, *optional*, defaults to `False`):
+                Whether or not to add the special tokens associated with the corresponding model.
+            kwargs (additional keyword arguments, *optional*):
+                Will be passed to the underlying model specific encode method. See details in
+                [`~PreTrainedTokenizerBase.__call__`]
+
+        Returns:
+            `list[str]`: The list of tokens.
+        """
+        raise NotImplementedError
+
+    @add_end_docstrings(
+        ENCODE_KWARGS_DOCSTRING,
+        """
+            **kwargs: Passed along to the `.tokenize()` method.
+        """,
+        """
+        Returns:
+            `list[int]`, `torch.Tensor`, or `np.ndarray`: The tokenized ids of the text.
+        """,
+    )
+    def encode(
+        self,
+        text: Union[TextInput, PreTokenizedInput, EncodedInput],
+        text_pair: Optional[Union[TextInput, PreTokenizedInput, EncodedInput]] = None,
+        add_special_tokens: bool = True,
+        padding: Union[bool, str, PaddingStrategy] = False,
+        truncation: Union[bool, str, TruncationStrategy, None] = None,
+        max_length: Optional[int] = None,
+        stride: int = 0,
+        padding_side: Optional[str] = None,
+        return_tensors: Optional[Union[str, TensorType]] = None,
+        **kwargs,
+    ) -> list[int]:
+        """
+        Converts a string to a sequence of ids (integer), using the tokenizer and vocabulary.
+
+        Same as doing `self.convert_tokens_to_ids(self.tokenize(text))`.
+
+        Args:
+            text (`str`, `list[str]` or `list[int]`):
+                The first sequence to be encoded. This can be a string, a list of strings (tokenized string using the
+                `tokenize` method) or a list of integers (tokenized string ids using the `convert_tokens_to_ids`
+                method).
+            text_pair (`str`, `list[str]` or `list[int]`, *optional*):
+                Optional second sequence to be encoded. This can be a string, a list of strings (tokenized string using
+                the `tokenize` method) or a list of integers (tokenized string ids using the `convert_tokens_to_ids`
+                method).
+        """
+        padding_strategy, truncation_strategy, max_length, kwargs = self._get_padding_truncation_strategies(
+            padding=padding,
+            truncation=truncation,
+            max_length=max_length,
+            pad_to_multiple_of=kwargs.get("pad_to_multiple_of"),
+            verbose=kwargs.get("verbose", True),
+            **kwargs,
+        )
+
+        encoded_inputs = self._encode_plus(
+            text,
+            text_pair=text_pair,
+            add_special_tokens=add_special_tokens,
+            padding_strategy=padding_strategy,
+            truncation_strategy=truncation_strategy,
+            max_length=max_length,
+            stride=stride,
+            padding_side=padding_side,
+            return_tensors=return_tensors,
+            **kwargs,
+        )
+
+        return encoded_inputs["input_ids"]
+
+    def num_special_tokens_to_add(self, pair: bool = False) -> int:
+        raise NotImplementedError
+
+    @property
+    def max_len_single_sentence(self) -> int:
+        """
+        `int`: The maximum length of a sentence that can be fed to the model.
+        """
+        return self.model_max_length - self.num_special_tokens_to_add(pair=False)
+
+    @max_len_single_sentence.setter
+    def max_len_single_sentence(self, value) -> None:
+        # For backward compatibility, allow to try to setup 'max_len_single_sentence'.
+        if value == self.model_max_length - self.num_special_tokens_to_add(pair=False) and self.verbose:
+            if not self.deprecation_warnings.get("max_len_single_sentence", False):
+                logger.warning(
+                    "Setting 'max_len_single_sentence' is now deprecated. This value is automatically set up."
+                )
+            self.deprecation_warnings["max_len_single_sentence"] = True
+        else:
+            raise ValueError(
+                "Setting 'max_len_single_sentence' is now deprecated. This value is automatically set up."
+            )
+
+    @property
+    def max_len_sentences_pair(self) -> int:
+        """
+        `int`: The maximum combined length of a pair of sentences that can be fed to the model.
+        """
+        return self.model_max_length - self.num_special_tokens_to_add(pair=True)
+
+    @max_len_sentences_pair.setter
+    def max_len_sentences_pair(self, value) -> None:
+        # For backward compatibility, allow to try to setup 'max_len_sentences_pair'.
+        if value == self.model_max_length - self.num_special_tokens_to_add(pair=True) and self.verbose:
+            if not self.deprecation_warnings.get("max_len_sentences_pair", False):
+                logger.warning(
+                    "Setting 'max_len_sentences_pair' is now deprecated. This value is automatically set up."
+                )
+            self.deprecation_warnings["max_len_sentences_pair"] = True
+        else:
+            raise ValueError("Setting 'max_len_sentences_pair' is now deprecated. This value is automatically set up.")
+
+    def _get_padding_truncation_strategies(
+        self, padding=False, truncation=None, max_length=None, pad_to_multiple_of=None, verbose=True, **kwargs
+    ):
+        """
+        Find the correct padding/truncation strategy
+        """
+
+        # Backward compatibility for previous behavior:
+        # If you only set max_length, it activates truncation for max_length
+        if max_length is not None and padding is False and truncation is None:
+            truncation = "longest_first"
+
+        # Get padding strategy
+        if padding is not False:
+            if padding is True:
+                if verbose:
+                    if max_length is not None and (
+                        truncation is None or truncation is False or truncation == "do_not_truncate"
+                    ):
+                        warnings.warn(
+                            "`max_length` is ignored when `padding`=`True` and there is no truncation strategy. "
+                            "To pad to max length, use `padding='max_length'`."
+                        )
+                padding_strategy = PaddingStrategy.LONGEST  # Default to pad to the longest sequence in the batch
+            elif not isinstance(padding, PaddingStrategy):
+                padding_strategy = PaddingStrategy(padding)
+            elif isinstance(padding, PaddingStrategy):
+                padding_strategy = padding
+        else:
+            padding_strategy = PaddingStrategy.DO_NOT_PAD
+
+        # Get truncation strategy
+        if truncation is not False and truncation is not None:
+            if truncation is True:
+                truncation_strategy = (
+                    TruncationStrategy.LONGEST_FIRST
+                )  # Default to truncate the longest sequences in pairs of inputs
+            elif not isinstance(truncation, TruncationStrategy):
+                truncation_strategy = TruncationStrategy(truncation)
+            elif isinstance(truncation, TruncationStrategy):
+                truncation_strategy = truncation
+        else:
+            truncation_strategy = TruncationStrategy.DO_NOT_TRUNCATE
+
+        # Set max length if needed
+        if max_length is None:
+            if padding_strategy == PaddingStrategy.MAX_LENGTH:
+                if self.model_max_length > LARGE_INTEGER:
+                    padding_strategy = PaddingStrategy.DO_NOT_PAD
+                else:
+                    max_length = self.model_max_length
+
+            if truncation_strategy != TruncationStrategy.DO_NOT_TRUNCATE:
+                if self.model_max_length > LARGE_INTEGER:
+                    truncation_strategy = TruncationStrategy.DO_NOT_TRUNCATE
+                else:
+                    max_length = self.model_max_length
+
+        # Test if we have a padding token
+        if padding_strategy != PaddingStrategy.DO_NOT_PAD and (self.pad_token is None or self.pad_token_id < 0):
+            raise ValueError(
+                "Asking to pad but the tokenizer does not have a padding token. "
+                "Please select a token to use as `pad_token` `(tokenizer.pad_token = tokenizer.eos_token e.g.)` "
+                "or add a new pad token via `tokenizer.add_special_tokens({'pad_token': '[PAD]'})`."
+            )
+
+        # Check that we will truncate to a multiple of pad_to_multiple_of if both are provided
+        if (
+            truncation_strategy != TruncationStrategy.DO_NOT_TRUNCATE
+            and padding_strategy != PaddingStrategy.DO_NOT_PAD
+            and pad_to_multiple_of is not None
+            and max_length is not None
+            and (max_length % pad_to_multiple_of != 0)
+        ):
+            raise ValueError(
+                "Truncation and padding are both activated but "
+                f"truncation length ({max_length}) is not a multiple of pad_to_multiple_of ({pad_to_multiple_of})."
+            )
+
+        return padding_strategy, truncation_strategy, max_length, kwargs
+
+    @add_end_docstrings(ENCODE_KWARGS_DOCSTRING, ENCODE_PLUS_ADDITIONAL_KWARGS_DOCSTRING)
+    def __call__(
+        self,
+        text: Union[TextInput, PreTokenizedInput, list[TextInput], list[PreTokenizedInput], None] = None,
+        text_pair: Optional[Union[TextInput, PreTokenizedInput, list[TextInput], list[PreTokenizedInput]]] = None,
+        text_target: Union[TextInput, PreTokenizedInput, list[TextInput], list[PreTokenizedInput], None] = None,
+        text_pair_target: Optional[
+            Union[TextInput, PreTokenizedInput, list[TextInput], list[PreTokenizedInput]]
+        ] = None,
+        add_special_tokens: bool = True,
+        padding: Union[bool, str, PaddingStrategy] = False,
+        truncation: Union[bool, str, TruncationStrategy, None] = None,
+        max_length: Optional[int] = None,
+        stride: int = 0,
+        is_split_into_words: bool = False,
+        pad_to_multiple_of: Optional[int] = None,
+        padding_side: Optional[str] = None,
+        return_tensors: Optional[Union[str, TensorType]] = None,
+        return_token_type_ids: Optional[bool] = None,
+        return_attention_mask: Optional[bool] = None,
+        return_overflowing_tokens: bool = False,
+        return_special_tokens_mask: bool = False,
+        return_offsets_mapping: bool = False,
+        return_length: bool = False,
+        verbose: bool = True,
+        tokenizer_kwargs: Optional[dict[str, Any]] = None,
+        **kwargs,
+    ) -> BatchEncoding:
+        """
+        Main method to tokenize and prepare for the model one or several sequence(s) or one or several pair(s) of
+        sequences.
+
+        Args:
+            text (`str`, `list[str]`, `list[list[str]]`, *optional*):
+                The sequence or batch of sequences to be encoded. Each sequence can be a string or a list of strings
+                (pretokenized string). If the sequences are provided as list of strings (pretokenized), you must set
+                `is_split_into_words=True` (to lift the ambiguity with a batch of sequences).
+            text_pair (`str`, `list[str]`, `list[list[str]]`, *optional*):
+                The sequence or batch of sequences to be encoded. Each sequence can be a string or a list of strings
+                (pretokenized string). If the sequences are provided as list of strings (pretokenized), you must set
+                `is_split_into_words=True` (to lift the ambiguity with a batch of sequences).
+            text_target (`str`, `list[str]`, `list[list[str]]`, *optional*):
+                The sequence or batch of sequences to be encoded as target texts. Each sequence can be a string or a
+                list of strings (pretokenized string). If the sequences are provided as list of strings (pretokenized),
+                you must set `is_split_into_words=True` (to lift the ambiguity with a batch of sequences).
+            text_pair_target (`str`, `list[str]`, `list[list[str]]`, *optional*):
+                The sequence or batch of sequences to be encoded as target texts. Each sequence can be a string or a
+                list of strings (pretokenized string). If the sequences are provided as list of strings (pretokenized),
+                you must set `is_split_into_words=True` (to lift the ambiguity with a batch of sequences).
+            tokenizer_kwargs (`dict[str, Any]`, *optional*):
+                Additional kwargs to pass to the tokenizer. These will be merged with the explicit parameters and
+                other kwargs, with explicit parameters taking precedence.
+        """
+        # To avoid duplicating
+        all_kwargs = {
+            "add_special_tokens": add_special_tokens,
+            "padding": padding,
+            "truncation": truncation,
+            "max_length": max_length,
+            "stride": stride,
+            "is_split_into_words": is_split_into_words,
+            "pad_to_multiple_of": pad_to_multiple_of,
+            "padding_side": padding_side,
+            "return_tensors": return_tensors,
+            "return_token_type_ids": return_token_type_ids,
+            "return_attention_mask": return_attention_mask,
+            "return_overflowing_tokens": return_overflowing_tokens,
+            "return_special_tokens_mask": return_special_tokens_mask,
+            "return_offsets_mapping": return_offsets_mapping,
+            "return_length": return_length,
+            "split_special_tokens": kwargs.pop("split_special_tokens", self.split_special_tokens),
+            "verbose": verbose,
+        }
+
+        max_target_length = kwargs.pop("max_target_length", None)
+
+        # First merge tokenizer_kwargs, then other kwargs (explicit params take precedence)
+        if tokenizer_kwargs is not None:
+            all_kwargs.update(tokenizer_kwargs)
+        all_kwargs.update(kwargs)
+        if text is None and text_target is None:
+            raise ValueError("You need to specify either `text` or `text_target`.")
+
+        padding_strategy, truncation_strategy, max_length, kwargs = self._get_padding_truncation_strategies(
+            padding=all_kwargs.pop("padding", False),
+            truncation=all_kwargs.pop("truncation", None),
+            max_length=all_kwargs.pop("max_length", None),
+            pad_to_multiple_of=all_kwargs.get("pad_to_multiple_of"),
+            verbose=all_kwargs.get("verbose", True),
+            **kwargs,
+        )
+
+        if text is not None:
+            # The context manager will send the inputs as normal texts and not text_target, but we shouldn't change the
+            # input mode in this case.
+            if not self._in_target_context_manager and hasattr(self, "_switch_to_input_mode"):
+                self._switch_to_input_mode()
+            encodings = self._encode_plus(
+                text=text,
+                text_pair=text_pair,
+                padding_strategy=padding_strategy,
+                truncation_strategy=truncation_strategy,
+                max_length=max_length,
+                **all_kwargs,
+            )
+        if text_target is not None:
+            if hasattr(self, "_switch_to_target_mode"):
+                self._switch_to_target_mode()
+            target_encodings = self._encode_plus(
+                text=text_target,
+                text_pair=text_pair_target,
+                padding_strategy=padding_strategy,
+                truncation_strategy=truncation_strategy,
+                max_length=max_target_length if max_target_length is not None else max_length,
+                **all_kwargs,
+            )
+            # Leave back tokenizer in input mode
+            if hasattr(self, "_switch_to_input_mode"):
+                self._switch_to_input_mode()
+
+        if text_target is None:
+            return encodings
+        elif text is None:
+            return target_encodings
+        else:
+            encodings["labels"] = target_encodings["input_ids"]
+            return encodings
+
+    def _encode_plus(
+        self,
+        text: Union[TextInput, PreTokenizedInput, EncodedInput],
+        text_pair: Optional[Union[TextInput, PreTokenizedInput, EncodedInput]] = None,
+        add_special_tokens: bool = True,
+        padding_strategy: PaddingStrategy = PaddingStrategy.DO_NOT_PAD,
+        truncation_strategy: TruncationStrategy = TruncationStrategy.DO_NOT_TRUNCATE,
+        max_length: Optional[int] = None,
+        stride: int = 0,
+        is_split_into_words: bool = False,
+        pad_to_multiple_of: Optional[int] = None,
+        padding_side: Optional[str] = None,
+        return_tensors: Optional[Union[str, TensorType]] = None,
+        return_token_type_ids: Optional[bool] = None,
+        return_attention_mask: Optional[bool] = None,
+        return_overflowing_tokens: bool = False,
+        return_special_tokens_mask: bool = False,
+        return_offsets_mapping: bool = False,
+        return_length: bool = False,
+        verbose: bool = True,
+        split_special_tokens: bool = False,
+        **kwargs,
+    ) -> BatchEncoding:
+        raise NotImplementedError
+
+    def pad(
+        self,
+        encoded_inputs: Union[
+            BatchEncoding,
+            list[BatchEncoding],
+            dict[str, EncodedInput],
+            dict[str, list[EncodedInput]],
+            list[dict[str, EncodedInput]],
+        ],
+        padding: Union[bool, str, PaddingStrategy] = True,
+        max_length: Optional[int] = None,
+        pad_to_multiple_of: Optional[int] = None,
+        padding_side: Optional[str] = None,
+        return_attention_mask: Optional[bool] = None,
+        return_tensors: Optional[Union[str, TensorType]] = None,
+        verbose: bool = True,
+    ) -> BatchEncoding:
+        """
+        Pad a single encoded input or a batch of encoded inputs up to predefined length or to the max sequence length
+        in the batch.
+
+        Padding side (left/right) padding token ids are defined at the tokenizer level (with `self.padding_side`,
+        `self.pad_token_id` and `self.pad_token_type_id`).
+
+        Please note that with a fast tokenizer, using the `__call__` method is faster than using a method to encode the
+        text followed by a call to the `pad` method to get a padded encoding.
+
+        <Tip>
+
+        If the `encoded_inputs` passed are dictionary of numpy arrays, or PyTorch tensors, the
+        result will use the same type unless you provide a different tensor type with `return_tensors`. In the case of
+        PyTorch tensors, you will lose the specific device of your tensors however.
+
+        </Tip>
+
+        Args:
+            encoded_inputs ([`BatchEncoding`], list of [`BatchEncoding`], `dict[str, list[int]]`, `dict[str, list[list[int]]` or `list[dict[str, list[int]]]`):
+                Tokenized inputs. Can represent one input ([`BatchEncoding`] or `dict[str, list[int]]`) or a batch of
+                tokenized inputs (list of [`BatchEncoding`], *dict[str, list[list[int]]]* or *list[dict[str,
+                list[int]]]*) so you can use this method during preprocessing as well as in a PyTorch Dataloader
+                collate function.
+
+                Instead of `list[int]` you can have tensors (numpy arrays, or PyTorch tensors), see
+                the note above for the return type.
+            padding (`bool`, `str` or [`~utils.PaddingStrategy`], *optional*, defaults to `True`):
+                 Select a strategy to pad the returned sequences (according to the model's padding side and padding
+                 index) among:
+
+                - `True` or `'longest'` (default): Pad to the longest sequence in the batch (or no padding if only a single
+                  sequence if provided).
+                - `'max_length'`: Pad to a maximum length specified with the argument `max_length` or to the maximum
+                  acceptable input length for the model if that argument is not provided.
+                - `False` or `'do_not_pad'`: No padding (i.e., can output a batch with sequences of different
+                  lengths).
+            max_length (`int`, *optional*):
+                Maximum length of the returned list and optionally padding length (see above).
+            pad_to_multiple_of (`int`, *optional*):
+                If set will pad the sequence to a multiple of the provided value.
+
+                This is especially useful to enable the use of Tensor Cores on NVIDIA hardware with compute capability
+                `>= 7.5` (Volta).
+            padding_side (`str`, *optional*):
+                The side on which the model should have padding applied. Should be selected between ['right', 'left'].
+                Default value is picked from the class attribute of the same name.
+            return_attention_mask (`bool`, *optional*):
+                Whether to return the attention mask. If left to the default, will return the attention mask according
+                to the specific tokenizer's default, defined by the `return_outputs` attribute.
+
+                [What are attention masks?](../glossary#attention-mask)
+            return_tensors (`str` or [`~utils.TensorType`], *optional*):
+                If set, will return tensors instead of list of python integers. Acceptable values are:
+
+                - `'pt'`: Return PyTorch `torch.Tensor` objects.
+                - `'np'`: Return Numpy `np.ndarray` objects.
+            verbose (`bool`, *optional*, defaults to `True`):
+                Whether or not to print more information and warnings.
+        """
+
+        # If we have a list of dicts, let's convert it in a dict of lists
+        # We do this to allow using this method as a collate_fn function in PyTorch Dataloader
+        if isinstance(encoded_inputs, (list, tuple)) and isinstance(encoded_inputs[0], Mapping):
+            encoded_inputs = {key: [example[key] for example in encoded_inputs] for key in encoded_inputs[0]}
+
+        # The model's main input name, usually `input_ids`, has been passed for padding
+        if self.model_input_names[0] not in encoded_inputs:
+            raise ValueError(
+                "You should supply an encoding or a list of encodings to this method "
+                f"that includes {self.model_input_names[0]}, but you provided {list(encoded_inputs.keys())}"
+            )
+
+        required_input = encoded_inputs[self.model_input_names[0]]
+
+        if required_input is None or (isinstance(required_input, Sized) and len(required_input) == 0):
+            if return_attention_mask:
+                encoded_inputs["attention_mask"] = []
+            return encoded_inputs
+
+        # If we have PyTorch/NumPy tensors/arrays as inputs, we cast them as python objects
+        # and rebuild them afterwards if no return_tensors is specified
+        # Note that we lose the specific device the tensor may be on for PyTorch
+
+        first_element = required_input[0]
+        if isinstance(first_element, (list, tuple)):
+            # first_element might be an empty list/tuple in some edge cases so we grab the first non empty element.
+            for item in required_input:
+                if len(item) != 0:
+                    first_element = item[0]
+                    break
+        # At this state, if `first_element` is still a list/tuple, it's an empty one so there is nothing to do.
+        if not isinstance(first_element, (int, list, tuple)):
+            if is_torch_tensor(first_element):
+                return_tensors = "pt" if return_tensors is None else return_tensors
+            elif isinstance(first_element, np.ndarray):
+                return_tensors = "np" if return_tensors is None else return_tensors
+            else:
+                raise ValueError(
+                    f"type of {first_element} unknown: {type(first_element)}. "
+                    "Should be one of a python, numpy, or pytorch object."
+                )
+
+            for key, value in encoded_inputs.items():
+                encoded_inputs[key] = to_py_obj(value)
+
+        # Convert padding_strategy in PaddingStrategy
+        padding_strategy, _, max_length, _ = self._get_padding_truncation_strategies(
+            padding=padding, max_length=max_length, verbose=verbose
+        )
+
+        required_input = encoded_inputs[self.model_input_names[0]]
+        if required_input and not isinstance(required_input[0], (list, tuple)):
+            encoded_inputs = self._pad(
+                encoded_inputs,
+                max_length=max_length,
+                padding_strategy=padding_strategy,
+                pad_to_multiple_of=pad_to_multiple_of,
+                padding_side=padding_side,
+                return_attention_mask=return_attention_mask,
+            )
+            return BatchEncoding(encoded_inputs, tensor_type=return_tensors)
+
+        batch_size = len(required_input)
+        assert all(len(v) == batch_size for v in encoded_inputs.values()), (
+            "Some items in the output dictionary have a different batch size than others."
+        )
+
+        if padding_strategy == PaddingStrategy.LONGEST:
+            max_length = max(len(inputs) for inputs in required_input)
+            padding_strategy = PaddingStrategy.MAX_LENGTH
+
+        batch_outputs = {}
+        for i in range(batch_size):
+            inputs = {k: v[i] for k, v in encoded_inputs.items()}
+            outputs = self._pad(
+                inputs,
+                max_length=max_length,
+                padding_strategy=padding_strategy,
+                pad_to_multiple_of=pad_to_multiple_of,
+                padding_side=padding_side,
+                return_attention_mask=return_attention_mask,
+            )
+
+            for key, value in outputs.items():
+                if key not in batch_outputs:
+                    batch_outputs[key] = []
+                batch_outputs[key].append(value)
+
+        return BatchEncoding(batch_outputs, tensor_type=return_tensors)
+
+    def _pad(
+        self,
+        encoded_inputs: Union[dict[str, EncodedInput], BatchEncoding],
+        max_length: Optional[int] = None,
+        padding_strategy: PaddingStrategy = PaddingStrategy.DO_NOT_PAD,
+        pad_to_multiple_of: Optional[int] = None,
+        padding_side: Optional[str] = None,
+        return_attention_mask: Optional[bool] = None,
+    ) -> dict:
+        """
+        Pad encoded inputs (on left/right and up to predefined length or max length in the batch)
+
+        Args:
+            encoded_inputs:
+                Dictionary of tokenized inputs (`list[int]`) or batch of tokenized inputs (`list[list[int]]`).
+            max_length: maximum length of the returned list and optionally padding length (see below).
+                Will truncate by taking into account the special tokens.
+            padding_strategy: PaddingStrategy to use for padding.
+
+                - PaddingStrategy.LONGEST Pad to the longest sequence in the batch
+                - PaddingStrategy.MAX_LENGTH: Pad to the max length (default)
+                - PaddingStrategy.DO_NOT_PAD: Do not pad
+                The tokenizer padding sides are defined in `padding_side` argument:
+
+                    - 'left': pads on the left of the sequences
+                    - 'right': pads on the right of the sequences
+            pad_to_multiple_of: (optional) Integer if set will pad the sequence to a multiple of the provided value.
+                This is especially useful to enable the use of Tensor Core on NVIDIA hardware with compute capability
+                `>= 7.5` (Volta).
+            padding_side:
+                The side on which the model should have padding applied. Should be selected between ['right', 'left'].
+                Default value is picked from the class attribute of the same name.
+            return_attention_mask:
+                (optional) Set to False to avoid returning attention mask (default: set to model specifics)
+        """
+        # Load from model defaults
+        if return_attention_mask is None:
+            return_attention_mask = "attention_mask" in self.model_input_names
+
+        required_input = encoded_inputs[self.model_input_names[0]]
+
+        if padding_strategy == PaddingStrategy.LONGEST:
+            max_length = len(required_input)
+
+        if max_length is not None and pad_to_multiple_of is not None and (max_length % pad_to_multiple_of != 0):
+            max_length = ((max_length // pad_to_multiple_of) + 1) * pad_to_multiple_of
+
+        needs_to_be_padded = padding_strategy != PaddingStrategy.DO_NOT_PAD and len(required_input) != max_length
+
+        # Initialize attention mask if not present.
+        if return_attention_mask and "attention_mask" not in encoded_inputs:
+            encoded_inputs["attention_mask"] = [1] * len(required_input)
+
+        if needs_to_be_padded:
+            difference = max_length - len(required_input)
+            padding_side = padding_side if padding_side is not None else self.padding_side
+
+            if padding_side == "right":
+                if return_attention_mask:
+                    encoded_inputs["attention_mask"] = encoded_inputs["attention_mask"] + [0] * difference
+                if "token_type_ids" in encoded_inputs:
+                    encoded_inputs["token_type_ids"] = (
+                        encoded_inputs["token_type_ids"] + [self.pad_token_type_id] * difference
+                    )
+                if "special_tokens_mask" in encoded_inputs:
+                    encoded_inputs["special_tokens_mask"] = encoded_inputs["special_tokens_mask"] + [1] * difference
+                encoded_inputs[self.model_input_names[0]] = required_input + [self.pad_token_id] * difference
+            elif padding_side == "left":
+                if return_attention_mask:
+                    encoded_inputs["attention_mask"] = [0] * difference + encoded_inputs["attention_mask"]
+                if "token_type_ids" in encoded_inputs:
+                    encoded_inputs["token_type_ids"] = [self.pad_token_type_id] * difference + encoded_inputs[
+                        "token_type_ids"
+                    ]
+                if "special_tokens_mask" in encoded_inputs:
+                    encoded_inputs["special_tokens_mask"] = [1] * difference + encoded_inputs["special_tokens_mask"]
+                encoded_inputs[self.model_input_names[0]] = [self.pad_token_id] * difference + required_input
+            else:
+                raise ValueError(f"Invalid padding strategy:{padding_side}")
+
+        return encoded_inputs
+
+    def convert_tokens_to_string(self, tokens: list[str]) -> str:
+        """
+        Converts a sequence of tokens in a single string. The most simple way to do it is `" ".join(tokens)` but we
+        often want to remove sub-word tokenization artifacts at the same time.
+
+        Args:
+            tokens (`list[str]`): The token to join in a string.
+
+        Returns:
+            `str`: The joined tokens.
+        """
+        raise NotImplementedError
+
+    def decode(
+        self,
+        sequences: Union[list[int], list[list[int]], np.ndarray, "torch.Tensor"],
+        skip_special_tokens: bool = False,
+        **kwargs,
+    ) -> Union[str, list[str]]:
+        """
+        Converts a sequence of ids into a string, or a list of sequences into a list of strings,
+        using the tokenizer and vocabulary with options to remove special tokens and clean up
+        tokenization spaces.
+
+        Similar to doing `self.convert_tokens_to_string(self.convert_ids_to_tokens(token_ids))`.
+
+        Args:
+            token_ids (`Union[int, list[int], list[list[int]], np.ndarray, torch.Tensor]`):
+                A single sequence or a batch (list of sequences) of tokenized input ids. Can be obtained using the
+                `__call__` method.
+            skip_special_tokens (`bool`, *optional*, defaults to `False`):
+                Whether or not to remove special tokens in the decoding.
+            kwargs (additional keyword arguments, *optional*):
+                Will be passed to the underlying model specific decode method.
+
+        Returns:
+            `Union[str, list[str]]`: The decoded string for a single sequence, or a list of decoded strings for a
+            batch of sequences.
+        """
+        # Convert inputs to python lists
+        token_ids = to_py_obj(token_ids)
+
+        # If we received batched input, decode each sequence
+        if isinstance(token_ids, (list, tuple)) and (len(token_ids) == 0 or isinstance(token_ids[0], (list, tuple))):
+            clean_up_tokenization_spaces = kwargs.pop("clean_up_tokenization_spaces", False)
+            return [
+                self._decode(
+                    token_ids=seq,
+                    skip_special_tokens=skip_special_tokens,
+                    clean_up_tokenization_spaces=clean_up_tokenization_spaces,
+                    **kwargs,
+                )
+                for seq in token_ids
+            ]
+
+        return self._decode(
+            token_ids=token_ids,
+            skip_special_tokens=skip_special_tokens,
+            **kwargs,
+        )
+
+    def batch_decode(
+        self,
+        token_ids: Union[int, list[int], np.ndarray, "torch.Tensor"],
+        skip_special_tokens: bool = False,
+        clean_up_tokenization_spaces: Optional[bool] = None,
+        **kwargs,
+    ) -> list[str]:
+        """
+        Convert a list of lists of token ids into a list of strings by calling decode.
+
+        This method is provided for backwards compatibility. The `decode` method now handles batched input natively,
+        so you can use `decode` directly instead of `batch_decode`.
+
+        Args:
+            sequences (`Union[list[int], list[list[int]], np.ndarray, torch.Tensor]`):
+                List of tokenized input ids. Can be obtained using the `__call__` method.
+            skip_special_tokens (`bool`, *optional*, defaults to `False`):
+                Whether or not to remove special tokens in the decoding.
+            clean_up_tokenization_spaces (`bool`, *optional*):
+                Whether or not to clean up the tokenization spaces. If `None`, will default to
+                `self.clean_up_tokenization_spaces`.
+            kwargs (additional keyword arguments, *optional*):
+                Will be passed to the underlying model specific decode method.
+
+        Returns:
+            `list[str]`: The list of decoded sentences.
+        """
+        # Forward to decode() which now handles batched input natively
+        result = self.decode(
+            token_ids=sequences,
+            skip_special_tokens=skip_special_tokens,
+            clean_up_tokenization_spaces=clean_up_tokenization_spaces,
+            **kwargs,
+        )
+        # Ensure we always return a list for backwards compatibility
+        if isinstance(result, str):
+            return [result]
+        return result
+
+    def _decode(
+        self,
+        token_ids: Union[int, list[int]],
+        skip_special_tokens: bool = False,
+        clean_up_tokenization_spaces: Optional[bool] = None,
+        **kwargs,
+    ) -> str:
+        raise NotImplementedError
+
+    def _eventual_warn_about_too_long_sequence(self, ids: list[int], max_length: Optional[int], verbose: bool):
+        """
+        Depending on the input and internal state we might trigger a warning about a sequence that is too long for its
+        corresponding model
+
+        Args:
+            ids (`list[str]`): The ids produced by the tokenization
+            max_length (`int`, *optional*): The max_length desired (does not trigger a warning if it is set)
+            verbose (`bool`): Whether or not to print more information and warnings.
+
+        """
+        if max_length is None and len(ids) > self.model_max_length and verbose and self.model_max_length != 0:
+            if not self.deprecation_warnings.get("sequence-length-is-longer-than-the-specified-maximum", False):
+                logger.warning(
+                    "Token indices sequence length is longer than the specified maximum sequence length "
+                    f"for this model ({len(ids)} > {self.model_max_length}). Running this sequence through the model "
+                    "will result in indexing errors"
+                )
+            self.deprecation_warnings["sequence-length-is-longer-than-the-specified-maximum"] = True
+
+    def _switch_to_input_mode(self):
+        """
+        Private method to put the tokenizer in input mode (when it has different modes for input/outputs)
+        """
+        pass
+
+    def _switch_to_target_mode(self):
+        """
+        Private method to put the tokenizer in target mode (when it has different modes for input/outputs)
+        """
+        pass
+
+    @contextmanager
+    def as_target_tokenizer(self):
+        """
+        Temporarily sets the tokenizer for encoding the targets. Useful for tokenizer associated to
+        sequence-to-sequence models that need a slightly different processing for the labels.
+        """
+        warnings.warn(
+            "`as_target_tokenizer` is deprecated and will be removed in v5 of Transformers. You can tokenize your "
+            "labels by using the argument `text_target` of the regular `__call__` method (either in the same call as "
+            "your input texts if you use the same keyword arguments, or in a separate call."
+        )
+        self._switch_to_target_mode()
+        self._in_target_context_manager = True
+        yield
+        self._in_target_context_manager = False
+        self._switch_to_input_mode()
+
+    @classmethod
+    def register_for_auto_class(cls, auto_class="AutoTokenizer"):
+        """
+        Register this class with a given auto class. This should only be used for custom tokenizers as the ones in the
+        library are already mapped with `AutoTokenizer`.
+
+        Args:
+            auto_class (`str` or `type`, *optional*, defaults to `"AutoTokenizer"`):
+                The auto class to register this new tokenizer with.
+        """
+        if not isinstance(auto_class, str):
+            auto_class = auto_class.__name__
+
+        import transformers.models.auto as auto_module
+
+        if not hasattr(auto_module, auto_class):
+            raise ValueError(f"{auto_class} is not a valid auto class.")
+
+        cls._auto_class = auto_class
+
+    def apply_chat_template(
+        self,
+        conversation: Union[list[dict[str, str]], list[list[dict[str, str]]]],
+        tools: Optional[list[Union[dict, Callable]]] = None,
+        documents: Optional[list[dict[str, str]]] = None,
+        chat_template: Optional[str] = None,
+        add_generation_prompt: bool = False,
+        continue_final_message: bool = False,
+        tokenize: bool = True,
+        padding: Union[bool, str, PaddingStrategy] = False,
+        truncation: bool = False,
+        max_length: Optional[int] = None,
+        return_tensors: Optional[Union[str, TensorType]] = None,
+        return_dict: bool = False,
+        return_assistant_tokens_mask: bool = False,
+        tokenizer_kwargs: Optional[dict[str, Any]] = None,
+        **kwargs,
+    ) -> Union[str, list[int], list[str], list[list[int]], BatchEncoding]:
+        """
+        Converts a list of dictionaries with `"role"` and `"content"` keys to a list of token
+        ids. This method is intended for use with chat models, and will read the tokenizer's chat_template attribute to
+        determine the format and control tokens to use when converting.
+
+        Args:
+            conversation (Union[list[dict[str, str]], list[list[dict[str, str]]]]): A list of dicts
+                with "role" and "content" keys, representing the chat history so far.
+            tools (`list[Union[Dict, Callable]]`, *optional*):
+                A list of tools (callable functions) that will be accessible to the model. If the template does not
+                support function calling, this argument will have no effect. Each tool should be passed as a JSON Schema,
+                giving the name, description and argument types for the tool. See our
+                [tool use guide](https://huggingface.co/docs/transformers/en/chat_extras#passing-tools)
+                for more information.
+            documents (`list[dict[str, str]]`, *optional*):
+                A list of dicts representing documents that will be accessible to the model if it is performing RAG
+                (retrieval-augmented generation). If the template does not support RAG, this argument will have no
+                effect. We recommend that each document should be a dict containing "title" and "text" keys.
+            chat_template (`str`, *optional*):
+                A Jinja template to use for this conversion. It is usually not necessary to pass anything to this
+                argument, as the model's template will be used by default.
+            add_generation_prompt (bool, *optional*):
+                If this is set, a prompt with the token(s) that indicate
+                the start of an assistant message will be appended to the formatted output. This is useful when you want to generate a response from the model.
+                Note that this argument will be passed to the chat template, and so it must be supported in the
+                template for this argument to have any effect.
+            continue_final_message (bool, *optional*):
+                If this is set, the chat will be formatted so that the final
+                message in the chat is open-ended, without any EOS tokens. The model will continue this message
+                rather than starting a new one. This allows you to "prefill" part of
+                the model's response for it. Cannot be used at the same time as `add_generation_prompt`.
+            tokenize (`bool`, defaults to `True`):
+                Whether to tokenize the output. If `False`, the output will be a string.
+            padding (`bool`, `str` or [`~utils.PaddingStrategy`], *optional*, defaults to `False`):
+                 Select a strategy to pad the returned sequences (according to the model's padding side and padding
+                 index) among:
+
+                - `True` or `'longest'`: Pad to the longest sequence in the batch (or no padding if only a single
+                  sequence if provided).
+                - `'max_length'`: Pad to a maximum length specified with the argument `max_length` or to the maximum
+                  acceptable input length for the model if that argument is not provided.
+                - `False` or `'do_not_pad'` (default): No padding (i.e., can output a batch with sequences of different
+                  lengths).
+            truncation (`bool`, defaults to `False`):
+                Whether to truncate sequences at the maximum length. Has no effect if tokenize is `False`.
+            max_length (`int`, *optional*):
+                Maximum length (in tokens) to use for padding or truncation. Has no effect if tokenize is `False`. If
+                not specified, the tokenizer's `max_length` attribute will be used as a default.
+            return_tensors (`str` or [`~utils.TensorType`], *optional*):
+                If set, will return tensors of a particular framework. Has no effect if tokenize is `False`. Acceptable
+                values are:
+                - `'pt'`: Return PyTorch `torch.Tensor` objects.
+                - `'np'`: Return NumPy `np.ndarray` objects.
+            return_dict (`bool`, defaults to `False`):
+                Whether to return a dictionary with named outputs. Has no effect if tokenize is `False`.
+            tokenizer_kwargs (`dict[str: Any]`, *optional*): Additional kwargs to pass to the tokenizer.
+            return_assistant_tokens_mask (`bool`, defaults to `False`):
+                Whether to return a mask of the assistant generated tokens. For tokens generated by the assistant,
+                the mask will contain 1. For user and system tokens, the mask will contain 0.
+                This functionality is only available for chat templates that support it via the `{% generation %}` keyword.
+            **kwargs: Additional kwargs to pass to the template renderer. Will be accessible by the chat template.
+
+        Returns:
+            `Union[list[int], Dict]`: A list of token ids representing the tokenized chat so far, including control tokens. This
+            output is ready to pass to the model, either directly or via methods like `generate()`. If `return_dict` is
+            set, will return a dict of tokenizer outputs instead.
+        """
+
+        if return_dict and not tokenize:
+            raise ValueError(
+                "`return_dict=True` is incompatible with `tokenize=False`, because there is no dict "
+                "of tokenizer outputs to return."
+            )
+
+        if return_assistant_tokens_mask and not return_dict:
+            raise ValueError("`return_assistant_tokens_mask=True` is incompatible with `return_dict=False`")
+
+        if tokenizer_kwargs is None:
+            tokenizer_kwargs = {}
+
+        chat_template = self.get_chat_template(chat_template, tools)
+
+        if isinstance(conversation, (list, tuple)) and (
+            isinstance(conversation[0], (list, tuple)) or hasattr(conversation[0], "messages")
+        ):
+            conversations = conversation
+            is_batched = True
+        else:
+            conversations = [conversation]
+            is_batched = False
+
+        if continue_final_message:
+            if add_generation_prompt:
+                raise ValueError(
+                    "continue_final_message and add_generation_prompt are not compatible. Use continue_final_message when you want the model to continue the final message, and add_generation_prompt when you want to add a header that will prompt it to start a new assistant message instead."
+                )
+            if return_assistant_tokens_mask:
+                raise ValueError("continue_final_message is not compatible with return_assistant_tokens_mask.")
+
+        template_kwargs = {**self.special_tokens_map, **kwargs}  # kwargs overwrite special tokens if both are present
+        rendered_chat, generation_indices = render_jinja_template(
+            conversations=conversations,
+            tools=tools,
+            documents=documents,
+            chat_template=chat_template,
+            return_assistant_tokens_mask=return_assistant_tokens_mask,
+            continue_final_message=continue_final_message,
+            add_generation_prompt=add_generation_prompt,
+            **template_kwargs,
+        )
+
+        if not is_batched:
+            rendered_chat = rendered_chat[0]
+
+        if tokenize:
+            out = self(
+                rendered_chat,
+                padding=padding,
+                truncation=truncation,
+                max_length=max_length,
+                add_special_tokens=False,
+                return_tensors=return_tensors,
+                **tokenizer_kwargs,
+            )
+            if return_dict:
+                if return_assistant_tokens_mask:
+                    assistant_masks = []
+                    if is_batched or return_tensors:
+                        input_ids = out["input_ids"]
+                    else:
+                        input_ids = [out["input_ids"]]
+                    for i in range(len(input_ids)):
+                        current_mask = [0] * len(input_ids[i])
+                        for assistant_start_char, assistant_end_char in generation_indices[i]:
+                            start_token = out.char_to_token(i, assistant_start_char)
+                            end_token = out.char_to_token(i, assistant_end_char - 1)
+                            if start_token is None:
+                                # start_token is out of bounds maybe due to truncation.
+                                break
+                            for token_id in range(start_token, end_token + 1 if end_token else len(input_ids[i])):
+                                current_mask[token_id] = 1
+                        assistant_masks.append(current_mask)
+
+                    if not is_batched and not return_tensors:
+                        assistant_masks = assistant_masks[0]
+
+                    out["assistant_masks"] = assistant_masks
+
+                    if return_tensors:
+                        out.convert_to_tensors(tensor_type=return_tensors)
+
+                return out
+            else:
+                return out["input_ids"]
+        else:
+            return rendered_chat
+
+    def encode_message_with_chat_template(
+        self,
+        message: dict[str, str],
+        conversation_history: Optional[list[dict[str, str]]] = None,
+        **kwargs,
+    ) -> list[int]:
+        """
+        Tokenize a single message. This method is a convenience wrapper around `apply_chat_template` that allows you
+        to tokenize messages one by one. This is useful for things like token-by-token streaming.
+        This method is not guaranteed to be perfect. For some models, it may be impossible to robustly tokenize
+        single messages. For example, if the chat template adds tokens after each message, but also has a prefix that
+        is added to the entire chat, it will be impossible to distinguish a chat-start-token from a message-start-token.
+        In these cases, this method will do its best to find the correct tokenization, but it may not be perfect.
+        **Note:** This method does not support `add_generation_prompt`. If you want to add a generation prompt,
+        you should do it separately after tokenizing the conversation.
+        Args:
+            message (`dict`):
+                A dictionary with "role" and "content" keys, representing the message to tokenize.
+            conversation_history (`list[dict]`, *optional*):
+                A list of dicts with "role" and "content" keys, representing the chat history so far. If you are
+                tokenizing messages one by one, you should pass the previous messages in the conversation here.
+            **kwargs:
+                Additional kwargs to pass to the `apply_chat_template` method.
+        Returns:
+            `list[int]`: A list of token ids representing the tokenized message.
+        """
+        if "add_generation_prompt" in kwargs:
+            raise ValueError(
+                "`encode_message_with_chat_template` does not support `add_generation_prompt`. Please add the generation prompt "
+                "separately."
+            )
+
+        if conversation_history is None or len(conversation_history) == 0:
+            return self.apply_chat_template([message], add_generation_prompt=False, tokenize=True, **kwargs)
+
+        conversation = conversation_history + [message]
+        tokens = self.apply_chat_template(conversation, add_generation_prompt=False, tokenize=True, **kwargs)
+
+        prefix_tokens = self.apply_chat_template(
+            conversation_history, add_generation_prompt=False, tokenize=True, **kwargs
+        )
+        # It's possible that the prefix tokens are not a prefix of the full list of tokens.
+        # For example, if the prefix is `<s>User: Hi` and the full conversation is `<s>User: Hi</s><s>Assistant: Hello`.
+        # In this case, we can't simply find the prefix, so we have to do something a bit more subtle.
+        # We look for the first place where the tokens differ, and that's our split point.
+        # This is not perfect, but it's the best we can do without a token-level API.
+        # To make this more robust, we could do a diff and find the longest common subsequence, but this is
+        # a good first approximation.
+        # This is particularly important for models like Llama3 that have changed their chat template to include
+        # EOS tokens after user messages.
+        min_len = min(len(prefix_tokens), len(tokens))
+        for i in range(min_len):
+            if prefix_tokens[i] != tokens[i]:
+                return tokens[i:]
+        return tokens[min_len:]
+
+    def get_chat_template(self, chat_template: Optional[str] = None, tools: Optional[list[dict]] = None) -> str:
+        """
+        Retrieve the chat template string used for tokenizing chat messages. This template is used
+        internally by the `apply_chat_template` method and can also be used externally to retrieve the model's chat
+        template for better generation tracking.
+
+        Args:
+            chat_template (`str`, *optional*):
+                A Jinja template or the name of a template to use for this conversion.
+                It is usually not necessary to pass anything to this argument,
+                as the model's template will be used by default.
+            tools (`list[Dict]`, *optional*):
+                A list of tools (callable functions) that will be accessible to the model. If the template does not
+                support function calling, this argument will have no effect. Each tool should be passed as a JSON Schema,
+                giving the name, description and argument types for the tool. See our
+                [chat templating guide](https://huggingface.co/docs/transformers/main/en/chat_templating#automated-function-conversion-for-tool-use)
+                for more information.
+
+        Returns:
+            `str`: The chat template string.
+        """
+        # First, handle the cases when the model has a dict of multiple templates
+        if isinstance(self.chat_template, dict):
+            template_dict = self.chat_template
+            if chat_template is not None and chat_template in template_dict:
+                # The user can pass the name of a template to the chat template argument instead of an entire template
+                chat_template = template_dict[chat_template]
+            elif chat_template is None:
+                if tools is not None and "tool_use" in template_dict:
+                    chat_template = template_dict["tool_use"]
+                elif "default" in template_dict:
+                    chat_template = template_dict["default"]
+                else:
+                    raise ValueError(
+                        "This model has multiple chat templates with no default specified! Please either pass a chat "
+                        "template or the name of the template you wish to use to the `chat_template` argument. Available "
+                        f"template names are {sorted(template_dict.keys())}."
+                    )
+
+        elif chat_template is None:
+            # These are the cases when the model has a single template
+            # priority: `chat_template` argument > `tokenizer.chat_template`
+            if self.chat_template is not None:
+                chat_template = self.chat_template
+            else:
+                raise ValueError(
+                    "Cannot use chat template functions because tokenizer.chat_template is not set and no template "
+                    "argument was passed! For information about writing templates and setting the "
+                    "tokenizer.chat_template attribute, please see the documentation at "
+                    "https://huggingface.co/docs/transformers/main/en/chat_templating"
+                )
+
+        return chat_template
+
+    def save_chat_templates(
+        self,
+        save_directory: Union[str, os.PathLike],
+        tokenizer_config: dict,
+        filename_prefix: Optional[str],
+        save_jinja_files: bool,
+    ):
+        """
+        Writes chat templates out to the save directory if we're using the new format, and removes them from
+        the tokenizer config if present. If we're using the legacy format, it doesn't write any files, and instead
+        writes the templates to the tokenizer config in the correct format.
+        """
+        chat_template_file = os.path.join(
+            save_directory, (filename_prefix + "-" if filename_prefix else "") + CHAT_TEMPLATE_FILE
+        )
+        chat_template_dir = os.path.join(
+            save_directory, (filename_prefix + "-" if filename_prefix else "") + CHAT_TEMPLATE_DIR
+        )
+
+        saved_raw_chat_template_files = []
+        if save_jinja_files and isinstance(self.chat_template, str):
+            # New format for single templates is to save them as chat_template.jinja
+            with open(chat_template_file, "w", encoding="utf-8") as f:
+                f.write(self.chat_template)
+            logger.info(f"chat template saved in {chat_template_file}")
+            saved_raw_chat_template_files.append(chat_template_file)
+            if "chat_template" in tokenizer_config:
+                tokenizer_config.pop("chat_template")  # To ensure it doesn't somehow end up in the config too
+        elif save_jinja_files and isinstance(self.chat_template, dict):
+            # New format for multiple templates is to save the default as chat_template.jinja
+            # and the other templates in the chat_templates/ directory
+            for template_name, template in self.chat_template.items():
+                if template_name == "default":
+                    with open(chat_template_file, "w", encoding="utf-8") as f:
+                        f.write(self.chat_template["default"])
+                    logger.info(f"chat template saved in {chat_template_file}")
+                    saved_raw_chat_template_files.append(chat_template_file)
+                else:
+                    Path(chat_template_dir).mkdir(exist_ok=True)
+                    template_filepath = os.path.join(chat_template_dir, f"{template_name}.jinja")
+                    with open(template_filepath, "w", encoding="utf-8") as f:
+                        f.write(template)
+                    logger.info(f"chat template saved in {template_filepath}")
+                    saved_raw_chat_template_files.append(template_filepath)
+            if "chat_template" in tokenizer_config:
+                tokenizer_config.pop("chat_template")  # To ensure it doesn't somehow end up in the config too
+        elif isinstance(self.chat_template, dict):
+            # Legacy format for multiple templates:
+            # chat template dicts are saved to the config as lists of dicts with fixed key names.
+            tokenizer_config["chat_template"] = [{"name": k, "template": v} for k, v in self.chat_template.items()]
+        elif self.chat_template is not None:
+            # Legacy format for single templates: Just make them a key in tokenizer_config.json
+            tokenizer_config["chat_template"] = self.chat_template
+        return tokenizer_config, saved_raw_chat_template_files
+
 
 def get_fast_tokenizer_file(tokenization_files: list[str]) -> str:
     """
