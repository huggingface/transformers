# base
# coding=utf-8
# Copyright 2020 The HuggingFace Inc. team.
#
# Licensed under the Apache License, Version 2.0 (the "License");
# you may not use this file except in compliance with the License.
# You may obtain a copy of the License at
#
#     http://www.apache.org/licenses/LICENSE-2.0
#
# Unless required by applicable law or agreed to in writing, software
# distributed under the License is distributed on an "AS IS" BASIS,
# WITHOUT WARRANTIES OR CONDITIONS OF ANY KIND, either express or implied.
# See the License for the specific language governing permissions and
# limitations under the License.
"""
Base classes common to both the slow and the fast tokenization classes: PreTrainedTokenizerBase (host all the user
fronting encoding methods) Special token mixing (host the special tokens logic) and BatchEncoding (wrap the dictionary
of output with special method for the Fast tokenizers)
"""

import copy
import json
import os
import re
import warnings
from collections import OrderedDict, UserDict
from collections.abc import Callable, Mapping, Sequence, Sized
from dataclasses import dataclass
from pathlib import Path
from typing import TYPE_CHECKING, Any, NamedTuple, Optional, Union

import numpy as np
from huggingface_hub import list_repo_files
from packaging import version

from . import __version__
from .dynamic_module_utils import custom_object_save
from .utils import (
    CHAT_TEMPLATE_DIR,
    CHAT_TEMPLATE_FILE,
    ExplicitEnum,
    PaddingStrategy,
    PushToHubMixin,
    TensorType,
    add_end_docstrings,
    cached_file,
    copy_func,
    download_url,
    extract_commit_hash,
    is_mlx_available,
    is_numpy_array,
    is_offline_mode,
    is_protobuf_available,
    is_remote_url,
    is_tokenizers_available,
    is_torch_available,
    is_torch_device,
    is_torch_tensor,
    list_repo_templates,
    logging,
    requires_backends,
    to_py_obj,
)
from .utils.chat_template_utils import render_jinja_template
from .utils.import_utils import PROTOBUF_IMPORT_ERROR


if TYPE_CHECKING:
    if is_torch_available():
        import torch


def import_protobuf_decode_error(error_message=""):
    if is_protobuf_available():
        from google.protobuf.message import DecodeError

        return DecodeError
    else:
        raise ImportError(PROTOBUF_IMPORT_ERROR.format(error_message))


def flatten(arr: list):
    res = []
    if len(arr) > 0:
        for sub_arr in arr:
            if isinstance(arr[0], (list, tuple)):
                res.extend(flatten(sub_arr))
            else:
                res.append(sub_arr)
    return res


if is_tokenizers_available() or TYPE_CHECKING:
    from tokenizers import Encoding as EncodingFast

if is_tokenizers_available():
    from tokenizers import AddedToken
else:

    @dataclass(frozen=False, eq=True)
    class AddedToken:
        """
        AddedToken represents a token to be added to a Tokenizer An AddedToken can have special options defining the
        way it should behave.

        The `normalized` will default to `not special` if it is not specified, similarly to the definition in
        `tokenizers`.
        """

        def __init__(
            self, content: str, single_word=False, lstrip=False, rstrip=False, special=False, normalized=None
        ):
            self.content = content
            self.single_word = single_word
            self.lstrip = lstrip
            self.rstrip = rstrip
            self.special = special
            self.normalized = normalized if normalized is not None else not special

        def __getstate__(self):
            return self.__dict__

        def __str__(self):
            return self.content


logger = logging.get_logger(__name__)

VERY_LARGE_INTEGER = int(1e30)  # This is used to set the max input length for a model with infinite size input
LARGE_INTEGER = int(1e20)  # This is used when we need something big but slightly smaller than VERY_LARGE_INTEGER

# Define type aliases and NamedTuples
TextInput = str
PreTokenizedInput = list[str]
EncodedInput = list[int]
TextInputPair = tuple[str, str]
PreTokenizedInputPair = tuple[list[str], list[str]]
EncodedInputPair = tuple[list[int], list[int]]

# Define type aliases for text-related non-text modalities
AudioInput = Union[np.ndarray, "torch.Tensor", list[np.ndarray], list["torch.Tensor"]]

# Slow tokenizers used to be saved in three separated files
SPECIAL_TOKENS_MAP_FILE = "special_tokens_map.json"
ADDED_TOKENS_FILE = "added_tokens.json"
TOKENIZER_CONFIG_FILE = "tokenizer_config.json"

# Fast tokenizers (provided by HuggingFace tokenizer's library) can be saved in a single file
FULL_TOKENIZER_FILE = "tokenizer.json"
_re_tokenizer_file = re.compile(r"tokenizer\.(.*)\.json")


class TruncationStrategy(ExplicitEnum):
    """
    Possible values for the `truncation` argument in [`PreTrainedTokenizerBase.__call__`]. Useful for tab-completion in
    an IDE.
    """

    ONLY_FIRST = "only_first"
    ONLY_SECOND = "only_second"
    LONGEST_FIRST = "longest_first"
    DO_NOT_TRUNCATE = "do_not_truncate"


class CharSpan(NamedTuple):
    """
    Character span in the original string.

    Args:
        start (`int`): Index of the first character in the original string.
        end (`int`): Index of the character following the last character in the original string.
    """

    start: int
    end: int


class TokenSpan(NamedTuple):
    """
    Token span in an encoded string (list of tokens).

    Args:
        start (`int`): Index of the first token in the span.
        end (`int`): Index of the token following the last token in the span.
    """

    start: int
    end: int


class BatchEncoding(UserDict):
    """
    Holds the output of the [`~tokenization_utils_base.PreTrainedTokenizerBase.__call__`],
    [`~tokenization_utils_base.PreTrainedTokenizerBase.encode_plus`] and
    [`~tokenization_utils_base.PreTrainedTokenizerBase.batch_encode_plus`] methods (tokens, attention_masks, etc).

    This class is derived from a python dictionary and can be used as a dictionary. In addition, this class exposes
    utility methods to map from word/character space to token space.

    Args:
        data (`dict`, *optional*):
            Dictionary of lists/arrays/tensors returned by the `__call__`/`encode_plus`/`batch_encode_plus` methods
            ('input_ids', 'attention_mask', etc.).
        encoding (`tokenizers.Encoding` or `Sequence[tokenizers.Encoding]`, *optional*):
            If the tokenizer is a fast tokenizer which outputs additional information like mapping from word/character
            space to token space the `tokenizers.Encoding` instance or list of instance (for batches) hold this
            information.
        tensor_type (`Union[None, str, TensorType]`, *optional*):
            You can give a tensor_type here to convert the lists of integers in PyTorch/Numpy Tensors at
            initialization.
        prepend_batch_axis (`bool`, *optional*, defaults to `False`):
            Whether or not to add a batch axis when converting to tensors (see `tensor_type` above). Note that this
            parameter has an effect if the parameter `tensor_type` is set, *otherwise has no effect*.
        n_sequences (`Optional[int]`, *optional*):
            You can give a tensor_type here to convert the lists of integers in PyTorch/Numpy Tensors at
            initialization.
    """

    def __init__(
        self,
        data: Optional[dict[str, Any]] = None,
        encoding: Optional[Union[EncodingFast, Sequence[EncodingFast]]] = None,
        tensor_type: Union[None, str, TensorType] = None,
        prepend_batch_axis: bool = False,
        n_sequences: Optional[int] = None,
    ):
        super().__init__(data)

        # If encoding is not None, the fast tokenization is used
        if encoding is not None and isinstance(encoding, EncodingFast):
            encoding = [encoding]

        self._encodings = encoding

        if n_sequences is None and encoding is not None and encoding:
            n_sequences = encoding[0].n_sequences

        self._n_sequences = n_sequences

        self.convert_to_tensors(tensor_type=tensor_type, prepend_batch_axis=prepend_batch_axis)

    @property
    def n_sequences(self) -> Optional[int]:
        """
        `Optional[int]`: The number of sequences used to generate each sample from the batch encoded in this
        [`BatchEncoding`]. Currently can be one of `None` (unknown), `1` (a single sentence) or `2` (a pair of
        sentences)
        """
        return self._n_sequences

    def __getitem__(self, item: Union[int, str]) -> Union[Any, EncodingFast]:
        """
        If the key is a string, returns the value of the dict associated to `key` ('input_ids', 'attention_mask',
        etc.).

        If the key is an integer, get the `tokenizers.Encoding` for batch item with index `key`.

        If the key is a slice, returns the value of the dict associated to `key` ('input_ids', 'attention_mask', etc.)
        with the constraint of slice.
        """
        if isinstance(item, str):
            return self.data[item]
        elif self._encodings is not None:
            return self._encodings[item]
        elif isinstance(item, slice):
            return {key: self.data[key][item] for key in self.data}
        else:
            raise KeyError(
                "Invalid key. Only three types of key are available: "
                "(1) string, (2) integers for backend Encoding, and (3) slices for data subsetting."
            )

    def __getattr__(self, item: str):
        try:
            return self.data[item]
        except KeyError:
            raise AttributeError

    def __getstate__(self):
        return {"data": self.data, "encodings": self._encodings}

    def __setstate__(self, state):
        if "data" in state:
            self.data = state["data"]

        if "encodings" in state:
            self._encodings = state["encodings"]

    # After this point:
    # Extended properties and methods only available for fast (Rust-based) tokenizers
    # provided by HuggingFace tokenizers library.

    @property
    def is_fast(self) -> bool:
        """
        TOOD: ita i will rm this `bool`: Whether or not this BatchEncoding was created by a fast tokenizer.
        """
        return self._encodings is not None

    @property
    def encodings(self) -> Optional[list[EncodingFast]]:
        """
        `Optional[list[tokenizers.Encoding]]`: The list all encodings from the tokenization process. Returns `None` if
        the input was tokenized through Python (i.e., not a fast) tokenizer.
        """
        return self._encodings

    def tokens(self, batch_index: int = 0) -> list[str]:
        """
        Return the list of tokens (sub-parts of the input strings after word/subword splitting and before conversion to
        integer indices) at a given batch index (only works for the output of a fast tokenizer).

        Args:
            batch_index (`int`, *optional*, defaults to 0): The index to access in the batch.

        Returns:
            `list[str]`: The list of tokens at that index.
        """
        if not self._encodings:
            raise ValueError(
                "tokens() is not available when using non-fast tokenizers (e.g. instance of a `XxxTokenizerFast`"
                " class)."
            )
        return self._encodings[batch_index].tokens

    def sequence_ids(self, batch_index: int = 0) -> list[Optional[int]]:
        """
        Return a list mapping the tokens to the id of their original sentences:

            - `None` for special tokens added around or between sequences,
            - `0` for tokens corresponding to words in the first sequence,
            - `1` for tokens corresponding to words in the second sequence when a pair of sequences was jointly
              encoded.

        Args:
            batch_index (`int`, *optional*, defaults to 0): The index to access in the batch.

        Returns:
            `list[Optional[int]]`: A list indicating the sequence id corresponding to each token. Special tokens added
            by the tokenizer are mapped to `None` and other tokens are mapped to the index of their corresponding
            sequence.
        """
        if not self._encodings:
            raise ValueError(
                "sequence_ids() is not available when using non-fast tokenizers (e.g. instance of a `XxxTokenizerFast`"
                " class)."
            )
        return self._encodings[batch_index].sequence_ids

    def word_ids(self, batch_index: int = 0) -> list[Optional[int]]:
        """
        Return a list mapping the tokens to their actual word in the initial sentence for a fast tokenizer.

        Args:
            batch_index (`int`, *optional*, defaults to 0): The index to access in the batch.

        Returns:
            `list[Optional[int]]`: A list indicating the word corresponding to each token. Special tokens added by the
            tokenizer are mapped to `None` and other tokens are mapped to the index of their corresponding word
            (several tokens will be mapped to the same word index if they are parts of that word).
        """
        if not self._encodings:
            raise ValueError(
                "word_ids() is not available when using non-fast tokenizers (e.g. instance of a `XxxTokenizerFast`"
                " class)."
            )
        return self._encodings[batch_index].word_ids

    def token_to_sequence(self, batch_or_token_index: int, token_index: Optional[int] = None) -> int:
        """
        Get the index of the sequence represented by the given token. In the general use case, this method returns `0`
        for a single sequence or the first sequence of a pair, and `1` for the second sequence of a pair

        Can be called as:

        - `self.token_to_sequence(token_index)` if batch size is 1
        - `self.token_to_sequence(batch_index, token_index)` if batch size is greater than 1

        This method is particularly suited when the input sequences are provided as pre-tokenized sequences (i.e.,
        words are defined by the user). In this case it allows to easily associate encoded tokens with provided
        tokenized words.

        Args:
            batch_or_token_index (`int`):
                Index of the sequence in the batch. If the batch only comprises one sequence, this can be the index of
                the token in the sequence.
            token_index (`int`, *optional*):
                If a batch index is provided in *batch_or_token_index*, this can be the index of the token in the
                sequence.

        Returns:
            `int`: Index of the word in the input sequence.
        """

        if not self._encodings:
            raise ValueError("token_to_sequence() is not available when using Python based tokenizers")
        if token_index is not None:
            batch_index = batch_or_token_index
        else:
            batch_index = 0
            token_index = batch_or_token_index
        if batch_index < 0:
            batch_index = self._batch_size + batch_index
        if token_index < 0:
            token_index = self._seq_len + token_index
        return self._encodings[batch_index].token_to_sequence(token_index)

    def token_to_word(self, batch_or_token_index: int, token_index: Optional[int] = None) -> int:
        """
        Get the index of the word corresponding (i.e. comprising) to an encoded token in a sequence of the batch.

        Can be called as:

        - `self.token_to_word(token_index)` if batch size is 1
        - `self.token_to_word(batch_index, token_index)` if batch size is greater than 1

        This method is particularly suited when the input sequences are provided as pre-tokenized sequences (i.e.,
        words are defined by the user). In this case it allows to easily associate encoded tokens with provided
        tokenized words.

        Args:
            batch_or_token_index (`int`):
                Index of the sequence in the batch. If the batch only comprise one sequence, this can be the index of
                the token in the sequence.
            token_index (`int`, *optional*):
                If a batch index is provided in *batch_or_token_index*, this can be the index of the token in the
                sequence.

        Returns:
            `int`: Index of the word in the input sequence.
        """

        if not self._encodings:
            raise ValueError("token_to_word() is not available when using Python based tokenizers")
        if token_index is not None:
            batch_index = batch_or_token_index
        else:
            batch_index = 0
            token_index = batch_or_token_index
        if batch_index < 0:
            batch_index = self._batch_size + batch_index
        if token_index < 0:
            token_index = self._seq_len + token_index
        return self._encodings[batch_index].token_to_word(token_index)

    def word_to_tokens(
        self, batch_or_word_index: int, word_index: Optional[int] = None, sequence_index: int = 0
    ) -> Optional[TokenSpan]:
        """
        Get the encoded token span corresponding to a word in a sequence of the batch.

        Token spans are returned as a [`~tokenization_utils_base.TokenSpan`] with:

        - **start** -- Index of the first token.
        - **end** -- Index of the token following the last token.

        Can be called as:

        - `self.word_to_tokens(word_index, sequence_index: int = 0)` if batch size is 1
        - `self.word_to_tokens(batch_index, word_index, sequence_index: int = 0)` if batch size is greater or equal to
          1

        This method is particularly suited when the input sequences are provided as pre-tokenized sequences (i.e. words
        are defined by the user). In this case it allows to easily associate encoded tokens with provided tokenized
        words.

        Args:
            batch_or_word_index (`int`):
                Index of the sequence in the batch. If the batch only comprises one sequence, this can be the index of
                the word in the sequence.
            word_index (`int`, *optional*):
                If a batch index is provided in *batch_or_token_index*, this can be the index of the word in the
                sequence.
            sequence_index (`int`, *optional*, defaults to 0):
                If pair of sequences are encoded in the batch this can be used to specify which sequence in the pair (0
                or 1) the provided word index belongs to.

        Returns:
            ([`~tokenization_utils_base.TokenSpan`], *optional*): Span of tokens in the encoded sequence. Returns
            `None` if no tokens correspond to the word. This can happen especially when the token is a special token
            that has been used to format the tokenization. For example when we add a class token at the very beginning
            of the tokenization.
        """

        if not self._encodings:
            raise ValueError("word_to_tokens() is not available when using Python based tokenizers")
        if word_index is not None:
            batch_index = batch_or_word_index
        else:
            batch_index = 0
            word_index = batch_or_word_index
        if batch_index < 0:
            batch_index = self._batch_size + batch_index
        if word_index < 0:
            word_index = self._seq_len + word_index
        span = self._encodings[batch_index].word_to_tokens(word_index, sequence_index)
        return TokenSpan(*span) if span is not None else None

    def token_to_chars(self, batch_or_token_index: int, token_index: Optional[int] = None) -> Optional[CharSpan]:
        """
        Get the character span corresponding to an encoded token in a sequence of the batch.

        Character spans are returned as a [`~tokenization_utils_base.CharSpan`] with:

        - **start** -- Index of the first character in the original string associated to the token.
        - **end** -- Index of the character following the last character in the original string associated to the
          token.

        Can be called as:

        - `self.token_to_chars(token_index)` if batch size is 1
        - `self.token_to_chars(batch_index, token_index)` if batch size is greater or equal to 1

        Args:
            batch_or_token_index (`int`):
                Index of the sequence in the batch. If the batch only comprise one sequence, this can be the index of
                the token in the sequence.
            token_index (`int`, *optional*):
                If a batch index is provided in *batch_or_token_index*, this can be the index of the token or tokens in
                the sequence.

        Returns:
            [`~tokenization_utils_base.CharSpan`]: Span of characters in the original string, or None, if the token
            (e.g. <s>, </s>) doesn't correspond to any chars in the origin string.
        """

        if not self._encodings:
            raise ValueError("token_to_chars() is not available when using Python based tokenizers")
        if token_index is not None:
            batch_index = batch_or_token_index
        else:
            batch_index = 0
            token_index = batch_or_token_index
        span_indices = self._encodings[batch_index].token_to_chars(token_index)

        return CharSpan(*span_indices) if span_indices is not None else None

    def char_to_token(
        self, batch_or_char_index: int, char_index: Optional[int] = None, sequence_index: int = 0
    ) -> int:
        """
        Get the index of the token in the encoded output comprising a character in the original string for a sequence
        of the batch.

        Can be called as:

        - `self.char_to_token(char_index)` if batch size is 1
        - `self.char_to_token(batch_index, char_index)` if batch size is greater or equal to 1

        This method is particularly suited when the input sequences are provided as pre-tokenized sequences (i.e. words
        are defined by the user). In this case it allows to easily associate encoded tokens with provided tokenized
        words.

        Args:
            batch_or_char_index (`int`):
                Index of the sequence in the batch. If the batch only comprise one sequence, this can be the index of
                the word in the sequence
            char_index (`int`, *optional*):
                If a batch index is provided in *batch_or_token_index*, this can be the index of the word in the
                sequence.
            sequence_index (`int`, *optional*, defaults to 0):
                If pair of sequences are encoded in the batch this can be used to specify which sequence in the pair (0
                or 1) the provided character index belongs to.


        Returns:
            `int`: Index of the token, or None if the char index refers to a whitespace only token and whitespace is
                   trimmed with `trim_offsets=True`.
        """

        if not self._encodings:
            raise ValueError("char_to_token() is not available when using Python based tokenizers")
        if char_index is not None:
            batch_index = batch_or_char_index
        else:
            batch_index = 0
            char_index = batch_or_char_index
        return self._encodings[batch_index].char_to_token(char_index, sequence_index)

    def word_to_chars(
        self, batch_or_word_index: int, word_index: Optional[int] = None, sequence_index: int = 0
    ) -> CharSpan:
        """
        Get the character span in the original string corresponding to given word in a sequence of the batch.

        Character spans are returned as a CharSpan NamedTuple with:

        - start: index of the first character in the original string
        - end: index of the character following the last character in the original string

        Can be called as:

        - `self.word_to_chars(word_index)` if batch size is 1
        - `self.word_to_chars(batch_index, word_index)` if batch size is greater or equal to 1

        Args:
            batch_or_word_index (`int`):
                Index of the sequence in the batch. If the batch only comprise one sequence, this can be the index of
                the word in the sequence
            word_index (`int`, *optional*):
                If a batch index is provided in *batch_or_token_index*, this can be the index of the word in the
                sequence.
            sequence_index (`int`, *optional*, defaults to 0):
                If pair of sequences are encoded in the batch this can be used to specify which sequence in the pair (0
                or 1) the provided word index belongs to.

        Returns:
            `CharSpan` or `list[CharSpan]`: Span(s) of the associated character or characters in the string. CharSpan
            are NamedTuple with:

                - start: index of the first character associated to the token in the original string
                - end: index of the character following the last character associated to the token in the original
                  string
        """

        if not self._encodings:
            raise ValueError("word_to_chars() is not available when using Python based tokenizers")
        if word_index is not None:
            batch_index = batch_or_word_index
        else:
            batch_index = 0
            word_index = batch_or_word_index
        return CharSpan(*(self._encodings[batch_index].word_to_chars(word_index, sequence_index)))

    def char_to_word(self, batch_or_char_index: int, char_index: Optional[int] = None, sequence_index: int = 0) -> int:
        """
        Get the word in the original string corresponding to a character in the original string of a sequence of the
        batch.

        Can be called as:

        - `self.char_to_word(char_index)` if batch size is 1
        - `self.char_to_word(batch_index, char_index)` if batch size is greater than 1

        This method is particularly suited when the input sequences are provided as pre-tokenized sequences (i.e. words
        are defined by the user). In this case it allows to easily associate encoded tokens with provided tokenized
        words.

        Args:
            batch_or_char_index (`int`):
                Index of the sequence in the batch. If the batch only comprise one sequence, this can be the index of
                the character in the original string.
            char_index (`int`, *optional*):
                If a batch index is provided in *batch_or_token_index*, this can be the index of the character in the
                original string.
            sequence_index (`int`, *optional*, defaults to 0):
                If pair of sequences are encoded in the batch this can be used to specify which sequence in the pair (0
                or 1) the provided character index belongs to.


        Returns:
            `int` or `list[int]`: Index or indices of the associated encoded token(s).
        """

        if not self._encodings:
            raise ValueError("char_to_word() is not available when using Python based tokenizers")
        if char_index is not None:
            batch_index = batch_or_char_index
        else:
            batch_index = 0
            char_index = batch_or_char_index
        return self._encodings[batch_index].char_to_word(char_index, sequence_index)

    def convert_to_tensors(
        self, tensor_type: Optional[Union[str, TensorType]] = None, prepend_batch_axis: bool = False
    ):
        """
        Convert the inner content to tensors.

        Args:
            tensor_type (`str` or [`~utils.TensorType`], *optional*):
                The type of tensors to use. If `str`, should be one of the values of the enum [`~utils.TensorType`]. If
                `None`, no modification is done.
            prepend_batch_axis (`int`, *optional*, defaults to `False`):
                Whether or not to add the batch dimension during the conversion.
        """
        if tensor_type is None:
            return self

        # Convert to TensorType
        if not isinstance(tensor_type, TensorType):
            tensor_type = TensorType(tensor_type)

        if tensor_type == TensorType.PYTORCH:
            if not is_torch_available():
                raise ImportError("Unable to convert output to PyTorch tensors format, PyTorch is not installed.")
            import torch

            def as_tensor(value, dtype=None):
                if isinstance(value, list) and len(value) > 0 and isinstance(value[0], np.ndarray):
                    return torch.from_numpy(np.array(value))
                if len(flatten(value)) == 0 and dtype is None:
                    dtype = torch.int64
                return torch.tensor(value, dtype=dtype)

            is_tensor = torch.is_tensor

        elif tensor_type == TensorType.MLX:
            if not is_mlx_available():
                raise ImportError("Unable to convert output to MLX tensors format, MLX is not installed.")
            import mlx.core as mx

            def as_tensor(value, dtype=None):
                if len(flatten(value)) == 0 and dtype is None:
                    dtype = mx.int32
                return mx.array(value, dtype=dtype)

            def is_tensor(obj):
                return isinstance(obj, mx.array)
        else:

            def as_tensor(value, dtype=None):
                if (
                    isinstance(value, (list, tuple))
                    and len(value) > 0
                    and isinstance(value[0], (list, tuple, np.ndarray))
                ):
                    value_lens = [len(val) for val in value]
                    if len(set(value_lens)) > 1 and dtype is None:
                        # we have a ragged list so handle explicitly
                        value = as_tensor([np.asarray(val) for val in value], dtype=object)
                if len(flatten(value)) == 0 and dtype is None:
                    dtype = np.int64
                return np.asarray(value, dtype=dtype)

            is_tensor = is_numpy_array

        # Do the tensor conversion in batch
        for key, value in self.items():
            try:
                if prepend_batch_axis:
                    value = [value]

                if not is_tensor(value):
                    tensor = as_tensor(value)

                    # Removing this for now in favor of controlling the shape with `prepend_batch_axis`
                    # # at-least2d
                    # if tensor.ndim > 2:
                    #     tensor = tensor.squeeze(0)
                    # elif tensor.ndim < 2:
                    #     tensor = tensor[None, :]

                    self[key] = tensor
            except Exception as e:
                if key == "overflowing_tokens":
                    raise ValueError(
                        "Unable to create tensor returning overflowing tokens of different lengths. "
                        "Please see if a fast version of this tokenizer is available to have this feature available."
                    ) from e
                raise ValueError(
                    "Unable to create tensor, you should probably activate truncation and/or padding with"
                    " 'padding=True' 'truncation=True' to have batched tensors with the same length. Perhaps your"
                    f" features (`{key}` in this case) have excessive nesting (inputs type `list` where type `int` is"
                    " expected)."
                ) from e

        return self

    def to(self, device: Union[str, "torch.device"], *, non_blocking: bool = False) -> "BatchEncoding":
        """
        Send all values to device by calling `v.to(device, non_blocking=non_blocking)` (PyTorch only).

        Args:
            device (`str` or `torch.device`): The device to put the tensors on.
            non_blocking (`bool`): Whether to perform the copy asynchronously.

        Returns:
            [`BatchEncoding`]: The same instance after modification.
        """
        requires_backends(self, ["torch"])

        # This check catches things like APEX blindly calling "to" on all inputs to a module
        # Otherwise it passes the casts down and casts the LongTensor containing the token idxs
        # into a HalfTensor
        if isinstance(device, str) or is_torch_device(device) or isinstance(device, int):
            self.data = {
                k: v.to(device=device, non_blocking=non_blocking) if hasattr(v, "to") and callable(v.to) else v
                for k, v in self.data.items()
            }
        else:
            logger.warning(f"Attempting to cast a BatchEncoding to type {str(device)}. This is not supported.")
        return self


ENCODE_KWARGS_DOCSTRING = r"""
            add_special_tokens (`bool`, *optional*, defaults to `True`):
                Whether or not to add special tokens when encoding the sequences. This will use the underlying
                `PretrainedTokenizerBase.build_inputs_with_special_tokens` function, which defines which tokens are
                automatically added to the input ids. This is useful if you want to add `bos` or `eos` tokens
                automatically.
            padding (`bool`, `str` or [`~utils.PaddingStrategy`], *optional*, defaults to `False`):
                Activates and controls padding. Accepts the following values:

                - `True` or `'longest'`: Pad to the longest sequence in the batch (or no padding if only a single
                  sequence is provided).
                - `'max_length'`: Pad to a maximum length specified with the argument `max_length` or to the maximum
                  acceptable input length for the model if that argument is not provided.
                - `False` or `'do_not_pad'` (default): No padding (i.e., can output a batch with sequences of different
                  lengths).
            truncation (`bool`, `str` or [`~tokenization_utils_base.TruncationStrategy`], *optional*, defaults to `False`):
                Activates and controls truncation. Accepts the following values:

                - `True` or `'longest_first'`: Truncate to a maximum length specified with the argument `max_length` or
                  to the maximum acceptable input length for the model if that argument is not provided. This will
                  truncate token by token, removing a token from the longest sequence in the pair if a pair of
                  sequences (or a batch of pairs) is provided.
                - `'only_first'`: Truncate to a maximum length specified with the argument `max_length` or to the
                  maximum acceptable input length for the model if that argument is not provided. This will only
                  truncate the first sequence of a pair if a pair of sequences (or a batch of pairs) is provided.
                - `'only_second'`: Truncate to a maximum length specified with the argument `max_length` or to the
                  maximum acceptable input length for the model if that argument is not provided. This will only
                  truncate the second sequence of a pair if a pair of sequences (or a batch of pairs) is provided.
                - `False` or `'do_not_truncate'` (default): No truncation (i.e., can output batch with sequence lengths
                  greater than the model maximum admissible input size).
            max_length (`int`, *optional*):
                Controls the maximum length to use by one of the truncation/padding parameters.

                If left unset or set to `None`, this will use the predefined model maximum length if a maximum length
                is required by one of the truncation/padding parameters. If the model has no specific maximum input
                length (like XLNet) truncation/padding to a maximum length will be deactivated.
            stride (`int`, *optional*, defaults to 0):
                If set to a number along with `max_length`, the overflowing tokens returned when
                `return_overflowing_tokens=True` will contain some tokens from the end of the truncated sequence
                returned to provide some overlap between truncated and overflowing sequences. The value of this
                argument defines the number of overlapping tokens.
            is_split_into_words (`bool`, *optional*, defaults to `False`):
                Whether or not the input is already pre-tokenized (e.g., split into words). If set to `True`, the
                tokenizer assumes the input is already split into words (for instance, by splitting it on whitespace)
                which it will tokenize. This is useful for NER or token classification.
            pad_to_multiple_of (`int`, *optional*):
                If set will pad the sequence to a multiple of the provided value. Requires `padding` to be activated.
                This is especially useful to enable the use of Tensor Cores on NVIDIA hardware with compute capability
                `>= 7.5` (Volta).
            padding_side (`str`, *optional*):
                The side on which the model should have padding applied. Should be selected between ['right', 'left'].
                Default value is picked from the class attribute of the same name.
            return_tensors (`str` or [`~utils.TensorType`], *optional*):
                If set, will return tensors instead of list of python integers. Acceptable values are:

                - `'pt'`: Return PyTorch `torch.Tensor` objects.
                - `'np'`: Return Numpy `np.ndarray` objects.
"""

ENCODE_PLUS_ADDITIONAL_KWARGS_DOCSTRING = r"""
            return_token_type_ids (`bool`, *optional*):
                Whether to return token type IDs. If left to the default, will return the token type IDs according to
                the specific tokenizer's default, defined by the `return_outputs` attribute.

                [What are token type IDs?](../glossary#token-type-ids)
            return_attention_mask (`bool`, *optional*):
                Whether to return the attention mask. If left to the default, will return the attention mask according
                to the specific tokenizer's default, defined by the `return_outputs` attribute.

                [What are attention masks?](../glossary#attention-mask)
            return_overflowing_tokens (`bool`, *optional*, defaults to `False`):
                Whether or not to return overflowing token sequences. If a pair of sequences of input ids (or a batch
                of pairs) is provided with `truncation_strategy = longest_first` or `True`, an error is raised instead
                of returning overflowing tokens.
            return_special_tokens_mask (`bool`, *optional*, defaults to `False`):
                Whether or not to return special tokens mask information.
            return_offsets_mapping (`bool`, *optional*, defaults to `False`):
                Whether or not to return `(char_start, char_end)` for each token.

                This is only available on fast tokenizers inheriting from [`PreTrainedTokenizerFast`], if using
                Python's tokenizer, this method will raise `NotImplementedError`.
            return_length  (`bool`, *optional*, defaults to `False`):
                Whether or not to return the lengths of the encoded inputs.
            verbose (`bool`, *optional*, defaults to `True`):
                Whether or not to print more information and warnings.
            **kwargs: passed to the `self.tokenize()` method

        Return:
            [`BatchEncoding`]: A [`BatchEncoding`] with the following fields:

            - **input_ids** -- List of token ids to be fed to a model.

              [What are input IDs?](../glossary#input-ids)

            - **token_type_ids** -- List of token type ids to be fed to a model (when `return_token_type_ids=True` or
              if *"token_type_ids"* is in `self.model_input_names`).

              [What are token type IDs?](../glossary#token-type-ids)

            - **attention_mask** -- List of indices specifying which tokens should be attended to by the model (when
              `return_attention_mask=True` or if *"attention_mask"* is in `self.model_input_names`).

              [What are attention masks?](../glossary#attention-mask)

            - **overflowing_tokens** -- List of overflowing tokens sequences (when a `max_length` is specified and
              `return_overflowing_tokens=True`).
            - **num_truncated_tokens** -- Number of tokens truncated (when a `max_length` is specified and
              `return_overflowing_tokens=True`).
            - **special_tokens_mask** -- List of 0s and 1s, with 1 specifying added special tokens and 0 specifying
              regular sequence tokens (when `add_special_tokens=True` and `return_special_tokens_mask=True`).
            - **length** -- The length of the inputs (when `return_length=True`)
"""


INIT_TOKENIZER_DOCSTRING = r"""
    Class attributes (overridden by derived classes)

        - **vocab_files_names** (`dict[str, str]`) -- A dictionary with, as keys, the `__init__` keyword name of each
          vocabulary file required by the model, and as associated values, the filename for saving the associated file
          (string).
        - **pretrained_vocab_files_map** (`dict[str, dict[str, str]]`) -- A dictionary of dictionaries, with the
          high-level keys being the `__init__` keyword name of each vocabulary file required by the model, the
          low-level being the `short-cut-names` of the pretrained models with, as associated values, the `url` to the
          associated pretrained vocabulary file.
        - **model_input_names** (`list[str]`) -- A list of inputs expected in the forward pass of the model.
        - **padding_side** (`str`) -- The default value for the side on which the model should have padding applied.
          Should be `'right'` or `'left'`.
        - **truncation_side** (`str`) -- The default value for the side on which the model should have truncation
          applied. Should be `'right'` or `'left'`.

    Args:
        model_max_length (`int`, *optional*):
            The maximum length (in number of tokens) for the inputs to the transformer model. When the tokenizer is
            loaded with [`~tokenization_utils_base.PreTrainedTokenizerBase.from_pretrained`], this will be set to the
            value stored for the associated model in `max_model_input_sizes` (see above). If no value is provided, will
            default to VERY_LARGE_INTEGER (`int(1e30)`).
        padding_side (`str`, *optional*):
            The side on which the model should have padding applied. Should be selected between ['right', 'left'].
            Default value is picked from the class attribute of the same name.
        truncation_side (`str`, *optional*):
            The side on which the model should have truncation applied. Should be selected between ['right', 'left'].
            Default value is picked from the class attribute of the same name.
        chat_template (`str`, *optional*):
            A Jinja template string that will be used to format lists of chat messages. See
            https://huggingface.co/docs/transformers/chat_templating for a full description.
        model_input_names (`list[string]`, *optional*):
            The list of inputs accepted by the forward pass of the model (like `"token_type_ids"` or
            `"attention_mask"`). Default value is picked from the class attribute of the same name.
        bos_token (`str` or `tokenizers.AddedToken`, *optional*):
            A special token representing the beginning of a sentence.
        eos_token (`str` or `tokenizers.AddedToken`, *optional*):
            A special token representing the end of a sentence.
        unk_token (`str` or `tokenizers.AddedToken`, *optional*):
            A special token representing an out-of-vocabulary token.
        sep_token (`str` or `tokenizers.AddedToken`, *optional*):
            A special token separating two different sentences in the same input (used by BERT for instance).
        pad_token (`str` or `tokenizers.AddedToken`, *optional*):
            A special token used to make arrays of tokens the same size for batching purpose. Will then be ignored by
            attention mechanisms or loss computation.
        cls_token (`str` or `tokenizers.AddedToken`, *optional*):
            A special token representing the class of the input (used by BERT for instance).
        mask_token (`str` or `tokenizers.AddedToken`, *optional*):
            A special token representing a masked token (used by masked-language modeling pretraining objectives, like
            BERT). Will be associated to `self.mask_token` and `self.mask_token_id`.
        extra_special_tokens (list of `str` or `tokenizers.AddedToken`, *optional*):
            A list of extra model-specific special tokens. Add them here to ensure they are skipped when decoding with
            `skip_special_tokens` is set to True. If they are not part of the vocabulary, they will be added at the end
            of the vocabulary.
        split_special_tokens (`bool`, *optional*, defaults to `False`):
            Whether or not the special tokens should be split during the tokenization process. Passing will affect the
            internal state of the tokenizer. The default behavior is to not split special tokens. This means that if
            `<s>` is the `bos_token`, then `tokenizer.tokenize("<s>") = ['<s>`]. Otherwise, if
            `split_special_tokens=True`, then `tokenizer.tokenize("<s>")` will be give `['<','s', '>']`.
"""


@add_end_docstrings(INIT_TOKENIZER_DOCSTRING)
class PreTrainedTokenizerBase(PushToHubMixin):
    """
    Base class for all tokenizer backends.
    """

    vocab_files_names: dict[str, str] = {}
    pretrained_vocab_files_map: dict[str, dict[str, str]] = {}
    _auto_class: Optional[str] = None

    # first name has to correspond to main model input name
    # to make sure `tokenizer.pad(...)` works correctly
    model_input_names: list[str] = ["input_ids", "token_type_ids", "attention_mask"]
    padding_side: str = "right"
    truncation_side: str = "right"
    slow_tokenizer_class = None

    # Special tokens support (moved from SpecialTokensMixin)
    # V5: Clean separation of named special tokens from extra special tokens
    SPECIAL_TOKENS_ATTRIBUTES = [
        "bos_token",
        "eos_token",
        "unk_token",
        "sep_token",
        "pad_token",
        "cls_token",
        "mask_token",
    ]

    def __init__(self, **kwargs):
        self.init_inputs = ()
        for key in kwargs:
            if hasattr(self, key) and callable(getattr(self, key)):
                raise AttributeError(f"{key} conflicts with the method {key} in {self.__class__.__name__}")

        self.init_kwargs = copy.deepcopy(kwargs)
        self.name_or_path = kwargs.pop("name_or_path", "")
        self._processor_class = kwargs.pop("processor_class", None)
        # Store additional_special_tokens in init_kwargs before conversion for backward compatibility
        additional_special_tokens_value = kwargs.pop("additional_special_tokens", None)
        if "additional_special_tokens" not in self.init_kwargs:
            self.init_kwargs["additional_special_tokens"] = additional_special_tokens_value
        kwargs.setdefault("extra_special_tokens", additional_special_tokens_value)

        self._pad_token_type_id = 0
        self.verbose = kwargs.pop("verbose", False)

        # V5: Separate storage for named special tokens and extra special tokens
        self._special_tokens_map = dict.fromkeys(self.SPECIAL_TOKENS_ATTRIBUTES)
        self._extra_special_tokens = []  # List of extra model-specific special tokens

        # V5: track both explicit and auto-detected model-specific tokens
        explicit_model_specific_tokens = kwargs.pop("model_specific_special_tokens", None)
        if explicit_model_specific_tokens is None:
            explicit_model_specific_tokens = {}
        elif not isinstance(explicit_model_specific_tokens, dict):
            raise TypeError("model_specific_special_tokens must be a dictionary of token name to token value")
        auto_model_specific_tokens = {}

        # Directly set hidden values to allow init with tokens not yet in vocab
        for key in list(kwargs.keys()):
            if key in self.SPECIAL_TOKENS_ATTRIBUTES:
                value = kwargs.pop(key)
                if value is None:
                    continue
                if isinstance(value, (str, AddedToken)):
                    self._special_tokens_map[key] = value
                else:
                    raise TypeError(f"Special token {key} has to be either str or AddedToken but got: {type(value)}")
            elif key == "extra_special_tokens":
                # V5: Support extra_special_tokens in __init__
                value = kwargs.pop(key)
                if value is None:
                    continue
                # If dict: treat as model specific named special tokens (attributes)
                if isinstance(value, dict):
                    self._set_model_specific_special_tokens(special_tokens=value)
                else:
                    if not isinstance(value, (list, tuple)) or not all(
                        isinstance(t, (str, AddedToken)) for t in value
                    ):
                        raise TypeError(
                            "extra_special_tokens must be a list/tuple of str or AddedToken, or a dict mapping names to tokens"
                        )
                    self._extra_special_tokens = list(value)
            elif (
                key.endswith("_token")
                and key not in self.SPECIAL_TOKENS_ATTRIBUTES
                and isinstance(kwargs[key], (str, AddedToken))
            ):
                value = kwargs.pop(key)
                if value is None:
                    continue
                auto_model_specific_tokens[key] = value

        # For backward compatibility we fallback to set model_max_length from max_len if provided
        model_max_length = kwargs.pop("model_max_length", kwargs.pop("max_len", None))
        self.model_max_length = model_max_length if model_max_length is not None else VERY_LARGE_INTEGER

        self.padding_side = kwargs.pop("padding_side", self.padding_side)
        if self.padding_side not in ["right", "left"]:
            raise ValueError(
                f"Padding side should be selected between 'right' and 'left', current value: {self.padding_side}"
            )

        self.truncation_side = kwargs.pop("truncation_side", self.truncation_side)
        if self.truncation_side not in ["right", "left"]:
            raise ValueError(
                f"Truncation side should be selected between 'right' and 'left', current value: {self.truncation_side}"
            )

        self.model_input_names = kwargs.pop("model_input_names", self.model_input_names)

        # By default, clean up tokenization spaces for both fast and slow tokenizers
        self.clean_up_tokenization_spaces = kwargs.pop("clean_up_tokenization_spaces", False)

        # By default, do not split special tokens for both fast and slow tokenizers
        self.split_special_tokens = kwargs.pop("split_special_tokens", False)

        self._in_target_context_manager = False

        self.chat_template = kwargs.pop("chat_template", None)
        if isinstance(self.chat_template, (list, tuple)):
            # Chat templates are stored as lists of dicts with fixed key names,
            # we reconstruct that into a single dict while loading them.
            self.chat_template = {template["name"]: template["template"] for template in self.chat_template}

        model_specific_tokens = {**auto_model_specific_tokens, **explicit_model_specific_tokens}
        if model_specific_tokens:
            self._set_model_specific_special_tokens(special_tokens=model_specific_tokens)

        self.deprecation_warnings = {}

        # Backend information (V5: tracking which backend and files were used)
        self.backend = kwargs.pop("backend", None)
        self.files_loaded = kwargs.pop("files_loaded", [])

    def _set_processor_class(self, processor_class: str):
        """Sets processor class so it can be serialized in `tokenizer_config.json`."""
        self._processor_class = processor_class

    # ---- Special tokens API (moved from SpecialTokensMixin) ----
    def add_special_tokens(
        self,
        special_tokens_dict: dict[str, Union[str, AddedToken, Sequence[Union[str, AddedToken]]]],
        replace_extra_special_tokens=True,
    ) -> int:
        """
        Add a dictionary of special tokens (eos, pad, cls, etc.) to the encoder and link them to class attributes. If
        special tokens are NOT in the vocabulary, they are added to it (indexed starting from the last index of the
        current vocabulary).

        When adding new tokens to the vocabulary, you should make sure to also resize the token embedding matrix of the
        model so that its embedding matrix matches the tokenizer.

        In order to do that, please use the [`~PreTrainedModel.resize_token_embeddings`] method.

        Using `add_special_tokens` will ensure your special tokens can be used in several ways:

        - Special tokens can be skipped when decoding using `skip_special_tokens = True`.
        - Special tokens are carefully handled by the tokenizer (they are never split), similar to `AddedTokens`.
        - You can easily refer to special tokens using tokenizer class attributes like `tokenizer.cls_token`. This
          makes it easy to develop model-agnostic training and fine-tuning scripts.

        When possible, special tokens are already registered for provided pretrained models (for instance
        [`BertTokenizer`] `cls_token` is already registered to be `'[CLS]'` and XLM's one is also registered to be
        `'</s>'`).

        Args:
            special_tokens_dict (dictionary *str* to *str*, `tokenizers.AddedToken`, or `Sequence[Union[str, AddedToken]]`):
                Keys should be in the list of predefined special attributes: [`bos_token`, `eos_token`, `unk_token`,
                `sep_token`, `pad_token`, `cls_token`, `mask_token`, `extra_special_tokens`].

                Tokens are only added if they are not already in the vocabulary (tested by checking if the tokenizer
                assign the index of the `unk_token` to them).
            replace_extra_special_tokens (`bool`, *optional*, defaults to `True`):
                If `True`, the existing list of extra special tokens will be replaced by the list provided in
                `special_tokens_dict`. Otherwise, `extra_special_tokens` will be extended. In the former
                case, the tokens will NOT be removed from the tokenizer's full vocabulary - they are only being flagged
                as non-special tokens. Remember, this only affects which tokens are skipped during decoding, not the
                `added_tokens_encoder` and `added_tokens_decoder`. This means that the previous
                `extra_special_tokens` are still added tokens, and will not be split by the model.

        Returns:
            `int`: Number of tokens added to the vocabulary.

        Examples:

        ```python
        # Let's see how to add a new classification token to GPT-2
        tokenizer = GPT2Tokenizer.from_pretrained("openai-community/gpt2")
        model = GPT2Model.from_pretrained("openai-community/gpt2")

        special_tokens_dict = {"cls_token": "<CLS>"}

        num_added_toks = tokenizer.add_special_tokens(special_tokens_dict)
        print("We have added", num_added_toks, "tokens")
        # Notice: resize_token_embeddings expect to receive the full size of the new vocabulary, i.e., the length of the tokenizer.
        model.resize_token_embeddings(len(tokenizer))

        assert tokenizer.cls_token == "<CLS>"
        ```"""
        if not special_tokens_dict:
            return 0

        # V5: Allowed keys are SPECIAL_TOKENS_ATTRIBUTES + "extra_special_tokens"
        # Backward compatibility: convert "additional_special_tokens" to "extra_special_tokens"
        special_tokens_dict = dict(special_tokens_dict)
        if "additional_special_tokens" in special_tokens_dict and "extra_special_tokens" not in special_tokens_dict:
            special_tokens_dict["extra_special_tokens"] = special_tokens_dict.pop("additional_special_tokens")

        allowed_keys = set(self.SPECIAL_TOKENS_ATTRIBUTES) | {"extra_special_tokens"}
        tokens_to_add = []
        for key, value in special_tokens_dict.items():
            if key not in allowed_keys:
                raise ValueError(f"Key {key} is not a valid special token. Valid keys are: {allowed_keys}")

            if self.verbose:
                logger.info(f"Assigning {value} to the {key} key of the tokenizer")

            if key == "extra_special_tokens":
                if not isinstance(value, (list, tuple)) or not all(isinstance(t, (str, AddedToken)) for t in value):
                    raise ValueError(f"Tokens {value} for key {key} should all be str or AddedToken instances")
                new_tokens = [
                    (
                        AddedToken(t, rstrip=False, lstrip=False, normalized=False, special=True)
                        if isinstance(t, str)
                        else t
                    )
                    for t in value
                    if replace_extra_special_tokens or str(t) not in self.extra_special_tokens
                ]
                if replace_extra_special_tokens and new_tokens:
                    self._extra_special_tokens = list(new_tokens)
                else:
                    self._extra_special_tokens.extend(new_tokens)
                tokens_to_add.extend(new_tokens)
            else:
                if not isinstance(value, (str, AddedToken)):
                    raise ValueError(f"Token {value} for key {key} should be a str or an AddedToken instance")
                if isinstance(value, str):
                    value = AddedToken(value, rstrip=False, lstrip=False, normalized=False, special=True)
                setattr(self, key, value)
                tokens_to_add.append(value)

        return self.add_tokens(tokens_to_add, special_tokens=True)

    def add_tokens(
        self, new_tokens: Union[str, AddedToken, Sequence[Union[str, AddedToken]]], special_tokens: bool = False
    ) -> int:
        """
        Add a list of new tokens. If the new tokens are not in the vocabulary, they are added to the end. Added tokens and
        tokens from the vocabulary of the tokenization algorithm are therefore not treated in the same way.

        Args:
            new_tokens (`str`, `tokenizers.AddedToken` or a sequence of *str* or `tokenizers.AddedToken`):
                Tokens are only added if they are not already in the vocabulary. `tokenizers.AddedToken` wraps a string
                token to let you personalize its behavior: whether this token should only match against a single word,
                whether this token should strip all potential whitespaces on the left side, whether this token should
                strip all potential whitespaces on the right side, etc.
            special_tokens (`bool`, *optional*, defaults to `False`):
                Specifies if the token is special. This mostly changes the normalization behavior
                See details for `tokenizers.AddedToken` in HuggingFace tokenizers library.

        Returns:
            `int`: Number of tokens added to the vocabulary.

        Examples:

        ```python
        # Let's see how to increase the vocabulary of Bert model and tokenizer
        tokenizer = BertTokenizerFast.from_pretrained("google-bert/bert-base-uncased")
        model = BertModel.from_pretrained("google-bert/bert-base-uncased")

        num_added_toks = tokenizer.add_tokens(["new_tok1", "my_new-tok2"])
        print("We have added", num_added_toks, "tokens")
        # Notice: resize_token_embeddings expect to receive the full size of the new vocabulary, i.e., the length of the tokenizer.
        model.resize_token_embeddings(len(tokenizer))
        ```"""
        if not new_tokens:
            return 0

        if not isinstance(new_tokens, (list, tuple)):
            new_tokens = [new_tokens]
        return self._add_tokens(new_tokens, special_tokens=special_tokens)

    def _add_tokens(self, new_tokens: Union[list[str], list[AddedToken]], special_tokens: bool = False) -> int:
        raise NotImplementedError

    @property
    def pad_token_type_id(self) -> int:
        return self._pad_token_type_id

    def __setattr__(self, key, value):
        key_without_id = key
        key_is_special_id = key.endswith("_id") or key.endswith("_ids")
        if key_is_special_id:
            key_without_id = key[:-3] if not key.endswith("_ids") else key[:-4]

        # Check if this is a named special token
        if (
            self.__dict__.get("_special_tokens_map", None) is not None
            and key_without_id in self.SPECIAL_TOKENS_ATTRIBUTES
        ):
            if key_is_special_id:
                if value is not None:
                    value = self.convert_ids_to_tokens(value)
                key = key_without_id

            if not isinstance(value, (str, AddedToken)) and value is not None:
                raise ValueError(f"Cannot set a non-string value as the {key}")
            self._special_tokens_map[key] = value
        # Check if this is extra_special_tokens or extra_special_tokens_ids
        elif self.__dict__.get("_extra_special_tokens", None) is not None and key_without_id == "extra_special_tokens":
            if key_is_special_id:
                if value is not None:
                    value = [self.convert_ids_to_tokens(val) for val in value]
                key = key_without_id

            if key == "extra_special_tokens":
                if value is None:
                    self._extra_special_tokens = []
                elif isinstance(value, dict):
                    # Dict is treated as model-specific special tokens (such as multimodal tokens)
                    self._set_model_specific_special_tokens(special_tokens=value)
                elif isinstance(value, (list, tuple)):
                    self._extra_special_tokens = list(value)
                else:
                    raise ValueError(f"extra_special_tokens must be a list, tuple, or dict, got {type(value)}")
        else:
            super().__setattr__(key, value)

    def __getattr__(self, key):
        key_without_id = key
        key_is_special_id = key.endswith("_id") or key.endswith("_ids")
        if key_is_special_id:
            key_without_id = key[:-3] if not key.endswith("_ids") else key[:-4]

        # Check if this is a named special token
        if (
            self.__dict__.get("_special_tokens_map", None) is not None
            and key_without_id in self.SPECIAL_TOKENS_ATTRIBUTES
        ):
            _special_tokens_map = self.__dict__["_special_tokens_map"]
            if not key_is_special_id:
                if _special_tokens_map[key_without_id] is None:
                    if self.verbose:
                        logger.error(f"Using {key}, but it is not set yet.")
                    return None
                value = _special_tokens_map[key_without_id]
                return str(value)
            else:
                attr_as_tokens = getattr(self, key_without_id)
                return self.convert_tokens_to_ids(attr_as_tokens) if attr_as_tokens is not None else None

        # Check if this is extra_special_tokens or extra_special_tokens_ids
        elif key_without_id == "extra_special_tokens":
            if self.__dict__.get("_extra_special_tokens", None) is not None:
                if not key_is_special_id:
                    return [str(tok) for tok in self.__dict__["_extra_special_tokens"]]
                else:
                    # extra_special_tokens_ids
                    tokens = self.__dict__["_extra_special_tokens"]
                    return self.convert_tokens_to_ids([str(tok) for tok in tokens]) if tokens else []

        if key not in self.__dict__:
            raise AttributeError(f"{self.__class__.__name__} has no attribute {key}")
        else:
            return super().__getattr__(key)

    def get_special_tokens_mask(
        self, token_ids_0: list[int], token_ids_1: Optional[list[int]] = None, already_has_special_tokens: bool = False
    ) -> list[int]:
        """
        Retrieve sequence ids from a token list that has no special tokens added.

        For fast tokenizers, data collators call this with `already_has_special_tokens=True` to build a mask over an
        already-formatted sequence. In that case, we compute the mask by checking membership in `all_special_ids`.

        Args:
            token_ids_0: List of IDs for the (possibly already formatted) sequence.
            token_ids_1: Unused when `already_has_special_tokens=True`. Must be None in that case.
            already_has_special_tokens: Whether the sequence is already formatted with special tokens.

        Returns:
            A list of integers in the range [0, 1]: 1 for a special token, 0 for a sequence token.
        """
        if already_has_special_tokens:
            if token_ids_1 is not None:
                raise ValueError(
                    "You should not supply a second sequence if the provided sequence of ids is already formatted "
                    "with special tokens for the model."
                )
            special_ids = set(self.all_special_ids)
            return [1 if int(tid) in special_ids else 0 for tid in token_ids_0]

        # Default base implementation for non-formatted sequences is not provided here.
        # Concrete tokenizer classes should override this for their specific formatting rules.
        raise NotImplementedError(
            f"{self.__class__.__name__} does not implement get_special_tokens_mask for non-formatted sequences"
        )

    @property
    def special_tokens_map(self) -> dict[str, str]:
        """
        `dict[str, str]`: A flat dictionary mapping named special token attributes to their string values.

        Only includes the standard named special tokens (bos_token, eos_token, etc.), not extra_special_tokens.
        This provides a clean, flat structure without mixed types.

        Returns:
            A dictionary with keys like 'bos_token', 'eos_token', etc., and string values.

        **V5 Change**: This now returns only named tokens. Use `extra_special_tokens` for the additional tokens.
        """
        return {
            attr: str(self._special_tokens_map[attr])
            for attr in self.SPECIAL_TOKENS_ATTRIBUTES
            if self._special_tokens_map.get(attr) is not None
        }

    # Note: extra_special_tokens and extra_special_tokens_ids are handled by __getattr__ and __setattr__
    # We don't define them as @property to keep the implementation simpler

    @property
    def all_special_tokens(self) -> list[str]:
        """
        `list[str]`: A list of all unique special tokens (named + extra) as strings.

        Includes both named special tokens (bos_token, eos_token, etc.) and extra special tokens.
        Converts tokens of `tokenizers.AddedToken` type to string.
        """
        seen = set()
        all_toks = []

        # Add named special tokens
        for attr in self.SPECIAL_TOKENS_ATTRIBUTES:
            value = self._special_tokens_map.get(attr)
            if value is not None:
                token_str = str(value)
                if token_str not in seen:
                    all_toks.append(token_str)
                    seen.add(token_str)

        # Add extra special tokens
        for token in self._extra_special_tokens:
            token_str = str(token)
            if token_str not in seen:
                all_toks.append(token_str)
                seen.add(token_str)

        return all_toks

    @property
    def all_special_ids(self) -> list[int]:
        """
        `list[int]`: List the ids of the special tokens(`'<unk>'`, `'<cls>'`, etc.) mapped to class attributes.
        """
        return self.convert_tokens_to_ids(self.all_special_tokens)

    def _set_model_specific_special_tokens(self, special_tokens: dict[str, Union[str, AddedToken]]):
        """
        Adds new model-specific special tokens (e.g., for multimodal models).

        These tokens are added to the named special tokens map and will be saved in tokenizer config.
        For example: if the model tokenizer is multimodal, we can support special image or audio tokens.

        Args:
            special_tokens: Dictionary of {token_name: token_value}
        """
        self.SPECIAL_TOKENS_ATTRIBUTES = self.SPECIAL_TOKENS_ATTRIBUTES + list(special_tokens.keys())
        for key, value in special_tokens.items():
            if isinstance(value, (str, AddedToken)):
                self._special_tokens_map[key] = value
            else:
                raise TypeError(f"Special token {key} has to be either str or AddedToken but got: {type(value)}")

    @property
    def added_tokens_decoder(self) -> dict[int, AddedToken]:
        raise NotImplementedError()

    def __repr__(self) -> str:
        added_tokens_decoder_rep = "\n\t".join([f"{k}: {v.__repr__()}," for k, v in self.added_tokens_decoder.items()])
        return (
            f"{self.__class__.__name__}(name_or_path='{self.name_or_path}',"
            f" vocab_size={self.vocab_size}, model_max_length={self.model_max_length},"
            f" padding_side='{self.padding_side}', truncation_side='{self.truncation_side}',"
            f" special_tokens={self.special_tokens_map},"
            " added_tokens_decoder={\n\t" + added_tokens_decoder_rep + "\n}\n)"
        )

    def __len__(self) -> int:
        raise NotImplementedError()

    @property
    def vocab_size(self) -> int:
        """
        `int`: Size of the base vocabulary (without the added tokens).
        """
        raise NotImplementedError()

    def get_vocab(self) -> dict[str, int]:
        """
        Returns the vocabulary as a dictionary of token to index.

        `tokenizer.get_vocab()[token]` is equivalent to `tokenizer.convert_tokens_to_ids(token)` when `token` is in the
        vocab.

        Returns:
            `dict[str, int]`: The vocabulary.
        """
        raise NotImplementedError()

    def convert_tokens_to_ids(self, tokens: Union[str, list[str]]) -> Union[int, list[int]]:
        """
        Converts a token string (or a sequence of tokens) in a single integer id (or a sequence of ids), using the
        vocabulary.

        Args:
            tokens (`str` or `list[str]`): One or several token(s) to convert to token id(s).

        Returns:
            `int` or `list[int]`: The token id or list of token ids.
        """
        if isinstance(tokens, str):
            return self._convert_token_to_id_with_added_voc(tokens)

        return [self._convert_token_to_id_with_added_voc(token) for token in tokens]

    def convert_ids_to_tokens(
        self, ids: Union[int, list[int]], skip_special_tokens: bool = False
    ) -> Union[str, list[str]]:
        """
        Converts a single index or a sequence of indices in a token or a sequence of tokens, using the vocabulary and
        added tokens.

        Args:
            ids (`int` or `list[int]`):
                The token id (or token ids) to convert to tokens.
            skip_special_tokens (`bool`, *optional*, defaults to `False`):
                Whether or not to remove special tokens in the decoding.

        Returns:
            `str` or `list[str]`: The decoded token(s).
        """
        raise NotImplementedError()

    @classmethod
    def from_pretrained(
        cls,
        pretrained_model_name_or_path: Union[str, os.PathLike],
        *init_inputs,
        cache_dir: Optional[Union[str, os.PathLike]] = None,
        force_download: bool = False,
        local_files_only: bool = False,
        token: Optional[Union[str, bool]] = None,
        revision: str = "main",
        trust_remote_code=False,
        **kwargs,
    ):
        r"""
        Instantiate a [`~tokenization_utils_base.PreTrainedTokenizerBase`] (or a derived class) from a predefined
        tokenizer.

        Args:
            pretrained_model_name_or_path (`str` or `os.PathLike`):
                Can be either:

                - A string, the *model id* of a predefined tokenizer hosted inside a model repo on huggingface.co.
                - A path to a *directory* containing vocabulary files required by the tokenizer, for instance saved
                  using the [`~tokenization_utils_base.PreTrainedTokenizerBase.save_pretrained`] method, e.g.,
                  `./my_model_directory/`.
                - (**Deprecated**, not applicable to all derived classes) A path or url to a single saved vocabulary
                  file (if and only if the tokenizer only requires a single vocabulary file like Bert or XLNet), e.g.,
                  `./my_model_directory/vocab.txt`.
            cache_dir (`str` or `os.PathLike`, *optional*):
                Path to a directory in which a downloaded predefined tokenizer vocabulary files should be cached if the
                standard cache should not be used.
            force_download (`bool`, *optional*, defaults to `False`):
                Whether or not to force the (re-)download the vocabulary files and override the cached versions if they
                exist.
            proxies (`dict[str, str]`, *optional*):
                A dictionary of proxy servers to use by protocol or endpoint, e.g., `{'http': 'foo.bar:3128',
                'http://hostname': 'foo.bar:4012'}`. The proxies are used on each request.
            token (`str` or *bool*, *optional*):
                The token to use as HTTP bearer authorization for remote files. If `True`, will use the token generated
                when running `hf auth login` (stored in `~/.huggingface`).
            local_files_only (`bool`, *optional*, defaults to `False`):
                Whether or not to only rely on local files and not to attempt to download any files.
            revision (`str`, *optional*, defaults to `"main"`):
                The specific model version to use. It can be a branch name, a tag name, or a commit id, since we use a
                git-based system for storing models and other artifacts on huggingface.co, so `revision` can be any
                identifier allowed by git.
            subfolder (`str`, *optional*):
                In case the relevant files are located inside a subfolder of the model repo on huggingface.co (e.g. for
                facebook/rag-token-base), specify it here.
            inputs (additional positional arguments, *optional*):
                Will be passed along to the Tokenizer `__init__` method.
            trust_remote_code (`bool`, *optional*, defaults to `False`):
                Whether or not to allow for custom models defined on the Hub in their own modeling files. This option
                should only be set to `True` for repositories you trust and in which you have read the code, as it will
                execute code present on the Hub on your local machine.
            kwargs (additional keyword arguments, *optional*):
                Will be passed to the Tokenizer `__init__` method. Can be used to set special tokens like `bos_token`,
                `eos_token`, `unk_token`, `sep_token`, `pad_token`, `cls_token`, `mask_token`,
                `extra_special_tokens`. See parameters in the `__init__` for more details.

        <Tip>

        Passing `token=True` is required when you want to use a private model.

        </Tip>

        Examples:

        ```python
        # We can't instantiate directly the base class *PreTrainedTokenizerBase* so let's show our examples on a derived class: BertTokenizer
        # Download vocabulary from huggingface.co and cache.
        tokenizer = BertTokenizer.from_pretrained("google-bert/bert-base-uncased")

        # Download vocabulary from huggingface.co (user-uploaded) and cache.
        tokenizer = BertTokenizer.from_pretrained("dbmdz/bert-base-german-cased")

        # If vocabulary files are in a directory (e.g. tokenizer was saved using *save_pretrained('./test/saved_model/')*)
        tokenizer = BertTokenizer.from_pretrained("./test/saved_model/")

        # If the tokenizer uses a single vocabulary file, you can point directly to this file
        tokenizer = BertTokenizer.from_pretrained("./test/saved_model/my_vocab.txt")

        # You can link tokens to special vocabulary when instantiating
        tokenizer = BertTokenizer.from_pretrained("google-bert/bert-base-uncased", unk_token="<unk>")
        # You should be sure '<unk>' is in the vocabulary when doing that.
        # Otherwise use tokenizer.add_special_tokens({'unk_token': '<unk>'}) instead)
        assert tokenizer.unk_token == "<unk>"
        ```"""
        proxies = kwargs.pop("proxies", None)
        subfolder = kwargs.pop("subfolder", None)
        from_pipeline = kwargs.pop("_from_pipeline", None)
        from_auto_class = kwargs.pop("_from_auto", False)
        commit_hash = kwargs.pop("_commit_hash", None)
        gguf_file = kwargs.get("gguf_file")

        user_agent = {"file_type": "tokenizer", "from_auto_class": from_auto_class}
        if from_pipeline is not None:
            user_agent["using_pipeline"] = from_pipeline

        if is_offline_mode() and not local_files_only:
            logger.info("Offline mode: forcing local_files_only=True")
            local_files_only = True

        pretrained_model_name_or_path = str(pretrained_model_name_or_path)
        vocab_files = {}
        init_configuration = {}

        is_local = os.path.isdir(pretrained_model_name_or_path)
        single_file_id = None
        if os.path.isfile(pretrained_model_name_or_path) or is_remote_url(pretrained_model_name_or_path):
            # For legacy support: allow single-file loading if:
            # 1. Only one vocab file is required, OR
            # 2. It's a fast tokenizer with tokenizer_file (which is optional), OR
            # 3. It's a GGUF file
            vocab_files_count = len(cls.vocab_files_names)
            has_optional_tokenizer_file = vocab_files_count > 1 and "tokenizer_file" in cls.vocab_files_names

            if vocab_files_count > 1 and not gguf_file and not has_optional_tokenizer_file:
                raise ValueError(
                    f"Calling {cls.__name__}.from_pretrained() with the path to a single file or url is not "
                    "supported for this tokenizer. Use a model identifier or the path to a directory instead."
                )
            # Use first vocab file that's not tokenizer_file
            file_id = list(cls.vocab_files_names.keys())[0]
            if file_id == "tokenizer_file" and vocab_files_count > 1:
                file_id = [k for k in cls.vocab_files_names.keys() if k != "tokenizer_file"][0]

            vocab_files[file_id] = pretrained_model_name_or_path
            single_file_id = file_id
        else:
            if gguf_file:
                vocab_files["vocab_file"] = gguf_file
            else:
                # At this point pretrained_model_name_or_path is either a directory or a model identifier name
                additional_files_names = {
                    "added_tokens_file": ADDED_TOKENS_FILE,  # kept only for legacy
                    "special_tokens_map_file": SPECIAL_TOKENS_MAP_FILE,  # kept only for legacy
                    "tokenizer_config_file": TOKENIZER_CONFIG_FILE,
                    # tokenizer_file used to initialize a slow from a fast. Properly copy the `addedTokens` instead of adding in random orders
                    "tokenizer_file": FULL_TOKENIZER_FILE,
                    "chat_template_file": CHAT_TEMPLATE_FILE,
                }

                vocab_files = {**cls.vocab_files_names, **additional_files_names}
                if "tokenizer_file" in vocab_files:
                    # Try to get the tokenizer config to see if there are versioned tokenizer files.
                    fast_tokenizer_file = FULL_TOKENIZER_FILE

                    try:
                        resolved_config_file = cached_file(
                            pretrained_model_name_or_path,
                            TOKENIZER_CONFIG_FILE,
                            cache_dir=cache_dir,
                            force_download=force_download,
                            proxies=proxies,
                            token=token,
                            revision=revision,
                            local_files_only=local_files_only,
                            subfolder=subfolder,
                            user_agent=user_agent,
                            _raise_exceptions_for_missing_entries=False,
                            _commit_hash=commit_hash,
                        )
                    except OSError:
                        # Re-raise any error raised by cached_file in order to get a helpful error message
                        raise
                    except Exception:
                        # For any other exception, we throw a generic error.
                        raise OSError(
                            f"Can't load tokenizer for '{pretrained_model_name_or_path}'. If you were trying to load it from "
                            "'https://huggingface.co/models', make sure you don't have a local directory with the same name. "
                            f"Otherwise, make sure '{pretrained_model_name_or_path}' is the correct path to a directory "
                            f"containing all relevant files for a {cls.__name__} tokenizer."
                        )

                    commit_hash = extract_commit_hash(resolved_config_file, commit_hash)
                    if resolved_config_file is not None:
                        with open(resolved_config_file, encoding="utf-8") as reader:
                            tokenizer_config = json.load(reader)
                            if "fast_tokenizer_files" in tokenizer_config:
                                fast_tokenizer_file = get_fast_tokenizer_file(tokenizer_config["fast_tokenizer_files"])
                    vocab_files["tokenizer_file"] = fast_tokenizer_file

                    # This block looks for any extra chat template files
                    if is_local:
                        template_dir = Path(pretrained_model_name_or_path, CHAT_TEMPLATE_DIR)
                        if template_dir.is_dir():
                            for template_file in template_dir.glob("*.jinja"):
                                template_name = template_file.name.removesuffix(".jinja")
                                vocab_files[f"chat_template_{template_name}"] = (
                                    f"{CHAT_TEMPLATE_DIR}/{template_file.name}"
                                )
                    else:
                        for template in list_repo_templates(
                            pretrained_model_name_or_path,
                            local_files_only=local_files_only,
                            revision=revision,
                            cache_dir=cache_dir,
                            token=token,
                        ):
                            template = template.removesuffix(".jinja")
                            vocab_files[f"chat_template_{template}"] = f"{CHAT_TEMPLATE_DIR}/{template}.jinja"

        remote_files = []
        if not is_local and not local_files_only:
            try:
                remote_files = list_repo_files(pretrained_model_name_or_path)
            except Exception:
                remote_files = []
        elif pretrained_model_name_or_path and os.path.isdir(pretrained_model_name_or_path):
            remote_files = os.listdir(pretrained_model_name_or_path)

        if "tokenizer_file" in vocab_files and not re.search(vocab_files["tokenizer_file"], "".join(remote_files)):
            # mistral tokenizer names are different, but we can still convert them if
            # mistral common is not there
            other_pattern = r"tekken\.json|tokenizer\.model\.*"
            if match := re.search(other_pattern, "\n".join(remote_files)):
                vocab_files["vocab_file"] = match.group()

        resolved_vocab_files = {}
        for file_id, file_path in vocab_files.items():
            if file_path is None:
                resolved_vocab_files[file_id] = None
            elif single_file_id == file_id:
                if os.path.isfile(file_path):
                    resolved_vocab_files[file_id] = file_path
                elif is_remote_url(file_path):
                    resolved_vocab_files[file_id] = download_url(file_path, proxies=proxies)
            else:
                try:
                    resolved_vocab_files[file_id] = cached_file(
                        pretrained_model_name_or_path,
                        file_path,
                        cache_dir=cache_dir,
                        force_download=force_download,
                        proxies=proxies,
                        local_files_only=local_files_only,
                        token=token,
                        user_agent=user_agent,
                        revision=revision,
                        subfolder=subfolder,
                        _raise_exceptions_for_missing_entries=False,
                        _commit_hash=commit_hash,
                    )
                except OSError:
                    # Re-raise any error raised by cached_file in order to get a helpful error message
                    raise
                except Exception:
                    # For any other exception, we throw a generic error.
                    raise OSError(
                        f"Can't load tokenizer for '{pretrained_model_name_or_path}'. If you were trying to load it from "
                        "'https://huggingface.co/models', make sure you don't have a local directory with the same name. "
                        f"Otherwise, make sure '{pretrained_model_name_or_path}' is the correct path to a directory "
                        f"containing all relevant files for a {cls.__name__} tokenizer."
                    )
                commit_hash = extract_commit_hash(resolved_vocab_files[file_id], commit_hash)

        for file_id, file_path in vocab_files.items():
            if file_id not in resolved_vocab_files:
                continue

            if is_local:
                logger.info(f"loading file {file_path}")
            else:
                logger.info(f"loading file {file_path} from cache at {resolved_vocab_files[file_id]}")

        return cls._from_pretrained(
            resolved_vocab_files,
            pretrained_model_name_or_path,
            init_configuration,
            *init_inputs,
            token=token,
            cache_dir=cache_dir,
            local_files_only=local_files_only,
            _commit_hash=commit_hash,
            _is_local=is_local,
            trust_remote_code=trust_remote_code,
            **kwargs,
        )

    @classmethod
    def _from_pretrained(
        cls,
        resolved_vocab_files,
        pretrained_model_name_or_path,
        init_configuration,
        *init_inputs,
        token=None,
        cache_dir=None,
        local_files_only=False,
        _commit_hash=None,
        _is_local=False,
        trust_remote_code=False,
        **kwargs,
    ):
        # We instantiate fast tokenizers based on a slow tokenizer if we don't have access to the tokenizer.json
        # file or if `from_slow` is set to True.
        from_slow = kwargs.get("from_slow", False)
        gguf_file = kwargs.get("gguf_file")
        has_tokenizer_file = resolved_vocab_files.get("tokenizer_file", None) is not None

        # If one passes a GGUF file path to `gguf_file` there is no need for this check as the tokenizer will be
        # loaded directly from the GGUF file.
        if (from_slow or not has_tokenizer_file) and cls.slow_tokenizer_class is not None and not gguf_file:
            slow_tokenizer = (cls.slow_tokenizer_class)._from_pretrained(
                copy.deepcopy(resolved_vocab_files),
                pretrained_model_name_or_path,
                copy.deepcopy(init_configuration),
                *init_inputs,
                token=token,
                cache_dir=cache_dir,
                local_files_only=local_files_only,
                _commit_hash=_commit_hash,
                **(copy.deepcopy(kwargs)),
            )
        else:
            slow_tokenizer = None

        # Prepare tokenizer initialization kwargs
        # Did we saved some inputs and kwargs to reload ?
        tokenizer_config_file = resolved_vocab_files.pop("tokenizer_config_file", None)
        if tokenizer_config_file is not None:
            with open(tokenizer_config_file, encoding="utf-8") as tokenizer_config_handle:
                init_kwargs = json.load(tokenizer_config_handle)
            # First attempt. We get tokenizer_class from tokenizer_config to check mismatch between tokenizers.
            config_tokenizer_class = init_kwargs.get("tokenizer_class")
            init_kwargs.pop("tokenizer_class", None)
            if not has_tokenizer_file:
                init_kwargs.get("tokenizer_file", None)
            saved_init_inputs = init_kwargs.pop("init_inputs", ())
            if not init_inputs:
                init_inputs = saved_init_inputs
        else:
            config_tokenizer_class = None
            init_kwargs = init_configuration

        # If independent chat template file(s) exist, they take priority over template entries in the tokenizer config
        chat_templates = {}
        chat_template_file = resolved_vocab_files.pop("chat_template_file", None)
        extra_chat_templates = [key for key in resolved_vocab_files if key.startswith("chat_template_")]
        if chat_template_file is not None:
            with open(chat_template_file, encoding="utf-8") as chat_template_handle:
                chat_templates["default"] = chat_template_handle.read()
        for extra_chat_template in extra_chat_templates:
            template_file = resolved_vocab_files.pop(extra_chat_template, None)
            if template_file is None:
                continue  # I think this should never happen, but just in case
            template_name = extra_chat_template.removeprefix("chat_template_")
            with open(template_file) as chat_template_handle:
                chat_templates[template_name] = chat_template_handle.read()
        if len(chat_templates) == 1 and "default" in chat_templates:
            init_kwargs["chat_template"] = chat_templates["default"]
        elif chat_templates:
            init_kwargs["chat_template"] = chat_templates

        if not _is_local:
            if "auto_map" in init_kwargs:
                # For backward compatibility with odl format.
                if isinstance(init_kwargs["auto_map"], (tuple, list)):
                    init_kwargs["auto_map"] = {"AutoTokenizer": init_kwargs["auto_map"]}

        if config_tokenizer_class is None:
            # Matt: This entire block is only used to decide if the tokenizer class matches the class in the repo.
            #       If not, it raises a warning, but otherwise continues. Since we mostly load tokenizers with
            #       AutoTokenizer these days, it seems like a lot of work (and a source of bugs) for little gain.
            #       Maybe we can just remove this entirely?
            from .models.auto.configuration_auto import AutoConfig  # tests_ignore

            # Second attempt. If we have not yet found tokenizer_class, let's try to use the config.
            try:
                config = AutoConfig.from_pretrained(
                    pretrained_model_name_or_path,
                    token=token,
                    cache_dir=cache_dir,
                    local_files_only=local_files_only,
                    trust_remote_code=trust_remote_code,
                    _commit_hash=_commit_hash,
                )
                config_tokenizer_class = config.tokenizer_class
            except (OSError, ValueError, KeyError):
                # skip if an error occurred.
                config = None
            if config_tokenizer_class is None:
                # Third attempt. If we have not yet found the original type of the tokenizer,
                # we are loading we see if we can infer it from the type of the configuration file
                from .models.auto.tokenization_auto import TOKENIZER_MAPPING_NAMES  # tests_ignore

                if hasattr(config, "model_type"):
                    model_type = config.model_type
                else:
                    # Fallback: use pattern matching on the string.
                    model_type = None
                    for pattern in TOKENIZER_MAPPING_NAMES:
                        if pattern in str(pretrained_model_name_or_path):
                            model_type = pattern
                            break

                if model_type is not None:
                    config_tokenizer_class = TOKENIZER_MAPPING_NAMES.get(model_type)

        if config_tokenizer_class is not None:
            if cls.__name__.replace("Fast", "") != config_tokenizer_class.replace("Fast", ""):
                logger.warning(
                    "The tokenizer class you load from this checkpoint is not the same type as the class this"
                    " function is called from. It may result in unexpected tokenization. \nThe tokenizer class you"
                    f" load from this checkpoint is '{config_tokenizer_class}'. \nThe class this function is called"
                    f" from is '{cls.__name__}'."
                )

        # Preserve extra_special_tokens from tokenizer_config.json before updating with kwargs
        # extra_special_tokens should be a list (user-defined extra tokens)
        extra_special_tokens_from_config = init_kwargs.get("extra_special_tokens")
        if isinstance(extra_special_tokens_from_config, (list, tuple)):
            extra_special_tokens_from_config = list(extra_special_tokens_from_config)
        else:
            extra_special_tokens_from_config = None

        # Update with newly provided kwargs
        init_kwargs.update(kwargs)

        # V5: Backward compatibility - convert old "additional_special_tokens" to "extra_special_tokens"
        if "additional_special_tokens" in init_kwargs and "extra_special_tokens" not in init_kwargs:
            init_kwargs["extra_special_tokens"] = init_kwargs.pop("additional_special_tokens")
        # Restore extra_special_tokens from config if kwargs overwrote it or it's missing
        elif extra_special_tokens_from_config is not None:
            if "extra_special_tokens" not in init_kwargs or not isinstance(
                init_kwargs.get("extra_special_tokens"), (list, tuple)
            ):
                init_kwargs["extra_special_tokens"] = extra_special_tokens_from_config

        # V5: Get model-specific special tokens from config (saved as individual keys in special_tokens_map)
        # These need to be grouped as extra_special_tokens dict so __init__ can save them to attributes
        if "extra_special_tokens" not in init_kwargs or not isinstance(init_kwargs.get("extra_special_tokens"), dict):
            default_attrs = set(cls.SPECIAL_TOKENS_ATTRIBUTES)
            model_specific_tokens = {
                key: init_kwargs.pop(key)
                for key in list(init_kwargs.keys())
                if key not in default_attrs
                and key.endswith("_token")
                and isinstance(init_kwargs[key], (str, AddedToken))
            }
            if model_specific_tokens:
                # If extra_special_tokens is already a list, we need to preserve it
                if "extra_special_tokens" in init_kwargs and isinstance(
                    init_kwargs["extra_special_tokens"], (list, tuple)
                ):
                    # Keep the list as is, but also add model-specific tokens as a separate dict
                    # Convert to model_specific_special_tokens so __init__ handles it
                    init_kwargs["model_specific_special_tokens"] = model_specific_tokens
                else:
                    init_kwargs["extra_special_tokens"] = model_specific_tokens
        elif isinstance(init_kwargs.get("extra_special_tokens"), dict):
            # If extra_special_tokens is already a dict, convert it to model_specific_special_tokens
            # so __init__ handles it properly
            init_kwargs["model_specific_special_tokens"] = init_kwargs.pop("extra_special_tokens")

        # Merge resolved_vocab_files arguments in init_kwargs.
        added_tokens_file = resolved_vocab_files.pop("added_tokens_file", None)
        special_tokens_map_file = resolved_vocab_files.pop("special_tokens_map_file", None)
        for args_name, file_path in resolved_vocab_files.items():
            if args_name not in init_kwargs or init_kwargs[args_name] is None:
                init_kwargs[args_name] = file_path
        tokenizer_file = resolved_vocab_files.get("tokenizer_file", None)

        if slow_tokenizer is not None:
            init_kwargs["__slow_tokenizer"] = slow_tokenizer
        init_kwargs["name_or_path"] = pretrained_model_name_or_path

        #### Handle tokenizer serialization of added and special tokens
        added_tokens_decoder: dict[int, AddedToken] = {}
        added_tokens_map: dict[str, AddedToken] = {}
        # if we have info on the slow added tokens
        if "added_tokens_decoder" in init_kwargs:
            for idx, token in init_kwargs["added_tokens_decoder"].items():
                if isinstance(token, dict):
                    token = AddedToken(**token)
                if isinstance(token, AddedToken):
                    added_tokens_decoder[int(idx)] = token
                    added_tokens_map[str(token)] = token
                else:
                    raise TypeError(
                        f"Found a {token.__class__} in the saved `added_tokens_decoder`, should be a dictionary or an AddedToken instance"
                    )
        else:
            # begin legacy: read the added_tokens_file and update kwargs with special_tokens_map if modified
            if special_tokens_map_file is not None:
                with open(special_tokens_map_file, encoding="utf-8") as special_tokens_map_handle:
                    special_tokens_map = json.load(special_tokens_map_handle)
                    # Preserve extra_special_tokens from tokenizer_config.json before processing special_tokens_map
                    extra_special_tokens_before_map = init_kwargs.get("extra_special_tokens")
                    if isinstance(extra_special_tokens_before_map, (list, tuple)):
                        extra_special_tokens_before_map = list(extra_special_tokens_before_map)
                    else:
                        extra_special_tokens_before_map = None

                    for key, value in special_tokens_map.items():
                        if key in kwargs and kwargs[key]:
                            # This value has already been redefined by the kwargs
                            # We keep this new value and ignore the one stored in the special_tokens_map_file
                            continue
                        # V5: Convert dict-format tokens to AddedToken
                        if isinstance(value, dict):
                            value["special"] = True
                            value = AddedToken(**value)
                        elif key == "extra_special_tokens":
                            # Handle extra_special_tokens from special_tokens_map.json
                            if isinstance(value, dict):
                                # Dict format for model-specific tokens - keep as is
                                init_kwargs[key] = value
                                continue
                            elif isinstance(value, list):
                                # List format - merge with existing if present
                                existing = init_kwargs.pop("extra_special_tokens", []) or []
                                if not isinstance(existing, (list, tuple)):
                                    existing = []
                                for token in value:
                                    if isinstance(token, dict):
                                        token = AddedToken(**token, special=True)
                                    if token not in existing:
                                        existing.append(token)
                                init_kwargs[key] = existing
                                continue
                        init_kwargs[key] = value

                    # Restore extra_special_tokens from tokenizer_config.json if not in special_tokens_map.json
                    if (
                        "extra_special_tokens" not in special_tokens_map
                        and extra_special_tokens_before_map is not None
                    ):
                        if "extra_special_tokens" not in init_kwargs or not isinstance(
                            init_kwargs.get("extra_special_tokens"), (list, tuple)
                        ):
                            init_kwargs["extra_special_tokens"] = extra_special_tokens_before_map

                    # Convert extra_special_tokens dict to model_specific_special_tokens if it's a dict
                    if isinstance(init_kwargs.get("extra_special_tokens"), dict):
                        init_kwargs["model_specific_special_tokens"] = init_kwargs.pop("extra_special_tokens")

            # slow -> slow|fast, legacy: convert the `"added_tokens.json"` file to `added_tokens_decoder`.
            # this is for legacy purpose. We don't add the tokens after init for efficiency.
            if added_tokens_file is not None:
                special_tokens = []
                # V5: Check both named and extra special tokens
                for key in cls.SPECIAL_TOKENS_ATTRIBUTES:
                    if key in init_kwargs and init_kwargs[key] is not None:
                        special_tokens.append(str(init_kwargs[key]))

                # Handle extra_special_tokens
                if "extra_special_tokens" in init_kwargs and init_kwargs["extra_special_tokens"] is not None:
                    special_tokens += [str(token) for token in init_kwargs["extra_special_tokens"]]

                with open(added_tokens_file, encoding="utf-8") as added_tokens_handle:
                    added_tok_encoder = json.load(added_tokens_handle)
                for str_token, index in added_tok_encoder.items():
                    # if index not in added_tokens_decoder and str_token not in added_tokens_map:
                    special = str_token in special_tokens
                    added_tokens_decoder[index] = AddedToken(
                        str_token, rstrip=False, lstrip=False, normalized=not special, special=special
                    )
                    added_tokens_map[str(token)] = added_tokens_decoder[index]

            # allows converting a fast -> slow: add the `tokenizer.json`'s `"added_tokens"` to the slow tokenizer
            # if `tokenizer_config.json` is `None`
            if tokenizer_file is not None:
                # This is for slow so can be done before
                with open(tokenizer_file, encoding="utf-8") as tokenizer_file_handle:
                    tokenizer_file_handle = json.load(tokenizer_file_handle)
                    added_tokens = tokenizer_file_handle.pop("added_tokens")
                for serialized_tokens in added_tokens:
                    idx = serialized_tokens.pop("id")
                    added_tokens_decoder[idx] = AddedToken(**serialized_tokens)
                    added_tokens_map[str(added_tokens_decoder[idx])] = added_tokens_decoder[idx]
            # end legacy

        # Passing AddedTokens and not strings to the class to prevent it from casting the string to a different AddedToken
        # convert {'__type': 'AddedToken', 'content': '<ent>', 'lstrip': False, 'normalized': True, ...} to AddedTokens
        init_kwargs["added_tokens_decoder"] = added_tokens_decoder
        init_kwargs = cls.convert_added_tokens(init_kwargs, save=False)
        # V5: Map special tokens from added_tokens_map (named tokens only)
        for key in cls.SPECIAL_TOKENS_ATTRIBUTES:
            if key in init_kwargs and added_tokens_map != {} and init_kwargs[key] is not None:
                init_kwargs[key] = added_tokens_map.get(str(init_kwargs[key]), init_kwargs[key])

        # Track which files were loaded (if not already set by AutoTokenizer)
        if "files_loaded" not in init_kwargs:
            files_loaded = []
            # Check which files this tokenizer class actually uses based on vocab_files_names
            tokenizer_needs_files = set(cls.vocab_files_names.keys()) if hasattr(cls, "vocab_files_names") else set()

            # If tokenizer_file is in the class's vocab_files_names and exists, prioritize it (TokenizersBackend)
            if "tokenizer_file" in tokenizer_needs_files and resolved_vocab_files.get("tokenizer_file"):
                files_loaded.append(os.path.basename(resolved_vocab_files["tokenizer_file"]))
            else:
                # Otherwise, add the actual vocab files that were used by this tokenizer class
                for file_key, file_path in resolved_vocab_files.items():
                    if (
                        file_path
                        and file_key not in ["tokenizer_config_file", "special_tokens_map_file", "added_tokens_file"]
                        and file_key in tokenizer_needs_files
                    ):
                        # Extract just the filename from the path
                        files_loaded.append(os.path.basename(file_path))
            init_kwargs["files_loaded"] = files_loaded

        # Instantiate the tokenizer.
        try:
            tokenizer = cls(*init_inputs, **init_kwargs)
        except import_protobuf_decode_error():
            raise RuntimeError(
                "Unable to load tokenizer model from SPM, loading from TikToken will be attempted instead."
                "(Google protobuf error: Tried to load SPM model with non-SPM vocab file).",
            )
        except RuntimeError as e:
            if "sentencepiece_processor.cc" in str(e):
                raise RuntimeError(
                    "Unable to load tokenizer model from SPM, loading from TikToken will be attempted instead."
                    "(SentencePiece RuntimeError: Tried to load SPM model with non-SPM vocab file).",
                ) from e
            else:
                raise e
        except OSError:
            raise OSError(
                "Unable to load vocabulary from file. "
                "Please check that the provided vocabulary is accessible and not corrupted."
            )

        # If tokenizer_file exists and tokenizer has a TokenizersBackend, replace the blank tokenizer with tokenizer.json
        if tokenizer_file is not None and hasattr(tokenizer, "_tokenizer"):
            from tokenizers import Tokenizer as TokenizerFast

            tokenizer._tokenizer = TokenizerFast.from_file(tokenizer_file)
            # Re-run post-initialization if the tokenizer has it
            if hasattr(tokenizer, "_post_init"):
                tokenizer._post_init()
            # If only SPM exists, try to get vocab and merges and init to load a tokenizers-backend
        else:
            spm_filename = find_sentencepiece_model_file(
                pretrained_model_name_or_path,
                revision=kwargs.get("revision"),
                token=kwargs.get("token"),
                cache_dir=kwargs.get("cache_dir"),
                local_files_only=kwargs.get("local_files_only", False),
                subfolder=kwargs.get("subfolder", ""),
            )
            if spm_filename is not None:
                try:
                    resolved_spm = cached_file(
                        pretrained_model_name_or_path,
                        spm_filename,
                        cache_dir=kwargs.get("cache_dir"),
                        force_download=kwargs.get("force_download", False),
                        proxies=kwargs.get("proxies"),
                        token=kwargs.get("token"),
                        revision=kwargs.get("revision"),
                        local_files_only=kwargs.get("local_files_only", False),
                        subfolder=kwargs.get("subfolder", ""),
                    )
                except Exception:
                    resolved_spm = None
                if resolved_spm is not None:
                    try:
                        # Mirror AutoTokenizer fallback: extract vocab/merges from SentencePiece
                        import inspect as _inspect

                        from .tokenization_utils_sentencepiece import SentencePieceExtractor

                        class_sig = _inspect.signature(getattr(cls, "__init__", cls))
                        vocab_ids, vocab_scores, merges = SentencePieceExtractor(resolved_spm).extract()
                        files_loaded = [spm_filename]
                        init_kwargs["backend"] = "tokenizers"
                        init_kwargs["files_loaded"] = files_loaded
                        # If tokenizer needs merges too (BPE), pass both; unigram models only need vocab
                        if "merges" in class_sig.parameters:
                            return cls.from_pretrained(
                                pretrained_model_name_or_path,
                                *init_inputs,
                                vocab=vocab_scores,
                                merges=merges,
                                **init_kwargs,
                            )
                        elif "vocab" in class_sig.parameters:
                            return cls.from_pretrained(
                                pretrained_model_name_or_path,
                                *init_inputs,
                                vocab=vocab_scores,
                                **init_kwargs,
                            )
                    except Exception:
                        pass
            # Fallback to vocab.json + merges.txt (BPE) or just vocab.json (WordLevel/WordPiece)
            vocab, merges, files_loaded = load_vocab_and_merges(
                pretrained_model_name_or_path,
                cache_dir=kwargs.get("cache_dir"),
                force_download=kwargs.get("force_download", False),
                proxies=kwargs.get("proxies"),
                token=kwargs.get("token"),
                revision=kwargs.get("revision"),
                local_files_only=kwargs.get("local_files_only", False),
                subfolder=kwargs.get("subfolder", ""),
            )

            if vocab is not None:
                try:
                    import inspect as _inspect

                    class_sig = _inspect.signature(getattr(cls, "__init__", cls))
                    init_kwargs["backend"] = "tokenizers"
                    init_kwargs["files_loaded"] = files_loaded

                    if merges is not None and "merges" in class_sig.parameters:
                        return cls.from_pretrained(
                            pretrained_model_name_or_path,
                            *init_inputs,
                            vocab=vocab,
                            merges=merges,
                            **init_kwargs,
                        )
                    elif "vocab" in class_sig.parameters:
                        return cls.from_pretrained(
                            pretrained_model_name_or_path,
                            *init_inputs,
                            vocab=vocab,
                            **init_kwargs,
                        )
                except Exception:
                    pass
        if added_tokens_decoder != {} and max(list(added_tokens_decoder.keys())[-1], 0) > tokenizer.vocab_size:
            logger.info(
                "Special tokens have been added in the vocabulary, make sure the associated word embeddings are"
                " fine-tuned or trained."
            )
        try:
            vocab_size = tokenizer.vocab_size
        except NotImplementedError:
            vocab_size = 0

        # Optionally patches mistral tokenizers with wrong regex
        if (
            vocab_size > 100000
            and hasattr(tokenizer, "_tokenizer")
            and getattr(tokenizer._tokenizer, "pre_tokenizer", None) is not None
        ):
            tokenizer = cls._patch_mistral_regex(
                tokenizer,
                pretrained_model_name_or_path,
                token=token,
                cache_dir=cache_dir,
                local_files_only=local_files_only,
                _commit_hash=_commit_hash,
                _is_local=_is_local,
                init_kwargs=init_kwargs,
                fix_mistral_regex=kwargs.get("fix_mistral_regex"),
            )

        return tokenizer

<<<<<<< HEAD
            fix_mistral_regex_from_kwargs = kwargs.get("fix_mistral_regex")
            fix_mistral_regex_from_init = init_kwargs.get("fix_mistral_regex")
            
            should_check_mistral_fix = (_is_local or is_base_mistral(pretrained_model_name_or_path) or 
                                        fix_mistral_regex_from_kwargs is not None or 
                                        fix_mistral_regex_from_init is not None)

            if should_check_mistral_fix:
                _config_file = cached_file(
                    pretrained_model_name_or_path,
                    "config.json",
                    cache_dir=cache_dir,
                    token=token,
                    local_files_only=local_files_only,
                    _raise_exceptions_for_missing_entries=False,
                    _raise_exceptions_for_connection_errors=False,
                    _commit_hash=_commit_hash,
                )
                if _config_file is not None:
                    with open(_config_file, encoding="utf-8") as f:
                        _config = json.load(f)
                    transformers_version = _config.get("transformers_version")
=======
    @classmethod
    def _patch_mistral_regex(
        cls,
        tokenizer,
        pretrained_model_name_or_path,
        token=None,
        cache_dir=None,
        local_files_only=False,
        _commit_hash=None,
        _is_local=False,
        init_kwargs=None,
        fix_mistral_regex=None,
    ):
        """
        Patches mistral related tokenizers with incorrect regex if detected
            1) Local file with an associated config saved next to it
                >> Model type one of the mistral models (on older versions)
            2) Remote models on the hub from official mistral models
                >> Tags including `base_model:.*mistralai`
        """
        from huggingface_hub import model_info
>>>>>>> f7795060

        def is_base_mistral(model_id: str) -> bool:
            model = model_info(model_id)
            if model.tags is not None:
                if re.search("base_model:.*mistralai", "".join(model.tags)):
                    return True
            return False

        if _is_local or is_base_mistral(pretrained_model_name_or_path):
            _config_file = cached_file(
                pretrained_model_name_or_path,
                "config.json",
                cache_dir=cache_dir,
                token=token,
                local_files_only=local_files_only,
                _raise_exceptions_for_missing_entries=False,
                _raise_exceptions_for_connection_errors=False,
                _commit_hash=_commit_hash,
            )

            # Detected using a (local) mistral tokenizer
            mistral_config_detected = False
            if _config_file is not None:
                with open(_config_file, encoding="utf-8") as f:
                    _config = json.load(f)
                transformers_version = _config.get("transformers_version")
                transformers_model_type = _config.get("model_type")

                # Detect if we can skip the mistral fix by
                #   a) having a non-mistral tokenizer
                #   b) fixed version of transformers
                if transformers_version and version.parse(transformers_version) <= version.parse("4.57.2"):
                    if (
                        _is_local
                        and transformers_model_type is not None
                        and transformers_model_type
                        not in [
                            "mistral",
                            "mistral3",
                            "voxtral",
                            "ministral",
                            "pixtral",
                        ]
                    ):
                        return tokenizer
                elif transformers_version and version.parse(transformers_version) >= version.parse("5.0.0"):
                    return tokenizer

                mistral_config_detected = True

            if mistral_config_detected or (not _is_local and is_base_mistral(pretrained_model_name_or_path)):
                # Expose the `fix_mistral_regex` flag on the tokenizer when provided, even if no correction is applied.
                if init_kwargs and "fix_mistral_regex" in init_kwargs:
                    setattr(tokenizer, "fix_mistral_regex", init_kwargs["fix_mistral_regex"])

                # only warn if its not explicitly passed
                if fix_mistral_regex is None and not getattr(tokenizer, "fix_mistral_regex", False):
                    setattr(tokenizer, "fix_mistral_regex", False)
                    logger.warning(
                        f"The tokenizer you are loading from '{pretrained_model_name_or_path}'"
                        f" with an incorrect regex pattern: https://huggingface.co/mistralai/Mistral-Small-3.1-24B-Instruct-2503/discussions/84#69121093e8b480e709447d5e."
                        " This will lead to incorrect tokenization. You should set the `fix_mistral_regex=True` flag when loading this tokenizer to fix this issue."
                    )
                elif fix_mistral_regex is True or getattr(tokenizer, "fix_mistral_regex", False):
                    setattr(tokenizer, "fix_mistral_regex", True)
                    import tokenizers

                    split_pretokenizer = tokenizers.pre_tokenizers.Split(
                        pattern=tokenizers.Regex(
                            r"[^\r\n\p{L}\p{N}]?[\p{Lu}\p{Lt}\p{Lm}\p{Lo}\p{M}]*[\p{Ll}\p{Lm}\p{Lo}\p{M}]+|[^\r\n\p{L}\p{N}]?[\p{Lu}\p{Lt}\p{Lm}\p{Lo}\p{M}]+[\p{Ll}\p{Lm}\p{Lo}\p{M}]*|\p{N}| ?[^\s\p{L}\p{N}]+[\r\n/]*|\s*[\r\n]+|\s+(?!\S)|\s+"
                        ),
                        behavior="isolated",
                    )
<<<<<<< HEAD
                    
                    current_pretokenizer = tokenizer.backend_tokenizer.pre_tokenizer
                    # Check if it's already a Sequence
                    if isinstance(current_pretokenizer, tokenizers.pre_tokenizers.Sequence):
                        # Replace the first element (the Split pattern)
                        tokenizer.backend_tokenizer.pre_tokenizer[0] = split_pretokenizer
                    else:
                        # Replace Metaspace with ByteLevel when adding Split, as Metaspace(split=False) doesn't
                        # work correctly with the Split pre-tokenizer and causes spaces to be lost during encoding
                        if isinstance(current_pretokenizer, tokenizers.pre_tokenizers.Metaspace):
                            current_pretokenizer = tokenizers.pre_tokenizers.ByteLevel(
                                add_prefix_space=False, use_regex=False
                            )
                        
                        # Not a Sequence, so create one with Split + current pretokenizer
                        tokenizer.backend_tokenizer.pre_tokenizer = tokenizers.pre_tokenizers.Sequence([
                            split_pretokenizer,
                            current_pretokenizer,
                        ])

=======
>>>>>>> f7795060
        return tokenizer

    @classmethod
    def convert_added_tokens(cls, obj: Union[AddedToken, Any], save=False, add_type_field=True):
        if isinstance(obj, dict) and "__type" in obj and obj["__type"] == "AddedToken":
            obj.pop("__type")
            return AddedToken(**obj)
        if isinstance(obj, AddedToken) and save:
            obj = obj.__getstate__()
            if add_type_field:
                obj["__type"] = "AddedToken"
            else:
                # Don't save "special" for previous tokenizers
                obj.pop("special")
            return obj
        elif isinstance(obj, (list, tuple)):
            return [cls.convert_added_tokens(o, save=save, add_type_field=add_type_field) for o in obj]
        elif isinstance(obj, dict):
            return {k: cls.convert_added_tokens(v, save=save, add_type_field=add_type_field) for k, v in obj.items()}
        return obj

    def save_chat_templates(
        self,
        save_directory: Union[str, os.PathLike],
        tokenizer_config: dict,
        filename_prefix: Optional[str],
        save_jinja_files: bool,
    ):
        """
        Writes chat templates out to the save directory if we're using the new format, and removes them from
        the tokenizer config if present. If we're using the legacy format, it doesn't write any files, and instead
        writes the templates to the tokenizer config in the correct format.
        """
        chat_template_file = os.path.join(
            save_directory, (filename_prefix + "-" if filename_prefix else "") + CHAT_TEMPLATE_FILE
        )
        chat_template_dir = os.path.join(
            save_directory, (filename_prefix + "-" if filename_prefix else "") + CHAT_TEMPLATE_DIR
        )

        saved_raw_chat_template_files = []
        if save_jinja_files and isinstance(self.chat_template, str):
            # New format for single templates is to save them as chat_template.jinja
            with open(chat_template_file, "w", encoding="utf-8") as f:
                f.write(self.chat_template)
            logger.info(f"chat template saved in {chat_template_file}")
            saved_raw_chat_template_files.append(chat_template_file)
            if "chat_template" in tokenizer_config:
                tokenizer_config.pop("chat_template")  # To ensure it doesn't somehow end up in the config too
        elif save_jinja_files and isinstance(self.chat_template, dict):
            # New format for multiple templates is to save the default as chat_template.jinja
            # and the other templates in the chat_templates/ directory
            for template_name, template in self.chat_template.items():
                if template_name == "default":
                    with open(chat_template_file, "w", encoding="utf-8") as f:
                        f.write(self.chat_template["default"])
                    logger.info(f"chat template saved in {chat_template_file}")
                    saved_raw_chat_template_files.append(chat_template_file)
                else:
                    Path(chat_template_dir).mkdir(exist_ok=True)
                    template_filepath = os.path.join(chat_template_dir, f"{template_name}.jinja")
                    with open(template_filepath, "w", encoding="utf-8") as f:
                        f.write(template)
                    logger.info(f"chat template saved in {template_filepath}")
                    saved_raw_chat_template_files.append(template_filepath)
            if "chat_template" in tokenizer_config:
                tokenizer_config.pop("chat_template")  # To ensure it doesn't somehow end up in the config too
        elif isinstance(self.chat_template, dict):
            # Legacy format for multiple templates:
            # chat template dicts are saved to the config as lists of dicts with fixed key names.
            tokenizer_config["chat_template"] = [{"name": k, "template": v} for k, v in self.chat_template.items()]
        elif self.chat_template is not None:
            # Legacy format for single templates: Just make them a key in tokenizer_config.json
            tokenizer_config["chat_template"] = self.chat_template
        return tokenizer_config, saved_raw_chat_template_files

    def save_pretrained(
        self,
        save_directory: Union[str, os.PathLike],
        legacy_format: Optional[bool] = None,
        filename_prefix: Optional[str] = None,
        push_to_hub: bool = False,
        **kwargs,
    ) -> tuple[str, ...]:
        """
        Save the full tokenizer state.


        This method make sure the full tokenizer can then be re-loaded using the
        [`~tokenization_utils_base.PreTrainedTokenizer.from_pretrained`] class method..

        Warning,None This won't save modifications you may have applied to the tokenizer after the instantiation (for
        instance, modifying `tokenizer.do_lower_case` after creation).

        Args:
            save_directory (`str` or `os.PathLike`): The path to a directory where the tokenizer will be saved.
            legacy_format (`bool`, *optional*):
                Only applicable for a fast tokenizer. If unset (default), will save the tokenizer in the unified JSON
                format as well as in legacy format if it exists, i.e. with tokenizer specific vocabulary and a separate
                added_tokens files.

                If `False`, will only save the tokenizer in the unified JSON format. This format is incompatible with
                "slow" tokenizers (not powered by the *tokenizers* library), so the tokenizer will not be able to be
                loaded in the corresponding "slow" tokenizer.

                If `True`, will save the tokenizer in legacy format. If the "slow" tokenizer doesn't exits, a value
                error is raised.
            filename_prefix (`str`, *optional*):
                A prefix to add to the names of the files saved by the tokenizer.
            push_to_hub (`bool`, *optional*, defaults to `False`):
                Whether or not to push your model to the Hugging Face model hub after saving it. You can specify the
                repository you want to push to with `repo_id` (will default to the name of `save_directory` in your
                namespace).
            kwargs (`dict[str, Any]`, *optional*):
                Additional key word arguments passed along to the [`~utils.PushToHubMixin.push_to_hub`] method.

        Returns:
            A tuple of `str`: The files saved.
        """

        if os.path.isfile(save_directory):
            logger.error(f"Provided path ({save_directory}) should be a directory, not a file")
            return

        os.makedirs(save_directory, exist_ok=True)

        if push_to_hub:
            commit_message = kwargs.pop("commit_message", None)
            repo_id = kwargs.pop("repo_id", save_directory.split(os.path.sep)[-1])
            repo_id = self._create_repo(repo_id, **kwargs)
            files_timestamps = self._get_files_timestamps(save_directory)

        special_tokens_map_file = os.path.join(
            save_directory, (filename_prefix + "-" if filename_prefix else "") + SPECIAL_TOKENS_MAP_FILE
        )
        tokenizer_config_file = os.path.join(
            save_directory, (filename_prefix + "-" if filename_prefix else "") + TOKENIZER_CONFIG_FILE
        )

        tokenizer_config = copy.deepcopy(self.init_kwargs)

        # Let's save the init kwargs
        target_keys = set(self.init_kwargs.keys())
        # Let's save the special tokens map (only the strings)
        target_keys.update(["model_max_length"])

        for k in target_keys:
            if hasattr(self, k):
                tokenizer_config[k] = getattr(self, k)

        # Let's make sure we properly save the special tokens
        # V5: Save both named tokens and extra tokens
        tokenizer_config.update(self.special_tokens_map)
        if self._extra_special_tokens:
            tokenizer_config["extra_special_tokens"] = self.extra_special_tokens

        save_jinja_files = kwargs.get("save_jinja_files", True)
        tokenizer_config, saved_raw_chat_template_files = self.save_chat_templates(
            save_directory, tokenizer_config, filename_prefix, save_jinja_files
        )

        if len(self.init_inputs) > 0:
            tokenizer_config["init_inputs"] = copy.deepcopy(self.init_inputs)
        for file_id in self.vocab_files_names:
            tokenizer_config.pop(file_id, None)

        # no typefields, this way old fast and slow can load it
        tokenizer_config = self.convert_added_tokens(tokenizer_config, add_type_field=True, save=True)

        # Process added tokens separately: allows previous versions to ignore it!
        added_tokens = {}
        for key, value in self.added_tokens_decoder.items():
            added_tokens[key] = value.__getstate__()
        tokenizer_config["added_tokens_decoder"] = added_tokens

        # Add tokenizer class to the tokenizer config to be able to reload it with from_pretrained
        tokenizer_class = self.__class__.__name__
        # Remove the Fast at the end if we can save the slow tokenizer
        if tokenizer_class.endswith("Fast") and getattr(self, "can_save_slow_tokenizer", False):
            tokenizer_class = tokenizer_class[:-4]
        tokenizer_config["tokenizer_class"] = tokenizer_class
        if getattr(self, "_auto_map", None) is not None:
            tokenizer_config["auto_map"] = self._auto_map
        if getattr(self, "_processor_class", None) is not None:
            tokenizer_config["processor_class"] = self._processor_class

        # If we have a custom model, we copy the file defining it in the folder and set the attributes so it can be
        # loaded from the Hub.
        if self._auto_class is not None:
            custom_object_save(self, save_directory, config=tokenizer_config)

        # remove private information
        if "name_or_path" in tokenizer_config:
            tokenizer_config.pop("name_or_path")
            tokenizer_config.pop("special_tokens_map_file", None)
            tokenizer_config.pop("tokenizer_file", None)
        if "device_map" in tokenizer_config:
            tokenizer_config.pop("device_map")
        if "slow_tokenizer_class" in tokenizer_config:
            tokenizer_config.pop("slow_tokenizer_class")

        with open(tokenizer_config_file, "w", encoding="utf-8") as f:
            out_str = json.dumps(tokenizer_config, indent=2, sort_keys=True, ensure_ascii=False) + "\n"
            f.write(out_str)
        logger.info(f"tokenizer config file saved in {tokenizer_config_file}")

        # Sanitize AddedTokens in special_tokens_map

        # Typefields are not saved for FC, special should not be saved either
        write_dict = self.convert_added_tokens(self.special_tokens_map, save=True, add_type_field=False)
        with open(special_tokens_map_file, "w", encoding="utf-8") as f:
            out_str = json.dumps(write_dict, indent=2, sort_keys=True, ensure_ascii=False) + "\n"
            f.write(out_str)
        logger.info(f"Special tokens file saved in {special_tokens_map_file}")

        file_names = (tokenizer_config_file, special_tokens_map_file, *saved_raw_chat_template_files)

        save_files = self._save_pretrained(
            save_directory=save_directory,
            file_names=file_names,
            legacy_format=legacy_format,
            filename_prefix=filename_prefix,
        )

        if push_to_hub:
            self._upload_modified_files(
                save_directory,
                repo_id,
                files_timestamps,
                commit_message=commit_message,
                token=kwargs.get("token"),
            )

        return save_files

    def _save_pretrained(
        self,
        save_directory: Union[str, os.PathLike],
        file_names: tuple[str, ...],
        legacy_format: Optional[bool] = None,
        filename_prefix: Optional[str] = None,
    ) -> tuple[str, ...]:
        """
        Save a tokenizer using the slow-tokenizer/legacy format: vocabulary + added tokens.

        Fast tokenizers can also be saved in a unique JSON file containing {config + vocab + added-tokens} using the
        specific [`~tokenization_utils_tokenizers.PreTrainedTokenizerFast._save_pretrained`]
        """
        if legacy_format is False:
            raise ValueError(
                "Only fast tokenizers (instances of PreTrainedTokenizerFast) can be saved in non legacy format."
            )

        save_directory = str(save_directory)

        added_tokens_file = os.path.join(
            save_directory, (filename_prefix + "-" if filename_prefix else "") + ADDED_TOKENS_FILE
        )
        # the new get_added_vocab() also returns special tokens and tokens that have an index < vocab_size
        added_vocab = {tok: index for tok, index in self.added_tokens_encoder.items() if index >= self.vocab_size}
        if added_vocab:
            with open(added_tokens_file, "w", encoding="utf-8") as f:
                out_str = json.dumps(added_vocab, indent=2, sort_keys=True, ensure_ascii=False) + "\n"
                f.write(out_str)
                logger.info(f"added tokens file saved in {added_tokens_file}")

        vocab_files = self.save_vocabulary(save_directory, filename_prefix=filename_prefix)

        return file_names + vocab_files + (added_tokens_file,)

    def save_vocabulary(self, save_directory: str, filename_prefix: Optional[str] = None) -> tuple[str, ...]:
        """
        Save only the vocabulary of the tokenizer (vocabulary + added tokens).

        This method won't save the configuration and special token mappings of the tokenizer. Use
        [`~PreTrainedTokenizerFast._save_pretrained`] to save the whole state of the tokenizer.

        Args:
            save_directory (`str`):
                The directory in which to save the vocabulary.
            filename_prefix (`str`, *optional*):
                An optional prefix to add to the named of the saved files.

        Returns:
            `tuple(str)`: Paths to the files saved.
        """
        raise NotImplementedError

    def tokenize(self, text: str, pair: Optional[str] = None, add_special_tokens: bool = False, **kwargs) -> list[str]:
        """
        Converts a string into a sequence of tokens, replacing unknown tokens with the `unk_token`.

        Args:
            text (`str`):
                The sequence to be encoded.
            pair (`str`, *optional*):
                A second sequence to be encoded with the first.
            add_special_tokens (`bool`, *optional*, defaults to `False`):
                Whether or not to add the special tokens associated with the corresponding model.
            kwargs (additional keyword arguments, *optional*):
                Will be passed to the underlying model specific encode method. See details in
                [`~PreTrainedTokenizerBase.__call__`]

        Returns:
            `list[str]`: The list of tokens.
        """
        raise NotImplementedError

    @add_end_docstrings(
        ENCODE_KWARGS_DOCSTRING,
        """
            **kwargs: Passed along to the `.tokenize()` method.
        """,
        """
        Returns:
            `list[int]`, `torch.Tensor`, or `np.ndarray`: The tokenized ids of the text.
        """,
    )
    def encode(
        self,
        text: Union[TextInput, PreTokenizedInput, EncodedInput],
        text_pair: Optional[Union[TextInput, PreTokenizedInput, EncodedInput]] = None,
        add_special_tokens: bool = True,
        padding: Union[bool, str, PaddingStrategy] = False,
        truncation: Union[bool, str, TruncationStrategy, None] = None,
        max_length: Optional[int] = None,
        stride: int = 0,
        padding_side: Optional[str] = None,
        return_tensors: Optional[Union[str, TensorType]] = None,
        **kwargs,
    ) -> list[int]:
        """
        Converts a string to a sequence of ids (integer), using the tokenizer and vocabulary.

        Same as doing `self.convert_tokens_to_ids(self.tokenize(text))`.

        Args:
            text (`str`, `list[str]` or `list[int]`):
                The first sequence to be encoded. This can be a string, a list of strings (tokenized string using the
                `tokenize` method) or a list of integers (tokenized string ids using the `convert_tokens_to_ids`
                method).
            text_pair (`str`, `list[str]` or `list[int]`, *optional*):
                Optional second sequence to be encoded. This can be a string, a list of strings (tokenized string using
                the `tokenize` method) or a list of integers (tokenized string ids using the `convert_tokens_to_ids`
                method).
        """
        padding_strategy, truncation_strategy, max_length, kwargs = self._get_padding_truncation_strategies(
            padding=padding,
            truncation=truncation,
            max_length=max_length,
            pad_to_multiple_of=kwargs.get("pad_to_multiple_of"),
            verbose=kwargs.get("verbose", True),
            **kwargs,
        )

        encoded_inputs = self._encode_plus(
            text,
            text_pair=text_pair,
            add_special_tokens=add_special_tokens,
            padding_strategy=padding_strategy,
            truncation_strategy=truncation_strategy,
            max_length=max_length,
            stride=stride,
            padding_side=padding_side,
            return_tensors=return_tensors,
            **kwargs,
        )

        return encoded_inputs["input_ids"]

    def num_special_tokens_to_add(self, pair: bool = False) -> int:
        raise NotImplementedError

    @property
    def max_len_single_sentence(self) -> int:
        """
        `int`: The maximum length of a sentence that can be fed to the model.
        """
        return self.model_max_length - self.num_special_tokens_to_add(pair=False)

    @max_len_single_sentence.setter
    def max_len_single_sentence(self, value) -> None:
        # For backward compatibility, allow to try to setup 'max_len_single_sentence'.
        if value == self.model_max_length - self.num_special_tokens_to_add(pair=False) and self.verbose:
            if not self.deprecation_warnings.get("max_len_single_sentence", False):
                logger.warning(
                    "Setting 'max_len_single_sentence' is now deprecated. This value is automatically set up."
                )
            self.deprecation_warnings["max_len_single_sentence"] = True
        else:
            raise ValueError(
                "Setting 'max_len_single_sentence' is now deprecated. This value is automatically set up."
            )

    @property
    def max_len_sentences_pair(self) -> int:
        """
        `int`: The maximum combined length of a pair of sentences that can be fed to the model.
        """
        return self.model_max_length - self.num_special_tokens_to_add(pair=True)

    @max_len_sentences_pair.setter
    def max_len_sentences_pair(self, value) -> None:
        # For backward compatibility, allow to try to setup 'max_len_sentences_pair'.
        if value == self.model_max_length - self.num_special_tokens_to_add(pair=True) and self.verbose:
            if not self.deprecation_warnings.get("max_len_sentences_pair", False):
                logger.warning(
                    "Setting 'max_len_sentences_pair' is now deprecated. This value is automatically set up."
                )
            self.deprecation_warnings["max_len_sentences_pair"] = True
        else:
            raise ValueError("Setting 'max_len_sentences_pair' is now deprecated. This value is automatically set up.")

    def _get_padding_truncation_strategies(
        self, padding=False, truncation=None, max_length=None, pad_to_multiple_of=None, verbose=True, **kwargs
    ):
        """
        Find the correct padding/truncation strategy
        """

        # Backward compatibility for previous behavior:
        # If you only set max_length, it activates truncation for max_length
        if max_length is not None and padding is False and truncation is None:
            truncation = "longest_first"

        # Get padding strategy
        if padding is not False:
            if padding is True:
                if verbose:
                    if max_length is not None and (
                        truncation is None or truncation is False or truncation == "do_not_truncate"
                    ):
                        warnings.warn(
                            "`max_length` is ignored when `padding`=`True` and there is no truncation strategy. "
                            "To pad to max length, use `padding='max_length'`."
                        )
                padding_strategy = PaddingStrategy.LONGEST  # Default to pad to the longest sequence in the batch
            elif not isinstance(padding, PaddingStrategy):
                padding_strategy = PaddingStrategy(padding)
            elif isinstance(padding, PaddingStrategy):
                padding_strategy = padding
        else:
            padding_strategy = PaddingStrategy.DO_NOT_PAD

        # Get truncation strategy
        if truncation is not False and truncation is not None:
            if truncation is True:
                truncation_strategy = (
                    TruncationStrategy.LONGEST_FIRST
                )  # Default to truncate the longest sequences in pairs of inputs
            elif not isinstance(truncation, TruncationStrategy):
                truncation_strategy = TruncationStrategy(truncation)
            elif isinstance(truncation, TruncationStrategy):
                truncation_strategy = truncation
        else:
            truncation_strategy = TruncationStrategy.DO_NOT_TRUNCATE

        # Set max length if needed
        if max_length is None:
            if padding_strategy == PaddingStrategy.MAX_LENGTH:
                if self.model_max_length > LARGE_INTEGER:
                    padding_strategy = PaddingStrategy.DO_NOT_PAD
                else:
                    max_length = self.model_max_length

            if truncation_strategy != TruncationStrategy.DO_NOT_TRUNCATE:
                if self.model_max_length > LARGE_INTEGER:
                    truncation_strategy = TruncationStrategy.DO_NOT_TRUNCATE
                else:
                    max_length = self.model_max_length

        # Test if we have a padding token
        if padding_strategy != PaddingStrategy.DO_NOT_PAD and (self.pad_token is None or self.pad_token_id < 0):
            raise ValueError(
                "Asking to pad but the tokenizer does not have a padding token. "
                "Please select a token to use as `pad_token` `(tokenizer.pad_token = tokenizer.eos_token e.g.)` "
                "or add a new pad token via `tokenizer.add_special_tokens({'pad_token': '[PAD]'})`."
            )

        # Check that we will truncate to a multiple of pad_to_multiple_of if both are provided
        if (
            truncation_strategy != TruncationStrategy.DO_NOT_TRUNCATE
            and padding_strategy != PaddingStrategy.DO_NOT_PAD
            and pad_to_multiple_of is not None
            and max_length is not None
            and (max_length % pad_to_multiple_of != 0)
        ):
            raise ValueError(
                "Truncation and padding are both activated but "
                f"truncation length ({max_length}) is not a multiple of pad_to_multiple_of ({pad_to_multiple_of})."
            )

        return padding_strategy, truncation_strategy, max_length, kwargs

    @add_end_docstrings(ENCODE_KWARGS_DOCSTRING, ENCODE_PLUS_ADDITIONAL_KWARGS_DOCSTRING)
    def __call__(
        self,
        text: Union[TextInput, PreTokenizedInput, list[TextInput], list[PreTokenizedInput], None] = None,
        text_pair: Optional[Union[TextInput, PreTokenizedInput, list[TextInput], list[PreTokenizedInput]]] = None,
        text_target: Union[TextInput, PreTokenizedInput, list[TextInput], list[PreTokenizedInput], None] = None,
        text_pair_target: Optional[
            Union[TextInput, PreTokenizedInput, list[TextInput], list[PreTokenizedInput]]
        ] = None,
        add_special_tokens: bool = True,
        padding: Union[bool, str, PaddingStrategy] = False,
        truncation: Union[bool, str, TruncationStrategy, None] = None,
        max_length: Optional[int] = None,
        stride: int = 0,
        is_split_into_words: bool = False,
        pad_to_multiple_of: Optional[int] = None,
        padding_side: Optional[str] = None,
        return_tensors: Optional[Union[str, TensorType]] = None,
        return_token_type_ids: Optional[bool] = None,
        return_attention_mask: Optional[bool] = None,
        return_overflowing_tokens: bool = False,
        return_special_tokens_mask: bool = False,
        return_offsets_mapping: bool = False,
        return_length: bool = False,
        verbose: bool = True,
        tokenizer_kwargs: Optional[dict[str, Any]] = None,
        **kwargs,
    ) -> BatchEncoding:
        """
        Main method to tokenize and prepare for the model one or several sequence(s) or one or several pair(s) of
        sequences.

        Args:
            text (`str`, `list[str]`, `list[list[str]]`, *optional*):
                The sequence or batch of sequences to be encoded. Each sequence can be a string or a list of strings
                (pretokenized string). If the sequences are provided as list of strings (pretokenized), you must set
                `is_split_into_words=True` (to lift the ambiguity with a batch of sequences).
            text_pair (`str`, `list[str]`, `list[list[str]]`, *optional*):
                The sequence or batch of sequences to be encoded. Each sequence can be a string or a list of strings
                (pretokenized string). If the sequences are provided as list of strings (pretokenized), you must set
                `is_split_into_words=True` (to lift the ambiguity with a batch of sequences).
            text_target (`str`, `list[str]`, `list[list[str]]`, *optional*):
                The sequence or batch of sequences to be encoded as target texts. Each sequence can be a string or a
                list of strings (pretokenized string). If the sequences are provided as list of strings (pretokenized),
                you must set `is_split_into_words=True` (to lift the ambiguity with a batch of sequences).
            text_pair_target (`str`, `list[str]`, `list[list[str]]`, *optional*):
                The sequence or batch of sequences to be encoded as target texts. Each sequence can be a string or a
                list of strings (pretokenized string). If the sequences are provided as list of strings (pretokenized),
                you must set `is_split_into_words=True` (to lift the ambiguity with a batch of sequences).
            tokenizer_kwargs (`dict[str, Any]`, *optional*):
                Additional kwargs to pass to the tokenizer. These will be merged with the explicit parameters and
                other kwargs, with explicit parameters taking precedence.
        """
        # To avoid duplicating
        all_kwargs = {
            "add_special_tokens": add_special_tokens,
            "padding": padding,
            "truncation": truncation,
            "max_length": max_length,
            "stride": stride,
            "is_split_into_words": is_split_into_words,
            "pad_to_multiple_of": pad_to_multiple_of,
            "padding_side": padding_side,
            "return_tensors": return_tensors,
            "return_token_type_ids": return_token_type_ids,
            "return_attention_mask": return_attention_mask,
            "return_overflowing_tokens": return_overflowing_tokens,
            "return_special_tokens_mask": return_special_tokens_mask,
            "return_offsets_mapping": return_offsets_mapping,
            "return_length": return_length,
            "split_special_tokens": kwargs.pop("split_special_tokens", self.split_special_tokens),
            "verbose": verbose,
        }

        max_target_length = kwargs.pop("max_target_length", None)

        # First merge tokenizer_kwargs, then other kwargs (explicit params take precedence)
        if tokenizer_kwargs is not None:
            all_kwargs.update(tokenizer_kwargs)
        all_kwargs.update(kwargs)
        if text is None and text_target is None:
            raise ValueError("You need to specify either `text` or `text_target`.")

        padding_strategy, truncation_strategy, max_length, kwargs = self._get_padding_truncation_strategies(
            padding=all_kwargs.pop("padding", False),
            truncation=all_kwargs.pop("truncation", None),
            max_length=all_kwargs.pop("max_length", None),
            pad_to_multiple_of=all_kwargs.get("pad_to_multiple_of"),
            verbose=all_kwargs.get("verbose", True),
            **kwargs,
        )

        if text is not None:
            # The context manager will send the inputs as normal texts and not text_target, but we shouldn't change the
            # input mode in this case.
            if not self._in_target_context_manager and hasattr(self, "_switch_to_input_mode"):
                self._switch_to_input_mode()
            encodings = self._encode_plus(
                text=text,
                text_pair=text_pair,
                padding_strategy=padding_strategy,
                truncation_strategy=truncation_strategy,
                max_length=max_length,
                **all_kwargs,
            )
        if text_target is not None:
            if hasattr(self, "_switch_to_target_mode"):
                self._switch_to_target_mode()
            target_encodings = self._encode_plus(
                text=text_target,
                text_pair=text_pair_target,
                padding_strategy=padding_strategy,
                truncation_strategy=truncation_strategy,
                max_length=max_target_length if max_target_length is not None else max_length,
                **all_kwargs,
            )
            # Leave back tokenizer in input mode
            if hasattr(self, "_switch_to_input_mode"):
                self._switch_to_input_mode()

        if text_target is None:
            return encodings
        elif text is None:
            return target_encodings
        else:
            encodings["labels"] = target_encodings["input_ids"]
            return encodings

    def _encode_plus(
        self,
        text: Union[TextInput, PreTokenizedInput, EncodedInput],
        text_pair: Optional[Union[TextInput, PreTokenizedInput, EncodedInput]] = None,
        add_special_tokens: bool = True,
        padding_strategy: PaddingStrategy = PaddingStrategy.DO_NOT_PAD,
        truncation_strategy: TruncationStrategy = TruncationStrategy.DO_NOT_TRUNCATE,
        max_length: Optional[int] = None,
        stride: int = 0,
        is_split_into_words: bool = False,
        pad_to_multiple_of: Optional[int] = None,
        padding_side: Optional[str] = None,
        return_tensors: Optional[Union[str, TensorType]] = None,
        return_token_type_ids: Optional[bool] = None,
        return_attention_mask: Optional[bool] = None,
        return_overflowing_tokens: bool = False,
        return_special_tokens_mask: bool = False,
        return_offsets_mapping: bool = False,
        return_length: bool = False,
        verbose: bool = True,
        split_special_tokens: bool = False,
        **kwargs,
    ) -> BatchEncoding:
        raise NotImplementedError

    def pad(
        self,
        encoded_inputs: Union[
            BatchEncoding,
            list[BatchEncoding],
            dict[str, EncodedInput],
            dict[str, list[EncodedInput]],
            list[dict[str, EncodedInput]],
        ],
        padding: Union[bool, str, PaddingStrategy] = True,
        max_length: Optional[int] = None,
        pad_to_multiple_of: Optional[int] = None,
        padding_side: Optional[str] = None,
        return_attention_mask: Optional[bool] = None,
        return_tensors: Optional[Union[str, TensorType]] = None,
        verbose: bool = True,
    ) -> BatchEncoding:
        """
        Pad a single encoded input or a batch of encoded inputs up to predefined length or to the max sequence length
        in the batch.

        Padding side (left/right) padding token ids are defined at the tokenizer level (with `self.padding_side`,
        `self.pad_token_id` and `self.pad_token_type_id`).

        Please note that with a fast tokenizer, using the `__call__` method is faster than using a method to encode the
        text followed by a call to the `pad` method to get a padded encoding.

        <Tip>

        If the `encoded_inputs` passed are dictionary of numpy arrays, or PyTorch tensors, the
        result will use the same type unless you provide a different tensor type with `return_tensors`. In the case of
        PyTorch tensors, you will lose the specific device of your tensors however.

        </Tip>

        Args:
            encoded_inputs ([`BatchEncoding`], list of [`BatchEncoding`], `dict[str, list[int]]`, `dict[str, list[list[int]]` or `list[dict[str, list[int]]]`):
                Tokenized inputs. Can represent one input ([`BatchEncoding`] or `dict[str, list[int]]`) or a batch of
                tokenized inputs (list of [`BatchEncoding`], *dict[str, list[list[int]]]* or *list[dict[str,
                list[int]]]*) so you can use this method during preprocessing as well as in a PyTorch Dataloader
                collate function.

                Instead of `list[int]` you can have tensors (numpy arrays, or PyTorch tensors), see
                the note above for the return type.
            padding (`bool`, `str` or [`~utils.PaddingStrategy`], *optional*, defaults to `True`):
                 Select a strategy to pad the returned sequences (according to the model's padding side and padding
                 index) among:

                - `True` or `'longest'` (default): Pad to the longest sequence in the batch (or no padding if only a single
                  sequence if provided).
                - `'max_length'`: Pad to a maximum length specified with the argument `max_length` or to the maximum
                  acceptable input length for the model if that argument is not provided.
                - `False` or `'do_not_pad'`: No padding (i.e., can output a batch with sequences of different
                  lengths).
            max_length (`int`, *optional*):
                Maximum length of the returned list and optionally padding length (see above).
            pad_to_multiple_of (`int`, *optional*):
                If set will pad the sequence to a multiple of the provided value.

                This is especially useful to enable the use of Tensor Cores on NVIDIA hardware with compute capability
                `>= 7.5` (Volta).
            padding_side (`str`, *optional*):
                The side on which the model should have padding applied. Should be selected between ['right', 'left'].
                Default value is picked from the class attribute of the same name.
            return_attention_mask (`bool`, *optional*):
                Whether to return the attention mask. If left to the default, will return the attention mask according
                to the specific tokenizer's default, defined by the `return_outputs` attribute.

                [What are attention masks?](../glossary#attention-mask)
            return_tensors (`str` or [`~utils.TensorType`], *optional*):
                If set, will return tensors instead of list of python integers. Acceptable values are:

                - `'pt'`: Return PyTorch `torch.Tensor` objects.
                - `'np'`: Return Numpy `np.ndarray` objects.
            verbose (`bool`, *optional*, defaults to `True`):
                Whether or not to print more information and warnings.
        """

        # If we have a list of dicts, let's convert it in a dict of lists
        # We do this to allow using this method as a collate_fn function in PyTorch Dataloader
        if isinstance(encoded_inputs, (list, tuple)) and isinstance(encoded_inputs[0], Mapping):
            encoded_inputs = {key: [example[key] for example in encoded_inputs] for key in encoded_inputs[0]}

        # The model's main input name, usually `input_ids`, has been passed for padding
        if self.model_input_names[0] not in encoded_inputs:
            raise ValueError(
                "You should supply an encoding or a list of encodings to this method "
                f"that includes {self.model_input_names[0]}, but you provided {list(encoded_inputs.keys())}"
            )

        required_input = encoded_inputs[self.model_input_names[0]]

        if required_input is None or (isinstance(required_input, Sized) and len(required_input) == 0):
            if return_attention_mask:
                encoded_inputs["attention_mask"] = []
            return encoded_inputs

        # If we have PyTorch/NumPy tensors/arrays as inputs, we cast them as python objects
        # and rebuild them afterwards if no return_tensors is specified
        # Note that we lose the specific device the tensor may be on for PyTorch

        first_element = required_input[0]
        if isinstance(first_element, (list, tuple)):
            # first_element might be an empty list/tuple in some edge cases so we grab the first non empty element.
            for item in required_input:
                if len(item) != 0:
                    first_element = item[0]
                    break
        # At this state, if `first_element` is still a list/tuple, it's an empty one so there is nothing to do.
        if not isinstance(first_element, (int, list, tuple)):
            if is_torch_tensor(first_element):
                return_tensors = "pt" if return_tensors is None else return_tensors
            elif isinstance(first_element, np.ndarray):
                return_tensors = "np" if return_tensors is None else return_tensors
            else:
                raise ValueError(
                    f"type of {first_element} unknown: {type(first_element)}. "
                    "Should be one of a python, numpy, or pytorch object."
                )

            for key, value in encoded_inputs.items():
                encoded_inputs[key] = to_py_obj(value)

        # Convert padding_strategy in PaddingStrategy
        padding_strategy, _, max_length, _ = self._get_padding_truncation_strategies(
            padding=padding, max_length=max_length, verbose=verbose
        )

        required_input = encoded_inputs[self.model_input_names[0]]
        if required_input and not isinstance(required_input[0], (list, tuple)):
            encoded_inputs = self._pad(
                encoded_inputs,
                max_length=max_length,
                padding_strategy=padding_strategy,
                pad_to_multiple_of=pad_to_multiple_of,
                padding_side=padding_side,
                return_attention_mask=return_attention_mask,
            )
            return BatchEncoding(encoded_inputs, tensor_type=return_tensors)

        batch_size = len(required_input)
        assert all(len(v) == batch_size for v in encoded_inputs.values()), (
            "Some items in the output dictionary have a different batch size than others."
        )

        if padding_strategy == PaddingStrategy.LONGEST:
            max_length = max(len(inputs) for inputs in required_input)
            padding_strategy = PaddingStrategy.MAX_LENGTH

        batch_outputs = {}
        for i in range(batch_size):
            inputs = {k: v[i] for k, v in encoded_inputs.items()}
            outputs = self._pad(
                inputs,
                max_length=max_length,
                padding_strategy=padding_strategy,
                pad_to_multiple_of=pad_to_multiple_of,
                padding_side=padding_side,
                return_attention_mask=return_attention_mask,
            )

            for key, value in outputs.items():
                if key not in batch_outputs:
                    batch_outputs[key] = []
                batch_outputs[key].append(value)

        return BatchEncoding(batch_outputs, tensor_type=return_tensors)

    def _pad(
        self,
        encoded_inputs: Union[dict[str, EncodedInput], BatchEncoding],
        max_length: Optional[int] = None,
        padding_strategy: PaddingStrategy = PaddingStrategy.DO_NOT_PAD,
        pad_to_multiple_of: Optional[int] = None,
        padding_side: Optional[str] = None,
        return_attention_mask: Optional[bool] = None,
    ) -> dict:
        """
        Pad encoded inputs (on left/right and up to predefined length or max length in the batch)

        Args:
            encoded_inputs:
                Dictionary of tokenized inputs (`list[int]`) or batch of tokenized inputs (`list[list[int]]`).
            max_length: maximum length of the returned list and optionally padding length (see below).
                Will truncate by taking into account the special tokens.
            padding_strategy: PaddingStrategy to use for padding.

                - PaddingStrategy.LONGEST Pad to the longest sequence in the batch
                - PaddingStrategy.MAX_LENGTH: Pad to the max length (default)
                - PaddingStrategy.DO_NOT_PAD: Do not pad
                The tokenizer padding sides are defined in `padding_side` argument:

                    - 'left': pads on the left of the sequences
                    - 'right': pads on the right of the sequences
            pad_to_multiple_of: (optional) Integer if set will pad the sequence to a multiple of the provided value.
                This is especially useful to enable the use of Tensor Core on NVIDIA hardware with compute capability
                `>= 7.5` (Volta).
            padding_side:
                The side on which the model should have padding applied. Should be selected between ['right', 'left'].
                Default value is picked from the class attribute of the same name.
            return_attention_mask:
                (optional) Set to False to avoid returning attention mask (default: set to model specifics)
        """
        # Load from model defaults
        if return_attention_mask is None:
            return_attention_mask = "attention_mask" in self.model_input_names

        required_input = encoded_inputs[self.model_input_names[0]]

        if padding_strategy == PaddingStrategy.LONGEST:
            max_length = len(required_input)

        if max_length is not None and pad_to_multiple_of is not None and (max_length % pad_to_multiple_of != 0):
            max_length = ((max_length // pad_to_multiple_of) + 1) * pad_to_multiple_of

        needs_to_be_padded = padding_strategy != PaddingStrategy.DO_NOT_PAD and len(required_input) != max_length

        # Initialize attention mask if not present.
        if return_attention_mask and "attention_mask" not in encoded_inputs:
            encoded_inputs["attention_mask"] = [1] * len(required_input)

        if needs_to_be_padded:
            difference = max_length - len(required_input)
            padding_side = padding_side if padding_side is not None else self.padding_side

            if padding_side == "right":
                if return_attention_mask:
                    encoded_inputs["attention_mask"] = encoded_inputs["attention_mask"] + [0] * difference
                if "token_type_ids" in encoded_inputs:
                    encoded_inputs["token_type_ids"] = (
                        encoded_inputs["token_type_ids"] + [self.pad_token_type_id] * difference
                    )
                if "special_tokens_mask" in encoded_inputs:
                    encoded_inputs["special_tokens_mask"] = encoded_inputs["special_tokens_mask"] + [1] * difference
                encoded_inputs[self.model_input_names[0]] = required_input + [self.pad_token_id] * difference
            elif padding_side == "left":
                if return_attention_mask:
                    encoded_inputs["attention_mask"] = [0] * difference + encoded_inputs["attention_mask"]
                if "token_type_ids" in encoded_inputs:
                    encoded_inputs["token_type_ids"] = [self.pad_token_type_id] * difference + encoded_inputs[
                        "token_type_ids"
                    ]
                if "special_tokens_mask" in encoded_inputs:
                    encoded_inputs["special_tokens_mask"] = [1] * difference + encoded_inputs["special_tokens_mask"]
                encoded_inputs[self.model_input_names[0]] = [self.pad_token_id] * difference + required_input
            else:
                raise ValueError(f"Invalid padding strategy:{padding_side}")

        return encoded_inputs

    def convert_tokens_to_string(self, tokens: list[str]) -> str:
        """
        Converts a sequence of tokens in a single string. The most simple way to do it is `" ".join(tokens)` but we
        often want to remove sub-word tokenization artifacts at the same time.

        Args:
            tokens (`list[str]`): The token to join in a string.

        Returns:
            `str`: The joined tokens.
        """
        raise NotImplementedError

    def decode(
        self,
        token_ids: Union[int, list[int], list[list[int]], np.ndarray, "torch.Tensor"],
        skip_special_tokens: bool = False,
        **kwargs,
    ) -> Union[str, list[str]]:
        """
        Converts a sequence of ids into a string, or a list of sequences into a list of strings,
        using the tokenizer and vocabulary with options to remove special tokens and clean up
        tokenization spaces.

        Similar to doing `self.convert_tokens_to_string(self.convert_ids_to_tokens(token_ids))`.

        Args:
            token_ids (`Union[int, list[int], list[list[int]], np.ndarray, torch.Tensor]`):
                A single sequence or a batch (list of sequences) of tokenized input ids. Can be obtained using the
                `__call__` method.
            skip_special_tokens (`bool`, *optional*, defaults to `False`):
                Whether or not to remove special tokens in the decoding.
            kwargs (additional keyword arguments, *optional*):
                Will be passed to the underlying model specific decode method.

        Returns:
            `Union[str, list[str]]`: The decoded string for a single sequence, or a list of decoded strings for a
            batch of sequences.
        """
        # Convert inputs to python lists
        token_ids = to_py_obj(token_ids)

        # If we received batched input, decode each sequence
        if isinstance(token_ids, (list, tuple)) and len(token_ids) > 0 and isinstance(token_ids[0], (list, tuple)):
            clean_up_tokenization_spaces = kwargs.pop("clean_up_tokenization_spaces", False)
            return [
                self._decode(
                    token_ids=seq,
                    skip_special_tokens=skip_special_tokens,
                    clean_up_tokenization_spaces=clean_up_tokenization_spaces,
                    **kwargs,
                )
                for seq in token_ids
            ]

        return self._decode(
            token_ids=token_ids,
            skip_special_tokens=skip_special_tokens,
            **kwargs,
        )

    def batch_decode(
        self,
        sequences: Union[list[int], list[list[int]], np.ndarray, "torch.Tensor"],
        skip_special_tokens: bool = False,
        clean_up_tokenization_spaces: Optional[bool] = None,
        **kwargs,
    ) -> list[str]:
        """
        Convert a list of lists of token ids into a list of strings by calling decode.

        This method is provided for backwards compatibility. The `decode` method now handles batched input natively,
        so you can use `decode` directly instead of `batch_decode`.

        Args:
            sequences (`Union[list[int], list[list[int]], np.ndarray, torch.Tensor]`):
                List of tokenized input ids. Can be obtained using the `__call__` method.
            skip_special_tokens (`bool`, *optional*, defaults to `False`):
                Whether or not to remove special tokens in the decoding.
            clean_up_tokenization_spaces (`bool`, *optional*):
                Whether or not to clean up the tokenization spaces. If `None`, will default to
                `self.clean_up_tokenization_spaces`.
            kwargs (additional keyword arguments, *optional*):
                Will be passed to the underlying model specific decode method.

        Returns:
            `list[str]`: The list of decoded sentences.
        """
        # Forward to decode() which now handles batched input natively
        result = self.decode(
            token_ids=sequences,
            skip_special_tokens=skip_special_tokens,
            clean_up_tokenization_spaces=clean_up_tokenization_spaces,
            **kwargs,
        )
        # Ensure we always return a list for backwards compatibility
        if isinstance(result, str):
            return [result]
        return result

    def _decode(
        self,
        token_ids: Union[int, list[int]],
        skip_special_tokens: bool = False,
        clean_up_tokenization_spaces: Optional[bool] = None,
        **kwargs,
    ) -> str:
        raise NotImplementedError

    def _eventual_warn_about_too_long_sequence(self, ids: list[int], max_length: Optional[int], verbose: bool):
        """
        Depending on the input and internal state we might trigger a warning about a sequence that is too long for its
        corresponding model

        Args:
            ids (`list[str]`): The ids produced by the tokenization
            max_length (`int`, *optional*): The max_length desired (does not trigger a warning if it is set)
            verbose (`bool`): Whether or not to print more information and warnings.

        """
        if max_length is None and len(ids) > self.model_max_length and verbose and self.model_max_length != 0:
            if not self.deprecation_warnings.get("sequence-length-is-longer-than-the-specified-maximum", False):
                logger.warning(
                    "Token indices sequence length is longer than the specified maximum sequence length "
                    f"for this model ({len(ids)} > {self.model_max_length}). Running this sequence through the model "
                    "will result in indexing errors"
                )
            self.deprecation_warnings["sequence-length-is-longer-than-the-specified-maximum"] = True

    @classmethod
    def register_for_auto_class(cls, auto_class="AutoTokenizer"):
        """
        Register this class with a given auto class. This should only be used for custom tokenizers as the ones in the
        library are already mapped with `AutoTokenizer`.

        Args:
            auto_class (`str` or `type`, *optional*, defaults to `"AutoTokenizer"`):
                The auto class to register this new tokenizer with.
        """
        if not isinstance(auto_class, str):
            auto_class = auto_class.__name__

        import transformers.models.auto as auto_module

        if not hasattr(auto_module, auto_class):
            raise ValueError(f"{auto_class} is not a valid auto class.")

        cls._auto_class = auto_class

    def apply_chat_template(
        self,
        conversation: Union[list[dict[str, str]], list[list[dict[str, str]]]],
        tools: Optional[list[Union[dict, Callable]]] = None,
        documents: Optional[list[dict[str, str]]] = None,
        chat_template: Optional[str] = None,
        add_generation_prompt: bool = False,
        continue_final_message: bool = False,
        tokenize: bool = True,
        padding: Union[bool, str, PaddingStrategy] = False,
        truncation: bool = False,
        max_length: Optional[int] = None,
        return_tensors: Optional[Union[str, TensorType]] = None,
        return_dict: bool = False,
        return_assistant_tokens_mask: bool = False,
        tokenizer_kwargs: Optional[dict[str, Any]] = None,
        **kwargs,
    ) -> Union[str, list[int], list[str], list[list[int]], BatchEncoding]:
        """
        Converts a list of dictionaries with `"role"` and `"content"` keys to a list of token
        ids. This method is intended for use with chat models, and will read the tokenizer's chat_template attribute to
        determine the format and control tokens to use when converting.

        Args:
            conversation (Union[list[dict[str, str]], list[list[dict[str, str]]]]): A list of dicts
                with "role" and "content" keys, representing the chat history so far.
            tools (`list[Union[Dict, Callable]]`, *optional*):
                A list of tools (callable functions) that will be accessible to the model. If the template does not
                support function calling, this argument will have no effect. Each tool should be passed as a JSON Schema,
                giving the name, description and argument types for the tool. See our
                [tool use guide](https://huggingface.co/docs/transformers/en/chat_extras#passing-tools)
                for more information.
            documents (`list[dict[str, str]]`, *optional*):
                A list of dicts representing documents that will be accessible to the model if it is performing RAG
                (retrieval-augmented generation). If the template does not support RAG, this argument will have no
                effect. We recommend that each document should be a dict containing "title" and "text" keys.
            chat_template (`str`, *optional*):
                A Jinja template to use for this conversion. It is usually not necessary to pass anything to this
                argument, as the model's template will be used by default.
            add_generation_prompt (bool, *optional*):
                If this is set, a prompt with the token(s) that indicate
                the start of an assistant message will be appended to the formatted output. This is useful when you want to generate a response from the model.
                Note that this argument will be passed to the chat template, and so it must be supported in the
                template for this argument to have any effect.
            continue_final_message (bool, *optional*):
                If this is set, the chat will be formatted so that the final
                message in the chat is open-ended, without any EOS tokens. The model will continue this message
                rather than starting a new one. This allows you to "prefill" part of
                the model's response for it. Cannot be used at the same time as `add_generation_prompt`.
            tokenize (`bool`, defaults to `True`):
                Whether to tokenize the output. If `False`, the output will be a string.
            padding (`bool`, `str` or [`~utils.PaddingStrategy`], *optional*, defaults to `False`):
                 Select a strategy to pad the returned sequences (according to the model's padding side and padding
                 index) among:

                - `True` or `'longest'`: Pad to the longest sequence in the batch (or no padding if only a single
                  sequence if provided).
                - `'max_length'`: Pad to a maximum length specified with the argument `max_length` or to the maximum
                  acceptable input length for the model if that argument is not provided.
                - `False` or `'do_not_pad'` (default): No padding (i.e., can output a batch with sequences of different
                  lengths).
            truncation (`bool`, defaults to `False`):
                Whether to truncate sequences at the maximum length. Has no effect if tokenize is `False`.
            max_length (`int`, *optional*):
                Maximum length (in tokens) to use for padding or truncation. Has no effect if tokenize is `False`. If
                not specified, the tokenizer's `max_length` attribute will be used as a default.
            return_tensors (`str` or [`~utils.TensorType`], *optional*):
                If set, will return tensors of a particular framework. Has no effect if tokenize is `False`. Acceptable
                values are:
                - `'pt'`: Return PyTorch `torch.Tensor` objects.
                - `'np'`: Return NumPy `np.ndarray` objects.
            return_dict (`bool`, defaults to `False`):
                Whether to return a dictionary with named outputs. Has no effect if tokenize is `False`.
            tokenizer_kwargs (`dict[str: Any]`, *optional*): Additional kwargs to pass to the tokenizer.
            return_assistant_tokens_mask (`bool`, defaults to `False`):
                Whether to return a mask of the assistant generated tokens. For tokens generated by the assistant,
                the mask will contain 1. For user and system tokens, the mask will contain 0.
                This functionality is only available for chat templates that support it via the `{% generation %}` keyword.
            **kwargs: Additional kwargs to pass to the template renderer. Will be accessible by the chat template.

        Returns:
            `Union[list[int], Dict]`: A list of token ids representing the tokenized chat so far, including control tokens. This
            output is ready to pass to the model, either directly or via methods like `generate()`. If `return_dict` is
            set, will return a dict of tokenizer outputs instead.
        """

        if return_dict and not tokenize:
            raise ValueError(
                "`return_dict=True` is incompatible with `tokenize=False`, because there is no dict "
                "of tokenizer outputs to return."
            )

        if return_assistant_tokens_mask and not return_dict:
            raise ValueError("`return_assistant_tokens_mask=True` is incompatible with `return_dict=False`")

        if tokenizer_kwargs is None:
            tokenizer_kwargs = {}

        chat_template = self.get_chat_template(chat_template, tools)

        if isinstance(conversation, (list, tuple)) and (
            isinstance(conversation[0], (list, tuple)) or hasattr(conversation[0], "messages")
        ):
            conversations = conversation
            is_batched = True
        else:
            conversations = [conversation]
            is_batched = False

        if continue_final_message:
            if add_generation_prompt:
                raise ValueError(
                    "continue_final_message and add_generation_prompt are not compatible. Use continue_final_message when you want the model to continue the final message, and add_generation_prompt when you want to add a header that will prompt it to start a new assistant message instead."
                )
            if return_assistant_tokens_mask:
                raise ValueError("continue_final_message is not compatible with return_assistant_tokens_mask.")

        template_kwargs = {**self.special_tokens_map, **kwargs}  # kwargs overwrite special tokens if both are present
        rendered_chat, generation_indices = render_jinja_template(
            conversations=conversations,
            tools=tools,
            documents=documents,
            chat_template=chat_template,
            return_assistant_tokens_mask=return_assistant_tokens_mask,
            continue_final_message=continue_final_message,
            add_generation_prompt=add_generation_prompt,
            **template_kwargs,
        )

        if not is_batched:
            rendered_chat = rendered_chat[0]

        if tokenize:
            out = self(
                rendered_chat,
                padding=padding,
                truncation=truncation,
                max_length=max_length,
                add_special_tokens=False,
                return_tensors=return_tensors,
                **tokenizer_kwargs,
            )
            if return_dict:
                if return_assistant_tokens_mask:
                    assistant_masks = []
                    if is_batched or return_tensors:
                        input_ids = out["input_ids"]
                    else:
                        input_ids = [out["input_ids"]]
                    for i in range(len(input_ids)):
                        current_mask = [0] * len(input_ids[i])
                        for assistant_start_char, assistant_end_char in generation_indices[i]:
                            start_token = out.char_to_token(i, assistant_start_char)
                            end_token = out.char_to_token(i, assistant_end_char - 1)
                            if start_token is None:
                                # start_token is out of bounds maybe due to truncation.
                                break
                            for token_id in range(start_token, end_token + 1 if end_token else len(input_ids[i])):
                                current_mask[token_id] = 1
                        assistant_masks.append(current_mask)

                    if not is_batched and not return_tensors:
                        assistant_masks = assistant_masks[0]

                    out["assistant_masks"] = assistant_masks

                    if return_tensors:
                        out.convert_to_tensors(tensor_type=return_tensors)

                return out
            else:
                return out["input_ids"]
        else:
            return rendered_chat

    def encode_message_with_chat_template(
        self,
        message: dict[str, str],
        conversation_history: Optional[list[dict[str, str]]] = None,
        **kwargs,
    ) -> list[int]:
        """
        Tokenize a single message. This method is a convenience wrapper around `apply_chat_template` that allows you
        to tokenize messages one by one. This is useful for things like token-by-token streaming.
        This method is not guaranteed to be perfect. For some models, it may be impossible to robustly tokenize
        single messages. For example, if the chat template adds tokens after each message, but also has a prefix that
        is added to the entire chat, it will be impossible to distinguish a chat-start-token from a message-start-token.
        In these cases, this method will do its best to find the correct tokenization, but it may not be perfect.
        **Note:** This method does not support `add_generation_prompt`. If you want to add a generation prompt,
        you should do it separately after tokenizing the conversation.
        Args:
            message (`dict`):
                A dictionary with "role" and "content" keys, representing the message to tokenize.
            conversation_history (`list[dict]`, *optional*):
                A list of dicts with "role" and "content" keys, representing the chat history so far. If you are
                tokenizing messages one by one, you should pass the previous messages in the conversation here.
            **kwargs:
                Additional kwargs to pass to the `apply_chat_template` method.
        Returns:
            `list[int]`: A list of token ids representing the tokenized message.
        """
        if "add_generation_prompt" in kwargs:
            raise ValueError(
                "`encode_message_with_chat_template` does not support `add_generation_prompt`. Please add the generation prompt "
                "separately."
            )

        if conversation_history is None or len(conversation_history) == 0:
            return self.apply_chat_template([message], add_generation_prompt=False, tokenize=True, **kwargs)

        conversation = conversation_history + [message]
        tokens = self.apply_chat_template(conversation, add_generation_prompt=False, tokenize=True, **kwargs)

        prefix_tokens = self.apply_chat_template(
            conversation_history, add_generation_prompt=False, tokenize=True, **kwargs
        )
        # It's possible that the prefix tokens are not a prefix of the full list of tokens.
        # For example, if the prefix is `<s>User: Hi` and the full conversation is `<s>User: Hi</s><s>Assistant: Hello`.
        # In this case, we can't simply find the prefix, so we have to do something a bit more subtle.
        # We look for the first place where the tokens differ, and that's our split point.
        # This is not perfect, but it's the best we can do without a token-level API.
        # To make this more robust, we could do a diff and find the longest common subsequence, but this is
        # a good first approximation.
        # This is particularly important for models like Llama3 that have changed their chat template to include
        # EOS tokens after user messages.
        min_len = min(len(prefix_tokens), len(tokens))
        for i in range(min_len):
            if prefix_tokens[i] != tokens[i]:
                return tokens[i:]
        return tokens[min_len:]

    def get_chat_template(self, chat_template: Optional[str] = None, tools: Optional[list[dict]] = None) -> str:
        """
        Retrieve the chat template string used for tokenizing chat messages. This template is used
        internally by the `apply_chat_template` method and can also be used externally to retrieve the model's chat
        template for better generation tracking.

        Args:
            chat_template (`str`, *optional*):
                A Jinja template or the name of a template to use for this conversion.
                It is usually not necessary to pass anything to this argument,
                as the model's template will be used by default.
            tools (`list[Dict]`, *optional*):
                A list of tools (callable functions) that will be accessible to the model. If the template does not
                support function calling, this argument will have no effect. Each tool should be passed as a JSON Schema,
                giving the name, description and argument types for the tool. See our
                [chat templating guide](https://huggingface.co/docs/transformers/main/en/chat_templating#automated-function-conversion-for-tool-use)
                for more information.

        Returns:
            `str`: The chat template string.
        """
        # First, handle the cases when the model has a dict of multiple templates
        if isinstance(self.chat_template, dict):
            template_dict = self.chat_template
            if chat_template is not None and chat_template in template_dict:
                # The user can pass the name of a template to the chat template argument instead of an entire template
                chat_template = template_dict[chat_template]
            elif chat_template is None:
                if tools is not None and "tool_use" in template_dict:
                    chat_template = template_dict["tool_use"]
                elif "default" in template_dict:
                    chat_template = template_dict["default"]
                else:
                    raise ValueError(
                        "This model has multiple chat templates with no default specified! Please either pass a chat "
                        "template or the name of the template you wish to use to the `chat_template` argument. Available "
                        f"template names are {sorted(template_dict.keys())}."
                    )

        elif chat_template is None:
            # These are the cases when the model has a single template
            # priority: `chat_template` argument > `tokenizer.chat_template`
            if self.chat_template is not None:
                chat_template = self.chat_template
            else:
                raise ValueError(
                    "Cannot use chat template functions because tokenizer.chat_template is not set and no template "
                    "argument was passed! For information about writing templates and setting the "
                    "tokenizer.chat_template attribute, please see the documentation at "
                    "https://huggingface.co/docs/transformers/main/en/chat_templating"
                )

        return chat_template

    def save_chat_templates(
        self,
        save_directory: Union[str, os.PathLike],
        tokenizer_config: dict,
        filename_prefix: Optional[str],
        save_jinja_files: bool,
    ):
        """
        Writes chat templates out to the save directory if we're using the new format, and removes them from
        the tokenizer config if present. If we're using the legacy format, it doesn't write any files, and instead
        writes the templates to the tokenizer config in the correct format.
        """
        chat_template_file = os.path.join(
            save_directory, (filename_prefix + "-" if filename_prefix else "") + CHAT_TEMPLATE_FILE
        )
        chat_template_dir = os.path.join(
            save_directory, (filename_prefix + "-" if filename_prefix else "") + CHAT_TEMPLATE_DIR
        )

        saved_raw_chat_template_files = []
        if save_jinja_files and isinstance(self.chat_template, str):
            # New format for single templates is to save them as chat_template.jinja
            with open(chat_template_file, "w", encoding="utf-8") as f:
                f.write(self.chat_template)
            logger.info(f"chat template saved in {chat_template_file}")
            saved_raw_chat_template_files.append(chat_template_file)
            if "chat_template" in tokenizer_config:
                tokenizer_config.pop("chat_template")  # To ensure it doesn't somehow end up in the config too
        elif save_jinja_files and isinstance(self.chat_template, dict):
            # New format for multiple templates is to save the default as chat_template.jinja
            # and the other templates in the chat_templates/ directory
            for template_name, template in self.chat_template.items():
                if template_name == "default":
                    with open(chat_template_file, "w", encoding="utf-8") as f:
                        f.write(self.chat_template["default"])
                    logger.info(f"chat template saved in {chat_template_file}")
                    saved_raw_chat_template_files.append(chat_template_file)
                else:
                    Path(chat_template_dir).mkdir(exist_ok=True)
                    template_filepath = os.path.join(chat_template_dir, f"{template_name}.jinja")
                    with open(template_filepath, "w", encoding="utf-8") as f:
                        f.write(template)
                    logger.info(f"chat template saved in {template_filepath}")
                    saved_raw_chat_template_files.append(template_filepath)
            if "chat_template" in tokenizer_config:
                tokenizer_config.pop("chat_template")  # To ensure it doesn't somehow end up in the config too
        elif isinstance(self.chat_template, dict):
            # Legacy format for multiple templates:
            # chat template dicts are saved to the config as lists of dicts with fixed key names.
            tokenizer_config["chat_template"] = [{"name": k, "template": v} for k, v in self.chat_template.items()]
        elif self.chat_template is not None:
            # Legacy format for single templates: Just make them a key in tokenizer_config.json
            tokenizer_config["chat_template"] = self.chat_template
        return tokenizer_config, saved_raw_chat_template_files


def get_fast_tokenizer_file(tokenization_files: list[str]) -> str:
    """
    Get the tokenization file to use for this version of transformers.

    Args:
        tokenization_files (`list[str]`): The list of available configuration files.

    Returns:
        `str`: The tokenization file to use.
    """
    tokenizer_files_map = {}
    for file_name in tokenization_files:
        search = _re_tokenizer_file.search(file_name)
        if search is not None:
            v = search.groups()[0]
            tokenizer_files_map[v] = file_name
    available_versions = sorted(tokenizer_files_map.keys())

    # Defaults to FULL_TOKENIZER_FILE and then try to look at some newer versions.
    tokenizer_file = FULL_TOKENIZER_FILE
    transformers_version = version.parse(__version__)
    for v in available_versions:
        if version.parse(v) <= transformers_version:
            tokenizer_file = tokenizer_files_map[v]
        else:
            # No point going further since the versions are sorted.
            break

    return tokenizer_file


# Shared helper to locate a SentencePiece model file for a repo/path
def find_sentencepiece_model_file(pretrained_model_name_or_path, **kwargs):
    """
    Find any .model file (SentencePiece model) in the model directory or Hub repo.

    Tries known filenames first ("tokenizer.model", "spm.model"), then scans local dir,
    and as a last resort lists files on the Hub to find any .model.

    Returns the filename (str) relative to the repo root or directory if found, else None.
    """
    from .utils.hub import has_file

    # Try common names first
    for candidate in ("tokenizer.model", "spm.model"):
        try:
            if has_file(
                pretrained_model_name_or_path,
                candidate,
                revision=kwargs.get("revision"),
                token=kwargs.get("token"),
                cache_dir=kwargs.get("cache_dir"),
                local_files_only=kwargs.get("local_files_only", False),
            ):
                return candidate
        except Exception:
            pass

    subfolder = kwargs.get("subfolder", "")
    local_files_only = kwargs.get("local_files_only", False)

    # Local directory scan
    if os.path.isdir(pretrained_model_name_or_path):
        dir_path = (
            os.path.join(pretrained_model_name_or_path, subfolder) if subfolder else pretrained_model_name_or_path
        )
        if os.path.isdir(dir_path):
            for filename in os.listdir(dir_path):
                if filename.endswith(".model"):
                    return filename if not subfolder else os.path.join(subfolder, filename)

    # Hub listing if allowed
    if not local_files_only:
        try:
            from huggingface_hub import list_repo_tree

            entries = list_repo_tree(
                repo_id=pretrained_model_name_or_path,
                revision=kwargs.get("revision"),
                path_in_repo=subfolder if subfolder else None,
                recursive=False,
                token=kwargs.get("token"),
            )
            for entry in entries:
                if entry.path.endswith(".model"):
                    return entry.path if not subfolder else entry.path.removeprefix(f"{subfolder}/")
        except Exception:
            pass

    return None


def load_vocab_and_merges(pretrained_model_name_or_path, **kwargs):
    """
    Resolve and load tokenizer vocabulary files from a repo/path.

    Priority order:
    1. Load ``vocab.json`` (WordLevel/WordPiece/BPE fast tokenizers)
    2. Load ``vocab.txt`` when only a WordPiece vocab is available
    3. Optionally load ``merges.txt`` (BPE tokenizers)

    Returns:
        tuple (vocab: dict|None, merges: list[tuple[str,str]]|None, files_loaded: list[str])
    """
    files_loaded = []
    vocab = None
    merges = None
    try:
        resolved_vocab_file = cached_file(
            pretrained_model_name_or_path,
            "vocab.json",
            cache_dir=kwargs.get("cache_dir"),
            force_download=kwargs.get("force_download", False),
            proxies=kwargs.get("proxies"),
            token=kwargs.get("token"),
            revision=kwargs.get("revision"),
            local_files_only=kwargs.get("local_files_only", False),
            subfolder=kwargs.get("subfolder", ""),
        )
    except Exception:
        resolved_vocab_file = None

    if resolved_vocab_file is not None:
        try:
            with open(resolved_vocab_file, "r", encoding="utf-8") as vf:
                vocab = json.load(vf)
            files_loaded.append("vocab.json")
        except Exception:
            vocab = None

    # Fallback to vocab.txt (WordPiece-style vocabularies)
    if vocab is None:
        try:
            resolved_vocab_txt = cached_file(
                pretrained_model_name_or_path,
                "vocab.txt",
                cache_dir=kwargs.get("cache_dir"),
                force_download=kwargs.get("force_download", False),
                proxies=kwargs.get("proxies"),
                token=kwargs.get("token"),
                revision=kwargs.get("revision"),
                local_files_only=kwargs.get("local_files_only", False),
                subfolder=kwargs.get("subfolder", ""),
            )
        except Exception:
            resolved_vocab_txt = None

        if resolved_vocab_txt is not None:
            try:
                vocab = OrderedDict()
                with open(resolved_vocab_txt, "r", encoding="utf-8") as vf:
                    for index, token in enumerate(vf):
                        token = token.rstrip("\n")
                        vocab[token] = index
                files_loaded.append("vocab.txt")
            except Exception:
                vocab = None

    try:
        resolved_merges_file = cached_file(
            pretrained_model_name_or_path,
            "merges.txt",
            cache_dir=kwargs.get("cache_dir"),
            force_download=kwargs.get("force_download", False),
            proxies=kwargs.get("proxies"),
            token=kwargs.get("token"),
            revision=kwargs.get("revision"),
            local_files_only=kwargs.get("local_files_only", False),
            subfolder=kwargs.get("subfolder", ""),
        )
    except Exception:
        resolved_merges_file = None

    if resolved_merges_file is not None:
        try:
            merges = []
            with open(resolved_merges_file, "r", encoding="utf-8") as mf:
                for line in mf:
                    line = line.strip()
                    if line and not line.startswith("#"):
                        parts = line.split()
                        if len(parts) == 2:
                            merges.append((parts[0], parts[1]))
            files_loaded.append("merges.txt")
        except Exception:
            merges = None

    return vocab, merges, files_loaded


# To update the docstring, we need to copy the method, otherwise we change the original docstring.
PreTrainedTokenizerBase.push_to_hub = copy_func(PreTrainedTokenizerBase.push_to_hub)
if PreTrainedTokenizerBase.push_to_hub.__doc__ is not None:
    PreTrainedTokenizerBase.push_to_hub.__doc__ = PreTrainedTokenizerBase.push_to_hub.__doc__.format(
        object="tokenizer", object_class="AutoTokenizer", object_files="tokenizer files"
    )


def _get_prepend_scheme(add_prefix_space: bool, original_tokenizer) -> str:
    if add_prefix_space:
        prepend_scheme = "always"
        if not getattr(original_tokenizer, "legacy", True):
            prepend_scheme = "first"
    else:
        prepend_scheme = "never"
    return prepend_scheme


def generate_merges(vocab, vocab_scores: Optional[dict[str, float]] = None):
    reverse = vocab_scores is not None
    vocab_scores = dict(vocab_scores) if reverse else vocab

    merges = []
    for merge, piece_score in vocab_scores.items():
        local = []
        for index in range(1, len(merge)):
            piece_l, piece_r = merge[:index], merge[index:]
            if piece_l in vocab and piece_r in vocab:
                local.append((piece_l, piece_r, piece_score))
        local = sorted(local, key=lambda x: (vocab[x[0]], vocab[x[1]]))
        merges.extend(local)

    merges = sorted(merges, key=lambda val: (val[2], len(val[0]), len(val[1])), reverse=reverse)
    merges = [(val[0], val[1]) for val in merges]
    return merges<|MERGE_RESOLUTION|>--- conflicted
+++ resolved
@@ -2263,30 +2263,6 @@
 
         return tokenizer
 
-<<<<<<< HEAD
-            fix_mistral_regex_from_kwargs = kwargs.get("fix_mistral_regex")
-            fix_mistral_regex_from_init = init_kwargs.get("fix_mistral_regex")
-            
-            should_check_mistral_fix = (_is_local or is_base_mistral(pretrained_model_name_or_path) or 
-                                        fix_mistral_regex_from_kwargs is not None or 
-                                        fix_mistral_regex_from_init is not None)
-
-            if should_check_mistral_fix:
-                _config_file = cached_file(
-                    pretrained_model_name_or_path,
-                    "config.json",
-                    cache_dir=cache_dir,
-                    token=token,
-                    local_files_only=local_files_only,
-                    _raise_exceptions_for_missing_entries=False,
-                    _raise_exceptions_for_connection_errors=False,
-                    _commit_hash=_commit_hash,
-                )
-                if _config_file is not None:
-                    with open(_config_file, encoding="utf-8") as f:
-                        _config = json.load(f)
-                    transformers_version = _config.get("transformers_version")
-=======
     @classmethod
     def _patch_mistral_regex(
         cls,
@@ -2308,7 +2284,6 @@
                 >> Tags including `base_model:.*mistralai`
         """
         from huggingface_hub import model_info
->>>>>>> f7795060
 
         def is_base_mistral(model_id: str) -> bool:
             model = model_info(model_id)
@@ -2382,8 +2357,6 @@
                         ),
                         behavior="isolated",
                     )
-<<<<<<< HEAD
-                    
                     current_pretokenizer = tokenizer.backend_tokenizer.pre_tokenizer
                     # Check if it's already a Sequence
                     if isinstance(current_pretokenizer, tokenizers.pre_tokenizers.Sequence):
@@ -2403,8 +2376,6 @@
                             current_pretokenizer,
                         ])
 
-=======
->>>>>>> f7795060
         return tokenizer
 
     @classmethod
