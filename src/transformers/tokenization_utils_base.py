--- conflicted
+++ resolved
@@ -842,8 +842,6 @@
                 - `'pt'`: Return PyTorch `torch.Tensor` objects.
                 - `'np'`: Return Numpy `np.ndarray` objects.
 """
-<<<<<<< HEAD
-=======
 
 ENCODE_PLUS_ADDITIONAL_KWARGS_DOCSTRING = r"""
             return_token_type_ids (`bool`, *optional*):
@@ -977,20 +975,9 @@
     model_input_names: list[str] = ["input_ids", "token_type_ids", "attention_mask"]
     padding_side: str = "right"
     truncation_side: str = "right"
-    slow_tokenizer_class = None
 
     # Special tokens support (moved from SpecialTokensMixin)
     # V5: Clean separation of named special tokens from extra special tokens
-    SPECIAL_TOKENS_ATTRIBUTES = [
-        "bos_token",
-        "eos_token",
-        "unk_token",
-        "sep_token",
-        "pad_token",
-        "cls_token",
-        "mask_token",
-    ]
-
     def __init__(self, **kwargs):
         self.init_inputs = ()
         for key in kwargs:
@@ -1057,6 +1044,26 @@
                     continue
                 auto_model_specific_tokens[key] = value
 
+        self._pad_token_type_id = 0
+        self.verbose = kwargs.pop("verbose", False)
+        object.__setattr__(self, "_token_mapping", kwargs.pop("token_mapping", {}) or {})
+
+        # V5: track both explicit and auto-detected model-specific tokens
+        explicit_model_specific_tokens = kwargs.pop("model_specific_special_tokens", None)
+        if explicit_model_specific_tokens is None:
+            explicit_model_specific_tokens = {}
+        elif not isinstance(explicit_model_specific_tokens, dict):
+            raise TypeError("model_specific_special_tokens must be a dictionary of token name to token value")
+        auto_model_specific_tokens = {}
+
+        # Directly set hidden values to allow init with tokens not yet in vocab
+        for key in list(kwargs.keys()):
+            if key.endswith("_token") and isinstance(kwargs[key], (str, AddedToken)):
+                value = kwargs.pop(key)
+                if value is None:
+                    continue
+                # Store as mapping; resolution to ids happens later when vocab is available
+                self._token_mapping[key] = value if isinstance(value, int) else value
         # For backward compatibility we fallback to set model_max_length from max_len if provided
         model_max_length = kwargs.pop("model_max_length", kwargs.pop("max_len", None))
         self.model_max_length = model_max_length if model_max_length is not None else VERY_LARGE_INTEGER
@@ -1088,11 +1095,6 @@
             # Chat templates are stored as lists of dicts with fixed key names,
             # we reconstruct that into a single dict while loading them.
             self.chat_template = {template["name"]: template["template"] for template in self.chat_template}
-
-        model_specific_tokens = {**auto_model_specific_tokens, **explicit_model_specific_tokens}
-        if model_specific_tokens:
-            self._set_model_specific_special_tokens(special_tokens=model_specific_tokens)
-
         self.deprecation_warnings = {}
 
         # Backend information (V5: tracking which backend and files were used)
@@ -1169,44 +1171,14 @@
 
         # V5: Allowed keys are SPECIAL_TOKENS_ATTRIBUTES + "extra_special_tokens"
         # Backward compatibility: convert "additional_special_tokens" to "extra_special_tokens"
-        special_tokens_dict = dict(special_tokens_dict)
-        if "additional_special_tokens" in special_tokens_dict and "extra_special_tokens" not in special_tokens_dict:
-            special_tokens_dict["extra_special_tokens"] = special_tokens_dict.pop("additional_special_tokens")
-
-        allowed_keys = set(self.SPECIAL_TOKENS_ATTRIBUTES) | {"extra_special_tokens"}
         tokens_to_add = []
         for key, value in special_tokens_dict.items():
-            if key not in allowed_keys:
-                raise ValueError(f"Key {key} is not a valid special token. Valid keys are: {allowed_keys}")
-
-            if self.verbose:
-                logger.info(f"Assigning {value} to the {key} key of the tokenizer")
-
-            if key == "extra_special_tokens":
-                if not isinstance(value, (list, tuple)) or not all(isinstance(t, (str, AddedToken)) for t in value):
-                    raise ValueError(f"Tokens {value} for key {key} should all be str or AddedToken instances")
-                new_tokens = [
-                    (
-                        AddedToken(t, rstrip=False, lstrip=False, normalized=False, special=True)
-                        if isinstance(t, str)
-                        else t
-                    )
-                    for t in value
-                    if replace_extra_special_tokens or str(t) not in self.extra_special_tokens
-                ]
-                if replace_extra_special_tokens and new_tokens:
-                    self._extra_special_tokens = list(new_tokens)
-                else:
-                    self._extra_special_tokens.extend(new_tokens)
-                tokens_to_add.extend(new_tokens)
-            else:
-                if not isinstance(value, (str, AddedToken)):
-                    raise ValueError(f"Token {value} for key {key} should be a str or an AddedToken instance")
-                if isinstance(value, str):
-                    value = AddedToken(value, rstrip=False, lstrip=False, normalized=False, special=True)
-                setattr(self, key, value)
-                tokens_to_add.append(value)
-
+            if not isinstance(value, (str, AddedToken)):
+                raise ValueError(f"Token {value} for key {key} should be a str or an AddedToken instance")
+            if isinstance(value, str):
+                value = AddedToken(value, rstrip=False, lstrip=False, normalized=False, special=True)
+            setattr(self, key, value)
+            tokens_to_add.append(value)
         return self.add_tokens(tokens_to_add, special_tokens=True)
 
     def add_tokens(
@@ -1261,36 +1233,24 @@
         if key_is_special_id:
             key_without_id = key[:-3] if not key.endswith("_ids") else key[:-4]
 
+        # token_mapping support (simplified special token storage)
+        token_mapping = self.__dict__.get("_token_mapping", None)
+        if token_mapping is not None and (
+            key in token_mapping
+            or key_without_id in token_mapping
+            or key.endswith("_token")
+            or key.endswith("_tokens")
+            or key_is_special_id
+        ):
+            self._update_token_mapping(
+                mapping_key=key if key in token_mapping else key_without_id,
+                value=value,
+                as_id=key_is_special_id,
+                attr_name=key,
+            )
+            return
+
         # Check if this is a named special token
-        if (
-            self.__dict__.get("_special_tokens_map", None) is not None
-            and key_without_id in self.SPECIAL_TOKENS_ATTRIBUTES
-        ):
-            if key_is_special_id:
-                if value is not None:
-                    value = self.convert_ids_to_tokens(value)
-                key = key_without_id
-
-            if not isinstance(value, (str, AddedToken)) and value is not None:
-                raise ValueError(f"Cannot set a non-string value as the {key}")
-            self._special_tokens_map[key] = value
-        # Check if this is extra_special_tokens or extra_special_tokens_ids
-        elif self.__dict__.get("_extra_special_tokens", None) is not None and key_without_id == "extra_special_tokens":
-            if key_is_special_id:
-                if value is not None:
-                    value = [self.convert_ids_to_tokens(val) for val in value]
-                key = key_without_id
-
-            if key == "extra_special_tokens":
-                if value is None:
-                    self._extra_special_tokens = []
-                elif isinstance(value, dict):
-                    # Dict is treated as model-specific special tokens (such as multimodal tokens)
-                    self._set_model_specific_special_tokens(special_tokens=value)
-                elif isinstance(value, (list, tuple)):
-                    self._extra_special_tokens = list(value)
-                else:
-                    raise ValueError(f"extra_special_tokens must be a list, tuple, or dict, got {type(value)}")
         else:
             super().__setattr__(key, value)
 
@@ -1300,37 +1260,62 @@
         if key_is_special_id:
             key_without_id = key[:-3] if not key.endswith("_ids") else key[:-4]
 
-        # Check if this is a named special token
-        if (
-            self.__dict__.get("_special_tokens_map", None) is not None
-            and key_without_id in self.SPECIAL_TOKENS_ATTRIBUTES
-        ):
-            _special_tokens_map = self.__dict__["_special_tokens_map"]
-            if not key_is_special_id:
-                if _special_tokens_map[key_without_id] is None:
-                    if self.verbose:
-                        logger.error(f"Using {key}, but it is not set yet.")
-                    return None
-                value = _special_tokens_map[key_without_id]
-                return str(value)
-            else:
-                attr_as_tokens = getattr(self, key_without_id)
-                return self.convert_tokens_to_ids(attr_as_tokens) if attr_as_tokens is not None else None
-
-        # Check if this is extra_special_tokens or extra_special_tokens_ids
-        elif key_without_id == "extra_special_tokens":
-            if self.__dict__.get("_extra_special_tokens", None) is not None:
-                if not key_is_special_id:
-                    return [str(tok) for tok in self.__dict__["_extra_special_tokens"]]
-                else:
-                    # extra_special_tokens_ids
-                    tokens = self.__dict__["_extra_special_tokens"]
-                    return self.convert_tokens_to_ids([str(tok) for tok in tokens]) if tokens else []
+        token_mapping = self.__dict__.get("_token_mapping", None)
+        if token_mapping is not None and (key in token_mapping or key_without_id in token_mapping):
+            return self._resolve_token_mapping_attr(
+                key=key,
+                key_without_id=key_without_id,
+                is_id=key_is_special_id,
+                token_mapping=token_mapping,
+            )
+        elif key.endswith("_token"):
+            return None
+        elif key.endswith("_id"):
+            return -1
 
         if key not in self.__dict__:
             raise AttributeError(f"{self.__class__.__name__} has no attribute {key}")
         else:
             return super().__getattr__(key)
+
+    # --- token_mapping helpers ---
+    def _update_token_mapping(self, mapping_key: str, value: Any, as_id: bool, attr_name: str) -> None:
+        """
+        Internal helper to keep token_mapping (name -> id) in sync with attribute writes.
+        """
+        token_mapping = self.__dict__.get("_token_mapping", None)
+        if token_mapping is None:
+            object.__setattr__(self, attr_name, value)
+            return
+        if value is None:
+            token_mapping[mapping_key] = None
+            object.__setattr__(self, attr_name, value)
+            return
+        try:
+            if isinstance(value, int):
+                token_mapping[mapping_key] = self.convert_ids_to_tokens(value)
+            else:
+                token_mapping[mapping_key] = value
+            object.__setattr__(self, attr_name, value)
+        except Exception:
+            object.__setattr__(self, attr_name, value)
+
+    def _resolve_token_mapping_attr(self, key: str, key_without_id: str, is_id: bool, token_mapping: dict) -> Any:
+        """
+        Resolve attributes backed by token_mapping (name -> id).
+        """
+        mapping_key = key if key in token_mapping else key_without_id
+        mapped_value = token_mapping.get(mapping_key)
+        if mapped_value is None:
+            if self.verbose:
+                logger.error(f"Using {key}, but it is not set yet.")
+            return None
+        return self.convert_tokens_to_ids(str(mapped_value)) if is_id else str(mapped_value)
+
+    def _get_token_mapping(self) -> dict[str, int]:
+        """Return the current token mapping as a name->id dictionary."""
+        mapping = self.__dict__.get("_token_mapping") or {}
+        return {k: int(v) if isinstance(v, int) else v for k, v in mapping.items() if v is not None}
 
     def get_special_tokens_mask(
         self, token_ids_0: list[int], token_ids_1: Optional[list[int]] = None, already_has_special_tokens: bool = False
@@ -1378,9 +1363,9 @@
         **V5 Change**: This now returns only named tokens. Use `extra_special_tokens` for the additional tokens.
         """
         return {
-            attr: str(self._special_tokens_map[attr])
+            attr: str(self._token_mapping[attr])
             for attr in self.SPECIAL_TOKENS_ATTRIBUTES
-            if self._special_tokens_map.get(attr) is not None
+            if self._token_mapping.get(attr) is not None
         }
 
     # Note: extra_special_tokens and extra_special_tokens_ids are handled by __getattr__ and __setattr__
@@ -1449,10 +1434,9 @@
             f"{self.__class__.__name__}(name_or_path='{self.name_or_path}',"
             f" vocab_size={self.vocab_size}, model_max_length={self.model_max_length},"
             f" padding_side='{self.padding_side}', truncation_side='{self.truncation_side}',"
-            f" special_tokens={self.special_tokens_map},"
+            f" special_tokens={self._token_mapping},"
             " added_tokens_decoder={\n\t" + added_tokens_decoder_rep + "\n}\n)"
         )
->>>>>>> 045bbffa
 
     def __len__(self) -> int:
         raise NotImplementedError()
@@ -1527,566 +1511,6 @@
         Instantiate a [`~tokenization_utils_base.PreTrainedTokenizerBase`] (or a derived class) from a predefined
         tokenizer.
 
-<<<<<<< HEAD
-INIT_TOKENIZER_DOCSTRING = r"""
-    Class attributes (overridden by derived classes)
-
-        - **vocab_files_names** (`dict[str, str]`) -- A dictionary with, as keys, the `__init__` keyword name of each
-          vocabulary file required by the model, and as associated values, the filename for saving the associated file
-          (string).
-        - **pretrained_vocab_files_map** (`dict[str, dict[str, str]]`) -- A dictionary of dictionaries, with the
-          high-level keys being the `__init__` keyword name of each vocabulary file required by the model, the
-          low-level being the `short-cut-names` of the pretrained models with, as associated values, the `url` to the
-          associated pretrained vocabulary file.
-        - **model_input_names** (`list[str]`) -- A list of inputs expected in the forward pass of the model.
-        - **padding_side** (`str`) -- The default value for the side on which the model should have padding applied.
-          Should be `'right'` or `'left'`.
-        - **truncation_side** (`str`) -- The default value for the side on which the model should have truncation
-          applied. Should be `'right'` or `'left'`.
-
-    Args:
-        model_max_length (`int`, *optional*):
-            The maximum length (in number of tokens) for the inputs to the transformer model. When the tokenizer is
-            loaded with [`~tokenization_utils_base.PreTrainedTokenizerBase.from_pretrained`], this will be set to the
-            value stored for the associated model in `max_model_input_sizes` (see above). If no value is provided, will
-            default to VERY_LARGE_INTEGER (`int(1e30)`).
-        padding_side (`str`, *optional*):
-            The side on which the model should have padding applied. Should be selected between ['right', 'left'].
-            Default value is picked from the class attribute of the same name.
-        truncation_side (`str`, *optional*):
-            The side on which the model should have truncation applied. Should be selected between ['right', 'left'].
-            Default value is picked from the class attribute of the same name.
-        chat_template (`str`, *optional*):
-            A Jinja template string that will be used to format lists of chat messages. See
-            https://huggingface.co/docs/transformers/chat_templating for a full description.
-        model_input_names (`list[string]`, *optional*):
-            The list of inputs accepted by the forward pass of the model (like `"token_type_ids"` or
-            `"attention_mask"`). Default value is picked from the class attribute of the same name.
-        bos_token (`str` or `tokenizers.AddedToken`, *optional*):
-            A special token representing the beginning of a sentence.
-        eos_token (`str` or `tokenizers.AddedToken`, *optional*):
-            A special token representing the end of a sentence.
-        unk_token (`str` or `tokenizers.AddedToken`, *optional*):
-            A special token representing an out-of-vocabulary token.
-        sep_token (`str` or `tokenizers.AddedToken`, *optional*):
-            A special token separating two different sentences in the same input (used by BERT for instance).
-        pad_token (`str` or `tokenizers.AddedToken`, *optional*):
-            A special token used to make arrays of tokens the same size for batching purpose. Will then be ignored by
-            attention mechanisms or loss computation.
-        cls_token (`str` or `tokenizers.AddedToken`, *optional*):
-            A special token representing the class of the input (used by BERT for instance).
-        mask_token (`str` or `tokenizers.AddedToken`, *optional*):
-            A special token representing a masked token (used by masked-language modeling pretraining objectives, like
-            BERT). Will be associated to `self.mask_token` and `self.mask_token_id`.
-        extra_special_tokens (list of `str` or `tokenizers.AddedToken`, *optional*):
-            A list of extra model-specific special tokens. Add them here to ensure they are skipped when decoding with
-            `skip_special_tokens` is set to True. If they are not part of the vocabulary, they will be added at the end
-            of the vocabulary.
-        split_special_tokens (`bool`, *optional*, defaults to `False`):
-            Whether or not the special tokens should be split during the tokenization process. Passing will affect the
-            internal state of the tokenizer. The default behavior is to not split special tokens. This means that if
-            `<s>` is the `bos_token`, then `tokenizer.tokenize("<s>") = ['<s>`]. Otherwise, if
-            `split_special_tokens=True`, then `tokenizer.tokenize("<s>")` will be give `['<','s', '>']`.
-"""
-
-
-@add_end_docstrings(INIT_TOKENIZER_DOCSTRING)
-class PreTrainedTokenizerBase(PushToHubMixin):
-    """
-    Base class for all tokenizer backends.
-    """
-
-    vocab_files_names: dict[str, str] = {}
-    pretrained_vocab_files_map: dict[str, dict[str, str]] = {}
-    _auto_class: Optional[str] = None
-
-    # first name has to correspond to main model input name
-    # to make sure `tokenizer.pad(...)` works correctly
-    model_input_names: list[str] = ["input_ids", "token_type_ids", "attention_mask"]
-    padding_side: str = "right"
-    truncation_side: str = "right"
-
-    # Special tokens support (moved from SpecialTokensMixin)
-    # V5: Clean separation of named special tokens from extra special tokens
-    def __init__(self, **kwargs):
-        self.init_inputs = ()
-        for key in kwargs:
-            if hasattr(self, key) and callable(getattr(self, key)):
-                raise AttributeError(f"{key} conflicts with the method {key} in {self.__class__.__name__}")
-
-        self.init_kwargs = copy.deepcopy(kwargs)
-        self.name_or_path = kwargs.pop("name_or_path", "")
-        self._processor_class = kwargs.pop("processor_class", None)
-
-        self._pad_token_type_id = 0
-        self.verbose = kwargs.pop("verbose", False)
-        object.__setattr__(self, "_token_mapping", kwargs.pop("token_mapping", {}) or {})
-
-        # V5: track both explicit and auto-detected model-specific tokens
-        explicit_model_specific_tokens = kwargs.pop("model_specific_special_tokens", None)
-        if explicit_model_specific_tokens is None:
-            explicit_model_specific_tokens = {}
-        elif not isinstance(explicit_model_specific_tokens, dict):
-            raise TypeError("model_specific_special_tokens must be a dictionary of token name to token value")
-        auto_model_specific_tokens = {}
-
-        # Directly set hidden values to allow init with tokens not yet in vocab
-        for key in list(kwargs.keys()):
-            if key.endswith("_token") and isinstance(kwargs[key], (str, AddedToken)):
-                value = kwargs.pop(key)
-                if value is None:
-                    continue
-                # Store as mapping; resolution to ids happens later when vocab is available
-                self._token_mapping[key] = value if isinstance(value, int) else value
-        # For backward compatibility we fallback to set model_max_length from max_len if provided
-        model_max_length = kwargs.pop("model_max_length", kwargs.pop("max_len", None))
-        self.model_max_length = model_max_length if model_max_length is not None else VERY_LARGE_INTEGER
-
-        self.padding_side = kwargs.pop("padding_side", self.padding_side)
-        if self.padding_side not in ["right", "left"]:
-            raise ValueError(
-                f"Padding side should be selected between 'right' and 'left', current value: {self.padding_side}"
-            )
-
-        self.truncation_side = kwargs.pop("truncation_side", self.truncation_side)
-        if self.truncation_side not in ["right", "left"]:
-            raise ValueError(
-                f"Truncation side should be selected between 'right' and 'left', current value: {self.truncation_side}"
-            )
-
-        self.model_input_names = kwargs.pop("model_input_names", self.model_input_names)
-
-        # By default, clean up tokenization spaces for both fast and slow tokenizers
-        self.clean_up_tokenization_spaces = kwargs.pop("clean_up_tokenization_spaces", False)
-
-        # By default, do not split special tokens for both fast and slow tokenizers
-        self.split_special_tokens = kwargs.pop("split_special_tokens", False)
-
-        self._in_target_context_manager = False
-
-        self.chat_template = kwargs.pop("chat_template", None)
-        if isinstance(self.chat_template, (list, tuple)):
-            # Chat templates are stored as lists of dicts with fixed key names,
-            # we reconstruct that into a single dict while loading them.
-            self.chat_template = {template["name"]: template["template"] for template in self.chat_template}
-        self.deprecation_warnings = {}
-
-        # Backend information (V5: tracking which backend and files were used)
-        self.backend = kwargs.pop("backend", None)
-        self.files_loaded = kwargs.pop("files_loaded", [])
-
-    def _set_processor_class(self, processor_class: str):
-        """Sets processor class so it can be serialized in `tokenizer_config.json`."""
-        self._processor_class = processor_class
-
-    # ---- Special tokens API (moved from SpecialTokensMixin) ----
-    def add_special_tokens(
-        self,
-        special_tokens_dict: dict[str, Union[str, AddedToken, Sequence[Union[str, AddedToken]]]],
-        replace_extra_special_tokens=True,
-    ) -> int:
-        """
-        Add a dictionary of special tokens (eos, pad, cls, etc.) to the encoder and link them to class attributes. If
-        special tokens are NOT in the vocabulary, they are added to it (indexed starting from the last index of the
-        current vocabulary).
-
-        When adding new tokens to the vocabulary, you should make sure to also resize the token embedding matrix of the
-        model so that its embedding matrix matches the tokenizer.
-
-        In order to do that, please use the [`~PreTrainedModel.resize_token_embeddings`] method.
-
-        Using `add_special_tokens` will ensure your special tokens can be used in several ways:
-
-        - Special tokens can be skipped when decoding using `skip_special_tokens = True`.
-        - Special tokens are carefully handled by the tokenizer (they are never split), similar to `AddedTokens`.
-        - You can easily refer to special tokens using tokenizer class attributes like `tokenizer.cls_token`. This
-          makes it easy to develop model-agnostic training and fine-tuning scripts.
-
-        When possible, special tokens are already registered for provided pretrained models (for instance
-        [`BertTokenizer`] `cls_token` is already registered to be `'[CLS]'` and XLM's one is also registered to be
-        `'</s>'`).
-
-        Args:
-            special_tokens_dict (dictionary *str* to *str*, `tokenizers.AddedToken`, or `Sequence[Union[str, AddedToken]]`):
-                Keys should be in the list of predefined special attributes: [`bos_token`, `eos_token`, `unk_token`,
-                `sep_token`, `pad_token`, `cls_token`, `mask_token`, `extra_special_tokens`].
-
-                Tokens are only added if they are not already in the vocabulary (tested by checking if the tokenizer
-                assign the index of the `unk_token` to them).
-            replace_extra_special_tokens (`bool`, *optional*, defaults to `True`):
-                If `True`, the existing list of extra special tokens will be replaced by the list provided in
-                `special_tokens_dict`. Otherwise, `extra_special_tokens` will be extended. In the former
-                case, the tokens will NOT be removed from the tokenizer's full vocabulary - they are only being flagged
-                as non-special tokens. Remember, this only affects which tokens are skipped during decoding, not the
-                `added_tokens_encoder` and `added_tokens_decoder`. This means that the previous
-                `extra_special_tokens` are still added tokens, and will not be split by the model.
-
-        Returns:
-            `int`: Number of tokens added to the vocabulary.
-
-        Examples:
-
-        ```python
-        # Let's see how to add a new classification token to GPT-2
-        tokenizer = GPT2Tokenizer.from_pretrained("openai-community/gpt2")
-        model = GPT2Model.from_pretrained("openai-community/gpt2")
-
-        special_tokens_dict = {"cls_token": "<CLS>"}
-
-        num_added_toks = tokenizer.add_special_tokens(special_tokens_dict)
-        print("We have added", num_added_toks, "tokens")
-        # Notice: resize_token_embeddings expect to receive the full size of the new vocabulary, i.e., the length of the tokenizer.
-        model.resize_token_embeddings(len(tokenizer))
-
-        assert tokenizer.cls_token == "<CLS>"
-        ```"""
-        if not special_tokens_dict:
-            return 0
-
-        # V5: Allowed keys are SPECIAL_TOKENS_ATTRIBUTES + "extra_special_tokens"
-        # Backward compatibility: convert "additional_special_tokens" to "extra_special_tokens"
-        tokens_to_add = []
-        for key, value in special_tokens_dict.items():
-            if not isinstance(value, (str, AddedToken)):
-                raise ValueError(f"Token {value} for key {key} should be a str or an AddedToken instance")
-            if isinstance(value, str):
-                value = AddedToken(value, rstrip=False, lstrip=False, normalized=False, special=True)
-            setattr(self, key, value)
-            tokens_to_add.append(value)
-        return self.add_tokens(tokens_to_add, special_tokens=True)
-
-    def add_tokens(
-        self, new_tokens: Union[str, AddedToken, Sequence[Union[str, AddedToken]]], special_tokens: bool = False
-    ) -> int:
-        """
-        Add a list of new tokens. If the new tokens are not in the vocabulary, they are added to the end. Added tokens and
-        tokens from the vocabulary of the tokenization algorithm are therefore not treated in the same way.
-
-        Args:
-            new_tokens (`str`, `tokenizers.AddedToken` or a sequence of *str* or `tokenizers.AddedToken`):
-                Tokens are only added if they are not already in the vocabulary. `tokenizers.AddedToken` wraps a string
-                token to let you personalize its behavior: whether this token should only match against a single word,
-                whether this token should strip all potential whitespaces on the left side, whether this token should
-                strip all potential whitespaces on the right side, etc.
-            special_tokens (`bool`, *optional*, defaults to `False`):
-                Specifies if the token is special. This mostly changes the normalization behavior
-                See details for `tokenizers.AddedToken` in HuggingFace tokenizers library.
-
-        Returns:
-            `int`: Number of tokens added to the vocabulary.
-
-        Examples:
-
-        ```python
-        # Let's see how to increase the vocabulary of Bert model and tokenizer
-        tokenizer = BertTokenizerFast.from_pretrained("google-bert/bert-base-uncased")
-        model = BertModel.from_pretrained("google-bert/bert-base-uncased")
-
-        num_added_toks = tokenizer.add_tokens(["new_tok1", "my_new-tok2"])
-        print("We have added", num_added_toks, "tokens")
-        # Notice: resize_token_embeddings expect to receive the full size of the new vocabulary, i.e., the length of the tokenizer.
-        model.resize_token_embeddings(len(tokenizer))
-        ```"""
-        if not new_tokens:
-            return 0
-
-        if not isinstance(new_tokens, (list, tuple)):
-            new_tokens = [new_tokens]
-        return self._add_tokens(new_tokens, special_tokens=special_tokens)
-
-    def _add_tokens(self, new_tokens: Union[list[str], list[AddedToken]], special_tokens: bool = False) -> int:
-        raise NotImplementedError
-
-    @property
-    def pad_token_type_id(self) -> int:
-        return self._pad_token_type_id
-
-    def __setattr__(self, key, value):
-        key_without_id = key
-        key_is_special_id = key.endswith("_id") or key.endswith("_ids")
-        if key_is_special_id:
-            key_without_id = key[:-3] if not key.endswith("_ids") else key[:-4]
-
-        # token_mapping support (simplified special token storage)
-        token_mapping = self.__dict__.get("_token_mapping", None)
-        if token_mapping is not None and (
-            key in token_mapping
-            or key_without_id in token_mapping
-            or key.endswith("_token")
-            or key.endswith("_tokens")
-            or key_is_special_id
-        ):
-            self._update_token_mapping(
-                mapping_key=key if key in token_mapping else key_without_id,
-                value=value,
-                as_id=key_is_special_id,
-                attr_name=key,
-            )
-            return
-
-        # Check if this is a named special token
-        else:
-            super().__setattr__(key, value)
-
-    def __getattr__(self, key):
-        key_without_id = key
-        key_is_special_id = key.endswith("_id") or key.endswith("_ids")
-        if key_is_special_id:
-            key_without_id = key[:-3] if not key.endswith("_ids") else key[:-4]
-
-        token_mapping = self.__dict__.get("_token_mapping", None)
-        if token_mapping is not None and (key in token_mapping or key_without_id in token_mapping):
-            return self._resolve_token_mapping_attr(
-                key=key,
-                key_without_id=key_without_id,
-                is_id=key_is_special_id,
-                token_mapping=token_mapping,
-            )
-        elif key.endswith("_token"):
-            return None
-        elif key.endswith("_id"):
-            return -1
-
-        if key not in self.__dict__:
-            raise AttributeError(f"{self.__class__.__name__} has no attribute {key}")
-        else:
-            return super().__getattr__(key)
-
-    # --- token_mapping helpers ---
-    def _update_token_mapping(self, mapping_key: str, value: Any, as_id: bool, attr_name: str) -> None:
-        """
-        Internal helper to keep token_mapping (name -> id) in sync with attribute writes.
-        """
-        token_mapping = self.__dict__.get("_token_mapping", None)
-        if token_mapping is None:
-            object.__setattr__(self, attr_name, value)
-            return
-        if value is None:
-            token_mapping[mapping_key] = None
-            object.__setattr__(self, attr_name, value)
-            return
-        try:
-            if isinstance(value, int):
-                token_mapping[mapping_key] = self.convert_ids_to_tokens(value)
-            else:
-                token_mapping[mapping_key] = value
-            object.__setattr__(self, attr_name, value)
-        except Exception:
-            object.__setattr__(self, attr_name, value)
-
-    def _resolve_token_mapping_attr(self, key: str, key_without_id: str, is_id: bool, token_mapping: dict) -> Any:
-        """
-        Resolve attributes backed by token_mapping (name -> id).
-        """
-        mapping_key = key if key in token_mapping else key_without_id
-        mapped_value = token_mapping.get(mapping_key)
-        if mapped_value is None:
-            if self.verbose:
-                logger.error(f"Using {key}, but it is not set yet.")
-            return None
-        return self.convert_tokens_to_ids(str(mapped_value)) if is_id else str(mapped_value)
-
-    def _get_token_mapping(self) -> dict[str, int]:
-        """Return the current token mapping as a name->id dictionary."""
-        mapping = self.__dict__.get("_token_mapping") or {}
-        return {k: int(v) if isinstance(v, int) else v for k, v in mapping.items() if v is not None}
-
-    def get_special_tokens_mask(
-        self, token_ids_0: list[int], token_ids_1: Optional[list[int]] = None, already_has_special_tokens: bool = False
-    ) -> list[int]:
-        """
-        Retrieve sequence ids from a token list that has no special tokens added.
-
-        For fast tokenizers, data collators call this with `already_has_special_tokens=True` to build a mask over an
-        already-formatted sequence. In that case, we compute the mask by checking membership in `all_special_ids`.
-
-        Args:
-            token_ids_0: List of IDs for the (possibly already formatted) sequence.
-            token_ids_1: Unused when `already_has_special_tokens=True`. Must be None in that case.
-            already_has_special_tokens: Whether the sequence is already formatted with special tokens.
-
-        Returns:
-            A list of integers in the range [0, 1]: 1 for a special token, 0 for a sequence token.
-        """
-        if already_has_special_tokens:
-            if token_ids_1 is not None:
-                raise ValueError(
-                    "You should not supply a second sequence if the provided sequence of ids is already formatted "
-                    "with special tokens for the model."
-                )
-            special_ids = set(self.all_special_ids)
-            return [1 if int(tid) in special_ids else 0 for tid in token_ids_0]
-
-        # Default base implementation for non-formatted sequences is not provided here.
-        # Concrete tokenizer classes should override this for their specific formatting rules.
-        raise NotImplementedError(
-            f"{self.__class__.__name__} does not implement get_special_tokens_mask for non-formatted sequences"
-        )
-
-    @property
-    def special_tokens_map(self) -> dict[str, str]:
-        """
-        `dict[str, str]`: A flat dictionary mapping named special token attributes to their string values.
-
-        Only includes the standard named special tokens (bos_token, eos_token, etc.), not extra_special_tokens.
-        This provides a clean, flat structure without mixed types.
-
-        Returns:
-            A dictionary with keys like 'bos_token', 'eos_token', etc., and string values.
-
-        **V5 Change**: This now returns only named tokens. Use `extra_special_tokens` for the additional tokens.
-        """
-        return {
-            attr: str(self._token_mapping[attr])
-            for attr in self.SPECIAL_TOKENS_ATTRIBUTES
-            if self._token_mapping.get(attr) is not None
-        }
-
-    # Note: extra_special_tokens and extra_special_tokens_ids are handled by __getattr__ and __setattr__
-    # We don't define them as @property to keep the implementation simpler
-
-    @property
-    def all_special_tokens(self) -> list[str]:
-        """
-        `list[str]`: A list of all unique special tokens (named + extra) as strings.
-
-        Includes both named special tokens (bos_token, eos_token, etc.) and extra special tokens.
-        Converts tokens of `tokenizers.AddedToken` type to string.
-        """
-        seen = set()
-        all_toks = []
-
-        # Add named special tokens
-        for attr in self.SPECIAL_TOKENS_ATTRIBUTES:
-            value = self._special_tokens_map.get(attr)
-            if value is not None:
-                token_str = str(value)
-                if token_str not in seen:
-                    all_toks.append(token_str)
-                    seen.add(token_str)
-
-        # Add extra special tokens
-        for token in self._extra_special_tokens:
-            token_str = str(token)
-            if token_str not in seen:
-                all_toks.append(token_str)
-                seen.add(token_str)
-
-        return all_toks
-
-    @property
-    def all_special_ids(self) -> list[int]:
-        """
-        `list[int]`: List the ids of the special tokens(`'<unk>'`, `'<cls>'`, etc.) mapped to class attributes.
-        """
-        return self.convert_tokens_to_ids(self.all_special_tokens)
-
-    def _set_model_specific_special_tokens(self, special_tokens: dict[str, Union[str, AddedToken]]):
-        """
-        Adds new model-specific special tokens (e.g., for multimodal models).
-
-        These tokens are added to the named special tokens map and will be saved in tokenizer config.
-        For example: if the model tokenizer is multimodal, we can support special image or audio tokens.
-
-        Args:
-            special_tokens: Dictionary of {token_name: token_value}
-        """
-        self.SPECIAL_TOKENS_ATTRIBUTES = self.SPECIAL_TOKENS_ATTRIBUTES + list(special_tokens.keys())
-        for key, value in special_tokens.items():
-            if isinstance(value, (str, AddedToken)):
-                self._special_tokens_map[key] = value
-            else:
-                raise TypeError(f"Special token {key} has to be either str or AddedToken but got: {type(value)}")
-
-    @property
-    def added_tokens_decoder(self) -> dict[int, AddedToken]:
-        raise NotImplementedError()
-
-    def __repr__(self) -> str:
-        added_tokens_decoder_rep = "\n\t".join([f"{k}: {v.__repr__()}," for k, v in self.added_tokens_decoder.items()])
-        return (
-            f"{self.__class__.__name__}(name_or_path='{self.name_or_path}',"
-            f" vocab_size={self.vocab_size}, model_max_length={self.model_max_length},"
-            f" padding_side='{self.padding_side}', truncation_side='{self.truncation_side}',"
-            f" special_tokens={self._token_mapping},"
-            " added_tokens_decoder={\n\t" + added_tokens_decoder_rep + "\n}\n)"
-        )
-
-    def __len__(self) -> int:
-        raise NotImplementedError()
-
-    @property
-    def vocab_size(self) -> int:
-        """
-        `int`: Size of the base vocabulary (without the added tokens).
-        """
-        raise NotImplementedError()
-
-    def get_vocab(self) -> dict[str, int]:
-        """
-        Returns the vocabulary as a dictionary of token to index.
-
-        `tokenizer.get_vocab()[token]` is equivalent to `tokenizer.convert_tokens_to_ids(token)` when `token` is in the
-        vocab.
-
-        Returns:
-            `dict[str, int]`: The vocabulary.
-        """
-        raise NotImplementedError()
-
-    def convert_tokens_to_ids(self, tokens: Union[str, list[str]]) -> Union[int, list[int]]:
-        """
-        Converts a token string (or a sequence of tokens) in a single integer id (or a sequence of ids), using the
-        vocabulary.
-
-        Args:
-            tokens (`str` or `list[str]`): One or several token(s) to convert to token id(s).
-
-        Returns:
-            `int` or `list[int]`: The token id or list of token ids.
-        """
-        if isinstance(tokens, str):
-            return self._convert_token_to_id_with_added_voc(tokens)
-
-        return [self._convert_token_to_id_with_added_voc(token) for token in tokens]
-
-    def convert_ids_to_tokens(
-        self, ids: Union[int, list[int]], skip_special_tokens: bool = False
-    ) -> Union[str, list[str]]:
-        """
-        Converts a single index or a sequence of indices in a token or a sequence of tokens, using the vocabulary and
-        added tokens.
-
-        Args:
-            ids (`int` or `list[int]`):
-                The token id (or token ids) to convert to tokens.
-            skip_special_tokens (`bool`, *optional*, defaults to `False`):
-                Whether or not to remove special tokens in the decoding.
-
-        Returns:
-            `str` or `list[str]`: The decoded token(s).
-        """
-        raise NotImplementedError()
-
-    @classmethod
-    def from_pretrained(
-        cls,
-        pretrained_model_name_or_path: Union[str, os.PathLike],
-        *init_inputs,
-        cache_dir: Optional[Union[str, os.PathLike]] = None,
-        force_download: bool = False,
-        local_files_only: bool = False,
-        token: Optional[Union[str, bool]] = None,
-        revision: str = "main",
-        trust_remote_code=False,
-        **kwargs,
-    ):
-        r"""
-        Instantiate a [`~tokenization_utils_base.PreTrainedTokenizerBase`] (or a derived class) from a predefined
-        tokenizer.
-
-=======
->>>>>>> 045bbffa
         Args:
             pretrained_model_name_or_path (`str` or `os.PathLike`):
                 Can be either:
@@ -2409,64 +1833,6 @@
                 if isinstance(init_kwargs["auto_map"], (tuple, list)):
                     init_kwargs["auto_map"] = {"AutoTokenizer": init_kwargs["auto_map"]}
 
-<<<<<<< HEAD
-        # Preserve extra_special_tokens from tokenizer_config.json before updating with kwargs
-        # extra_special_tokens should be a list (user-defined extra tokens)
-        extra_special_tokens_from_config = init_kwargs.get("extra_special_tokens")
-        if isinstance(extra_special_tokens_from_config, (list, tuple)):
-            extra_special_tokens_from_config = list(extra_special_tokens_from_config)
-        else:
-            extra_special_tokens_from_config = None
-=======
-        if config_tokenizer_class is None:
-            # Matt: This entire block is only used to decide if the tokenizer class matches the class in the repo.
-            #       If not, it raises a warning, but otherwise continues. Since we mostly load tokenizers with
-            #       AutoTokenizer these days, it seems like a lot of work (and a source of bugs) for little gain.
-            #       Maybe we can just remove this entirely?
-            from .models.auto.configuration_auto import AutoConfig  # tests_ignore
-
-            # Second attempt. If we have not yet found tokenizer_class, let's try to use the config.
-            try:
-                config = AutoConfig.from_pretrained(
-                    pretrained_model_name_or_path,
-                    token=token,
-                    cache_dir=cache_dir,
-                    local_files_only=local_files_only,
-                    trust_remote_code=trust_remote_code,
-                    _commit_hash=_commit_hash,
-                )
-                config_tokenizer_class = config.tokenizer_class
-            except (OSError, ValueError, KeyError):
-                # skip if an error occurred.
-                config = None
-            if config_tokenizer_class is None:
-                # Third attempt. If we have not yet found the original type of the tokenizer,
-                # we are loading we see if we can infer it from the type of the configuration file
-                from .models.auto.tokenization_auto import TOKENIZER_MAPPING_NAMES  # tests_ignore
-
-                if hasattr(config, "model_type"):
-                    model_type = config.model_type
-                else:
-                    # Fallback: use pattern matching on the string.
-                    model_type = None
-                    for pattern in TOKENIZER_MAPPING_NAMES:
-                        if pattern in str(pretrained_model_name_or_path):
-                            model_type = pattern
-                            break
-
-                if model_type is not None:
-                    config_tokenizer_class = TOKENIZER_MAPPING_NAMES.get(model_type)
-
-        if config_tokenizer_class is not None:
-            if cls.__name__.replace("Fast", "") != config_tokenizer_class.replace("Fast", ""):
-                logger.warning(
-                    "The tokenizer class you load from this checkpoint is not the same type as the class this"
-                    " function is called from. It may result in unexpected tokenization. \nThe tokenizer class you"
-                    f" load from this checkpoint is '{config_tokenizer_class}'. \nThe class this function is called"
-                    f" from is '{cls.__name__}'."
-                )
->>>>>>> 045bbffa
-
         # Preserve extra_special_tokens from tokenizer_config.json before updating with kwargs
         # extra_special_tokens should be a list (user-defined extra tokens)
         extra_special_tokens_from_config = init_kwargs.get("extra_special_tokens")
@@ -2805,7 +2171,6 @@
                     if re.search("base_model:.*mistralai", "".join(model.tags)):
                         return True
                 return False
-<<<<<<< HEAD
 
             if _is_local or is_base_mistral(pretrained_model_name_or_path):
                 _config_file = cached_file(
@@ -2857,59 +2222,6 @@
                         behavior="isolated",
                     )
 
-=======
-
-            if _is_local or is_base_mistral(pretrained_model_name_or_path):
-                _config_file = cached_file(
-                    pretrained_model_name_or_path,
-                    "config.json",
-                    cache_dir=cache_dir,
-                    token=token,
-                    local_files_only=local_files_only,
-                    _raise_exceptions_for_missing_entries=False,
-                    _raise_exceptions_for_connection_errors=False,
-                    _commit_hash=_commit_hash,
-                )
-                if _config_file is not None:
-                    with open(_config_file, encoding="utf-8") as f:
-                        _config = json.load(f)
-                    transformers_version = _config.get("transformers_version")
-
-                    if transformers_version and version.parse(transformers_version) <= version.parse("4.57.2"):
-                        if _is_local and _config.model_type not in [
-                            "mistral",
-                            "mistral3",
-                            "voxstral",
-                            "ministral",
-                            "pixtral",
-                        ]:
-                            return tokenizer
-
-                # Expose the `fix_mistral_regex` flag on the tokenizer when provided, even if no correction is applied.
-                if "fix_mistral_regex" in init_kwargs:
-                    setattr(tokenizer, "fix_mistral_regex", init_kwargs["fix_mistral_regex"])
-
-                fix_mistral_regex = kwargs.get("fix_mistral_regex")  # not init kwargs
-                # only warn if its not explicitly passed
-                if fix_mistral_regex is None and not getattr(tokenizer, "fix_mistral_regex", False):
-                    setattr(tokenizer, "fix_mistral_regex", False)
-                    logger.warning(
-                        f"The tokenizer you are loading from '{pretrained_model_name_or_path}'"
-                        f" with an incorrect regex pattern: https://huggingface.co/mistralai/Mistral-Small-3.1-24B-Instruct-2503/discussions/84#69121093e8b480e709447d5e. "
-                        " This will lead to incorrect tokenization. You should set the `fix_mistral_regex=True` flag when loading this tokenizer to fix this issue."
-                    )
-                elif fix_mistral_regex is True or getattr(tokenizer, "fix_mistral_regex", False):
-                    setattr(tokenizer, "fix_mistral_regex", True)
-                    import tokenizers
-
-                    tokenizer.backend_tokenizer.pre_tokenizer[0] = tokenizers.pre_tokenizers.Split(
-                        pattern=tokenizers.Regex(
-                            r"[^\r\n\p{L}\p{N}]?[\p{Lu}\p{Lt}\p{Lm}\p{Lo}\p{M}]*[\p{Ll}\p{Lm}\p{Lo}\p{M}]+|[^\r\n\p{L}\p{N}]?[\p{Lu}\p{Lt}\p{Lm}\p{Lo}\p{M}]+[\p{Ll}\p{Lm}\p{Lo}\p{M}]*|\p{N}| ?[^\s\p{L}\p{N}]+[\r\n/]*|\s*[\r\n]+|\s+(?!\S)|\s+"
-                        ),
-                        behavior="isolated",
-                    )
-
->>>>>>> 045bbffa
         return tokenizer
 
     @classmethod
@@ -3060,7 +2372,6 @@
             if hasattr(self, k):
                 tokenizer_config[k] = getattr(self, k)
 
-<<<<<<< HEAD
         # Only slow/non-tokenizers backends need token_mapping serialized here; tokenizers will embed it in tokenizer.json
         if not getattr(self, "is_fast", False):
             token_mapping = self._get_token_mapping()
@@ -3073,14 +2384,6 @@
             if token_mapping:
                 tokenizer_config["token_mapping"] = token_mapping
 
-=======
-        # Let's make sure we properly save the special tokens
-        # V5: Save both named tokens and extra tokens
-        tokenizer_config.update(self.special_tokens_map)
-        if self._extra_special_tokens:
-            tokenizer_config["extra_special_tokens"] = self.extra_special_tokens
-
->>>>>>> 045bbffa
         save_jinja_files = kwargs.get("save_jinja_files", True)
         tokenizer_config, saved_raw_chat_template_files = self.save_chat_templates(
             save_directory, tokenizer_config, filename_prefix, save_jinja_files
@@ -3135,11 +2438,7 @@
         # Sanitize AddedTokens in special_tokens_map
 
         # Typefields are not saved for FC, special should not be saved either
-<<<<<<< HEAD
         write_dict = self.convert_added_tokens(self._token_mapping, save=True, add_type_field=False)
-=======
-        write_dict = self.convert_added_tokens(self.special_tokens_map, save=True, add_type_field=False)
->>>>>>> 045bbffa
         with open(special_tokens_map_file, "w", encoding="utf-8") as f:
             out_str = json.dumps(write_dict, indent=2, sort_keys=True, ensure_ascii=False) + "\n"
             f.write(out_str)
@@ -3958,7 +3257,6 @@
 
     @classmethod
     def register_for_auto_class(cls, auto_class="AutoTokenizer"):
-<<<<<<< HEAD
         """
         Register this class with a given auto class. This should only be used for custom tokenizers as the ones in the
         library are already mapped with `AutoTokenizer`.
@@ -4061,20 +3359,8 @@
             `Union[list[int], Dict]`: A list of token ids representing the tokenized chat so far, including control tokens. This
             output is ready to pass to the model, either directly or via methods like `generate()`. If `return_dict` is
             set, will return a dict of tokenizer outputs instead.
-=======
-        """
-        Register this class with a given auto class. This should only be used for custom tokenizers as the ones in the
-        library are already mapped with `AutoTokenizer`.
-
-        Args:
-            auto_class (`str` or `type`, *optional*, defaults to `"AutoTokenizer"`):
-                The auto class to register this new tokenizer with.
->>>>>>> 045bbffa
-        """
-        if not isinstance(auto_class, str):
-            auto_class = auto_class.__name__
-
-<<<<<<< HEAD
+        """
+
         if return_dict and not tokenize:
             raise ValueError(
                 "`return_dict=True` is incompatible with `tokenize=False`, because there is no dict "
@@ -4118,144 +3404,6 @@
             **template_kwargs,
         )
 
-=======
-        import transformers.models.auto as auto_module
-
-        if not hasattr(auto_module, auto_class):
-            raise ValueError(f"{auto_class} is not a valid auto class.")
-
-        cls._auto_class = auto_class
-
-    def apply_chat_template(
-        self,
-        conversation: Union[list[dict[str, str]], list[list[dict[str, str]]]],
-        tools: Optional[list[Union[dict, Callable]]] = None,
-        documents: Optional[list[dict[str, str]]] = None,
-        chat_template: Optional[str] = None,
-        add_generation_prompt: bool = False,
-        continue_final_message: bool = False,
-        tokenize: bool = True,
-        padding: Union[bool, str, PaddingStrategy] = False,
-        truncation: bool = False,
-        max_length: Optional[int] = None,
-        return_tensors: Optional[Union[str, TensorType]] = None,
-        return_dict: bool = False,
-        return_assistant_tokens_mask: bool = False,
-        tokenizer_kwargs: Optional[dict[str, Any]] = None,
-        **kwargs,
-    ) -> Union[str, list[int], list[str], list[list[int]], BatchEncoding]:
-        """
-        Converts a list of dictionaries with `"role"` and `"content"` keys to a list of token
-        ids. This method is intended for use with chat models, and will read the tokenizer's chat_template attribute to
-        determine the format and control tokens to use when converting.
-
-        Args:
-            conversation (Union[list[dict[str, str]], list[list[dict[str, str]]]]): A list of dicts
-                with "role" and "content" keys, representing the chat history so far.
-            tools (`list[Union[Dict, Callable]]`, *optional*):
-                A list of tools (callable functions) that will be accessible to the model. If the template does not
-                support function calling, this argument will have no effect. Each tool should be passed as a JSON Schema,
-                giving the name, description and argument types for the tool. See our
-                [tool use guide](https://huggingface.co/docs/transformers/en/chat_extras#passing-tools)
-                for more information.
-            documents (`list[dict[str, str]]`, *optional*):
-                A list of dicts representing documents that will be accessible to the model if it is performing RAG
-                (retrieval-augmented generation). If the template does not support RAG, this argument will have no
-                effect. We recommend that each document should be a dict containing "title" and "text" keys.
-            chat_template (`str`, *optional*):
-                A Jinja template to use for this conversion. It is usually not necessary to pass anything to this
-                argument, as the model's template will be used by default.
-            add_generation_prompt (bool, *optional*):
-                If this is set, a prompt with the token(s) that indicate
-                the start of an assistant message will be appended to the formatted output. This is useful when you want to generate a response from the model.
-                Note that this argument will be passed to the chat template, and so it must be supported in the
-                template for this argument to have any effect.
-            continue_final_message (bool, *optional*):
-                If this is set, the chat will be formatted so that the final
-                message in the chat is open-ended, without any EOS tokens. The model will continue this message
-                rather than starting a new one. This allows you to "prefill" part of
-                the model's response for it. Cannot be used at the same time as `add_generation_prompt`.
-            tokenize (`bool`, defaults to `True`):
-                Whether to tokenize the output. If `False`, the output will be a string.
-            padding (`bool`, `str` or [`~utils.PaddingStrategy`], *optional*, defaults to `False`):
-                 Select a strategy to pad the returned sequences (according to the model's padding side and padding
-                 index) among:
-
-                - `True` or `'longest'`: Pad to the longest sequence in the batch (or no padding if only a single
-                  sequence if provided).
-                - `'max_length'`: Pad to a maximum length specified with the argument `max_length` or to the maximum
-                  acceptable input length for the model if that argument is not provided.
-                - `False` or `'do_not_pad'` (default): No padding (i.e., can output a batch with sequences of different
-                  lengths).
-            truncation (`bool`, defaults to `False`):
-                Whether to truncate sequences at the maximum length. Has no effect if tokenize is `False`.
-            max_length (`int`, *optional*):
-                Maximum length (in tokens) to use for padding or truncation. Has no effect if tokenize is `False`. If
-                not specified, the tokenizer's `max_length` attribute will be used as a default.
-            return_tensors (`str` or [`~utils.TensorType`], *optional*):
-                If set, will return tensors of a particular framework. Has no effect if tokenize is `False`. Acceptable
-                values are:
-                - `'pt'`: Return PyTorch `torch.Tensor` objects.
-                - `'np'`: Return NumPy `np.ndarray` objects.
-            return_dict (`bool`, defaults to `False`):
-                Whether to return a dictionary with named outputs. Has no effect if tokenize is `False`.
-            tokenizer_kwargs (`dict[str: Any]`, *optional*): Additional kwargs to pass to the tokenizer.
-            return_assistant_tokens_mask (`bool`, defaults to `False`):
-                Whether to return a mask of the assistant generated tokens. For tokens generated by the assistant,
-                the mask will contain 1. For user and system tokens, the mask will contain 0.
-                This functionality is only available for chat templates that support it via the `{% generation %}` keyword.
-            **kwargs: Additional kwargs to pass to the template renderer. Will be accessible by the chat template.
-
-        Returns:
-            `Union[list[int], Dict]`: A list of token ids representing the tokenized chat so far, including control tokens. This
-            output is ready to pass to the model, either directly or via methods like `generate()`. If `return_dict` is
-            set, will return a dict of tokenizer outputs instead.
-        """
-
-        if return_dict and not tokenize:
-            raise ValueError(
-                "`return_dict=True` is incompatible with `tokenize=False`, because there is no dict "
-                "of tokenizer outputs to return."
-            )
-
-        if return_assistant_tokens_mask and not return_dict:
-            raise ValueError("`return_assistant_tokens_mask=True` is incompatible with `return_dict=False`")
-
-        if tokenizer_kwargs is None:
-            tokenizer_kwargs = {}
-
-        chat_template = self.get_chat_template(chat_template, tools)
-
-        if isinstance(conversation, (list, tuple)) and (
-            isinstance(conversation[0], (list, tuple)) or hasattr(conversation[0], "messages")
-        ):
-            conversations = conversation
-            is_batched = True
-        else:
-            conversations = [conversation]
-            is_batched = False
-
-        if continue_final_message:
-            if add_generation_prompt:
-                raise ValueError(
-                    "continue_final_message and add_generation_prompt are not compatible. Use continue_final_message when you want the model to continue the final message, and add_generation_prompt when you want to add a header that will prompt it to start a new assistant message instead."
-                )
-            if return_assistant_tokens_mask:
-                raise ValueError("continue_final_message is not compatible with return_assistant_tokens_mask.")
-
-        template_kwargs = {**self.special_tokens_map, **kwargs}  # kwargs overwrite special tokens if both are present
-        rendered_chat, generation_indices = render_jinja_template(
-            conversations=conversations,
-            tools=tools,
-            documents=documents,
-            chat_template=chat_template,
-            return_assistant_tokens_mask=return_assistant_tokens_mask,
-            continue_final_message=continue_final_message,
-            add_generation_prompt=add_generation_prompt,
-            **template_kwargs,
-        )
-
->>>>>>> 045bbffa
         if not is_batched:
             rendered_chat = rendered_chat[0]
 
@@ -4339,7 +3487,6 @@
 
         conversation = conversation_history + [message]
         tokens = self.apply_chat_template(conversation, add_generation_prompt=False, tokenize=True, **kwargs)
-<<<<<<< HEAD
 
         prefix_tokens = self.apply_chat_template(
             conversation_history, add_generation_prompt=False, tokenize=True, **kwargs
@@ -4412,135 +3559,6 @@
                 )
 
         return chat_template
-=======
-
-        prefix_tokens = self.apply_chat_template(
-            conversation_history, add_generation_prompt=False, tokenize=True, **kwargs
-        )
-        # It's possible that the prefix tokens are not a prefix of the full list of tokens.
-        # For example, if the prefix is `<s>User: Hi` and the full conversation is `<s>User: Hi</s><s>Assistant: Hello`.
-        # In this case, we can't simply find the prefix, so we have to do something a bit more subtle.
-        # We look for the first place where the tokens differ, and that's our split point.
-        # This is not perfect, but it's the best we can do without a token-level API.
-        # To make this more robust, we could do a diff and find the longest common subsequence, but this is
-        # a good first approximation.
-        # This is particularly important for models like Llama3 that have changed their chat template to include
-        # EOS tokens after user messages.
-        min_len = min(len(prefix_tokens), len(tokens))
-        for i in range(min_len):
-            if prefix_tokens[i] != tokens[i]:
-                return tokens[i:]
-        return tokens[min_len:]
-
-    def get_chat_template(self, chat_template: Optional[str] = None, tools: Optional[list[dict]] = None) -> str:
-        """
-        Retrieve the chat template string used for tokenizing chat messages. This template is used
-        internally by the `apply_chat_template` method and can also be used externally to retrieve the model's chat
-        template for better generation tracking.
-
-        Args:
-            chat_template (`str`, *optional*):
-                A Jinja template or the name of a template to use for this conversion.
-                It is usually not necessary to pass anything to this argument,
-                as the model's template will be used by default.
-            tools (`list[Dict]`, *optional*):
-                A list of tools (callable functions) that will be accessible to the model. If the template does not
-                support function calling, this argument will have no effect. Each tool should be passed as a JSON Schema,
-                giving the name, description and argument types for the tool. See our
-                [chat templating guide](https://huggingface.co/docs/transformers/main/en/chat_templating#automated-function-conversion-for-tool-use)
-                for more information.
-
-        Returns:
-            `str`: The chat template string.
-        """
-        # First, handle the cases when the model has a dict of multiple templates
-        if isinstance(self.chat_template, dict):
-            template_dict = self.chat_template
-            if chat_template is not None and chat_template in template_dict:
-                # The user can pass the name of a template to the chat template argument instead of an entire template
-                chat_template = template_dict[chat_template]
-            elif chat_template is None:
-                if tools is not None and "tool_use" in template_dict:
-                    chat_template = template_dict["tool_use"]
-                elif "default" in template_dict:
-                    chat_template = template_dict["default"]
-                else:
-                    raise ValueError(
-                        "This model has multiple chat templates with no default specified! Please either pass a chat "
-                        "template or the name of the template you wish to use to the `chat_template` argument. Available "
-                        f"template names are {sorted(template_dict.keys())}."
-                    )
-
-        elif chat_template is None:
-            # These are the cases when the model has a single template
-            # priority: `chat_template` argument > `tokenizer.chat_template`
-            if self.chat_template is not None:
-                chat_template = self.chat_template
-            else:
-                raise ValueError(
-                    "Cannot use chat template functions because tokenizer.chat_template is not set and no template "
-                    "argument was passed! For information about writing templates and setting the "
-                    "tokenizer.chat_template attribute, please see the documentation at "
-                    "https://huggingface.co/docs/transformers/main/en/chat_templating"
-                )
-
-        return chat_template
-
-    def save_chat_templates(
-        self,
-        save_directory: Union[str, os.PathLike],
-        tokenizer_config: dict,
-        filename_prefix: Optional[str],
-        save_jinja_files: bool,
-    ):
-        """
-        Writes chat templates out to the save directory if we're using the new format, and removes them from
-        the tokenizer config if present. If we're using the legacy format, it doesn't write any files, and instead
-        writes the templates to the tokenizer config in the correct format.
-        """
-        chat_template_file = os.path.join(
-            save_directory, (filename_prefix + "-" if filename_prefix else "") + CHAT_TEMPLATE_FILE
-        )
-        chat_template_dir = os.path.join(
-            save_directory, (filename_prefix + "-" if filename_prefix else "") + CHAT_TEMPLATE_DIR
-        )
-
-        saved_raw_chat_template_files = []
-        if save_jinja_files and isinstance(self.chat_template, str):
-            # New format for single templates is to save them as chat_template.jinja
-            with open(chat_template_file, "w", encoding="utf-8") as f:
-                f.write(self.chat_template)
-            logger.info(f"chat template saved in {chat_template_file}")
-            saved_raw_chat_template_files.append(chat_template_file)
-            if "chat_template" in tokenizer_config:
-                tokenizer_config.pop("chat_template")  # To ensure it doesn't somehow end up in the config too
-        elif save_jinja_files and isinstance(self.chat_template, dict):
-            # New format for multiple templates is to save the default as chat_template.jinja
-            # and the other templates in the chat_templates/ directory
-            for template_name, template in self.chat_template.items():
-                if template_name == "default":
-                    with open(chat_template_file, "w", encoding="utf-8") as f:
-                        f.write(self.chat_template["default"])
-                    logger.info(f"chat template saved in {chat_template_file}")
-                    saved_raw_chat_template_files.append(chat_template_file)
-                else:
-                    Path(chat_template_dir).mkdir(exist_ok=True)
-                    template_filepath = os.path.join(chat_template_dir, f"{template_name}.jinja")
-                    with open(template_filepath, "w", encoding="utf-8") as f:
-                        f.write(template)
-                    logger.info(f"chat template saved in {template_filepath}")
-                    saved_raw_chat_template_files.append(template_filepath)
-            if "chat_template" in tokenizer_config:
-                tokenizer_config.pop("chat_template")  # To ensure it doesn't somehow end up in the config too
-        elif isinstance(self.chat_template, dict):
-            # Legacy format for multiple templates:
-            # chat template dicts are saved to the config as lists of dicts with fixed key names.
-            tokenizer_config["chat_template"] = [{"name": k, "template": v} for k, v in self.chat_template.items()]
-        elif self.chat_template is not None:
-            # Legacy format for single templates: Just make them a key in tokenizer_config.json
-            tokenizer_config["chat_template"] = self.chat_template
-        return tokenizer_config, saved_raw_chat_template_files
->>>>>>> 045bbffa
 
 
 def get_fast_tokenizer_file(tokenization_files: list[str]) -> str:
