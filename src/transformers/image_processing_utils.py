--- conflicted
+++ resolved
@@ -19,13 +19,8 @@
 import numpy as np
 
 from .image_processing_base import BatchFeature, ImageProcessingMixin
-<<<<<<< HEAD
 from .image_transforms import center_crop, normalize, rescale, unnormalize
-from .image_utils import ChannelDimension
-=======
-from .image_transforms import center_crop, normalize, rescale
 from .image_utils import ChannelDimension, get_image_size
->>>>>>> d8080d55
 from .utils import logging
 
 
