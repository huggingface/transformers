--- conflicted
+++ resolved
@@ -55,13 +55,9 @@
 SpecificPreTrainedConfigType = TypeVar("SpecificPreTrainedConfigType", bound="PreTrainedConfig")
 
 
-<<<<<<< HEAD
 @strict(accept_kwargs=True)
 @dataclass
-class PretrainedConfig(PushToHubMixin):
-=======
 class PreTrainedConfig(PushToHubMixin):
->>>>>>> 34b861ab
     # no-format
     r"""
     Base class for all configuration classes. Handles a few parameters common to all models' configurations as well as
@@ -190,7 +186,6 @@
             `float16` weights.
     """
 
-<<<<<<< HEAD
     base_config_key: ClassVar[str] = ""
     sub_configs: ClassVar[dict[str, type["PretrainedConfig"]]] = {}
     has_no_defaults_at_init: ClassVar[bool] = False
@@ -238,82 +233,6 @@
     decoder_start_token_id: Optional[int] = None
 
     def __post_init__(self, **kwargs):
-=======
-    model_type: str = ""
-    base_config_key: str = ""
-    sub_configs: dict[str, type["PreTrainedConfig"]] = {}
-    has_no_defaults_at_init: bool = False
-    attribute_map: dict[str, str] = {}
-    base_model_tp_plan: Optional[dict[str, Any]] = None
-    base_model_pp_plan: Optional[dict[str, tuple[list[str]]]] = None
-    base_model_ep_plan: Optional[dict[str, tuple[list[str]]]] = None
-    _auto_class: Optional[str] = None
-
-    def __setattr__(self, key, value):
-        if key in super().__getattribute__("attribute_map"):
-            key = super().__getattribute__("attribute_map")[key]
-        super().__setattr__(key, value)
-
-    def __getattribute__(self, key):
-        if key != "attribute_map" and key in super().__getattribute__("attribute_map"):
-            key = super().__getattribute__("attribute_map")[key]
-        return super().__getattribute__(key)
-
-    def __init__(
-        self,
-        *,
-        # All models common arguments
-        output_hidden_states: bool = False,
-        output_attentions: bool = False,
-        return_dict: bool = True,
-        torchscript: bool = False,
-        dtype: Optional[Union[str, "torch.dtype"]] = None,
-        # Common arguments
-        tie_word_embeddings: bool = True,
-        chunk_size_feed_forward: int = 0,
-        is_encoder_decoder: bool = False,
-        is_decoder: bool = False,
-        cross_attention_hidden_size: Optional[int] = None,
-        add_cross_attention: bool = False,
-        tie_encoder_decoder: bool = False,
-        # Fine-tuning task arguments
-        architectures: Optional[list[str]] = None,
-        finetuning_task: Optional[str] = None,
-        id2label: Optional[dict[int, str]] = None,
-        label2id: Optional[dict[str, int]] = None,
-        num_labels: Optional[int] = None,
-        task_specific_params: Optional[dict[str, Any]] = None,
-        problem_type: Optional[str] = None,
-        # Tokenizer kwargs
-        tokenizer_class: Optional[str] = None,
-        prefix: Optional[str] = None,
-        bos_token_id: Optional[int] = None,
-        pad_token_id: Optional[int] = None,
-        eos_token_id: Optional[int] = None,
-        sep_token_id: Optional[int] = None,
-        decoder_start_token_id: Optional[int] = None,
-        **kwargs,
-    ):
-        # Validation for some arguments
-        if label2id is not None and not isinstance(label2id, dict):
-            raise ValueError("Argument label2id should be a dictionary.")
-        if id2label is not None and not isinstance(id2label, dict):
-            raise ValueError("Argument id2label should be a dictionary.")
-        if num_labels is not None and id2label is not None and len(id2label) != num_labels:
-            logger.warning(
-                f"You passed `num_labels={num_labels}` which is incompatible to "
-                f"the `id2label` map of length `{len(id2label)}`."
-            )
-        if problem_type is not None and problem_type not in (
-            "regression",
-            "single_label_classification",
-            "multi_label_classification",
-        ):
-            raise ValueError(
-                f"The config parameter `problem_type` was not understood: received {problem_type} "
-                "but only 'regression', 'single_label_classification' and 'multi_label_classification' are valid."
-            )
->>>>>>> 34b861ab
         # BC for the `torch_dtype` argument instead of the simpler `dtype`
         # Do not warn, as it would otherwise always be triggered since most configs on the hub have `torch_dtype`
         if (torch_dtype := kwargs.pop("torch_dtype", None)) is not None:
@@ -324,37 +243,7 @@
             # from_pretrained's dtype arg convert it to an actual torch.dtype object
             import torch
 
-<<<<<<< HEAD
             self.dtype = getattr(torch, self.dtype)
-=======
-            dtype = getattr(torch, dtype)
-
-        # Attributes common for all models
-        self.return_dict = return_dict
-        self.output_hidden_states = output_hidden_states
-        self.torchscript = torchscript
-        self.dtype = dtype
-        self._output_attentions = output_attentions  # has public property
-
-        # Less common kwargs, only used by some models
-        self.tie_word_embeddings = tie_word_embeddings
-        self.chunk_size_feed_forward = chunk_size_feed_forward
-
-        # Encoder-decoder models attributes
-        self.is_encoder_decoder = is_encoder_decoder
-        self.is_decoder = is_decoder  # used in encoder-decoder models to differentiate encoder from decoder
-        self.cross_attention_hidden_size = cross_attention_hidden_size
-        self.add_cross_attention = add_cross_attention
-        self.tie_encoder_decoder = tie_encoder_decoder
-
-        # Fine-tuning task attributes
-        self.architectures = architectures
-        self.finetuning_task = finetuning_task
-        self.id2label = id2label
-        self.label2id = label2id
-        self.task_specific_params = task_specific_params
-        self.problem_type = problem_type
->>>>>>> 34b861ab
 
         # Keys are always strings in JSON so convert ids to int here for id2label and pruned_heads
         if self.id2label is None:
@@ -913,34 +802,12 @@
                 if key != "dtype":
                     to_remove.append(key)
 
-                # To authorize passing a custom subconfig as kwarg in models that have nested configs.
-                # We need to update only custom kwarg values instead and keep other attributes in subconfig.
-                if not isinstance(cls.sub_configs, property):  # TODO: remove after merging another PR
-                    if key in cls.sub_configs and isinstance(value, dict) and isinstance(config_dict.get(key), dict):
-                        config_dict[key].update(value)
-                    else:
-                        config_dict[key] = value
-
         config = cls(**config_dict)
 
-<<<<<<< HEAD
         # The commit hash might have been updated in the `config_dict`, we don't want the kwargs to erase that update.
         if "_commit_hash" in kwargs and "_commit_hash" in config_dict:
             kwargs.setdefault("_commit_hash", config_dict["_commit_hash"])
 
-=======
-        # Update config with kwargs if needed
-        if "num_labels" in kwargs and "id2label" in kwargs:
-            num_labels = kwargs["num_labels"]
-            id2label = kwargs["id2label"] if kwargs["id2label"] is not None else []
-            if len(id2label) != num_labels:
-                raise ValueError(
-                    f"You passed along `num_labels={num_labels}` with an incompatible id to label map: "
-                    f"{kwargs['id2label']}. Since those arguments are inconsistent with each other, you should remove "
-                    "one of them."
-                )
-        to_remove = []
->>>>>>> 34b861ab
         for key, value in kwargs.items():
             if hasattr(config, key):
                 current_attr = getattr(config, key)
