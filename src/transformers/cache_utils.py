import copy
import importlib.metadata
import json
import os
from dataclasses import dataclass
from typing import Any, Dict, Iterable, List, Optional, Tuple, Union

import torch
from packaging import version

from transformers.pytorch_utils import is_torch_greater_or_equal_than_2_6

from .configuration_utils import PretrainedConfig
from .utils import is_hqq_available, is_optimum_quanto_available, is_torch_greater_or_equal, logging


if is_hqq_available():
    from hqq.core.quantize import Quantizer as HQQQuantizer

logger = logging.get_logger(__name__)


class Cache:
    """
    Base, abstract class for all caches. The actual data structure is specific to each subclass.
    """

    is_compileable = False

    def __init__(self):
        super().__init__()

    def update(
        self,
        key_states: torch.Tensor,
        value_states: torch.Tensor,
        layer_idx: int,
        cache_kwargs: Optional[Dict[str, Any]] = None,
    ) -> Tuple[torch.Tensor, torch.Tensor]:
        """
        Updates the cache with the new `key_states` and `value_states` for the layer `layer_idx`.

        Parameters:
            key_states (`torch.Tensor`):
                The new key states to cache.
            value_states (`torch.Tensor`):
                The new value states to cache.
            layer_idx (`int`):
                The index of the layer to cache the states for.
            cache_kwargs (`Dict[str, Any]`, `optional`):
                Additional arguments for the cache subclass. These are specific to each subclass and allow new types of
                cache to be created.

        Return:
            A tuple containing the updated key and value states.
        """
        raise NotImplementedError("Make sure to implement `update` in a subclass.")

    def get_seq_length(self, layer_idx: Optional[int] = 0) -> int:
        """Returns the sequence length of the cached states. A layer index can be optionally passed."""
        # TODO: deprecate this function in favor of `cache_position`
        raise NotImplementedError("Make sure to implement `get_seq_length` in a subclass.")

    def get_max_cache_shape(self) -> Optional[int]:
        """Returns the maximum sequence length (i.e. max capacity) of the cache object"""
        raise NotImplementedError("Make sure to implement `get_max_cache_shape` in a subclass.")

    def get_usable_length(self, new_seq_length: int, layer_idx: Optional[int] = 0) -> int:
        """Given the sequence length of the new inputs, returns the usable length of the cache."""
        # Cache without size limit -> all cache is usable
        # Cache with size limit -> if the length cache plus the length of the new inputs is larger the maximum cache
        #   length, we will need to evict part of the cache (and thus not all cache is usable)
        max_length = self.get_max_cache_shape()
        previous_seq_length = self.get_seq_length(layer_idx)
        if max_length is not None and previous_seq_length + new_seq_length > max_length:
            return max_length - new_seq_length
        return previous_seq_length

    def reorder_cache(self, beam_idx: torch.LongTensor):
        """Reorders the cache for beam search, given the selected beam indices."""
        for layer_idx in range(len(self.key_cache)):
            if self.key_cache[layer_idx].numel():
                device = self.key_cache[layer_idx].device
                self.key_cache[layer_idx] = self.key_cache[layer_idx].index_select(0, beam_idx.to(device))
            if self.value_cache[layer_idx].numel():
                device = self.value_cache[layer_idx].device
                self.value_cache[layer_idx] = self.value_cache[layer_idx].index_select(0, beam_idx.to(device))

    @property
    def seen_tokens(self):
        logger.warning_once(
            "The `seen_tokens` attribute is deprecated and will be removed in v4.41. Use the `cache_position` "
            "model input instead."
        )
        if hasattr(self, "_seen_tokens"):
            return self._seen_tokens
        else:
            return None


@dataclass
class CacheConfig:
    """
    Base class for cache configs
    """

    cache_implementation: None

    @classmethod
    def from_dict(cls, config_dict, **kwargs):
        """
        Constructs a CacheConfig instance from a dictionary of parameters.
        Args:
            config_dict (Dict[str, Any]): Dictionary containing configuration parameters.
            **kwargs: Additional keyword arguments to override dictionary values.

        Returns:
            CacheConfig: Instance of CacheConfig constructed from the dictionary.
        """
        config = cls(**config_dict)
        to_remove = []
        for key, value in kwargs.items():
            if hasattr(config, key):
                setattr(config, key, value)
                to_remove.append(key)
        for key in to_remove:
            kwargs.pop(key, None)
        return config

    # Copied from transformers.utils.quantization_config.QuantizationConfigMixin.to_json_file
    def to_json_file(self, json_file_path: Union[str, os.PathLike]):
        """
        Save this instance to a JSON file.

        Args:
            json_file_path (`str` or `os.PathLike`):
                Path to the JSON file in which this configuration instance's parameters will be saved.
            use_diff (`bool`, *optional*, defaults to `True`):
                If set to `True`, only the difference between the config instance and the default
                `QuantizationConfig()` is serialized to JSON file.
        """
        with open(json_file_path, "w", encoding="utf-8") as writer:
            config_dict = self.to_dict()
            json_string = json.dumps(config_dict, indent=2, sort_keys=True) + "\n"

            writer.write(json_string)

    # Copied from transformers.utils.quantization_config.QuantizationConfigMixin.to_dict
    def to_dict(self) -> Dict[str, Any]:
        """
        Serializes this instance to a Python dictionary. Returns:
            `Dict[str, Any]`: Dictionary of all the attributes that make up this configuration instance.
        """
        return copy.deepcopy(self.__dict__)

    # Copied from transformers.utils.quantization_config.QuantizationConfigMixin.__iter__
    def __iter__(self):
        """allows `dict(obj)` for situations where obj may be a dict or QuantizationConfigMixin"""
        for attr, value in copy.deepcopy(self.__dict__).items():
            yield attr, value

    # Copied from transformers.utils.quantization_config.QuantizationConfigMixin.__repr__
    def __repr__(self):
        return f"{self.__class__.__name__} {self.to_json_string()}"

    def to_json_string(self):
        """
        Serializes this instance to a JSON formatted string.
        Returns:
            str: JSON formatted string representing the configuration instance.
        """
        return json.dumps(self.__dict__, indent=2) + "\n"

    # Copied from transformers.utils.quantization_config.QuantizationConfigMixin.update
    def update(self, **kwargs):
        """
        Updates attributes of this class instance with attributes from `kwargs` if they match existing attributes,
        returning all the unused kwargs.

        Args:
            kwargs (`Dict[str, Any]`):
                Dictionary of attributes to tentatively update this class.

        Returns:
            `Dict[str, Any]`: Dictionary containing all the key-value pairs that were not used to update the instance.
        """
        to_remove = []
        for key, value in kwargs.items():
            if hasattr(self, key):
                setattr(self, key, value)
                to_remove.append(key)

        # Remove all the attributes that were updated, without modifying the input dict
        unused_kwargs = {key: value for key, value in kwargs.items() if key not in to_remove}
        return unused_kwargs


@dataclass
class QuantizedCacheConfig(CacheConfig):
    """
    Configuration class for quantized cache settings.

    Attributes:
        backend (`str`, *optional*, defaults to `"quanto"`):
            Backend to use when performing quantization, Can be one of [`quanto`, `HQQ`]
        nbits (`Optional[int]`, *optional*, defaults to 4):
            Number of bits, can be 2 or 4 for the `quanto` backend and one of [1, 2, 3, 4, 8] for the `HQQ` backend. Defaults to 2.
        axis_key (`int`, *optional*, defaults to 0):
            Axis over which to perform grouping for the key tensors. Can be [0, -1] for `quanto` backend and [0, 1] for `HQQ` backend.
        axis_value (`int`, *optional*, defaults to 0):
            Axis over which to perform grouping for the value tensors. Can be [0, -1] for `quanto` backend and [0, 1] for `HQQ` backend.
        q_group_size (`Optional[int]`, *optional*, defaults to 64):
            Size of the quantization group, should be a divisor of the model's hidden dimension.
            Defaults to 64.
        residual_length (`Optional[int]`, *optional*, defaults to 128):
            Length of the residual cache which will always be stored in original precision.
            Defaults to 128.
        compute_dtype (`torch.dtype`, *optional*, defaults to `torch.float16`):
            The default dtype used for computations in the model. Keys and Values will be cast to this dtype after dequantization.
        device (`str`, *optional*, defaults to `"cpu"`):
            Device on which to perform computations, should be same as the model's device.
    """

    def __init__(
        self,
        backend: str = "quanto",
        nbits: Optional[int] = 4,
        axis_key: Optional[int] = 0,
        axis_value: Optional[int] = 0,
        q_group_size: Optional[int] = 64,
        residual_length: Optional[int] = 128,
        compute_dtype: Optional[torch.dtype] = torch.float16,
        device: Optional[str] = "cpu",
    ):
        self.backend = backend
        self.nbits = nbits
        self.axis_key = axis_key
        self.axis_value = axis_value
        self.q_group_size = q_group_size
        self.residual_length = residual_length
        self.compute_dtype = compute_dtype
        self.device = device

    def validate(self):
        """Validates if the arguments passed are correct"""

        incorrect_arg_msg = (
            "Some of the keys in `cache_config` are defined incorrectly. `{key}` should be {correct_value}` "
            "but found {found_value}"
        )
        # Check that the values are reasonable in general (nbits, axis)
        # Later in QuantizedCache init we check if they are supported for that particular backend
        if self.nbits not in [1, 2, 3, 4, 8]:
            raise ValueError(
                incorrect_arg_msg.format(
                    key="nbits",
                    correct_value="2 or 4 or 8",
                    found_value=self.nbits,
                ),
            )
        if self.q_group_size <= 0:
            raise ValueError(
                incorrect_arg_msg.format(
                    key="q_group_size",
                    correct_value="a positive integer",
                    found_value=self.q_group_size,
                ),
            )
        if self.residual_length < 0:
            raise ValueError(
                incorrect_arg_msg.format(
                    key="residual_length",
                    correct_value="a positive integer",
                    found_value=self.residual_length,
                ),
            )

        if self.axis_key not in [0, 1, -1]:
            raise ValueError(
                incorrect_arg_msg.format(
                    key="axis_key",
                    correct_value="`1` or `0`, `-1`",
                    found_value=self.axis_key,
                ),
            )

        if self.axis_value not in [0, 1, -1]:
            raise ValueError(
                incorrect_arg_msg.format(
                    key="axis_value",
                    correct_value="`1` or `0` or `-1`",
                    found_value=self.axis_value,
                ),
            )


@dataclass
class StaticCacheConfig(CacheConfig):
    """
    Configuration class for static cache settings.
    """

    cache_implementation = "static"

    def __init__(self, batch_size: int, max_cache_len: int, device="cpu"):
        self.batch_size = batch_size
        self.max_cache_len = max_cache_len
        self.device = device

    def validate(self):
        """Validates if the arguments passed are correct"""

        incorrect_arg_msg = (
            "Some of the keys in `cache_config` are defined incorrectly. `{key}` should be {correct_value}` "
            "but found {found_value}"
        )

        if self.batch_size <= 0:
            raise ValueError(
                incorrect_arg_msg.format(
                    key="batch_size",
                    correct_value="> 0",
                    found_value=self.batch_size,
                ),
            )

        if self.max_cache_len <= 0:
            raise ValueError(
                incorrect_arg_msg.format(
                    key="max_cache_len",
                    correct_value="> 0",
                    found_value=self.max_cache_len,
                ),
            )


class DynamicCache(Cache):
    """
    A cache that grows dynamically as more tokens are generated. This is the default for generative models.

    It stores the Key and Value states as a list of tensors, one for each layer. The expected shape for each tensor is
    `[batch_size, num_heads, seq_len, head_dim]`.

    Example:

        ```python
        >>> from transformers import AutoTokenizer, AutoModelForCausalLM, DynamicCache

        >>> model = AutoModelForCausalLM.from_pretrained("Qwen/Qwen2-0.5B-Instruct")
        >>> tokenizer = AutoTokenizer.from_pretrained("Qwen/Qwen2-0.5B-Instruct")

        >>> inputs = tokenizer(text="My name is Qwen2", return_tensors="pt")

        >>> # Prepare a cache class and pass it to model's forward
        >>> past_key_values = DynamicCache()
        >>> outputs = model(**inputs, past_key_values=past_key_values, use_cache=True)
        >>> outputs.past_key_values # access cache filled with key/values from generation
        DynamicCache()
        ```
    """

    def __init__(self, _distributed_cache_data: Iterable = None) -> None:
        super().__init__()
        self._seen_tokens = 0  # Used in `generate` to keep tally of how many tokens the cache has seen
        self.key_cache: List[torch.Tensor] = []
        self.value_cache: List[torch.Tensor] = []

        # `_distributed_cache_data` was originally added for compatibility with `torch.distributed` (DDP). See #36121
        # and #36373 for more information. In a nutshell, it is `map(gather_map, zip(*caches))`, i.e. each item in the
        # iterable contains the key and value states for a layer gathered across replicas by torch.distributed
        # (shape=[global batch size, num_heads, seq_len, head_dim]).
        # WARNING: `_distributed_cache_data` must be the first argument in `__init__`, otherwise we'll break
        # compatibility. The name of the argument doesn't matter.
        if _distributed_cache_data is not None:
            for key_states, value_states in _distributed_cache_data:
                self.key_cache.append(key_states)
                self.value_cache.append(value_states)

    def __getitem__(self, layer_idx: int) -> List[Tuple[torch.Tensor]]:
        """
        Support for backwards-compatible `past_key_value` indexing, e.g. `past_key_value[0][0].shape[2]` to get the
        sequence length.
        """
        if layer_idx < len(self):
            return (self.key_cache[layer_idx], self.value_cache[layer_idx])
        else:
            raise KeyError(f"Cache only has {len(self)} layers, attempted to access layer with index {layer_idx}")

    def __iter__(self):
        """
        Support for backwards-compatible `past_key_value` iteration, e.g. `for x in past_key_value:` to iterate over
        keys and values
        """
        for layer_idx in range(len(self)):
            yield (self.key_cache[layer_idx], self.value_cache[layer_idx])

    def __len__(self):
        """
        Support for backwards-compatible `past_key_value` length, e.g. `len(past_key_value)`. This value corresponds
        to the number of layers in the model.
        """
        return len(self.key_cache)

    def update(
        self,
        key_states: torch.Tensor,
        value_states: torch.Tensor,
        layer_idx: int,
        cache_kwargs: Optional[Dict[str, Any]] = None,
    ) -> Tuple[torch.Tensor, torch.Tensor]:
        """
        Updates the cache with the new `key_states` and `value_states` for the layer `layer_idx`.

        Parameters:
            key_states (`torch.Tensor`):
                The new key states to cache.
            value_states (`torch.Tensor`):
                The new value states to cache.
            layer_idx (`int`):
                The index of the layer to cache the states for.
            cache_kwargs (`Dict[str, Any]`, `optional`):
                Additional arguments for the cache subclass. No additional arguments are used in `DynamicCache`.

        Return:
            A tuple containing the updated key and value states.
        """
        # Update the number of seen tokens
        if layer_idx == 0:
            self._seen_tokens += key_states.shape[-2]

        # Update the cache
        if key_states is not None:
            if len(self.key_cache) <= layer_idx:
                # There may be skipped layers, fill them with empty lists
                for _ in range(len(self.key_cache), layer_idx):
                    self.key_cache.append(torch.tensor([]))
                    self.value_cache.append(torch.tensor([]))
                self.key_cache.append(key_states)
                self.value_cache.append(value_states)
            elif (
                not self.key_cache[layer_idx].numel()  # prefers not t.numel() to len(t) == 0 to export the model
            ):  # fills previously skipped layers; checking for tensor causes errors
                self.key_cache[layer_idx] = key_states
                self.value_cache[layer_idx] = value_states
            else:
                self.key_cache[layer_idx] = torch.cat([self.key_cache[layer_idx], key_states], dim=-2)
                self.value_cache[layer_idx] = torch.cat([self.value_cache[layer_idx], value_states], dim=-2)

        return self.key_cache[layer_idx], self.value_cache[layer_idx]

    def get_seq_length(self, layer_idx: Optional[int] = 0) -> int:
        """Returns the sequence length of the cached states. A layer index can be optionally passed."""
        # TODO: deprecate this function in favor of `cache_position`
        is_empty_layer = (
            len(self.key_cache) == 0  # no cache in any layer
            or len(self.key_cache) <= layer_idx  # skipped `layer_idx` and hasn't run a layer with cache after it
            or not self.key_cache[layer_idx].numel()  # the layer has no cache
        )
        layer_seq_length = self.key_cache[layer_idx].shape[-2] if not is_empty_layer else 0
        return layer_seq_length

    def get_max_cache_shape(self) -> Optional[int]:
        """Returns the maximum sequence length of the cache object. DynamicCache does not have a maximum length."""
        return None

    def to_legacy_cache(self) -> Tuple[Tuple[torch.Tensor], Tuple[torch.Tensor]]:
        """Converts the `DynamicCache` instance into the its equivalent in the legacy cache format. Used for
        backward compatibility."""
        legacy_cache = ()
        for layer_idx in range(len(self)):
            legacy_cache += ((self.key_cache[layer_idx], self.value_cache[layer_idx]),)
        return legacy_cache

    @classmethod
    def from_legacy_cache(cls, past_key_values: Optional[Tuple[Tuple[torch.FloatTensor]]] = None) -> "DynamicCache":
        """Converts a cache in the legacy cache format into an equivalent `DynamicCache`. Used for
        backward compatibility."""
        cache = cls()
        if past_key_values is not None:
            for layer_idx in range(len(past_key_values)):
                key_states, value_states = past_key_values[layer_idx]
                cache.update(key_states, value_states, layer_idx)
        return cache

    def crop(self, max_length: int):
        """Crop the past key values up to a new `max_length` in terms of tokens. `max_length` can also be
        negative to remove `max_length` tokens. This is used in assisted decoding and contrastive search."""
        # In case it is negative
        if max_length < 0:
            max_length = self.get_seq_length() - abs(max_length)

        if self.get_seq_length() <= max_length:
            return

        self._seen_tokens = max_length
        for idx in range(len(self.key_cache)):
            if self.key_cache[idx].numel():
                self.key_cache[idx] = self.key_cache[idx][..., :max_length, :]
                self.value_cache[idx] = self.value_cache[idx][..., :max_length, :]

    def batch_split(self, full_batch_size: int, split_size: int) -> List["DynamicCache"]:
        """Split the current instance into a list of `DynamicCache` by the batch size. This will be used by
        `_split_model_inputs()` in `generation.utils`"""
        out = []
        for i in range(0, full_batch_size, split_size):
            current_split = DynamicCache()
            current_split._seen_tokens = self._seen_tokens
            current_split.key_cache = [tensor[i : i + split_size] for tensor in self.key_cache]
            current_split.value_cache = [tensor[i : i + split_size] for tensor in self.value_cache]
            out.append(current_split)
        return out

    @classmethod
    def from_batch_splits(cls, splits: List["DynamicCache"]) -> "DynamicCache":
        """This is the opposite of the above `batch_split()` method. This will be used by `stack_model_outputs` in
        `generation.utils`"""
        cache = cls()
        for idx in range(len(splits[0])):
            key_cache = [current.key_cache[idx] for current in splits if current.key_cache[idx].numel()]
            value_cache = [current.value_cache[idx] for current in splits if current.value_cache[idx].numel()]
            if key_cache != []:
                layer_keys = torch.cat(key_cache, dim=0)
                layer_values = torch.cat(value_cache, dim=0)
                cache.update(layer_keys, layer_values, idx)
        return cache

    def batch_repeat_interleave(self, repeats: int):
        """Repeat the cache `repeats` times in the batch dimension. Used in contrastive search."""
        for layer_idx in range(len(self)):
            self.key_cache[layer_idx] = self.key_cache[layer_idx].repeat_interleave(repeats, dim=0)
            self.value_cache[layer_idx] = self.value_cache[layer_idx].repeat_interleave(repeats, dim=0)

    def batch_select_indices(self, indices: torch.Tensor):
        """Only keep the `indices` in the batch dimension of the cache. Used in contrastive search."""
        for layer_idx in range(len(self)):
            self.key_cache[layer_idx] = self.key_cache[layer_idx][indices, ...]
            self.value_cache[layer_idx] = self.value_cache[layer_idx][indices, ...]


# Utilities for `DynamicCache` <> torch.export support
def _flatten_dynamic_cache(
    dynamic_cache: DynamicCache,
):
    """Flattens DynamicCache into flat list of tensors for `torch.export.export` to consume"""
    if not isinstance(dynamic_cache, DynamicCache):
        raise RuntimeError("This pytree flattening function should only be applied to DynamicCache")

    if not is_torch_greater_or_equal_than_2_6:
        logger.warning_once(
            "DynamicCache + torch.export is tested on torch 2.6.0+ and may not work on earlier versions."
        )

    # NOTE it seems _seen_tokens is deprecated, so probably doesn't need tracking
    dictionary = {
        "key_cache": getattr(dynamic_cache, "key_cache"),
        "value_cache": getattr(dynamic_cache, "value_cache"),
    }
    return torch.utils._pytree._dict_flatten(dictionary)


def _flatten_with_keys_dynamic_cache(dynamic_cache: DynamicCache):
    dictionary = {
        "key_cache": getattr(dynamic_cache, "key_cache"),
        "value_cache": getattr(dynamic_cache, "value_cache"),
    }
    return torch.utils._pytree._dict_flatten_with_keys(dictionary)


def _unflatten_dynamic_cache(
    values,
    context: torch.utils._pytree.Context,
):
    dictionary = torch.utils._pytree._dict_unflatten(values, context)
    cache = DynamicCache()
    for k, v in dictionary.items():
        setattr(cache, k, v)
    return cache


def _flatten_dynamic_cache_for_fx(cache, spec):
    dictionary = {
        "key_cache": getattr(cache, "key_cache"),
        "value_cache": getattr(cache, "value_cache"),
    }
    return torch.utils._pytree.tree_flatten(dictionary)[0]


if is_torch_greater_or_equal("2.3"):
    torch.utils._pytree.register_pytree_node(
        DynamicCache,
        _flatten_dynamic_cache,
        _unflatten_dynamic_cache,
        serialized_type_name=f"{DynamicCache.__module__}.{DynamicCache.__name__}",
        flatten_with_keys_fn=_flatten_with_keys_dynamic_cache,
    )
    # TODO (tmanlaibaatar) This won't be needed in torch 2.7.
    torch.fx._pytree.register_pytree_flatten_spec(DynamicCache, _flatten_dynamic_cache_for_fx)


class OffloadedCache(DynamicCache):
    """
    A drop-in replacement for DynamicCache that conserves accelerator(GPU, XPU) memory at the expense of more CPU memory.
    Useful for generating from models with very long context.

    In addition to the default accelerator stream, where all forward() computations happen,
    this class uses another stream, the prefetch stream, which it creates itself.
    Since scheduling of operations on separate streams happens independently, this class uses
    the prefetch stream to asynchronously prefetch the KV cache of layer k+1 when layer k is executing.
    The movement of the layer k-1 cache to the CPU is handled by the default stream as a simple way to
    ensure the eviction is scheduled after all computations on that cache are finished.
    """

    def __init__(self) -> None:
        if not (
            torch.cuda.is_available()
            or (is_torch_greater_or_equal("2.7", accept_dev=True) and torch.xpu.is_available())
        ):
            raise RuntimeError(
                "OffloadedCache can only be used with a GPU"
                + (" or XPU" if is_torch_greater_or_equal("2.7", accept_dev=True) else "")
            )

        super().__init__()
        self.original_device = []
        self.prefetch_stream = None
        self.prefetch_stream = (
            torch.Stream() if is_torch_greater_or_equal("2.7", accept_dev=True) else torch.cuda.Stream()
        )
        self.beam_idx = None  # used to delay beam search operations

    def prefetch_layer(self, layer_idx: int):
        "Starts prefetching the next layer cache"
        if layer_idx < len(self):
            with (
                self.prefetch_stream
                if is_torch_greater_or_equal("2.7", accept_dev=True)
                else torch.cuda.stream(self.prefetch_stream)
            ):
                # Prefetch next layer tensors to GPU
                device = self.original_device[layer_idx]
                self.key_cache[layer_idx] = self.key_cache[layer_idx].to(device, non_blocking=True)
                self.value_cache[layer_idx] = self.value_cache[layer_idx].to(device, non_blocking=True)

    def evict_previous_layer(self, layer_idx: int):
        "Moves the previous layer cache to the CPU"
        if len(self) > 2:
            # We do it on the default stream so it occurs after all earlier computations on these tensors are done
            prev_layer_idx = (layer_idx - 1) % len(self)
            self.key_cache[prev_layer_idx] = self.key_cache[prev_layer_idx].to("cpu", non_blocking=True)
            self.value_cache[prev_layer_idx] = self.value_cache[prev_layer_idx].to("cpu", non_blocking=True)

    def __getitem__(self, layer_idx: int) -> List[Tuple[torch.Tensor]]:
        "Gets the cache for this layer to the device. Prefetches the next and evicts the previous layer."
        if layer_idx < len(self):
            # Evict the previous layer if necessary
            if is_torch_greater_or_equal("2.7", accept_dev=True):
                torch.accelerator.current_stream().synchronize()
            else:
                torch.cuda.current_stream().synchronize()
            self.evict_previous_layer(layer_idx)
            # Load current layer cache to its original device if not already there
            original_device = self.original_device[layer_idx]
            self.prefetch_stream.synchronize()
            key_tensor = self.key_cache[layer_idx]
            value_tensor = self.value_cache[layer_idx]
            # Now deal with beam search ops which were delayed
            if self.beam_idx is not None:
                self.beam_idx = self.beam_idx.to(original_device)
                key_tensor = key_tensor.index_select(0, self.beam_idx)
                value_tensor = value_tensor.index_select(0, self.beam_idx)
            # Prefetch the next layer
            self.prefetch_layer((layer_idx + 1) % len(self))
            return (key_tensor, value_tensor)
        else:
            raise KeyError(f"Cache only has {len(self)} layers, attempted to access layer with index {layer_idx}")

    def reorder_cache(self, beam_idx: torch.LongTensor):
        """Saves the beam indices and reorders the cache when the tensor is back to its device."""
        # We delay this operation until the tensors are back to their original
        # device because performing torch.index_select on the CPU is very slow
        del self.beam_idx
        self.beam_idx = beam_idx.clone()

    def update(
        self,
        key_states: torch.Tensor,
        value_states: torch.Tensor,
        layer_idx: int,
        cache_kwargs: Optional[Dict[str, Any]] = None,
    ) -> Tuple[torch.Tensor, torch.Tensor]:
        """
        Updates the cache with the new `key_states` and `value_states` for the layer `layer_idx`.
        Parameters:
            key_states (`torch.Tensor`):
                The new key states to cache.
            value_states (`torch.Tensor`):
                The new value states to cache.
            layer_idx (`int`):
                The index of the layer to cache the states for.
            cache_kwargs (`Dict[str, Any]`, `optional`):
                Additional arguments for the cache subclass. No additional arguments are used in `OffloadedCache`.
        Return:
            A tuple containing the updated key and value states.
        """
        # Update the number of seen tokens
        if layer_idx == 0:
            self._seen_tokens += key_states.shape[-2]

        # Update the cache
        if len(self.key_cache) < layer_idx:
            raise ValueError("OffloadedCache does not support model usage where layers are skipped. Use DynamicCache.")
        elif len(self.key_cache) == layer_idx:
            self.key_cache.append(key_states)
            self.value_cache.append(value_states)
            self.original_device.append(key_states.device)
            self.evict_previous_layer(layer_idx)
        else:
            key_tensor, value_tensor = self[layer_idx]
            self.key_cache[layer_idx] = torch.cat([key_tensor, key_states], dim=-2)
            self.value_cache[layer_idx] = torch.cat([value_tensor, value_states], dim=-2)

        return self.key_cache[layer_idx], self.value_cache[layer_idx]

    # According to https://docs.python.org/3/library/exceptions.html#NotImplementedError
    # if a method is not supposed to be supported in a subclass we should set it to None
    from_legacy_cache = None

    to_legacy_cache = None


class QuantizedCache(DynamicCache):
    """
    A quantizer cache similar to what is described in the [KIVI: A Tuning-Free Asymmetric 2bit Quantization for KV Cache paper](https://arxiv.org/abs/2402.02750).
    It allows the model to generate longer sequence length without allocating too much memory for Key and Value cache by applying quantization.

    The cache has two types of storage, one for original precision and one for the quantized cache. A `residual length` is set as a maximum capacity for the
    original precision cache. When the length goes beyond maximum capacity, the original precision cache is discarded and moved into the quantized cache. The
    quantization is done per-channel with a set `q_group_size` for both Keys and Values, in contrast to what was described in the paper.

    It stores Keys and Values a list of quantized tensors (tuples in case we need to store metadata), one for each layer. Additionally, it stores the Key and
    Value in original precision states as a list of tensors, one for each layer. The size of each tensor
    is `[batch_size, num_heads, seq_len - residual_length, head_dim]`
    """

    def __init__(self, cache_config: QuantizedCacheConfig) -> None:
        super().__init__()
        self._quantized_key_cache: List[torch.Tensor] = []
        self._quantized_value_cache: List[torch.Tensor] = []

        self.nbits = cache_config.nbits
        self.residual_length = cache_config.residual_length
        self.q_group_size = cache_config.q_group_size
        self.axis_key = cache_config.axis_key
        self.axis_value = cache_config.axis_value
        self.compute_dtype = cache_config.compute_dtype
        self.device = cache_config.device

        super().__init__()

    def update(
        self,
        key_states: torch.Tensor,
        value_states: torch.Tensor,
        layer_idx: int,
        cache_kwargs: Optional[Dict[str, Any]] = None,
    ) -> Tuple[torch.Tensor, torch.Tensor]:
        # Update the number of seen tokens
        if layer_idx == 0:
            self._seen_tokens += key_states.shape[-2]

        if len(self.key_cache) < layer_idx:
            raise ValueError("QuantizedCache does not support model usage where layers are skipped. Use DynamicCache.")
        elif len(self.key_cache) == layer_idx:
            self._quantized_key_cache.append(self._quantize(key_states.contiguous(), axis=self.axis_key))
            self._quantized_value_cache.append(self._quantize(value_states.contiguous(), axis=self.axis_value))
            self.key_cache.append(torch.zeros(0, dtype=key_states.dtype, device=key_states.device))
            self.value_cache.append(torch.zeros(0, dtype=key_states.dtype, device=key_states.device))
            keys_to_return, values_to_return = key_states, value_states
        else:
            dequant_key = self._dequantize(self._quantized_key_cache[layer_idx])
            dequant_value = self._dequantize(self._quantized_value_cache[layer_idx])
            keys_to_return = [dequant_key, self.key_cache[layer_idx], key_states]
            values_to_return = [dequant_value, self.value_cache[layer_idx], value_states]

            keys_to_return = torch.cat(keys_to_return, dim=-2)
            values_to_return = torch.cat(values_to_return, dim=-2)
            if (
                self.key_cache[layer_idx].dim() == 4
                and self.key_cache[layer_idx].shape[-2] + 1 >= self.residual_length
            ):
                self._quantized_key_cache[layer_idx] = self._quantize(keys_to_return.contiguous(), axis=self.axis_key)
                self._quantized_value_cache[layer_idx] = self._quantize(
                    values_to_return.contiguous(), axis=self.axis_value
                )
                self.key_cache[layer_idx] = torch.zeros(0, dtype=key_states.dtype, device=key_states.device)
                self.value_cache[layer_idx] = torch.zeros(0, dtype=key_states.dtype, device=key_states.device)
            else:
                self.key_cache[layer_idx] = torch.cat([self.key_cache[layer_idx], key_states], dim=-2)
                self.value_cache[layer_idx] = torch.cat([self.value_cache[layer_idx], value_states], dim=-2)

        return keys_to_return, values_to_return

    def get_seq_length(self, layer_idx: Optional[int] = 0) -> int:
        """Returns the sequence length of the cached states. A layer index can be optionally passed."""
        if len(self.key_cache) <= layer_idx:
            return 0
        # since we cannot get the seq_length of each layer directly and rely on `_seen_tokens` which is
        # updated every "layer_idx" == 0, this is a hack to get the actual seq_length for the given layer_idx
        # this part of code otherwise fails when used to verify attn_weight shape in some models
        return self._seen_tokens if layer_idx == 0 else self._seen_tokens - 1

    def _quantize(self, tensor, axis):
        """Quantizes a key/value using a defined quantization method."""
        raise NotImplementedError("Make sure to implement `_quantize` in a subclass.")

    def _dequantize(self, q_tensor):
        """Dequantizes back the tensor that was quantized by `self._quantize()`"""
        raise NotImplementedError("Make sure to implement `_dequantize` in a subclass.")


class QuantoQuantizedCache(QuantizedCache):
    """
    Quantized Cache class that uses `quanto` as a backend to perform quantization. Current implementation supports `int2` and `int4` dtypes only.

    Parameters:
        cache_config (`QuantizedCacheConfig`):
            A configuration containing all the arguments to be used by the quantizer, including axis, qtype and group size.

    Example:

        ```python
        >>> # Run pip install quanto first if you don't have it yet
        >>> from transformers import AutoTokenizer, AutoModelForCausalLM, QuantoQuantizedCache, QuantizedCacheConfig

        >>> model = AutoModelForCausalLM.from_pretrained("Qwen/Qwen2-0.5B-Instruct")
        >>> tokenizer = AutoTokenizer.from_pretrained("Qwen/Qwen2-0.5B-Instruct")

        >>> inputs = tokenizer(text="My name is Qwen2", return_tensors="pt")

        >>> # Prepare a cache class and pass it to model's forward
        >>> cache_config = QuantizedCacheConfig(nbits=4)
        >>> past_key_values = QuantoQuantizedCache(cache_config=cache_config)
        >>> outputs = model(**inputs, past_key_values=past_key_values, use_cache=True)
        >>> outputs.past_key_values # access cache filled with key/values from generation
        QuantoQuantizedCache()
        ```
    """

    def __init__(self, cache_config: CacheConfig) -> None:
        super().__init__(cache_config)

        if is_optimum_quanto_available():
            optimum_quanto_version = version.parse(importlib.metadata.version("optimum-quanto"))
            if optimum_quanto_version <= version.parse("0.2.5"):
                raise ImportError(
                    f"You need optimum-quanto package version to be greater or equal than 0.2.5 to use `QuantoQuantizedCache`. Detected version {optimum_quanto_version}."
                )
            from optimum.quanto import MaxOptimizer, qint2, qint4

        if self.nbits not in [2, 4]:
            raise ValueError(f"`nbits` for `quanto` backend has to be one of [`2`, `4`] but got {self.nbits}")

        if self.axis_key not in [0, -1]:
            raise ValueError(f"`axis_key` for `quanto` backend has to be one of [`0`, `-1`] but got {self.axis_key}")

        if self.axis_value not in [0, -1]:
            raise ValueError(
                f"`axis_value` for `quanto` backend has to be one of [`0`, `-1`] but got {self.axis_value}"
            )

        self.qtype = qint4 if self.nbits == 4 else qint2
        self.optimizer = MaxOptimizer()  # hardcode as it's the only one for per-channel quantization

    def _quantize(self, tensor, axis):
        # We have two different API since in optimum-quanto, we don't use AffineQuantizer anymore
        if is_optimum_quanto_available():
            from optimum.quanto import quantize_weight

            scale, zeropoint = self.optimizer(tensor, self.qtype, axis, self.q_group_size)
            qtensor = quantize_weight(tensor, self.qtype, axis, scale, zeropoint, self.q_group_size)
            return qtensor

    def _dequantize(self, qtensor):
        return qtensor.dequantize()


class HQQQuantizedCache(QuantizedCache):
    """
    Quantized Cache class that uses `HQQ` as a backend to perform quantization. Current implementation supports `int2`, `int4`, `int8` dtypes.

    Parameters:
        cache_config (`QuantizedCacheConfig`):
            A configuration containing all the arguments to be used by the quantizer, including axis, qtype and group size.

    Example:

        ```python
        >>> # Run pip install hqq first if you don't have it yet
        >>> from transformers import AutoTokenizer, AutoModelForCausalLM, HQQQuantizedCache, QuantizedCacheConfig

        >>> model = AutoModelForCausalLM.from_pretrained("Qwen/Qwen2-0.5B-Instruct")
        >>> tokenizer = AutoTokenizer.from_pretrained("Qwen/Qwen2-0.5B-Instruct")

        >>> inputs = tokenizer(text="My name is Qwen2", return_tensors="pt")

        >>> # Prepare a cache class and pass it to model's forward
        >>> cache_config = QuantizedCacheConfig(nbits=4, axis_key=1, axis_value=1)
        >>> past_key_values = HQQQuantizedCache(cache_config=cache_config)
        >>> outputs = model(**inputs, past_key_values=past_key_values, use_cache=True)
        >>> outputs.past_key_values # access cache filled with key/values from generation
        HQQQuantizedCache()
        ```
    """

    def __init__(self, cache_config: CacheConfig) -> None:
        super().__init__(cache_config)
        if self.nbits not in [1, 2, 3, 4, 8]:
            raise ValueError(
                f"`nbits` for `HQQ` backend has to be one of [`1`, `2`, `3`, `4`, `8`] but got {self.nbits}"
            )

        if self.axis_key not in [0, 1]:
            raise ValueError(f"`axis_key` for `HQQ` backend has to be one of [`0`, `1`] but got {self.axis_key}")

        if self.axis_value not in [0, 1]:
            raise ValueError(f"`axis_value` for `HQQ` backend has to be one of [`0`, `1`] but got {self.axis_value}")

        self.quantizer = HQQQuantizer

    def _quantize(self, tensor, axis):
        qtensor, meta = self.quantizer.quantize(
            tensor,
            axis=axis,
            device=self.device,
            compute_dtype=self.compute_dtype,
            nbits=self.nbits,
            group_size=self.q_group_size,
        )
        meta["compute_dtype"] = self.compute_dtype
        self.quantizer.cuda(qtensor, meta=meta, device=self.device)  # Move to device and cast to dtype
        return qtensor, meta

    def _dequantize(self, qtensor):
        quant_tensor, meta = qtensor
        tensor = self.quantizer.dequantize(quant_tensor, meta)
        return tensor


class SinkCache(Cache):
    """
    A cache that as described in the [Attention Sinks paper](https://arxiv.org/abs/2309.17453). It allows the model to
    generate beyond the length of its context window, without losing fluency in the conversation. As it discards past
    tokens, the model will lose the ability to generate tokens that depend on the context that was discarded.

    It stores the Key and Value states as a list of tensors, one for each layer. The expected shape for each tensor is
    `[batch_size, num_heads, seq_len, head_dim]`.

    Parameters:
        window_length (`int`):
            The length of the context window.
        num_sink_tokens (`int`):
            The number of sink tokens. See the original paper for more information.

    Example:

        ```python
        >>> from transformers import AutoTokenizer, AutoModelForCausalLM, SinkCache

        >>> model = AutoModelForCausalLM.from_pretrained("Qwen/Qwen2-0.5B-Instruct")
        >>> tokenizer = AutoTokenizer.from_pretrained("Qwen/Qwen2-0.5B-Instruct")

        >>> inputs = tokenizer(text="My name is Qwen2", return_tensors="pt")

        >>> # Prepare a cache class and pass it to model's forward
        >>> past_key_values = SinkCache(window_length=256, num_sink_tokens=4)
        >>> outputs = model(**inputs, past_key_values=past_key_values, use_cache=True)
        >>> outputs.past_key_values # access cache filled with key/values from generation
        SinkCache()
        ```
    """

    is_sliding = True

    def __init__(self, window_length: int, num_sink_tokens: int) -> None:
        super().__init__()
        self.key_cache: List[torch.Tensor] = []
        self.value_cache: List[torch.Tensor] = []
        self.window_length = window_length
        self.num_sink_tokens = num_sink_tokens
        self.cos_sin_rerotation_cache = {}
        self._cos_cache = None
        self._sin_cache = None
        self._seen_tokens = 0  # Used in `generate` to keep tally of how many tokens the cache has seen

    @staticmethod
    def _rotate_half(x):
        x1 = x[..., : x.shape[-1] // 2]
        x2 = x[..., x.shape[-1] // 2 :]
        return torch.cat((-x2, x1), dim=-1)

    def _apply_key_rotary_pos_emb(
        self, key_states: torch.Tensor, cos: torch.Tensor, sin: torch.Tensor
    ) -> torch.Tensor:
        rotated_key_states = (key_states * cos) + (self._rotate_half(key_states) * sin)
        return rotated_key_states

    def _get_rerotation_cos_sin(
        self, key_states: torch.Tensor, cos: torch.Tensor, sin: torch.Tensor
    ) -> Tuple[torch.Tensor, torch.Tensor]:
        if key_states.shape[-2] not in self.cos_sin_rerotation_cache:
            # Upcast to float32 temporarily for better accuracy
            cos = cos.to(torch.float32)
            sin = sin.to(torch.float32)

            # Compute the cos and sin required for back- and forward-rotating to one position earlier in the sequence
            original_cos = cos[self.num_sink_tokens + key_states.shape[-2] :]
            shifted_cos = cos[self.num_sink_tokens : -key_states.shape[-2]]
            original_sin = sin[self.num_sink_tokens + key_states.shape[-2] :]
            shifted_sin = sin[self.num_sink_tokens : -key_states.shape[-2]]
            rerotation_cos = original_cos * shifted_cos + original_sin * shifted_sin
            rerotation_sin = -original_sin * shifted_cos + original_cos * shifted_sin

            self.cos_sin_rerotation_cache[key_states.shape[-2]] = (
                rerotation_cos.to(key_states.dtype).unsqueeze(0),
                rerotation_sin.to(key_states.dtype).unsqueeze(0),
            )
        return self.cos_sin_rerotation_cache[key_states.shape[-2]]

    def get_seq_length(self, layer_idx: Optional[int] = 0) -> int:
        """Returns the sequence length of the cached states. A layer index can be optionally passed."""
        # TODO: deprecate this function in favor of `cache_position`
        # Workaround to make 'key_states.shape[-2] + past_key_value.get_seq_length(self.layer_idx)' <= window_length
        if len(self.key_cache) <= layer_idx:
            return 0
        return self.key_cache[layer_idx].shape[-2]

    def get_max_cache_shape(self) -> Optional[int]:
        """Returns the maximum sequence length of the cache object, in case of SinkCache it is the window length."""
        return self.window_length

    def update(
        self,
        key_states: torch.Tensor,
        value_states: torch.Tensor,
        layer_idx: int,
        cache_kwargs: Optional[Dict[str, Any]] = None,
    ) -> Tuple[torch.Tensor, torch.Tensor]:
        """
        Updates the cache with the new `key_states` and `value_states` for the layer `layer_idx`.

        Parameters:
            key_states (`torch.Tensor`):
                The new key states to cache.
            value_states (`torch.Tensor`):
                The new value states to cache.
            layer_idx (`int`):
                The index of the layer to cache the states for.
            cache_kwargs (`Dict[str, Any]`, `optional`):
                Additional arguments for the cache subclass. The following arguments can be used in `SinkCache`: `sin`,
                `cos` and `partial_rotation_size`. These arguments are used with models using RoPE, to recompute the
                rotation as the tokens are shifted.

        Return:
            A tuple containing the updated key and value states.
        """
        # Optional kwargs for `SinkCache` -- needed on models using RoPE. `partial_rotation_size` is used on models
        # with partially rotated position embeddings, like Phi or Persimmon.
        if cache_kwargs is None:
            cache_kwargs = {}
        sin = cache_kwargs.get("sin")
        cos = cache_kwargs.get("cos")
        partial_rotation_size = cache_kwargs.get("partial_rotation_size")
        using_rope = cos is not None and sin is not None

        # Update the number of seen tokens
        if layer_idx == 0:
            self._seen_tokens += key_states.shape[-2]

        # Update the sin/cos cache, which holds sin/cos values for all possible positions
        if using_rope and layer_idx == 0:
            # BC: some models still pass `sin`/`cos` with 2 dims. In those models, they are the full sin/cos. Remove
            # after all RoPE models have a llama-like cache utilization.
            if cos.dim() == 2:
                self._cos_cache = cos
                self._sin_cache = sin
            else:
                if self._cos_cache is None:
                    self._cos_cache = cos[0, ...]
                    self._sin_cache = sin[0, ...]
                elif self._cos_cache.shape[0] < self.window_length:
                    self._cos_cache = torch.cat([self._cos_cache, cos[0, ...]], dim=0)
                    self._sin_cache = torch.cat([self._sin_cache, sin[0, ...]], dim=0)

        # [bsz, num_heads, seq_len, head_dim]
        if len(self.key_cache) <= layer_idx:
            # Empty cache
            self.key_cache.append(key_states)
            self.value_cache.append(value_states)

        elif key_states.shape[-2] + self.get_seq_length(layer_idx) < self.window_length:
            # Growing cache
            self.key_cache[layer_idx] = torch.cat([self.key_cache[layer_idx], key_states], dim=-2)
            self.value_cache[layer_idx] = torch.cat([self.value_cache[layer_idx], value_states], dim=-2)

        else:
            # Shifting cache
            keys_to_keep = self.key_cache[layer_idx][
                :, :, -self.window_length + self.num_sink_tokens + key_states.shape[-2] :
            ]

            # On RoPE models, we need to recompute the Key rotation as the tokens are shifted
            if using_rope:
                rerotation_cos, rerotation_sin = self._get_rerotation_cos_sin(
                    key_states, self._cos_cache[: self.window_length], self._sin_cache[: self.window_length]
                )
                if partial_rotation_size is not None:
                    keys_to_keep, keys_pass = (
                        keys_to_keep[..., :partial_rotation_size],
                        keys_to_keep[..., partial_rotation_size:],
                    )
                keys_to_keep = self._apply_key_rotary_pos_emb(keys_to_keep, rerotation_cos, rerotation_sin)
                if partial_rotation_size is not None:
                    keys_to_keep = torch.cat((keys_to_keep, keys_pass), dim=-1)

            # Concatenate sink tokens, shifted & rotated tokens (if needed), and new tokens
            sink_keys = self.key_cache[layer_idx][:, :, : self.num_sink_tokens]
            self.key_cache[layer_idx] = torch.cat([sink_keys, keys_to_keep, key_states], dim=-2)

            sink_values = self.value_cache[layer_idx][:, :, : self.num_sink_tokens]
            values_to_keep = self.value_cache[layer_idx][
                :, :, -self.window_length + self.num_sink_tokens + value_states.shape[-2] :
            ]
            self.value_cache[layer_idx] = torch.cat([sink_values, values_to_keep, value_states], dim=-2)

        return self.key_cache[layer_idx], self.value_cache[layer_idx]


class StaticCache(Cache):
    """
    Static Cache class to be used with `torch.compile(model)` and `torch.export()`.

    Parameters:
        config (`PretrainedConfig`):
            The configuration file defining the shape-related attributes required to initialize the static cache.
        max_batch_size (`int`):
            The maximum batch size with which the model will be used. Note that a new instance must be instantiated if a
            smaller batch size is used. If you are manually setting the batch size, make sure to take into account the
            number of beams if you are running beam search
        max_cache_len (`int`, *optional*):
            The maximum sequence length with which the model will be used.
        device (`torch.device` or `str`, *optional*):
            The device on which the cache should be initialized. If you're using more than 1 computation device, you
            should pass the `layer_device_map` argument instead.
        dtype (`torch.dtype`, *optional*, defaults to `torch.float32`):
            The default `dtype` to use when initializing the layer.
        layer_device_map (`Optional[Dict[int, Union[str, torch.device, int]]]]`, *optional*):
            Mapping between the layers and its device. This is required when you are manually initializing the cache
            and the model is split between different gpus. You can know which layers mapped to which device by
            checking the associated device_map: `model.hf_device_map`.


    Example:

        ```python
        >>> from transformers import AutoTokenizer, AutoModelForCausalLM, StaticCache

        >>> model = AutoModelForCausalLM.from_pretrained("meta-llama/Llama-2-7b-chat-hf")
        >>> tokenizer = AutoTokenizer.from_pretrained("meta-llama/Llama-2-7b-chat-hf")

        >>> inputs = tokenizer(text="My name is Llama", return_tensors="pt")

        >>> # Prepare a cache class and pass it to model's forward
        >>> # Leave empty space for 10 new tokens, which can be used when calling forward iteratively 10 times to generate
        >>> max_generated_length = inputs.input_ids.shape[1] + 10
        >>> past_key_values = StaticCache(config=model.config, max_batch_size=1, max_cache_len=max_generated_length, device=model.device, dtype=model.dtype)
        >>> outputs = model(**inputs, past_key_values=past_key_values, use_cache=True)
        >>> outputs.past_key_values # access cache filled with key/values from generation
        StaticCache()
        ```
    """

    is_compileable = True

    def __init__(
        self,
        config: PretrainedConfig,
        max_batch_size: int,
        max_cache_len: Optional[int] = None,
        device: Union[torch.device, str, None] = None,
        dtype: torch.dtype = torch.float32,
        layer_device_map: Optional[Dict[int, Union[str, torch.device, int]]] = None,
    ) -> None:
        super().__init__()
        self.max_batch_size = max_batch_size
        self.max_cache_len = config.max_position_embeddings if max_cache_len is None else max_cache_len

        # Some model define a custom `head_dim` != config.hidden_size // config.num_attention_heads
        self.head_dim = getattr(config, "head_dim", None) or config.hidden_size // config.num_attention_heads

        self._dtype = dtype
        self.num_key_value_heads = (
            config.num_attention_heads
            if getattr(config, "num_key_value_heads", None) is None
            else config.num_key_value_heads
        )

        self.key_cache: List[torch.Tensor] = []
        self.value_cache: List[torch.Tensor] = []
        # Note: There will be significant perf decrease if switching to use 5D tensors instead.
        cache_shape = (self.max_batch_size, self.num_key_value_heads, self.max_cache_len, self.head_dim)
        device = torch.device(device) if device is not None else None
        for idx in range(config.num_hidden_layers):
            if layer_device_map is not None:
                layer_device = layer_device_map[idx]
            else:
                layer_device = device
            new_layer_key_cache = torch.zeros(cache_shape, dtype=self._dtype, device=layer_device)
            new_layer_value_cache = torch.zeros(cache_shape, dtype=self._dtype, device=layer_device)
            # Note: `mark_static_address` is used to tag the cache as a fixed data pointer,
            # preventing compiled graph breaks when updating the cache.
            torch._dynamo.mark_static_address(new_layer_key_cache)
            torch._dynamo.mark_static_address(new_layer_value_cache)
            self.key_cache.append(new_layer_key_cache)
            self.value_cache.append(new_layer_value_cache)

    def update(
        self,
        key_states: torch.Tensor,
        value_states: torch.Tensor,
        layer_idx: int,
        cache_kwargs: Optional[Dict[str, Any]] = None,
    ) -> Tuple[torch.Tensor, torch.Tensor]:
        """
        Updates the cache with the new `key_states` and `value_states` for the layer `layer_idx`.
        It is VERY important to index using a tensor, otherwise you introduce a copy to the device.

        Parameters:
            key_states (`torch.Tensor`):
                The new key states to cache.
            value_states (`torch.Tensor`):
                The new value states to cache.
            layer_idx (`int`):
                The index of the layer to cache the states for.
            cache_kwargs (`Dict[str, Any]`, `optional`):
                Additional arguments for the cache subclass. The `StaticCache` needs the `cache_position` input
                to know how where to write in the cache.

        Return:
            A tuple containing the updated key and value states.
        """
        if cache_kwargs is None:
            cache_kwargs = {}
        cache_position = cache_kwargs.get("cache_position")
        k_out = self.key_cache[layer_idx]
        v_out = self.value_cache[layer_idx]
        key_states = key_states.to(k_out.dtype)
        value_states = value_states.to(v_out.dtype)

        if cache_position is None:
            k_out.copy_(key_states)
            v_out.copy_(value_states)
        else:
            # Note: here we use `tensor.index_copy_(dim, index, tensor)` that is equivalent to
            # `tensor[:, :, index] = tensor`, but the first one is compile-friendly and it does explicitly an in-place
            # operation, that avoids copies and uses less memory.
            try:
                k_out.index_copy_(2, cache_position, key_states)
                v_out.index_copy_(2, cache_position, value_states)
            except NotImplementedError:
                # The operator 'aten::index_copy.out' is not currently implemented for the MPS device.
                k_out[:, :, cache_position] = key_states
                v_out[:, :, cache_position] = value_states

        return k_out, v_out

    def get_seq_length(self, layer_idx: Optional[int] = 0) -> int:
        """Returns the sequence length of the cached states that were seen by the model."""
        # Occupied cache == any slot in the 3rd dim (sequence length) holds a non-zero value. To save on compute, let's
        # limit the check to the first batch member and head dimension.
        # TODO: deprecate this function in favor of `cache_position`
        return (self.key_cache[layer_idx][0, 0].any(dim=-1)).sum()

    def get_max_cache_shape(self) -> Optional[int]:
        return self.max_cache_len

    def reset(self):
        """Resets the cache values while preserving the objects"""
        for layer_idx in range(len(self.key_cache)):
            # In-place ops prevent breaking the static address
            self.key_cache[layer_idx].zero_()
            self.value_cache[layer_idx].zero_()


class SlidingWindowCache(StaticCache):
    """
    Sliding Window Cache class to be used with `torch.compile` for models like Mistral that support sliding window attention.
    Every time when we try to update the cache, we compute the `indices` based on `cache_position >= self.config.sliding_window - 1`,
    if true(which means the cache can not hold all the old key value states and new states together because of the sliding window constraint),
    we need to do a cycle shift based on `indices` to replace the oldest states by the new key value states passed in.

    The `to_shift` is only true once we are above sliding_window. Thus with `sliding_window==64`:

    indices = (slicing + to_shift[-1].int()-1) % self.config.sliding_window
    tensor([ 1,  2,  3,  4,  5,  6,  7,  8,  9, 10, 11, 12, 13, 14, 15, 16, 17, 18,
        19, 20, 21, 22, 23, 24, 25, 26, 27, 28, 29, 30, 31, 32, 33, 34, 35, 36,
        37, 38, 39, 40, 41, 42, 43, 44, 45, 46, 47, 48, 49, 50, 51, 52, 53, 54,
        55, 56, 57, 58, 59, 60, 61, 62, 63,  0])

    We overwrite the cache using these, then we always write at cache_position (clamped to `sliding_window`)

    Parameters:
        config (`PretrainedConfig`):
            The configuration file defining the shape-related attributes required to initialize the static cache.
        max_batch_size (`int`):
            The maximum batch size with which the model will be used. Note that a new instance must be instantiated if a
            smaller batch size is used.
        max_cache_len (`int`, *optional*):
            The maximum sequence length with which the model will be used.
        device (`torch.device` or `str`, *optional*):
            The device on which the cache should be initialized. If you're using more than 1 computation device, you
            should pass the `layer_device_map` argument instead.
        dtype (`torch.dtype`, *optional*, defaults to `torch.float32`):
            The default `dtype` to use when initializing the layer.
        layer_device_map (`Optional[Dict[int, Union[str, torch.device, int]]]]`, *optional*):
            Mapping between the layers and its device. This is required when you are manually initializing the cache
            and the model is split between different gpus. You can know which layers mapped to which device by
            checking the associated device_map: `model.hf_device_map`.

    Example:

        ```python
        >>> from transformers import AutoTokenizer, AutoModelForCausalLM, SlidingWindowCache

        >>> model = AutoModelForCausalLM.from_pretrained("mistralai/Mistral-7B-Instruct-v0.3")
        >>> tokenizer = AutoTokenizer.from_pretrained("mistralai/Mistral-7B-Instruct-v0.3")

        >>> inputs = tokenizer(text="My name is Mistral", return_tensors="pt")

        >>> # Prepare a cache class and pass it to model's forward
        >>> # Leave empty space for 10 new tokens, which can be used when calling forward iteratively 10 times to generate
        >>> max_generated_length = inputs.input_ids.shape[1] + 10
        >>> past_key_values = SlidingWindowCache(config=model.config, max_batch_size=1, max_cache_len=max_generated_length, device=model.device, dtype=model.dtype)
        >>> outputs = model(**inputs, past_key_values=past_key_values, use_cache=True)
        >>> outputs.past_key_values # access cache filled with key/values from generation
        SlidingWindowCache()
        ```
    """

    is_sliding = True
    is_compileable = True

    def __init__(
        self,
        config: PretrainedConfig,
        max_batch_size: int,
        max_cache_len: Optional[int] = None,
        device: Union[torch.device, str, None] = None,
        dtype: torch.dtype = torch.float32,
        layer_device_map: Optional[Dict[int, Union[str, torch.device, int]]] = None,
    ) -> None:
        if not hasattr(config, "sliding_window") or config.sliding_window is None:
            raise ValueError(
                "Setting `cache_implementation` to 'sliding_window' requires the model config supporting "
                "sliding window attention, please check if there is a `sliding_window` field in the model "
                "config and it's not set to None."
            )
        max_cache_len = min(config.sliding_window, max_cache_len)
        super().__init__(
            config=config,
            max_batch_size=max_batch_size,
            max_cache_len=max_cache_len,
            device=device,
            dtype=dtype,
            layer_device_map=layer_device_map,
        )

    def update(
        self,
        key_states: torch.Tensor,
        value_states: torch.Tensor,
        layer_idx: int,
        cache_kwargs: Optional[Dict[str, Any]] = None,
    ) -> Tuple[torch.Tensor, torch.Tensor]:
        if cache_kwargs is None:
            cache_kwargs = {}
        cache_position = cache_kwargs.get("cache_position")
        k_out = self.key_cache[layer_idx]
        v_out = self.value_cache[layer_idx]
        key_states = key_states.to(k_out.dtype)
        value_states = value_states.to(v_out.dtype)

        # assume this only happens in prefill phase when prompt length > sliding_window_size (= max_cache_len)
        if cache_position.shape[0] > self.max_cache_len:
            k_out = key_states[:, :, -self.max_cache_len :, :]
            v_out = value_states[:, :, -self.max_cache_len :, :]
            # Assumption: caches are all zeros at this point, `+=` is equivalent to `=` but compile-friendly
            self.key_cache[layer_idx] += k_out
            self.value_cache[layer_idx] += v_out
            # we should return the whole states instead of k_out, v_out to take the whole prompt
            # into consideration when building kv cache instead of just throwing away tokens outside of the window
            return key_states, value_states

        slicing = torch.ones(self.max_cache_len, dtype=torch.long, device=value_states.device).cumsum(0)
        cache_position = cache_position.clamp(0, self.max_cache_len - 1)
        to_shift = cache_position >= self.max_cache_len - 1
        indices = (slicing + to_shift[-1].int() - 1) % self.max_cache_len

        k_out = k_out[:, :, indices]
        v_out = v_out[:, :, indices]

        try:
            k_out.index_copy_(2, cache_position, key_states)
            v_out.index_copy_(2, cache_position, value_states)
        except NotImplementedError:
            # The operator 'aten::index_copy.out' is not currently implemented for the MPS device.
            k_out[:, :, cache_position] = key_states
            v_out[:, :, cache_position] = value_states

        # `_.zero()` followed by `+=` is equivalent `=`, but compile-friendly (without graph breaks due to assignment)
        self.key_cache[layer_idx].zero_()
        self.value_cache[layer_idx].zero_()

        self.key_cache[layer_idx] += k_out
        self.value_cache[layer_idx] += v_out

        return k_out, v_out

    def get_max_cache_shape(self) -> Optional[int]:
        return self.max_cache_len

    def reset(self):
        for layer_idx in range(len(self.key_cache)):
            # In-place ops prevent breaking the static address
            self.key_cache[layer_idx].zero_()
            self.value_cache[layer_idx].zero_()


class EncoderDecoderCache(Cache):
    """
    Base, abstract class for all encoder-decoder caches. Can be used to hold combinations of self-attention and
    cross-attention caches.

    Example:

        ```python
        >>> from transformers import AutoProcessor, AutoModelForCausalLM, DynamicCache, EncoderDecoderCache

        >>> model = AutoModelForCausalLM.from_pretrained("openai/whisper-small")
        >>> processor = AutoProcessor.from_pretrained("openai/whisper-small")

        >>> inputs = processor(audio=YOUR-AUDIO, return_tensors="pt")

        >>> # Prepare cache classes for encoder and decoder and pass it to model's forward
        >>> self_attention_cache = DynamicCache()
        >>> cross_attention_cache = DynamicCache()
        >>> past_key_values = EncoderDecoderCache(self_attention_cache, cross_attention_cache)
        >>> outputs = model(**inputs, past_key_values=past_key_values, use_cache=True)
        >>> outputs.past_key_values # access cache filled with key/values from generation
        EncoderDecoderCache()
        ```

    """

    def __init__(self, self_attention_cache: Cache, cross_attention_cache: Cache):
        super().__init__()
        self.self_attention_cache = self_attention_cache
        self.cross_attention_cache = cross_attention_cache
        self.is_compileable = getattr(self.self_attention_cache, "is_compileable", False)

        self.is_updated = {}
        for layer_idx in range(len(cross_attention_cache.key_cache)):
            self.is_updated[layer_idx] = bool(cross_attention_cache.get_seq_length(layer_idx) > 0)

    def __getitem__(self, layer_idx: int) -> List[Tuple[torch.Tensor]]:
        """
        Support for backwards-compatible `past_key_value` indexing, e.g. `past_key_value[0][0].shape[2]` to get the
        sequence length.
        """
        if layer_idx < len(self):
            return (
                self.self_attention_cache.key_cache[layer_idx],
                self.self_attention_cache.value_cache[layer_idx],
                self.cross_attention_cache.key_cache[layer_idx],
                self.cross_attention_cache.value_cache[layer_idx],
            )
        else:
            raise KeyError(f"Cache only has {len(self)} layers, attempted to access layer with index {layer_idx}")

    def __len__(self):
        """
        Support for backwards-compatible `past_key_value` length, e.g. `len(past_key_value)`. This value corresponds
        to the number of layers in the model.
        """
        return len(self.self_attention_cache)

    def to_legacy_cache(self) -> Tuple[Tuple[torch.Tensor], Tuple[torch.Tensor]]:
        """Converts the `EncoderDecoderCache` instance into  its equivalent in the legacy cache format."""
        legacy_cache = ()
        if len(self.cross_attention_cache) > 0:
            for self_attn, cross_attn in zip(
                self.self_attention_cache.to_legacy_cache(), self.cross_attention_cache.to_legacy_cache()
            ):
                legacy_cache += (self_attn + cross_attn,)
        else:
            legacy_cache = self.self_attention_cache.to_legacy_cache()
        return legacy_cache

    @classmethod
    def from_legacy_cache(
        cls, past_key_values: Optional[Tuple[Tuple[torch.FloatTensor]]] = None
    ) -> "EncoderDecoderCache":
        """Converts a cache in the legacy cache format into an equivalent `EncoderDecoderCache`."""
        cache = cls(
            self_attention_cache=DynamicCache(),
            cross_attention_cache=DynamicCache(),
        )
        if past_key_values is not None:
            for layer_idx in range(len(past_key_values)):
                key_states, value_states = past_key_values[layer_idx][:2]
                cache.self_attention_cache.update(key_states, value_states, layer_idx)
                if len(past_key_values[layer_idx]) > 2:
                    key_states, value_states = past_key_values[layer_idx][2:]
                    cache.cross_attention_cache.update(key_states, value_states, layer_idx)
                    cache.is_updated[layer_idx] = True
        return cache

    def get_seq_length(self, layer_idx: Optional[int] = 0) -> int:
        """Returns the sequence length of the cached states. A layer index can be optionally passed."""
        # check if empty list because in case of static cache it will be a tensors and we can't check `if not torch.Tensor`
        return self.self_attention_cache.get_seq_length(layer_idx)

    def reset(self):
        if hasattr(self.self_attention_cache, "reset"):
            self.self_attention_cache.reset()
        if hasattr(self.cross_attention_cache, "reset"):
            self.cross_attention_cache.reset()
        elif not hasattr(self.self_attention_cache, "reset") and not hasattr(self.cross_attention_cache, "reset"):
            raise ValueError(
                "Neither self nor cross-attention cache have valid `.reset()` methods. `.reset()` should "
                "only be called on compatible cache classes, such as `StaticCache` or `SlidingWindowCache`. "
                f"Got {self.self_attention_cache.__str__()} for the self attention cache and "
                f"{self.cross_attention_cache.__str__()} for the cross attention cache."
            )
        for layer_idx in self.is_updated:
            self.is_updated[layer_idx] = False

    def reorder_cache(self, beam_idx: torch.LongTensor):
        """Reorders the cache for beam search, given the selected beam indices."""
        self.self_attention_cache.reorder_cache(beam_idx)
        self.cross_attention_cache.reorder_cache(beam_idx)

    def check_dynamic_cache(self, method: str):
        if not (
            isinstance(self.self_attention_cache, DynamicCache)
            and isinstance(self.cross_attention_cache, DynamicCache)
        ):
            raise ValueError(
                f"`{method}` is only defined for dynamic cache, got {self.self_attention_cache.__str__()} for the self "
                f"attention cache and {self.cross_attention_cache.__str__()} for the cross attention cache."
            )

    # TODO(gante, sanchit-gandhi): move following functionality into `.generate`
    def crop(self, maximum_length: int):
        """Crop the past key values up to a new `maximum_length` in terms of tokens. `maximum_length` can also be
        negative to remove `maximum_length` tokens. This is used in assisted decoding and contrastive search."""
        self.check_dynamic_cache(self.crop.__name__)
        self.self_attention_cache.crop(maximum_length)

    def batch_split(self, full_batch_size: int, split_size: int) -> "List[EncoderDecoderCache]":
        """Split the current instance into a list of `DynamicCache` by the batch size. This will be used by
        `_split_model_inputs()` in `generation.utils`"""
        self.check_dynamic_cache(self.batch_split.__name__)
        self_attention_cache = self.self_attention_cache.batch_split(full_batch_size, split_size)
        cross_attention_cache = self.cross_attention_cache.batch_split(full_batch_size, split_size)

        out = []
        for self_attn, cross_attn in zip(self_attention_cache, cross_attention_cache):
            out.append(EncoderDecoderCache(self_attn, cross_attn))
        return out

    @classmethod
    def from_batch_splits(cls, splits: List["EncoderDecoderCache"]) -> "EncoderDecoderCache":
        """This is the opposite of the above `batch_split()` method. This will be used by `stack_model_outputs` in
        `generation.utils`"""
        self_attention_cache = DynamicCache()
        cross_attention_cache = DynamicCache()
        for idx in range(len(splits[0])):
            layer_keys = torch.cat([current.self_attention_cache.key_cache[idx] for current in splits], dim=0)
            layer_values = torch.cat([current.self_attention_cache.value_cache[idx] for current in splits], dim=0)
            self_attention_cache.update(layer_keys, layer_values, idx)

            layer_keys = torch.cat([current.cross_attention_cache.key_cache[idx] for current in splits], dim=0)
            layer_values = torch.cat([current.cross_attention_cache.value_cache[idx] for current in splits], dim=0)
            cross_attention_cache.update(layer_keys, layer_values, idx)
        return cls(self_attention_cache, cross_attention_cache)

    def batch_repeat_interleave(self, repeats: int):
        """Repeat the cache `repeats` times in the batch dimension. Used in contrastive search."""
        self.check_dynamic_cache(self.batch_repeat_interleave.__name__)
        self.self_attention_cache.batch_repeat_interleave(repeats)
        self.cross_attention_cache.batch_repeat_interleave(repeats)

    def batch_select_indices(self, indices: torch.Tensor):
        """Only keep the `indices` in the batch dimension of the cache. Used in contrastive search."""
        self.check_dynamic_cache(self.batch_select_indices.__name__)
        self.self_attention_cache.batch_select_indices(indices)
        self.cross_attention_cache.batch_select_indices(indices)


class HybridCache(Cache):
    """
    Hybrid Cache class to be used with `torch.compile` for models that alternate between a local sliding window
    attention and global attention in every other layer (originally implemented for Gemma2).
    Under the hood, Hybrid Cache leverages ["SlidingWindowCache"] for sliding window attention and ["StaticCache"]
    for global attention.For more information, see the documentation of each subcomponent cache class.

    Parameters:
        config (`PretrainedConfig):
            The configuration file defining the shape-related attributes required to initialize the static cache.
        max_batch_size (`int`):
            The maximum batch size with which the model will be used. Note that a new instance must be instantiated if a
            smaller batch size is used.
        max_cache_len (`int`, *optional*):
            The maximum sequence length with which the model will be used.
        device (`torch.device` or `str`, *optional*):
            The device on which the cache should be initialized. If you're using more than 1 computation device, you
            should pass the `layer_device_map` argument instead.
        dtype (torch.dtype, *optional*, defaults to `torch.float32`):
            The default `dtype` to use when initializing the layer.
        layer_device_map (`Optional[Dict[int, Union[str, torch.device, int]]]]`, *optional*):
            Mapping between the layers and its device. This is required when you are manually initializing the cache
            and the model is split between different gpus. You can know which layers mapped to which device by
            checking the associated device_map: `model.hf_device_map`.

    Example:

        ```python
        >>> from transformers import AutoTokenizer, AutoModelForCausalLM, HybridCache

        >>> model = AutoModelForCausalLM.from_pretrained("google/gemma-2-2b")
        >>> tokenizer = AutoTokenizer.from_pretrained("google/gemma-2-2b")

        >>> inputs = tokenizer(text="My name is Gemma", return_tensors="pt")

        >>> # Prepare a cache class and pass it to model's forward
        >>> # Leave empty space for 10 new tokens, which can be used when calling forward iteratively 10 times to generate
        >>> max_generated_length = inputs.input_ids.shape[1] + 10
        >>> past_key_values = HybridCache(config=model.config, max_batch_size=1, max_cache_len=max_generated_length, device=model.device, dtype=model.dtype)
        >>> outputs = model(**inputs, past_key_values=past_key_values, use_cache=True)
        >>> outputs.past_key_values # access cache filled with key/values from generation
        HybridCache()
        ```
    """

    # TODO (joao): dive deeper into gemma2 and paligemma -- there are reports of speed loss with compilation. Revert
    # ALL changes from the PR that commented the line below when reactivating it.
    # is_compileable = True

    def __init__(
        self,
        config: PretrainedConfig,
        max_batch_size: int,
        max_cache_len: Optional[int] = None,
        device: Union[torch.device, str, None] = None,
        dtype: torch.dtype = torch.float32,
        layer_device_map: Optional[Dict[int, Union[str, torch.device, int]]] = None,
    ) -> None:
        super().__init__()
        if not hasattr(config, "sliding_window") or config.sliding_window is None:
            raise ValueError(
                "Setting `cache_implementation` to 'sliding_window' requires the model config supporting "
                "sliding window attention, please check if there is a `sliding_window` field in the model "
                "config and it's not set to None."
            )
        self.max_cache_len = max_cache_len
        self.max_batch_size = max_batch_size
        # Some model define a custom `head_dim` != config.hidden_size // config.num_attention_heads
        self.head_dim = (
            config.head_dim if hasattr(config, "head_dim") else config.hidden_size // config.num_attention_heads
        )

        self._dtype = dtype
        self.num_key_value_heads = (
            config.num_attention_heads if config.num_key_value_heads is None else config.num_key_value_heads
        )

        layer_switch = config.sliding_window_pattern if hasattr(config, "sliding_window_pattern") else 2  # 2 is for BC
        self.is_sliding = torch.tensor(
            [bool((i + 1) % layer_switch) for i in range(config.num_hidden_layers)], dtype=torch.bool
        )
        self.key_cache: List[torch.Tensor] = []
        self.value_cache: List[torch.Tensor] = []
        global_cache_shape = (self.max_batch_size, self.num_key_value_heads, max_cache_len, self.head_dim)
        sliding_cache_shape = (
            self.max_batch_size,
            self.num_key_value_heads,
            min(config.sliding_window, max_cache_len),
            self.head_dim,
        )
        device = torch.device(device) if device is not None and isinstance(device, str) else None
        for i in range(config.num_hidden_layers):
            if layer_device_map is not None:
                layer_device = layer_device_map[i]
            else:
                layer_device = device
            # Note: `mark_static_address` is used to tag the cache as an fixed data pointer, preventing cuda graph
            # breaks when updating the cache.
            cache_shape = global_cache_shape if not self.is_sliding[i] else sliding_cache_shape
            new_layer_key_cache = torch.zeros(cache_shape, dtype=self._dtype, device=layer_device)
            new_layer_value_cache = torch.zeros(cache_shape, dtype=self._dtype, device=layer_device)
            torch._dynamo.mark_static_address(new_layer_key_cache)
            torch._dynamo.mark_static_address(new_layer_value_cache)
            self.key_cache.append(new_layer_key_cache)
            self.value_cache.append(new_layer_value_cache)

    def _sliding_update(self, cache_position, layer_idx, key_states, value_states, k_out, v_out, max_cache_len):
        if cache_position.shape[0] > max_cache_len:
            k_out = key_states[:, :, -max_cache_len:, :]
            v_out = value_states[:, :, -max_cache_len:, :]
            # Assumption: caches are all zeros at this point, `+=` is equivalent to `=` but compile-friendly
            self.key_cache[layer_idx] += k_out
            self.value_cache[layer_idx] += v_out
            # we should return the whole states instead of k_out, v_out to take the whole prompt
            # into consideration when building kv cache instead of just throwing away tokens outside of the window
            return key_states, value_states

        slicing = torch.ones(max_cache_len, dtype=torch.long, device=value_states.device).cumsum(0)
        cache_position = cache_position.clamp(0, max_cache_len - 1)
        to_shift = cache_position >= max_cache_len - 1
        indices = (slicing + to_shift[-1].int() - 1) % max_cache_len
        k_out = k_out[:, :, indices]
        v_out = v_out[:, :, indices]

        k_out[:, :, cache_position] = key_states
        v_out[:, :, cache_position] = value_states
        # `_.zero()` followed by `+=` is equivalent `=`, but compile-friendly (without graph breaks due to assignment)
        self.key_cache[layer_idx].zero_()
        self.value_cache[layer_idx].zero_()

        self.key_cache[layer_idx] += k_out
        self.value_cache[layer_idx] += v_out
        return k_out, v_out

    def _static_update(self, cache_position, layer_idx, key_states, value_states, k_out, v_out, max_cache_len):
        k_out[:, :, cache_position] = key_states
        v_out[:, :, cache_position] = value_states

        self.key_cache[layer_idx] = k_out
        self.value_cache[layer_idx] = v_out
        return k_out, v_out

    def update(
        self,
        key_states: torch.Tensor,
        value_states: torch.Tensor,
        layer_idx: int,
        cache_kwargs: Optional[Dict[str, Any]] = None,
    ) -> Tuple[torch.Tensor, torch.Tensor]:
        if cache_kwargs is None:
            cache_kwargs = {}
        cache_position = cache_kwargs.get("cache_position")
        sliding_window = cache_kwargs.get("sliding_window")

        # These two `if` blocks are only reached in multigpu and if `layer_device_map` is not passed. They are used
        # when the cache is initialized in the forward pass (e.g. Gemma2)
        if self.key_cache[layer_idx].device != key_states.device:
            self.key_cache[layer_idx] = self.key_cache[layer_idx].to(key_states.device)
        if self.value_cache[layer_idx].device != value_states.device:
            self.value_cache[layer_idx] = self.value_cache[layer_idx].to(value_states.device)

        k_out = self.key_cache[layer_idx]
        v_out = self.value_cache[layer_idx]
        key_states = key_states.to(k_out.dtype)
        value_states = value_states.to(v_out.dtype)

        if sliding_window:
            update_fn = self._sliding_update
        else:
            update_fn = self._static_update

        return update_fn(
            cache_position,
            layer_idx,
            key_states,
            value_states,
            k_out,
            v_out,
            k_out.shape[2],
        )

    def get_max_cache_shape(self) -> Optional[int]:
        return self.max_cache_len

    def get_seq_length(self, layer_idx: Optional[int] = 0):
        # Occupied cache == any slot in the 3rd dim (sequence length) holds a non-zero value. To save on compute, let's
        # limit the check to the first batch member and head dimension.
        # TODO: deprecate this function in favor of `cache_position`
        if layer_idx != 0:
            raise ValueError(
                "`get_seq_length` on `HybridCache` may get inconsistent results depending on the layer index. "
                "Using the `layer_idx` argument is not supported."
            )
        return (self.key_cache[layer_idx][0, 0].any(dim=-1)).sum()

    def reset(self):
        """Resets the cache values while preserving the objects"""
        for layer_idx in range(len(self.key_cache)):
            # In-place ops prevent breaking the static address
            self.key_cache[layer_idx].zero_()
            self.value_cache[layer_idx].zero_()


class HybridChunkedCache(Cache):
    """
    Hybrid Cache class to be used with `torch.compile` for models that alternate between a local sliding window
    attention and global attention in every other layer, with support for chunked attention (originally implemented
    for Llama4).
    Under the hood, Hybrid Cache leverages ["SlidingWindowCache"] for sliding window attention and ["StaticCache"]
    for global attention. For more information, see the documentation of each subcomponent cache class.

    Parameters:
        config (`PretrainedConfig):
            The configuration file defining the shape-related attributes required to initialize the static cache.
        max_batch_size (`int`):
            The maximum batch size with which the model will be used. Note that a new instance must be instantiated if a
            smaller batch size is used.
        max_cache_len (`int`, *optional*):
            The maximum sequence length with which the model will be used.
        device (`torch.device` or `str`, *optional*):
            The device on which the cache should be initialized. If you're using more than 1 computation device, you
            should pass the `layer_device_map` argument instead.
        dtype (torch.dtype, *optional*, defaults to `torch.bfloat16`):
            The default `dtype` to use when initializing the layer.
        layer_device_map (`Optional[Dict[int, Union[str, torch.device, int]]]]`, *optional*):
            Mapping between the layers and its device. This is required when you are manually initializing the cache
            and the model is split between different gpus. You can know which layers mapped to which device by
            checking the associated device_map: `model.hf_device_map`.

    Example:

        ```python
        >>> from transformers import AutoTokenizer, AutoModelForCausalLM, HybridCache

        >>> model = AutoModelForCausalLM.from_pretrained("google/gemma-2-2b")
        >>> tokenizer = AutoTokenizer.from_pretrained("google/gemma-2-2b")

        >>> inputs = tokenizer(text="My name is Gemma", return_tensors="pt")

        >>> # Prepare a cache class and pass it to model's forward
        >>> # Leave empty space for 10 new tokens, which can be used when calling forward iteratively 10 times to generate
        >>> max_generated_length = inputs.input_ids.shape[1] + 10
        >>> past_key_values = HybridCache(config=model.config, max_batch_size=1, max_cache_len=max_generated_length, device=model.device, dtype=model.dtype)
        >>> outputs = model(**inputs, past_key_values=past_key_values, use_cache=True)
        >>> outputs.past_key_values # access cache filled with key/values from generation
        HybridCache()
        ```
    """

    # TODO (joao): dive deeper into gemma2 and paligemma -- there are reports of speed loss with compilation. Revert
    # ALL changes from the PR that commented the line below when reactivating it.
    is_compileable = True

    def __init__(
        self,
        config: PretrainedConfig,
        max_batch_size: int,
        max_cache_len: Optional[int] = None,
        device: Union[torch.device, str, None] = None,
        dtype: torch.dtype = torch.bfloat16,
        layer_device_map: Optional[Dict[int, Union[str, torch.device, int]]] = None,
    ) -> None:
        super().__init__()
        if not hasattr(config, "sliding_window") or config.sliding_window is None:
            self.sliding_window = getattr(config.get_text_config(), "attention_chunk_size", 8192)
        else:
            self.sliding_window = config.sliding_window
        self.max_cache_len = max_cache_len
        self.max_batch_size = max_batch_size
        self.head_dim = getattr(config, "head_dim", config.hidden_size // config.num_attention_heads)
        self._dtype = dtype

        if hasattr(config.get_text_config(), "no_rope_layers"):
            self.is_sliding = config.no_rope_layers
        else:
            layer_switch = getattr(config, "sliding_window_pattern", 2)
            self.is_sliding = [bool((i + 1) % layer_switch) for i in range(config.num_hidden_layers)]

        self.key_cache: List[torch.Tensor] = []
        self.value_cache: List[torch.Tensor] = []
        self.cumulative_length = [0 for _ in range(config.num_hidden_layers)]

    def initialise_cache_layer(self, layer_idx, key_states):
        if len(self.key_cache) > layer_idx:
            return

        num_key_value_heads = key_states.shape[1]
        device = key_states.device
        global_cache_shape = (self.max_batch_size, num_key_value_heads, self.max_cache_len, self.head_dim)
        sliding_cache_shape = (
            self.max_batch_size,
            num_key_value_heads,
            self.sliding_window,
            self.head_dim,
<<<<<<< HEAD
        )
        # Note: `mark_static_address` is used to tag the cache as an fixed data pointer, preventing cuda graph
        # breaks when updating the cache.
        cache_shape = sliding_cache_shape if self.is_sliding[layer_idx] else global_cache_shape
        new_layer_key_cache = torch.zeros(cache_shape, dtype=self._dtype, device=device)
        new_layer_value_cache = torch.zeros(cache_shape, dtype=self._dtype, device=device)
        torch._dynamo.mark_static_address(new_layer_key_cache)
        torch._dynamo.mark_static_address(new_layer_value_cache)
        self.key_cache.append(new_layer_key_cache)
        self.value_cache.append(new_layer_value_cache)

    def _sliding_update(self, cache_position, layer_idx, key_states, value_states, k_out, v_out, max_cache_len):
        if cache_position.shape[0] > max_cache_len:
            cache_position = cache_position.clamp(0, max_cache_len - 1)
            k_out = key_states[:, :, -max_cache_len:, :]
            v_out = value_states[:, :, -max_cache_len:, :]
            # Assumption: caches are all zeros at this point, `+=` is equivalent to `=` but compile-friendly
            self.key_cache[layer_idx].zero_()
            self.value_cache[layer_idx].zero_()

            self.key_cache[layer_idx] += k_out
            self.value_cache[layer_idx] += v_out
            # we should return the whole states instead of k_out, v_out to take the whole prompt
            # into consideration when building kv cache instead of just throwing away tokens outside of the window
            return key_states, value_states

        # otherwise we are decoding. Most efficient way to cat 1 token
        slicing = torch.ones(max_cache_len, dtype=torch.long, device=value_states.device).cumsum(0)
        cache_position = cache_position.clamp(0, max_cache_len - 1)
        to_shift = cache_position >= max_cache_len - 1
        indices = (slicing + to_shift[-1].int() - 1) % max_cache_len
        k_out = k_out[:, :, indices]
        v_out = v_out[:, :, indices]

        k_out[:, :, cache_position] = key_states
        v_out[:, :, cache_position] = value_states
        # `_.zero()` followed by `+=` is equivalent `=`, but compile-friendly (without graph breaks due to assignment)
        self.key_cache[layer_idx].zero_()
        self.value_cache[layer_idx].zero_()

        self.key_cache[layer_idx] += k_out
        self.value_cache[layer_idx] += v_out
        return k_out, v_out

    def _static_update(self, cache_position, layer_idx, key_states, value_states, k_out, v_out, max_cache_len):
        k_out[:, :, cache_position] = key_states
        v_out[:, :, cache_position] = value_states

        self.key_cache[layer_idx] = k_out
        self.value_cache[layer_idx] = v_out
        return k_out, v_out

    def update(
        self,
        key_states: torch.Tensor,
        value_states: torch.Tensor,
        layer_idx: int,
        cache_kwargs: Optional[Dict[str, Any]] = None,
    ) -> Tuple[torch.Tensor, torch.Tensor]:
        if cache_kwargs is None:
            cache_kwargs = {}
        cache_position = cache_kwargs.get("cache_position")
        self.initialise_cache_layer(layer_idx, key_states)

        k_out = self.key_cache[layer_idx]
        v_out = self.value_cache[layer_idx]
        key_states = key_states.to(k_out.dtype)
        value_states = value_states.to(v_out.dtype)

        if self.is_sliding[layer_idx]:
            update_fn = self._sliding_update
        else:
            update_fn = self._static_update

        return update_fn(
            cache_position,
            layer_idx,
            key_states,
            value_states,
            k_out,
            v_out,
            k_out.shape[2],
        )
=======
        )
        # Note: `mark_static_address` is used to tag the cache as an fixed data pointer, preventing cuda graph
        # breaks when updating the cache.
        cache_shape = sliding_cache_shape if self.is_sliding[layer_idx] else global_cache_shape
        new_layer_key_cache = torch.zeros(cache_shape, dtype=self._dtype, device=device)
        new_layer_value_cache = torch.zeros(cache_shape, dtype=self._dtype, device=device)
        torch._dynamo.mark_static_address(new_layer_key_cache)
        torch._dynamo.mark_static_address(new_layer_value_cache)
        self.key_cache.append(new_layer_key_cache)
        self.value_cache.append(new_layer_value_cache)

    def _sliding_update(self, cache_position, layer_idx, key_states, value_states, k_out, v_out, max_cache_len):
        cumulative_length = self.cumulative_length[layer_idx]
        # Update it now that we saved the value above
        self.cumulative_length[layer_idx] += key_states.shape[-2]
        is_full = cumulative_length >= max_cache_len
        if is_full:
            full_key_states = torch.cat((k_out[:, :, 1:, :], key_states), dim=-2)
            full_value_states = torch.cat((v_out[:, :, 1:, :], value_states), dim=-2)
            # Fast decoding path -> here as the effective size is still sliding window, it is extremely important
            # to return `self.key_cache[layer_idx]` and `self.value_cache[layer_idx]`, as they have the fixed adress
            # in memory (the values are the same as the full states, but not the address!!)
            if key_states.shape[-2] == 1:
                self.key_cache[layer_idx].copy_(full_key_states)
                self.value_cache[layer_idx].copy_(full_value_states)
                return self.key_cache[layer_idx], self.value_cache[layer_idx]
        elif not is_full and cumulative_length + key_states.shape[2] > max_cache_len:
            # Fast prefill path, no need to cat() in this case (which creates a copy even if cating from 0 dim)
            if cumulative_length == 0:
                full_key_states = key_states
                full_value_states = value_states
            else:
                full_key_states = torch.cat((k_out[:, :, :cumulative_length, :], key_states), dim=-2)
                full_value_states = torch.cat((v_out[:, :, :cumulative_length, :], value_states), dim=-2)
        else:
            self.key_cache[layer_idx].index_copy_(2, cache_position, key_states)
            self.value_cache[layer_idx].index_copy_(2, cache_position, value_states)
            return self.key_cache[layer_idx], self.value_cache[layer_idx]

        self.key_cache[layer_idx].copy_(full_key_states[:, :, -max_cache_len:, :])
        self.value_cache[layer_idx].copy_(full_value_states[:, :, -max_cache_len:, :])
        # we should return the whole states instead of k_out, v_out to take the whole prompt
        # into consideration when building kv cache instead of just throwing away tokens outside of the window
        return full_key_states, full_value_states

    def _static_update(self, cache_position, layer_idx, key_states, value_states, k_out, v_out, max_cache_len):
        k_out[:, :, cache_position] = key_states
        v_out[:, :, cache_position] = value_states

        self.key_cache[layer_idx] = k_out
        self.value_cache[layer_idx] = v_out
        return k_out, v_out

    def update(
        self,
        key_states: torch.Tensor,
        value_states: torch.Tensor,
        layer_idx: int,
        cache_kwargs: Optional[Dict[str, Any]] = None,
    ) -> Tuple[torch.Tensor, torch.Tensor]:
        if cache_kwargs is None:
            cache_kwargs = {}
        cache_position = cache_kwargs.get("cache_position")
        self.initialise_cache_layer(layer_idx, key_states)

        k_out = self.key_cache[layer_idx]
        v_out = self.value_cache[layer_idx]
        key_states = key_states.to(k_out.dtype)
        value_states = value_states.to(v_out.dtype)

        if self.is_sliding[layer_idx]:
            update_fn = self._sliding_update
        else:
            update_fn = self._static_update

        return update_fn(
            cache_position,
            layer_idx,
            key_states,
            value_states,
            k_out,
            v_out,
            k_out.shape[2],
        )
>>>>>>> e032d12e

    def get_max_cache_shape(self) -> Optional[int]:
        return self.max_cache_len

    def get_seq_length(self, layer_idx: Optional[int] = 0):
        # Occupied cache == any slot in the 3rd dim (sequence length) holds a non-zero value. To save on compute, let's
        # limit the check to the first batch member and head dimension.
        # TODO: deprecate this function in favor of `cache_position`
        if layer_idx != 0:
            raise ValueError(
                "`get_seq_length` on `HybridCache` may get inconsistent results depending on the layer index. "
                "Using the `layer_idx` argument is not supported."
            )
        if len(self.key_cache) == 0:
            return 0
        return (self.key_cache[layer_idx][0, 0].any(dim=-1)).sum()

    def reset(self):
        """Resets the cache values while preserving the objects"""
        for layer_idx in range(len(self.key_cache)):
            # In-place ops prevent breaking the static address
            self.key_cache[layer_idx].zero_()
            self.value_cache[layer_idx].zero_()
        self.cumulative_length = [0 for _ in range(len(self.cumulative_length))]


class MambaCache:
    """
    Cache for mamba model which does not have attention mechanism and key value states.

    Arguments:
        config (`PretrainedConfig):
            The configuration file defining the shape-related attributes required to initialize the static cache.
        max_batch_size (`int`):
            The maximum batch size with which the model will be used. Note that a new instance must be instantiated if a smaller batch size is used.
        dtype (`torch.dtype`, *optional*, defaults to `torch.float16`):
            The default `dtype` to use when initializing the layer.
        device (`torch.device` or `str`, *optional*):
            The device on which the cache should be initialized. Should be the same as the layer.

    Example:

        ```python
        >>> from transformers import AutoTokenizer, MambaForCausalLM, MambaCache

        >>> model = MambaForCausalLM.from_pretrained("state-spaces/mamba-130m-hf")
        >>> tokenizer = AutoTokenizer.from_pretrained("state-spaces/mamba-130m-hf")

        >>> inputs = tokenizer(text="My name is Mamba", return_tensors="pt")

        >>> # Prepare a cache class and pass it to model's forward
        >>> past_key_values = MambaCache(config=model.config, max_batch_size=1, device=model.device, dtype=model.dtype)
        >>> outputs = model(**inputs, past_key_values=past_key_values, use_cache=True)
        >>> outputs.past_key_values
        MambaCache()
        ```
    """

    is_compileable = True

    # TODO (joao): add layer_device_map arg and update code in `generate` accordingly
    def __init__(
        self,
        config: PretrainedConfig,
        max_batch_size: int,
        dtype: torch.dtype = torch.float16,
        device: Union[torch.device, str, None] = None,
    ):
        self.max_batch_size = max_batch_size
        self._dtype = dtype
        self.intermediate_size = config.intermediate_size
        self.ssm_state_size = config.state_size
        self.conv_kernel_size = config.conv_kernel

        self.conv_states: List[torch.Tensor] = []
        self.ssm_states: List[torch.Tensor] = []
        device = torch.device(device) if device is not None else None
        for _ in range(config.num_hidden_layers):
            conv_state: torch.Tensor = torch.zeros(
                self.max_batch_size,
                self.intermediate_size,
                self.conv_kernel_size,
                device=device,
                dtype=self._dtype,
            )
            ssm_state: torch.Tensor = torch.zeros(
                self.max_batch_size,
                self.intermediate_size,
                self.ssm_state_size,
                device=device,
                dtype=self._dtype,
            )

            torch._dynamo.mark_static_address(conv_state)
            torch._dynamo.mark_static_address(ssm_state)
            self.conv_states.append(conv_state)
            self.ssm_states.append(ssm_state)

    def update_conv_state(
        self, layer_idx: int, new_conv_state: torch.Tensor, cache_position: torch.LongTensor
    ) -> torch.Tensor:
        # This `if` blocks is only reached in multigpu and if `layer_device_map` is not passed. It is used
        # when the cache is initialized in the forward pass (e.g. Mamba)
        if self.conv_states[layer_idx].device != new_conv_state.device:
            self.conv_states[layer_idx] = self.conv_states[layer_idx].to(new_conv_state.device)

        conv_state = self.conv_states[layer_idx]
        cache_position = cache_position.clamp(0, self.conv_kernel_size - 1)

        conv_state = conv_state.roll(shifts=-1, dims=-1)
        conv_state[:, :, cache_position] = new_conv_state.to(device=conv_state.device, dtype=conv_state.dtype)
        self.conv_states[layer_idx].zero_()
        self.conv_states[layer_idx] += conv_state
        return self.conv_states[layer_idx]

    def update_ssm_state(self, layer_idx: int, new_ssm_state: torch.Tensor):
        self.ssm_states[layer_idx] = new_ssm_state.to(self.ssm_states[layer_idx].device)
        return self.ssm_states[layer_idx]

    def reset(self):
        for layer_idx in range(len(self.conv_states)):
            # In-place ops prevent breaking the static address
            self.conv_states[layer_idx].zero_()
            self.ssm_states[layer_idx].zero_()


class OffloadedStaticCache(StaticCache):
    """
    Static cache class to be used with `torch.compile(model)` that offloads to the CPU or
    another device.

    Args:
        config (`PretrainedConfig):
            The configuration file defining the shape-related attributes required to initialize
            the static cache.
        max_batch_size (`int`):
            The maximum batch size with which the model will be used.
        max_cache_len (`int`):
            The maximum sequence length with which the model will be used.
        device (`Union[str, torch.device]`):
            The device on which the cache should be initialized. If you're using more than 1 computation device, you
            should pass the `layer_device_map` argument instead.
        dtype (`torch.dtype`, *optional*):
            The default `dtype` to use when initializing the cache.
        offload_device (`Union[str, torch.device]`, *optional*, defaults to `cpu`):
            The device to offload to. Defaults to CPU.
        layer_device_map (`Dict[int, Union[str, torch.device, int]]`, *optional*):
            Mapping between the layers and its device. This is required when you are manually initializing the cache
            and the model is splitted between differents gpus. You can know which layers mapped to which device by
            checking the associated device_map: `model.hf_device_map`.

    Example:

        ```python
        >>> from transformers import AutoTokenizer, AutoModelForCausalLM, OffloadedStaticCache

        >>> model = AutoModelForCausalLM.from_pretrained("openai-community/gpt2")
        >>> tokenizer = AutoTokenizer.from_pretrained("openai-community/gpt2")

        >>> inputs = tokenizer(text="My name is GPT2", return_tensors="pt")

        >>> # Prepare a cache class and pass it to model's forward
        >>> # Leave empty space for 10 new tokens, which can be used when calling forward iteratively 10 times to generate
        >>> max_generated_length = inputs.input_ids.shape[1] + 10
        >>> past_key_values = OffloadedStaticCache(config=model.config, max_batch_size=1, max_cache_len=max_generated_length, device=model.device, dtype=model.dtype)
        >>> outputs = model(**inputs, past_key_values=past_key_values, use_cache=True)
        >>> past_kv_length = outputs.past_key_values # access cache filled with key/values from generation
        ```
    """

    is_compileable = True

    def __init__(
        self,
        config: PretrainedConfig,
        max_batch_size: int,
        max_cache_len: Optional[int],
        device: Union[str, torch.device],
        dtype: Optional[torch.dtype] = None,
        offload_device: Union[str, torch.device] = torch.device("cpu"),
        layer_device_map: Optional[Dict[int, Union[str, torch.device, int]]] = None,
    ) -> None:
        super(Cache, self).__init__()
        self.max_batch_size = max_batch_size
        self.max_cache_len = config.max_position_embeddings if max_cache_len is None else max_cache_len
        self.device = torch.device(device) if layer_device_map is None else torch.device(layer_device_map[0])
        self.offload_device = torch.device(offload_device)
        self._dtype = dtype if dtype is not None else torch.float32

        # Some model define a custom `head_dim` != config.hidden_size // config.num_attention_heads
        head_dim = config.head_dim if hasattr(config, "head_dim") else config.hidden_size // config.num_attention_heads

        num_key_value_heads = (
            config.num_attention_heads
            if getattr(config, "num_key_value_heads", None) is None
            else config.num_key_value_heads
        )

        cache_shape = (max_batch_size, num_key_value_heads, self.max_cache_len, head_dim)

        # Create offloaded CPU tensors.
        self.key_cache: List[torch.Tensor] = []
        self.value_cache: List[torch.Tensor] = []

        for i in range(config.num_hidden_layers):
            # First layer is always on-device.
            device = self.device if i == 0 else self.offload_device

            key_cache, value_cache = self._create_key_value_cache_tensors(cache_shape, device)

            self.key_cache.append(key_cache)
            self.value_cache.append(value_cache)

        # Create device tensors.
        self._device_key_cache: List[torch.Tensor] = []
        self._device_value_cache: List[torch.Tensor] = []

        for i in range(2):
            key_cache, value_cache = self._create_key_value_cache_tensors(cache_shape, self.device)

            self._device_key_cache.append(key_cache)
            self._device_value_cache.append(value_cache)

        # For backwards compatibility.
        # TODO(gante): Remove this.
        self._seen_tokens = 0

        # Create new CUDA stream for parallel prefetching.
        self._prefetch_stream = torch.cuda.Stream() if self.device.type == "cuda" else None

    def update(
        self,
        key_states: torch.Tensor,
        value_states: torch.Tensor,
        layer_idx: int,
        cache_kwargs: Optional[Dict[str, Any]] = None,
    ) -> Tuple[torch.Tensor, torch.Tensor]:
        """
        Updates the cache with the new `key_states` and `value_states` for the layer `layer_idx`.
        It is VERY important to index using a tensor, otherwise you introduce a copy to the device.

        Parameters:
            key_states (`torch.Tensor`):
                The new key states to cache.
            value_states (`torch.Tensor`):
                The new value states to cache.
            layer_idx (`int`):
                The index of the layer to cache the states for.
            cache_kwargs (`Dict[str, Any]`, *optional*):
                Additional arguments for the cache subclass. The `OffloadedStaticCache` needs the
                `cache_position` input to know how where to write in the cache.

        Return:
            A tuple containing the updated key and value states.
        """

        if layer_idx == 0:
            # Update seen tokens.
            # TODO(gante): Remove this.
            self._seen_tokens += key_states.shape[-2]

            # Always there.
            k_out = self.key_cache[0]
            v_out = self.value_cache[0]
        else:
            # Wait for prefetch stream.
            if self._prefetch_stream is not None:
                torch.cuda.default_stream(self.device).wait_stream(self._prefetch_stream)

            k_out = self._device_key_cache[layer_idx & 1]
            v_out = self._device_value_cache[layer_idx & 1]

        self._prefetch_layer(layer_idx + 1)

        cache_position = cache_kwargs.get("cache_position") if cache_kwargs is not None else None
        if cache_position is None:
            k_out.copy_(key_states)
            v_out.copy_(value_states)

            # Copy the values to the offloaded device as well.
            if layer_idx == 0:
                self.key_cache[layer_idx].copy_(key_states.to(self.offload_device))
                self.value_cache[layer_idx].copy_(value_states.to(self.offload_device))
        else:
            # Note: here we use `tensor.index_copy_(dim, index, tensor)` that is equivalent to
            # `tensor[:, :, index] = tensor`, but the first one is compile-friendly and it does
            # explicitly an in-place operation, that avoids copies and uses less memory.
            try:
                k_out.index_copy_(2, cache_position, key_states)
                v_out.index_copy_(2, cache_position, value_states)
            except NotImplementedError:
                # The operator 'aten::index_copy.out' is not currently implemented for the MPS
                # device.
                k_out[:, :, cache_position] = key_states
                v_out[:, :, cache_position] = value_states

            # Copy the values to the offloaded device as well.
            if layer_idx != 0:
                cache_position = cache_position.to(self.offload_device)
                key_states = key_states.to(self.offload_device)
                value_states = value_states.to(self.offload_device)

                try:
                    self.key_cache[layer_idx].index_copy_(2, cache_position, key_states)
                    self.value_cache[layer_idx].index_copy_(2, cache_position, value_states)
                except NotImplementedError:
                    # The operator 'aten::index_copy.out' is not currently implemented for the MPS
                    # device.
                    self.key_cache[layer_idx][:, :, cache_position] = key_states
                    self.value_cache[layer_idx][:, :, cache_position] = value_states

        return k_out, v_out

    def get_seq_length(self, layer_idx: Optional[int] = 0) -> int:
        """Returns the sequence length of the cached states that were seen by the model."""

        # TODO(gante): Remove this.
        return self._seen_tokens

    def get_max_cache_shape(self) -> Optional[int]:
        """Returns the maximum sequence length of the cached states."""

        return self.max_cache_len

    def reset(self) -> None:
        """Resets the cache values while preserving the objects."""

        # For backwards compatibility.
        # TODO(gante): Remove this.
        self._seen_tokens = 0

        # Zero out cache.
        for layer_idx in range(len(self.key_cache)):
            # In-place ops prevent breaking the static address.
            self.key_cache[layer_idx].zero_()
            self.value_cache[layer_idx].zero_()

    @property
    def seen_tokens(self) -> int:
        # For backwards compatibility.
        # TODO(gante): Remove this.
        return self._seen_tokens

    def _create_key_value_cache_tensors(
        self, shape: Tuple[int, ...], device: torch.device
    ) -> Tuple[torch.Tensor, torch.Tensor]:
        """Creates K/V cache tensors on a device. Pins memory for CPU tensors. Marks them as static
        addresses for non-CPU tensors.

        Args:
            shape (`Tuple[int, ...]`): Shape.
            device (`torch.device`): Device.

        Returns:
            Key and value cache tensors as a tuple.
        """

        is_cpu_device = device == torch.device("cpu")

        key_cache = torch.zeros(shape, dtype=self._dtype, device=device, pin_memory=is_cpu_device)
        value_cache = torch.zeros(shape, dtype=self._dtype, device=device, pin_memory=is_cpu_device)

        # Note: `mark_static_address` is used to tag the cache as a fixed data pointer,
        # preventing compiled graph breaks when updating the cache.
        torch._dynamo.mark_static_address(key_cache)
        torch._dynamo.mark_static_address(value_cache)

        return key_cache, value_cache

    def _prefetch_layer(self, layer_idx: int) -> None:
        """Prefetch a layer to the device. Needs to be called in order of layer indices."""

        # Don't fetch layers that do not exist.
        if layer_idx >= len(self.key_cache):
            return

        # Alternate between two on-device caches.
        if self._prefetch_stream is not None:
            with torch.cuda.stream(self._prefetch_stream):
                self._prefetch_layer_in_context(layer_idx)
        else:
            self._prefetch_layer_in_context(layer_idx)

    def _prefetch_layer_in_context(self, layer_idx: int) -> None:
        """Performs the actual copy of the layer to device cache."""

        self._device_key_cache[layer_idx & 1].copy_(self.key_cache[layer_idx], non_blocking=True)
        self._device_value_cache[layer_idx & 1].copy_(self.value_cache[layer_idx], non_blocking=True)<|MERGE_RESOLUTION|>--- conflicted
+++ resolved
@@ -1901,91 +1901,6 @@
             num_key_value_heads,
             self.sliding_window,
             self.head_dim,
-<<<<<<< HEAD
-        )
-        # Note: `mark_static_address` is used to tag the cache as an fixed data pointer, preventing cuda graph
-        # breaks when updating the cache.
-        cache_shape = sliding_cache_shape if self.is_sliding[layer_idx] else global_cache_shape
-        new_layer_key_cache = torch.zeros(cache_shape, dtype=self._dtype, device=device)
-        new_layer_value_cache = torch.zeros(cache_shape, dtype=self._dtype, device=device)
-        torch._dynamo.mark_static_address(new_layer_key_cache)
-        torch._dynamo.mark_static_address(new_layer_value_cache)
-        self.key_cache.append(new_layer_key_cache)
-        self.value_cache.append(new_layer_value_cache)
-
-    def _sliding_update(self, cache_position, layer_idx, key_states, value_states, k_out, v_out, max_cache_len):
-        if cache_position.shape[0] > max_cache_len:
-            cache_position = cache_position.clamp(0, max_cache_len - 1)
-            k_out = key_states[:, :, -max_cache_len:, :]
-            v_out = value_states[:, :, -max_cache_len:, :]
-            # Assumption: caches are all zeros at this point, `+=` is equivalent to `=` but compile-friendly
-            self.key_cache[layer_idx].zero_()
-            self.value_cache[layer_idx].zero_()
-
-            self.key_cache[layer_idx] += k_out
-            self.value_cache[layer_idx] += v_out
-            # we should return the whole states instead of k_out, v_out to take the whole prompt
-            # into consideration when building kv cache instead of just throwing away tokens outside of the window
-            return key_states, value_states
-
-        # otherwise we are decoding. Most efficient way to cat 1 token
-        slicing = torch.ones(max_cache_len, dtype=torch.long, device=value_states.device).cumsum(0)
-        cache_position = cache_position.clamp(0, max_cache_len - 1)
-        to_shift = cache_position >= max_cache_len - 1
-        indices = (slicing + to_shift[-1].int() - 1) % max_cache_len
-        k_out = k_out[:, :, indices]
-        v_out = v_out[:, :, indices]
-
-        k_out[:, :, cache_position] = key_states
-        v_out[:, :, cache_position] = value_states
-        # `_.zero()` followed by `+=` is equivalent `=`, but compile-friendly (without graph breaks due to assignment)
-        self.key_cache[layer_idx].zero_()
-        self.value_cache[layer_idx].zero_()
-
-        self.key_cache[layer_idx] += k_out
-        self.value_cache[layer_idx] += v_out
-        return k_out, v_out
-
-    def _static_update(self, cache_position, layer_idx, key_states, value_states, k_out, v_out, max_cache_len):
-        k_out[:, :, cache_position] = key_states
-        v_out[:, :, cache_position] = value_states
-
-        self.key_cache[layer_idx] = k_out
-        self.value_cache[layer_idx] = v_out
-        return k_out, v_out
-
-    def update(
-        self,
-        key_states: torch.Tensor,
-        value_states: torch.Tensor,
-        layer_idx: int,
-        cache_kwargs: Optional[Dict[str, Any]] = None,
-    ) -> Tuple[torch.Tensor, torch.Tensor]:
-        if cache_kwargs is None:
-            cache_kwargs = {}
-        cache_position = cache_kwargs.get("cache_position")
-        self.initialise_cache_layer(layer_idx, key_states)
-
-        k_out = self.key_cache[layer_idx]
-        v_out = self.value_cache[layer_idx]
-        key_states = key_states.to(k_out.dtype)
-        value_states = value_states.to(v_out.dtype)
-
-        if self.is_sliding[layer_idx]:
-            update_fn = self._sliding_update
-        else:
-            update_fn = self._static_update
-
-        return update_fn(
-            cache_position,
-            layer_idx,
-            key_states,
-            value_states,
-            k_out,
-            v_out,
-            k_out.shape[2],
-        )
-=======
         )
         # Note: `mark_static_address` is used to tag the cache as an fixed data pointer, preventing cuda graph
         # breaks when updating the cache.
@@ -2070,7 +1985,6 @@
             v_out,
             k_out.shape[2],
         )
->>>>>>> e032d12e
 
     def get_max_cache_shape(self) -> Optional[int]:
         return self.max_cache_len
