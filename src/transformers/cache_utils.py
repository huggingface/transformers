--- conflicted
+++ resolved
@@ -7,6 +7,7 @@
 from transformers.pytorch_utils import is_torch_greater_or_equal_than_2_6
 
 from .configuration_utils import PretrainedConfig
+from .integrations import is_fsdp_enabled
 from .integrations import is_fsdp_enabled
 from .utils import (
     is_hqq_available,
@@ -1106,20 +1107,10 @@
                 cache.update(key_states, value_states, layer_idx)
         return cache
 
-<<<<<<< HEAD
-
-# Utilities for `DynamicCache` <> torch.export support
-# Pytree registration is not supported for FSDP runs, see here: https://github.com/huggingface/transformers/issues/39795
-if is_torch_greater_or_equal("2.3") and not is_fsdp_enabled():
-
-    def _get_cache_dict(cache: DynamicCache):
-        if any(not isinstance(layer, DynamicLayer) for layer in cache.layers):
-=======
     @staticmethod
     def _get_cache_dict(cache):
         """Convert cache to dictionary format for pytree operations."""
         if any(not isinstance(layer, (DynamicLayer, DynamicSlidingWindowLayer)) for layer in cache.layers):
->>>>>>> 6c861a1a
             raise RuntimeError("This pytree flattening function should only be applied to DynamicCache")
 
         if not is_torch_greater_or_equal_than_2_6:
