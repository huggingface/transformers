from abc import ABC, abstractmethod
from collections.abc import Iterable
from typing import Any, Optional

import torch

from .configuration_utils import PretrainedConfig
from .utils import (
    is_hqq_available,
    is_quanto_greater,
    is_torch_greater_or_equal,
    is_torchdynamo_compiling,
    logging,
)


if is_hqq_available():
    from hqq.core.quantize import Quantizer as HQQQuantizer

_is_torch_greater_or_equal_than_2_7 = is_torch_greater_or_equal("2.7", accept_dev=True)


logger = logging.get_logger(__name__)


class CacheLayerMixin(ABC):
    """Base, abstract class for a single layer's cache."""

    is_compileable = False

    def __init__(self):
        self.keys: Optional[torch.Tensor] = None
        self.values: Optional[torch.Tensor] = None
        self.is_initialized = False

    def __repr__(self):
        return f"{self.__class__.__name__}"

    @abstractmethod
    def lazy_initialization(self, key_states: torch.Tensor): ...

    @abstractmethod
    def update(
        self, key_states: torch.Tensor, value_states: torch.Tensor, cache_kwargs: Optional[dict[str, Any]] = None
    ) -> tuple[torch.Tensor, torch.Tensor]: ...

    @abstractmethod
    def get_mask_sizes(self, cache_position: torch.Tensor) -> tuple[int, int]: ...

    @abstractmethod
    def get_seq_length(self) -> int: ...

    @abstractmethod
    def get_max_cache_shape(self) -> int: ...

    def offload(self):
        """Offload this layer's data to CPU device."""
        if self.is_initialized:
            self.keys = self.keys.to("cpu", non_blocking=True)
            self.values = self.values.to("cpu", non_blocking=True)

    def prefetch(self):
        """In case of layer offloading, this allows to move the data back to the layer's device ahead of time."""
        if self.is_initialized and self.keys.device != self.device:
            self.keys = self.keys.to(self.device, non_blocking=True)
            self.values = self.values.to(self.device, non_blocking=True)

    def reset(self) -> None:
        """Resets the cache values while preserving the objects"""
        if self.is_initialized:
            self.keys.zero_()
            self.values.zero_()
        # This attribute is set on several Layers
        if hasattr(self, "cumulative_length"):
            self.cumulative_length = 0

    def reorder_cache(self, beam_idx: torch.LongTensor) -> None:
        """Reorders this layer's cache for beam search."""
        if self.get_seq_length() > 0:
            self.keys = self.keys.index_select(0, beam_idx.to(self.keys.device))
            self.values = self.values.index_select(0, beam_idx.to(self.values.device))


class DynamicLayer(CacheLayerMixin):
    """
    A cache layer that grows dynamically as more tokens are generated. This is the default for generative models.
    It stores the key and value states as tensors of shape `[batch_size, num_heads, seq_len, head_dim]`.
    """

    is_sliding = False

    def lazy_initialization(self, key_states: torch.Tensor):
        self.dtype, self.device = key_states.dtype, key_states.device
        self.keys = torch.tensor([], dtype=self.dtype, device=self.device)
        self.values = torch.tensor([], dtype=self.dtype, device=self.device)
        self.is_initialized = True

    def update(
        self,
        key_states: torch.Tensor,
        value_states: torch.Tensor,
        cache_kwargs: Optional[dict[str, Any]] = None,
    ) -> tuple[torch.Tensor, torch.Tensor]:
        """
        Update the key and value caches in-place, and return the necessary keys and value states.

        Args:
            key_states (`torch.Tensor`): The new key states to cache.
            value_states (`torch.Tensor`): The new value states to cache.
            cache_kwargs (`dict[str, Any]`, *optional*): Additional arguments for the cache.

        Returns:
            tuple[`torch.Tensor`, `torch.Tensor`]: The key and value states.
        """
        # Lazy initialization
        if not self.is_initialized:
            self.lazy_initialization(key_states)

        self.keys = torch.cat([self.keys, key_states], dim=-2)
        self.values = torch.cat([self.values, value_states], dim=-2)
        return self.keys, self.values

    def get_mask_sizes(self, cache_position: torch.Tensor) -> tuple[int, int]:
        """Return the length and offset of the cache, used to generate the mask"""
        kv_offset = 0
        query_length = cache_position.shape[0]
        kv_length = self.get_seq_length() + query_length
        return kv_length, kv_offset

    def get_seq_length(self) -> int:
        """Returns the sequence length of the cached states."""
        if not self.is_initialized or self.keys.numel() == 0:
            return 0
        return self.keys.shape[-2]

    def get_max_cache_shape(self) -> int:
        """Returns the maximum sequence length of the cache object. DynamicLayer does not have a maximum length."""
        return -1

    def crop(self, max_length: int) -> None:
        """
        Crop the past key values up to a new `max_length` in terms of tokens. `max_length` can also be negative
        to remove `max_length` tokens.
        """
        if max_length < 0:
            max_length = self.get_seq_length() - abs(max_length)

        if self.get_seq_length() <= max_length:
            return

        self.keys = self.keys[..., :max_length, :]
        self.values = self.values[..., :max_length, :]

    def batch_repeat_interleave(self, repeats: int) -> None:
        """Repeat the cache `repeats` times in the batch dimension."""
        if self.get_seq_length() > 0:
            self.keys = self.keys.repeat_interleave(repeats, dim=0)
            self.values = self.values.repeat_interleave(repeats, dim=0)

    def batch_select_indices(self, indices: torch.Tensor) -> None:
        """Only keep the `indices` in the batch dimension of the cache."""
        if self.get_seq_length() > 0:
            self.keys = self.keys[indices, ...]
            self.values = self.values[indices, ...]


class DynamicSlidingWindowLayer(DynamicLayer):
    """
    A cache layer that grows dynamically as more tokens are generated, up until the sliding window size.
    It stores the key and value states as tensors of shape `[batch_size, num_heads, min(seq_len, sliding_window), head_dim]`.
    """

    is_sliding = True

    def __init__(self, sliding_window: int):
        super().__init__()
        self.sliding_window = sliding_window
        self.cumulative_length = 0

    def update(
        self,
        key_states: torch.Tensor,
        value_states: torch.Tensor,
        cache_kwargs: Optional[dict[str, Any]] = None,
    ) -> tuple[torch.Tensor, torch.Tensor]:
        """
        Update the key and value caches in-place, and return the necessary keys and value states.

        Args:
            key_states (`torch.Tensor`): The new key states to cache.
            value_states (`torch.Tensor`): The new value states to cache.
            cache_kwargs (`dict[str, Any]`, *optional*): Additional arguments for the cache.

        Returns:
            tuple[`torch.Tensor`, `torch.Tensor`]: The key and value states.
        """
        # Lazy initialization
        if not self.is_initialized:
            self.lazy_initialization(key_states)

        self.cumulative_length += key_states.shape[-2]

        # Compute the full states
        full_key_states = torch.cat([self.keys, key_states], dim=-2)
        full_value_states = torch.cat([self.values, value_states], dim=-2)
        # Only cache the last `self.sliding_window - 1` tokens (or all of them if lower than that)
        self.keys = full_key_states[:, :, -self.sliding_window + 1 :, :]
        self.values = full_value_states[:, :, -self.sliding_window + 1 :, :]

        # Return the full states
        return full_key_states, full_value_states

    def get_mask_sizes(self, cache_position: torch.Tensor) -> tuple[int, int]:
        """Return the length and offset of the cache, used to generate the attention mask"""
        query_length = cache_position.shape[0]
        is_full = self.cumulative_length >= self.sliding_window

        kv_offset = max(self.cumulative_length - self.sliding_window + 1, 0)
        if is_full:
            kv_length = self.sliding_window - 1 + query_length
        else:
            kv_length = self.cumulative_length + query_length

        return kv_length, kv_offset

    def get_seq_length(self) -> int:
        """Returns the sequence length of the cached states."""
        return self.cumulative_length

    def get_max_cache_shape(self) -> int:
        """Return the maximum cache shape of the cache"""
        return self.sliding_window

    def crop(self, max_length: int) -> None:
        """
        Crop the past key values up to a new `max_length` in terms of tokens. `max_length` can also be
        negative to remove `max_length` tokens.
        """
        if self.get_seq_length() >= self.sliding_window:
            raise ValueError(
                "Cannot `crop` a `DynamicSlidingWindowLayer` after it has seen more tokens than its"
                "sliding window (otherwise some states are lost)"
            )
        super().crop(max_length)
        self.cumulative_length = self.keys.shape[-2]


class StaticLayer(CacheLayerMixin):
    """
    A static cache layer that stores the key and value states as static tensors of shape `[batch_size, num_heads, max_cache_len), head_dim]`.
    It lazily allocates its full backing tensors, and then mutates them in-place. Built for `torch.compile` support.

    Args:
        max_cache_len (`int`):
            Maximum number of tokens that can be stored, used for tensor preallocation.
    """

    is_compileable = True
    is_sliding = False

    def __init__(self, max_cache_len: int):
        super().__init__()
        self.max_cache_len = max_cache_len

    def lazy_initialization(self, key_states: torch.Tensor):
        """
        Lazy initialization of the keys and values tensors. This allows to get all properties (dtype, device,
        num_heads in case of TP etc...) at runtime directly, which is extremely practical as it avoids moving
        devices, dtypes etc later on for each `update` (which could break the static dynamo addresses as well).

        If this is unwanted, one can call `early_initialization(...)` on the Cache directly, which will call this
        function ahead-of-time (this is required for `torch.export` for example). Note that for `compile`, as we
        internally don't compile the prefill, this is guaranteed to have been called already when compiling.
        If compiling the prefill as well, e.g. calling `model.compile(...)` before `generate` with a static cache,
        it is still supported in general, but without guarantees depending on the compilation options (e.g. cuda graphs,
        i.e. `mode="reduce-overhead"` is known to fail). But it will in general work correctly, and prefill should
        not be compiled anyway for performances!
        """
        self.max_batch_size, self.num_heads, _, self.head_dim = key_states.shape
        self.dtype, self.device = key_states.dtype, key_states.device

        self.keys = torch.zeros(
            (self.max_batch_size, self.num_heads, self.max_cache_len, self.head_dim),
            dtype=self.dtype,
            device=self.device,
        )
        self.values = torch.zeros(
            (self.max_batch_size, self.num_heads, self.max_cache_len, self.head_dim),
            dtype=self.dtype,
            device=self.device,
        )
        # Note: `mark_static_address` is used to tag the cache as a fixed data pointer, preventing compiled graph
        # breaks when updating the cache. However, it is not supported when tracing the graph, so we skip it in this case.
        # As prefill should never be compiled, this is not an issue and it will still be run (except when users compile
        # prefill explicitly, but this should be avoided!)
        if not is_torchdynamo_compiling():
            torch._dynamo.mark_static_address(self.keys)
            torch._dynamo.mark_static_address(self.values)

        self.is_initialized = True

    def update(
        self,
        key_states: torch.Tensor,
        value_states: torch.Tensor,
        cache_kwargs: Optional[dict[str, Any]] = None,
    ) -> tuple[torch.Tensor, torch.Tensor]:
        """
        Update the key and value caches in-place, and return the necessary keys and value states.

        Args:
            key_states (`torch.Tensor`): The new key states to cache.
            value_states (`torch.Tensor`): The new value states to cache.
            cache_kwargs (`dict[str, Any]`, *optional*): Additional arguments for the cache.

        Returns:
            tuple[`torch.Tensor`, `torch.Tensor`]: The key and value states.
        """
        # Lazy initialization
        if not self.is_initialized:
            self.lazy_initialization(key_states)

        # Some old models give None for `cache_position` or even omit passing `cache_kwargs` when used as cross-attention,
        # in which case we should copy the whole Layer (key_states.shape[-2] == self.max_cache_len)
        cache_position = cache_kwargs.get("cache_position") if cache_kwargs is not None else None
        cache_position = (
            cache_position if cache_position is not None else torch.arange(key_states.shape[-2], device=self.device)
        )

        # Update the cache
        try:
            self.keys.index_copy_(2, cache_position, key_states)
            self.values.index_copy_(2, cache_position, value_states)
        except NotImplementedError:
            # Fallback for devices like MPS where index_copy_ might not be supported.
            self.keys[:, :, cache_position] = key_states
            self.values[:, :, cache_position] = value_states
        return self.keys, self.values

    def get_mask_sizes(self, cache_position: torch.Tensor) -> tuple[int, int]:
        """Return the length and offset of the cache, used to generate the attention mask"""
        kv_offset = 0
        kv_length = self.max_cache_len
        return kv_length, kv_offset

    def get_seq_length(self) -> int:
        """Returns the sequence length of the cached states."""
        # Occupied cache == any slot in the 3rd dim (sequence length) holds a non-zero value. To save on compute, let's
        # limit the check to the first batch member and head dimension.
        return (self.keys[0, 0].any(dim=-1)).sum() if self.is_initialized else 0

    def get_max_cache_shape(self) -> int:
        """Return the maximum cache shape of the cache"""
        return self.max_cache_len


class StaticSlidingWindowLayer(StaticLayer):
    """
    A static cache layer that stores the key and value states as static tensors of shape
    `[batch_size, num_heads, min(max_cache_len, sliding_window), head_dim]`. It lazily allocates its full backing
    tensors, and then mutates them in-place. Built for `torch.compile` support.

    Args:
        max_cache_len (`int`):
            Maximum number of tokens that can be stored, used for tensor preallocation.
        sliding_window (`int`):
            The size of the sliding window.
    """

    is_sliding = True

    def __init__(self, max_cache_len: int, sliding_window: int):
        effective_max_cache_len = min(sliding_window, max_cache_len)
        super().__init__(max_cache_len=effective_max_cache_len)
        self.cumulative_length = 0

    def update(
        self,
        key_states: torch.Tensor,
        value_states: torch.Tensor,
        cache_kwargs: Optional[dict[str, Any]] = None,
    ) -> tuple[torch.Tensor, torch.Tensor]:
        """
        Update the key and value caches in-place, and return the necessary keys and value states.

        Args:
            key_states (`torch.Tensor`): The new key states to cache.
            value_states (`torch.Tensor`): The new value states to cache.
            cache_kwargs (`dict[str, Any]`, *optional*): Additional arguments for the cache.

        Returns:
            tuple[`torch.Tensor`, `torch.Tensor`]: The key and value states.
        """
        # Lazy initialization
        if not self.is_initialized:
            self.lazy_initialization(key_states)

        cache_position = cache_kwargs.get("cache_position")

<<<<<<< HEAD
        is_full = self.cumulative_length >= self.max_cache_len
        # Update it now that we saved the value above
        self.cumulative_length += key_states.shape[-2]

        # Handle prefill phase when prompt length > sliding_window_size.
        # Note that we store cropped key/value states in the cache but return the full key/value states.
        if cache_position.shape[0] > self.max_cache_len:
            self.keys.copy_(key_states[:, :, -self.max_cache_len :, :])
            self.values.copy_(value_states[:, :, -self.max_cache_len :, :])
            # Return the full states here
            return key_states, value_states

        # Here we only assume decoding stage, i.e. 1 token at a time
        if is_full:
            # Roll all values to the left by 1 position
            new_keys = self.keys.roll(-1, dims=-2)
            new_values = self.values.roll(-1, dims=-2)
            # Overwrite the last position with new states
            # (note: very important to use a tensor to index here, see https://github.com/pytorch/pytorch/issues/159855)
            index = torch.tensor([-1], dtype=int, device=self.device)
            new_keys[:, :, index] = key_states
            new_values[:, :, index] = value_states

            # Copy back into `self` (do not just assign again) in order to keep the static dynamo address
            self.keys.copy_(new_keys)
            self.values.copy_(new_values)
        else:
            try:
                self.keys.index_copy_(2, cache_position, key_states)
                self.values.index_copy_(2, cache_position, value_states)
            except NotImplementedError:
                self.keys[:, :, cache_position] = key_states
                self.values[:, :, cache_position] = value_states

        return self.keys, self.values

    def get_mask_sizes(self, cache_position: torch.Tensor) -> tuple[int, int]:
        """Return the length and offset of the cache, used to generate the attention mask"""
        query_length = cache_position.shape[0]
        first_cache_position = cache_position[0]

        kv_offset = torch.clamp(first_cache_position - self.max_cache_len + 1, min=0)
        # This is not general (see HybridChunkedCache for the whole general case), but it's what the cache returns
        kv_length = max(query_length, self.max_cache_len)
        return kv_length, kv_offset

    def get_seq_length(self) -> int:
        """Returns the sequence length of the cached states."""
        return self.cumulative_length


class ChunkedSlidingLayer(SlidingWindowLayer):
    """
    An extended SlidingWindowLayer that supports prefill chunking, originally implemented for Llama 4.
    """

    def update(
        self,
        key_states: torch.Tensor,
        value_states: torch.Tensor,
        cache_kwargs: Optional[dict[str, Any]] = None,
    ) -> tuple[torch.Tensor, torch.Tensor]:
        """
        Update the key and value caches in-place, and return the necessary keys and value states.

        Args:
            key_states (`torch.Tensor`): The new key states to cache.
            value_states (`torch.Tensor`): The new value states to cache.
            cache_kwargs (`dict[str, Any]`, *optional*): Additional arguments for the cache.

        Returns:
            tuple[`torch.Tensor`, `torch.Tensor`]: The key and value states.
        """
        # Lazy initialization
        if not self.is_initialized:
            self.lazy_initialization(key_states)

        cache_position = cache_kwargs.get("cache_position")

=======
>>>>>>> 270da897
        cumulative_length = self.cumulative_length
        is_full = cumulative_length >= self.max_cache_len
        # Update it now that we saved the value above
        self.cumulative_length += key_states.shape[-2]

        if is_full:
            # In general, we should use a much simpler `cat` here as well, independently of the states size. However,
            # dynamo is currently bugged when doing it - see https://github.com/pytorch/pytorch/issues/159855 for more details
            if key_states.shape[-2] == 1:
                # Roll all values to the left by 1 position
                new_keys = self.keys.roll(-1, dims=-2)
                new_values = self.values.roll(-1, dims=-2)
                # Overwrite the last position with new states
                # (note: very important to use a tensor to index here, see https://github.com/pytorch/pytorch/issues/159855)
                index = torch.tensor([-1], dtype=int, device=self.device)
                new_keys[:, :, index] = key_states
                new_values[:, :, index] = value_states

                # Copy back into `self` (do not just assign again) in order to keep the static dynamo address
                self.keys.copy_(new_keys)
                self.values.copy_(new_values)
                # Very important to return the `self` tensors here, as they have the static dynamo address
                return self.keys, self.values
            # Already full but using more than 1 new token (e.g. prefill caching, chat continuation, etc...)
            else:
                full_key_states = torch.cat((self.keys[:, :, 1:, :], key_states), dim=-2)
                full_value_states = torch.cat((self.values[:, :, 1:, :], value_states), dim=-2)
        # Not yet full, but becoming full on this update
        elif cumulative_length + key_states.shape[2] > self.max_cache_len:
            # Fast prefill path, no need to cat() in this case, as the cache is currently empty
            if cumulative_length == 0:
                full_key_states = key_states
                full_value_states = value_states
            else:
                full_key_states = torch.cat((self.keys[:, :, :cumulative_length, :], key_states), dim=-2)
                full_value_states = torch.cat((self.values[:, :, :cumulative_length, :], value_states), dim=-2)
        else:
            try:
                self.keys.index_copy_(2, cache_position, key_states)
                self.values.index_copy_(2, cache_position, value_states)
            except NotImplementedError:
                self.keys[:, :, cache_position] = key_states
                self.values[:, :, cache_position] = value_states

            # Very important to return the `self` tensors here, as they have the static dynamo address
            return self.keys, self.values

        # We only cache the last `sliding_window` tokens
        self.keys.copy_(full_key_states[:, :, -self.max_cache_len :, :])
        self.values.copy_(full_value_states[:, :, -self.max_cache_len :, :])
        # we should return the whole states instead of `self.keys/values` here, as otherwise we lose some context
        return full_key_states, full_value_states

    def get_mask_sizes(self, cache_position: torch.Tensor) -> tuple[int, int]:
        """Return the length and offset of the cache, used to generate the attention mask"""
        query_length = cache_position.shape[0]
        sliding_window = self.max_cache_len
        is_full = self.cumulative_length >= self.max_cache_len

        kv_offset = max(self.cumulative_length - sliding_window + 1, 0)
        # The cache is already full
        if is_full:
            kv_length = sliding_window + query_length - 1
        # Not yet full, but becoming full on this update
        elif self.cumulative_length + query_length > sliding_window:
            kv_length = self.cumulative_length + query_length
        # Here the Cache is still smaller than the local size, but we return the local size as it's static
        else:
            kv_length = sliding_window

        return kv_length, kv_offset

    def get_seq_length(self) -> int:
        """Returns the sequence length of the cached states."""
        return self.cumulative_length


class QuantizedLayer(DynamicLayer):
    """
    A quantized layer similar to what is described in the [KIVI: A Tuning-Free Asymmetric 2bit Quantization for KV Cache paper](https://huggingface.co/papers/2402.02750).
    It allows the model to generate longer sequence length without allocating too much memory for the key and value caches by
    applying quantization.

    The cache has two types of storage, one for original precision and one for the quantized cache. A `residual length`
    is set as a maximum capacity for the original precision cache. When the length goes beyond maximum capacity, the original
    precision cache is discarded and moved into the quantized cache. The quantization is done per-channel with a set `q_group_size`
    for both Keys and Values, in contrast to what was described in the paper.
    """

    def __init__(
        self,
        nbits: int = 4,
        axis_key: int = 0,
        axis_value: int = 0,
        q_group_size: int = 64,
        residual_length: int = 128,
    ):
        super().__init__()
        self.nbits = nbits
        self.axis_key = axis_key
        self.axis_value = axis_value
        self.q_group_size = q_group_size
        self.residual_length = residual_length
        self.cumulative_length = 0

    def update(
        self,
        key_states: torch.Tensor,
        value_states: torch.Tensor,
        cache_kwargs: Optional[dict[str, Any]] = None,
    ) -> tuple[torch.Tensor, torch.Tensor]:
        """
        Update the key and value caches in-place, and return the necessary keys and value states.

        Args:
            key_states (`torch.Tensor`): The new key states to cache.
            value_states (`torch.Tensor`): The new value states to cache.
            cache_kwargs (`dict[str, Any]`, *optional*): Additional arguments for the cache.

        Returns:
            tuple[`torch.Tensor`, `torch.Tensor`]: The key and value states.
        """
        self.cumulative_length += key_states.shape[-2]

        # Lazy initialization
        if not self.is_initialized:
            self.lazy_initialization(key_states)
            self._quantized_keys = self._quantize(key_states.contiguous(), axis=self.axis_key)
            self._quantized_values = self._quantize(value_states.contiguous(), axis=self.axis_value)
            return key_states, value_states

        dequant_keys = self._dequantize(self._quantized_keys)
        dequant_values = self._dequantize(self._quantized_values)
        keys_to_return = torch.cat([dequant_keys, self.keys, key_states], dim=-2)
        values_to_return = torch.cat([dequant_values, self.values, value_states], dim=-2)
        if self.keys.dim() == 4 and self.keys.shape[-2] + 1 >= self.residual_length:
            self._quantized_keys = self._quantize(keys_to_return.contiguous(), axis=self.axis_key)
            self._quantized_values = self._quantize(values_to_return.contiguous(), axis=self.axis_value)
            self.keys = torch.tensor([], dtype=key_states.dtype, device=key_states.device)
            self.values = torch.tensor([], dtype=key_states.dtype, device=key_states.device)
        else:
            self.keys = torch.cat([self.keys, key_states], dim=-2)
            self.values = torch.cat([self.values, value_states], dim=-2)

        return keys_to_return, values_to_return

    @abstractmethod
    def _quantize(self, tensor, axis): ...

    @abstractmethod
    def _dequantize(self, q_tensor): ...

    def get_seq_length(self) -> int:
        """Returns the sequence length of the cached states."""
        return self.cumulative_length


class QuantoQuantizedLayer(QuantizedLayer):
    def __init__(
        self,
        nbits: int = 4,
        axis_key: int = 0,
        axis_value: int = 0,
        q_group_size: int = 64,
        residual_length: int = 128,
    ):
        super().__init__(
            nbits=nbits,
            axis_key=axis_key,
            axis_value=axis_value,
            q_group_size=q_group_size,
            residual_length=residual_length,
        )

        # We need to import quanto here to avoid circular imports due to optimum/quanto/models/transformers_models.py
        if is_quanto_greater("0.2.5", accept_dev=True):
            from optimum.quanto import MaxOptimizer, qint2, qint4
        else:
            raise ImportError(
                "You need optimum-quanto package version to be greater or equal than 0.2.5 to use `QuantoQuantizedCache`. "
            )

        if self.nbits not in [2, 4]:
            raise ValueError(f"`nbits` for `quanto` backend has to be one of [`2`, `4`] but got {self.nbits}")

        if self.axis_key not in [0, -1]:
            raise ValueError(f"`axis_key` for `quanto` backend has to be one of [`0`, `-1`] but got {self.axis_key}")

        if self.axis_value not in [0, -1]:
            raise ValueError(
                f"`axis_value` for `quanto` backend has to be one of [`0`, `-1`] but got {self.axis_value}"
            )

        self.qtype = qint4 if self.nbits == 4 else qint2
        self.optimizer = MaxOptimizer()  # hardcode as it's the only one for per-channel quantization

    def _quantize(self, tensor, axis):
        from optimum.quanto import quantize_weight

        scale, zeropoint = self.optimizer(tensor, self.qtype, axis, self.q_group_size)
        qtensor = quantize_weight(tensor, self.qtype, axis, scale, zeropoint, self.q_group_size)
        return qtensor

    def _dequantize(self, qtensor):
        return qtensor.dequantize()


class HQQQuantizedLayer(QuantizedLayer):
    def __init__(
        self,
        nbits: int = 4,
        axis_key: int = 0,
        axis_value: int = 0,
        q_group_size: int = 64,
        residual_length: int = 128,
    ):
        super().__init__(
            nbits=nbits,
            axis_key=axis_key,
            axis_value=axis_value,
            q_group_size=q_group_size,
            residual_length=residual_length,
        )

        if not is_hqq_available():
            raise ImportError("You need to install `hqq` to use `HQQQuantizedLayer`")

        if self.nbits not in [1, 2, 3, 4, 8]:
            raise ValueError(
                f"`nbits` for `HQQ` backend has to be one of [`1`, `2`, `3`, `4`, `8`] but got {self.nbits}"
            )

        if self.axis_key not in [0, 1]:
            raise ValueError(f"`axis_key` for `HQQ` backend has to be one of [`0`, `1`] but got {self.axis_key}")

        if self.axis_value not in [0, 1]:
            raise ValueError(f"`axis_value` for `HQQ` backend has to be one of [`0`, `1`] but got {self.axis_value}")

        self.quantizer = HQQQuantizer

    def _quantize(self, tensor, axis):
        qtensor, meta = self.quantizer.quantize(
            tensor,
            axis=axis,
            device=self.keys.device,
            compute_dtype=self.keys.dtype,
            nbits=self.nbits,
            group_size=self.q_group_size,
        )
        meta["compute_dtype"] = self.keys.dtype
        self.quantizer.cuda(qtensor, meta=meta, device=self.keys.device)  # Move to device and cast to dtype
        meta["scale"] = meta["scale"].to(qtensor.device)
        meta["zero"] = meta["zero"].to(qtensor.device)
        return qtensor, meta

    def _dequantize(self, qtensor):
        quant_tensor, meta = qtensor
        tensor = self.quantizer.dequantize(quant_tensor, meta)
        return tensor


class Cache:
    """
    A `Cache` is mostly a list of `CacheLayerMixin` objects, one per model layer. It serves as a container for
    the Cache of each layer.

    Args:
        layers (`Optional`, *optional*):
            A list of pre-created `CacheLayerMixin`. If omitted (`None`), then `layer_class_to_replicate` will
            be used.
        layer_class_to_replicate (`type[CacheLayerMixin]`, *optional*):
            Only used if `layers` is omitted (`None`), in which case it will be used as the base class for each layer,
            and the layers will be added lazily as soon as `update` is called with a `layer_idx` greater than the current
            list of layers.
        offloading (`bool`, *optional*, defaults to `False`):
            Whether to perform offloading of the layers to `cpu`, to save GPU memory.
        offload_only_non_sliding (`bool`, *optional*, defaults to `True`):
            If `offloading` is `True`, this further decides if only the non-sliding layers will be offloaded (because
            usually the sliding layers are small in size, so there is no need to offload them, and skipping it is faster).
    """

    def __init__(
        self,
        layers: Optional[list[CacheLayerMixin]] = None,
        layer_class_to_replicate: Optional[type[CacheLayerMixin]] = None,
        offloading: bool = False,
        offload_only_non_sliding: bool = True,
    ):
        if layers is not None and layer_class_to_replicate is not None:
            raise ValueError(
                "You can construct a Cache either from a list `layers` of all the predefined `CacheLayer`, or from a "
                "`layer_class_to_replicate`, in which case the Cache will append a new layer corresponding to "
                "`layer_class_to_replicate` for each new call to `update` with an idx not already in the Cache."
            )
        if layers is None and layer_class_to_replicate is None:
            raise ValueError(
                "You should provide exactly one of `layers` or `layer_class_to_replicate` to initialize a Cache."
            )
        self.layers = layers if layers is not None else []
        self.layer_class_to_replicate = layer_class_to_replicate
        self.offloading = offloading
        if self.offloading:
            self.only_non_sliding = offload_only_non_sliding
            self.prefetch_stream = torch.Stream() if _is_torch_greater_or_equal_than_2_7 else torch.cuda.Stream()

    def __repr__(self):
        return f"{self.__class__.__name__}(layers={self.layers})"

    def prefetch(self, layer_idx: int, only_non_sliding: bool = True):
        """
        Prefetch a given layer on its device. If `only_non_sliding` is True, it will try to prefetch only the layers
        which are non-sliding. If the `layer_idx` is outside the range, this will circle back to the first layers.
        Note that we use a non-default stream for this, to avoid blocking.
        """
        if only_non_sliding:
            # Try to find next non-sliding, starting at `layer_idx`
            try:
                layer_idx = layer_idx + self.is_sliding[layer_idx:].index(False)
            # In this case, we need to circle back to the beginning
            except ValueError:
                layer_idx = self.is_sliding.index(False)
        else:
            layer_idx = layer_idx if layer_idx < len(self.layers) else 0

        # Prefetch
        with self.prefetch_stream if _is_torch_greater_or_equal_than_2_7 else torch.cuda.stream(self.prefetch_stream):
            self.layers[layer_idx].prefetch()

    def offload(self, layer_idx: int, only_non_sliding: bool = True):
        """
        Offload a given `layer_idx`. If `only_non_sliding` is True, it will offload `layer_idx` only if it is a
        non-sliding layer. Note that we do it on the default stream, so that we ensure all earlier
        computation in the layer's `update` methods are finished.
        """
        if not (only_non_sliding and self.is_sliding[layer_idx]):
            self.layers[layer_idx].offload()

    def update(
        self,
        key_states: torch.Tensor,
        value_states: torch.Tensor,
        layer_idx: int,
        cache_kwargs: Optional[dict[str, Any]] = None,
    ) -> tuple[torch.Tensor, torch.Tensor]:
        """
        Updates the cache with the new `key_states` and `value_states` for the layer `layer_idx`.

        Parameters:
            key_states (`torch.Tensor`):
                The new key states to cache.
            value_states (`torch.Tensor`):
                The new value states to cache.
            layer_idx (`int`):
                The index of the layer to cache the states for.
            cache_kwargs (`dict[str, Any]`, *optional*):
                Additional arguments for the cache subclass. These are specific to each subclass and allow new types of
                cache to be created.

        Return:
            A tuple containing the updated key and value states.
        """
        # In this case, the `layers` were not provided, and we must append as much as `layer_idx`
        if self.layer_class_to_replicate is not None:
            while len(self.layers) <= layer_idx:
                self.layers.append(self.layer_class_to_replicate())

        if self.offloading:
            # Wait for the stream to finish if needed, and start prefetching the next layer
            torch.cuda.default_stream(key_states.device).wait_stream(self.prefetch_stream)
            self.prefetch(layer_idx + 1, self.only_non_sliding)

        keys, values = self.layers[layer_idx].update(key_states, value_states, cache_kwargs)

        if self.offloading:
            self.offload(layer_idx, self.only_non_sliding)

        return keys, values

    def early_initialization(
        self, batch_size: int, num_heads: int, head_dim: int, dtype: torch.dtype, device: torch.device
    ):
        """
        Initialize all the layers in advance (it's otherwise lazily initialized on the first `update` call).
        This is useful for our `export` recipes, as `export` needs everything in advance.
        """
        # Note that the initialization needs all dimensions (except -2), as well as device and dtype, so we use
        # this fake tensor approach. It has size 0 on the -2 dimension, so it does not allocate any data (it only
        # creates an empty tensor with correct shape, dtype and device), which is very efficient and practical
        fake_keys_tensor = torch.zeros((batch_size, num_heads, 0, head_dim), dtype=dtype, device=device)
        # Init all layers
        for layer in self.layers:
            layer.lazy_initialization(fake_keys_tensor)

    def get_seq_length(self, layer_idx: Optional[int] = 0) -> int:
        """Returns the sequence length of the cache for the given layer."""
        if layer_idx >= len(self.layers):
            return 0
        return self.layers[layer_idx].get_seq_length()

    def get_mask_sizes(self, cache_position: torch.Tensor, layer_idx: int) -> tuple[int, int]:
        """
        Return a tuple (kv_length, kv_offset) corresponding to the length and offset that will be returned for
        the given layer at `layer_idx`.
        The masks are then prepared according to the given lengths (kv_length, kv_offset) and patterns for each layer.
        """
        # For DynamicCache, where the layers are created at runtime -> if it was not yet created, the size is
        # simply the shape of `cache_position`
        if layer_idx >= len(self.layers):
            return cache_position.shape[0], 0
        return self.layers[layer_idx].get_mask_sizes(cache_position)

    def get_max_cache_shape(self, layer_idx: int = 0) -> int:
        """Returns maximum sequence length of the cache object. Dynamic caches do not have a maximum length."""
        # For DynamicCache, where the layers are created at runtime -> if it was not yet created, return -1
        # as DynamicLayer does
        if layer_idx >= len(self.layers):
            return -1
        return self.layers[layer_idx].get_max_cache_shape()

    def reset(self):
        """Recursively reset all layers tensors"""
        for layer_idx in range(len(self.layers)):
            self.layers[layer_idx].reset()

    def reorder_cache(self, beam_idx: torch.LongTensor):
        """Reorder the cache for beam search"""
        for layer_idx in range(len(self.layers)):
            self.layers[layer_idx].reorder_cache(beam_idx)

    def crop(self, max_length: int):
        """Crop the cache to the given length"""
        for layer_idx in range(len(self.layers)):
            self.layers[layer_idx].crop(max_length)

    def batch_repeat_interleave(self, repeats: int):
        """Repeat and interleave the cache"""
        for layer_idx in range(len(self.layers)):
            self.layers[layer_idx].batch_repeat_interleave(repeats)

    def batch_select_indices(self, indices: torch.Tensor):
        """Select indices from the cache"""
        for layer_idx in range(len(self.layers)):
            self.layers[layer_idx].batch_select_indices(indices)

    @property
    def max_batch_size(self) -> int:
        """Return the maximum batch size of the cache"""
        values = [layer.max_batch_size for layer in self.layers]
        if len(set(values)) > 1:
            raise ValueError(f"Max batch size is not consistent across layers: {values}")
        return values[0]

    @property
    def max_cache_len(self) -> int:
        """Return the maximum cache length of the cache"""
        values = [layer.max_cache_len for layer in self.layers]
        return max(values)

    @property
    def is_compileable(self) -> bool:
        """Return whether the cache is compileable"""
        # For DynamicCache dispatching the layers lazily (otherwise, all([]) is True)
        if len(self.layers) == 0:
            return False
        return all(layer.is_compileable for layer in self.layers)

    @property
    def is_initialized(self) -> bool:
        """Return whether the cache data is initialized"""
        return len(self.layers) > 0 and all(layer.is_initialized for layer in self.layers)

    @property
    def is_sliding(self) -> list[bool]:
        """Return whether the layers of the cache are sliding window"""
        return [getattr(layer, "is_sliding", False) for layer in self.layers]

    def __getitem__(self, layer_idx: int) -> tuple[torch.Tensor, torch.Tensor]:
        """
        Support for backwards-compatible `past_key_values` indexing, e.g. `past_key_values[0][0].shape[2]` to get the
        sequence length.
        """
        if layer_idx < len(self.layers):
            return self.layers[layer_idx].keys, self.layers[layer_idx].values
        else:
            raise KeyError(
                f"Cache only has {len(self.layers)} layers, attempted to access layer with index {layer_idx}"
            )

    def __iter__(self):
        """
        Support for backwards-compatible `past_key_values` iteration, e.g. `for x in past_key_values:` to iterate over
        keys and values
        """
        for layer_idx in range(len(self)):
            yield (self.layers[layer_idx].keys, self.layers[layer_idx].values)

    def __len__(self):
        """
        This value corresponds to the number of layers in the model.
        """
        # Note: for DynamicCache, layers are initialized lazily, so this will not be accurate before the first
        # forward through all the layers
        return len(self.layers)


class DynamicCache(Cache):
    """
    A cache that grows dynamically as more tokens are generated. This is the default for generative models.
    It stores the key and value states as a list of `CacheLayer`, one for each layer. The expected shape for each tensor
    in the `CacheLayer`s is `[batch_size, num_heads, seq_len, head_dim]`.
    If a config is passed, it will additionally check for sliding or hybrid cache structure, greatly reducing the
    memory requirement of the cached tensors to `[batch_size, num_heads, min(seq_len, sliding_window), head_dim]`.

    See `Cache` for details on common methods that are implemented by all cache classes.

    Args:
        ddp_cache_data (`Iterable[tuple[torch.Tensor, torch.Tensor]]`, *optional*):
            It was originally added for compatibility with `torch.distributed` (DDP). In a nutshell, it is
            `map(gather_map, zip(*caches))`, i.e. each item in the iterable contains the key and value states
            for a layer gathered across replicas by torch.distributed (shape=[global batch size, num_heads, seq_len, head_dim]).
            Note: it needs to be the 1st arg as well to work correctly
        config (`PretrainedConfig`, *optional*):
            The config of the model for which this Cache will be used. If passed, it will be used to check for sliding
            or hybrid layer structure, greatly reducing the memory requirement of the cached tensors to
            `[batch_size, num_heads, min(seq_len, sliding_window), head_dim]`.
        offloading (`bool`, *optional*, defaults to `False`):
            Whether to perform offloading of the layers to `cpu`, to save GPU memory.
        offload_only_non_sliding (`bool`, *optional*, defaults to `False`):
            If `offloading` is `True`, this further decides if only the non-sliding layers will be offloaded (because
            usually the sliding layers are small in size, so there is no need to offload them, and skipping it is faster).

    Example:

    ```python
    >>> from transformers import AutoTokenizer, AutoModelForCausalLM, DynamicCache

    >>> model = AutoModelForCausalLM.from_pretrained("Qwen/Qwen2-0.5B-Instruct")
    >>> tokenizer = AutoTokenizer.from_pretrained("Qwen/Qwen2-0.5B-Instruct")

    >>> inputs = tokenizer(text="My name is Qwen2", return_tensors="pt")

    >>> # Prepare a cache class and pass it to model's forward
    >>> past_key_values = DynamicCache(config=model.config)
    >>> outputs = model(**inputs, past_key_values=past_key_values, use_cache=True)
    >>> outputs.past_key_values # access cache filled with key/values from generation
    ```
    """

    def __init__(
        self,
        ddp_cache_data: Optional[Iterable[tuple[torch.Tensor, torch.Tensor]]] = None,
        config: Optional[PretrainedConfig] = None,
        offloading: bool = False,
        offload_only_non_sliding: bool = False,
    ):
        layers = []
        # If a config is passed, use it to infer the layer types and initialize accordingly
        if config is not None:
            config = config.get_text_config(decoder=True)
            sliding_window = getattr(config, "sliding_window", None) or getattr(config, "attention_chunk_size", None)
            layer_types = getattr(config, "layer_types", None)
            if layer_types is None:
                layer_types = [
                    "sliding_attention" if sliding_window is not None else "full_attention"
                    for _ in range(config.num_hidden_layers)
                ]
            # Some models have shared layers thus no cache is needed for them (e.g. Gemma3n)
            if hasattr(config, "num_kv_shared_layers"):
                layer_types = layer_types[: -config.num_kv_shared_layers]

            for layer_type in layer_types:
                # From a cache point of view, both sliding and chunked are the same in how they should behave and how many
                # states they should return - only the mask changes to make them different at the end!
                if layer_type in ("sliding_attention", "chunked_attention"):
                    layers.append(DynamicSlidingWindowLayer(sliding_window=sliding_window))
                else:
                    layers.append(DynamicLayer())

        # In this case, use the passed data to already fill in the Cache
        if ddp_cache_data is not None:
            # Init all the layers with the data
            for layer_idx, (key_states, value_states) in enumerate(ddp_cache_data):
                # If the config was not passed above, initialize a DynamicLayer for each entry of the ddp_data
                if config is None:
                    layers.append(DynamicLayer())
                # Update the layer with the data
                _, _ = layers[layer_idx].update(key_states, value_states)

        # If neither of config nor ddp_data was passed, then simply lazy init a full cache of DynamicLayer
        if len(layers) == 0:
            super().__init__(
                layer_class_to_replicate=DynamicLayer,
                offloading=offloading,
                offload_only_non_sliding=offload_only_non_sliding,
            )
        else:
            super().__init__(layers=layers, offloading=offloading, offload_only_non_sliding=offload_only_non_sliding)

    def to_legacy_cache(self) -> tuple[tuple[torch.Tensor, torch.Tensor]]:
        """
        Converts the `Cache` instance into the its equivalent in the legacy cache format. Used for
        backward compatibility.
        """
        legacy_cache = ()
        for layer in self.layers:
            legacy_cache += ((layer.keys, layer.values),)
        return legacy_cache

    @classmethod
    def from_legacy_cache(cls, past_key_values: tuple[tuple[torch.Tensor, torch.Tensor]]) -> "DynamicCache":
        """
        Converts a cache in the legacy cache format into an equivalent `Cache`. Used for
        backward compatibility.
        """
        cache = cls()
        if past_key_values is None:
            logger.warning_once("past_key_values should not be None in from_legacy_cache()")
        if past_key_values is not None:
            for layer_idx in range(len(past_key_values)):
                key_states, value_states = past_key_values[layer_idx]
                cache.update(key_states, value_states, layer_idx)
        return cache


class StaticCache(Cache):
    """
    Static Cache class to be used with `torch.compile(model)` and `torch.export()`. It will check the `config`
    for potential hybrid cache structure, and initialize each layer accordingly.

    See `Cache` for details on common methods that are implemented by all cache classes.

    Args:
        config (`PretrainedConfig`):
            The config of the model for which this Cache will be used. It will be used to check for sliding
            or hybrid layer structure, and initialize each layer accordingly.
        max_cache_len (`int`):
            The maximum number of tokens that this Cache should hold.
        offloading (`bool`, *optional*, defaults to `False`):
            Whether to perform offloading of the layers to `cpu`, to save GPU memory.
        offload_only_non_sliding (`bool`, *optional*, defaults to `True`):
            If `offloading` is `True`, this further decides if only the non-sliding layers will be offloaded (because
            usually the sliding layers are small in size, so there is no need to offload them, and skipping it is faster).

    Example:

    ```python
    >>> from transformers import AutoTokenizer, AutoModelForCausalLM, StaticCache

    >>> model = AutoModelForCausalLM.from_pretrained("meta-llama/Llama-2-7b-chat-hf")
    >>> tokenizer = AutoTokenizer.from_pretrained("meta-llama/Llama-2-7b-chat-hf")

    >>> inputs = tokenizer(text="My name is Llama", return_tensors="pt")

    >>> # Prepare a cache class and pass it to model's forward
    >>> # Leave empty space for 10 new tokens, which can be used when calling forward iteratively 10 times to generate
    >>> max_generated_length = inputs.input_ids.shape[1] + 10
    >>> past_key_values = StaticCache(config=model.config, max_cache_len=max_generated_length)
    >>> outputs = model(**inputs, past_key_values=past_key_values, use_cache=True)
    >>> outputs.past_key_values # access cache filled with key/values from generation
    StaticCache()
    ```
    """

    # Pass-in kwargs as well to avoid crashing for BC (it used more arguments before)
    def __init__(
        self,
        config: PretrainedConfig,
        max_cache_len: int,
        offloading: bool = False,
        offload_only_non_sliding: bool = True,
        **kwargs,
    ):
        config = config.get_text_config(decoder=True)
        layer_types = getattr(config, "layer_types", None)
        # If `layer_types` is not explicitly provided, infer if the model is fully sliding
        if layer_types is None:
            if getattr(config, "sliding_window", None) is not None:
                layer_types = ["sliding_attention" for _ in range(config.num_hidden_layers)]
            elif getattr(config, "attention_chunk_size", None) is not None:
                layer_types = ["chunked_attention" for _ in range(config.num_hidden_layers)]
            else:
                layer_types = ["full_attention" for _ in range(config.num_hidden_layers)]
        # Some models have shared layers thus no cache is needed for them (e.g. Gemma3n)
        if hasattr(config, "num_kv_shared_layers"):
            layer_types = layer_types[: -config.num_kv_shared_layers]

        layers = []
        for layer_type in layer_types:
            if layer_type == "sliding_attention":
                layer = StaticSlidingWindowLayer(max_cache_len=max_cache_len, sliding_window=config.sliding_window)
            elif layer_type == "chunked_attention":
                # From a cache point of view, both sliding and chunked are the same in how they should behave and how many
                # states they should return - only the mask changes to make them different at the end!
                layer = StaticSlidingWindowLayer(
                    max_cache_len=max_cache_len, sliding_window=config.attention_chunk_size
                )
            else:
                layer = StaticLayer(max_cache_len=max_cache_len)
            layers.append(layer)

        super().__init__(layers=layers, offloading=offloading, offload_only_non_sliding=offload_only_non_sliding)


class QuantizedCache(Cache):
    """
    A quantizer cache similar to what is described in the
    [KIVI: A Tuning-Free Asymmetric 2bit Quantization for KV Cache paper](https://huggingface.co/papers/2402.02750).
    It allows the model to generate longer sequence length without allocating too much memory for keys and values
    by applying quantization.
    The cache has two types of storage, one for original precision and one for the
    quantized cache. A `residual length` is set as a maximum capacity for the original precision cache. When the
    length goes beyond maximum capacity, the original precision cache is discarded and moved into the quantized cache.
    The quantization is done per-channel with a set `q_group_size` for both keys and values, in contrast to what was
    described in the paper.

    See `Cache` for details on common methods that are implemented by all cache classes.

    Args:
        backend (`str`):
            The quantization backend to use. One of `("quanto", "hqq").
        config (`PretrainedConfig`):
            The config of the model for which this Cache will be used.
        nbits (`int`, *optional*, defaults to 4):
            The number of bits for quantization.
        axis_key (`int`, *optional*, defaults to 0):
            The axis on which to quantize the keys.
        axis_value (`int`, *optional*, defaults to 0):
            The axis on which to quantize the values.
        q_group_size (`int`, *optional*, defaults to 64):
            Quantization is done per-channel according to a set `q_group_size` for both keys and values.
        residual_length (`int`, *optional*, defaults to 128):
            Maximum capacity for the original precision cache
    """

    def __init__(
        self,
        backend: str,
        config: PretrainedConfig,
        nbits: int = 4,
        axis_key: int = 0,
        axis_value: int = 0,
        q_group_size: int = 64,
        residual_length: int = 128,
    ):
        if backend == "quanto":
            layer_class = QuantoQuantizedLayer
        elif backend == "hqq":
            layer_class = HQQQuantizedLayer
        else:
            raise ValueError(f"Unknown quantization backend `{backend}`")

        config = config.get_text_config(decoder=True)
        layers = [
            layer_class(nbits, axis_key, axis_value, q_group_size, residual_length)
            for _ in range(config.num_hidden_layers)
        ]
        super().__init__(layers=layers)


class EncoderDecoderCache(Cache):
    """
    Base, abstract class for all encoder-decoder caches. Can be used to hold combinations of self-attention and
    cross-attention caches.

    See `Cache` for details on common methods that are implemented by all cache classes.

    Args:
        caches (`Iterable`):
            Usually an iterable of length 2, containing 2 `Cache` objects, the first one for self-attention, the
            second one for cross-attention. Can optionally also be an iterable of length 1, containing a
            `tuple[tuple[torch.Tensor]]` (usually used for compatibility with torch dp and ddp).

    Example:

    ```python
    >>> from transformers import AutoProcessor, AutoModelForCausalLM, DynamicCache, EncoderDecoderCache

    >>> model = AutoModelForCausalLM.from_pretrained("openai/whisper-small")
    >>> processor = AutoProcessor.from_pretrained("openai/whisper-small")

    >>> inputs = processor(audio=YOUR-AUDIO, return_tensors="pt")

    >>> # Prepare cache classes for encoder and decoder and pass it to model's forward
    >>> self_attention_cache = DynamicCache(config=self.config)
    >>> cross_attention_cache = DynamicCache(config=self.config)
    >>> past_key_values = EncoderDecoderCache(self_attention_cache, cross_attention_cache)
    >>> outputs = model(**inputs, past_key_values=past_key_values, use_cache=True)
    >>> outputs.past_key_values # access cache filled with key/values from generation
    EncoderDecoderCache()
    ```
    """

    def __init__(self, *caches) -> None:
        # For dp and ddp support, if only one argument is passed, it should be an iterable of tuples of tensors
        if len(caches) == 1:
            self.self_attention_cache = DynamicCache()
            self.cross_attention_cache = DynamicCache()
            # Populate cache from the iterable
            for layer_idx, key_value_states in enumerate(caches[0]):
                key_states, value_states = key_value_states[:2]
                self.self_attention_cache.update(key_states, value_states, layer_idx)
                if len(key_value_states) > 2:
                    key_states, value_states = key_value_states[2:]
                    self.cross_attention_cache.update(key_states, value_states, layer_idx)
        # Otherwise, we should get two arguments, a self-attention cache and a cross-attention cache
        elif len(caches) == 2:
            if not isinstance(caches[0], Cache) or not isinstance(caches[1], Cache):
                raise TypeError(f"One of the two arguments is not a Cache: {type(caches[0]) = }, {type(caches[1]) = }")
            self.self_attention_cache = caches[0]
            self.cross_attention_cache = caches[1]
        # Error case
        else:
            raise ValueError(f"Expected 1 or 2 arguments, got {len(caches)}")

        self.is_updated = {}
        for layer_idx in range(len(self.cross_attention_cache)):
            self.is_updated[layer_idx] = bool(self.cross_attention_cache.get_seq_length(layer_idx) > 0)

    def __repr__(self) -> str:
        return (
            f"{self.__class__.__name__}(self_attention_cache={self.self_attention_cache}, cross_attention_cache="
            f"{self.cross_attention_cache})"
        )

    def __iter__(self):
        """
        Support for backwards-compatible `past_key_values` iteration, e.g. `for x in past_key_values:` to iterate over
        keys and values
        """
        for layer_idx in range(len(self)):
            yield (
                self.self_attention_cache.layers[layer_idx].keys,
                self.self_attention_cache.layers[layer_idx].values,
                self.cross_attention_cache.layers[layer_idx].keys,
                self.cross_attention_cache.layers[layer_idx].values,
            )

    def __getitem__(self, layer_idx: int) -> tuple[torch.Tensor, torch.Tensor, torch.Tensor, torch.Tensor]:
        """
        Support for backwards-compatible `past_key_values` indexing, e.g. `past_key_values[0][0].shape[2]` to get the
        sequence length.
        """
        if layer_idx < len(self):
            return (
                self.self_attention_cache.layers[layer_idx].keys,
                self.self_attention_cache.layers[layer_idx].values,
                self.cross_attention_cache.layers[layer_idx].keys,
                self.cross_attention_cache.layers[layer_idx].values,
            )
        else:
            raise KeyError(f"Cache only has {len(self)} layers, attempted to access layer with index {layer_idx}")

    def __len__(self):
        """
        Support for backwards-compatible `past_key_values` length, e.g. `len(past_key_values)`. This value corresponds
        to the number of layers in the model.
        """
        return len(self.self_attention_cache)

    def to_legacy_cache(self) -> tuple[tuple[torch.Tensor]]:
        """Converts the `EncoderDecoderCache` instance into its equivalent in the legacy cache format."""
        legacy_cache = ()
        if len(self.cross_attention_cache) > 0:
            for self_attn, cross_attn in zip(
                self.self_attention_cache.to_legacy_cache(), self.cross_attention_cache.to_legacy_cache()
            ):
                legacy_cache += (self_attn + cross_attn,)
        else:
            legacy_cache = self.self_attention_cache.to_legacy_cache()
        return legacy_cache

    @classmethod
    def from_legacy_cache(
        cls, past_key_values: Optional[Iterable[tuple[torch.FloatTensor, ...]]]
    ) -> "EncoderDecoderCache":
        """Converts a cache in the legacy cache format into an equivalent `EncoderDecoderCache`."""
        cache = cls(DynamicCache(), DynamicCache())
        if past_key_values is None:
            logger.warning_once("past_key_values should not be None in from_legacy_cache()")
        else:
            for layer_idx, key_value_states in enumerate(past_key_values):
                key_states, value_states = key_value_states[:2]
                cache.self_attention_cache.update(key_states, value_states, layer_idx)
                if len(key_value_states) > 2:
                    key_states, value_states = key_value_states[2:]
                    cache.cross_attention_cache.update(key_states, value_states, layer_idx)
                    cache.is_updated[layer_idx] = True
        return cache

    def get_seq_length(self, layer_idx: Optional[int] = 0) -> int:
        """Returns the sequence length of the cached states. A layer index can be optionally passed."""
        return self.self_attention_cache.get_seq_length(layer_idx)

    def reset(self):
        self.self_attention_cache.reset()
        self.cross_attention_cache.reset()
        for layer_idx in self.is_updated:
            self.is_updated[layer_idx] = False

    def reorder_cache(self, beam_idx: torch.LongTensor):
        """Reorders the cache for beam search, given the selected beam indices."""
        self.self_attention_cache.reorder_cache(beam_idx)
        self.cross_attention_cache.reorder_cache(beam_idx)

    def check_dynamic_cache(self, method: str):
        if not (
            isinstance(self.self_attention_cache, DynamicCache)
            and isinstance(self.cross_attention_cache, DynamicCache)
        ):
            raise ValueError(
                f"`{method}` is only defined for dynamic cache, got {self.self_attention_cache.__str__()} for the self "
                f"attention cache and {self.cross_attention_cache.__str__()} for the cross attention cache."
            )

    # TODO(gante, sanchit-gandhi): move following functionality into `.generate`
    def crop(self, maximum_length: int):
        """
        Crop the past key values up to a new `maximum_length` in terms of tokens. `maximum_length` can also be
        negative to remove `maximum_length` tokens. This is used in assisted decoding and contrastive search (on the Hub).
        """
        self.check_dynamic_cache(self.crop.__name__)
        self.self_attention_cache.crop(maximum_length)

    def batch_split(self, full_batch_size: int, split_size: int) -> "list[EncoderDecoderCache]":
        """
        Split the current instance into a list of `DynamicCache` by the batch size. This will be used by
        `_split_model_inputs()` in `generation.utils`
        """
        self.check_dynamic_cache(self.batch_split.__name__)
        self_attention_cache = self.self_attention_cache.batch_split(full_batch_size, split_size)
        cross_attention_cache = self.cross_attention_cache.batch_split(full_batch_size, split_size)

        out = []
        for self_attn, cross_attn in zip(self_attention_cache, cross_attention_cache):
            out.append(EncoderDecoderCache(self_attn, cross_attn))
        return out

    def batch_repeat_interleave(self, repeats: int):
        """Repeat the cache `repeats` times in the batch dimension. Used in contrastive search (on the Hub)."""
        self.check_dynamic_cache(self.batch_repeat_interleave.__name__)
        self.self_attention_cache.batch_repeat_interleave(repeats)
        self.cross_attention_cache.batch_repeat_interleave(repeats)

    def batch_select_indices(self, indices: torch.Tensor):
        """Only keep the `indices` in the batch dimension of the cache. Used in contrastive search (on the Hub)."""
        self.check_dynamic_cache(self.batch_select_indices.__name__)
        self.self_attention_cache.batch_select_indices(indices)
        self.cross_attention_cache.batch_select_indices(indices)

    def get_max_cache_shape(self) -> int:
        """Returns the maximum sequence length (i.e. max capacity) of the cache object"""
        return self.self_attention_cache.get_max_cache_shape()

    def get_mask_sizes(self, cache_position: torch.Tensor, layer_idx: int) -> tuple[int, int]:
        return self.self_attention_cache.get_mask_sizes(cache_position, layer_idx)

    @property
    def is_sliding(self):
        return self.self_attention_cache.is_sliding

    @property
    def is_compileable(self) -> bool:
        return self.self_attention_cache.is_compileable


### Deprecated classes


class SlidingWindowLayer(StaticSlidingWindowLayer):
    def __init__(self, max_cache_len: int, sliding_window: int):
        logger.warning_once(
            "`SlidingWindowLayer` is deprecated and will be removed in version v4.59 "
            "Use `StaticSlidingWindowLayer` instead, which is a better name for it."
        )
        super().__init__(max_cache_len, sliding_window)


class ChunkedSlidingLayer(StaticSlidingWindowLayer):
    def __init__(self, max_cache_len: int, sliding_window: int):
        logger.warning_once(
            "`ChunkedSlidingLayer` is deprecated and will be removed in version v4.59 "
            "Use `StaticSlidingWindowLayer` instead, which has the exact same functionalities."
        )
        super().__init__(max_cache_len, sliding_window)


class OffloadedCache(DynamicCache):
    def __init__(self) -> None:
        logger.warning_once(
            "`OffloadedCache` is deprecated and will be removed in version v4.59 "
            "Use `DynamicCache(offloading=True)` instead"
        )
        super().__init__(offloading=True)


class OffloadedStaticCache(StaticCache):
    def __init__(self, config: PretrainedConfig, max_cache_len: int, *args, **kwargs):
        logger.warning_once(
            "`OffloadedStaticCache` is deprecated and will be removed in version v4.59 "
            "Use `StaticCache(..., offloading=True)` instead"
        )
        super().__init__(config=config, max_cache_len=max_cache_len, offloading=True)


class SlidingWindowCache(StaticCache):
    def __init__(self, config: PretrainedConfig, max_cache_len: int, *args, **kwargs):
        logger.warning_once(
            "`SlidingWindowCache` is deprecated and will be removed in version v4.59 "
            "Use `StaticCache(...)` instead which will correctly infer the type of each layer."
        )
        super().__init__(config=config, max_cache_len=max_cache_len)


class HybridCache(StaticCache):
    def __init__(self, config: PretrainedConfig, max_cache_len: int, *args, **kwargs):
        logger.warning_once(
            "`HybridCache` is deprecated and will be removed in version v4.59 "
            "Use `StaticCache(...)` instead which will correctly infer the type of each layer."
        )
        super().__init__(config=config, max_cache_len=max_cache_len)


class HybridChunkedCache(StaticCache):
    def __init__(self, config: PretrainedConfig, max_cache_len: int, *args, **kwargs):
        logger.warning_once(
            "`HybridChunkedCache` is deprecated and will be removed in version v4.59 "
            "Use `StaticCache(...)` instead which will correctly infer the type of each layer."
        )
        super().__init__(config=config, max_cache_len=max_cache_len)


class OffloadedHybridCache(StaticCache):
    def __init__(self, config: PretrainedConfig, max_cache_len: int, *args, **kwargs):
        logger.warning_once(
            "`OffloadedHybridCache` is deprecated and will be removed in version v4.59 "
            "Use `StaticCache(..., offload=True)` instead which will correctly infer the type of each layer."
        )
        super().__init__(config=config, max_cache_len=max_cache_len, offloading=True)


class QuantoQuantizedCache(QuantizedCache):
    def __init__(
        self,
        config: PretrainedConfig,
        nbits: int = 4,
        axis_key: int = 0,
        axis_value: int = 0,
        q_group_size: int = 64,
        residual_length: int = 128,
    ):
        logger.warning_once(
            "`QuantoQuantizedCache` is deprecated and will be removed in version v4.59 "
            "Use `QuantizedCache(backend='quanto', ...)` instead."
        )
        super().__init__("quanto", config, nbits, axis_key, axis_value, q_group_size, residual_length)


class HQQQuantizedCache(QuantizedCache):
    def __init__(
        self,
        config: PretrainedConfig,
        nbits: int = 4,
        axis_key: int = 0,
        axis_value: int = 0,
        q_group_size: int = 64,
        residual_length: int = 128,
    ):
        logger.warning_once(
            "`HQQQuantizedCache` is deprecated and will be removed in version v4.59 "
            "Use `QuantizedCache(backend='hqq', ...)` instead."
        )
        super().__init__("hqq", config, nbits, axis_key, axis_value, q_group_size, residual_length)


class SinkCache(Cache):
    """
    It is now a `custom_generate` repository on the Hub: https://huggingface.co/transformers-community/sink_cache.
    See [these docs](https://huggingface.co/docs/transformers/generation_strategies#custom-decoding-methods) for
    general `custom_generate`usage.
    """

    # TODO (joao, manuel): Remove this class in v4.59.0
    def __init__(self, **kwargs) -> None:
        raise NotImplementedError(
            "`SinkCache` has been moved as a `custom_generate` repository on the Hub: "
            "https://huggingface.co/transformers-community/sink_cache. See the repository for usage examples."
        )<|MERGE_RESOLUTION|>--- conflicted
+++ resolved
@@ -397,7 +397,6 @@
 
         cache_position = cache_kwargs.get("cache_position")
 
-<<<<<<< HEAD
         is_full = self.cumulative_length >= self.max_cache_len
         # Update it now that we saved the value above
         self.cumulative_length += key_states.shape[-2]
@@ -477,8 +476,6 @@
 
         cache_position = cache_kwargs.get("cache_position")
 
-=======
->>>>>>> 270da897
         cumulative_length = self.cumulative_length
         is_full = cumulative_length >= self.max_cache_len
         # Update it now that we saved the value above
