# coding=utf-8
# Copyright 2024 HuggingFace Inc.
#
# Licensed under the Apache License, Version 2.0 (the "License");
# you may not use this file except in compliance with the License.
# You may obtain a copy of the License at
#
#     http://www.apache.org/licenses/LICENSE-2.0
#
# Unless required by applicable law or agreed to in writing, software
# distributed under the License is distributed on an "AS IS" BASIS,
# WITHOUT WARRANTIES OR CONDITIONS OF ANY KIND, either express or implied.
# See the License for the specific language governing permissions and
# limitations under the License.
import os
import pathlib
import tempfile
import uuid

import numpy as np

from ..utils import is_soundfile_availble, is_torch_available, is_vision_available, logging


logger = logging.get_logger(__name__)

if is_vision_available():
    from PIL import Image
    from PIL.Image import Image as ImageType
else:
    ImageType = object

if is_torch_available():
    import torch
    from torch import Tensor
else:
    Tensor = object

if is_soundfile_availble():
    import soundfile as sf


class AgentType:
    """
    Abstract class to be reimplemented to define types that can be returned by agents.

    These objects serve three purposes:

    - They behave as they were the type they're meant to be, e.g., a string for text, a PIL.Image for images
    - They can be stringified: str(object) in order to return a string defining the object
    - They should be displayed correctly in ipython notebooks/colab/jupyter
    """

    def __init__(self, value):
        self._value = value

    def __str__(self):
        return self.to_string()

    def to_raw(self):
        logger.error(
            "This is a raw AgentType of unknown type. Display in notebooks and string conversion will be unreliable"
        )
        return self._value

    def to_string(self) -> str:
        logger.error(
            "This is a raw AgentType of unknown type. Display in notebooks and string conversion will be unreliable"
        )
        return str(self._value)


class AgentText(AgentType, str):
    """
    Text type returned by the agent. Behaves as a string.
    """

    def to_raw(self):
        return self._value

    def to_string(self):
        return str(self._value)


class AgentImage(AgentType, ImageType):
    """
    Image type returned by the agent. Behaves as a PIL.Image.
    """

    def __init__(self, value):
        AgentType.__init__(self, value)
        ImageType.__init__(self)

        if not is_vision_available():
            raise ImportError("PIL must be installed in order to handle images.")

        self._path = None
        self._raw = None
        self._tensor = None

        if isinstance(value, ImageType):
            self._raw = value
        elif isinstance(value, (str, pathlib.Path)):
            self._path = value
        elif isinstance(value, torch.Tensor):
            self._tensor = value
        elif isinstance(value, np.ndarray):
            self._tensor = torch.tensor(value)
        else:
            raise ValueError(f"Unsupported type for {self.__class__.__name__}: {type(value)}")

    def _ipython_display_(self, include=None, exclude=None):
        """
        Displays correctly this type in an ipython notebook (ipython, colab, jupyter, ...)
        """
        from IPython.display import Image, display

        display(Image(self.to_string()))

    def to_raw(self):
        """
        Returns the "raw" version of that object. In the case of an AgentImage, it is a PIL.Image.
        """
        if self._raw is not None:
            return self._raw

        if self._path is not None:
            self._raw = Image.open(self._path)
            return self._raw

        if self._tensor is not None:
            array = self._tensor.cpu().detach().numpy()
            return Image.fromarray((255 - array * 255).astype(np.uint8))

    def to_string(self):
        """
        Returns the stringified version of that object. In the case of an AgentImage, it is a path to the serialized
        version of the image.
        """
        if self._path is not None:
            return self._path

        if self._raw is not None:
            directory = tempfile.mkdtemp()
            self._path = os.path.join(directory, str(uuid.uuid4()) + ".png")
            self._raw.save(self._path)
            return self._path

        if self._tensor is not None:
            array = self._tensor.cpu().detach().numpy()

            # There is likely simpler than load into image into save
            img = Image.fromarray((255 - array * 255).astype(np.uint8))

            directory = tempfile.mkdtemp()
            self._path = os.path.join(directory, str(uuid.uuid4()) + ".png")

            img.save(self._path)

            return self._path

    def save(self, output_bytes, format, **params):
        """
        Saves the image to a file.
        Args:
            output_bytes (bytes): The output bytes to save the image to.
            format (str): The format to use for the output image. The format is the same as in PIL.Image.save.
            **params: Additional parameters to pass to PIL.Image.save.
        """
        img = self.to_raw()
        img.save(output_bytes, format, **params)


class AgentAudio(AgentType, str):
    """
    Audio type returned by the agent.
    """

    def __init__(self, value, samplerate=16_000):
        super().__init__(value)

        if not is_soundfile_availble():
            raise ImportError("soundfile must be installed in order to handle audio.")

        self._path = None
        self._tensor = None

        self.samplerate = samplerate
        if isinstance(value, (str, pathlib.Path)):
            self._path = value
        elif is_torch_available() and isinstance(value, torch.Tensor):
            self._tensor = value
        elif isinstance(value, tuple):
            self.samplerate = value[0]
            self._tensor = torch.tensor(value[1])
        else:
            raise ValueError(f"Unsupported audio type: {type(value)}")

    def _ipython_display_(self, include=None, exclude=None):
        """
        Displays correctly this type in an ipython notebook (ipython, colab, jupyter, ...)
        """
        from IPython.display import Audio, display

        display(Audio(self.to_string(), rate=self.samplerate))

    def to_raw(self):
        """
        Returns the "raw" version of that object. It is a `torch.Tensor` object.
        """
        if self._tensor is not None:
            return self._tensor

        if self._path is not None:
            tensor, self.samplerate = sf.read(self._path)
            self._tensor = torch.tensor(tensor)
            return self._tensor

    def to_string(self):
        """
        Returns the stringified version of that object. In the case of an AgentAudio, it is a path to the serialized
        version of the audio.
        """
        if self._path is not None:
            return self._path

        if self._tensor is not None:
            directory = tempfile.mkdtemp()
            self._path = os.path.join(directory, str(uuid.uuid4()) + ".wav")
            sf.write(self._path, self._tensor, samplerate=self.samplerate)
            return self._path


AGENT_TYPE_MAPPING = {"text": AgentText, "image": AgentImage, "audio": AgentAudio}
<<<<<<< HEAD
INSTANCE_TYPE_MAPPING = {str: AgentText, Tensor: AgentAudio, ImageType: AgentImage}
=======
INSTANCE_TYPE_MAPPING = {str: AgentText, ImageType: AgentImage}

if is_torch_available():
    INSTANCE_TYPE_MAPPING[Tensor] = AgentAudio
>>>>>>> ae9dd02e


def handle_agent_inputs(*args, **kwargs):
    args = [(arg.to_raw() if isinstance(arg, AgentType) else arg) for arg in args]
    kwargs = {k: (v.to_raw() if isinstance(v, AgentType) else v) for k, v in kwargs.items()}
    return args, kwargs


def handle_agent_outputs(output, output_type=None):
    if output_type in AGENT_TYPE_MAPPING:
        # If the class has defined outputs, we can map directly according to the class definition
        decoded_outputs = AGENT_TYPE_MAPPING[output_type](output)
        return decoded_outputs
    else:
        # If the class does not have defined output, then we map according to the type
        for _k, _v in INSTANCE_TYPE_MAPPING.items():
            if isinstance(output, _k):
                return _v(output)
        return output<|MERGE_RESOLUTION|>--- conflicted
+++ resolved
@@ -232,14 +232,10 @@
 
 
 AGENT_TYPE_MAPPING = {"text": AgentText, "image": AgentImage, "audio": AgentAudio}
-<<<<<<< HEAD
-INSTANCE_TYPE_MAPPING = {str: AgentText, Tensor: AgentAudio, ImageType: AgentImage}
-=======
 INSTANCE_TYPE_MAPPING = {str: AgentText, ImageType: AgentImage}
 
 if is_torch_available():
     INSTANCE_TYPE_MAPPING[Tensor] = AgentAudio
->>>>>>> ae9dd02e
 
 
 def handle_agent_inputs(*args, **kwargs):
