--- conflicted
+++ resolved
@@ -54,19 +54,16 @@
         _has_tensorboard = False
 
 try:
-<<<<<<< HEAD
     from azureml.core.run import Run
     _has_azureml = True
 except ImportError:
     _has_azureml = False
-=======
+
+try:
     import mlflow  # noqa: F401
-
     _has_mlflow = True
 except ImportError:
     _has_mlflow = False
-
->>>>>>> 08f534d2
 
 # No transformer imports above this point
 
@@ -99,14 +96,13 @@
 def is_ray_available():
     return _has_ray
 
-
-<<<<<<< HEAD
+  
 def is_azureml_available():
     return _has_azureml
-=======
+
+  
 def is_mlflow_available():
     return _has_mlflow
->>>>>>> 08f534d2
 
 
 def hp_params(trial):
@@ -432,7 +428,6 @@
                 experiment._log_metrics(logs, step=state.global_step, epoch=state.epoch, framework="transformers")
 
 
-<<<<<<< HEAD
 class AzureMLCallback(TrainerCallback):
 
     def __init__(self, azureml_run=None):
@@ -450,7 +445,8 @@
             for k, v in logs.items():
                 if isinstance(v, (int, float)):
                     self.azureml_run.log(k, v, description=k)
-=======
+
+                    
 class MLflowCallback(TrainerCallback):
     """
     A :class:`~transformers.TrainerCallback` that sends the logs to `MLflow <https://www.mlflow.org/>`__.
@@ -523,5 +519,4 @@
         # if the previous run is not terminated correctly, the fluent API will
         # not let you start a new run before the previous one is killed
         if mlflow.active_run is not None:
-            mlflow.end_run(status="KILLED")
->>>>>>> 08f534d2
+            mlflow.end_run(status="KILLED")