# Copyright 2020 The HuggingFace Team. All rights reserved.
#
# Licensed under the Apache License, Version 2.0 (the "License");
# you may not use this file except in compliance with the License.
# You may obtain a copy of the License at
#
#     http://www.apache.org/licenses/LICENSE-2.0
#
# Unless required by applicable law or agreed to in writing, software
# distributed under the License is distributed on an "AS IS" BASIS,
# WITHOUT WARRANTIES OR CONDITIONS OF ANY KIND, either express or implied.
# See the License for the specific language governing permissions and
# limitations under the License.
"""
Integrations with other Python libraries.
"""
import functools
import importlib.util
import json
import numbers
import os
import pickle
import shutil
import sys
import tempfile
from dataclasses import asdict
from pathlib import Path
from typing import TYPE_CHECKING, Dict, Optional

import numpy as np

from . import __version__ as version
from .utils import flatten_dict, is_datasets_available, is_torch_available, logging


logger = logging.get_logger(__name__)

if is_torch_available():
    import torch

# comet_ml requires to be imported before any ML frameworks
_has_comet = importlib.util.find_spec("comet_ml") is not None and os.getenv("COMET_MODE", "").upper() != "DISABLED"
if _has_comet:
    try:
        import comet_ml  # noqa: F401

        if hasattr(comet_ml, "config") and comet_ml.config.get_config("comet.api_key"):
            _has_comet = True
        else:
            if os.getenv("COMET_MODE", "").upper() != "DISABLED":
                logger.warning("comet_ml is installed but `COMET_API_KEY` is not set.")
            _has_comet = False
    except (ImportError, ValueError):
        _has_comet = False

_has_neptune = importlib.util.find_spec("neptune") is not None
if TYPE_CHECKING and _has_neptune:
    from neptune.new.metadata_containers.run import Run

from .trainer_callback import ProgressCallback, TrainerCallback  # noqa: E402
from .trainer_utils import PREFIX_CHECKPOINT_DIR, BestRun, IntervalStrategy  # noqa: E402
from .training_args import ParallelMode  # noqa: E402
from .utils import ENV_VARS_TRUE_VALUES, is_torch_tpu_available  # noqa: E402


# Integration functions:
def is_wandb_available():
    # any value of WANDB_DISABLED disables wandb
    if os.getenv("WANDB_DISABLED", "").upper() in ENV_VARS_TRUE_VALUES:
        logger.warning(
            "Using the `WANDB_DISABLED` environment variable is deprecated and will be removed in v5. Use the "
            "--report_to flag to control the integrations used for logging result (for instance --report_to none)."
        )
        return False
    return importlib.util.find_spec("wandb") is not None


def is_clearml_available():
    return importlib.util.find_spec("clearml") is not None


def is_comet_available():
    return _has_comet


def is_tensorboard_available():
    return importlib.util.find_spec("tensorboard") is not None or importlib.util.find_spec("tensorboardX") is not None


def is_optuna_available():
    return importlib.util.find_spec("optuna") is not None


def is_ray_available():
    return importlib.util.find_spec("ray") is not None


def is_ray_tune_available():
    if not is_ray_available():
        return False
    return importlib.util.find_spec("ray.tune") is not None


def is_sigopt_available():
    return importlib.util.find_spec("sigopt") is not None


def is_azureml_available():
    if importlib.util.find_spec("azureml") is None:
        return False
    if importlib.util.find_spec("azureml.core") is None:
        return False
    return importlib.util.find_spec("azureml.core.run") is not None


def is_mlflow_available():
    if os.getenv("DISABLE_MLFLOW_INTEGRATION", "FALSE").upper() == "TRUE":
        return False
    return importlib.util.find_spec("mlflow") is not None


def is_fairscale_available():
    return importlib.util.find_spec("fairscale") is not None


def is_neptune_available():
    return _has_neptune


def is_codecarbon_available():
    return importlib.util.find_spec("codecarbon") is not None


def hp_params(trial):
    if is_optuna_available():
        import optuna

        if isinstance(trial, optuna.Trial):
            return trial.params
    if is_ray_tune_available():
        if isinstance(trial, dict):
            return trial

    if is_sigopt_available():
        if isinstance(trial, dict):
            return trial

    if is_wandb_available():
        if isinstance(trial, dict):
            return trial

    raise RuntimeError(f"Unknown type for trial {trial.__class__}")


def default_hp_search_backend():
    if is_optuna_available():
        return "optuna"
    elif is_ray_tune_available():
        return "ray"
    elif is_sigopt_available():
        return "sigopt"


def run_hp_search_optuna(trainer, n_trials: int, direction: str, **kwargs) -> BestRun:
    import optuna

    if trainer.args.process_index == 0:

        def _objective(trial, checkpoint_dir=None):
            checkpoint = None
            if checkpoint_dir:
                for subdir in os.listdir(checkpoint_dir):
                    if subdir.startswith(PREFIX_CHECKPOINT_DIR):
                        checkpoint = os.path.join(checkpoint_dir, subdir)
            trainer.objective = None
            if trainer.args.world_size > 1:
                if trainer.args.parallel_mode != ParallelMode.DISTRIBUTED:
                    raise RuntimeError("only support DDP optuna HPO for ParallelMode.DISTRIBUTED currently.")
                trainer._hp_search_setup(trial)
                torch.distributed.broadcast_object_list(pickle.dumps(trainer.args), src=0)
                trainer.train(resume_from_checkpoint=checkpoint)
            else:
                trainer.train(resume_from_checkpoint=checkpoint, trial=trial)
            # If there hasn't been any evaluation during the training loop.
            if getattr(trainer, "objective", None) is None:
                metrics = trainer.evaluate()
                trainer.objective = trainer.compute_objective(metrics)
            return trainer.objective

        timeout = kwargs.pop("timeout", None)
        n_jobs = kwargs.pop("n_jobs", 1)
        study = optuna.create_study(direction=direction, **kwargs)
        study.optimize(_objective, n_trials=n_trials, timeout=timeout, n_jobs=n_jobs)
        best_trial = study.best_trial
        return BestRun(str(best_trial.number), best_trial.value, best_trial.params)
    else:
        for i in range(n_trials):
            trainer.objective = None
            args_main_rank = list(pickle.dumps(trainer.args))
            if trainer.args.parallel_mode != ParallelMode.DISTRIBUTED:
                raise RuntimeError("only support DDP optuna HPO for ParallelMode.DISTRIBUTED currently.")
            torch.distributed.broadcast_object_list(args_main_rank, src=0)
            args = pickle.loads(bytes(args_main_rank))
            for key, value in asdict(args).items():
                if key != "local_rank":
                    setattr(trainer.args, key, value)
            trainer.train(resume_from_checkpoint=None)
            # If there hasn't been any evaluation during the training loop.
            if getattr(trainer, "objective", None) is None:
                metrics = trainer.evaluate()
                trainer.objective = trainer.compute_objective(metrics)
        return None


def run_hp_search_ray(trainer, n_trials: int, direction: str, **kwargs) -> BestRun:
    import ray

    def _objective(trial, local_trainer, checkpoint_dir=None):
        try:
            from transformers.utils.notebook import NotebookProgressCallback

            if local_trainer.pop_callback(NotebookProgressCallback):
                local_trainer.add_callback(ProgressCallback)
        except ModuleNotFoundError:
            pass

        checkpoint = None
        if checkpoint_dir:
            for subdir in os.listdir(checkpoint_dir):
                if subdir.startswith(PREFIX_CHECKPOINT_DIR):
                    checkpoint = os.path.join(checkpoint_dir, subdir)
        local_trainer.objective = None
        local_trainer.train(resume_from_checkpoint=checkpoint, trial=trial)
        # If there hasn't been any evaluation during the training loop.
        if getattr(local_trainer, "objective", None) is None:
            metrics = local_trainer.evaluate()
            local_trainer.objective = local_trainer.compute_objective(metrics)
            local_trainer._tune_save_checkpoint()
            ray.tune.report(objective=local_trainer.objective, **metrics, done=True)

    if not trainer._memory_tracker.skip_memory_metrics:
        from .trainer_utils import TrainerMemoryTracker

        logger.warning(
            "Memory tracking for your Trainer is currently "
            "enabled. Automatically disabling the memory tracker "
            "since the memory tracker is not serializable."
        )
        trainer._memory_tracker = TrainerMemoryTracker(skip_memory_metrics=True)

    # The model and TensorBoard writer do not pickle so we have to remove them (if they exists)
    # while doing the ray hp search.
    _tb_writer = trainer.pop_callback(TensorBoardCallback)
    trainer.model = None

    # Setup default `resources_per_trial`.
    if "resources_per_trial" not in kwargs:
        # Default to 1 CPU and 1 GPU (if applicable) per trial.
        kwargs["resources_per_trial"] = {"cpu": 1}
        if trainer.args.n_gpu > 0:
            kwargs["resources_per_trial"]["gpu"] = 1
        resource_msg = "1 CPU" + (" and 1 GPU" if trainer.args.n_gpu > 0 else "")
        logger.info(
            "No `resources_per_trial` arg was passed into "
            "`hyperparameter_search`. Setting it to a default value "
            f"of {resource_msg} for each trial."
        )
    # Make sure each trainer only uses GPUs that were allocated per trial.
    gpus_per_trial = kwargs["resources_per_trial"].get("gpu", 0)
    trainer.args._n_gpu = gpus_per_trial

    # Setup default `progress_reporter`.
    if "progress_reporter" not in kwargs:
        from ray.tune import CLIReporter

        kwargs["progress_reporter"] = CLIReporter(metric_columns=["objective"])
    if "keep_checkpoints_num" in kwargs and kwargs["keep_checkpoints_num"] > 0:
        # `keep_checkpoints_num=0` would disabled checkpointing
        trainer.use_tune_checkpoints = True
        if kwargs["keep_checkpoints_num"] > 1:
            logger.warning(
                f"Currently keeping {kwargs['keep_checkpoints_num']} checkpoints for each trial. "
                "Checkpoints are usually huge, "
                "consider setting `keep_checkpoints_num=1`."
            )
    if "scheduler" in kwargs:
        from ray.tune.schedulers import ASHAScheduler, HyperBandForBOHB, MedianStoppingRule, PopulationBasedTraining

        # Check if checkpointing is enabled for PopulationBasedTraining
        if isinstance(kwargs["scheduler"], PopulationBasedTraining):
            if not trainer.use_tune_checkpoints:
                logger.warning(
                    "You are using PopulationBasedTraining but you haven't enabled checkpointing. "
                    "This means your trials will train from scratch everytime they are exploiting "
                    "new configurations. Consider enabling checkpointing by passing "
                    "`keep_checkpoints_num=1` as an additional argument to `Trainer.hyperparameter_search`."
                )

        # Check for `do_eval` and `eval_during_training` for schedulers that require intermediate reporting.
        if isinstance(
            kwargs["scheduler"], (ASHAScheduler, MedianStoppingRule, HyperBandForBOHB, PopulationBasedTraining)
        ) and (not trainer.args.do_eval or trainer.args.evaluation_strategy == IntervalStrategy.NO):
            raise RuntimeError(
                "You are using {cls} as a scheduler but you haven't enabled evaluation during training. "
                "This means your trials will not report intermediate results to Ray Tune, and "
                "can thus not be stopped early or used to exploit other trials parameters. "
                "If this is what you want, do not use {cls}. If you would like to use {cls}, "
                "make sure you pass `do_eval=True` and `evaluation_strategy='steps'` in the "
                "Trainer `args`.".format(cls=type(kwargs["scheduler"]).__name__)
            )

    trainable = ray.tune.with_parameters(_objective, local_trainer=trainer)

    @functools.wraps(trainable)
    def dynamic_modules_import_trainable(*args, **kwargs):
        """
        Wrapper around `tune.with_parameters` to ensure datasets_modules are loaded on each Actor.

        Without this, an ImportError will be thrown. See https://github.com/huggingface/transformers/issues/11565.

        Assumes that `_objective`, defined above, is a function.
        """
        if is_datasets_available():
            import datasets.load

            dynamic_modules_path = os.path.join(datasets.load.init_dynamic_modules(), "__init__.py")
            # load dynamic_modules from path
            spec = importlib.util.spec_from_file_location("datasets_modules", dynamic_modules_path)
            datasets_modules = importlib.util.module_from_spec(spec)
            sys.modules[spec.name] = datasets_modules
            spec.loader.exec_module(datasets_modules)
        return trainable(*args, **kwargs)

    # special attr set by tune.with_parameters
    if hasattr(trainable, "__mixins__"):
        dynamic_modules_import_trainable.__mixins__ = trainable.__mixins__

    analysis = ray.tune.run(
        dynamic_modules_import_trainable,
        config=trainer.hp_space(None),
        num_samples=n_trials,
        **kwargs,
    )
    best_trial = analysis.get_best_trial(metric="objective", mode=direction[:3], scope=trainer.args.ray_scope)
    best_run = BestRun(best_trial.trial_id, best_trial.last_result["objective"], best_trial.config)
    if _tb_writer is not None:
        trainer.add_callback(_tb_writer)
    return best_run


def run_hp_search_sigopt(trainer, n_trials: int, direction: str, **kwargs) -> BestRun:
    import sigopt
    from transformers.utils.versions import importlib_metadata

    if trainer.args.process_index == 0:
        if importlib_metadata.version("sigopt") >= "8.0.0":
            sigopt.set_project("huggingface")

            experiment = sigopt.create_experiment(
                name="huggingface-tune",
                type="offline",
                parameters=trainer.hp_space(None),
                metrics=[dict(name="objective", objective=direction, strategy="optimize")],
                parallel_bandwidth=1,
                budget=n_trials,
            )

            logger.info(f"created experiment: https://app.sigopt.com/experiment/{experiment.id}")

            for run in experiment.loop():
                with run:
                    trainer.objective = None
                    if trainer.args.world_size > 1:
                        if trainer.args.parallel_mode != ParallelMode.DISTRIBUTED:
                            raise RuntimeError("only support DDP Sigopt HPO for ParallelMode.DISTRIBUTED currently.")
                        trainer._hp_search_setup(run.run)
                        torch.distributed.broadcast_object_list(pickle.dumps(trainer.args), src=0)
                        trainer.train(resume_from_checkpoint=None)
                    else:
                        trainer.train(resume_from_checkpoint=None, trial=run.run)
                    # If there hasn't been any evaluation during the training loop.
                    if getattr(trainer, "objective", None) is None:
                        metrics = trainer.evaluate()
                        trainer.objective = trainer.compute_objective(metrics)
                    run.log_metric("objective", trainer.objective)

            best = list(experiment.get_best_runs())[0]
            best_run = BestRun(best.id, best.values["objective"].value, best.assignments)
        else:
            from sigopt import Connection

            conn = Connection()
            proxies = kwargs.pop("proxies", None)
            if proxies is not None:
                conn.set_proxies(proxies)

            experiment = conn.experiments().create(
                name="huggingface-tune",
                parameters=trainer.hp_space(None),
                metrics=[dict(name="objective", objective=direction, strategy="optimize")],
                parallel_bandwidth=1,
                observation_budget=n_trials,
                project="huggingface",
            )
            logger.info(f"created experiment: https://app.sigopt.com/experiment/{experiment.id}")

            while experiment.progress.observation_count < experiment.observation_budget:
                suggestion = conn.experiments(experiment.id).suggestions().create()
                trainer.objective = None
                if trainer.args.world_size > 1:
                    if trainer.args.parallel_mode != ParallelMode.DISTRIBUTED:
                        raise RuntimeError("only support DDP Sigopt HPO for ParallelMode.DISTRIBUTED currently.")
                    trainer._hp_search_setup(suggestion)
                    torch.distributed.broadcast_object_list(pickle.dumps(trainer.args), src=0)
                    trainer.train(resume_from_checkpoint=None)
                else:
                    trainer.train(resume_from_checkpoint=None, trial=suggestion)
                # If there hasn't been any evaluation during the training loop.
                if getattr(trainer, "objective", None) is None:
                    metrics = trainer.evaluate()
                    trainer.objective = trainer.compute_objective(metrics)

                values = [dict(name="objective", value=trainer.objective)]
                obs = conn.experiments(experiment.id).observations().create(suggestion=suggestion.id, values=values)
                logger.info(f"[suggestion_id, observation_id]: [{suggestion.id}, {obs.id}]")
                experiment = conn.experiments(experiment.id).fetch()

            best = list(conn.experiments(experiment.id).best_assignments().fetch().iterate_pages())[0]
            best_run = BestRun(best.id, best.value, best.assignments)
        return best_run
    else:
        for i in range(n_trials):
            trainer.objective = None
            args_main_rank = list(pickle.dumps(trainer.args))
            if trainer.args.parallel_mode != ParallelMode.DISTRIBUTED:
                raise RuntimeError("only support DDP Sigopt HPO for ParallelMode.DISTRIBUTED currently.")
            torch.distributed.broadcast_object_list(args_main_rank, src=0)
            args = pickle.loads(bytes(args_main_rank))
            for key, value in asdict(args).items():
                if key != "local_rank":
                    setattr(trainer.args, key, value)
            trainer.train(resume_from_checkpoint=None)
            # If there hasn't been any evaluation during the training loop.
            if getattr(trainer, "objective", None) is None:
                metrics = trainer.evaluate()
                trainer.objective = trainer.compute_objective(metrics)
        return None


def run_hp_search_wandb(trainer, n_trials: int, direction: str, **kwargs) -> BestRun:
    from .integrations import is_wandb_available

    if not is_wandb_available():
        raise ImportError("This function needs wandb installed: `pip install wandb`")
    import wandb

    # add WandbCallback if not already added in trainer callbacks
    reporting_to_wandb = False
    for callback in trainer.callback_handler.callbacks:
        if isinstance(callback, WandbCallback):
            reporting_to_wandb = True
            break
    if not reporting_to_wandb:
        trainer.add_callback(WandbCallback())
    trainer.args.report_to = "wandb"
    best_trial = {"run_id": None, "objective": None, "hyperparameters": None}
    sweep_id = kwargs.pop("sweep_id", None)
    project = kwargs.pop("project", None)
    name = kwargs.pop("name", None)
    entity = kwargs.pop("entity", None)
    metric = kwargs.pop("metric", "eval/loss")

    sweep_config = trainer.hp_space(None)
    sweep_config["metric"]["goal"] = direction
    sweep_config["metric"]["name"] = metric
    if name:
        sweep_config["name"] = name

    def _objective():
        run = wandb.run if wandb.run else wandb.init()
        trainer.state.trial_name = run.name
        run.config.update({"assignments": {}, "metric": metric})
        config = wandb.config

        trainer.objective = None

        trainer.train(resume_from_checkpoint=None, trial=vars(config)["_items"])
        # If there hasn't been any evaluation during the training loop.
        if getattr(trainer, "objective", None) is None:
            metrics = trainer.evaluate()
            trainer.objective = trainer.compute_objective(metrics)
            format_metrics = rewrite_logs(metrics)
            if metric not in format_metrics:
                logger.warning(
                    f"Provided metric {metric} not found. This might result in unexpected sweeps charts. The available"
                    f" metrics are {format_metrics.keys()}"
                )
        best_score = False
        if best_trial["run_id"] is not None:
            if direction == "minimize":
                best_score = trainer.objective < best_trial["objective"]
            elif direction == "maximize":
                best_score = trainer.objective > best_trial["objective"]

        if best_score or best_trial["run_id"] is None:
            best_trial["run_id"] = run.id
            best_trial["objective"] = trainer.objective
            best_trial["hyperparameters"] = dict(config)

        return trainer.objective

    sweep_id = wandb.sweep(sweep_config, project=project, entity=entity) if not sweep_id else sweep_id
    logger.info(f"wandb sweep id - {sweep_id}")
    wandb.agent(sweep_id, function=_objective, count=n_trials)

    return BestRun(best_trial["run_id"], best_trial["objective"], best_trial["hyperparameters"])


def get_available_reporting_integrations():
    integrations = []
    if is_azureml_available() and not is_mlflow_available():
        integrations.append("azure_ml")
    if is_comet_available():
        integrations.append("comet_ml")
    if is_mlflow_available():
        integrations.append("mlflow")
    if is_neptune_available():
        integrations.append("neptune")
    if is_tensorboard_available():
        integrations.append("tensorboard")
    if is_wandb_available():
        integrations.append("wandb")
    if is_codecarbon_available():
        integrations.append("codecarbon")
    if is_clearml_available():
        integrations.append("clearml")
    return integrations


def rewrite_logs(d):
    new_d = {}
    eval_prefix = "eval_"
    eval_prefix_len = len(eval_prefix)
    test_prefix = "test_"
    test_prefix_len = len(test_prefix)
    for k, v in d.items():
        if k.startswith(eval_prefix):
            new_d["eval/" + k[eval_prefix_len:]] = v
        elif k.startswith(test_prefix):
            new_d["test/" + k[test_prefix_len:]] = v
        else:
            new_d["train/" + k] = v
    return new_d


class TensorBoardCallback(TrainerCallback):
    """
    A [`TrainerCallback`] that sends the logs to [TensorBoard](https://www.tensorflow.org/tensorboard).

    Args:
        tb_writer (`SummaryWriter`, *optional*):
            The writer to use. Will instantiate one if not set.
    """

    def __init__(self, tb_writer=None):
        has_tensorboard = is_tensorboard_available()
        if not has_tensorboard:
            raise RuntimeError(
                "TensorBoardCallback requires tensorboard to be installed. Either update your PyTorch version or"
                " install tensorboardX."
            )
        if has_tensorboard:
            try:
                from torch.utils.tensorboard import SummaryWriter  # noqa: F401

                self._SummaryWriter = SummaryWriter
            except ImportError:
                try:
                    from tensorboardX import SummaryWriter

                    self._SummaryWriter = SummaryWriter
                except ImportError:
                    self._SummaryWriter = None
        else:
            self._SummaryWriter = None
        self.tb_writer = tb_writer

    def _init_summary_writer(self, args, log_dir=None):
        log_dir = log_dir or args.logging_dir
        if self._SummaryWriter is not None:
            self.tb_writer = self._SummaryWriter(log_dir=log_dir)

    def on_train_begin(self, args, state, control, **kwargs):
        if not state.is_world_process_zero:
            return

        log_dir = None

        if state.is_hyper_param_search:
            trial_name = state.trial_name
            if trial_name is not None:
                log_dir = os.path.join(args.logging_dir, trial_name)

        if self.tb_writer is None:
            self._init_summary_writer(args, log_dir)

        if self.tb_writer is not None:
            self.tb_writer.add_text("args", args.to_json_string())
            if "model" in kwargs:
                model = kwargs["model"]
                if hasattr(model, "config") and model.config is not None:
                    model_config_json = model.config.to_json_string()
                    self.tb_writer.add_text("model_config", model_config_json)
            # Version of TensorBoard coming from tensorboardX does not have this method.
            if hasattr(self.tb_writer, "add_hparams"):
                self.tb_writer.add_hparams(args.to_sanitized_dict(), metric_dict={})

    def on_log(self, args, state, control, logs=None, **kwargs):
        if not state.is_world_process_zero:
            return

        if self.tb_writer is None:
            self._init_summary_writer(args)

        if self.tb_writer is not None:
            logs = rewrite_logs(logs)
            for k, v in logs.items():
                if isinstance(v, (int, float)):
                    self.tb_writer.add_scalar(k, v, state.global_step)
                else:
                    logger.warning(
                        "Trainer is attempting to log a value of "
                        f'"{v}" of type {type(v)} for key "{k}" as a scalar. '
                        "This invocation of Tensorboard's writer.add_scalar() "
                        "is incorrect so we dropped this attribute."
                    )
            self.tb_writer.flush()

    def on_train_end(self, args, state, control, **kwargs):
        if self.tb_writer:
            self.tb_writer.close()
            self.tb_writer = None


class WandbCallback(TrainerCallback):
    """
    A [`TrainerCallback`] that logs metrics, media, model checkpoints to [Weight and Biases](https://www.wandb.com/).
    """

    def __init__(self):
        has_wandb = is_wandb_available()
        if not has_wandb:
            raise RuntimeError("WandbCallback requires wandb to be installed. Run `pip install wandb`.")
        if has_wandb:
            import wandb

            self._wandb = wandb
        self._initialized = False
<<<<<<< HEAD
        # log outputs
        self._log_model = os.getenv("WANDB_LOG_MODEL", "FALSE").upper() in ENV_VARS_TRUE_VALUES

    def get_env_vars(self):

        tags = os.getenv("WANDB_TAGS", None)

        return {
            "anonymous": os.getenv("WANDB_ANONYMOUS", None),
            "config": os.getenv("WANDB_CONFIG_DIR", None),
            "dir": os.getenv("WANDB_DIR", None),
            "save_code": os.getenv("WANDB_DISABLED_CODE", "FALSE").upper() in ENV_VARS_TRUE_VALUES,
            "entity": os.getenv("WANDB_ENTITY", None),
            "job_type": os.getenv("WANDB_JOB_TYPE", None),
            "mode": os.getenv("WANDB_MODE", None),
            "name": os.getenv("WANDB_NAME", None),
            "notes": os.getenv("WANDB_NOTES", None),
            "project": os.getenv("WANDB_PROJECT", "huggingface"),
            "resume": os.getenv("WANDB_RESUME", None),
            "group": os.getenv("WANDB_RUN_GROUP", None),
            "id": os.getenv("WANDB_RUN_ID", None),
            "tags": tags if tags is None else tags.split(",")
        }
=======
        # log model
        if os.getenv("WANDB_LOG_MODEL", "FALSE").upper() in ENV_VARS_TRUE_VALUES.union({"TRUE"}):
            DeprecationWarning(
                f"Setting `WANDB_LOG_MODEL` as {os.getenv('WANDB_LOG_MODEL')} is deprecated and will be removed in "
                "version 5 of transformers. Use one of `'end'` or `'checkpoint'` instead."
            )
            logger.info(f"Setting `WANDB_LOG_MODEL` from {os.getenv('WANDB_LOG_MODEL')} to `end` instead")
            self._log_model = "end"
        else:
            self._log_model = os.getenv("WANDB_LOG_MODEL", "false").lower()
>>>>>>> 8f796960

    def setup(self, args, state, model, **kwargs):
        """
        Setup the optional Weights & Biases (*wandb*) integration.

        One can subclass and override this method to customize the setup if needed. Find more information
        [here](https://docs.wandb.ai/guides/integrations/huggingface). You can also override the following environment
        variables:

        Environment:
<<<<<<< HEAD
        - **WANDB_ANONYMOUS** (`str`, *optional*, defaults to `None`):
            Set this to `"allow"`, `"never"`, or `"must"` to let users create anonymous runs with secret urls.
        - **WANDB_CONFIG_DIR** (`str`, *optional*, defaults to `None`):
            Set this to a custom string to store config in a different directory. 
            If not set, defaults to `"~/.config/wandb"`.
        - **wWANDB_DIR** (`str`, *optional*, defaults to `None`):
            Set this to an absolute path to store all generated files here instead of the wandb directory 
            relative to your training script. be sure this directory exists and the user your process runs as can write to it
        - **WANDB_DISABLED** (`bool`, *optional*, defaults to `False`):
            Whether or not to disable wandb entirely. Set `WANDB_DISABLED=True` to disable.
        - **WANDB_DISABLE_CODE** (`bool`, *optional*, defaults to `False`):
            Whether or not to disable code saving. Set `WANDB_DISABLE_CODE=True` to disable.
        - **WANDB_ENTITY** (`str`, *optional*, defaults to `None`):
            The entity associated with your run. If you have run wandb init in the directory of your training script, 
            it will create a directory named wandb and will save a default entity which can be checked into source control. 
            If you don't want to create that file or want to override the file you can use the environmental variable.
        - **WANDB_JOB_TYPE** (`str`, *optional*, defaults to `None`):
            Specify the job type, like `"training"` or `"evaluation"` to indicate different types of runs. 
        - **WANDB_LOG_MODEL** (`bool`, *optional*, defaults to `False`):
            Whether or not to log model as artifact at the end of training. Use along with
            [`~transformers.TrainingArguments.load_best_model_at_end`] to upload best model.
        - **WANDB_MODE** (`str`, *optional*, defaults to `None`):
            If you set this to `"offline"` wandb will save your run metadata locally and not sync to the server. 
            If you set this to `"disabled"` wandb will turn off completely.
            Defaults to `"online"`. 
        - **WANDB_NAME** (`str`, *optional*, defaults to `None`):
            The human-readable name of your run. If not set it will be randomly generated for you.
        - **WANDB_NOTES** (`str`, *optional*, defaults to `Training`):
            Longer notes about your run. Markdown is allowed and you can edit this later in the UI.
        - **WANDB_PROJECT** (`str`, *optional*, defaults to `huggingface`):
            The project associated with your run. This can also be set with wandb init, 
            but the environmental variable will override the value.
        - **WANDB_RESUME** (`bool`, *optional*, defaults to `never`):
            By default this is set to `never`. If set to `auto` wandb will automatically resume failed runs. 
            If set to `must` forces the run to exist on startup. 
            If you want to always generate your own unique ids, set this to `allow` and always set WANDB_RUN_ID.
        - **WANDB_RUN_GROUP** (`str`, *optional*, defaults to `None`):
            Specify the experiment name to automatically group runs together. 
            For example, you might be doing cross validation, or you might 
            have multiple jobs that train and evaluate a model against different test sets. 
        - **WANDB_RUN_ID** (`str`, *optional*, defaults to `None`):
            Set this to a globally unique string (per project) corresponding to a single run of your script. 
            It must be no longer than 64 characters. All non-word characters will be converted to dashes. 
            This can be used to resume an existing run in cases of failure.
        - **WANDB_TAGS** (`str`, *optional*, defaults to `None`):
            A comma separated list of tags to be applied to the run. Tags are useful for organizing runs together, 
            or applying temporary labels like "baseline" or "production". 
        - **WANDB_WATCH** (`str`, *optional*, defaults to `gradients`):
            Can be `gradients`, `all` or `false`. Set to `false` to disable gradient logging or `all` to log gradients
            and parameters.
=======
        - **WANDB_LOG_MODEL** (`str`, *optional*, defaults to `"false"`):
            Whether to log model and checkpoints during training. Can be `"end"`, `"checkpoint"` or `"false"`. If set
            to `"end"`, the model will be uploaded at the end of training. If set to `"checkpoint"`, the checkpoint
            will be uploaded every `args.save_steps` . If set to `"false"`, the model will not be uploaded. Use along
            with [`~transformers.TrainingArguments.load_best_model_at_end`] to upload best model.

            <Deprecated version="5.0">

            Setting `WANDB_LOG_MODEL` as `bool` will be deprecated in version 5 of 🤗 Transformers.

            </Deprecated>
        - **WANDB_WATCH** (`str`, *optional* defaults to `"false"`):
            Can be `"gradients"`, `"all"`, `"parameters"`, or `"false"`. Set to `"all"` to log gradients and
            parameters.
        - **WANDB_PROJECT** (`str`, *optional*, defaults to `"huggingface"`):
            Set this to a custom string to store results in a different project.
        - **WANDB_DISABLED** (`bool`, *optional*, defaults to `False`):
            Whether to disable wandb entirely. Set `WANDB_DISABLED=true` to disable.
>>>>>>> 8f796960
        """
        if self._wandb is None:
            return
        self._initialized = True
        if state.is_world_process_zero:
            logger.info(
                'Automatic Weights & Biases logging enabled, to disable set os.environ["WANDB_DISABLED"] = "true"'
            )
            combined_dict = {**args.to_sanitized_dict()}

            if hasattr(model, "config") and model.config is not None:
                model_config = model.config.to_dict()
                combined_dict = {**model_config, **combined_dict}
            trial_name = state.trial_name
            init_args = self.get_env_vars()
            if trial_name is not None:
                init_args["name"] = trial_name
                init_args["group"] = args.run_name
            else:
<<<<<<< HEAD
                init_args["name"] = args.run_name
=======
                if not (args.run_name is None or args.run_name == args.output_dir):
                    init_args["name"] = args.run_name
>>>>>>> 8f796960

            if self._wandb.run is None:

                self._wandb.init(
<<<<<<< HEAD
=======
                    project=os.getenv("WANDB_PROJECT", "huggingface"),
>>>>>>> 8f796960
                    **init_args,
                )
            # add config parameters (run may have been created manually)
            self._wandb.config.update(combined_dict, allow_val_change=True)

            # define default x-axis (for latest wandb versions)
            if getattr(self._wandb, "define_metric", None):
                self._wandb.define_metric("train/global_step")
                self._wandb.define_metric("*", step_metric="train/global_step", step_sync=True)

            # keep track of model topology and gradients, unsupported on TPU
            _watch_model = os.getenv("WANDB_WATCH", "false")
            if not is_torch_tpu_available() and _watch_model in ("all", "parameters", "gradients"):
                self._wandb.watch(model, log=_watch_model, log_freq=max(100, args.logging_steps))

    def on_train_begin(self, args, state, control, model=None, **kwargs):
        if self._wandb is None:
            return
        hp_search = state.is_hyper_param_search
        if hp_search:
            self._wandb.finish()
            self._initialized = False
            args.run_name = None
        if not self._initialized:
            self.setup(args, state, model, **kwargs)

    def on_train_end(self, args, state, control, model=None, tokenizer=None, **kwargs):
        if self._wandb is None:
            return
        if self._log_model in ("end", "checkpoint") and self._initialized and state.is_world_process_zero:
            from .trainer import Trainer

            fake_trainer = Trainer(args=args, model=model, tokenizer=tokenizer)
            with tempfile.TemporaryDirectory() as temp_dir:
                fake_trainer.save_model(temp_dir)
                metadata = (
                    {
                        k: v
                        for k, v in dict(self._wandb.summary).items()
                        if isinstance(v, numbers.Number) and not k.startswith("_")
                    }
                    if not args.load_best_model_at_end
                    else {
                        f"eval/{args.metric_for_best_model}": state.best_metric,
                        "train/total_floss": state.total_flos,
                    }
                )
                logger.info("Logging model artifacts. ...")
                model_name = (
                    f"model-{self._wandb.run.id}"
                    if (args.run_name is None or args.run_name == args.output_dir)
                    else f"model-{self._wandb.run.name}"
                )
                artifact = self._wandb.Artifact(name=model_name, type="model", metadata=metadata)
                for f in Path(temp_dir).glob("*"):
                    if f.is_file():
                        with artifact.new_file(f.name, mode="wb") as fa:
                            fa.write(f.read_bytes())
                self._wandb.run.log_artifact(artifact)

    def on_log(self, args, state, control, model=None, logs=None, **kwargs):
        if self._wandb is None:
            return
        if not self._initialized:
            self.setup(args, state, model)
        if state.is_world_process_zero:
            logs = rewrite_logs(logs)
            self._wandb.log({**logs, "train/global_step": state.global_step})

    def on_save(self, args, state, control, **kwargs):
        if self._log_model == "checkpoint" and self._initialized and state.is_world_process_zero:
            checkpoint_metadata = {
                k: v
                for k, v in dict(self._wandb.summary).items()
                if isinstance(v, numbers.Number) and not k.startswith("_")
            }

            ckpt_dir = f"checkpoint-{state.global_step}"
            artifact_path = os.path.join(args.output_dir, ckpt_dir)
            logger.info(f"Logging checkpoint artifacts in {ckpt_dir}. ...")
            checkpoint_name = (
                f"checkpoint-{self._wandb.run.id}"
                if (args.run_name is None or args.run_name == args.output_dir)
                else f"checkpoint-{self._wandb.run.name}"
            )
            artifact = self._wandb.Artifact(name=checkpoint_name, type="model", metadata=checkpoint_metadata)
            artifact.add_dir(artifact_path)
            self._wandb.log_artifact(artifact, aliases=[f"checkpoint-{state.global_step}"])


class CometCallback(TrainerCallback):
    """
    A [`TrainerCallback`] that sends the logs to [Comet ML](https://www.comet.ml/site/).
    """

    def __init__(self):
        if not _has_comet:
            raise RuntimeError("CometCallback requires comet-ml to be installed. Run `pip install comet-ml`.")
        self._initialized = False
        self._log_assets = False

    def setup(self, args, state, model):
        """
        Setup the optional Comet.ml integration.

        Environment:
        - **COMET_MODE** (`str`, *optional*, defaults to `ONLINE`):
            Whether to create an online, offline experiment or disable Comet logging. Can be `OFFLINE`, `ONLINE`, or
            `DISABLED`.
        - **COMET_PROJECT_NAME** (`str`, *optional*):
            Comet project name for experiments.
        - **COMET_OFFLINE_DIRECTORY** (`str`, *optional*):
            Folder to use for saving offline experiments when `COMET_MODE` is `OFFLINE`.
        - **COMET_LOG_ASSETS** (`str`, *optional*, defaults to `TRUE`):
            Whether or not to log training assets (tf event logs, checkpoints, etc), to Comet. Can be `TRUE`, or
            `FALSE`.

        For a number of configurable items in the environment, see
        [here](https://www.comet.ml/docs/python-sdk/advanced/#comet-configuration-variables).
        """
        self._initialized = True
        log_assets = os.getenv("COMET_LOG_ASSETS", "FALSE").upper()
        if log_assets in {"TRUE", "1"}:
            self._log_assets = True
        if state.is_world_process_zero:
            comet_mode = os.getenv("COMET_MODE", "ONLINE").upper()
            experiment = None
            experiment_kwargs = {"project_name": os.getenv("COMET_PROJECT_NAME", "huggingface")}
            if comet_mode == "ONLINE":
                experiment = comet_ml.Experiment(**experiment_kwargs)
                experiment.log_other("Created from", "transformers")
                logger.info("Automatic Comet.ml online logging enabled")
            elif comet_mode == "OFFLINE":
                experiment_kwargs["offline_directory"] = os.getenv("COMET_OFFLINE_DIRECTORY", "./")
                experiment = comet_ml.OfflineExperiment(**experiment_kwargs)
                experiment.log_other("Created from", "transformers")
                logger.info("Automatic Comet.ml offline logging enabled; use `comet upload` when finished")
            if experiment is not None:
                experiment._set_model_graph(model, framework="transformers")
                experiment._log_parameters(args, prefix="args/", framework="transformers")
                if hasattr(model, "config"):
                    experiment._log_parameters(model.config, prefix="config/", framework="transformers")

    def on_train_begin(self, args, state, control, model=None, **kwargs):
        if not self._initialized:
            self.setup(args, state, model)

    def on_log(self, args, state, control, model=None, logs=None, **kwargs):
        if not self._initialized:
            self.setup(args, state, model)
        if state.is_world_process_zero:
            experiment = comet_ml.config.get_global_experiment()
            if experiment is not None:
                experiment._log_metrics(logs, step=state.global_step, epoch=state.epoch, framework="transformers")

    def on_train_end(self, args, state, control, **kwargs):
        if self._initialized and state.is_world_process_zero:
            experiment = comet_ml.config.get_global_experiment()
            if experiment is not None:
                if self._log_assets is True:
                    logger.info("Logging checkpoints. This may take time.")
                    experiment.log_asset_folder(
                        args.output_dir, recursive=True, log_file_name=True, step=state.global_step
                    )
                experiment.end()


class AzureMLCallback(TrainerCallback):
    """
    A [`TrainerCallback`] that sends the logs to [AzureML](https://pypi.org/project/azureml-sdk/).
    """

    def __init__(self, azureml_run=None):
        if not is_azureml_available():
            raise RuntimeError("AzureMLCallback requires azureml to be installed. Run `pip install azureml-sdk`.")
        self.azureml_run = azureml_run

    def on_init_end(self, args, state, control, **kwargs):
        from azureml.core.run import Run

        if self.azureml_run is None and state.is_world_process_zero:
            self.azureml_run = Run.get_context()

    def on_log(self, args, state, control, logs=None, **kwargs):
        if self.azureml_run and state.is_world_process_zero:
            for k, v in logs.items():
                if isinstance(v, (int, float)):
                    self.azureml_run.log(k, v, description=k)


class MLflowCallback(TrainerCallback):
    """
    A [`TrainerCallback`] that sends the logs to [MLflow](https://www.mlflow.org/). Can be disabled by setting
    environment variable `DISABLE_MLFLOW_INTEGRATION = TRUE`.
    """

    def __init__(self):
        if not is_mlflow_available():
            raise RuntimeError("MLflowCallback requires mlflow to be installed. Run `pip install mlflow`.")
        import mlflow

        self._MAX_PARAM_VAL_LENGTH = mlflow.utils.validation.MAX_PARAM_VAL_LENGTH
        self._MAX_PARAMS_TAGS_PER_BATCH = mlflow.utils.validation.MAX_PARAMS_TAGS_PER_BATCH

        self._initialized = False
        self._auto_end_run = False
        self._log_artifacts = False
        self._ml_flow = mlflow

    def setup(self, args, state, model):
        """
        Setup the optional MLflow integration.

        Environment:
        - **HF_MLFLOW_LOG_ARTIFACTS** (`str`, *optional*):
            Whether to use MLflow `.log_artifact()` facility to log artifacts. This only makes sense if logging to a
            remote server, e.g. s3 or GCS. If set to `True` or *1*, will copy each saved checkpoint on each save in
            [`TrainingArguments`]'s `output_dir` to the local or remote artifact storage. Using it without a remote
            storage will just copy the files to your artifact location.
        - **MLFLOW_EXPERIMENT_NAME** (`str`, *optional*, defaults to `None`):
            Whether to use an MLflow experiment_name under which to launch the run. Default to `None` which will point
            to the `Default` experiment in MLflow. Otherwise, it is a case sensitive name of the experiment to be
            activated. If an experiment with this name does not exist, a new experiment with this name is created.
        - **MLFLOW_TAGS** (`str`, *optional*):
            A string dump of a dictionary of key/value pair to be added to the MLflow run as tags. Example:
            `os.environ['MLFLOW_TAGS']='{"release.candidate": "RC1", "release.version": "2.2.0"}'`.
        - **MLFLOW_NESTED_RUN** (`str`, *optional*):
            Whether to use MLflow nested runs. If set to `True` or *1*, will create a nested run inside the current
            run.
        - **MLFLOW_RUN_ID** (`str`, *optional*):
            Allow to reattach to an existing run which can be usefull when resuming training from a checkpoint. When
            `MLFLOW_RUN_ID` environment variable is set, `start_run` attempts to resume a run with the specified run ID
            and other parameters are ignored.
        - **MLFLOW_FLATTEN_PARAMS** (`str`, *optional*, defaults to `False`):
            Whether to flatten the parameters dictionary before logging.
        """
        self._log_artifacts = os.getenv("HF_MLFLOW_LOG_ARTIFACTS", "FALSE").upper() in ENV_VARS_TRUE_VALUES
        self._nested_run = os.getenv("MLFLOW_NESTED_RUN", "FALSE").upper() in ENV_VARS_TRUE_VALUES
        self._experiment_name = os.getenv("MLFLOW_EXPERIMENT_NAME", None)
        self._flatten_params = os.getenv("MLFLOW_FLATTEN_PARAMS", "FALSE").upper() in ENV_VARS_TRUE_VALUES
        self._run_id = os.getenv("MLFLOW_RUN_ID", None)
        logger.debug(
            f"MLflow experiment_name={self._experiment_name}, run_name={args.run_name}, nested={self._nested_run},"
            f" tags={self._nested_run}"
        )
        if state.is_world_process_zero:
            if self._ml_flow.active_run() is None or self._nested_run or self._run_id:
                if self._experiment_name:
                    # Use of set_experiment() ensure that Experiment is created if not exists
                    self._ml_flow.set_experiment(self._experiment_name)
                self._ml_flow.start_run(run_name=args.run_name, nested=self._nested_run)
                logger.debug(f"MLflow run started with run_id={self._ml_flow.active_run().info.run_id}")
                self._auto_end_run = True
            combined_dict = args.to_dict()
            if hasattr(model, "config") and model.config is not None:
                model_config = model.config.to_dict()
                combined_dict = {**model_config, **combined_dict}
            combined_dict = flatten_dict(combined_dict) if self._flatten_params else combined_dict
            # remove params that are too long for MLflow
            for name, value in list(combined_dict.items()):
                # internally, all values are converted to str in MLflow
                if len(str(value)) > self._MAX_PARAM_VAL_LENGTH:
                    logger.warning(
                        f'Trainer is attempting to log a value of "{value}" for key "{name}" as a parameter. MLflow\'s'
                        " log_param() only accepts values no longer than 250 characters so we dropped this attribute."
                        " You can use `MLFLOW_FLATTEN_PARAMS` environment variable to flatten the parameters and"
                        " avoid this message."
                    )
                    del combined_dict[name]
            # MLflow cannot log more than 100 values in one go, so we have to split it
            combined_dict_items = list(combined_dict.items())
            for i in range(0, len(combined_dict_items), self._MAX_PARAMS_TAGS_PER_BATCH):
                self._ml_flow.log_params(dict(combined_dict_items[i : i + self._MAX_PARAMS_TAGS_PER_BATCH]))
            mlflow_tags = os.getenv("MLFLOW_TAGS", None)
            if mlflow_tags:
                mlflow_tags = json.loads(mlflow_tags)
                self._ml_flow.set_tags(mlflow_tags)
        self._initialized = True

    def on_train_begin(self, args, state, control, model=None, **kwargs):
        if not self._initialized:
            self.setup(args, state, model)

    def on_log(self, args, state, control, logs, model=None, **kwargs):
        if not self._initialized:
            self.setup(args, state, model)
        if state.is_world_process_zero:
            metrics = {}
            for k, v in logs.items():
                if isinstance(v, (int, float)):
                    metrics[k] = v
                else:
                    logger.warning(
                        f'Trainer is attempting to log a value of "{v}" of type {type(v)} for key "{k}" as a metric. '
                        "MLflow's log_metric() only accepts float and int types so we dropped this attribute."
                    )
            self._ml_flow.log_metrics(metrics=metrics, step=state.global_step)

    def on_train_end(self, args, state, control, **kwargs):
        if self._initialized and state.is_world_process_zero:
            if self._auto_end_run and self._ml_flow.active_run():
                self._ml_flow.end_run()

    def on_save(self, args, state, control, **kwargs):
        if self._initialized and state.is_world_process_zero and self._log_artifacts:
            ckpt_dir = f"checkpoint-{state.global_step}"
            artifact_path = os.path.join(args.output_dir, ckpt_dir)
            logger.info(f"Logging checkpoint artifacts in {ckpt_dir}. This may take time.")
            self._ml_flow.pyfunc.log_model(
                ckpt_dir,
                artifacts={"model_path": artifact_path},
                python_model=self._ml_flow.pyfunc.PythonModel(),
            )

    def __del__(self):
        # if the previous run is not terminated correctly, the fluent API will
        # not let you start a new run before the previous one is killed
        if (
            self._auto_end_run
            and callable(getattr(self._ml_flow, "active_run", None))
            and self._ml_flow.active_run() is not None
        ):
            self._ml_flow.end_run()


class NeptuneMissingConfiguration(Exception):
    def __init__(self):
        super().__init__(
            """
        ------ Unsupported ---- We were not able to create new runs. You provided a custom Neptune run to
        `NeptuneCallback` with the `run` argument. For the integration to work fully, provide your `api_token` and
        `project` by saving them as environment variables or passing them to the callback.
        """
        )


class NeptuneCallback(TrainerCallback):
    """TrainerCallback that sends the logs to [Neptune](https://neptune.ai).

    Args:
        api_token (`str`, optional):
            Neptune API token obtained upon registration. You can leave this argument out if you have saved your token
            to the `NEPTUNE_API_TOKEN` environment variable (strongly recommended). See full setup instructions in the
            [docs](https://docs.neptune.ai/getting-started/installation).
        project (`str`, optional):
            Name of an existing Neptune project, in the form: "workspace-name/project-name". You can find and copy the
            name from the project Settings -> Properties in Neptune. If None (default), the value of the
            `NEPTUNE_PROJECT` environment variable will be used.
        name (`str`, optional): Custom name for the run.
        base_namespace (`str`, optional, defaults to "finetuning"): In the Neptune run, the root namespace
            that will contain all of the logged metadata.
        log_parameters (`bool`, optional, defaults to True):
            If True, logs all Trainer arguments and model parameters provided by the Trainer.
        log_checkpoints (`str`, optional, defaults to None):
            If "same", uploads checkpoints whenever they are saved by the Trainer. If "last", uploads only the most
            recently saved checkpoint. If "best", uploads the best checkpoint (among the ones saved by the Trainer). If
            None, does not upload checkpoints.
        run (`Run`, optional):
            Pass a Neptune run object if you want to continue logging to an existing run. Read more about resuming runs
            in the [docs](https://docs.neptune.ai/how-to-guides/neptune-api/resume-run).
        **neptune_run_kwargs (optional):
            Additional keyword arguments to be passed directly to the
            [neptune.init_run()](https://docs.neptune.ai/api-reference/neptune#.init_run) function when a new run is
            created.
    """

    integration_version_key = "source_code/integrations/transformers"
    model_parameters_key = "model_parameters"
    trial_name_key = "trial"
    trial_params_key = "trial_params"
    trainer_parameters_key = "trainer_parameters"
    flat_metrics = {"train/epoch"}

    def __init__(
        self,
        *,
        api_token: Optional[str] = None,
        project: Optional[str] = None,
        name: Optional[str] = None,
        base_namespace: str = "finetuning",
        run: Optional["Run"] = None,
        log_parameters: bool = True,
        log_checkpoints: Optional[str] = None,
        **neptune_run_kwargs
    ):
        if not is_neptune_available():
            raise ValueError(
                "NeptuneCallback requires the Neptune client library to be installed. "
                "To install the library, run `pip install neptune-client`."
            )

        from neptune.new.metadata_containers.run import Run

        try:
            from neptune.new.integrations.utils import verify_type
        except ImportError:
            from neptune.new.internal.utils import verify_type

        verify_type("api_token", api_token, (str, type(None)))
        verify_type("project", project, (str, type(None)))
        verify_type("name", name, (str, type(None)))
        verify_type("base_namespace", base_namespace, str)
        verify_type("run", run, (Run, type(None)))
        verify_type("log_parameters", log_parameters, bool)
        verify_type("log_checkpoints", log_checkpoints, (str, type(None)))

        self._base_namespace_path = base_namespace
        self._log_parameters = log_parameters
        self._log_checkpoints = log_checkpoints
        self._initial_run: Optional[Run] = run

        self._run = None
        self._is_monitoring_run = False
        self._run_id = None
        self._force_reset_monitoring_run = False
        self._init_run_kwargs = {"api_token": api_token, "project": project, "name": name, **neptune_run_kwargs}

        self._volatile_checkpoints_dir = None
        self._should_upload_checkpoint = self._log_checkpoints is not None
        self._recent_checkpoint_path = None

        if self._log_checkpoints in {"last", "best"}:
            self._target_checkpoints_namespace = f"checkpoints/{self._log_checkpoints}"
            self._should_clean_recently_uploaded_checkpoint = True
        else:
            self._target_checkpoints_namespace = "checkpoints"
            self._should_clean_recently_uploaded_checkpoint = False

    def _stop_run_if_exists(self):
        if self._run:
            self._run.stop()
            del self._run
            self._run = None

    def _initialize_run(self, **additional_neptune_kwargs):
        from neptune.new import init_run
        from neptune.new.exceptions import NeptuneMissingApiTokenException, NeptuneMissingProjectNameException

        self._stop_run_if_exists()

        try:
            self._run = init_run(**self._init_run_kwargs, **additional_neptune_kwargs)
            self._run_id = self._run["sys/id"].fetch()
        except (NeptuneMissingProjectNameException, NeptuneMissingApiTokenException) as e:
            raise NeptuneMissingConfiguration() from e

    def _use_initial_run(self):
        self._run = self._initial_run
        self._is_monitoring_run = True
        self._run_id = self._run["sys/id"].fetch()
        self._initial_run = None

    def _ensure_run_with_monitoring(self):
        if self._initial_run is not None:
            self._use_initial_run()
        else:
            if not self._force_reset_monitoring_run and self._is_monitoring_run:
                return

            if self._run and not self._is_monitoring_run and not self._force_reset_monitoring_run:
                self._initialize_run(run=self._run_id)
                self._is_monitoring_run = True
            else:
                self._initialize_run()
                self._force_reset_monitoring_run = False

    def _ensure_at_least_run_without_monitoring(self):
        if self._initial_run is not None:
            self._use_initial_run()
        else:
            if not self._run:
                self._initialize_run(
                    run=self._run_id,
                    capture_stdout=False,
                    capture_stderr=False,
                    capture_hardware_metrics=False,
                    capture_traceback=False,
                )
                self._is_monitoring_run = False

    @property
    def run(self):
        if self._run is None:
            self._ensure_at_least_run_without_monitoring()
        return self._run

    @property
    def _metadata_namespace(self):
        return self.run[self._base_namespace_path]

    def _log_integration_version(self):
        self.run[NeptuneCallback.integration_version_key] = version

    def _log_trainer_parameters(self, args):
        self._metadata_namespace[NeptuneCallback.trainer_parameters_key] = args.to_sanitized_dict()

    def _log_model_parameters(self, model):
        if model and hasattr(model, "config") and model.config is not None:
            self._metadata_namespace[NeptuneCallback.model_parameters_key] = model.config.to_dict()

    def _log_hyper_param_search_parameters(self, state):
        if state and hasattr(state, "trial_name"):
            self._metadata_namespace[NeptuneCallback.trial_name_key] = state.trial_name

        if state and hasattr(state, "trial_params") and state.trial_params is not None:
            self._metadata_namespace[NeptuneCallback.trial_params_key] = state.trial_params

    def _log_model_checkpoint(self, source_directory: str, checkpoint: str):
        target_path = relative_path = os.path.join(source_directory, checkpoint)

        if self._volatile_checkpoints_dir is not None:
            consistent_checkpoint_path = os.path.join(self._volatile_checkpoints_dir, checkpoint)
            try:
                shutil.copytree(relative_path, os.path.join(consistent_checkpoint_path, relative_path))
                target_path = consistent_checkpoint_path
            except IOError as e:
                logger.warning(
                    "NeptuneCallback was unable to made a copy of checkpoint due to I/O exception: '{}'."
                    "Could fail trying to upload.".format(e)
                )

        self._metadata_namespace[self._target_checkpoints_namespace].upload_files(target_path)

        if self._should_clean_recently_uploaded_checkpoint and self._recent_checkpoint_path is not None:
            self._metadata_namespace[self._target_checkpoints_namespace].delete_files(self._recent_checkpoint_path)

        self._recent_checkpoint_path = relative_path

    def on_init_end(self, args, state, control, **kwargs):
        self._volatile_checkpoints_dir = None
        if self._log_checkpoints and (args.overwrite_output_dir or args.save_total_limit is not None):
            self._volatile_checkpoints_dir = tempfile.TemporaryDirectory().name

        if self._log_checkpoints == "best" and not args.load_best_model_at_end:
            raise ValueError("To save the best model checkpoint, the load_best_model_at_end argument must be enabled.")

    def on_train_begin(self, args, state, control, model=None, **kwargs):
        if not state.is_world_process_zero:
            return

        self._ensure_run_with_monitoring()
        self._force_reset_monitoring_run = True

        self._log_integration_version()
        if self._log_parameters:
            self._log_trainer_parameters(args)
            self._log_model_parameters(model)

        if state.is_hyper_param_search:
            self._log_hyper_param_search_parameters(state)

    def on_train_end(self, args, state, control, **kwargs):
        self._stop_run_if_exists()

    def __del__(self):
        if self._volatile_checkpoints_dir is not None:
            shutil.rmtree(self._volatile_checkpoints_dir, ignore_errors=True)

        self._stop_run_if_exists()

    def on_save(self, args, state, control, **kwargs):
        if self._should_upload_checkpoint:
            self._log_model_checkpoint(args.output_dir, f"checkpoint-{state.global_step}")

    def on_evaluate(self, args, state, control, metrics=None, **kwargs):
        if self._log_checkpoints == "best":
            best_metric_name = args.metric_for_best_model
            if not best_metric_name.startswith("eval_"):
                best_metric_name = f"eval_{best_metric_name}"

            metric_value = metrics.get(best_metric_name)

            operator = np.greater if args.greater_is_better else np.less

            self._should_upload_checkpoint = state.best_metric is None or operator(metric_value, state.best_metric)

    @classmethod
    def get_run(cls, trainer):
        for callback in trainer.callback_handler.callbacks:
            if isinstance(callback, cls):
                return callback.run

        raise Exception("The trainer doesn't have a NeptuneCallback configured.")

    def on_log(self, args, state, control, logs: Optional[Dict[str, float]] = None, **kwargs):
        if not state.is_world_process_zero:
            return

        if logs is not None:
            for name, value in rewrite_logs(logs).items():
                if isinstance(value, (int, float)):
                    if name in NeptuneCallback.flat_metrics:
                        self._metadata_namespace[name] = value
                    else:
                        self._metadata_namespace[name].log(value, step=state.global_step)


class CodeCarbonCallback(TrainerCallback):
    """
    A [`TrainerCallback`] that tracks the CO2 emission of training.
    """

    def __init__(self):
        if not is_codecarbon_available():
            raise RuntimeError(
                "CodeCarbonCallback requires `codecarbon` to be installed. Run `pip install codecarbon`."
            )
        import codecarbon

        self._codecarbon = codecarbon
        self.tracker = None

    def on_init_end(self, args, state, control, **kwargs):
        if self.tracker is None and state.is_local_process_zero:
            # CodeCarbon will automatically handle environment variables for configuration
            self.tracker = self._codecarbon.EmissionsTracker(output_dir=args.output_dir)

    def on_train_begin(self, args, state, control, model=None, **kwargs):
        if self.tracker and state.is_local_process_zero:
            self.tracker.start()

    def on_train_end(self, args, state, control, **kwargs):
        if self.tracker and state.is_local_process_zero:
            self.tracker.stop()


class ClearMLCallback(TrainerCallback):
    """
    A [`TrainerCallback`] that sends the logs to [ClearML](https://clear.ml/).

    Environment:
    - **CLEARML_PROJECT** (`str`, *optional*, defaults to `HuggingFace Transformers`):
        ClearML project name.
    - **CLEARML_TASK** (`str`, *optional*, defaults to `Trainer`):
        ClearML task name.
    - **CLEARML_LOG_MODEL** (`bool`, *optional*, defaults to `False`):
        Whether to log models as artifacts during training.
    """

    def __init__(self):
        if is_clearml_available():
            import clearml

            self._clearml = clearml
        else:
            raise RuntimeError("ClearMLCallback requires 'clearml' to be installed. Run `pip install clearml`.")

        self._initialized = False
        self._clearml_task = None

        self._log_model = os.getenv("CLEARML_LOG_MODEL", "FALSE").upper() in ENV_VARS_TRUE_VALUES.union({"TRUE"})

    def setup(self, args, state, model, tokenizer, **kwargs):
        if self._clearml is None:
            return
        if state.is_world_process_zero:
            logger.info("Automatic ClearML logging enabled.")
            if self._clearml_task is None:
                self._clearml_task = self._clearml.Task.init(
                    project_name=os.getenv("CLEARML_PROJECT", "HuggingFace Transformers"),
                    task_name=os.getenv("CLEARML_TASK", "Trainer"),
                    auto_connect_frameworks={"tensorboard": False, "pytorch": False},
                    output_uri=True,
                )
                self._initialized = True
                logger.info("ClearML Task has been initialized.")

            self._clearml_task.connect(args, "Args")
            if hasattr(model, "config") and model.config is not None:
                self._clearml_task.connect(model.config, "Model Configuration")

    def on_train_begin(self, args, state, control, model=None, tokenizer=None, **kwargs):
        if self._clearml is None:
            return
        if state.is_hyper_param_search:
            self._initialized = False
        if not self._initialized:
            self.setup(args, state, model, tokenizer, **kwargs)

    def on_train_end(self, args, state, control, model=None, tokenizer=None, metrics=None, logs=None, **kwargs):
        if self._clearml is None:
            return
        if self._clearml_task and state.is_world_process_zero:
            # Close ClearML Task at the end end of training
            self._clearml_task.close()

    def on_log(self, args, state, control, model=None, tokenizer=None, logs=None, **kwargs):
        if self._clearml is None:
            return
        if not self._initialized:
            self.setup(args, state, model, tokenizer, **kwargs)
        if state.is_world_process_zero:
            eval_prefix = "eval_"
            eval_prefix_len = len(eval_prefix)
            test_prefix = "test_"
            test_prefix_len = len(test_prefix)
            single_value_scalars = [
                "train_runtime",
                "train_samples_per_second",
                "train_steps_per_second",
                "train_loss",
                "total_flos",
                "epoch",
            ]
            for k, v in logs.items():
                if isinstance(v, (int, float)):
                    if k in single_value_scalars:
                        self._clearml_task.get_logger().report_single_value(name=k, value=v)
                    elif k.startswith(eval_prefix):
                        self._clearml_task.get_logger().report_scalar(
                            title=k[eval_prefix_len:], series="eval", value=v, iteration=state.global_step
                        )
                    elif k.startswith(test_prefix):
                        self._clearml_task.get_logger().report_scalar(
                            title=k[test_prefix_len:], series="test", value=v, iteration=state.global_step
                        )
                    else:
                        self._clearml_task.get_logger().report_scalar(
                            title=k, series="train", value=v, iteration=state.global_step
                        )
                else:
                    logger.warning(
                        "Trainer is attempting to log a value of "
                        f'"{v}" of type {type(v)} for key "{k}" as a scalar. '
                        "This invocation of ClearML logger's  report_scalar() "
                        "is incorrect so we dropped this attribute."
                    )

    def on_save(self, args, state, control, **kwargs):
        if self._log_model and self._clearml_task and state.is_world_process_zero:
            ckpt_dir = f"checkpoint-{state.global_step}"
            artifact_path = os.path.join(args.output_dir, ckpt_dir)
            logger.info(f"Logging checkpoint artifacts in {ckpt_dir}. This may take time.")
            self._clearml_task.update_output_model(artifact_path, iteration=state.global_step, auto_delete_file=False)


INTEGRATION_TO_CALLBACK = {
    "azure_ml": AzureMLCallback,
    "comet_ml": CometCallback,
    "mlflow": MLflowCallback,
    "neptune": NeptuneCallback,
    "tensorboard": TensorBoardCallback,
    "wandb": WandbCallback,
    "codecarbon": CodeCarbonCallback,
    "clearml": ClearMLCallback,
}


def get_reporting_integration_callbacks(report_to):
    for integration in report_to:
        if integration not in INTEGRATION_TO_CALLBACK:
            raise ValueError(
                f"{integration} is not supported, only {', '.join(INTEGRATION_TO_CALLBACK.keys())} are supported."
            )

    return [INTEGRATION_TO_CALLBACK[integration] for integration in report_to]<|MERGE_RESOLUTION|>--- conflicted
+++ resolved
@@ -656,7 +656,6 @@
 
             self._wandb = wandb
         self._initialized = False
-<<<<<<< HEAD
         # log outputs
         self._log_model = os.getenv("WANDB_LOG_MODEL", "FALSE").upper() in ENV_VARS_TRUE_VALUES
 
@@ -680,18 +679,6 @@
             "id": os.getenv("WANDB_RUN_ID", None),
             "tags": tags if tags is None else tags.split(",")
         }
-=======
-        # log model
-        if os.getenv("WANDB_LOG_MODEL", "FALSE").upper() in ENV_VARS_TRUE_VALUES.union({"TRUE"}):
-            DeprecationWarning(
-                f"Setting `WANDB_LOG_MODEL` as {os.getenv('WANDB_LOG_MODEL')} is deprecated and will be removed in "
-                "version 5 of transformers. Use one of `'end'` or `'checkpoint'` instead."
-            )
-            logger.info(f"Setting `WANDB_LOG_MODEL` from {os.getenv('WANDB_LOG_MODEL')} to `end` instead")
-            self._log_model = "end"
-        else:
-            self._log_model = os.getenv("WANDB_LOG_MODEL", "false").lower()
->>>>>>> 8f796960
 
     def setup(self, args, state, model, **kwargs):
         """
@@ -702,7 +689,6 @@
         variables:
 
         Environment:
-<<<<<<< HEAD
         - **WANDB_ANONYMOUS** (`str`, *optional*, defaults to `None`):
             Set this to `"allow"`, `"never"`, or `"must"` to let users create anonymous runs with secret urls.
         - **WANDB_CONFIG_DIR** (`str`, *optional*, defaults to `None`):
@@ -753,26 +739,6 @@
         - **WANDB_WATCH** (`str`, *optional*, defaults to `gradients`):
             Can be `gradients`, `all` or `false`. Set to `false` to disable gradient logging or `all` to log gradients
             and parameters.
-=======
-        - **WANDB_LOG_MODEL** (`str`, *optional*, defaults to `"false"`):
-            Whether to log model and checkpoints during training. Can be `"end"`, `"checkpoint"` or `"false"`. If set
-            to `"end"`, the model will be uploaded at the end of training. If set to `"checkpoint"`, the checkpoint
-            will be uploaded every `args.save_steps` . If set to `"false"`, the model will not be uploaded. Use along
-            with [`~transformers.TrainingArguments.load_best_model_at_end`] to upload best model.
-
-            <Deprecated version="5.0">
-
-            Setting `WANDB_LOG_MODEL` as `bool` will be deprecated in version 5 of 🤗 Transformers.
-
-            </Deprecated>
-        - **WANDB_WATCH** (`str`, *optional* defaults to `"false"`):
-            Can be `"gradients"`, `"all"`, `"parameters"`, or `"false"`. Set to `"all"` to log gradients and
-            parameters.
-        - **WANDB_PROJECT** (`str`, *optional*, defaults to `"huggingface"`):
-            Set this to a custom string to store results in a different project.
-        - **WANDB_DISABLED** (`bool`, *optional*, defaults to `False`):
-            Whether to disable wandb entirely. Set `WANDB_DISABLED=true` to disable.
->>>>>>> 8f796960
         """
         if self._wandb is None:
             return
@@ -790,22 +756,14 @@
             init_args = self.get_env_vars()
             if trial_name is not None:
                 init_args["name"] = trial_name
+                init_args["name"] = trial_name
                 init_args["group"] = args.run_name
             else:
-<<<<<<< HEAD
                 init_args["name"] = args.run_name
-=======
-                if not (args.run_name is None or args.run_name == args.output_dir):
-                    init_args["name"] = args.run_name
->>>>>>> 8f796960
 
             if self._wandb.run is None:
 
                 self._wandb.init(
-<<<<<<< HEAD
-=======
-                    project=os.getenv("WANDB_PROJECT", "huggingface"),
->>>>>>> 8f796960
                     **init_args,
                 )
             # add config parameters (run may have been created manually)
