--- conflicted
+++ resolved
@@ -1387,11 +1387,8 @@
                     return_attention_mask=False,
                     return_tensors=self.framework,
                     truncation=True,
-<<<<<<< HEAD
                     return_special_tokens_mask=True,
                     return_offsets_mapping=self.tokenizer.is_fast,
-=======
->>>>>>> b00cafbd
                 )
                 if "offset_mapping" in tokens:
                     offset_mapping = tokens["offset_mapping"].cpu().numpy()
