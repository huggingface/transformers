--- conflicted
+++ resolved
@@ -1819,19 +1819,10 @@
         self,
         save_directory: str | os.PathLike | Path,
         push_to_hub: bool = False,
-<<<<<<< HEAD
-        token: Optional[Union[str, bool]] = None,
-        commit_message: Optional[str] = None,
-        repo_id: Optional[str] = None,
-        private: Optional[bool] = None,
-=======
         token: str | bool | None = None,
         commit_message: str | None = None,
         repo_id: str | None = None,
         private: bool | None = None,
-        repo_url: str | None = None,
-        organization: str | None = None,
->>>>>>> 1ce12ac5
         **kwargs,
     ) -> tuple[str, ...]:
         """
