--- conflicted
+++ resolved
@@ -181,21 +181,6 @@
         """adjust max_memory argument for infer_auto_device_map() if extra memory is needed for quantization"""
         return max_memory
 
-<<<<<<< HEAD
-    def needs_full_weights(self) -> bool:
-        """Flag indicating whether quantization requires the full resolved tensor."""
-        return self.requires_full_weights
-
-    def check_quantized_param(self, *args, **kwargs) -> bool:
-        """DEPRECATED -> remove in v5"""
-        logger.warning_once(
-            "`check_quantized_param` is deprecated in favor of `param_needs_quantization`, which is a much "
-            "more self.explanatory name for what the method achieves. It will be removed in v5"
-        )
-        return self.param_needs_quantization(*args, **kwargs)
-
-=======
->>>>>>> 354567d9
     def param_needs_quantization(self, model: "PreTrainedModel", param_name: str, **kwargs) -> bool:
         """
         Check whether a given param needs quantization as defined by `create_quantized_param`.
