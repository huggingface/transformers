# Copyright 2024 The HuggingFace Inc. team. All rights reserved.
#
# Licensed under the Apache License, Version 2.0 (the "License");
# you may not use this file except in compliance with the License.
# You may obtain a copy of the License at
#
#     http://www.apache.org/licenses/LICENSE-2.0
#
# Unless required by applicable law or agreed to in writing, software
# distributed under the License is distributed on an "AS IS" BASIS,
# WITHOUT WARRANTIES OR CONDITIONS OF ANY KIND, either express or implied.
# See the License for the specific language governing permissions and
# limitations under the License.
from typing import TYPE_CHECKING, Dict, List, Optional, Union

from .base import HfQuantizer


if TYPE_CHECKING:
    from ..modeling_utils import PreTrainedModel

from ..utils import is_accelerate_available, is_torch_available, logging


if is_torch_available():
    import torch


logger = logging.get_logger(__name__)


class BitNetHfQuantizer(HfQuantizer):
    """
    1.58-bit quantization from BitNet quantization method:
    Before loading: it converts the linear layers into BitLinear layers during loading.

<<<<<<< HEAD
    Checkout the paper introducing this method : https://huggingface.co/papers/2402.17764
=======
    Check out the paper introducing this method : https://arxiv.org/pdf/2402.17764
>>>>>>> 7f00b325
    """

    requires_parameters_quantization = False
    requires_calibration = True

    required_packages = ["accelerate"]

    def __init__(self, quantization_config, **kwargs):
        super().__init__(quantization_config, **kwargs)
        self.quantization_config = quantization_config

    def validate_environment(self, *args, **kwargs):
        if not is_accelerate_available():
            raise ImportError("Loading a BitNet quantized model requires accelerate (`pip install accelerate`)")

        if kwargs.get("from_tf", False) or kwargs.get("from_flax", False):
            raise ValueError(
                "Loading ternary weights from tf/flax is currently not supported, please make"
                " sure the weights are in PyTorch format."
            )

        if not torch.cuda.is_available():
            logger.warning_once(
                "You don't have a GPU available to load the model, the inference will be slow because of weight unpacking"
            )
            return

        device_map = kwargs.get("device_map", None)
        if device_map is None:
            logger.warning_once(
                "You have loaded a BitNet model on CPU and have a CUDA device available, make sure to set "
                "your model on a GPU device in order to run your model."
            )
        elif device_map is not None:
            if isinstance(device_map, dict) and ("cpu" in device_map.values() or "disk" in device_map.values()):
                raise ValueError(
                    "You are attempting to load a BitNet model with a device_map that contains a CPU or disk device."
                    "This is not supported. Please remove the CPU or disk device from the device_map."
                )

    def _process_model_after_weight_loading(self, model: "PreTrainedModel", **kwargs):
        return model

    def _process_model_before_weight_loading(
        self,
        model: "PreTrainedModel",
        keep_in_fp32_modules: Optional[List[str]] = None,
        **kwargs,
    ):
        from ..integrations import replace_with_bitnet_linear

        self.modules_to_not_convert = self.get_modules_to_not_convert(
            model, self.quantization_config.modules_to_not_convert, keep_in_fp32_modules
        )

        model = replace_with_bitnet_linear(
            model,
            modules_to_not_convert=self.modules_to_not_convert,
            quantization_config=self.quantization_config,
            pre_quantized=self.pre_quantized,
        )

    def adjust_max_memory(self, max_memory: Dict[str, Union[int, str]]) -> Dict[str, Union[int, str]]:
        max_memory = {key: val * 0.90 for key, val in max_memory.items()}
        return max_memory

    def adjust_target_dtype(self, target_dtype: "torch.dtype") -> "torch.dtype":
        target_dtype = torch.int8
        return target_dtype

    def is_serializable(self, safe_serialization=None):
        return True

    @property
    def is_trainable(self) -> bool:
        return (
            self.quantization_config.linear_class == "autobitlinear"
            and self.quantization_config.quantization_mode == "online"
        )

    @property
    def is_qat_trainable(self) -> bool:
        """Flag indicating whether the quantized model can carry out quantization aware training"""
        return (
            self.quantization_config.linear_class == "autobitlinear"
            and self.quantization_config.quantization_mode == "online"
        )<|MERGE_RESOLUTION|>--- conflicted
+++ resolved
@@ -34,11 +34,7 @@
     1.58-bit quantization from BitNet quantization method:
     Before loading: it converts the linear layers into BitLinear layers during loading.
 
-<<<<<<< HEAD
-    Checkout the paper introducing this method : https://huggingface.co/papers/2402.17764
-=======
-    Check out the paper introducing this method : https://arxiv.org/pdf/2402.17764
->>>>>>> 7f00b325
+    Check out the paper introducing this method: https://huggingface.co/papers/2402.17764
     """
 
     requires_parameters_quantization = False
