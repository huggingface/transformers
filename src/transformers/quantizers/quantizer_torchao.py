--- conflicted
+++ resolved
@@ -236,11 +236,7 @@
         else:
             assert isinstance(self.quantization_config, TorchAoConfig)
             module._parameters[tensor_name] = torch.nn.Parameter(param_value).to(device=target_device)
-<<<<<<< HEAD
             quantize_(module, self.quantization_config.get_apply_tensor_subclass(), set_inductor_config=False)
-=======
-            quantize_(module, self.quantization_config.get_quantize_config())
->>>>>>> 9be4728a
 
     def _process_model_after_weight_loading(self, model, **kwargs):
         """No process required for torchao quantized model"""
