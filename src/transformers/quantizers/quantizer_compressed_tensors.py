# Copyright 2024 The HuggingFace Inc. team. All rights reserved.
#
# Licensed under the Apache License, Version 2.0 (the "License");
# you may not use this file except in compliance with the License.
# You may obtain a copy of the License at
#
#     http://www.apache.org/licenses/LICENSE-2.0
#
# Unless required by applicable law or agreed to in writing, software
# distributed under the License is distributed on an "AS IS" BASIS,
# WITHOUT WARRANTIES OR CONDITIONS OF ANY KIND, either express or implied.
# See the License for the specific language governing permissions and
# limitations under the License.


from ..utils import is_compressed_tensors_available, is_torch_available, logging
from ..utils.quantization_config import CompressedTensorsConfig
from .base import HfQuantizer


if is_torch_available():
    import torch

logger = logging.get_logger(__name__)


class CompressedTensorsHfQuantizer(HfQuantizer):
    """
    Quantizer for the compressed_tensors package.  Loads and restores models to
    quantized state with compressed_tensors
    """

    requires_calibration = True
    required_packages = ["compressed_tensors"]

    def __init__(self, quantization_config: CompressedTensorsConfig, **kwargs):
        super().__init__(quantization_config, **kwargs)

        if not is_compressed_tensors_available():
            raise ImportError(
                "Using `compressed_tensors` quantized models requires the compressed-tensors library: "
                "`pip install compressed-tensors`"
            )

        # Call post_init here to ensure proper config setup when `run_compressed`
        # is provided directly via CompressedTensorsConfig, and to avoid duplicate logging.

        quantization_config.post_init()
        from compressed_tensors.compressors import ModelCompressor

        self.compressor = ModelCompressor.from_compression_config(quantization_config)
        self.run_compressed = quantization_config.run_compressed
        self.quantization_config = quantization_config

    def validate_environment(self, *args, **kwargs):
        if not is_compressed_tensors_available():
            raise ImportError(
                "Using `compressed_tensors` quantized models requires the compressed-tensors library: "
                "`pip install compressed-tensors`"
            )
        if not is_torch_available():
            # torch already should be installed as part of compressed tensors
            raise ImportError("torch is required for using compressed-tensors quantization")

    def update_torch_dtype(self, torch_dtype: "torch.dtype") -> "torch.dtype":
        if torch_dtype is None:
            logger.info("Loading model using torch.float16 for compressed-tensors quantization")
            torch_dtype = torch.float16
        elif torch_dtype != torch.float16:
            logger.info(
                "We suggest you to set `torch_dtype=torch.float16` for better efficiency with compressed_tensors."
            )
        return torch_dtype

    def _process_model_before_weight_loading(self, model, **kwargs):
        from compressed_tensors.quantization import apply_quantization_config

        ct_quantization_config = self.compressor.quantization_config

        # Always initialize compressed wrappers to match the checkpoint
        apply_quantization_config(model, ct_quantization_config, self.run_compressed)
        if (
            self.quantization_config.is_quantization_compressed
            or self.quantization_config.is_sparsification_compressed
        ):
            self.compressor.compress_model(model=model)

    def _process_model_after_weight_loading(self, model, **kwargs):
        """Decompress loaded model if necessary - need for qat"""

        if (
            self.quantization_config.is_quantization_compressed and not self.run_compressed
        ) or self.quantization_config.is_sparsification_compressed:
<<<<<<< HEAD
            self.compressor.decompress_model(model=model)
=======
            config = kwargs.get("config")
            cache_path = config._name_or_path

            if not os.path.exists(cache_path):
                from transformers.utils import cached_file

                config_file_path = cached_file(cache_path, "config.json")
                cache_path = os.path.sep.join(config_file_path.split(os.path.sep)[:-1])

            if self.quantization_config.is_quantization_compressed and not self.run_compressed:
                from compressed_tensors.quantization import QuantizationStatus

                self.compressor.quantization_config.quantization_status = QuantizationStatus.FROZEN
            self.compressor.decompress(model_path=cache_path, model=model)
>>>>>>> a78263db

    def update_tp_plan(self, config):
        additional_plan = {
            "layers.*.feed_forward.experts.*.gate_proj.weight": "local_colwise",
            "layers.*.feed_forward.experts.*.gate_proj.weight_scale": "local_colwise",
            "layers.*.feed_forward.experts.*.up_proj.weight": "local_colwise",
            "layers.*.feed_forward.experts.*.up_proj.weight_scale": "local_colwise",
            "layers.*.feed_forward.experts.*.down_proj.weight": "local_rowwise",
        }
        if config.get_text_config() is not None and config.get_text_config().base_model_tp_plan is not None:
            config.get_text_config().base_model_tp_plan.update(additional_plan)

        return config

    @property
    def is_trainable(self):
        return True

    def is_qat_trainable(self) -> bool:
        """Loaded Models can carry out quantization aware training"""
        # models need to be decompressed carry out qat
        return not self.run_compressed or not self.quantization_config.is_quantization_compressed

    def is_serializable(self, safe_serialization=None) -> bool:
        """Models quantized using compressed tensors can be saved to disk"""
        return True<|MERGE_RESOLUTION|>--- conflicted
+++ resolved
@@ -91,24 +91,8 @@
         if (
             self.quantization_config.is_quantization_compressed and not self.run_compressed
         ) or self.quantization_config.is_sparsification_compressed:
-<<<<<<< HEAD
             self.compressor.decompress_model(model=model)
-=======
-            config = kwargs.get("config")
-            cache_path = config._name_or_path
 
-            if not os.path.exists(cache_path):
-                from transformers.utils import cached_file
-
-                config_file_path = cached_file(cache_path, "config.json")
-                cache_path = os.path.sep.join(config_file_path.split(os.path.sep)[:-1])
-
-            if self.quantization_config.is_quantization_compressed and not self.run_compressed:
-                from compressed_tensors.quantization import QuantizationStatus
-
-                self.compressor.quantization_config.quantization_status = QuantizationStatus.FROZEN
-            self.compressor.decompress(model_path=cache_path, model=model)
->>>>>>> a78263db
 
     def update_tp_plan(self, config):
         additional_plan = {
