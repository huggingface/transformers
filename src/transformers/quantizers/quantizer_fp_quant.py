--- conflicted
+++ resolved
@@ -118,8 +118,7 @@
             )
         return trainable
 
-<<<<<<< HEAD
-    def is_serializable(self, **kwargs):
+    def is_serializable(self):
         return True
 
     def get_quantize_ops(self):
@@ -148,8 +147,4 @@
                         operations=[FpQuantDeserialize(self)],
                     ),
                 ]
-        return []
-=======
-    def is_serializable(self):
-        return True
->>>>>>> 471d7ce9
+        return []