--- conflicted
+++ resolved
@@ -53,13 +53,10 @@
             raise ImportError("Loading an AWQ quantized model requires accelerate (`pip install accelerate`)")
 
         if self.quantization_config.version == AWQLinearVersion.IPEX:
-<<<<<<< HEAD
-=======
             if version.parse(importlib.metadata.version("autoawq")) < version.parse("0.2.6"):
                 raise RuntimeError(
                     "To use IPEX backend, you need autoawq>0.6.2. Please install the latest version or from source."
                 )
->>>>>>> 04b4e441
             if (
                 device_map is not None
                 and isinstance(device_map, dict)
