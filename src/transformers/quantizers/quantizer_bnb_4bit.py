# Copyright 2024 The HuggingFace Inc. team. All rights reserved.
#
# Licensed under the Apache License, Version 2.0 (the "License");
# you may not use this file except in compliance with the License.
# You may obtain a copy of the License at
#
#     http://www.apache.org/licenses/LICENSE-2.0
#
# Unless required by applicable law or agreed to in writing, software
# distributed under the License is distributed on an "AS IS" BASIS,
# WITHOUT WARRANTIES OR CONDITIONS OF ANY KIND, either express or implied.
# See the License for the specific language governing permissions and
# limitations under the License.
from typing import TYPE_CHECKING

from .base import HfQuantizer
from .quantizers_utils import get_module_from_name


if TYPE_CHECKING:
    from ..modeling_utils import PreTrainedModel

from ..utils import (
    ACCELERATE_MIN_VERSION,
    BITSANDBYTES_MIN_VERSION,
    is_accelerate_available,
    is_bitsandbytes_available,
    is_torch_available,
    is_torch_hpu_available,
    is_torch_npu_available,
    is_torch_xpu_available,
    logging,
)


if is_torch_available():
    import torch

    from ..core_model_loading import WeightConverter

logger = logging.get_logger(__name__)


class Bnb4BitHfQuantizer(HfQuantizer):
    """
    4-bit quantization from bitsandbytes quantization method
    """

    requires_calibration = False

    def __init__(self, quantization_config, **kwargs):
        super().__init__(quantization_config, **kwargs)

    def validate_environment(self, *args, **kwargs):
        if not is_accelerate_available():
            raise ImportError(
                f"Using `bitsandbytes` 4-bit quantization requires accelerate: `pip install 'accelerate>={ACCELERATE_MIN_VERSION}'`"
            )
        if not is_bitsandbytes_available():
            raise ImportError(
                f"Using `bitsandbytes` 4-bit quantization requires bitsandbytes: `pip install -U bitsandbytes>={BITSANDBYTES_MIN_VERSION}`"
            )

        from ..integrations import validate_bnb_backend_availability

        validate_bnb_backend_availability(raise_exception=True)

        device_map = kwargs.get("device_map")
        if not self.quantization_config.llm_int8_enable_fp32_cpu_offload and isinstance(device_map, dict):
            values = set(device_map.values())
            if values != {"cpu"} and ("cpu" in values or "disk" in values):
                raise ValueError(
                    "Some modules are dispatched on the CPU or the disk. Make sure you have enough GPU RAM to fit the "
                    "quantized model. If you want to dispatch the model on the CPU or the disk while keeping these modules "
                    "in 32-bit, you need to set `llm_int8_enable_fp32_cpu_offload=True` and pass a custom `device_map` to "
                    "`from_pretrained`. Check "
                    "https://huggingface.co/docs/transformers/main/en/main_classes/quantization#offload-between-cpu-and-gpu "
                    "for more details. "
                )

    def param_element_size(self, model: "PreTrainedModel", param_name: str, param: "torch.Tensor") -> float:
        "Return the element size (in bytes) for `param_name`."
        if self.param_needs_quantization(model, param_name):
            # 4 bit
            return 0.5

        return super().param_element_size(model, param_name, param)

    def param_needs_quantization(self, model: "PreTrainedModel", param_name: str, **kwargs) -> bool:
        import bitsandbytes as bnb

        module, name = get_module_from_name(model, param_name)
        return isinstance(module, bnb.nn.Linear4bit) and name != "bias"

    def adjust_max_memory(self, max_memory: dict[str, int | str]) -> dict[str, int | str]:
        # need more space for buffers that are created during quantization
        max_memory = {key: val * 0.90 for key, val in max_memory.items()}
        return max_memory

    def update_device_map(self, device_map):
        if device_map is None:
            if torch.cuda.is_available():
                device_map = {"": torch.cuda.current_device()}
            elif is_torch_npu_available():
                device_map = {"": f"npu:{torch.npu.current_device()}"}
            elif is_torch_hpu_available():
                device_map = {"": f"hpu:{torch.hpu.current_device()}"}
            elif is_torch_xpu_available():
                device_map = {"": torch.xpu.current_device()}
            else:
                device_map = {"": "cpu"}
            logger.info(
                "The device_map was not initialized. "
                f"Setting device_map to {device_map}. "
                "If you want to use the model for inference, please set device_map ='auto' "
            )
        return device_map

    def _process_model_before_weight_loading(
        self,
        model: "PreTrainedModel",
<<<<<<< HEAD
        device_map=None,
        keep_in_fp32_modules: list[str] | None = None,
=======
        device_map,
>>>>>>> 04e78e67
        **kwargs,
    ):
        from ..integrations import replace_with_bnb_linear

        self.modules_to_not_convert = self.get_modules_to_not_convert(
            model, self.quantization_config.llm_int8_skip_modules, model._keep_in_fp32_modules
        )

        if self.quantization_config.llm_int8_enable_fp32_cpu_offload:
            if isinstance(device_map, dict):
                keys_on_cpu = [key for key, value in device_map.items() if value in ["disk", "cpu"]]
                self.modules_to_not_convert.extend(keys_on_cpu)

        model = replace_with_bnb_linear(
            model,
            modules_to_not_convert=self.modules_to_not_convert,
            quantization_config=self.quantization_config,
            pre_quantized=self.pre_quantized,
        )

    def _process_model_after_weight_loading(self, model: "PreTrainedModel", **kwargs):
        model.is_loaded_in_4bit = True
        model.is_4bit_serializable = self.is_serializable()
        return model

    def is_serializable(self):
        return True

    @property
    def is_trainable(self) -> bool:
        return True

    def _dequantize(self, model, dtype=None):
        from ..integrations import dequantize_and_replace

        model = dequantize_and_replace(model, quantization_config=self.quantization_config, dtype=dtype)
        return model

    def get_quantize_ops(self):
        from ..integrations.bitsandbytes import Bnb4bitQuantize

        return Bnb4bitQuantize(self)

    def get_weight_conversions(self):
        from ..integrations.bitsandbytes import Bnb4bitDeserialize

        if self.pre_quantized:
            return [
                WeightConverter(
                    source_patterns=[
                        "weight.nested_absmax",
                        "weight.nested_quant_map",
                        "weight.quant_map",
                        "weight.absmax",
                        "weight.quant_state.bitsandbytes__nf4",
                        "weight.quant_state.bitsandbytes__fp4",
                        "weight",
                    ],
                    target_patterns="weight",
                    operations=[Bnb4bitDeserialize(self)],
                )
            ]
        return []<|MERGE_RESOLUTION|>--- conflicted
+++ resolved
@@ -119,12 +119,7 @@
     def _process_model_before_weight_loading(
         self,
         model: "PreTrainedModel",
-<<<<<<< HEAD
-        device_map=None,
-        keep_in_fp32_modules: list[str] | None = None,
-=======
         device_map,
->>>>>>> 04e78e67
         **kwargs,
     ):
         from ..integrations import replace_with_bnb_linear
