# Copyright (c) Meta Platforms, Inc. and affiliates.
# All rights reserved.
#
# Licensed under the Apache License, Version 2.0 (the "License"); you may not use this file except in compliance with
# the License. You may obtain a copy of the License at
#
# http://www.apache.org/licenses/LICENSE-2.0
#
# Unless required by applicable law or agreed to in writing, software distributed under the License is distributed on
# an "AS IS" BASIS, WITHOUT WARRANTIES OR CONDITIONS OF ANY KIND, either express or implied. See the License for the
# specific language governing permissions and limitations under the License.

import logging

import torch

from ..cache_utils import (
    DynamicCache,
    DynamicLayer,
    DynamicSlidingWindowLayer,
    EncoderDecoderCache,
    StaticCache,
)
from ..generation.configuration_utils import GenerationConfig
from ..modeling_utils import PreTrainedModel
from ..pytorch_utils import (
    is_torch_greater_or_equal,
    is_torch_greater_or_equal_than_2_3,
    is_torch_greater_or_equal_than_2_6,
)


class TorchExportableModuleForVLM:
    """
    A wrapper class for exporting Vision-Language Models (VLMs) like SmolVLM2 for ExecuTorch.

    This class handles the export of three main components:
        1. Vision encoder (processes images to visual features)
        2. Connector/projector (maps visual features to text embedding space)
        3. Text decoder (generates text from combined visual and text tokens)
    """

    def __init__(self, model, max_batch_size: int = 1, max_cache_len: int = 1024):
        """
        Initialize the exportable VLM module.

        Args:
            model: The VLM (e.g. SmolVLM) model instance
            max_batch_size: Maximum batch size. Always 1 for ExecuTorch
            max_cache_len: Maximum cache length for text generation
        """
        self.model = model
        self.max_batch_size = max_batch_size
        self.max_cache_len = max_cache_len
        self.config = model.config

        # Extract individual components
        self.vision_encoder = model.model.vision_model
        self.connector = model.model.connector
        self.text_decoder = model.model.text_model

        # Store exported programs
        self.exported_vision_encoder = None
        self.exported_connector = None
        self.exported_text_decoder = None

    def export_vision_encoder(self):
        """Export the vision encoder component."""
        self.vision_encoder.eval()

        # Create example input
        pixel_values = torch.randn(1, 3, 384, 384, dtype=torch.float32)

        # Define dynamic shapes
        dynamic_shapes = {
            "pixel_values": {
                2: torch.export.Dim.AUTO,
                3: torch.export.Dim.AUTO,
            }
        }

        self.exported_vision_encoder = torch.export.export(
            self.vision_encoder,
            args=(pixel_values,),
            dynamic_shapes=dynamic_shapes,
            strict=False,
        )

        return self.exported_vision_encoder

    def export_connector(self):
        """Export the connector component."""
        self.connector.eval()

        # Vision encoder output shape: [batch_size, num_patches, vision_hidden_size]
        vision_hidden_size = self.config.vision_config.hidden_size
        image_size = self.config.vision_config.image_size
        patch_size = self.config.vision_config.patch_size
        patches_per_dim = image_size // patch_size
        num_patches = patches_per_dim * patches_per_dim
        image_hidden_states = torch.randn(1, num_patches, vision_hidden_size, dtype=torch.float32)

        # Define dynamic shapes - static batch_size=1, dynamic num_patches
        dynamic_shapes = {"image_hidden_states": {1: torch.export.Dim.AUTO}}

        # Export the connector using torch.export
        self.exported_connector = torch.export.export(
            self.connector,
            args=(image_hidden_states,),
            dynamic_shapes=dynamic_shapes,
            strict=False,
        )

        return self.exported_connector

    def export_text_decoder(self):
        """Export the text decoder component."""

        # Create text decoder exportable wrapper
        self.exportable_text_decoder = TorchExportableModuleForDecoderOnlyLM(model=self.text_decoder)

        # Use the existing text decoder exportable wrapper
        seq_length = 3
        input_ids = torch.zeros((1, seq_length), dtype=torch.long)
        cache_position = torch.arange(seq_length, dtype=torch.long)
        max_seq_length = min(self.max_cache_len, self.config.text_config.max_position_embeddings)
        seq_len_dim = torch.export.Dim("seq_length_dim", max=max_seq_length - 1)

        dynamic_shapes = {
            "input_ids": {1: seq_len_dim},
            "cache_position": {0: seq_len_dim},
        }

        self.exported_text_decoder = self.exportable_text_decoder.export(
            input_ids=input_ids,
            cache_position=cache_position,
            dynamic_shapes=dynamic_shapes,
            strict=False,
        )

        return self.exported_text_decoder

    def export(self, **kwargs):
        """Export all components of the VLM model."""
        self.export_vision_encoder(**kwargs)
        self.export_connector(**kwargs)
        self.export_text_decoder(**kwargs)
        return {
            "vision_encoder": self.exported_vision_encoder,
            "connector": self.exported_connector,
            "text_decoder": self.exported_text_decoder,
        }

    def forward(self, pixel_values, input_ids, cache_position):
        """
        Simplified forward pass for inference with guaranteed non-null input_ids and cache_position.

        Args:
            pixel_values: Input images [1, channels, height, width] (optional)
            input_ids: Text token IDs [1, seq_len] (required - won't be None)
            cache_position: Cache positions [seq_len] (required - won't be None)

        Returns:
            Output with logits for text generation
        """

    def generate(
        self, pixel_values=None, input_ids=None, max_new_tokens=50, do_sample=False, temperature=1.0, **kwargs
    ):
        """
        Simplified generate method with guaranteed non-null input_ids.

        Args:
            pixel_values: Input images [1, channels, height, width] (optional)
            input_ids: Initial text tokens [1, seq_len] (required - won't be None)
            max_new_tokens: Maximum number of tokens to generate
            do_sample: Whether to use sampling or greedy decoding
            temperature: Temperature for sampling

        Returns:
            Generated sequences
        """


class TorchExportableModuleForDecoderOnlyLM(torch.nn.Module):
    """
    A recipe module designed to make a `PreTrainedModel` exportable with `torch.export`,
    specifically for decoder-only LM with cache. This module ensures that the
    exported model is compatible with further lowering and execution in `ExecuTorch`.
    """

    def __init__(
        self,
        model: PreTrainedModel,
        batch_size: int | None = None,
        max_cache_len: int | None = None,
        device: torch.device | None = None,
    ) -> None:
        """
        Initializes the exportable module.

        Args:
            model (`PreTrainedModel`): The pretrained model to wrap.

        Raises:
            ValueError: If the model is configured with a unsupported cache implementation.
        """
        super().__init__()

        config = model.config.get_text_config()

        if not hasattr(config, "use_cache") or config.use_cache is False:
            raise ValueError("The model must have caching enabled to be performant.")

        if hasattr(config, "layer_types") and getattr(config, "sliding_window", None) is not None:
            self.model = TorchExportableModuleWithHybridCache(model, batch_size, max_cache_len, device)
        else:
            # If `layer_types` is not specified explicitly in the config or `sliding_window` is null,
            # there is only 1 type of layers, so export will use `StaticCache` by default.
            logging.info(
                "Using `StaticCache` for export as `layer_types` is not specified or `sliding_window` is `null` in the config."
            )
            self.model = TorchExportableModuleWithStaticCache(model, batch_size, max_cache_len, device)

    def forward(
        self,
        input_ids: torch.Tensor | None = None,
        inputs_embeds: torch.Tensor | None = None,
        cache_position: torch.Tensor | None = None,
    ) -> torch.Tensor:
        """
        Forward pass of the module, which is compatible with the ExecuTorch llm runner.

        Args:
            input_ids (`torch.Tensor`): Tensor representing current input token id to the module.
            inputs_embeds (`torch.Tensor`): Tensor representing current input embeddings to the module.
            cache_position (`torch.Tensor`): Tensor representing current input position in the cache.

        Returns:
            torch.Tensor: Logits output from the model.
        """
        return self.model.forward(
            input_ids=input_ids,
            inputs_embeds=inputs_embeds,
            cache_position=cache_position,
        )

    def export(
        self,
        input_ids: torch.Tensor | None = None,
        inputs_embeds: torch.Tensor | None = None,
        cache_position: torch.Tensor | None = None,
        dynamic_shapes: dict | None = None,
        strict: bool | None = None,
    ) -> torch.export.ExportedProgram:
        """
        Export the wrapped module using `torch.export`.

        Args:
            input_ids (`Optional[torch.Tensor]`):
                Tensor representing current input token id to the module. Must specify either this or inputs_embeds.
            inputs_embeds (`Optional[torch.Tensor]`):
                Tensor representing current input embeddings to the module. Must specify either this or input_ids.
            cache_position (`Optional[torch.Tensor]`):
                Tensor representing current input position in the cache. If not provided, a default tensor will be used.
            dynamic_shapes (`Optional[dict]`):
                Dynamic shapes to use for export if specified.
            strict(`Optional[bool]`):
                Flag to instruct `torch.export` to use `torchdynamo`.

        Returns:
            torch.export.ExportedProgram: The exported program that can be used for inference.

        Examples:
            Export with input_ids:
            ```python
            # Prepare inputs
            input_ids = torch.tensor([[1, 2, 3]], dtype=torch.long, device=model.device)
            cache_position = torch.arange(input_ids.shape[-1], dtype=torch.long, device=model.device)

            # Export
            exported = exportable_module.export(
                input_ids=input_ids,
                cache_position=cache_position
            )
            ```

            Export with inputs_embeds:
            ```python
            # Prepare embeddings
            inputs_embeds = torch.randn(1, 3, 768, device=model.device)  # batch_size=1, seq_len=3, hidden_size=768
            cache_position = torch.arange(inputs_embeds.shape[1], dtype=torch.long, device=model.device)

            # Export
            exported = exportable_module.export(
                inputs_embeds=inputs_embeds,
                cache_position=cache_position
            )
            ```
        """
        if not (input_ids is None) ^ (inputs_embeds is None):
            raise ValueError("Need to specify either input_ids or inputs_embeds.")

        if hasattr(self.model, "base_model_prefix"):
            base = getattr(self.model, self.model.base_model_prefix, self.model)
            model_device = base.device
        elif hasattr(self.model, "model"):
            model_device = self.model.model.device
        else:
            model_device = "cpu"
            logging.warning(
                "TorchExportableModuleForDecoderOnlyLM.export Can't infer device from the model. Set to CPU by default."
            )

        if input_ids is not None:
            input_kwargs = {
                "input_ids": input_ids,
                "cache_position": cache_position
                if cache_position is not None
                else torch.arange(input_ids.shape[-1], dtype=torch.long, device=model_device),
            }
        else:  # inputs_embeds
            input_kwargs = {
                "inputs_embeds": inputs_embeds,
                "cache_position": cache_position
                if cache_position is not None
                else torch.arange(inputs_embeds.shape[1], dtype=torch.long, device=model_device),
            }

        exported_program = torch.export.export(
            self.model,
            args=(),
            kwargs=input_kwargs,
            dynamic_shapes=dynamic_shapes,
            strict=strict if strict is not None else True,
        )

        return exported_program

    @staticmethod
    def generate(
        exported_program: torch.export.ExportedProgram,
        tokenizer,
        prompt: str,
        max_new_tokens: int = 20,
        do_sample: bool = False,
        temperature: float = 1.0,
        top_k: int = 50,
        top_p: float = 1.0,
        device: str = "cpu",
    ) -> str:
        """
        Generate a sequence of tokens using an exported program.

        Args:
            exported_program (`torch.export.ExportedProgram`): The exported model being used for generate.
            tokenizer: The tokenizer to use.
            prompt (str): The input prompt.
            max_new_tokens (int): Maximum number of new tokens to generate.
            do_sample (bool): Whether to use sampling or greedy decoding.
            temperature (float): The temperature for sampling.
            top_k (int): The number of highest probability tokens to keep for top-k sampling.
            top_p (float): The cumulative probability for nucleus sampling.
            device (str): The device to use.

        Returns:
            str: The generated text.
        """
        # Get the module from the exported program
        exported_module = exported_program.module()

        # Tokenize the prompt
        input_ids = tokenizer(prompt, return_tensors="pt").input_ids.to(device)

        # Initialize with the prompt
        generated_ids = input_ids.clone()

        # Process the prompt tokens first
        curr_position = 0
        for i in range(input_ids.shape[1]):
            # Process one token at a time
            curr_input_ids = input_ids[:, i : i + 1]
            curr_cache_position = torch.tensor([curr_position], dtype=torch.long, device=device)

            # Forward pass
            _ = exported_module(input_ids=curr_input_ids, cache_position=curr_cache_position)
            curr_position += 1

        # Generate new tokens
        for _ in range(max_new_tokens):
            # Get the last token as input
            curr_input_ids = generated_ids[:, -1:]
            curr_cache_position = torch.tensor([curr_position], dtype=torch.long, device=device)

            # Forward pass to get next token logits
            outputs = exported_module(input_ids=curr_input_ids, cache_position=curr_cache_position)

            # Get the next token ID
            if do_sample:
                # Apply temperature
                if temperature > 0:
                    logits = outputs / temperature
                else:
                    logits = outputs

                # Apply top-k filtering
                if top_k > 0:
                    indices_to_remove = logits < torch.topk(logits, top_k)[0][..., -1, None]
                    logits[indices_to_remove] = float("-inf")

                # Apply top-p (nucleus) filtering
                if top_p < 1.0:
                    sorted_logits, sorted_indices = torch.sort(logits, descending=True)
                    cumulative_probs = torch.cumsum(torch.softmax(sorted_logits, dim=-1), dim=-1)

                    # Remove tokens with cumulative probability above the threshold
                    sorted_indices_to_remove = cumulative_probs > top_p
                    # Shift the indices to the right to keep also the first token above the threshold
                    sorted_indices_to_remove[..., 1:] = sorted_indices_to_remove[..., :-1].clone()
                    sorted_indices_to_remove[..., 0] = 0

                    # Scatter sorted tensors to original indexing
                    indices_to_remove = sorted_indices_to_remove.scatter(-1, sorted_indices, sorted_indices_to_remove)
                    logits[indices_to_remove] = float("-inf")

                # Sample from the filtered distribution
                probs = torch.softmax(logits, dim=-1)
                next_token_id = torch.multinomial(probs, num_samples=1)
            else:
                # Greedy decoding
                next_token_id = outputs.argmax(dim=-1, keepdim=True)

            # Ensure next_token_id has the right shape before concatenation
            if next_token_id.dim() > 2:
                next_token_id = next_token_id.squeeze(-1)

            # Append to the generated sequence
            generated_ids = torch.cat([generated_ids, next_token_id], dim=-1)
            curr_position += 1

            # Stop if we generate an EOS token
            if next_token_id.item() == tokenizer.eos_token_id:
                break

        # Decode the generated text
        return tokenizer.decode(generated_ids[0], skip_special_tokens=True)


class TorchExportableModuleWithStaticCache(torch.nn.Module):
    """
    A recipe module designed to make a `PreTrainedModel` exportable with `torch.export`,
    specifically for decoder-only LM to `StaticCache`. This module ensures that the
    exported model is compatible with further lowering and execution in `ExecuTorch`.

    Note:
        This class is specifically designed to support export process using `torch.export`
        in a way that ensures the model can be further lowered and run efficiently in `ExecuTorch`.
    """

    def __init__(
        self,
        model: PreTrainedModel,
        batch_size: int | None = None,
        max_cache_len: int | None = None,
        device: torch.device | None = None,
    ) -> None:
        """
        Initializes the wrapper module with the pretrained model.

        Args:
            model (`PreTrainedModel`): The pretrained model to wrap. The model must have caching
                enabled and use a 'static' caching implementation.
            batch_size (`Optional[int]`): The batch size of the model. If not provided, we check if a value can be found
                in `generation_config.cache_config` and otherwise we raise a ValueError.
            max_cache_len (`Optional[int]`): The maximum cache length for generation. Same mechanism as `batch_size` if
                not provided.
            device (`Optional[torch.device]`): The device to use. If not provided, we check if a value can be found
                in `generation_config.cache_config` and otherwise we use `model.device` (no error is raised).

        Raises:
            AssertionError: If the pretrained model does not have caching enabled or if it does
            not use a 'static' caching implementation in `model.generation_config`.
            ValueError: If `batch_size` or `max_cache_len` is not provided, either as an argument or in `cache_config`.
        """
        super().__init__()

        config = model.config.get_text_config()
        generation_config = model.generation_config

        # Sanity checks
        if generation_config is None:
            raise AssertionError(
                "The model must have a generation config to be exported with static caching. "
                "Please set `generation_config` in `model`."
            )
        if not generation_config.use_cache:
            raise AssertionError(
                "The model must have caching enabled to be exported with static caching. "
                "Please set `generation_config.use_cache=True`."
            )
        if generation_config.cache_implementation != "static":
            raise AssertionError(
                "The model must use a 'static' caching implementation to be exported with static caching. "
                "Please set `generation_config.cache_implementation='static'`."
            )

        cache_config = {} if generation_config.cache_config is None else generation_config.cache_config

        # Ensure batch_size and max_cache_len are set
        if batch_size is None:
            batch_size = cache_config.get("batch_size", None)
            if batch_size is None:
                raise ValueError("batch_size must be provided, either as an argument or in cache_config.")
        if max_cache_len is None:
            max_cache_len = cache_config.get("max_cache_len", None)
            if max_cache_len is None:
                raise ValueError("max_cache_len must be provided, either as an argument or in cache_config.")
        # Infer device if not provided
        if device is None:
            device = cache_config.get("device", model.device)

        # Initialize the static cache
        self.model = model
        self.static_cache = StaticCache(max_cache_len=max_cache_len, config=config)
        head_dim = getattr(config, "head_dim", config.hidden_size // config.num_attention_heads)
        num_heads = getattr(config, "num_key_value_heads", config.num_attention_heads)
        dtype = self.model.dtype
        # We need this call to initialize all the layers (otherwise it's done lazily, which is not exportable)
        self.static_cache.early_initialization(batch_size, num_heads, head_dim, dtype, device)
        for i in range(len(self.static_cache)):
            self.register_buffer(f"key_cache_{i}", self.static_cache.layers[i].keys, persistent=False)
            self.register_buffer(f"value_cache_{i}", self.static_cache.layers[i].values, persistent=False)

    def forward(
        self,
        input_ids: torch.LongTensor | None = None,
        inputs_embeds: torch.Tensor | None = None,
        cache_position: torch.Tensor | None = None,
    ):
        """
        Forward pass of the module, which is compatible with the ExecuTorch runtime.

        Args:
            input_ids (`torch.Tensor`): Tensor representing current input token id to the module.
            inputs_embeds (`torch.Tensor`): Tensor representing current input embeddings to the module.
            cache_position (`torch.Tensor`): Tensor representing current input position in the cache.

        Returns:
            torch.Tensor: Logits output from the model.

        This forward adapter serves two primary purposes:

        1. **Making the Model `torch.export`-Compatible**:
            The adapter hides unsupported objects, such as the `Cache`, from the graph inputs and outputs,
            enabling the model to be exportable using `torch.export` without encountering issues.

        2. **Ensuring Compatibility with `ExecuTorch` runtime**:
            The adapter matches the model's forward signature with that in `executorch/extension/llm/runner`,
            ensuring that the exported model can be executed in `ExecuTorch` out-of-the-box.
        """
        past_key_values = self.static_cache

        outs = self.model(
            input_ids=input_ids,
            inputs_embeds=inputs_embeds,
            cache_position=cache_position,
            attention_mask=None,
            past_key_values=past_key_values,
            use_cache=True,
        )
        if hasattr(outs, "logits"):
            # Returned outputs is `CausalLMOutputWithPast`
            return outs.logits
        else:
            # Returned the `last_hidden_state` from `BaseModelOutputWithPast`
            return outs.last_hidden_state

    @staticmethod
    def generate(
        exported_program: torch.export.ExportedProgram,
        prompt_token_ids: torch.Tensor,
        max_new_tokens: int,
    ) -> torch.Tensor:
        """
        Generate a sequence of tokens using an exported program.

        This util function is designed to test exported models by simulating the generation process.
        It processes the input prompt tokens sequentially (no parallel prefill).
        This generate function is not intended to replace the original `generate` method, and the support
        for leveraging the original `generate` is potentially planned!

        Args:
            exported_program (`torch.export.ExportedProgram`): The exported program generated via `torch.export`.
            prompt_token_ids (`torch.Tensor`): Tensor representing the input prompt token IDs.
            max_new_tokens (`int`): Maximum number of new tokens to generate. Note that the total generation
                length is limited by both `max_new_tokens` and the model's cache size.

        Returns:
            torch.Tensor: A tensor containing the generated sequence of token IDs, including the original prompt tokens.
        """
        device = prompt_token_ids.device
        prompt_token_len = prompt_token_ids.shape[-1]
        max_generation_length = prompt_token_len + max_new_tokens
        for buffer_name, buffer in exported_program.named_buffers():
            if buffer_name.startswith("key_cache"):
                max_cache_len = buffer.shape[2]
                max_generation_length = min(max_generation_length, max_cache_len)
                break

        response_tokens = []
        for input_pos in range(min(max_generation_length, prompt_token_len)):
            result = exported_program.module().forward(
                input_ids=prompt_token_ids[:, input_pos : input_pos + 1],
                cache_position=torch.tensor([input_pos], dtype=torch.long, device=device),
            )
            response_tokens.append(prompt_token_ids[0][input_pos].item())

        current_token = torch.argmax(result[:, -1, :], dim=-1).item()
        response_tokens.append(current_token)

        while len(response_tokens) < max_generation_length:
            result = exported_program.module().forward(
                input_ids=torch.tensor([[current_token]], dtype=torch.long, device=device),
                cache_position=torch.tensor([len(response_tokens)], dtype=torch.long, device=device),
            )
            current_token = torch.argmax(result[:, -1, :], dim=-1).item()
            response_tokens.append(current_token)

        return torch.tensor([response_tokens], dtype=torch.long, device=device)


class TorchExportableModuleWithHybridCache(torch.nn.Module):
    """
    A recipe module designed to make a `PreTrainedModel` exportable with `torch.export`,
    specifically for decoder-only LM to hybrid `StaticCache`. This module ensures that the
    exported model is compatible with further lowering and execution in `ExecuTorch`.
    """

    def __init__(
        self,
        model: PreTrainedModel,
        batch_size: int | None = None,
        max_cache_len: int | None = None,
        device: torch.device | None = None,
    ) -> None:
        """
        Initializes the exportable module.

        Args:
            model (`PreTrainedModel`): The pretrained model to wrap.
            batch_size (`Optional[int]`): The batch size of the model. If not provided, we check if a value can be found
                in `generation_config.cache_config` and otherwise we raise a ValueError.
            max_cache_len (`Optional[int]`): The maximum cache length for generation. Same mechanism as `batch_size` if
                not provided.
            device (`Optional[torch.device]`): The device to use. If not provided, we check if a value can be found
                in `generation_config.cache_config` and otherwise we use `model.device` (no error is raised).
        Raises:
            AssertionError: If the model doesn't have the expected configuration for hybrid StaticCache.
            ValueError: If `batch_size` or `max_cache_len` is not provided, either as an argument or in `cache_config`.
        """
        super().__init__()
        self.model = model
        config = model.config.get_text_config()
        generation_config = model.generation_config

        # Sanity checks
        if generation_config is None:
            raise AssertionError(
                "The model must have a generation config to be exported with static caching. "
                "Please set `generation_config` in `model`."
            )
        if not config.use_cache:
            raise AssertionError("Model must have caching enabled.")

        cache_config = {} if generation_config.cache_config is None else generation_config.cache_config
        # Ensure batch_size and max_cache_len are set
        if batch_size is None:
            batch_size = cache_config.get("batch_size", None)
            if batch_size is None:
                raise ValueError("batch_size must be provided, either as an argument or in cache_config.")
        if max_cache_len is None:
            max_cache_len = cache_config.get("max_cache_len", None)
            if max_cache_len is None:
                raise ValueError("max_cache_len must be provided, either as an argument or in cache_config.")
        # Infer device if not provided
        if device is None:
            device = cache_config.get("device", model.device)

        # Initialize the cache
        self.cache = StaticCache(config=config, max_cache_len=max_cache_len)
        head_dim = getattr(config, "head_dim", config.hidden_size // config.num_attention_heads)
        num_heads = getattr(config, "num_key_value_heads", config.num_attention_heads)
        dtype = self.model.dtype
        # We need this call to initialize all the layers (otherwise it's done lazily, which is not exportable)
        self.cache.early_initialization(batch_size, num_heads, head_dim, dtype, device)

        # Register all key and value cache tensors as buffers
        for i in range(len(self.cache)):
            self.register_buffer(f"key_cache_{i}", self.cache.layers[i].keys, persistent=False)
            self.register_buffer(f"value_cache_{i}", self.cache.layers[i].values, persistent=False)

    def forward(
        self,
        input_ids: torch.LongTensor | None = None,
        inputs_embeds: torch.Tensor | None = None,
        cache_position: torch.Tensor | None = None,
    ) -> torch.Tensor:
        """
        Forward pass of the module, which is compatible with the ExecuTorch llm runner.

        Args:
            input_ids (`torch.Tensor`): Tensor representing current input token id to the module.
            inputs_embeds (`Optional[torch.Tensor]`): Tensor representing current input embeddings to the module.
            cache_position (`torch.Tensor`): Tensor representing current input position in the cache.

        Returns:
            torch.Tensor: Logits output from the model.
        """
        # Forward pass with the model
        outputs = self.model(
            input_ids=input_ids,
            inputs_embeds=inputs_embeds,
            cache_position=cache_position,
            attention_mask=None,
            past_key_values=self.cache,
            use_cache=True,
        )

        # Return only the logits to simplify the export
        return outputs.logits


def convert_and_export_with_cache(
    model: PreTrainedModel,
    example_input_ids: torch.Tensor | None = None,
    example_cache_position: torch.Tensor | None = None,
    dynamic_shapes: dict | None = None,
    strict: bool | None = None,
):
    """
    Convert a `PreTrainedModel` into an exportable module and export it using `torch.export`,
    ensuring the exported model is compatible with `ExecuTorch`.

    Args:
        model (`PreTrainedModel`): The pretrained model to be exported.
        example_input_ids (`Optional[torch.Tensor]`): Example input token id used by `torch.export`.
        example_cache_position (`Optional[torch.Tensor]`): Example current cache position used by `torch.export`.
        dynamic_shapes(`Optional[dict]`): Dynamic shapes used by `torch.export`.
        strict(`Optional[bool]`): Flag to instruct `torch.export` to use `torchdynamo`.

    Returns:
        Exported program (`torch.export.ExportedProgram`): The exported program generated via `torch.export`.
    """
    if not is_torch_greater_or_equal_than_2_3:
        raise ImportError("torch >= 2.3 is required.")

    import torch.export._trace

    with torch.no_grad():
        # TODO: The default inputs only work for text models. We need to add support for vision/audio models.
        example_input_ids = (
            example_input_ids
            if example_input_ids is not None
            else torch.tensor([[1]], dtype=torch.long, device=model.device)
        )
        example_cache_position = (
            example_cache_position
            if example_cache_position is not None
            else torch.tensor([0], dtype=torch.long, device=model.device)
        )

        if is_torch_greater_or_equal("2.6.0"):
            exported_program = torch.export.export(
                TorchExportableModuleWithStaticCache(model),
                args=(),
                kwargs={"input_ids": example_input_ids, "cache_position": example_cache_position},
                dynamic_shapes=dynamic_shapes,
                strict=strict if strict is not None else True,
            )
        else:
            if dynamic_shapes is not None:
                logging.warning(
                    "Dynamic shapes spec will be ignored by convert_and_export_with_cache for torch < 2.6.0."
                )
            if strict is not None:
                logging.warning("The strict flag will be ignored by convert_and_export_with_cache for torch < 2.6.0.")
            # We have to keep this path for BC.
            #
            # Due to issue https://github.com/pytorch/pytorch/issues/128394, we need to switch to use an internal
            # export API and pre_dispatch=False. Switch to use the public API once the issue is included in 2.5 release.
            exported_program = torch.export._trace._export(
                TorchExportableModuleWithStaticCache(model),
                args=(),
                kwargs={"input_ids": example_input_ids, "cache_position": example_cache_position},
                pre_dispatch=False,
                strict=True,
            )
        return exported_program


class Seq2SeqLMEncoderExportableModule(torch.nn.Module):
    """
    A wrapper module designed to make a Seq2Seq LM encoder exportable with `torch.export`.
    This module ensures that the exported encoder model is compatible with ExecuTorch.
    """

    def __init__(self, encoder_model):
        super().__init__()
        self.encoder = encoder_model

    def forward(self, input_ids):
        return self.encoder(input_ids=input_ids).last_hidden_state


class Seq2SeqLMDecoderExportableModuleWithStaticCache(torch.nn.Module):
    """
    A wrapper module designed to make a Seq2Seq LM decoder exportable with `torch.export`,
    specifically for use with static caching. This module ensures the exported decoder
    is compatible with ExecuTorch.
    """

    def __init__(self, model, max_static_cache_length, batch_size):
        super().__init__()

        # Get the decoder component
        self.decoder = model.get_decoder()
        self.lm_head = model.lm_head
        self.config = model.config

        # Detect the device of the exported models by checking a parameter
        # We'll use the model's device as the target device
        model_device = next(model.parameters()).device

        # Initialize static cache for decoder and DynamicCache for encoder
        self.static_cache = StaticCache(config=self.config, max_cache_len=max_static_cache_length)
        head_dim = getattr(self.config, "head_dim", self.config.hidden_size // self.config.num_attention_heads)
        num_heads = getattr(self.config, "num_key_value_heads", self.config.num_attention_heads)
        self.static_cache.early_initialization(batch_size, num_heads, head_dim, torch.float32, model_device)
        self.cache = EncoderDecoderCache(self.static_cache, DynamicCache(config=self.config))

        register_dynamic_cache_export_support()

        # Register cache buffers to make them exportable
        for i in range(len(self.static_cache)):
            self.register_buffer(f"key_cache_{i}", self.static_cache.layers[i].keys, persistent=False)
            self.register_buffer(f"value_cache_{i}", self.static_cache.layers[i].values, persistent=False)

    def forward(self, decoder_input_ids, encoder_hidden_states, cache_position):
        # Get outputs from decoder
        outputs = self.decoder(
            input_ids=decoder_input_ids,
            encoder_hidden_states=encoder_hidden_states,
            past_key_values=self.cache,
            use_cache=True,
            cache_position=cache_position,
        )

        # Apply language model head
        lm_logits = self.lm_head(outputs[0])

        return lm_logits


class Seq2SeqLMExportableModule(torch.nn.Module):
    def __init__(
        self, model, batch_size=1, max_hidden_seq_length=4096, cache_implementation="static", max_cache_length=1024
    ):
        super().__init__()

        self.full_model = model
        self.encoder = model.get_encoder()
        self.config = model.config
        self.max_hidden_seq_length = max_hidden_seq_length
        self.generation_config = GenerationConfig(
            use_cache=True,
            max_length=max_cache_length,
            cache_implementation=cache_implementation,
            cache_config={
                "batch_size": batch_size,
                "max_cache_len": max_cache_length,
            },
        )
        self.exported_encoder = None
        self.exported_decoder = None

    def _export_encoder(self, encoder_input_ids):
        wrapped_encoder = Seq2SeqLMEncoderExportableModule(self.encoder).to(self.full_model.device).eval()

        # Define dynamic sequence length for encoder
        seq_len_dim = torch.export.Dim("encoder_seq_length", max=self.max_hidden_seq_length)

        # Export the encoder
        with torch.no_grad():
            exported_encoder = torch.export.export(
                wrapped_encoder, (encoder_input_ids,), dynamic_shapes={"input_ids": {1: seq_len_dim}}, strict=True
            )

        return exported_encoder

    def _export_decoder(self, decoder_input_ids, encoder_hidden_states, cache_position):
        target_device = self.full_model.device
        wrapped_decoder = (
            Seq2SeqLMDecoderExportableModuleWithStaticCache(
                model=self.full_model,
                max_static_cache_length=self.generation_config.cache_config.get("max_cache_len"),
                batch_size=self.generation_config.cache_config.get("batch_size"),
            )
            .to(target_device)
            .eval()
        )

        # Move input tensors to the same device as the wrapped decoder
        decoder_input_ids = decoder_input_ids.to(target_device)
        encoder_hidden_states = encoder_hidden_states.to(target_device)
        cache_position = cache_position.to(target_device)

        # Define dynamic dimension for encoder output sequence length
        encoder_seq_len_dim = torch.export.Dim("encoder_hidden_seq_length", max=self.max_hidden_seq_length)

        # Export the decoder
        with torch.no_grad():
            exported_decoder = torch.export.export(
                wrapped_decoder,
                (decoder_input_ids, encoder_hidden_states, cache_position),
                dynamic_shapes={
                    "decoder_input_ids": None,
                    "encoder_hidden_states": {1: encoder_seq_len_dim},
                    "cache_position": None,
                },
                strict=True,
            )

        return exported_decoder

    def export(self, encoder_input_ids=None, decoder_input_ids=None, encoder_hidden_states=None, cache_position=None):
        device = self.full_model.device
        example_encoder_input_ids = (
            encoder_input_ids
            if encoder_input_ids is not None
            else torch.ones((1, 10), dtype=torch.long, device=device)
        )
        example_decoder_input_ids = (
            decoder_input_ids
            if decoder_input_ids is not None
            else torch.tensor([[0]], dtype=torch.long, device=device)
        )  # Start token
        example_cache_position = (
            cache_position if cache_position is not None else torch.tensor([0], dtype=torch.long, device=device)
        )
        example_encoder_hidden_states = (
            encoder_hidden_states
            if encoder_hidden_states is not None
            else torch.zeros(
                (self.generation_config.cache_config.get("batch_size"), 10, self.config.d_model),
                dtype=torch.float32,
                device=device,
            )
        )
        self.exported_encoder = self._export_encoder(example_encoder_input_ids)
        self.exported_decoder = self._export_decoder(
            example_decoder_input_ids, example_encoder_hidden_states, example_cache_position
        )

        # Return self to allow chaining
        return self

    def generate(self, prompt_token_ids, max_new_tokens):
        with torch.no_grad():
            model_device = self.full_model.device

            # Move input to the model's device if it's on a different device
            if prompt_token_ids.device != model_device:
                prompt_token_ids = prompt_token_ids.to(model_device)

            # Run encoder
            encoder_output = self.exported_encoder.module()(prompt_token_ids)

            # Initialize with start token (0 for T5) on the correct device
            decoder_input_ids = torch.tensor([[0]], dtype=torch.long, device=model_device)
            generated_ids = [0]

            # Generate tokens one by one
            for i in range(max_new_tokens - 1):
                # Run decoder for next token prediction
                logits = self.exported_decoder.module()(
                    decoder_input_ids, encoder_output, torch.tensor([i], dtype=torch.long, device=model_device)
                )

                # Get next token
                next_token = torch.argmax(logits[:, -1, :], dim=-1).item()
                generated_ids.append(next_token)

                # Update input for next iteration on the correct device
                decoder_input_ids = torch.tensor([[next_token]], dtype=torch.long, device=model_device)

                # Check if EOS token
                if next_token == self.config.eos_token_id:
                    break

            return generated_ids


def export_with_dynamic_cache(
    model: PreTrainedModel,
    example_input_ids: torch.Tensor | None = None,
    example_attention_mask: torch.Tensor | None = None,
):
    """
    Export a model with DynamicCache using `torch.export`, ensuring the exported model is compatible with `ExecuTorch`.

    Args:
        model (`PreTrainedModel`): The pretrained model to be exported.
        example_input_ids (`Optional[torch.Tensor]`): Example input token id used by `torch.export`.
        example_attention_mask (`Optional[torch.Tensor]`): Example attention mask used by `torch.export`.

    Returns:
        Exported program (`torch.export.ExportedProgram`): The exported program generated via `torch.export`.
    """
    if not is_torch_greater_or_equal_than_2_3:
        raise ImportError("torch >= 2.3 is required.")

    register_dynamic_cache_export_support()

    with torch.no_grad():
        exported_program = torch.export.export(
            model,
            (),
            {
                "input_ids": example_input_ids,
                "attention_mask": example_attention_mask,
                "past_key_values": DynamicCache(config=model.config),
                "use_cache": True,
            },
            strict=False,
        )
        return exported_program


def register_dynamic_cache_export_support():
    """
    Utilities for `DynamicCache` <> torch.export support
    """

    try:
        torch.utils._pytree.register_pytree_node(
            DynamicCache,
            lambda dynamic_cache: torch.utils._pytree._dict_flatten(_get_cache_dict(dynamic_cache)),
            _unflatten_dynamic_cache,
            serialized_type_name=f"{DynamicCache.__module__}.{DynamicCache.__name__}",
            flatten_with_keys_fn=lambda dynamic_cache: torch.utils._pytree._dict_flatten_with_keys(
                _get_cache_dict(dynamic_cache)
            ),
        )
        # TODO (tmanlaibaatar) This won't be needed in torch 2.7.
        torch.fx._pytree.register_pytree_flatten_spec(
            DynamicCache,
            lambda cache, spec: torch.fx._pytree._dict_flatten_spec(_get_cache_dict(cache), spec),
        )
    # Catching this in case there are multiple runs for some test runs
    except ValueError as e:
        if "already registered as pytree node" not in str(e):
            raise


def _get_cache_dict(cache: DynamicCache):
    """Convert cache to dictionary format for pytree operations."""
    if any(not isinstance(layer, (DynamicLayer, DynamicSlidingWindowLayer)) for layer in cache.layers):
        raise RuntimeError("This pytree flattening function should only be applied to DynamicCache")

    if not is_torch_greater_or_equal_than_2_6:
        logging.warning("DynamicCache + torch.export is tested on torch 2.6.0+ and may not work on earlier versions.")

    return {
        "cache": [(layer.keys, layer.values) for layer in cache.layers],
    }


def _unflatten_dynamic_cache(values, context: torch.utils._pytree.Context):
    dictionary = torch.utils._pytree._dict_unflatten(values, context)
    cache = DynamicCache()
    # Reconstruct layers from keys and values lists
<<<<<<< HEAD
    key_list = dictionary.get("key_cache", [])
    value_list = dictionary.get("value_cache", [])
    for idx in range(max(len(key_list), len(value_list))):
        key = key_list[idx] if idx < len(key_list) else None
        value = value_list[idx] if idx < len(value_list) else None
        cache.update(key, value, idx)
    return cache
=======
    cache_list = dictionary.get("cache", [])
    for i, (key, value) in enumerate(cache_list):
        cache.update(key, value, i)
    return cache


def sdpa_mask_without_vmap(
    batch_size: int,
    cache_position: torch.Tensor,
    kv_length: int,
    kv_offset: int = 0,
    mask_function: Optional[Callable] = None,
    attention_mask: Optional[torch.Tensor] = None,
    local_size: Optional[int] = None,
    allow_is_causal_skip: bool = True,
    allow_torch_fix: bool = True,
    **kwargs,
) -> Optional[torch.Tensor]:
    """
    Create a 4D boolean mask of shape `(batch_size, 1, query_length, kv_length)` where a value of True indicates that
    the element should take part in the attention computation, and False that it should not.

    This is similar to `masking_utils.sdpa_mask` but does not use `vmap` which is incompatible with export.

    Args:
        batch_size (`int`):
            The batch size of the input sequence.
        cache_position (`torch.Tensor`):
            A tensor of shape (query_length,) indicating the current indices of the input sequence elements.
        kv_length (`int`):
            The size that the key and value states will have during the attention computation.
        kv_offset (`int`, optional):
            An optional offset to indicate at which first position the key and values states will refer to.
        mask_function (`Callable`):
            The mask factory function describing the mask pattern.
        attention_mask (`torch.Tensor`, optional):
            The 2D attention mask corresponding to padded tokens of shape (batch_size, number_of_seen_tokens+q_length)
        local_size (`int`, optional):
            The size of the local attention, if we do not use full attention. This is used only if `allow_is_causal_skip=True`
            to try to skip mask creation if possible.
        allow_is_causal_skip (`bool`, optional):
            Whether to allow to return `None` for the mask under conditions where we can use the `is_causal` argument in
            `torch.sdpa` instead. Default to `True`.
        allow_torch_fix (`bool`, optional):
            Whether to update the mask in case a query is not attending to any tokens, to solve a bug in torch's older
            versions. We need an arg to skip it when using eager. By default `True`.

    """

    q_length = cache_position.shape[0]
    # Potentially pad the 2D mask, and slice it correctly
    padding_mask = prepare_padding_mask(attention_mask, kv_length, kv_offset)

    #  Under specific conditions, we can avoid materializing the mask, instead relying on the `is_causal` argument
    if allow_is_causal_skip and _ignore_causal_mask_sdpa(padding_mask, q_length, kv_length, local_size):
        return None

    # Similar to `kv_arange = torch.arange(start=kv_offset, end=kv_offset + kv_length, device=cache_position.device)`
    # but without data-dependent slicing (i.e. torch.compile friendly)
    kv_arange = torch.arange(kv_length, device=cache_position.device)
    kv_arange += kv_offset
    reshaped_cache_position = cache_position.view(-1, 1)

    # This is a bit hacky to know what pattern we are using, but all mask creation function actually forward
    # the config through kwargs anyway, so it allows to rely on it
    # Usually, the `mask_function` is the only entry-point to define the pattern - we could do for loops over it,
    # but this is more efficient
    sliding_window = getattr(kwargs["config"], "sliding_window", None)
    chunk_size = getattr(kwargs["config"], "attention_chunk_size", None)

    if sliding_window is not None and chunk_size is not None:
        raise ValueError("Cannot use both `sliding_window` and `attention_chunk_size`")

    # Simplest and most efficient way to obtain a causal mask
    causal_mask = kv_arange <= reshaped_cache_position
    # If using sliding window, add the sliding mask
    if sliding_window is not None:
        sliding_mask_overlay = kv_arange > reshaped_cache_position - sliding_window
        causal_mask *= sliding_mask_overlay
    # If using chunk attention, add the chunked mask
    elif chunk_size is not None:
        chunked_mask_overlay = kv_arange // chunk_size == reshaped_cache_position // chunk_size
        causal_mask *= chunked_mask_overlay

    causal_mask = causal_mask[None, None, :, :].expand(batch_size, -1, -1, -1)
    if padding_mask is not None:
        causal_mask = causal_mask * padding_mask[:, None, None, :]

    # Due to a bug in some older torch version, we need to update the mask in case a query is not attending to any
    # tokens (due to padding). See details in https://github.com/pytorch/pytorch/issues/110213
    if not _is_torch_greater_or_equal_than_2_5 and allow_torch_fix:
        causal_mask |= torch.all(~causal_mask, dim=-1, keepdim=True)
    return causal_mask
>>>>>>> 5b31ce84
<|MERGE_RESOLUTION|>--- conflicted
+++ resolved
@@ -1079,106 +1079,7 @@
     dictionary = torch.utils._pytree._dict_unflatten(values, context)
     cache = DynamicCache()
     # Reconstruct layers from keys and values lists
-<<<<<<< HEAD
-    key_list = dictionary.get("key_cache", [])
-    value_list = dictionary.get("value_cache", [])
-    for idx in range(max(len(key_list), len(value_list))):
-        key = key_list[idx] if idx < len(key_list) else None
-        value = value_list[idx] if idx < len(value_list) else None
-        cache.update(key, value, idx)
-    return cache
-=======
     cache_list = dictionary.get("cache", [])
     for i, (key, value) in enumerate(cache_list):
         cache.update(key, value, i)
-    return cache
-
-
-def sdpa_mask_without_vmap(
-    batch_size: int,
-    cache_position: torch.Tensor,
-    kv_length: int,
-    kv_offset: int = 0,
-    mask_function: Optional[Callable] = None,
-    attention_mask: Optional[torch.Tensor] = None,
-    local_size: Optional[int] = None,
-    allow_is_causal_skip: bool = True,
-    allow_torch_fix: bool = True,
-    **kwargs,
-) -> Optional[torch.Tensor]:
-    """
-    Create a 4D boolean mask of shape `(batch_size, 1, query_length, kv_length)` where a value of True indicates that
-    the element should take part in the attention computation, and False that it should not.
-
-    This is similar to `masking_utils.sdpa_mask` but does not use `vmap` which is incompatible with export.
-
-    Args:
-        batch_size (`int`):
-            The batch size of the input sequence.
-        cache_position (`torch.Tensor`):
-            A tensor of shape (query_length,) indicating the current indices of the input sequence elements.
-        kv_length (`int`):
-            The size that the key and value states will have during the attention computation.
-        kv_offset (`int`, optional):
-            An optional offset to indicate at which first position the key and values states will refer to.
-        mask_function (`Callable`):
-            The mask factory function describing the mask pattern.
-        attention_mask (`torch.Tensor`, optional):
-            The 2D attention mask corresponding to padded tokens of shape (batch_size, number_of_seen_tokens+q_length)
-        local_size (`int`, optional):
-            The size of the local attention, if we do not use full attention. This is used only if `allow_is_causal_skip=True`
-            to try to skip mask creation if possible.
-        allow_is_causal_skip (`bool`, optional):
-            Whether to allow to return `None` for the mask under conditions where we can use the `is_causal` argument in
-            `torch.sdpa` instead. Default to `True`.
-        allow_torch_fix (`bool`, optional):
-            Whether to update the mask in case a query is not attending to any tokens, to solve a bug in torch's older
-            versions. We need an arg to skip it when using eager. By default `True`.
-
-    """
-
-    q_length = cache_position.shape[0]
-    # Potentially pad the 2D mask, and slice it correctly
-    padding_mask = prepare_padding_mask(attention_mask, kv_length, kv_offset)
-
-    #  Under specific conditions, we can avoid materializing the mask, instead relying on the `is_causal` argument
-    if allow_is_causal_skip and _ignore_causal_mask_sdpa(padding_mask, q_length, kv_length, local_size):
-        return None
-
-    # Similar to `kv_arange = torch.arange(start=kv_offset, end=kv_offset + kv_length, device=cache_position.device)`
-    # but without data-dependent slicing (i.e. torch.compile friendly)
-    kv_arange = torch.arange(kv_length, device=cache_position.device)
-    kv_arange += kv_offset
-    reshaped_cache_position = cache_position.view(-1, 1)
-
-    # This is a bit hacky to know what pattern we are using, but all mask creation function actually forward
-    # the config through kwargs anyway, so it allows to rely on it
-    # Usually, the `mask_function` is the only entry-point to define the pattern - we could do for loops over it,
-    # but this is more efficient
-    sliding_window = getattr(kwargs["config"], "sliding_window", None)
-    chunk_size = getattr(kwargs["config"], "attention_chunk_size", None)
-
-    if sliding_window is not None and chunk_size is not None:
-        raise ValueError("Cannot use both `sliding_window` and `attention_chunk_size`")
-
-    # Simplest and most efficient way to obtain a causal mask
-    causal_mask = kv_arange <= reshaped_cache_position
-    # If using sliding window, add the sliding mask
-    if sliding_window is not None:
-        sliding_mask_overlay = kv_arange > reshaped_cache_position - sliding_window
-        causal_mask *= sliding_mask_overlay
-    # If using chunk attention, add the chunked mask
-    elif chunk_size is not None:
-        chunked_mask_overlay = kv_arange // chunk_size == reshaped_cache_position // chunk_size
-        causal_mask *= chunked_mask_overlay
-
-    causal_mask = causal_mask[None, None, :, :].expand(batch_size, -1, -1, -1)
-    if padding_mask is not None:
-        causal_mask = causal_mask * padding_mask[:, None, None, :]
-
-    # Due to a bug in some older torch version, we need to update the mask in case a query is not attending to any
-    # tokens (due to padding). See details in https://github.com/pytorch/pytorch/issues/110213
-    if not _is_torch_greater_or_equal_than_2_5 and allow_torch_fix:
-        causal_mask |= torch.all(~causal_mask, dim=-1, keepdim=True)
-    return causal_mask
->>>>>>> 5b31ce84
+    return cache