# Copyright 2025 The HuggingFace Team. All rights reserved.
#
# Licensed under the Apache License, Version 2.0 (the "License");
# you may not use this file except in compliance with the License.
# You may obtain a copy of the License at
#
#     http://www.apache.org/licenses/LICENSE-2.0
#
# Unless required by applicable law or agreed to in writing, software
# distributed under the License is distributed on an "AS IS" BASIS,
# WITHOUT WARRANTIES OR CONDITIONS OF ANY KIND, either express or implied.
# See the License for the specific language governing permissions and
# limitations under the License.

from ..utils import is_accelerate_available, is_torch_available, is_torch_xpu_available, logging


if is_torch_available():
    import torch
    from torch import nn
from typing import Optional

from ..core_model_loading import ConversionOps


if is_accelerate_available():
    from accelerate import init_empty_weights

from contextlib import contextmanager

from ..quantizers.quantizers_utils import get_module_from_name, should_convert_module


logger = logging.get_logger(__name__)

FP4_VALUES = [
    +0.0,
    +0.5,
    +1.0,
    +1.5,
    +2.0,
    +3.0,
    +4.0,
    +6.0,
    -0.0,
    -0.5,
    -1.0,
    -1.5,
    -2.0,
    -3.0,
    -4.0,
    -6.0,
]


@contextmanager
def on_device(dev):
    if is_torch_available():
        import torch

        if isinstance(dev, torch.Tensor):
            dev = dev.device
        elif isinstance(dev, str):
            dev = torch.device(dev)
        dev_type = getattr(dev, "type", None)
        if dev_type == "cuda":
            with torch.cuda.device(dev):
                yield
                return
        if dev_type == "xpu" and hasattr(torch, "xpu"):
            with torch.xpu.device(dev):
                yield
                return
    # other: CPU
    yield


class Mxfp4Quantize(ConversionOps):
    def __init__(self, hf_quantizer):
        self.hf_quantizer = hf_quantizer

    def convert(
        self,
        input_dict: dict[str, torch.Tensor],
        model: Optional[torch.nn.Module] = None,
        missing_keys: Optional[list[str]] = None,
        full_layer_name: str | None = None,
        **kwargs,
    ) -> dict[str, torch.Tensor]:
        _, value = tuple(input_dict.items())[0]
        value = value[0] if isinstance(value, list) else value

        module, _ = get_module_from_name(model, full_layer_name)

        with torch.device(value.device):
            if isinstance(module, Mxfp4GptOssExperts):
                triton_weight_tensor, weight_scale = quantize_to_mxfp4(value.transpose(-1, -2), triton_kernels_hub)
                PrecisionConfig, FlexCtx, InFlexData = (
                    triton_kernels_hub.matmul_ogs.PrecisionConfig,
                    triton_kernels_hub.matmul_ogs.FlexCtx,
                    triton_kernels_hub.matmul_ogs.InFlexData,
                )
                triton_weight_tensor, weight_scale = swizzle_mxfp4(
                    triton_weight_tensor, weight_scale, triton_kernels_hub
                )

                proj = "gate_up_proj" if "gate_up_proj" in full_layer_name else "down_proj"

                if proj in module._parameters:
                    # Remove the nn.Parameter registration so we can attach the Triton tensor
                    del module._parameters[proj]

                setattr(module, proj, triton_weight_tensor)
                setattr(
                    module,
                    f"{proj}_precision_config",
                    PrecisionConfig(weight_scale=weight_scale, flex_ctx=FlexCtx(rhs_data=InFlexData())),
                )

                missing_keys.discard(f"{full_layer_name}")
                module._is_hf_initialized = True

                return {}


class Mxfp4Dequantize(ConversionOps):
    def __init__(self, hf_quantizer):
        self.hf_quantizer = hf_quantizer

    def convert(
        self,
        input_dict: dict[str, torch.Tensor],
        model: Optional[torch.nn.Module] = None,
        full_layer_name: str | None = None,
        missing_keys=None,
        **kwargs,
    ) -> dict[str, torch.Tensor]:
        param_data = {}
        if "_blocks" in input_dict.keys():
            if isinstance(input_dict["_blocks"], list):
                param_data["_blocks"] = input_dict["_blocks"][0]
            else:
                param_data["_blocks"] = input_dict["_blocks"]
        if "_scales" in input_dict.keys():
            if isinstance(input_dict["_scales"], list):
                param_data["_scales"] = input_dict["_scales"][0]
            else:
                param_data["_scales"] = input_dict["_scales"]

        # Here we are dequantizing the weights
        dequantized = dequantize_convertops(param_data["_blocks"], param_data["_scales"], param_data["_blocks"].device)
        return {full_layer_name: dequantized}


class Mxfp4Deserialize(ConversionOps):
    def __init__(self, hf_quantizer):
        self.hf_quantizer = hf_quantizer

    def convert(
        self,
        input_dict: dict[str, torch.Tensor],
        model: Optional[torch.nn.Module] = None,
        full_layer_name: str | None = None,
        missing_keys: Optional[list[str]] = None,
        **kwargs,
    ) -> dict[str, torch.Tensor]:
        param_data = {}
        if "_blocks" in input_dict.keys():
            if isinstance(input_dict["_blocks"], list):
                param_data["_blocks"] = input_dict["_blocks"][0]
            else:
                param_data["_blocks"] = input_dict["_blocks"]
        if "_scales" in input_dict.keys():
            if isinstance(input_dict["_scales"], list):
                param_data["_scales"] = input_dict["_scales"][0]
            else:
                param_data["_scales"] = input_dict["_scales"]

        # Eagerly set tensors on the module and perform swizzle
        module, _ = get_module_from_name(model, full_layer_name)
        proj = "gate_up_proj" if "gate_up_proj" in full_layer_name else "down_proj"
        swizzle_mxfp4_convertops(
            param_data["_blocks"],
            param_data["_scales"],
            module,
            proj,
            param_data["_blocks"].device,
            triton_kernels_hub,
        )
        missing_keys.discard(f"{full_layer_name}")
        module._is_hf_initialized = True
        # We return an empty mapping since the module was updated in-place. This prevents
        # the loader from trying to materialize the original meta-parameter names again.
        # We don't use set_param_for_module since it expects mainly a torch.nn.Parameter or a safetensors pointer
        return {}


# Copied from GPT_OSS repo and vllm
def quantize_to_mxfp4(w, triton_kernels_hub):
    downcast_to_mxfp_torch = triton_kernels_hub.numerics_details.mxfp.downcast_to_mxfp_torch
    w, w_scale = downcast_to_mxfp_torch(w.to(torch.bfloat16), torch.uint8, axis=1)
    return w, w_scale


def swizzle_mxfp4(w, w_scale, triton_kernels_hub):
    """
    Changes the layout of the tensors depending on the hardware
    """
    FP4, convert_layout, wrap_torch_tensor = (
        triton_kernels_hub.tensor.FP4,
        triton_kernels_hub.tensor.convert_layout,
        triton_kernels_hub.tensor.wrap_torch_tensor,
    )
    layout = triton_kernels_hub.tensor_details.layout
    StridedLayout = triton_kernels_hub.tensor_details.layout.StridedLayout

    value_layout, value_layout_opts = layout.make_default_matmul_mxfp4_w_layout(mx_axis=1)
    w = convert_layout(wrap_torch_tensor(w, dtype=FP4), value_layout, **value_layout_opts)
    w_scale = convert_layout(wrap_torch_tensor(w_scale), StridedLayout)
    return w, w_scale


# Copied from GPT_OSS repo
# TODO: Add absolute link when the repo is public
def convert_moe_packed_tensors(
    blocks,
    scales,
    *,
    dtype: torch.dtype = torch.bfloat16,
    rows_per_chunk: int = 32768 * 1024,  # TODO these values are not here by mistake ;)
) -> torch.Tensor:
    """
    Convert the mxfp4 weights again, dequantizing and makes them compatible with the forward
    pass of GPT_OSS.
    """
    import math

    blocks = blocks.to(torch.uint8)
    # Check if blocks and scales are on CPU, and move to GPU if so
    if not blocks.is_cuda and torch.cuda.is_available():
        blocks = blocks.cuda()
        scales = scales.cuda()
    elif (blocks.device.type != "xpu") and is_torch_xpu_available():
        blocks = blocks.to("xpu")
        scales = scales.to("xpu")

    scales = scales.to(torch.int32) - 127  # TODO that's because 128=2**7

    assert blocks.shape[:-1] == scales.shape, f"{blocks.shape[:-1]=} does not match {scales.shape=}"

    lut = torch.tensor(FP4_VALUES, dtype=dtype, device=blocks.device)

    *prefix_shape, G, B = blocks.shape
    rows_total = math.prod(prefix_shape) * G

    blocks = blocks.reshape(rows_total, B)
    scales = scales.reshape(rows_total, 1)

    out = torch.empty(rows_total, B * 2, dtype=dtype, device=blocks.device)

    for r0 in range(0, rows_total, rows_per_chunk):
        r1 = min(r0 + rows_per_chunk, rows_total)

        blk = blocks[r0:r1]
        exp = scales[r0:r1]

        # nibble indices -> int64
        idx_lo = (blk & 0x0F).to(torch.long)
        idx_hi = (blk >> 4).to(torch.long)

        sub = out[r0:r1]
        sub[:, 0::2] = lut[idx_lo]
        sub[:, 1::2] = lut[idx_hi]

        torch.ldexp(sub, exp, out=sub)
        del idx_lo, idx_hi, blk, exp, sub

    out = out.reshape(*prefix_shape, G, B * 2).view(*prefix_shape, G * B * 2)
    del blocks, scales, lut
    return out.transpose(1, 2).contiguous()


class Mxfp4GptOssExperts(nn.Module):
    def __init__(self, config):
        super().__init__()

        self.num_experts = config.num_local_experts
        self.intermediate_size = config.intermediate_size
        self.hidden_size = config.hidden_size

        self.gate_up_proj = nn.Parameter(
            torch.zeros(self.num_experts, 2 * self.intermediate_size, self.hidden_size // 32, 16, dtype=torch.uint8),
            requires_grad=False,
        )

        self.gate_up_proj_bias = nn.Parameter(
            torch.zeros(self.num_experts, 2 * self.intermediate_size, dtype=torch.float32), requires_grad=False
        )

        self.down_proj = nn.Parameter(
            torch.zeros((self.num_experts, self.hidden_size, self.intermediate_size // 32, 16), dtype=torch.uint8),
            requires_grad=False,
        )

        self.down_proj_bias = nn.Parameter(
            torch.zeros(self.num_experts, self.hidden_size, dtype=torch.float32), requires_grad=False
        )
        self.alpha = 1.702
        self.limit = getattr(config, "swiglu_limit", 7.0)
        self.gate_up_proj_precision_config = None
        self.down_proj_precision_config = None
        self.limit = getattr(config, "swiglu_limit", 7.0)

    def forward(self, hidden_states: torch.Tensor, routing_data, gather_idx, scatter_idx) -> torch.Tensor:
        FnSpecs, FusedActivation, matmul_ogs = (
            triton_kernels_hub.matmul_ogs.FnSpecs,
            triton_kernels_hub.matmul_ogs.FusedActivation,
            triton_kernels_hub.matmul_ogs.matmul_ogs,
        )
        swiglu_fn = triton_kernels_hub.swiglu.swiglu_fn

        with on_device(hidden_states.device):
            act = FusedActivation(FnSpecs("swiglu", swiglu_fn, ("alpha", "limit")), (self.alpha, self.limit), 2)

            intermediate_cache1 = matmul_ogs(
                hidden_states,
                self.gate_up_proj,
                self.gate_up_proj_bias.to(torch.float32),
                routing_data,
                gather_indx=gather_idx,
                precision_config=self.gate_up_proj_precision_config,
                gammas=None,
                fused_activation=act,
            )

            intermediate_cache3 = matmul_ogs(
                intermediate_cache1,
                self.down_proj,
                self.down_proj_bias.to(torch.float32),
                routing_data,
                scatter_indx=scatter_idx,
                precision_config=self.down_proj_precision_config,
                gammas=routing_data.gate_scal,
            )
        return intermediate_cache3


# Adapted from GPT_OSS repo
# TODO: Add absolute link when the repo is public
def routing_torch_dist(
    logits,
    n_expts_act,
):
    import os

    GatherIndx, RoutingData, ScatterIndx, compute_expt_data_torch = (
        triton_kernels_hub.routing.GatherIndx,
        triton_kernels_hub.routing.RoutingData,
        triton_kernels_hub.routing.ScatterIndx,
        triton_kernels_hub.routing.compute_expt_data_torch,
    )

    with on_device(logits.device):
        world_size = torch.distributed.get_world_size()
        rank = int(os.environ.get("LOCAL_RANK", "0"))
        replace_value = -1

        n_tokens = logits.shape[0]
        n_expts_tot = logits.shape[1]

        n_local_experts = n_expts_tot // world_size
        local_expert_start = rank * n_local_experts
        local_expert_end = (rank + 1) * n_local_experts

        n_gates_pad = n_tokens * n_expts_act

        def topk(vals, k):
            tk_indx = torch.argsort(-vals, dim=1, stable=True)[:, :k]
            tk_indx = tk_indx.long()
            tk_val = torch.take_along_dim(vals, tk_indx, dim=1)
            return tk_val, tk_indx.int()

        expt_scal, expt_indx = topk(logits, n_expts_act)
        expt_scal = torch.softmax(expt_scal, dim=-1)
        expt_indx, sort_indices = torch.sort(expt_indx, dim=1)
        expt_scal = torch.gather(expt_scal, 1, sort_indices)

        # Flatten and mask for local experts
        expt_scal = expt_scal.reshape(-1)

        hist = torch.histc(expt_indx, bins=n_expts_tot, max=n_expts_tot - 1)[local_expert_start:local_expert_end]

        expt_indx = expt_indx.view(-1).to(torch.int32)

        # we use a large value to replace the indices that are not in the local expert range
        var = 1000
        expt_indx = torch.where(expt_indx < local_expert_start, var, expt_indx)
        topk_indx = torch.argsort(expt_indx, stable=True).to(torch.int32)
        gate_indx = torch.argsort(topk_indx).to(torch.int32)
        expt_indx = torch.where(expt_indx < local_expert_end, expt_indx, replace_value)
        expt_indx = torch.where(local_expert_start <= expt_indx, expt_indx, replace_value)

        gate_indx = torch.where(expt_indx == replace_value, replace_value, gate_indx)
        gate_scal = expt_scal[topk_indx]

        topk_indx = torch.where(gate_indx[topk_indx] == replace_value, replace_value, topk_indx)

        # # Routing metadata for local expert computation
        gather_indx = GatherIndx(src_indx=topk_indx.int(), dst_indx=gate_indx.int())
        scatter_indx = ScatterIndx(src_indx=gate_indx.int(), dst_indx=topk_indx.int())

        expt_data = compute_expt_data_torch(hist, n_local_experts, n_gates_pad)

        hit_experts = n_expts_act
    return RoutingData(gate_scal, hist, n_local_experts, hit_experts, expt_data), gather_indx, scatter_indx


def mlp_forward(self, hidden_states):
    import torch.distributed as dist

    if dist.is_available() and dist.is_initialized() and hasattr(self, "_is_hooked"):
        routing = routing_torch_dist
    else:
        routing = triton_kernels_hub.routing.routing

    batch_size = hidden_states.shape[0]
    hidden_states = hidden_states.reshape(-1, self.router.hidden_dim)
    router_logits = nn.functional.linear(hidden_states, self.router.weight, self.router.bias)

    with on_device(router_logits.device):
        routing_data, gather_idx, scatter_idx = routing(router_logits, self.router.top_k)

    routed_out = self.experts(hidden_states, routing_data, gather_idx, scatter_idx)
    routed_out = routed_out.reshape(batch_size, -1, self.router.hidden_dim)
    return routed_out, router_logits


def dequantize(module, param_name, param_value, target_device, dq_param_name, **kwargs):
    from ..integrations.tensor_parallel import shard_and_distribute_module

    model = kwargs.get("model")
    empty_param = kwargs.get("empty_param")
    casting_dtype = kwargs.get("casting_dtype")
    to_contiguous = kwargs.get("to_contiguous")
    rank = kwargs.get("rank")
    device_mesh = kwargs.get("device_mesh")

    for proj in ["gate_up_proj", "down_proj"]:
        if proj in param_name:
            if device_mesh is not None:
                param_value = shard_and_distribute_module(
                    model,
                    param_value,
                    empty_param,
                    dq_param_name,
                    casting_dtype,
                    to_contiguous,
                    rank,
                    device_mesh,
                )
            blocks_attr = f"{proj}_blocks"
            scales_attr = f"{proj}_scales"
            setattr(module, param_name.rsplit(".", 1)[1], param_value)
            if hasattr(module, blocks_attr) and hasattr(module, scales_attr):
                dequantized = convert_moe_packed_tensors(getattr(module, blocks_attr), getattr(module, scales_attr))
                if target_device == "cpu" and torch.cuda.is_available():
                    torch.cuda.empty_cache()
                elif target_device == "cpu" and is_torch_xpu_available():
                    torch.xpu.empty_cache()
                setattr(module, proj, torch.nn.Parameter(dequantized.to(target_device)))
                delattr(module, blocks_attr)
                delattr(module, scales_attr)


def dequantize_convertops(blocks, scales, target_device):
    dequantized = convert_moe_packed_tensors(blocks, scales)
    if target_device == "cpu" and torch.cuda.is_available():
        torch.cuda.empty_cache()
    dequantized = torch.nn.Parameter(dequantized.to(target_device))
    return dequantized


def load_and_swizzle_mxfp4(module, param_name, param_value, target_device, triton_kernels_hub, **kwargs):
    """
    This transforms the weights obtained using `convert_gpt_oss.py` to load them into `Mxfp4GptOssExperts`.
    """
    PrecisionConfig, FlexCtx, InFlexData = (
        triton_kernels_hub.matmul_ogs.PrecisionConfig,
        triton_kernels_hub.matmul_ogs.FlexCtx,
        triton_kernels_hub.matmul_ogs.InFlexData,
    )
    from ..integrations.tensor_parallel import shard_and_distribute_module

    model = kwargs.get("model")
    empty_param = kwargs.get("empty_param")
    casting_dtype = kwargs.get("casting_dtype")
    to_contiguous = kwargs.get("to_contiguous")
    rank = kwargs.get("rank")
    device_mesh = kwargs.get("device_mesh")
    if "blocks" in param_name:
        proj = param_name.split(".")[-1].split("_blocks")[0]
    if "scales" in param_name:
        proj = param_name.split(".")[-1].split("_scales")[0]
    if device_mesh is not None:
        shard_and_distribute_module(
            model, param_value, empty_param, param_name, casting_dtype, to_contiguous, rank, device_mesh
        )
    else:
        setattr(module, param_name.rsplit(".", 1)[1], torch.nn.Parameter(param_value, requires_grad=False))
    blocks_attr = f"{proj}_blocks"
    scales_attr = f"{proj}_scales"
    blocks = getattr(module, blocks_attr)  # at this point values were loaded from ckpt
    scales = getattr(module, scales_attr)
    # Check if both blocks and scales both not on meta device
    if blocks.device.type != "meta" and scales.device.type != "meta":
        local_experts = blocks.size(0)
        if proj == "gate_up_proj":
            blocks = blocks.reshape(local_experts, module.intermediate_size * 2, -1)
        else:
            blocks = blocks.reshape(local_experts, -1, module.intermediate_size // 2)
        if getattr(target_device, "type", target_device) == "cpu":
            target_device = torch.accelerator.current_accelerator().type if hasattr(torch, "accelerator") else "cuda"
        blocks = blocks.to(target_device).contiguous()
        scales = scales.to(target_device).contiguous()
        with on_device(target_device):
            triton_weight_tensor, weight_scale = swizzle_mxfp4(
                blocks.transpose(-2, -1), scales.transpose(-2, -1), triton_kernels_hub
            )

        # need to overwrite the shapes for the kernels
        if proj == "gate_up_proj":
            triton_weight_tensor.shape = torch.Size([local_experts, module.hidden_size, module.intermediate_size * 2])
        else:
            triton_weight_tensor.shape = torch.Size([local_experts, module.intermediate_size, module.hidden_size])

        # triton_weight_tensor is what needs to be passed in oai kernels. It stores the data, the shapes and any more objects. It is like a subtensor
        setattr(module, proj, triton_weight_tensor)
        setattr(
            module,
            f"{proj}_precision_config",
            PrecisionConfig(weight_scale=weight_scale, flex_ctx=FlexCtx(rhs_data=InFlexData())),
        )

        # delete blocks and scales
        delattr(module, scales_attr)
        delattr(module, blocks_attr)
        del blocks


def swizzle_mxfp4_convertops(blocks, scales, module, proj, target_device, triton_kernels_hub):
    """
    This transforms the weights obtained using `convert_gpt_oss.py` to load them into `Mxfp4GptOssExperts`.
    """
    PrecisionConfig, FlexCtx, InFlexData = (
        triton_kernels_hub.matmul_ogs.PrecisionConfig,
        triton_kernels_hub.matmul_ogs.FlexCtx,
        triton_kernels_hub.matmul_ogs.InFlexData,
    )

    local_experts = blocks.size(0)
    if getattr(target_device, "type", target_device) == "cpu":
        target_device = torch.accelerator.current_accelerator().type if hasattr(torch, "accelerator") else "cuda"

    blocks = blocks.to(target_device).contiguous()
    scales = scales.to(target_device).contiguous()

    if proj == "gate_up_proj":
        blocks = blocks.reshape(local_experts, module.intermediate_size * 2, -1)
    else:
        blocks = blocks.reshape(local_experts, -1, module.intermediate_size // 2)
    if getattr(target_device, "type", target_device) == "cpu":
        target_device = "cuda"

    with on_device(target_device):
        triton_weight_tensor, weight_scale = swizzle_mxfp4(
            blocks.transpose(-2, -1), scales.transpose(-2, -1), triton_kernels_hub
        )
    # need to overwrite the shapes for the kernels
    if proj == "gate_up_proj":
        triton_weight_tensor.shape = torch.Size([local_experts, module.hidden_size, module.intermediate_size * 2])
    else:
        triton_weight_tensor.shape = torch.Size([local_experts, module.intermediate_size, module.hidden_size])

    # triton_weight_tensor is what needs to be passed in oai kernels. It stores the data, the shapes and any more objects. It's like a subtensor
    # Since the Experts module registers gate_up_proj and down_proj as nn.Parameters, we need to remove them so we can attach the Triton tensor
    if proj in module._parameters:
        # Remove the nn.Parameter registration so we can attach the Triton tensor
        del module._parameters[proj]
    setattr(module, proj, triton_weight_tensor)
    setattr(
        module,
        f"{proj}_precision_config",
        PrecisionConfig(weight_scale=weight_scale, flex_ctx=FlexCtx(rhs_data=InFlexData())),
    )


def replace_with_mxfp4_linear(model, quantization_config=None, modules_to_not_convert: list[str] | None = None):
    """
    Public method that replaces the expert layers of the given model with mxfp4 quantized layers.

    Args:
        model (`torch.nn.Module`):
            The model to convert, can be any `torch.nn.Module` instance.
        quantization_config (`Mxfp4Config`, defaults to `None`):
            The quantization config object that contains the quantization parameters.
        modules_to_not_convert (`list`, *optional*, defaults to `None`):
            A list of modules to not convert. If a module name is in the list (e.g. `lm_head`), it will not be
            converted.
    """
    if quantization_config.dequantize:
        return model

    from kernels import get_kernel

    global triton_kernels_hub
    triton_kernels_hub = get_kernel("kernels-community/triton_kernels")

    has_been_replaced = False
    for module_name, module in model.named_modules():
        if not should_convert_module(module_name, modules_to_not_convert):
            continue
        if module.__class__.__name__ == "GptOssExperts" and not quantization_config.dequantize:
            with init_empty_weights():
                model.set_submodule(module_name, Mxfp4GptOssExperts(model.config))
                has_been_replaced = True
        if module.__class__.__name__ == "GptOssMLP" and not quantization_config.dequantize:
            from types import MethodType

            module.forward = MethodType(mlp_forward, module)

<<<<<<< HEAD
def replace_with_mxfp4_linear(
    model,
    modules_to_not_convert=None,
    current_key_name=None,
    quantization_config=None,
    config=None,
):
    if quantization_config.dequantize:
        return model
    else:
        from .hub_kernels import get_kernel_wrapper

        global triton_kernels_hub
        triton_kernels_hub = get_kernel_wrapper("kernels-community/triton_kernels")

    modules_to_not_convert = ["lm_head"] if modules_to_not_convert is None else modules_to_not_convert

    if quantization_config.modules_to_not_convert is not None:
        modules_to_not_convert.extend(quantization_config.modules_to_not_convert)
    modules_to_not_convert = list(set(modules_to_not_convert))
    model, has_been_replaced = _replace_with_mxfp4_linear(
        model,
        modules_to_not_convert,
        current_key_name,
        quantization_config,
        config=config,
    )
=======
>>>>>>> dfe6e4c0
    if not has_been_replaced:
        logger.warning(
            "You are loading your model using mixed-precision FP4 quantization but no linear modules were found in your model."
            " Please double check your model architecture, or submit an issue on github if you think this is"
            " a bug."
        )

    return model<|MERGE_RESOLUTION|>--- conflicted
+++ resolved
@@ -628,36 +628,6 @@
 
             module.forward = MethodType(mlp_forward, module)
 
-<<<<<<< HEAD
-def replace_with_mxfp4_linear(
-    model,
-    modules_to_not_convert=None,
-    current_key_name=None,
-    quantization_config=None,
-    config=None,
-):
-    if quantization_config.dequantize:
-        return model
-    else:
-        from .hub_kernels import get_kernel_wrapper
-
-        global triton_kernels_hub
-        triton_kernels_hub = get_kernel_wrapper("kernels-community/triton_kernels")
-
-    modules_to_not_convert = ["lm_head"] if modules_to_not_convert is None else modules_to_not_convert
-
-    if quantization_config.modules_to_not_convert is not None:
-        modules_to_not_convert.extend(quantization_config.modules_to_not_convert)
-    modules_to_not_convert = list(set(modules_to_not_convert))
-    model, has_been_replaced = _replace_with_mxfp4_linear(
-        model,
-        modules_to_not_convert,
-        current_key_name,
-        quantization_config,
-        config=config,
-    )
-=======
->>>>>>> dfe6e4c0
     if not has_been_replaced:
         logger.warning(
             "You are loading your model using mixed-precision FP4 quantization but no linear modules were found in your model."
