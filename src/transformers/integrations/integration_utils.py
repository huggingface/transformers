--- conflicted
+++ resolved
@@ -437,106 +437,6 @@
     return best_run
 
 
-<<<<<<< HEAD
-def run_hp_search_sigopt(trainer, n_trials: int, direction: str, **kwargs) -> BestRun:
-    import sigopt
-
-    if trainer.args.process_index == 0:
-        if importlib.metadata.version("sigopt") >= "8.0.0":
-            sigopt.set_project("huggingface")
-
-            experiment = sigopt.create_experiment(
-                name="huggingface-tune",
-                type="offline",
-                parameters=trainer.hp_space(None),
-                metrics=[{"name": "objective", "objective": direction, "strategy": "optimize"}],
-                parallel_bandwidth=1,
-                budget=n_trials,
-            )
-
-            logger.info(f"created experiment: https://app.sigopt.com/experiment/{experiment.id}")
-
-            for run in experiment.loop():
-                with run:
-                    trainer.objective = None
-                    if trainer.args.world_size > 1:
-                        if trainer.args.parallel_mode != ParallelMode.DISTRIBUTED:
-                            raise RuntimeError("only support DDP Sigopt HPO for ParallelMode.DISTRIBUTED currently.")
-                        trainer._hp_search_setup(run.run)
-                        torch.distributed.broadcast_object_list(pickle.dumps(trainer.args), src=0)
-                        trainer.train(resume_from_checkpoint=None)
-                    else:
-                        trainer.train(resume_from_checkpoint=None, trial=run.run)
-                    # If there hasn't been any evaluation during the training loop.
-                    if getattr(trainer, "objective", None) is None:
-                        metrics = trainer.evaluate()
-                        trainer.objective = trainer.compute_objective(metrics)
-                    run.log_metric("objective", trainer.objective)
-
-            best = list(experiment.get_best_runs())[0]
-            best_run = BestRun(best.id, best.values["objective"].value, best.assignments)
-        else:
-            from sigopt import Connection
-
-            conn = Connection()
-            proxies = kwargs.pop("proxies", None)
-            if proxies is not None:
-                conn.set_proxies(proxies)
-
-            experiment = conn.experiments().create(
-                name="huggingface-tune",
-                parameters=trainer.hp_space(None),
-                metrics=[{"name": "objective", "objective": direction, "strategy": "optimize"}],
-                parallel_bandwidth=1,
-                observation_budget=n_trials,
-                project="huggingface",
-            )
-            logger.info(f"created experiment: https://app.sigopt.com/experiment/{experiment.id}")
-
-            while experiment.progress.observation_count < experiment.observation_budget:
-                suggestion = conn.experiments(experiment.id).suggestions().create()
-                trainer.objective = None
-                if trainer.args.world_size > 1:
-                    if trainer.args.parallel_mode != ParallelMode.DISTRIBUTED:
-                        raise RuntimeError("only support DDP Sigopt HPO for ParallelMode.DISTRIBUTED currently.")
-                    trainer._hp_search_setup(suggestion)
-                    torch.distributed.broadcast_object_list(pickle.dumps(trainer.args), src=0)
-                    trainer.train(resume_from_checkpoint=None)
-                else:
-                    trainer.train(resume_from_checkpoint=None, trial=suggestion)
-                # If there hasn't been any evaluation during the training loop.
-                if getattr(trainer, "objective", None) is None:
-                    metrics = trainer.evaluate()
-                    trainer.objective = trainer.compute_objective(metrics)
-
-                values = [{"name": "objective", "value": trainer.objective}]
-                obs = conn.experiments(experiment.id).observations().create(suggestion=suggestion.id, values=values)
-                logger.info(f"[suggestion_id, observation_id]: [{suggestion.id}, {obs.id}]")
-                experiment = conn.experiments(experiment.id).fetch()
-
-            best = list(conn.experiments(experiment.id).best_assignments().fetch().iterate_pages())[0]
-            best_run = BestRun(best.id, best.value, best.assignments)
-        return best_run
-    else:
-        for i in range(n_trials):
-            trainer.objective = None
-            args_main_rank = list(pickle.dumps(trainer.args))
-            if trainer.args.parallel_mode != ParallelMode.DISTRIBUTED:
-                raise RuntimeError("only support DDP Sigopt HPO for ParallelMode.DISTRIBUTED currently.")
-            torch.distributed.broadcast_object_list(args_main_rank, src=0)
-            args = pickle.loads(bytes(args_main_rank))
-            for key, value in asdict(args).items():
-                setattr(trainer.args, key, value)
-            trainer.train(resume_from_checkpoint=None)
-            # If there hasn't been any evaluation during the training loop.
-            if getattr(trainer, "objective", None) is None:
-                metrics = trainer.evaluate()
-                trainer.objective = trainer.compute_objective(metrics)
-        return None
-
-
-=======
->>>>>>> 11c597b1
 def run_hp_search_wandb(trainer, n_trials: int, direction: str, **kwargs) -> BestRun:
     if not is_wandb_available():
         raise ImportError("This function needs wandb installed: `pip install wandb`")
