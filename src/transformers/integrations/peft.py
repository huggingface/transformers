--- conflicted
+++ resolved
@@ -17,11 +17,7 @@
 import json
 import os
 import re
-<<<<<<< HEAD
-from typing import Any
-=======
-from typing import Any, Literal, Optional, Union
->>>>>>> 61cafd99
+from typing import Any, Literal
 
 from packaging import version
 
@@ -109,12 +105,8 @@
         adapter_state_dict: dict[str, "torch.Tensor"] | None = None,
         low_cpu_mem_usage: bool = False,
         is_trainable: bool = False,
-<<<<<<< HEAD
+        hotswap: bool | Literal["auto"] = "auto",
         adapter_kwargs: dict[str, Any] | None = None,
-=======
-        hotswap: bool | Literal["auto"] = "auto",
-        adapter_kwargs: Optional[dict[str, Any]] = None,
->>>>>>> 61cafd99
     ) -> None:
         """
         Load adapter weights from file or remote Hub folder. If you are not familiar with adapters and PEFT methods, we
@@ -413,9 +405,6 @@
                 offload_index=offload_index,
             )
 
-<<<<<<< HEAD
-    def add_adapter(self, adapter_config, adapter_name: str | None = None) -> None:
-=======
     def enable_peft_hotswap(
         self, target_rank: int = 128, check_compiled: Literal["error", "warn", "ignore"] = "error"
     ) -> None:
@@ -458,7 +447,6 @@
         self._prepare_peft_hotswap_kwargs = {"target_rank": target_rank, "check_compiled": check_compiled}
 
     def add_adapter(self, adapter_config, adapter_name: Optional[str] = None) -> None:
->>>>>>> 61cafd99
         r"""
         If you are not familiar with adapters and PEFT methods, we invite you to read more about them on the PEFT
         official documentation: https://huggingface.co/docs/peft
