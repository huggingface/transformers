# Copyright 2023 The HuggingFace Team. All rights reserved.
#
# Licensed under the Apache License, Version 2.0 (the "License");
# you may not use this file except in compliance with the License.
# You may obtain a copy of the License at
#
#     http://www.apache.org/licenses/LICENSE-2.0
#
# Unless required by applicable law or agreed to in writing, software
# distributed under the License is distributed on an "AS IS" BASIS,
# WITHOUT WARRANTIES OR CONDITIONS OF ANY KIND, either express or implied.
# See the License for the specific language governing permissions and
# limitations under the License.

import importlib.metadata
import inspect
import json
import os
import re
from typing import Any, Literal

from packaging import version

from ..utils import (
    CONFIG_NAME,
    cached_file,
    check_peft_version,
    extract_commit_hash,
    find_adapter_config_file,
    is_accelerate_available,
    is_peft_available,
    is_torch_available,
    logging,
)
from ..utils.hub import DownloadKwargs


if is_torch_available():
    import torch

if is_accelerate_available():
    from accelerate import dispatch_model
    from accelerate.utils import get_balanced_memory, infer_auto_device_map

# Minimum PEFT version supported for the integration
MIN_PEFT_VERSION = "0.5.0"


logger = logging.get_logger(__name__)


# DO NOT MODIFY, KEPT FOR BC ONLY
VLMS = [
    "aria",
    "ayavision",
    "emu3",
    "fuyu",
    "gotocr2",
    "gemma3",
    "internvl",
    "llava",  # all llava prefixed models fall under this check
    "mistral3",
    "mllama",
    "paligemma",
    "qwen2vl",
    "qwen2_5_vl",
    "videollava",
    "vipllava",
]


class PeftAdapterMixin:
    """
    A class containing all functions for loading and using adapters weights that are supported in PEFT library. For
    more details about adapters and injecting them on a transformer-based model, check out the documentation of PEFT
    library: https://huggingface.co/docs/peft/index

    Currently supported PEFT methods are all non-prompt learning methods (LoRA, IA³, etc.). Other PEFT models such as
    prompt tuning, prompt learning are out of scope as these adapters are not "injectable" into a torch module. For
    using these methods, please refer to the usage guide of PEFT library.

    With this mixin, if the correct PEFT version is installed, it is possible to:

    - Load an adapter stored on a local path or in a remote Hub repository, and inject it in the model
    - Attach new adapters in the model and train them with Trainer or by your own.
    - Attach multiple adapters and iteratively activate / deactivate them
    - Activate / deactivate all adapters from the model.
    - Get the `state_dict` of the active adapter.
    """

    _hf_peft_config_loaded = False
    _prepare_peft_hotswap_kwargs: dict | None = None

    def load_adapter(
        self,
        peft_model_id: str | None = None,
        adapter_name: str | None = None,
        revision: str | None = None,
        token: str | None = None,
        device_map: str = "auto",
        max_memory: str | None = None,
        offload_folder: str | None = None,
        offload_index: int | None = None,
        peft_config: dict[str, Any] | None = None,
        adapter_state_dict: dict[str, "torch.Tensor"] | None = None,
        low_cpu_mem_usage: bool = False,
        is_trainable: bool = False,
        hotswap: bool | Literal["auto"] = "auto",
<<<<<<< HEAD
        local_files_only: bool = False,
        adapter_kwargs: Optional[dict[str, Any]] = None,
=======
        adapter_kwargs: dict[str, Any] | None = None,
>>>>>>> 96d1c5d6
    ) -> None:
        """
        Load adapter weights from file or remote Hub folder. If you are not familiar with adapters and PEFT methods, we
        invite you to read more about them on PEFT official documentation: https://huggingface.co/docs/peft

        Requires PEFT to be installed as a backend to load the adapter weights.

        Args:
            peft_model_id (`str`, *optional*):
                The identifier of the model to look for on the Hub, or a local path to the saved adapter config file
                and adapter weights.
            adapter_name (`str`, *optional*):
                The adapter name to use. If not set, will use the name "default".
            revision (`str`, *optional*, defaults to `"main"`):
                The specific model version to use. It can be a branch name, a tag name, or a commit id, since we use a
                git-based system for storing models and other artifacts on huggingface.co, so `revision` can be any
                identifier allowed by git.

                > [!TIP]
                > To test a pull request you made on the Hub, you can pass `revision="refs/pr/<pr_number>"`.

            token (`str`, `optional`):
                Whether to use authentication token to load the remote folder. Useful to load private repositories
                that are on HuggingFace Hub. You might need to call `hf auth login` and paste your tokens to
                cache it.
            device_map (`str` or `dict[str, Union[int, str, torch.device]]` or `int` or `torch.device`, *optional*):
                A map that specifies where each submodule should go. It doesn't need to be refined to each
                parameter/buffer name, once a given module name is inside, every submodule of it will be sent to the
                same device. If we only pass the device (*e.g.*, `"cpu"`, `"cuda:1"`, `"mps"`, or a GPU ordinal rank
                like `1`) on which the model will be allocated, the device map will map the entire model to this
                device. Passing `device_map = 0` means put the whole model on GPU 0.

                To have Accelerate compute the most optimized `device_map` automatically, set `device_map="auto"`. For
                more information about each option see [designing a device
                map](https://hf.co/docs/accelerate/main/en/usage_guides/big_modeling#designing-a-device-map).
            max_memory (`Dict`, *optional*):
                A dictionary device identifier to maximum memory. Will default to the maximum memory available for each
                GPU and the available CPU RAM if unset.
            offload_folder (`str` or `os.PathLike`, `optional`):
                If the `device_map` contains any value `"disk"`, the folder where we will offload weights.
            offload_index (`int`, `optional`):
                `offload_index` argument to be passed to `accelerate.dispatch_model` method.
            peft_config (`dict[str, Any]`, *optional*):
                The configuration of the adapter to add, supported adapters are all non-prompt learning configs (LoRA,
                IA³, etc). This argument is used in case users directly pass PEFT state dicts.
            adapter_state_dict (`dict[str, torch.Tensor]`, *optional*):
                The state dict of the adapter to load. This argument is used in case users directly pass PEFT state
                dicts.
            low_cpu_mem_usage (`bool`, *optional*, defaults to `False`):
                Reduce memory usage while loading the PEFT adapter. This should also speed up the loading process.
                Requires PEFT version 0.13.0 or higher.
            is_trainable (`bool`, *optional*, defaults to `False`):
                Whether the adapter should be trainable or not. If `False`, the adapter will be frozen and can only be
                used for inference.
            hotswap : (`"auto"` or `bool`, *optional*, defaults to `"auto"`)
                Whether to substitute an existing (LoRA) adapter with the newly loaded adapter in-place. This means
                that, instead of loading an additional adapter, this will take the existing adapter weights and replace
                them with the weights of the new adapter. This can be faster and more memory efficient. However, the
                main advantage of hotswapping is that when the model is compiled with torch.compile, loading the new
                adapter does not require recompilation of the model. When using hotswapping, the passed `adapter_name`
                should be the name of an already loaded adapter.

                If the new adapter and the old adapter have different ranks and/or LoRA alphas (i.e. scaling), you need
                to call an additional method before loading the adapter:

                ```py
                model = AutoModel.from_pretrained(...)
                max_rank = ...  # the highest rank among all LoRAs that you want to load
                # call *before* compiling and loading the LoRA adapter
                model.enable_peft_hotswap(target_rank=max_rank)
                model.load_adapter(file_name_1, adapter_name="default")
                # optionally compile the model now
                model = torch.compile(model, ...)
                output_1 = model(...)
                # now you can hotswap the 2nd adapter, use the same name as for the 1st
                # hotswap is activated by default since enable_peft_hotswap was called
                model.load_adapter(file_name_2, adapter_name="default")
                output_2 = model(...)
                ```

                By default, hotswap is disabled and requires passing `hotswap=True`. If you called
                `enable_peft_hotswap` first, it is enabled. You can still manually disable it in that case by passing
                `hotswap=False`.

                Note that hotswapping comes with a couple of limitations documented here:
                https://huggingface.co/docs/peft/main/en/package_reference/hotswap
            adapter_kwargs (`dict[str, Any]`, *optional*):
                Additional keyword arguments passed along to the `from_pretrained` method of the adapter config and
                `find_adapter_config_file` method.
        """
        check_peft_version(min_version=MIN_PEFT_VERSION)

        from peft import PeftType

        if hotswap == "auto":
            # if user called model.enable_peft_hotswap and this is not the first adapter, enable hotswap
            hotswap_enabled = getattr(self, "_hotswap_enabled", False)
            not_first_adapter = bool(
                self._hf_peft_config_loaded and (adapter_name in self.peft_config)
            )
            hotswap = hotswap_enabled and not_first_adapter

        if hotswap:
            min_version_hotswap = "0.15.0"
            if version.parse(importlib.metadata.version("peft")) < version.parse(
                min_version_hotswap
            ):
                raise ValueError(
                    f"To hotswap the adapter, you need PEFT >= v{min_version_hotswap}."
                )
            if (not self._hf_peft_config_loaded) or (
                adapter_name not in self.peft_config
            ):
                raise ValueError(
                    "To hotswap an adapter, there must already be an existing adapter with the same adapter name."
                )
            if any(
                conf.peft_type != PeftType.LORA for conf in self.peft_config.values()
            ):
                raise ValueError(
                    "Hotswapping is currently only supported for LoRA, please set `hotswap=False`."
                )

        # peft only supports low_cpu_mem_usage starting from v0.13.0
        peft_load_kwargs = {}
        key_mapping = (
            adapter_kwargs.pop("key_mapping", None)
            if adapter_kwargs is not None
            else None
        )
        if key_mapping is None and any(
            allowed_name in self.__class__.__name__.lower() for allowed_name in VLMS
        ):
            key_mapping = self._checkpoint_conversion_mapping
        if low_cpu_mem_usage:
            min_version_lcmu = "0.13.0"
            if version.parse(importlib.metadata.version("peft")) >= version.parse(
                min_version_lcmu
            ):
                peft_load_kwargs["low_cpu_mem_usage"] = low_cpu_mem_usage
            else:
                raise ValueError(
                    "The version of PEFT you are using does not support `low_cpu_mem_usage` yet, "
                    f"please install PEFT >= {min_version_lcmu}."
                )

        adapter_name = adapter_name if adapter_name is not None else "default"
        if adapter_kwargs is None:
            adapter_kwargs = {}

        if "local_files_only" not in adapter_kwargs:
            adapter_kwargs["local_files_only"] = local_files_only

        from peft import PeftConfig, inject_adapter_in_model, load_peft_weights
        from peft.utils import set_peft_model_state_dict

        if (
            self._hf_peft_config_loaded
            and (not hotswap)
            and (adapter_name in self.peft_config)
        ):
            raise ValueError(
                f"Adapter with name {adapter_name} already exists. Please use a different name."
            )
        elif hotswap and (
            (not self._hf_peft_config_loaded) or (adapter_name not in self.peft_config)
        ):
            raise ValueError(
                "To hotswap an adapter, there must already be an existing adapter with the same adapter name."
            )

        if peft_model_id is None and (
            adapter_state_dict is None and peft_config is None
        ):
            raise ValueError(
                "You should either pass a `peft_model_id` or a `peft_config` and `adapter_state_dict` to load an adapter."
            )

        if "device" not in adapter_kwargs:
            device = (
                self.device
                if not hasattr(self, "hf_device_map")
                else list(self.hf_device_map.values())[0]
            )
        else:
            device = adapter_kwargs.pop("device")

        # To avoid PEFT errors later on with safetensors.
        if isinstance(device, torch.device):
            device = str(device)

        # We keep `revision` in the signature for backward compatibility
        if revision is not None and "revision" not in adapter_kwargs:
            adapter_kwargs["revision"] = revision
        elif (
            revision is not None
            and "revision" in adapter_kwargs
            and revision != adapter_kwargs["revision"]
        ):
            logger.error(
                "You passed a `revision` argument both in `adapter_kwargs` and as a standalone argument. "
                "The one in `adapter_kwargs` will be used."
            )

        # Override token with adapter_kwargs' token
        if "token" in adapter_kwargs:
            token = adapter_kwargs.pop("token")

        if peft_config is None:
            adapter_config_file = find_adapter_config_file(
                peft_model_id,
                token=token,
                **adapter_kwargs,
            )

            if adapter_config_file is None:
                raise ValueError(
                    f"adapter model file not found in {peft_model_id}. Make sure you are passing the correct path to the "
                    "adapter model."
                )

            peft_config = PeftConfig.from_pretrained(
                peft_model_id,
                token=token,
                **adapter_kwargs,
            )
            peft_config.inference_mode = not is_trainable

        if peft_config.peft_type != PeftType.LORA:
            raise ValueError(
                "Hotswapping is currently only supported for LoRA, please set `hotswap=False`."
            )

        if not hotswap:
            # TODO: WE NEED TOO APPLY OUR DYNAMIC WEIGHT CONVERSION AT SOME POINT HERE!
            # Create and add fresh new adapters into the model, unless the weights are hotswapped
            inject_adapter_in_model(peft_config, self, adapter_name, **peft_load_kwargs)

        if not self._hf_peft_config_loaded:
            self._hf_peft_config_loaded = True

        if peft_model_id is not None:
            adapter_state_dict = load_peft_weights(
                peft_model_id, token=token, device=device, **adapter_kwargs
            )

        # We need to pre-process the state dict to remove unneeded prefixes - for backward compatibility
        processed_adapter_state_dict = {}
        prefix = "base_model.model."
        for key, value in adapter_state_dict.items():
            if key.startswith(prefix):
                new_key = key[len(prefix) :]
            else:
                new_key = key

            if key_mapping:  # TODO dynamic weight loader for adapters
                for pattern, replacement in key_mapping.items():
                    new_key, n_replace = re.subn(pattern, replacement, new_key)
                    # Early exit of the loop
                    if n_replace > 0:
                        break

            # For hotswapping, we need the adapter name to be present in the state dict keys
            if hotswap:
                if key.endswith("lora_A.weight") or key.endswith("lora_B.weight"):
                    new_key = new_key[: -len(".weight")] + f".{adapter_name}.weight"
                elif key.endswith("lora_B.bias"):  # lora_bias=True option
                    new_key = new_key[: -len(".bias")] + f".{adapter_name}.bias"
            processed_adapter_state_dict[new_key] = value

        # Load state dict
        if not hotswap:
            incompatible_keys = set_peft_model_state_dict(
                self, processed_adapter_state_dict, adapter_name, **peft_load_kwargs
            )

            if self._prepare_peft_hotswap_kwargs is not None:
                # For hotswapping of compiled models or adapters with different ranks.
                # If the user called enable_peft_hotswap, we need to ensure it is called:
                # - after the first adapter was loaded
                # - before the model is compiled and the 2nd adapter is being hotswapped in
                # Therefore, it needs to be called here
                from peft.utils.hotswap import prepare_model_for_compiled_hotswap

                prepare_model_for_compiled_hotswap(
                    self, config=peft_config, **self._prepare_peft_hotswap_kwargs
                )
                # We only want to call prepare_model_for_compiled_hotswap once
                self._prepare_peft_hotswap_kwargs = None
        else:
            from peft.utils.hotswap import check_hotswap_configs_compatible, hotswap_adapter_from_state_dict

            check_hotswap_configs_compatible(
                self.peft_config[adapter_name], peft_config
            )
            try:
                hotswap_adapter_from_state_dict(
                    model=self,
                    state_dict=processed_adapter_state_dict,
                    adapter_name=adapter_name,
                    config=peft_config,
                )
            except Exception as e:
                logger.error(
                    f"Hotswapping {adapter_name} was unsucessful with the following error: \n{e}"
                )
                raise
            incompatible_keys = None

        if incompatible_keys is not None:
            err_msg = ""
            origin_name = peft_model_id if peft_model_id is not None else "state_dict"
            # Check for unexpected keys.
            if (
                hasattr(incompatible_keys, "unexpected_keys")
                and len(incompatible_keys.unexpected_keys) > 0
            ):
                err_msg = (
                    f"Loading adapter weights from {origin_name} led to unexpected keys not found in the model: "
                    f"{', '.join(incompatible_keys.unexpected_keys)}. "
                )

            # Check for missing keys.
            missing_keys = getattr(incompatible_keys, "missing_keys", None)
            if missing_keys:
                # Filter missing keys specific to the current adapter, as missing base model keys are expected.
                lora_missing_keys = [
                    k for k in missing_keys if "lora_" in k and adapter_name in k
                ]
                if lora_missing_keys:
                    err_msg += (
                        f"Loading adapter weights from {origin_name} led to missing keys in the model: "
                        f"{', '.join(lora_missing_keys)}"
                    )

            if err_msg:
                logger.warning(err_msg)

        if peft_config.inference_mode:
            self.eval()

        # Re-dispatch model and hooks in case the model is offloaded to CPU / Disk.
        if (
            (getattr(self, "hf_device_map", None) is not None)
            and (
                len(set(self.hf_device_map.values()).intersection({"cpu", "disk"})) > 0
            )
            and len(self.peft_config) == 1
        ):
            self._dispatch_accelerate_model(
                device_map=device_map,
                max_memory=max_memory,
                offload_folder=offload_folder,
                offload_index=offload_index,
            )

    def enable_peft_hotswap(
        self,
        target_rank: int = 128,
        check_compiled: Literal["error", "warn", "ignore"] = "error",
    ) -> None:
        """Enables the possibility to hotswap PEFT adapters with different ranks, or, if the model is compiled, without
        triggering recompilation.

        Right now, hotswapping is only supported for LoRA.

        Calling this method is only required when hotswapping adapters and if the model is compiled or if the ranks of
        the loaded adapters differ. If the ranks are all identical and the model is not compiled, hotswapping works
        without calling this method first.

        Args:
            target_rank (`int`, *optional*, defaults to `128`):
                The highest rank among all the adapters that will be loaded.
            check_compiled (`str`, *optional*, defaults to `"error"`):
                How to handle the case when the model is already compiled, which should generally be avoided. The
                options are:
                  - "error" (default): raise an error
                  - "warn": issue a warning
                  - "ignore": do nothing
        """
        min_version_hotswap = "0.15.0"
        if version.parse(importlib.metadata.version("peft")) < version.parse(
            min_version_hotswap
        ):
            raise ValueError(
                f"To hotswap the adapter, you need PEFT >= v{min_version_hotswap}."
            )

        if getattr(self, "peft_config", {}):
            if check_compiled == "error":
                raise RuntimeError(
                    "Call `enable_peft_hotswap` before loading the first adapter."
                )
            elif check_compiled == "warn":
                logger.warning(
                    "It is recommended to call `enable_peft_hotswap` before loading the first adapter to avoid recompilation."
                )
            elif check_compiled != "ignore":
                raise ValueError(
                    f"check_compiles should be one of 'error', 'warn', or 'ignore', got '{check_compiled}' instead."
                )

        self._hotswap_enabled = True
        self._prepare_peft_hotswap_kwargs = {
            "target_rank": target_rank,
            "check_compiled": check_compiled,
        }

    def add_adapter(self, adapter_config, adapter_name: str | None = None) -> None:
        r"""
        If you are not familiar with adapters and PEFT methods, we invite you to read more about them on the PEFT
        official documentation: https://huggingface.co/docs/peft

        Adds a fresh new adapter to the current model for training purpose. If no adapter name is passed, a default
        name is assigned to the adapter to follow the convention of PEFT library (in PEFT we use "default" as the
        default adapter name).

        Note that the newly added adapter is not automatically activated. To activate it, use `model.set_adapter`.

        Args:
            adapter_config (`~peft.PeftConfig`):
                The configuration of the adapter to add, supported adapters are non-prompt learning methods (LoRA,
                IA³, etc.).
            adapter_name (`str`, *optional*, defaults to `"default"`):
                The name of the adapter to add. If no name is passed, a default name is assigned to the adapter.
        """
        check_peft_version(min_version=MIN_PEFT_VERSION)

        from peft import PeftConfig, inject_adapter_in_model

        adapter_name = adapter_name or "default"

        if not self._hf_peft_config_loaded:
            self._hf_peft_config_loaded = True
        elif adapter_name in self.peft_config:
            raise ValueError(
                f"Adapter with name {adapter_name} already exists. Please use a different name."
            )

        if not isinstance(adapter_config, PeftConfig):
            raise TypeError(
                f"adapter_config should be an instance of PeftConfig. Got {type(adapter_config)} instead."
            )

        # Retrieve the name or path of the model, one could also use self.config._name_or_path
        # but to be consistent with what we do in PEFT: https://github.com/huggingface/peft/blob/6e783780ca9df3a623992cc4d1d665001232eae0/src/peft/mapping.py#L100
        adapter_config.base_model_name_or_path = self.__dict__.get("name_or_path", None)
        # TODO: WE NEED TOO APPLY OUR DYNAMIC WEIGHT CONVERSION AT SOME POINT HERE!
        inject_adapter_in_model(adapter_config, self, adapter_name)

        self.set_adapter(adapter_name)

    def set_adapter(self, adapter_name: list[str] | str) -> None:
        """
        If you are not familiar with adapters and PEFT methods, we invite you to read more about them on the PEFT
        official documentation: https://huggingface.co/docs/peft

        Sets a specific adapter by forcing the model to use a that adapter and disable the other adapters.

        Args:
            adapter_name (`Union[list[str], str]`):
                The name of the adapter to set. Can be also a list of strings to set multiple adapters.
        """
        check_peft_version(min_version=MIN_PEFT_VERSION)
        if not self._hf_peft_config_loaded:
            raise ValueError("No adapter loaded. Please load an adapter first.")
        elif isinstance(adapter_name, list):
            missing = set(adapter_name) - set(self.peft_config)
            if len(missing) > 0:
                raise ValueError(
                    f"Following adapter(s) could not be found: {', '.join(missing)}. Make sure you are passing the correct adapter name(s)."
                    f" current loaded adapters are: {list(self.peft_config.keys())}"
                )
        elif adapter_name not in self.peft_config:
            raise ValueError(
                f"Adapter with name {adapter_name} not found. Please pass the correct adapter name among {list(self.peft_config.keys())}"
            )

        from peft.tuners.tuners_utils import BaseTunerLayer
        from peft.utils import ModulesToSaveWrapper

        _adapters_has_been_set = False

        for _, module in self.named_modules():
            if isinstance(module, (BaseTunerLayer, ModulesToSaveWrapper)):
                # For backward compatibility with previous PEFT versions
                if hasattr(module, "set_adapter"):
                    module.set_adapter(adapter_name)
                else:
                    module.active_adapter = adapter_name
                _adapters_has_been_set = True

        if not _adapters_has_been_set:
            raise ValueError(
                "Did not succeeded in setting the adapter. Please make sure you are using a model that supports adapters."
            )

    def disable_adapters(self) -> None:
        r"""
        If you are not familiar with adapters and PEFT methods, we invite you to read more about them on the PEFT
        official documentation: https://huggingface.co/docs/peft

        Disable all adapters that are attached to the model. This leads to inferring with the base model only.
        """
        check_peft_version(min_version=MIN_PEFT_VERSION)

        if not self._hf_peft_config_loaded:
            raise ValueError("No adapter loaded. Please load an adapter first.")

        from peft.tuners.tuners_utils import BaseTunerLayer
        from peft.utils import ModulesToSaveWrapper

        for _, module in self.named_modules():
            if isinstance(module, (BaseTunerLayer, ModulesToSaveWrapper)):
                # The recent version of PEFT need to call `enable_adapters` instead
                if hasattr(module, "enable_adapters"):
                    module.enable_adapters(enabled=False)
                else:
                    module.disable_adapters = True

    def enable_adapters(self) -> None:
        """
        If you are not familiar with adapters and PEFT methods, we invite you to read more about them on the PEFT
        official documentation: https://huggingface.co/docs/peft

        Enable adapters that are attached to the model.
        """
        check_peft_version(min_version=MIN_PEFT_VERSION)

        if not self._hf_peft_config_loaded:
            raise ValueError("No adapter loaded. Please load an adapter first.")

        from peft.tuners.tuners_utils import BaseTunerLayer

        for _, module in self.named_modules():
            if isinstance(module, BaseTunerLayer):
                # The recent version of PEFT need to call `enable_adapters` instead
                if hasattr(module, "enable_adapters"):
                    module.enable_adapters(enabled=True)
                else:
                    module.disable_adapters = False

    def active_adapters(self) -> list[str]:
        """
        If you are not familiar with adapters and PEFT methods, we invite you to read more about them on the PEFT
        official documentation: https://huggingface.co/docs/peft

        Gets the current active adapters of the model. In case of multi-adapter inference (combining multiple adapters
        for inference) returns the list of all active adapters so that users can deal with them accordingly.

        For previous PEFT versions (that does not support multi-adapter inference), `module.active_adapter` will return
        a single string.
        """
        check_peft_version(min_version=MIN_PEFT_VERSION)

        if not is_peft_available():
            raise ImportError(
                "PEFT is not available. Please install PEFT to use this function: `pip install peft`."
            )

        if not self._hf_peft_config_loaded:
            raise ValueError("No adapter loaded. Please load an adapter first.")

        from peft.tuners.tuners_utils import BaseTunerLayer

        for _, module in self.named_modules():
            if isinstance(module, BaseTunerLayer):
                active_adapters = module.active_adapter
                break

        # For previous PEFT versions
        if isinstance(active_adapters, str):
            active_adapters = [active_adapters]

        return active_adapters

<<<<<<< HEAD
    def get_adapter_state_dict(
        self, adapter_name: Optional[str] = None, state_dict: Optional[dict] = None
    ) -> dict:
=======
    def get_adapter_state_dict(self, adapter_name: str | None = None, state_dict: dict | None = None) -> dict:
>>>>>>> 96d1c5d6
        """
        If you are not familiar with adapters and PEFT methods, we invite you to read more about them on the PEFT
        official documentation: https://huggingface.co/docs/peft

        Gets the adapter state dict that should only contain the weights tensors of the specified adapter_name adapter.
        If no adapter_name is passed, the active adapter is used.

        Args:
            adapter_name (`str`, *optional*):
                The name of the adapter to get the state dict from. If no name is passed, the active adapter is used.
            state_dict (nested dictionary of `torch.Tensor`, *optional*)
                The state dictionary of the model. Will default to `self.state_dict()`, but can be used if special
                precautions need to be taken when recovering the state dictionary of a model (like when using model
                parallelism).
        """
        check_peft_version(min_version=MIN_PEFT_VERSION)

        if not self._hf_peft_config_loaded:
            raise ValueError("No adapter loaded. Please load an adapter first.")

        from peft import get_peft_model_state_dict

        if adapter_name is None:
            adapter_name = self.active_adapters()[0]

        adapter_state_dict = get_peft_model_state_dict(
            self, state_dict=state_dict, adapter_name=adapter_name
        )
        return adapter_state_dict

    def _dispatch_accelerate_model(
        self,
        device_map: str,
        max_memory: int | None = None,
        offload_folder: str | None = None,
        offload_index: int | None = None,
    ) -> None:
        """
        Optional re-dispatch the model and attach new hooks to the model in case the model has been loaded with
        accelerate (i.e. with `device_map=xxx`)

        Args:
            device_map (`str` or `dict[str, Union[int, str, torch.device]]` or `int` or `torch.device`, *optional*):
                A map that specifies where each submodule should go. It doesn't need to be refined to each
                parameter/buffer name, once a given module name is inside, every submodule of it will be sent to the
                same device. If we only pass the device (*e.g.*, `"cpu"`, `"cuda:1"`, `"mps"`, or a GPU ordinal rank
                like `1`) on which the model will be allocated, the device map will map the entire model to this
                device. Passing `device_map = 0` means put the whole model on GPU 0.

                To have Accelerate compute the most optimized `device_map` automatically, set `device_map="auto"`. For
                more information about each option see [designing a device
                map](https://hf.co/docs/accelerate/main/en/usage_guides/big_modeling#designing-a-device-map).
            max_memory (`Dict`, *optional*):
                A dictionary device identifier to maximum memory. Will default to the maximum memory available for each
                GPU and the available CPU RAM if unset.
            offload_folder (`str` or `os.PathLike`, *optional*):
                If the `device_map` contains any value `"disk"`, the folder where we will offload weights.
            offload_index (`int`, *optional*):
                The offload_index argument to be passed to `accelerate.dispatch_model` method.
        """
        dispatch_model_kwargs = {}
        # Safety checker for previous `accelerate` versions
        # `offload_index` was introduced in https://github.com/huggingface/accelerate/pull/873/
        if "offload_index" in inspect.signature(dispatch_model).parameters:
            dispatch_model_kwargs["offload_index"] = offload_index

        no_split_module_classes = self._no_split_modules

        if device_map != "sequential":
            max_memory = get_balanced_memory(
                self,
                max_memory=max_memory,
                no_split_module_classes=no_split_module_classes,
                low_zero=(device_map == "balanced_low_0"),
            )
        if isinstance(device_map, str):
            device_map = infer_auto_device_map(
                self,
                max_memory=max_memory,
                no_split_module_classes=no_split_module_classes,
            )
        dispatch_model(
            self,
            device_map=device_map,
            offload_dir=offload_folder,
            **dispatch_model_kwargs,
        )

    def delete_adapter(self, adapter_names: list[str] | str) -> None:
        """
        Delete a PEFT adapter from the underlying model.

        Args:
            adapter_names (`Union[list[str], str]`):
                The name(s) of the adapter(s) to delete.
        """

        check_peft_version(min_version=MIN_PEFT_VERSION)
        min_version_delete_adapter = "0.18.0"

        if not self._hf_peft_config_loaded:
            raise ValueError("No adapter loaded. Please load an adapter first.")

        # TODO: delete old version once support for PEFT < 0.18.0 is dropped
        def old_delete_adapter(model, adapter_name, prefix=None):
            from peft.tuners.tuners_utils import BaseTunerLayer
            from peft.utils import ModulesToSaveWrapper

            has_modules_to_save = False
            for module in model.modules():
                if isinstance(module, ModulesToSaveWrapper):
                    has_modules_to_save |= True
                    continue
                if isinstance(module, BaseTunerLayer):
                    if hasattr(module, "delete_adapter"):
                        module.delete_adapter(adapter_name)
                    else:
                        raise ValueError(
                            "The version of PEFT you are using is not compatible, please use a version that is greater than 0.6.1"
                        )

            if has_modules_to_save:
                logger.warning(
                    "The deleted adapter contains modules_to_save, which could not be deleted. For this to work, PEFT version "
                    f">= {min_version_delete_adapter} is required."
                )

        if version.parse(importlib.metadata.version("peft")) >= version.parse(
            min_version_delete_adapter
        ):
            from peft.functional import delete_adapter
        else:
            delete_adapter = old_delete_adapter

        if isinstance(adapter_names, str):
            adapter_names = [adapter_names]

        # Check that all adapter names are present in the config
        missing_adapters = [
            name for name in adapter_names if name not in self.peft_config
        ]
        if missing_adapters:
            raise ValueError(
                f"The following adapter(s) are not present and cannot be deleted: {', '.join(missing_adapters)}"
            )

        prefixes = [
            f"{self.peft_config[adapter_name].peft_type.value.lower()}_"
            for adapter_name in adapter_names
        ]
        for adapter_name, prefix in zip(adapter_names, prefixes):
            delete_adapter(self, adapter_name=adapter_name, prefix=prefix)
            # For transformers integration - we need to pop the adapter from the config
            if getattr(self, "_hf_peft_config_loaded", False) and hasattr(
                self, "peft_config"
            ):
                self.peft_config.pop(adapter_name, None)

        # In case all adapters are deleted, we need to delete the config
        # and make sure to set the flag to False
        if len(self.peft_config) == 0:
            del self.peft_config
            self._hf_peft_config_loaded = False


def maybe_load_adapters(
    pretrained_model_name_or_path,
    download_kwargs: DownloadKwargs,
    **adapter_kwargs,
):
    if pretrained_model_name_or_path is None or not is_peft_available():
        return None, pretrained_model_name_or_path, adapter_kwargs

    if "local_files_only" not in adapter_kwargs:
        adapter_kwargs["local_files_only"] = download_kwargs.get(
            "local_files_only", False
        )

    token = download_kwargs.get("token")

    if download_kwargs.get("commit_hash") is None:
        resolved_config_file = cached_file(
            pretrained_model_name_or_path,
            CONFIG_NAME,
            cache_dir=download_kwargs.get("cache_dir"),
            force_download=bool(download_kwargs.get("force_download", False)),
            proxies=download_kwargs.get("proxies"),
            local_files_only=bool(download_kwargs.get("local_files_only", False)),
            token=token,
            revision=download_kwargs.get("revision"),
            subfolder=download_kwargs.get("subfolder"),
            _raise_exceptions_for_gated_repo=False,
            _raise_exceptions_for_missing_entries=False,
            _raise_exceptions_for_connection_errors=False,
        )
        download_kwargs["commit_hash"] = extract_commit_hash(resolved_config_file, None)

    _adapter_model_path = adapter_kwargs.pop("_adapter_model_path", None)

    token_from_adapter_kwargs = adapter_kwargs.pop("token", None)

    if _adapter_model_path is None:
        peft_kwargs = adapter_kwargs.copy()
        for arg_name in (
            "cache_dir",
            "proxies",
            "subfolder",
        ):  # don't override revision
            if (arg_name not in peft_kwargs) and (arg_name in download_kwargs):
                peft_kwargs[arg_name] = download_kwargs[arg_name]
        if "commit_hash" in download_kwargs:
            peft_kwargs["_commit_hash"] = download_kwargs["commit_hash"]
        peft_kwargs["force_download"] = bool(
            download_kwargs.get("force_download", False)
        )
        peft_kwargs["local_files_only"] = bool(
            download_kwargs.get("local_files_only", False)
        )
        peft_kwargs["token"] = token or token_from_adapter_kwargs
        _adapter_model_path = find_adapter_config_file(
            pretrained_model_name_or_path,
            **peft_kwargs,
        )

    if _adapter_model_path is not None and os.path.isfile(_adapter_model_path):
        with open(_adapter_model_path, "r", encoding="utf-8") as f:
            _adapter_model_path = pretrained_model_name_or_path
            pretrained_model_name_or_path = json.load(f)["base_model_name_or_path"]

    return _adapter_model_path, pretrained_model_name_or_path, adapter_kwargs<|MERGE_RESOLUTION|>--- conflicted
+++ resolved
@@ -17,7 +17,7 @@
 import json
 import os
 import re
-from typing import Any, Literal
+from typing import Any, Literal, Optional
 
 from packaging import version
 
@@ -106,12 +106,8 @@
         low_cpu_mem_usage: bool = False,
         is_trainable: bool = False,
         hotswap: bool | Literal["auto"] = "auto",
-<<<<<<< HEAD
         local_files_only: bool = False,
         adapter_kwargs: Optional[dict[str, Any]] = None,
-=======
-        adapter_kwargs: dict[str, Any] | None = None,
->>>>>>> 96d1c5d6
     ) -> None:
         """
         Load adapter weights from file or remote Hub folder. If you are not familiar with adapters and PEFT methods, we
@@ -688,13 +684,9 @@
 
         return active_adapters
 
-<<<<<<< HEAD
     def get_adapter_state_dict(
         self, adapter_name: Optional[str] = None, state_dict: Optional[dict] = None
     ) -> dict:
-=======
-    def get_adapter_state_dict(self, adapter_name: str | None = None, state_dict: dict | None = None) -> dict:
->>>>>>> 96d1c5d6
         """
         If you are not familiar with adapters and PEFT methods, we invite you to read more about them on the PEFT
         official documentation: https://huggingface.co/docs/peft
