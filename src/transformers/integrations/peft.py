# Copyright 2023 The HuggingFace Team. All rights reserved.
#
# Licensed under the Apache License, Version 2.0 (the "License");
# you may not use this file except in compliance with the License.
# You may obtain a copy of the License at
#
#     http://www.apache.org/licenses/LICENSE-2.0
#
# Unless required by applicable law or agreed to in writing, software
# distributed under the License is distributed on an "AS IS" BASIS,
# WITHOUT WARRANTIES OR CONDITIONS OF ANY KIND, either express or implied.
# See the License for the specific language governing permissions and
# limitations under the License.

import inspect
import json
import os
from typing import Any, Literal

<<<<<<< HEAD
from packaging import version

from ..core_model_loading import WeightRenaming, build_glob_alternation, repl
=======
>>>>>>> 8d9923aa
from ..utils import (
    CONFIG_NAME,
    cached_file,
    check_peft_version,
    extract_commit_hash,
    find_adapter_config_file,
    is_accelerate_available,
    is_peft_available,
    is_torch_available,
    logging,
)
from ..utils.hub import DownloadKwargs


if is_torch_available():
    import torch

if is_accelerate_available():
    from accelerate import dispatch_model
    from accelerate.utils import get_balanced_memory, infer_auto_device_map

# Minimum PEFT version supported for the integration
MIN_PEFT_VERSION = "0.18.0"


logger = logging.get_logger(__name__)


# DO NOT MODIFY, KEPT FOR BC ONLY
VLMS = [
    "aria",
    "ayavision",
    "emu3",
    "fuyu",
    "gotocr2",
    "gemma3",
    "internvl",
    "llava",  # all llava prefixed models fall under this check
    "mistral3",
    "mllama",
    "paligemma",
    "qwen2vl",
    "qwen2_5_vl",
    "videollava",
    "vipllava",
]


class PeftAdapterMixin:
    """
    A class containing all functions for loading and using adapters weights that are supported in PEFT library. For
    more details about adapters and injecting them on a transformer-based model, check out the documentation of PEFT
    library: https://huggingface.co/docs/peft/index

    Currently supported PEFT methods are all non-prompt learning methods (LoRA, IA³, etc.). Other PEFT models such as
    prompt tuning, prompt learning are out of scope as these adapters are not "injectable" into a torch module. For
    using these methods, please refer to the usage guide of PEFT library.

    With this mixin, if the correct PEFT version is installed (>= 0.18.0), it is possible to:

    - Load an adapter stored on a local path or in a remote Hub repository, and inject it in the model
    - Attach new adapters in the model and train them with Trainer or by your own.
    - Attach multiple adapters and iteratively activate / deactivate them
    - Activate / deactivate all adapters from the model.
    - Get the `state_dict` of the active adapter.
    """

    _hf_peft_config_loaded = False
    _prepare_peft_hotswap_kwargs: dict | None = None

    def load_adapter(
        self,
        peft_model_id: str | None = None,
        adapter_name: str | None = None,
        revision: str | None = None,
        token: str | None = None,
        device_map: str = "auto",
        max_memory: str | None = None,
        offload_folder: str | None = None,
        offload_index: int | None = None,
        peft_config: dict[str, Any] | None = None,
        adapter_state_dict: dict[str, "torch.Tensor"] | None = None,
        low_cpu_mem_usage: bool = False,
        is_trainable: bool = False,
        hotswap: bool | Literal["auto"] = "auto",
        adapter_kwargs: dict[str, Any] | None = None,
    ) -> None:
        """
        Load adapter weights from file or remote Hub folder. If you are not familiar with adapters and PEFT methods, we
        invite you to read more about them on PEFT official documentation: https://huggingface.co/docs/peft

        Requires PEFT to be installed as a backend to load the adapter weights.

        Args:
            peft_model_id (`str`, *optional*):
                The identifier of the model to look for on the Hub, or a local path to the saved adapter config file
                and adapter weights.
            adapter_name (`str`, *optional*):
                The adapter name to use. If not set, will use the name "default".
            revision (`str`, *optional*, defaults to `"main"`):
                The specific model version to use. It can be a branch name, a tag name, or a commit id, since we use a
                git-based system for storing models and other artifacts on huggingface.co, so `revision` can be any
                identifier allowed by git.

                > [!TIP]
                > To test a pull request you made on the Hub, you can pass `revision="refs/pr/<pr_number>"`.

            token (`str`, `optional`):
                Whether to use authentication token to load the remote folder. Useful to load private repositories
                that are on HuggingFace Hub. You might need to call `hf auth login` and paste your tokens to
                cache it.
            device_map (`str` or `dict[str, Union[int, str, torch.device]]` or `int` or `torch.device`, *optional*):
                A map that specifies where each submodule should go. It doesn't need to be refined to each
                parameter/buffer name, once a given module name is inside, every submodule of it will be sent to the
                same device. If we only pass the device (*e.g.*, `"cpu"`, `"cuda:1"`, `"mps"`, or a GPU ordinal rank
                like `1`) on which the model will be allocated, the device map will map the entire model to this
                device. Passing `device_map = 0` means put the whole model on GPU 0.

                To have Accelerate compute the most optimized `device_map` automatically, set `device_map="auto"`. For
                more information about each option see [designing a device
                map](https://hf.co/docs/accelerate/main/en/usage_guides/big_modeling#designing-a-device-map).
            max_memory (`Dict`, *optional*):
                A dictionary device identifier to maximum memory. Will default to the maximum memory available for each
                GPU and the available CPU RAM if unset.
            offload_folder (`str` or `os.PathLike`, `optional`):
                If the `device_map` contains any value `"disk"`, the folder where we will offload weights.
            offload_index (`int`, `optional`):
                `offload_index` argument to be passed to `accelerate.dispatch_model` method.
            peft_config (`dict[str, Any]`, *optional*):
                The configuration of the adapter to add, supported adapters are all non-prompt learning configs (LoRA,
                IA³, etc). This argument is used in case users directly pass PEFT state dicts.
            adapter_state_dict (`dict[str, torch.Tensor]`, *optional*):
                The state dict of the adapter to load. This argument is used in case users directly pass PEFT state
                dicts.
            low_cpu_mem_usage (`bool`, *optional*, defaults to `False`):
                Reduce memory usage while loading the PEFT adapter. This should also speed up the loading process.
            is_trainable (`bool`, *optional*, defaults to `False`):
                Whether the adapter should be trainable or not. If `False`, the adapter will be frozen and can only be
                used for inference.
            hotswap : (`"auto"` or `bool`, *optional*, defaults to `"auto"`)
                Whether to substitute an existing (LoRA) adapter with the newly loaded adapter in-place. This means
                that, instead of loading an additional adapter, this will take the existing adapter weights and replace
                them with the weights of the new adapter. This can be faster and more memory efficient. However, the
                main advantage of hotswapping is that when the model is compiled with torch.compile, loading the new
                adapter does not require recompilation of the model. When using hotswapping, the passed `adapter_name`
                should be the name of an already loaded adapter.

                If the new adapter and the old adapter have different ranks and/or LoRA alphas (i.e. scaling), you need
                to call an additional method before loading the adapter:

                ```py
                model = AutoModel.from_pretrained(...)
                max_rank = ...  # the highest rank among all LoRAs that you want to load
                # call *before* compiling and loading the LoRA adapter
                model.enable_peft_hotswap(target_rank=max_rank)
                model.load_adapter(file_name_1, adapter_name="default")
                # optionally compile the model now
                model = torch.compile(model, ...)
                output_1 = model(...)
                # now you can hotswap the 2nd adapter, use the same name as for the 1st
                # hotswap is activated by default since enable_peft_hotswap was called
                model.load_adapter(file_name_2, adapter_name="default")
                output_2 = model(...)
                ```

                By default, hotswap is disabled and requires passing `hotswap=True`. If you called
                `enable_peft_hotswap` first, it is enabled. You can still manually disable it in that case by passing
                `hotswap=False`.

                Note that hotswapping comes with a couple of limitations documented here:
                https://huggingface.co/docs/peft/main/en/package_reference/hotswap
            adapter_kwargs (`dict[str, Any]`, *optional*):
                Additional keyword arguments passed along to the `from_pretrained` method of the adapter config and
                `find_adapter_config_file` method.
        """
        check_peft_version(min_version=MIN_PEFT_VERSION)

        from peft import PeftType

        if hotswap == "auto":
            # if user called model.enable_peft_hotswap and this is not the first adapter, enable hotswap
            hotswap_enabled = getattr(self, "_hotswap_enabled", False)
            not_first_adapter = bool(self._hf_peft_config_loaded and (adapter_name in self.peft_config))
            hotswap = hotswap_enabled and not_first_adapter

        if hotswap:
            if (not self._hf_peft_config_loaded) or (adapter_name not in self.peft_config):
                raise ValueError(
                    "To hotswap an adapter, there must already be an existing adapter with the same adapter name."
                )
            if any(conf.peft_type != PeftType.LORA for conf in self.peft_config.values()):
                raise ValueError("Hotswapping is currently only supported for LoRA, please set `hotswap=False`.")

        # peft only supports low_cpu_mem_usage starting from v0.13.0
        peft_load_kwargs = {}
        key_mapping = adapter_kwargs.pop("key_mapping", None) if adapter_kwargs is not None else None
        if key_mapping is None and any(allowed_name in self.__class__.__name__.lower() for allowed_name in VLMS):
            key_mapping = self._checkpoint_conversion_mapping
        peft_load_kwargs["low_cpu_mem_usage"] = low_cpu_mem_usage

        adapter_name = adapter_name if adapter_name is not None else "default"
        if adapter_kwargs is None:
            adapter_kwargs = {}

        from peft import PeftConfig, inject_adapter_in_model, load_peft_weights
        from peft.utils import set_peft_model_state_dict

        if self._hf_peft_config_loaded and (not hotswap) and (adapter_name in self.peft_config):
            raise ValueError(f"Adapter with name {adapter_name} already exists. Please use a different name.")
        elif hotswap and ((not self._hf_peft_config_loaded) or (adapter_name not in self.peft_config)):
            raise ValueError(
                "To hotswap an adapter, there must already be an existing adapter with the same adapter name."
            )

        if peft_model_id is None and (adapter_state_dict is None and peft_config is None):
            raise ValueError(
                "You should either pass a `peft_model_id` or a `peft_config` and `adapter_state_dict` to load an adapter."
            )

        if "device" not in adapter_kwargs:
            device = self.device if not hasattr(self, "hf_device_map") else list(self.hf_device_map.values())[0]
        else:
            device = adapter_kwargs.pop("device")

        # To avoid PEFT errors later on with safetensors.
        if isinstance(device, torch.device):
            device = str(device)

        # We keep `revision` in the signature for backward compatibility
        if revision is not None and "revision" not in adapter_kwargs:
            adapter_kwargs["revision"] = revision
        elif revision is not None and "revision" in adapter_kwargs and revision != adapter_kwargs["revision"]:
            logger.error(
                "You passed a `revision` argument both in `adapter_kwargs` and as a standalone argument. "
                "The one in `adapter_kwargs` will be used."
            )

        # Override token with adapter_kwargs' token
        if "token" in adapter_kwargs:
            token = adapter_kwargs.pop("token")

        if peft_config is None:
            adapter_config_file = find_adapter_config_file(
                peft_model_id,
                token=token,
                **adapter_kwargs,
            )

            if adapter_config_file is None:
                raise ValueError(
                    f"adapter model file not found in {peft_model_id}. Make sure you are passing the correct path to the "
                    "adapter model."
                )

            peft_config = PeftConfig.from_pretrained(
                peft_model_id,
                token=token,
                **adapter_kwargs,
            )
            peft_config.inference_mode = not is_trainable

        if peft_config.peft_type != PeftType.LORA:
            raise ValueError("Hotswapping is currently only supported for LoRA, please set `hotswap=False`.")

        if not hotswap:
            # TODO: WE NEED TOO APPLY OUR DYNAMIC WEIGHT CONVERSION AT SOME POINT HERE!
            # Create and add fresh new adapters into the model, unless the weights are hotswapped
            inject_adapter_in_model(peft_config, self, adapter_name, **peft_load_kwargs)

        if not self._hf_peft_config_loaded:
            self._hf_peft_config_loaded = True

        if peft_model_id is not None:
            adapter_state_dict = load_peft_weights(peft_model_id, token=token, device=device, **adapter_kwargs)

        # We need to pre-process the state dict to remove unneeded prefixes - for backward compatibility
        processed_adapter_state_dict = {}
        prefix = "base_model.model."
        for key, value in adapter_state_dict.items():
            if key.startswith(prefix):
                new_key = key[len(prefix) :]
            else:
                new_key = key

            if key_mapping:
                renamings = [entry for entry in key_mapping if isinstance(entry, WeightRenaming)]
                rename_alt, _, rename_by_group = build_glob_alternation(renamings)
                new_key = rename_alt.sub(lambda m: repl(m, rename_by_group), new_key).replace("\\", "")

            # For hotswapping, we need the adapter name to be present in the state dict keys
            if hotswap:
                if key.endswith("lora_A.weight") or key.endswith("lora_B.weight"):
                    new_key = new_key[: -len(".weight")] + f".{adapter_name}.weight"
                elif key.endswith("lora_B.bias"):  # lora_bias=True option
                    new_key = new_key[: -len(".bias")] + f".{adapter_name}.bias"
            processed_adapter_state_dict[new_key] = value

        # Load state dict
        if not hotswap:
            incompatible_keys = set_peft_model_state_dict(
                self, processed_adapter_state_dict, adapter_name, **peft_load_kwargs
            )

            if self._prepare_peft_hotswap_kwargs is not None:
                # For hotswapping of compiled models or adapters with different ranks.
                # If the user called enable_peft_hotswap, we need to ensure it is called:
                # - after the first adapter was loaded
                # - before the model is compiled and the 2nd adapter is being hotswapped in
                # Therefore, it needs to be called here
                from peft.utils.hotswap import prepare_model_for_compiled_hotswap

                prepare_model_for_compiled_hotswap(self, config=peft_config, **self._prepare_peft_hotswap_kwargs)
                # We only want to call prepare_model_for_compiled_hotswap once
                self._prepare_peft_hotswap_kwargs = None
        else:
            from peft.utils.hotswap import check_hotswap_configs_compatible, hotswap_adapter_from_state_dict

            check_hotswap_configs_compatible(self.peft_config[adapter_name], peft_config)
            try:
                hotswap_adapter_from_state_dict(
                    model=self,
                    state_dict=processed_adapter_state_dict,
                    adapter_name=adapter_name,
                    config=peft_config,
                )
            except Exception as e:
                logger.error(f"Hotswapping {adapter_name} was unsucessful with the following error: \n{e}")
                raise
            incompatible_keys = None

        if incompatible_keys is not None:
            err_msg = ""
            origin_name = peft_model_id if peft_model_id is not None else "state_dict"
            # Check for unexpected keys.
            if hasattr(incompatible_keys, "unexpected_keys") and len(incompatible_keys.unexpected_keys) > 0:
                err_msg = (
                    f"Loading adapter weights from {origin_name} led to unexpected keys not found in the model: "
                    f"{', '.join(incompatible_keys.unexpected_keys)}. "
                )

            # Check for missing keys.
            missing_keys = getattr(incompatible_keys, "missing_keys", None)
            if missing_keys:
                # Filter missing keys specific to the current adapter, as missing base model keys are expected.
                lora_missing_keys = [k for k in missing_keys if "lora_" in k and adapter_name in k]
                if lora_missing_keys:
                    err_msg += (
                        f"Loading adapter weights from {origin_name} led to missing keys in the model: "
                        f"{', '.join(lora_missing_keys)}"
                    )

            if err_msg:
                logger.warning(err_msg)

        if peft_config.inference_mode:
            self.eval()

        # Re-dispatch model and hooks in case the model is offloaded to CPU / Disk.
        if (
            (getattr(self, "hf_device_map", None) is not None)
            and (len(set(self.hf_device_map.values()).intersection({"cpu", "disk"})) > 0)
            and len(self.peft_config) == 1
        ):
            self._dispatch_accelerate_model(
                device_map=device_map,
                max_memory=max_memory,
                offload_folder=offload_folder,
                offload_index=offload_index,
            )

    def enable_peft_hotswap(
        self, target_rank: int = 128, check_compiled: Literal["error", "warn", "ignore"] = "error"
    ) -> None:
        """Enables the possibility to hotswap PEFT adapters with different ranks, or, if the model is compiled, without
        triggering recompilation.

        Right now, hotswapping is only supported for LoRA.

        Calling this method is only required when hotswapping adapters and if the model is compiled or if the ranks of
        the loaded adapters differ. If the ranks are all identical and the model is not compiled, hotswapping works
        without calling this method first.

        Args:
            target_rank (`int`, *optional*, defaults to `128`):
                The highest rank among all the adapters that will be loaded.
            check_compiled (`str`, *optional*, defaults to `"error"`):
                How to handle the case when the model is already compiled, which should generally be avoided. The
                options are:
                  - "error" (default): raise an error
                  - "warn": issue a warning
                  - "ignore": do nothing
        """
        if getattr(self, "peft_config", {}):
            if check_compiled == "error":
                raise RuntimeError("Call `enable_peft_hotswap` before loading the first adapter.")
            elif check_compiled == "warn":
                logger.warning(
                    "It is recommended to call `enable_peft_hotswap` before loading the first adapter to avoid recompilation."
                )
            elif check_compiled != "ignore":
                raise ValueError(
                    f"check_compiles should be one of 'error', 'warn', or 'ignore', got '{check_compiled}' instead."
                )

        self._hotswap_enabled = True
        self._prepare_peft_hotswap_kwargs = {"target_rank": target_rank, "check_compiled": check_compiled}

    def add_adapter(self, adapter_config, adapter_name: str | None = None) -> None:
        r"""
        If you are not familiar with adapters and PEFT methods, we invite you to read more about them on the PEFT
        official documentation: https://huggingface.co/docs/peft

        Adds a fresh new adapter to the current model for training purpose. If no adapter name is passed, a default
        name is assigned to the adapter to follow the convention of PEFT library (in PEFT we use "default" as the
        default adapter name).

        Note that the newly added adapter is not automatically activated. To activate it, use `model.set_adapter`.

        Args:
            adapter_config (`~peft.PeftConfig`):
                The configuration of the adapter to add, supported adapters are non-prompt learning methods (LoRA,
                IA³, etc.).
            adapter_name (`str`, *optional*, defaults to `"default"`):
                The name of the adapter to add. If no name is passed, a default name is assigned to the adapter.
        """
        check_peft_version(min_version=MIN_PEFT_VERSION)

        from peft import PeftConfig, inject_adapter_in_model

        adapter_name = adapter_name or "default"

        if not self._hf_peft_config_loaded:
            self._hf_peft_config_loaded = True
        elif adapter_name in self.peft_config:
            raise ValueError(f"Adapter with name {adapter_name} already exists. Please use a different name.")

        if not isinstance(adapter_config, PeftConfig):
            raise TypeError(f"adapter_config should be an instance of PeftConfig. Got {type(adapter_config)} instead.")

        # Retrieve the name or path of the model, one could also use self.config._name_or_path
        # but to be consistent with what we do in PEFT: https://github.com/huggingface/peft/blob/6e783780ca9df3a623992cc4d1d665001232eae0/src/peft/mapping.py#L100
        adapter_config.base_model_name_or_path = self.__dict__.get("name_or_path", None)
        # TODO: WE NEED TOO APPLY OUR DYNAMIC WEIGHT CONVERSION AT SOME POINT HERE!
        inject_adapter_in_model(adapter_config, self, adapter_name)

        self.set_adapter(adapter_name)

    def set_adapter(self, adapter_name: list[str] | str) -> None:
        """
        If you are not familiar with adapters and PEFT methods, we invite you to read more about them on the PEFT
        official documentation: https://huggingface.co/docs/peft

        Sets a specific adapter by forcing the model to use a that adapter and disable the other adapters.

        Args:
            adapter_name (`Union[list[str], str]`):
                The name of the adapter to set. Can be also a list of strings to set multiple adapters.
        """
        check_peft_version(min_version=MIN_PEFT_VERSION)
        if not self._hf_peft_config_loaded:
            raise ValueError("No adapter loaded. Please load an adapter first.")
        elif isinstance(adapter_name, list):
            missing = set(adapter_name) - set(self.peft_config)
            if len(missing) > 0:
                raise ValueError(
                    f"Following adapter(s) could not be found: {', '.join(missing)}. Make sure you are passing the correct adapter name(s)."
                    f" current loaded adapters are: {list(self.peft_config.keys())}"
                )
        elif adapter_name not in self.peft_config:
            raise ValueError(
                f"Adapter with name {adapter_name} not found. Please pass the correct adapter name among {list(self.peft_config.keys())}"
            )

        from peft.tuners.tuners_utils import BaseTunerLayer
        from peft.utils import ModulesToSaveWrapper

        _adapters_has_been_set = False

        for _, module in self.named_modules():
            if isinstance(module, (BaseTunerLayer, ModulesToSaveWrapper)):
                module.set_adapter(adapter_name)
                _adapters_has_been_set = True

        if not _adapters_has_been_set:
            raise ValueError(
                "Did not succeeded in setting the adapter. Please make sure you are using a model that supports adapters."
            )

    def disable_adapters(self) -> None:
        r"""
        If you are not familiar with adapters and PEFT methods, we invite you to read more about them on the PEFT
        official documentation: https://huggingface.co/docs/peft

        Disable all adapters that are attached to the model. This leads to inferring with the base model only.
        """
        check_peft_version(min_version=MIN_PEFT_VERSION)

        if not self._hf_peft_config_loaded:
            raise ValueError("No adapter loaded. Please load an adapter first.")

        from peft.tuners.tuners_utils import BaseTunerLayer
        from peft.utils import ModulesToSaveWrapper

        for _, module in self.named_modules():
            if isinstance(module, (BaseTunerLayer, ModulesToSaveWrapper)):
                module.enable_adapters(enabled=False)

    def enable_adapters(self) -> None:
        """
        If you are not familiar with adapters and PEFT methods, we invite you to read more about them on the PEFT
        official documentation: https://huggingface.co/docs/peft

        Enable adapters that are attached to the model.
        """
        check_peft_version(min_version=MIN_PEFT_VERSION)

        if not self._hf_peft_config_loaded:
            raise ValueError("No adapter loaded. Please load an adapter first.")

        from peft.tuners.tuners_utils import BaseTunerLayer

        for _, module in self.named_modules():
            if isinstance(module, BaseTunerLayer):
                module.enable_adapters(enabled=True)

    def active_adapters(self) -> list[str]:
        """
        If you are not familiar with adapters and PEFT methods, we invite you to read more about them on the PEFT
        official documentation: https://huggingface.co/docs/peft

        Gets the current active adapters of the model. In case of multi-adapter inference (combining multiple adapters
        for inference) returns the list of all active adapters so that users can deal with them accordingly.

        For previous PEFT versions (that does not support multi-adapter inference), `module.active_adapter` will return
        a single string.
        """
        check_peft_version(min_version=MIN_PEFT_VERSION)

        if not self._hf_peft_config_loaded:
            raise ValueError("No adapter loaded. Please load an adapter first.")

        from peft.tuners.tuners_utils import BaseTunerLayer

        for _, module in self.named_modules():
            if isinstance(module, BaseTunerLayer):
                active_adapters = module.active_adapter
                break

        # For previous PEFT versions
        if isinstance(active_adapters, str):
            active_adapters = [active_adapters]

        return active_adapters

    def get_adapter_state_dict(self, adapter_name: str | None = None, state_dict: dict | None = None) -> dict:
        """
        If you are not familiar with adapters and PEFT methods, we invite you to read more about them on the PEFT
        official documentation: https://huggingface.co/docs/peft

        Gets the adapter state dict that should only contain the weights tensors of the specified adapter_name adapter.
        If no adapter_name is passed, the active adapter is used.

        Args:
            adapter_name (`str`, *optional*):
                The name of the adapter to get the state dict from. If no name is passed, the active adapter is used.
            state_dict (nested dictionary of `torch.Tensor`, *optional*)
                The state dictionary of the model. Will default to `self.state_dict()`, but can be used if special
                precautions need to be taken when recovering the state dictionary of a model (like when using model
                parallelism).
        """
        check_peft_version(min_version=MIN_PEFT_VERSION)

        if not self._hf_peft_config_loaded:
            raise ValueError("No adapter loaded. Please load an adapter first.")

        from peft import get_peft_model_state_dict

        if adapter_name is None:
            adapter_name = self.active_adapters()[0]

        adapter_state_dict = get_peft_model_state_dict(self, state_dict=state_dict, adapter_name=adapter_name)
        return adapter_state_dict

    def _dispatch_accelerate_model(
        self,
        device_map: str,
        max_memory: int | None = None,
        offload_folder: str | None = None,
        offload_index: int | None = None,
    ) -> None:
        """
        Optional re-dispatch the model and attach new hooks to the model in case the model has been loaded with
        accelerate (i.e. with `device_map=xxx`)

        Args:
            device_map (`str` or `dict[str, Union[int, str, torch.device]]` or `int` or `torch.device`, *optional*):
                A map that specifies where each submodule should go. It doesn't need to be refined to each
                parameter/buffer name, once a given module name is inside, every submodule of it will be sent to the
                same device. If we only pass the device (*e.g.*, `"cpu"`, `"cuda:1"`, `"mps"`, or a GPU ordinal rank
                like `1`) on which the model will be allocated, the device map will map the entire model to this
                device. Passing `device_map = 0` means put the whole model on GPU 0.

                To have Accelerate compute the most optimized `device_map` automatically, set `device_map="auto"`. For
                more information about each option see [designing a device
                map](https://hf.co/docs/accelerate/main/en/usage_guides/big_modeling#designing-a-device-map).
            max_memory (`Dict`, *optional*):
                A dictionary device identifier to maximum memory. Will default to the maximum memory available for each
                GPU and the available CPU RAM if unset.
            offload_folder (`str` or `os.PathLike`, *optional*):
                If the `device_map` contains any value `"disk"`, the folder where we will offload weights.
            offload_index (`int`, *optional*):
                The offload_index argument to be passed to `accelerate.dispatch_model` method.
        """
        dispatch_model_kwargs = {}
        # Safety checker for previous `accelerate` versions
        # `offload_index` was introduced in https://github.com/huggingface/accelerate/pull/873/
        if "offload_index" in inspect.signature(dispatch_model).parameters:
            dispatch_model_kwargs["offload_index"] = offload_index

        no_split_module_classes = self._no_split_modules

        if device_map != "sequential":
            max_memory = get_balanced_memory(
                self,
                max_memory=max_memory,
                no_split_module_classes=no_split_module_classes,
                low_zero=(device_map == "balanced_low_0"),
            )
        if isinstance(device_map, str):
            device_map = infer_auto_device_map(
                self, max_memory=max_memory, no_split_module_classes=no_split_module_classes
            )
        dispatch_model(
            self,
            device_map=device_map,
            offload_dir=offload_folder,
            **dispatch_model_kwargs,
        )

    def delete_adapter(self, adapter_names: list[str] | str) -> None:
        """
        Delete a PEFT adapter from the underlying model.

        Args:
            adapter_names (`Union[list[str], str]`):
                The name(s) of the adapter(s) to delete.
        """

        check_peft_version(min_version=MIN_PEFT_VERSION)

        if not self._hf_peft_config_loaded:
            raise ValueError("No adapter loaded. Please load an adapter first.")

        from peft.functional import delete_adapter

        if isinstance(adapter_names, str):
            adapter_names = [adapter_names]

        # Check that all adapter names are present in the config
        missing_adapters = [name for name in adapter_names if name not in self.peft_config]
        if missing_adapters:
            raise ValueError(
                f"The following adapter(s) are not present and cannot be deleted: {', '.join(missing_adapters)}"
            )

        prefixes = [f"{self.peft_config[adapter_name].peft_type.value.lower()}_" for adapter_name in adapter_names]
        for adapter_name, prefix in zip(adapter_names, prefixes):
            delete_adapter(self, adapter_name=adapter_name, prefix=prefix)
            # For transformers integration - we need to pop the adapter from the config
            if getattr(self, "_hf_peft_config_loaded", False) and hasattr(self, "peft_config"):
                self.peft_config.pop(adapter_name, None)

        # In case all adapters are deleted, we need to delete the config
        # and make sure to set the flag to False
        if len(self.peft_config) == 0:
            del self.peft_config
            self._hf_peft_config_loaded = False


def maybe_load_adapters(
    pretrained_model_name_or_path,
    download_kwargs: DownloadKwargs,
    **adapter_kwargs,
):
    if pretrained_model_name_or_path is None or not is_peft_available():
        return None, pretrained_model_name_or_path, adapter_kwargs

    token = download_kwargs.get("token")

    if download_kwargs.get("commit_hash") is None:
        resolved_config_file = cached_file(
            pretrained_model_name_or_path,
            CONFIG_NAME,
            cache_dir=download_kwargs.get("cache_dir"),
            force_download=bool(download_kwargs.get("force_download", False)),
            proxies=download_kwargs.get("proxies"),
            local_files_only=bool(download_kwargs.get("local_files_only", False)),
            token=token,
            revision=download_kwargs.get("revision"),
            subfolder=download_kwargs.get("subfolder"),
            _raise_exceptions_for_gated_repo=False,
            _raise_exceptions_for_missing_entries=False,
            _raise_exceptions_for_connection_errors=False,
        )
        download_kwargs["commit_hash"] = extract_commit_hash(resolved_config_file, None)

    _adapter_model_path = adapter_kwargs.pop("_adapter_model_path", None)

    token_from_adapter_kwargs = adapter_kwargs.pop("token", None)

    if _adapter_model_path is None:
        peft_kwargs = adapter_kwargs.copy()
        for arg_name in ("cache_dir", "proxies", "subfolder"):  # don't override revision
            if (arg_name not in peft_kwargs) and (arg_name in download_kwargs):
                peft_kwargs[arg_name] = download_kwargs[arg_name]
        if "commit_hash" in download_kwargs:
            peft_kwargs["_commit_hash"] = download_kwargs["commit_hash"]
        peft_kwargs["force_download"] = bool(download_kwargs.get("force_download", False))
        peft_kwargs["local_files_only"] = bool(download_kwargs.get("local_files_only", False))
        peft_kwargs["token"] = token or token_from_adapter_kwargs
        _adapter_model_path = find_adapter_config_file(
            pretrained_model_name_or_path,
            **peft_kwargs,
        )

    if _adapter_model_path is not None and os.path.isfile(_adapter_model_path):
        with open(_adapter_model_path, "r", encoding="utf-8") as f:
            _adapter_model_path = pretrained_model_name_or_path
            pretrained_model_name_or_path = json.load(f)["base_model_name_or_path"]

    return _adapter_model_path, pretrained_model_name_or_path, adapter_kwargs<|MERGE_RESOLUTION|>--- conflicted
+++ resolved
@@ -17,12 +17,7 @@
 import os
 from typing import Any, Literal
 
-<<<<<<< HEAD
-from packaging import version
-
 from ..core_model_loading import WeightRenaming, build_glob_alternation, repl
-=======
->>>>>>> 8d9923aa
 from ..utils import (
     CONFIG_NAME,
     cached_file,
