# coding=utf-8
# Copyright 2025 The HuggingFace Inc. team. All rights reserved.
#
# Licensed under the Apache License, Version 2.0 (the "License");
# you may not use this file except in compliance with the License.
# You may obtain a copy of the License at
#
#     http://www.apache.org/licenses/LICENSE-2.0
#
# Unless required by applicable law or agreed to in writing, software
# distributed under the License is distributed on an "AS IS" BASIS,
# WITHOUT WARRANTIES OR CONDITIONS OF ANY KIND, either express or implied.
# See the License for the specific language governing permissions and
# limitations under the License.

<<<<<<< HEAD
from collections.abc import Sequence
from typing import Any
=======
import re
from typing import Optional
>>>>>>> ac0769cd

from ..core_model_loading import ConversionOps
from ..quantizers.quantizers_utils import should_convert_module
from ..utils import is_accelerate_available, is_torch_accelerator_available, is_torch_available, logging


if is_torch_available():
    import torch
    import torch.nn as nn
    import triton
    import triton.language as tl
    from torch.nn import functional as F

if is_accelerate_available():
    from accelerate import init_empty_weights


logger = logging.get_logger(__name__)
try:
    _FP8_DTYPE = torch.float8_e4m3fn
    _FP8_MIN = torch.finfo(_FP8_DTYPE).min
    _FP8_MAX = torch.finfo(_FP8_DTYPE).max
    _FP8_IS_INT = False
except AttributeError:
    _FP8_DTYPE = torch.int8
    _FP8_MIN, _FP8_MAX = -127, 127
    _FP8_IS_INT = True
    logger.warning_once(
        "torch.float8_e4m3fn not available; falling back to int8 emulation for Fp8Quantize operations."
    )


# Copied from https://huggingface.co/deepseek-ai/DeepSeek-V3/blob/main/inference/kernel.py
@triton.jit
def act_quant_kernel(x_ptr, y_ptr, s_ptr, BLOCK_SIZE: tl.constexpr):
    pid = tl.program_id(axis=0)
    offs = pid * BLOCK_SIZE + tl.arange(0, BLOCK_SIZE)
    x = tl.load(x_ptr + offs).to(tl.float32)
    s = tl.max(tl.abs(x)) / 448.0
    y = x / s
    y = y.to(y_ptr.dtype.element_ty)
    tl.store(y_ptr + offs, y)
    tl.store(s_ptr + pid, s)


def act_quant(x: torch.Tensor, block_size: int = 128) -> tuple[torch.Tensor, torch.Tensor]:
    assert x.is_contiguous()
    assert x.shape[-1] % block_size == 0
    y = torch.empty_like(x, dtype=torch.float8_e4m3fn)
    s = x.new_empty(*x.size()[:-1], x.size(-1) // block_size, dtype=torch.float32)

    def grid(meta):
        return (triton.cdiv(x.numel(), meta["BLOCK_SIZE"]),)

    act_quant_kernel[grid](x, y, s, BLOCK_SIZE=block_size)
    return y, s


# Adapted from https://github.com/sgl-project/sglang/blob/main/python/sglang/srt/layers/quantization/fp8_kernel.py
@triton.jit
def _w8a8_block_fp8_matmul(
    # Pointers to inputs and output
    A,
    B,
    C,
    As,
    Bs,
    # Shape for matmul
    M,
    N,
    K,
    # Block size for block-wise quantization
    group_n,
    group_k,
    # Stride for inputs and output
    stride_am,
    stride_ak,
    stride_bk,
    stride_bn,
    stride_cm,
    stride_cn,
    stride_As_m,
    stride_As_k,
    stride_Bs_k,
    stride_Bs_n,
    # Meta-parameters
    BLOCK_SIZE_M: tl.constexpr,
    BLOCK_SIZE_N: tl.constexpr,
    BLOCK_SIZE_K: tl.constexpr,
    GROUP_SIZE_M: tl.constexpr,
):
    """Triton-accelerated function used to perform linear operations (dot
    product) on input tensors `A` and `B` with block-wise quantization, and
    store the result in output tensor `C`.
    """

    pid = tl.program_id(axis=0)
    num_pid_m = tl.cdiv(M, BLOCK_SIZE_M)
    num_pid_n = tl.cdiv(N, BLOCK_SIZE_N)
    num_pid_in_group = GROUP_SIZE_M * num_pid_n
    group_id = pid // num_pid_in_group
    first_pid_m = group_id * GROUP_SIZE_M
    group_size_m = min(num_pid_m - first_pid_m, GROUP_SIZE_M)
    pid_m = first_pid_m + (pid % group_size_m)
    pid_n = (pid % num_pid_in_group) // group_size_m

    offs_am = (pid_m * BLOCK_SIZE_M + tl.arange(0, BLOCK_SIZE_M)) % M
    offs_bn = (pid_n * BLOCK_SIZE_N + tl.arange(0, BLOCK_SIZE_N)) % N
    offs_k = tl.arange(0, BLOCK_SIZE_K)
    a_ptrs = A + (offs_am[:, None] * stride_am + offs_k[None, :] * stride_ak)
    b_ptrs = B + (offs_k[:, None] * stride_bk + offs_bn[None, :] * stride_bn)

    As_ptrs = As + offs_am * stride_As_m
    offs_bsn = offs_bn // group_n
    Bs_ptrs = Bs + offs_bsn * stride_Bs_n

    accumulator = tl.zeros((BLOCK_SIZE_M, BLOCK_SIZE_N), dtype=tl.float32)
    for k in range(0, tl.cdiv(K, BLOCK_SIZE_K)):
        a = tl.load(a_ptrs, mask=offs_k[None, :] < K - k * BLOCK_SIZE_K, other=0.0)
        b = tl.load(b_ptrs, mask=offs_k[:, None] < K - k * BLOCK_SIZE_K, other=0.0)

        k_start = k * BLOCK_SIZE_K
        offs_ks = k_start // group_k
        a_s = tl.load(As_ptrs + offs_ks * stride_As_k)
        b_s = tl.load(Bs_ptrs + offs_ks * stride_Bs_k)

        accumulator += tl.dot(a, b) * a_s[:, None] * b_s[None, :]
        a_ptrs += BLOCK_SIZE_K * stride_ak
        b_ptrs += BLOCK_SIZE_K * stride_bk

    if C.dtype.element_ty == tl.bfloat16:
        c = accumulator.to(tl.bfloat16)
    elif C.dtype.element_ty == tl.float16:
        c = accumulator.to(tl.float16)
    else:
        c = accumulator.to(tl.float32)

    offs_cm = pid_m * BLOCK_SIZE_M + tl.arange(0, BLOCK_SIZE_M)
    offs_cn = pid_n * BLOCK_SIZE_N + tl.arange(0, BLOCK_SIZE_N)
    c_ptrs = C + stride_cm * offs_cm[:, None] + stride_cn * offs_cn[None, :]
    c_mask = (offs_cm[:, None] < M) & (offs_cn[None, :] < N)
    tl.store(c_ptrs, c, mask=c_mask)


def w8a8_block_fp8_matmul_triton(
    A: torch.Tensor,
    B: torch.Tensor,
    As: torch.Tensor,
    Bs: torch.Tensor,
    block_size: list[int],
    output_dtype: torch.dtype = torch.float32,
) -> torch.Tensor:
    """This function performs matrix multiplication with block-wise
    quantization.
    It takes two input tensors `A` and `B` with scales `As` and `Bs`.
    The output is returned in the specified `output_dtype`.
    Args:
        A: The input tensor, e.g., activation.
        B: The input tensor, e.g., weight.
        As: The per-token-group quantization scale for `A`.
        Bs: The per-block quantization scale for `B`.
        block_size: The block size for per-block quantization. It should
        be 2-dim, e.g., [128, 128].
        output_dytpe: The dtype of the returned tensor.
    Returns:
        torch.Tensor: The result of matmul.
    """
    assert len(block_size) == 2
    block_n, block_k = block_size[0], block_size[1]

    assert A.shape[-1] == B.shape[-1]

    assert A.shape[:-1] == As.shape[:-1] and A.is_contiguous()
    assert triton.cdiv(A.shape[-1], block_k) == As.shape[-1]
    M = A.numel() // A.shape[-1]

    assert B.ndim == 2 and B.is_contiguous() and Bs.ndim == 2
    N, K = B.shape
    assert triton.cdiv(N, block_n) == Bs.shape[0], f"{N}, {block_n}, {Bs.shape}"
    assert triton.cdiv(K, block_k) == Bs.shape[1], f"{K}, {block_k}, {Bs.shape}"

    C_shape = A.shape[:-1] + (N,)
    C = A.new_empty(C_shape, dtype=output_dtype)

    BLOCK_SIZE_M = 128
    if M < BLOCK_SIZE_M:
        BLOCK_SIZE_M = triton.next_power_of_2(M)
        BLOCK_SIZE_M = max(BLOCK_SIZE_M, 16)
    BLOCK_SIZE_K = block_k
    assert block_k % BLOCK_SIZE_K == 0
    BLOCK_SIZE_N = block_n

    def grid(META):
        return (triton.cdiv(M, META["BLOCK_SIZE_M"]) * triton.cdiv(N, META["BLOCK_SIZE_N"]),)

    _w8a8_block_fp8_matmul[grid](
        A,
        B,
        C,
        As,
        Bs,
        M,
        N,
        K,
        block_n,
        block_k,
        A.stride(-2),
        A.stride(-1),
        B.stride(1),
        B.stride(0),
        C.stride(-2),
        C.stride(-1),
        As.stride(-2),
        As.stride(-1),
        Bs.stride(1),
        Bs.stride(0),
        BLOCK_SIZE_M=BLOCK_SIZE_M,
        BLOCK_SIZE_N=BLOCK_SIZE_N,
        BLOCK_SIZE_K=BLOCK_SIZE_K,
        GROUP_SIZE_M=8,
    )

    return C


# Python version of the above triton function, it's much slower than the triton version, for testing
@torch.compile
def w8a8_block_fp8_matmul_compile(
    input_q: torch.Tensor,  # [batch, seq_len, hidden_dim]
    weight_q: torch.Tensor,  # [out_features, hidden_dim]
    input_scale: torch.Tensor,  # [batch * seq_len, num_input_groups]
    weight_scale: torch.Tensor,  # [num_weight_blocks_m, num_weight_blocks_n]
    block_size: tuple[int, int] | None = None,  # (M=128, N=128) for weights for example
    output_dtype: torch.dtype = torch.float32,
) -> torch.Tensor:
    """
    Performs blocked matrix multiplication with FP8 quantized matrices.

    Args:
        input_q: Quantized input tensor with 1x128 block quantization
        weight_q: Quantized weight tensor with 128x128 block quantization
        input_scale: Scaling factors for input blocks
        weight_scale: Scaling factors for weight blocks
        block_size: Tuple of (M, N) for weight block dimensions
        output_dtype: Desired output dtype
    """
    batch_size, seq_len, hidden_dim = input_q.shape if input_q.ndim == 3 else (1, input_q.shape[0], input_q.shape[1])
    out_features = weight_q.shape[0]

    # Reshape input for batched matmul
    input_reshaped = input_q.view(-1, hidden_dim)  # [batch*seq_len, hidden_dim]
    input_scale_reshaped = input_scale.view(input_scale.shape[0], -1)  # [batch*seq_len, 1]
    # Calculate number of blocks
    num_weight_blocks_m = out_features // block_size[0]
    num_weight_blocks_n = hidden_dim // block_size[1]

    output = torch.zeros((batch_size * seq_len, out_features), dtype=torch.float32, device=input_q.device)

    for i in range(num_weight_blocks_m):
        m_start = i * block_size[0]
        m_end = m_start + block_size[0]

        for j in range(num_weight_blocks_n):
            n_start = j * block_size[1]
            n_end = n_start + block_size[1]

            # Extract current blocks
            input_block = input_reshaped[:, n_start:n_end]
            weight_block = weight_q[m_start:m_end, n_start:n_end]

            # Get corresponding scales
            curr_input_scale = input_scale_reshaped[:, j : j + 1]  # [batch*seq_len, 1]
            curr_weight_scale = weight_scale[i, j]  # scalar

            block_result = (
                torch._scaled_mm(
                    input_block,
                    weight_block.t(),
                    scale_a=torch.tensor(1, dtype=torch.float32, device=input_q.device),
                    scale_b=curr_weight_scale,
                    out_dtype=output_dtype,
                )
                * curr_input_scale
            )

            output[:, m_start:m_end] += block_result

    output = output.view(batch_size, seq_len, out_features)

    return output.to(output_dtype)


class FP8Linear(nn.Linear):
    def __init__(
        self,
        in_features: int,
        out_features: int,
        bias: bool = False,
        dtype=torch.float8_e4m3fn,
        block_size: tuple[int, int] | None = None,
        activation_scheme="dynamic",
    ):
        super().__init__(in_features, out_features)
<<<<<<< HEAD
        self.block_size = block_size
        self.activation_scheme = activation_scheme

        self.weight = torch.nn.Parameter(torch.empty(out_features, in_features, dtype=dtype))
        scale_out_features = (out_features + block_size[0] - 1) // block_size[0]
        scale_in_features = (in_features + block_size[1] - 1) // block_size[1]
        self.weight_scale_inv = nn.Parameter(torch.empty(scale_out_features, scale_in_features, dtype=torch.float32))
=======
        self.in_features = in_features
        self.out_features = out_features

        if block_size is not None:
            self.block_size = block_size
        else:
            self.block_size = (out_features, in_features)

        self.weight = torch.nn.Parameter(torch.empty(out_features, in_features, dtype=FP8Linear.dtype, device=device))

        if self.weight.element_size() == 1:
            scale_out_features = (out_features + self.block_size[0] - 1) // self.block_size[0]
            scale_in_features = (in_features + self.block_size[1] - 1) // self.block_size[1]
            if scale_out_features * scale_in_features == 1:
                self.weight_scale_inv = nn.Parameter(torch.tensor(1.0, dtype=torch.float32, device=device))
            else:
                self.weight_scale_inv = nn.Parameter(
                    torch.empty(scale_out_features, scale_in_features, dtype=torch.float32, device=device)
                )
        else:
            self.register_parameter("weight_scale_inv", None)
        self.activation_scheme = activation_scheme

        if self.activation_scheme == "static":
            self.activation_scale = nn.Parameter(torch.tensor(1.0, dtype=torch.float32, device=device))

>>>>>>> ac0769cd
        if bias:
            self.bias = nn.Parameter(torch.empty(self.out_features))
        else:
            self.register_parameter("bias", None)

    def forward(self, input: torch.Tensor) -> torch.Tensor:
        if self.weight.element_size() > 1:
            return F.linear(input, self.weight, self.bias)
        else:
            if isinstance(self.weight, torch.distributed.tensor.DTensor):
                weight = self.weight._local_tensor.contiguous()
                scale_inv = self.weight_scale_inv._local_tensor.contiguous()
            else:
                weight = self.weight.contiguous()
                scale_inv = self.weight_scale_inv.contiguous()
            # Context manager used to switch among the available accelerators
            device_type = torch.accelerator.current_accelerator().type if is_torch_accelerator_available() else "cuda"
            torch_accelerator_module = getattr(torch, device_type, torch.cuda)
            with torch_accelerator_module.device(input.device):
                if self.activation_scheme == "dynamic":
                    qinput, scale = act_quant(input, self.block_size[1])
                elif self.activation_scheme == "static":
                    scale = self.activation_scale
                    qinput = (input / scale).to(torch.float8_e4m3fn)
                else:
                    raise NotImplementedError("Not supported")
                # TODO: fix this later to use the triton kernel
                if self.activation_scheme == "static":
                    output = F.linear(qinput.to(torch.bfloat16), weight.to(torch.bfloat16), None) * scale_inv * scale
                    output = output.to(input.dtype)
                else:
                    output = w8a8_block_fp8_matmul_triton(
                        qinput,
                        weight,
                        scale,
                        scale_inv,
                        self.block_size,
                        output_dtype=input.dtype,
                    )

            # Blocks the CPU until all accelerator operations on the specified device are complete. It is used to ensure that the results of the
            # preceding operations are ready before proceeding
            torch_accelerator_module.synchronize()
            if self.bias is not None:
                output = output + self.bias
            output = torch.nan_to_num(output, nan=0.0)
            return output.to(dtype=input.dtype)


def _ceil_div(a, b):
    return (a + b - 1) // b


class FP8Expert(nn.Module):
    def __init__(self, config, block_size, dtype=torch.float8_e4m3fn):
        super().__init__()

        from ..activations import ACT2FN

        self.block_size = block_size
        self.num_experts = config.num_local_experts
        self.hidden_dim = config.hidden_size
        self.intermediate_dim = config.intermediate_size

        Wg_out, Wg_in = 2 * self.intermediate_dim, self.hidden_dim
        Wd_out, Wd_in = self.hidden_dim, self.intermediate_dim

        self.gate_up_proj = nn.Parameter(torch.zeros(self.num_experts, Wg_out, Wg_in, dtype=dtype))
        self.down_proj = nn.Parameter(torch.zeros(self.num_experts, Wd_out, Wd_in, dtype=dtype))

        bo, bi = self.block_size

        # gate_up tiles: ceil(Wg_out/bo) x ceil(Wg_in/bi)
        gu_scale_o = _ceil_div(Wg_out, bo)
        gu_scale_i = _ceil_div(Wg_in, bi)
        self.gate_up_proj_scale_inv = nn.Parameter(
            torch.zeros(self.num_experts, gu_scale_o, gu_scale_i, dtype=torch.float32)
        )

        # down tiles: ceil(Wd_out/bo) x ceil(Wd_in/bi)
        dp_scale_o = _ceil_div(Wd_out, bo)
        dp_scale_i = _ceil_div(Wd_in, bi)
        self.down_proj_scale_inv = nn.Parameter(
            torch.zeros(self.num_experts, dp_scale_o, dp_scale_i, dtype=torch.float32)
        )

        # (Optional) bias per projection — many MoEs omit bias; keep None to match your FP8Linear default
        self.register_parameter("gate_up_bias", None)
        self.register_parameter("down_bias", None)

        # Activation used in the MLP (same as your config / ACT2FN)
        # Keep a handle here; actual usage happens in forward of your MoE block
        self.act_fn = ACT2FN[config.hidden_act]

    def forward(
        self,
        hidden_states: torch.Tensor,
        top_k_index: torch.Tensor,
        top_k_weights: torch.Tensor,
    ) -> torch.Tensor:
        final_hidden_states = torch.zeros_like(hidden_states)
        num_experts = top_k_weights.shape[1]
        with torch.no_grad():
            expert_mask = torch.nn.functional.one_hot(top_k_index, num_classes=num_experts + 1)
            expert_mask = expert_mask.permute(2, 1, 0)
            expert_hit = torch.greater(expert_mask.sum(dim=(-1, -2)), 0).nonzero()

        for expert_idx in expert_hit:
            expert_idx = expert_idx[0]
            if expert_idx == num_experts:
                continue
            _, token_idx = torch.where(expert_mask[expert_idx])
            current_state = hidden_states.index_select(0, token_idx)
            gate, up = self.linear(
                current_state, self.gate_up_proj[expert_idx], self.gate_up_proj_scale_inv[expert_idx]
            ).chunk(2, dim=-1)
            current_hidden_states = self.act_fn(gate) * up
            current_hidden_states = self.linear(
                current_hidden_states, self.down_proj[expert_idx], self.down_proj_scale_inv[expert_idx]
            )

            routing_weights = top_k_weights[token_idx, expert_idx].unsqueeze(-1)
            current_hidden_states = current_hidden_states * routing_weights.to(current_hidden_states.dtype)
            final_hidden_states.index_add_(0, token_idx, current_hidden_states.to(final_hidden_states.dtype))

        return final_hidden_states

    def linear(self, input: torch.Tensor, weight: torch.Tensor, weight_scale_inv: torch.Tensor) -> torch.Tensor:
        if weight.element_size() > 1:
            return F.linear(input, weight, None)
        else:
            # Context manager used to switch among the available accelerators
            device_type = torch.accelerator.current_accelerator().type if is_torch_accelerator_available() else "cuda"
            torch_accelerator_module = getattr(torch, device_type, torch.cuda)
            with torch_accelerator_module.device(input.device):
                qinput, scale = act_quant(input, self.block_size[1])
                output = w8a8_block_fp8_matmul_triton(
                    qinput,
                    weight,
                    scale,
                    weight_scale_inv,
                    self.block_size,
                    output_dtype=input.dtype,
                )
            # Blocks the CPU until all accelerator operations on the specified device are complete. It is used to ensure that the results of the
            # preceding operations are ready before proceeding
            torch_accelerator_module.synchronize()
            return output.to(dtype=input.dtype)


def replace_with_fp8_linear(
    model,
    modules_to_not_convert=None,
    quantization_config=None,
    pre_quantized=False,
):
    """Helper function to replace model layers with FP8 versions."""
<<<<<<< HEAD
    has_been_replaced = False
    for module_name, module in model.named_modules():
        if not should_convert_module(module_name, modules_to_not_convert):
            continue
        # we need this to correctly materialize the weights during quantization
        module_kwargs = {} if pre_quantized else {"dtype": None}
        new_module = None
        with init_empty_weights():
            if "gate_up_proj" in module_name or "down_proj" in module_name and "experts" in module_name:
                new_module = FP8Expert(
                    config=model.config, block_size=quantization_config.weight_block_size, **module_kwargs
                )
            elif isinstance(module, nn.Linear):
                new_module = FP8Linear(
                    in_features=module.in_features,
                    out_features=module.out_features,
                    bias=module.bias is not None,
                    activation_scheme=quantization_config.activation_scheme,
                    block_size=quantization_config.weight_block_size,
                    **module_kwargs,
                )
            if new_module is not None:
                model.set_submodule(module_name, new_module)
                has_been_replaced = True
=======
    if quantization_config.dequantize:
        return model

    if modules_to_not_convert is None:
        modules_to_not_convert = []
    modules_to_not_convert += ["lm_head"]

    if quantization_config.modules_to_not_convert is not None:
        modules_to_not_convert.extend(quantization_config.modules_to_not_convert)
    modules_to_not_convert = list(set(modules_to_not_convert))
    model, has_been_replaced = _replace_with_fp8_linear(
        model,
        tp_plan=model._tp_plan,
        modules_to_not_convert=modules_to_not_convert,
        quantization_config=quantization_config,
    )
>>>>>>> ac0769cd

    if not has_been_replaced:
        logger.warning(
            "You are loading your model using fp8 but no linear modules were found in your model."
            " Please double check your model architecture."
        )
    return model


class Fp8Quantize(ConversionOps):
    """
    A quantization operation that creates two tensors, weight and scale out of a weight.
    """

    def __init__(self, hf_quantizer):
        self.hf_quantizer = hf_quantizer

    def convert(self, input_dict: torch.Tensor, **kwargs) -> dict[str, torch.Tensor]:
        # Unpack single key/value (value may be wrapped in a list)
        target_keys, value = tuple(input_dict.items())[0]
        value = value[0] if isinstance(value, list) else value

        # Resolve block size (support dict-like or attr-like quant_config)
        block_size = None
        if self.hf_quantizer.quantization_config is not None:
            if isinstance(self.hf_quantizer.quantization_config, dict):
                block_size = self.hf_quantizer.quantization_config.get("weight_block_size")
            else:
                block_size = getattr(self.hf_quantizer.quantization_config, "weight_block_size", None)
        if block_size is None:
            block_size = (value.shape[-2], value.shape[-1])

        block_m, block_n = block_size
        rows, cols = value.shape[-2], value.shape[-1]

        # Enforce exact tiling like your original
        if rows % block_m != 0 or cols % block_n != 0:
            raise ValueError(
                f"Matrix dimensions ({rows}, {cols}) must be divisible by block sizes ({block_m}, {block_n}). for {target_keys}"
            )

        # Leading dims can be empty (2D) or include num_experts/... (3D+)
        leading_shape = value.shape[:-2]
        rows_tiles = rows // block_m
        cols_tiles = cols // block_n

        original_shape = value.shape
        value_fp32 = value.to(torch.float32)

        # Reshape to (..., rows_tiles, block_m, cols_tiles, block_n)
        reshaped = value_fp32.reshape(*leading_shape, rows_tiles, block_m, cols_tiles, block_n)

        # Per-tile max-abs over the block dims
        # dims: block_m is at -3, block_n is at -1 after the reshape
        max_abs = reshaped.abs().amax(dim=(-3, -1))
        safe_max_abs = torch.where(max_abs > 0, max_abs, torch.ones_like(max_abs))

        # Tile scale (we store inverse scale like your Linear: weight_scale_inv)
        scales = _FP8_MAX / safe_max_abs
        scales = torch.where(max_abs > 0, scales, torch.ones_like(scales))  # keep zeros stable

        # Broadcast scales back over the block dims and quantize
        # max_abs/scales shape: (..., rows_tiles, cols_tiles)
        scales_broadcast = scales.unsqueeze(-1).unsqueeze(-3)  # -> (..., rows_tiles, 1, cols_tiles, 1)
        scaled = reshaped * scales_broadcast

        if _FP8_IS_INT:
            quantized = torch.clamp(scaled.round(), min=_FP8_MIN, max=_FP8_MAX).to(_FP8_DTYPE)
        else:
            quantized = torch.clamp(scaled, min=_FP8_MIN, max=_FP8_MAX).to(_FP8_DTYPE)

        quantized = quantized.reshape(original_shape)

        inv_scales = (1.0 / scales).to(torch.float32)  # shape: (*leading, rows_tiles, cols_tiles)
        if target_keys.endswith("weight"):
            scale_key = target_keys.rsplit(".", 1)[0] + ".weight_scale_inv"
        else:
            scale_key = target_keys + "_scale_inv"

        # Return both quantized weights and per-tile inverse scales (keeps leading dims, e.g., num_experts)
        return {
            target_keys: quantized,
            scale_key: inv_scales,
        }


class Fp8Dequantize(ConversionOps):
    """Inverse operation of :class:`Fp8Quantize`. Takes a pair (weight, scale) and reconstructs the fp32 tensor."""

    def __init__(self, hf_quantizer):
        self.hf_quantizer = hf_quantizer

    def convert(
        self,
        input_dict: dict[str, torch.Tensor],
        model: Optional[torch.nn.Module] = None,
        full_layer_name: str | None = None,
        missing_keys=None,
        **kwargs,
    ) -> dict[str, torch.Tensor]:
        if len(input_dict) != 2:
            # in case of no scales, the weights are not quantized, so we return the weights as is
            return {
                full_layer_name: input_dict["weight$"][0]
                if isinstance(input_dict["weight$"], list)
                else input_dict["weight$"]
            }
        quantized = input_dict["weight$"][0] if isinstance(input_dict["weight$"], list) else input_dict["weight$"]
        scales = (
            input_dict["weight_scale_inv"][0]
            if isinstance(input_dict["weight_scale_inv"], list)
            else input_dict["weight_scale_inv"]
        )

        rows, cols = quantized.shape[-2:]
        block_size = self.hf_quantizer.quantization_config.weight_block_size

        block_m, block_n = block_size
        if rows % block_m != 0 or cols % block_n != 0:
            raise ValueError(
                f"Matrix dimensions ({rows}, {cols}) must be divisible by block sizes ({block_m}, {block_n})."
            )

        reshaped = quantized.reshape(-1, rows // block_m, block_m, cols // block_n, block_n)
        expanded_scales = scales.to(torch.float32).reshape(-1, rows // block_m, cols // block_n)
        expanded_scales = expanded_scales.unsqueeze(-1).unsqueeze(2)
        dequantized = reshaped * expanded_scales

        return {
            full_layer_name: dequantized.reshape(quantized.shape),
        }<|MERGE_RESOLUTION|>--- conflicted
+++ resolved
@@ -12,14 +12,6 @@
 # WITHOUT WARRANTIES OR CONDITIONS OF ANY KIND, either express or implied.
 # See the License for the specific language governing permissions and
 # limitations under the License.
-
-<<<<<<< HEAD
-from collections.abc import Sequence
-from typing import Any
-=======
-import re
-from typing import Optional
->>>>>>> ac0769cd
 
 from ..core_model_loading import ConversionOps
 from ..quantizers.quantizers_utils import should_convert_module
@@ -323,42 +315,29 @@
         activation_scheme="dynamic",
     ):
         super().__init__(in_features, out_features)
-<<<<<<< HEAD
-        self.block_size = block_size
-        self.activation_scheme = activation_scheme
-
-        self.weight = torch.nn.Parameter(torch.empty(out_features, in_features, dtype=dtype))
-        scale_out_features = (out_features + block_size[0] - 1) // block_size[0]
-        scale_in_features = (in_features + block_size[1] - 1) // block_size[1]
-        self.weight_scale_inv = nn.Parameter(torch.empty(scale_out_features, scale_in_features, dtype=torch.float32))
-=======
-        self.in_features = in_features
-        self.out_features = out_features
-
+        
+        # If block size, is not pased, it means that we are doing per-tensor quantization
         if block_size is not None:
             self.block_size = block_size
         else:
             self.block_size = (out_features, in_features)
-
-        self.weight = torch.nn.Parameter(torch.empty(out_features, in_features, dtype=FP8Linear.dtype, device=device))
-
-        if self.weight.element_size() == 1:
-            scale_out_features = (out_features + self.block_size[0] - 1) // self.block_size[0]
-            scale_in_features = (in_features + self.block_size[1] - 1) // self.block_size[1]
-            if scale_out_features * scale_in_features == 1:
-                self.weight_scale_inv = nn.Parameter(torch.tensor(1.0, dtype=torch.float32, device=device))
-            else:
-                self.weight_scale_inv = nn.Parameter(
-                    torch.empty(scale_out_features, scale_in_features, dtype=torch.float32, device=device)
-                )
+            
+        self.activation_scheme = activation_scheme
+
+        self.weight = torch.nn.Parameter(torch.empty(out_features, in_features, dtype=dtype))
+        scale_out_features = (out_features + block_size[0] - 1) // block_size[0]
+        scale_in_features = (in_features + block_size[1] - 1) // block_size[1]
+        
+        if scale_out_features * scale_in_features == 1:
+            self.weight_scale_inv = nn.Parameter(torch.tensor(1.0, dtype=torch.float32))
         else:
-            self.register_parameter("weight_scale_inv", None)
-        self.activation_scheme = activation_scheme
+            self.weight_scale_inv = nn.Parameter(
+                torch.empty(scale_out_features, scale_in_features, dtype=torch.float32)
+            )
 
         if self.activation_scheme == "static":
-            self.activation_scale = nn.Parameter(torch.tensor(1.0, dtype=torch.float32, device=device))
-
->>>>>>> ac0769cd
+            self.activation_scale = nn.Parameter(torch.tensor(1.0, dtype=torch.float32))
+
         if bias:
             self.bias = nn.Parameter(torch.empty(self.out_features))
         else:
@@ -516,7 +495,9 @@
     pre_quantized=False,
 ):
     """Helper function to replace model layers with FP8 versions."""
-<<<<<<< HEAD
+    if quantization_config.dequantize:
+        return model
+    
     has_been_replaced = False
     for module_name, module in model.named_modules():
         if not should_convert_module(module_name, modules_to_not_convert):
@@ -541,25 +522,7 @@
             if new_module is not None:
                 model.set_submodule(module_name, new_module)
                 has_been_replaced = True
-=======
-    if quantization_config.dequantize:
-        return model
-
-    if modules_to_not_convert is None:
-        modules_to_not_convert = []
-    modules_to_not_convert += ["lm_head"]
-
-    if quantization_config.modules_to_not_convert is not None:
-        modules_to_not_convert.extend(quantization_config.modules_to_not_convert)
-    modules_to_not_convert = list(set(modules_to_not_convert))
-    model, has_been_replaced = _replace_with_fp8_linear(
-        model,
-        tp_plan=model._tp_plan,
-        modules_to_not_convert=modules_to_not_convert,
-        quantization_config=quantization_config,
-    )
->>>>>>> ac0769cd
-
+                
     if not has_been_replaced:
         logger.warning(
             "You are loading your model using fp8 but no linear modules were found in your model."
@@ -579,7 +542,7 @@
     def convert(self, input_dict: torch.Tensor, **kwargs) -> dict[str, torch.Tensor]:
         # Unpack single key/value (value may be wrapped in a list)
         target_keys, value = tuple(input_dict.items())[0]
-        value = value[0] if isinstance(value, list) else value
+        value = value[0]
 
         # Resolve block size (support dict-like or attr-like quant_config)
         block_size = None
@@ -654,24 +617,15 @@
     def convert(
         self,
         input_dict: dict[str, torch.Tensor],
-        model: Optional[torch.nn.Module] = None,
         full_layer_name: str | None = None,
-        missing_keys=None,
         **kwargs,
     ) -> dict[str, torch.Tensor]:
-        if len(input_dict) != 2:
-            # in case of no scales, the weights are not quantized, so we return the weights as is
-            return {
-                full_layer_name: input_dict["weight$"][0]
-                if isinstance(input_dict["weight$"], list)
-                else input_dict["weight$"]
-            }
-        quantized = input_dict["weight$"][0] if isinstance(input_dict["weight$"], list) else input_dict["weight$"]
-        scales = (
-            input_dict["weight_scale_inv"][0]
-            if isinstance(input_dict["weight_scale_inv"], list)
-            else input_dict["weight_scale_inv"]
-        )
+        if len(input_dict) < 2:
+            # case where we only got weights
+            return input_dict
+
+        quantized = input_dict["weight$"][0]
+        scales = input_dict["weight_scale_inv"][0]
 
         rows, cols = quantized.shape[-2:]
         block_size = self.hf_quantizer.quantization_config.weight_block_size
@@ -689,4 +643,5 @@
 
         return {
             full_layer_name: dequantized.reshape(quantized.shape),
-        }+        }
+    