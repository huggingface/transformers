--- conflicted
+++ resolved
@@ -621,26 +621,11 @@
         **kwargs,
     ) -> dict[str, torch.Tensor]:
         if len(input_dict) < 2:
-<<<<<<< HEAD
             # case where we only got weights
             return input_dict
 
         quantized = input_dict["weight$"][0]
         scales = input_dict["weight_scale_inv"][0]
-=======
-            # in case of no scales, the weights are not quantized, so we return the weights as is
-            return {
-                full_layer_name: input_dict["weight$"][0]
-                if isinstance(input_dict["weight$"], list)
-                else input_dict["weight$"]
-            }
-        quantized = input_dict["weight$"][0] if isinstance(input_dict["weight$"], list) else input_dict["weight$"]
-        scales = (
-            input_dict["weight_scale_inv"][0]
-            if isinstance(input_dict["weight_scale_inv"], list)
-            else input_dict["weight_scale_inv"]
-        )
->>>>>>> bb09a30f
 
         rows, cols = quantized.shape[-2:]
         block_size = self.hf_quantizer.quantization_config.weight_block_size
