--- conflicted
+++ resolved
@@ -283,9 +283,6 @@
     "use_kernel_forward_from_hub",
     "register_kernel_mapping",
     "replace_kernel_forward_from_hub",
-<<<<<<< HEAD
     "rotary_kernel",
-=======
     "lazy_load_kernel",
->>>>>>> 307c5238
 ]