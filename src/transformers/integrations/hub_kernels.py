--- conflicted
+++ resolved
@@ -166,14 +166,10 @@
     rotary_kernel = None
 
 
-<<<<<<< HEAD
-_HUB_KERNEL_MAPPING: dict[str, str] = {
-    "causal-conv1d": "kernels-community/causal-conv1d",
-    "rotary_emb": "kernels-community/rotary",
-=======
+
 _HUB_KERNEL_MAPPING: dict[str, dict[str, str]] = {
     "causal-conv1d": {"repo_id": "kernels-community/causal-conv1d"},
->>>>>>> 2e67a9b6
+    "rotary_emb": {"repo_id": "kernels-community/rotary"},
 }
 
 _KERNEL_MODULE_MAPPING: dict[str, Optional[ModuleType]] = {}
