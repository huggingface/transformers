--- conflicted
+++ resolved
@@ -111,17 +111,16 @@
                     layer_name="RMSNorm",
                 )
             },
-<<<<<<< HEAD
             "mps": {
                 Mode.INFERENCE: LayerRepository(
                     repo_id="kernels-community/mlx_rmsnorm",
                     layer_name="RMSNorm",
-=======
+                )
+            },
             "npu": {
                 Mode.INFERENCE: LayerRepository(
                     repo_id="kernels-community/liger_kernels",
                     layer_name="LigerRMSNorm",
->>>>>>> a8f32a0e
                 )
             },
         },
