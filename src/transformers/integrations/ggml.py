# coding=utf-8
# Copyright 2024 The ggml.ai team and The HuggingFace Inc. team. and pygguf author (github.com/99991)
# https://github.com/99991/pygguf
#
# Licensed under the Apache License, Version 2.0 (the "License");
# you may not use this file except in compliance with the License.
# You may obtain a copy of the License at
#
#     http://www.apache.org/licenses/LICENSE-2.0
#
# Unless required by applicable law or agreed to in writing, software
# distributed under the License is distributed on an "AS IS" BASIS,
# WITHOUT WARRANTIES OR CONDITIONS OF ANY KIND, either express or implied.
# See the License for the specific language governing permissions and
# limitations under the License.
"""
Integration with GGML / The file is copied and adapted from https://github.com/99991/pygguf
with extra methods beings exposed
"""

from array import array

import numpy as np
from tokenizers import Tokenizer, decoders, normalizers, pre_tokenizers, processors
from tokenizers.models import BPE, Unigram

from .. import AddedToken
from ..convert_slow_tokenizer import GemmaConverter, GPT2Converter, LlamaConverter, Qwen2Converter, T5Converter
from ..utils import logging
from ..utils.logging import tqdm


logger = logging.get_logger(__name__)


GGUF_CONFIG_MAPPING = {
    "general": {
        "architecture": "model_type",
        "name": "_model_name_or_path",
    },
    "llama": {
        "context_length": "max_position_embeddings",
        "block_count": "num_hidden_layers",
        "feed_forward_length": "intermediate_size",
        "embedding_length": "hidden_size",
        # NOTE: rope.dimension_count==head_dim only suitable for llama/mistral
        "rope.dimension_count": "head_dim",
        "rope.freq_base": "rope_theta",
        "attention.head_count": "num_attention_heads",
        "attention.head_count_kv": "num_key_value_heads",
        "attention.layer_norm_rms_epsilon": "rms_norm_eps",
        "vocab_size": "vocab_size",
    },
    "mistral": {
        "context_length": "max_position_embeddings",
        "block_count": "num_hidden_layers",
        "feed_forward_length": "intermediate_size",
        "embedding_length": "hidden_size",
        # NOTE: rope.dimension_count==head_dim only suitable for llama/mistral
        "rope.dimension_count": "head_dim",
        "rope.freq_base": "rope_theta",
        "attention.head_count": "num_attention_heads",
        "attention.head_count_kv": "num_key_value_heads",
        "attention.layer_norm_rms_epsilon": "rms_norm_eps",
        "vocab_size": "vocab_size",
    },
    "qwen2": {
        "context_length": "max_position_embeddings",
        "block_count": "num_hidden_layers",
        "feed_forward_length": "intermediate_size",
        "embedding_length": "hidden_size",
        "rope.dimension_count": None,
        "rope.freq_base": "rope_theta",
        "attention.head_count": "num_attention_heads",
        "attention.head_count_kv": "num_key_value_heads",
        "attention.layer_norm_rms_epsilon": "rms_norm_eps",
        "vocab_size": "vocab_size",
    },
    "qwen2moe": {
        "context_length": "max_position_embeddings",
        "block_count": "num_hidden_layers",
        "feed_forward_length": "intermediate_size",
        "embedding_length": "hidden_size",
        "rope.dimension_count": None,
        "rope.freq_base": "rope_theta",
        "attention.head_count": "num_attention_heads",
        "attention.head_count_kv": "num_key_value_heads",
        "attention.layer_norm_rms_epsilon": "rms_norm_eps",
        "vocab_size": "vocab_size",
        "expert_count": "num_experts",
        "expert_used_count": "num_experts_per_tok",
    },
    "qwen3": {
        "context_length": "max_position_embeddings",
        "block_count": "num_hidden_layers",
        "feed_forward_length": "intermediate_size",
        "embedding_length": "hidden_size",
        "rope.dimension_count": None,
        "rope.freq_base": "rope_theta",
        "attention.head_count": "num_attention_heads",
        "attention.head_count_kv": "num_key_value_heads",
        "attention.layer_norm_rms_epsilon": "rms_norm_eps",
        "vocab_size": "vocab_size",
    },
    "qwen3_moe": {
        "context_length": "max_position_embeddings",
        "block_count": "num_hidden_layers",
        "feed_forward_length": "intermediate_size",
        "embedding_length": "hidden_size",
        "rope.dimension_count": None,
        "rope.freq_base": "rope_theta",
        "attention.key_length": "head_dim",
        "attention.head_count": "num_attention_heads",
        "attention.head_count_kv": "num_key_value_heads",
        "attention.layer_norm_rms_epsilon": "rms_norm_eps",
        "vocab_size": "vocab_size",
        "expert_count": "num_experts",
        "expert_used_count": "num_experts_per_tok",
    },
    "falcon": {
        "context_length": "max_position_embeddings",
        "block_count": "num_hidden_layers",
        "feed_forward_length": "intermediate_size",
        "embedding_length": "hidden_size",
        "rope.dimension_count": None,
        "rope.freq_base": "rope_theta",
        "attention.head_count": "num_attention_heads",
        "attention.head_count_kv": "num_key_value_heads",
        "attention.layer_norm_rms_epsilon": "rms_norm_eps",
        "vocab_size": "vocab_size",
    },
    "tokenizer": {
        "ggml.bos_token_id": "bos_token_id",
        "ggml.eos_token_id": "eos_token_id",
        "ggml.unknown_token_id": "unk_token_id",
        "ggml.padding_token_id": "pad_token_id",
    },
    "phi3": {
        "context_length": "max_position_embeddings",
        "block_count": "num_hidden_layers",
        "feed_forward_length": "intermediate_size",
        "embedding_length": "hidden_size",
        "rope.dimension_count": None,
        "rope.freq_base": "rope_theta",
        "attention.head_count": "num_attention_heads",
        "attention.head_count_kv": "num_key_value_heads",
        "attention.layer_norm_rms_epsilon": "rms_norm_eps",
        "vocab_size": "vocab_size",
    },
    "bloom": {
        "block_count": "n_layer",
        "embedding_length": "hidden_size",
        "attention.head_count": "n_head",
        "vocab_size": "vocab_size",
        "attention.layer_norm_epsilon": "layer_norm_epsilon",
    },
    "t5": {
        "context_length": "n_positions",
        "block_count": "num_layers",
        "feed_forward_length": "d_ff",
        "embedding_length": "d_model",
        "attention.key_length": "d_kv",
        "attention.head_count": "num_heads",
        "attention.head_count_kv": "num_key_value_heads",
        "attention.layer_norm_epsilon": "layer_norm_epsilon",
        "attention.relative_buckets_count": "relative_attention_num_buckets",
        "decoder_start_token_id": "decoder_start_token_id",
        "vocab_size": "vocab_size",
    },
    "stablelm": {
        "context_length": "max_position_embeddings",
        "block_count": "num_hidden_layers",
        "feed_forward_length": "intermediate_size",
        "embedding_length": "hidden_size",
        "rope.dimension_count": None,
        "attention.head_count": "num_attention_heads",
        "attention.head_count_kv": "num_key_value_heads",
        "attention.layer_norm_epsilon": "layer_norm_eps",
        "vocab_size": "vocab_size",
    },
    "gpt2": {
        "block_count": "n_layer",
        "context_length": "n_ctx",
        "embedding_length": "n_embd",
        "feed_forward_length": "feed_forward_length",
        "attention.head_count": "n_head",
        "attention.layer_norm_epsilon": "layer_norm_epsilon",
    },
    "starcoder2": {
        "block_count": "num_hidden_layers",
        "context_length": "max_position_embeddings",
        "embedding_length": "hidden_size",
        "feed_forward_length": "intermediate_size",
        "attention.head_count": "num_attention_heads",
        "attention.head_count_kv": "num_key_value_heads",
        "attention.layer_norm_epsilon": "norm_epsilon",
    },
    "mamba": {
        "vocab_size": "vocab_size",
        "context_length": "max_position_embeddings",
        "embedding_length": "hidden_size",
        "attention.layer_norm_rms_epsilon": "layer_norm_epsilon",
        "block_count": "num_hidden_layers",
        "ssm.conv_kernel": "conv_kernel",
        "ssm.state_size": "state_size",
        "ssm.time_step_rank": "time_step_rank",
        "ssm.inner_size": "intermediate_size",
    },
    "nemotron": {
        "context_length": "max_position_embeddings",
        "block_count": "num_hidden_layers",
        "feed_forward_length": "intermediate_size",
        "embedding_length": "hidden_size",
        "rope.dimension_count": None,
        "rope.freq_base": "rope_theta",
        "attention.head_count": "num_attention_heads",
        "attention.head_count_kv": "num_key_value_heads",
        "attention.layer_norm_rms_epsilon": "norm_eps",
        "vocab_size": "vocab_size",
    },
    "gemma2": {
        "context_length": "max_position_embeddings",
        "block_count": "num_hidden_layers",
        "feed_forward_length": "intermediate_size",
        "embedding_length": "hidden_size",
        "rope.dimension_count": None,
        "rope.freq_base": "rope_theta",
        # NOTE: Gemma2 has key_length==value_length==head_dim
        # See: https://github.com/ggerganov/llama.cpp/blob/2e2f8f093cd4fb6bbb87ba84f6b9684fa082f3fa/convert_hf_to_gguf.py#L3293-L3294
        "attention.key_length": "head_dim",
        "attention.head_count": "num_attention_heads",
        "attention.head_count_kv": "num_key_value_heads",
        "attention.layer_norm_rms_epsilon": "rms_norm_eps",
        "attention.sliding_window": "sliding_window",
        "vocab_size": "vocab_size",
    },
    "gemma3": {
        "context_length": "max_position_embeddings",
        "block_count": "num_hidden_layers",
        "feed_forward_length": "intermediate_size",
        "embedding_length": "hidden_size",
        "rope.dimension_count": None,
        "rope.freq_base": "rope_theta",
        # NOTE: Gemma3 has key_length==value_length==head_dim
        # See: https://github.com/ggml-org/llama.cpp/blob/fe5b78c89670b2f37ecb216306bed3e677b49d9f/convert_hf_to_gguf.py#L3495-L3496
        "attention.key_length": "head_dim",
        "attention.head_count": "num_attention_heads",
        "attention.head_count_kv": "num_key_value_heads",
        "attention.layer_norm_rms_epsilon": "rms_norm_eps",
        "attention.sliding_window": "sliding_window",
        "vocab_size": "vocab_size",
    },
<<<<<<< HEAD
    "umt5": {
        "context_length": "n_positions",
        "block_count": "num_layers",
        "feed_forward_length": "d_ff",
        "embedding_length": "d_model",
        "attention.key_length": "d_kv",
        "attention.head_count": "num_heads",
        "attention.head_count_kv": "num_key_value_heads",
        "attention.layer_norm_epsilon": "layer_norm_epsilon",
        "attention.relative_buckets_count": "relative_attention_num_buckets",
        "decoder_start_token_id": "decoder_start_token_id",
=======
    "deci": {
        "context_length": "max_position_embeddings",
        "block_count": "num_hidden_layers",
        "feed_forward_length": "intermediate_size",
        "embedding_length": "hidden_size",
        "rope.dimension_count": None,
        "rope.freq_base": "rope_theta",
        "attention.head_count": "num_attention_heads",
        "attention.head_count_kv": "num_key_value_heads",
        "attention.layer_norm_rms_epsilon": "rms_norm_eps",
>>>>>>> c76387e5
        "vocab_size": "vocab_size",
    },
}

GGUF_TOKENIZER_MAPPING = {
    "tokenizer": {
        "ggml.model": "tokenizer_type",
        "ggml.tokens": "tokens",
        "ggml.scores": "scores",
        "ggml.token_type": "token_type",
        "ggml.merges": "merges",
        "ggml.bos_token_id": "bos_token_id",
        "ggml.eos_token_id": "eos_token_id",
        "ggml.unknown_token_id": "unk_token_id",
        "ggml.padding_token_id": "pad_token_id",
        "ggml.add_space_prefix": "add_prefix_space",
    },
    "tokenizer_config": {
        "chat_template": "chat_template",
        "ggml.model": "model_type",
        "ggml.bos_token_id": "bos_token_id",
        "ggml.eos_token_id": "eos_token_id",
        "ggml.unknown_token_id": "unk_token_id",
        "ggml.padding_token_id": "pad_token_id",
    },
}


def _gguf_parse_value(_value, data_type):
    if not isinstance(data_type, list):
        data_type = [data_type]
    if len(data_type) == 1:
        data_type = data_type[0]
        array_data_type = None
    else:
        if data_type[0] != 9:
            raise ValueError("Received multiple types, therefore expected the first type to indicate an array.")
        data_type, array_data_type = data_type

    if data_type in [0, 1, 2, 3, 4, 5, 10, 11]:
        _value = int(_value[0])
    elif data_type in [6, 12]:
        _value = float(_value[0])
    elif data_type in [7]:
        _value = bool(_value[0])
    elif data_type in [8]:
        _value = array("B", list(_value)).tobytes().decode()
    elif data_type in [9]:
        _value = _gguf_parse_value(_value, array_data_type)
    return _value


class GGUFTokenizerSkeleton:
    def __init__(self, dict_):
        for k, v in dict_.items():
            setattr(self, k, v)

        if not hasattr(self, "merges"):
            if not hasattr(self, "tokens") or not hasattr(self, "scores"):
                raise ValueError(
                    "tokens and scores need to be passed for a LLaMa tokenizer without merges to be instantiated."
                )
            tokens = self.tokens
            scores = self.scores
            vocab = {t: scores[i] for i, t in enumerate(tokens)}

            logger.warning("Merges were not in checkpoint, building merges on the fly.")
            merges = []
            for merge, piece_score in tqdm(vocab.items()):
                local = []
                for index in range(1, len(merge)):
                    piece_l, piece_r = merge[:index], merge[index:]
                    if piece_l in tokens and piece_r in tokens:
                        local.append((piece_l, piece_r, piece_score))
                local = sorted(local, key=lambda x: (vocab[x[0]], vocab[x[1]]), reverse=True)
                merges.extend(local)
            merges = sorted(merges, key=lambda val: val[2], reverse=True)
            merges = [(val[0], val[1]) for val in merges]
            self.merges = merges
        else:
            self.merges = [tuple(merge.split(" ")) for merge in self.merges]
            if not hasattr(self, "scores"):
                self.scores = [None for _ in range(len(self.tokens))]

        if not hasattr(self, "added_tokens"):
            self.added_tokens = []

        if not hasattr(self, "unk_token_id"):
            self.unk_token_id = None

        # Llama2 uses the field `unknown_token_id`
        if hasattr(self, "unknown_token_id") and self.unk_token_id is None:
            self.unk_token_id = self.unknown_token_id


class GGUFLlamaConverter(LlamaConverter):
    def __init__(self, tokenizer_dict):
        self.proto = GGUFTokenizerSkeleton(tokenizer_dict)
        self.original_tokenizer = self.proto
        self.additional_kwargs = {}
        self.is_llama_3_tokenizer = getattr(self.proto, "tokenizer_type", "llama") != "llama"

    def vocab(self, proto):
        return list(zip(proto.tokens, proto.scores))

    def merges(self, proto):
        return proto.merges

    def tokenizer(self, proto):
        vocab_scores = self.vocab(self.proto)
        merges = self.merges(self.proto)
        bpe_vocab = {word: i for i, (word, _score) in enumerate(vocab_scores)}

        unk_token = proto.tokens[proto.unk_token_id] if proto.unk_token_id is not None else None
        bos_token = proto.tokens[proto.bos_token_id] if getattr(proto, "bos_token_id", None) is not None else None
        eos_token = proto.tokens[proto.bos_token_id] if getattr(proto, "eos_token_id", None) is not None else None

        tokenizer = Tokenizer(
            BPE(
                bpe_vocab,
                merges,
                unk_token=unk_token,
                fuse_unk=True,
                byte_fallback=True,
            )
        )

        special_tokens = []

        if not hasattr(self.proto, "token_type"):
            if unk_token is not None:
                special_tokens.append(AddedToken(unk_token, normalized=False, special=True))

            if bos_token is not None:
                special_tokens.append(AddedToken(bos_token, normalized=False, special=True))

            if eos_token is not None:
                special_tokens.append(AddedToken(eos_token, normalized=False, special=True))
        else:
            # 3 stands for special tokens
            special_tokens_idx = np.where(np.array(self.proto.token_type) == 3)[0]

            for idx in special_tokens_idx:
                special_tokens.append(AddedToken(self.proto.tokens[idx], normalized=False, special=True))

        if len(special_tokens) != 0:
            tokenizer.add_special_tokens(special_tokens)

        if len(self.proto.added_tokens) != 0:
            tokenizer.add_tokens(
                [AddedToken(added_token, normalized=False, special=False) for added_token in self.proto.added_tokens]
            )

        self.additional_kwargs["unk_token"] = unk_token
        self.additional_kwargs["eos_token"] = bos_token
        self.additional_kwargs["bos_token"] = eos_token

        if self.is_llama_3_tokenizer:
            self.additional_kwargs["add_prefix_space"] = None
            self.additional_kwargs["clean_up_tokenization_spaces"] = True

            self.additional_kwargs["legacy"] = False
            self.original_tokenizer.legacy = False

        return tokenizer

    def decoder(self, replacement, add_prefix_space):
        sequence = [
            decoders.ByteFallback(),
            decoders.Fuse(),
            decoders.Replace("▁", " "),
        ]

        if self.is_llama_3_tokenizer:
            sequence += [decoders.ByteLevel(add_prefix_space=False, trim_offsets=False, use_regex=True)]

        if add_prefix_space:
            sequence += [decoders.Strip(content=" ", left=1)]
        return decoders.Sequence(sequence)

    def converted(self):
        # Copied partly from converted method in SpmConverter class
        tokenizer = self.tokenizer(self.proto)

        # Tokenizer assemble
        normalizer = self.normalizer(self.proto)
        if normalizer is not None:
            tokenizer.normalizer = normalizer

        replacement = "▁"
        add_prefix_space = True
        if hasattr(self.original_tokenizer, "add_prefix_space"):
            add_prefix_space = self.original_tokenizer.add_prefix_space

        pre_tokenizer = self.pre_tokenizer(replacement, add_prefix_space)
        if pre_tokenizer is not None:
            tokenizer.pre_tokenizer = pre_tokenizer

        tokenizer.decoder = self.decoder(replacement, add_prefix_space)
        post_processor = self.post_processor()
        if post_processor:
            tokenizer.post_processor = post_processor

        # HACK: patch the llama-3 tokenizer to use the corresponding pre-tokenizer
        # and normalizer
        if self.is_llama_3_tokenizer:
            tokenizer.pre_tokenizer = pre_tokenizers.ByteLevel(
                add_prefix_space=False, trim_offsets=False, use_regex=True
            )
            # This is tricky as the additional kwargs are passed after legacy is force-set in LlamaTokenizer's
            # init.
            tokenizer.normalizer = normalizers.Sequence([])

        return tokenizer


class GGUFQwen2Converter(Qwen2Converter):
    def __init__(self, tokenizer_dict):
        self.original_tokenizer = GGUFTokenizerSkeleton(tokenizer_dict)
        self.additional_kwargs = {}

    def converted(self) -> Tokenizer:
        vocab = {word: i for i, word in enumerate(self.original_tokenizer.tokens)}
        merges = self.original_tokenizer.merges
        tokenizer = super().converted(vocab, merges)

        tokenizer.add_special_tokens(
            [
                AddedToken("<|endoftext|>", normalized=False, special=True),
                AddedToken("<|im_start|>", normalized=False, special=True),
                AddedToken("<|im_end|>", normalized=False, special=True),
            ]
        )
        return tokenizer


class GGUFPhi3Converter(LlamaConverter):
    def __init__(self, tokenizer_dict):
        self.proto = GGUFTokenizerSkeleton(tokenizer_dict)
        self.original_tokenizer = self.proto
        self.additional_kwargs = {}

    def vocab(self, proto):
        return list(zip(proto.tokens, proto.scores))

    def merges(self, proto):
        return proto.merges

    def tokenizer(self, proto):
        vocab_scores = self.vocab(self.proto)
        merges = self.merges(self.proto)
        bpe_vocab = {word: i for i, (word, _score) in enumerate(vocab_scores)}

        tokenizer = Tokenizer(BPE(bpe_vocab, merges))
        # add the special tokens from phi3 tokenizer config
        tokenizer.add_special_tokens(
            [
                AddedToken("</s>", rstrip=True, lstrip=False, normalized=False, special=True),
                AddedToken("<|endoftext|>", normalized=False, special=True),
                AddedToken("<|assistant|>", rstrip=True, normalized=False, special=True),
                AddedToken("<|placeholder1|>", rstrip=True, normalized=False, special=True),
                AddedToken("<|placeholder2|>", rstrip=True, normalized=False, special=True),
                AddedToken("<|placeholder3|>", rstrip=True, normalized=False, special=True),
                AddedToken("<|placeholder4|>", rstrip=True, normalized=False, special=True),
                AddedToken("<|system|>", rstrip=True, normalized=False, special=True),
                AddedToken("<|end|>", rstrip=True, normalized=False, special=True),
                AddedToken("<|placeholder5|>", rstrip=True, normalized=False, special=True),
                AddedToken("<|placeholder6|>", rstrip=True, normalized=False, special=True),
                AddedToken("<|user|>", rstrip=True, normalized=False, special=True),
            ]
        )

        self.additional_kwargs["unk_token"] = (
            proto.tokens[proto.unk_token_id] if proto.unk_token_id is not None else None
        )
        self.additional_kwargs["eos_token"] = (
            proto.tokens[proto.eos_token_id] if proto.eos_token_id is not None else None
        )
        self.additional_kwargs["bos_token"] = (
            proto.tokens[proto.bos_token_id] if proto.bos_token_id is not None else None
        )
        self.additional_kwargs["pad_token"] = (
            proto.tokens[proto.pad_token_id] if proto.pad_token_id is not None else None
        )

        return tokenizer

    def decoder(self, replacement, add_prefix_space):
        sequence = [
            decoders.ByteFallback(),
            decoders.Fuse(),
            decoders.Replace(replacement, " "),
        ]

        if add_prefix_space:
            sequence += [decoders.Strip(content=" ", left=1)]
        return decoders.Sequence(sequence)

    def converted(self) -> Tokenizer:
        tokenizer = self.tokenizer(self.proto)

        replacement = "▁"
        add_prefix_space = True
        if hasattr(self.original_tokenizer, "add_prefix_space"):
            add_prefix_space = self.original_tokenizer.add_prefix_space

        tokenizer.decoder = self.decoder(replacement, add_prefix_space)

        return tokenizer


class GGUFGPTConverter(GPT2Converter):
    def __init__(self, tokenizer_dict):
        self.original_tokenizer = GGUFTokenizerSkeleton(tokenizer_dict)
        self.additional_kwargs = {}

    def converted(self) -> Tokenizer:
        vocab = {word: i for i, word in enumerate(self.original_tokenizer.tokens)}
        merges = self.original_tokenizer.merges
        tokenizer = super().converted(vocab, merges)
        return tokenizer


class GGUFT5Converter(T5Converter):
    def __init__(self, tokenizer_dict):
        # set dummy data to avoid unnecessary merges calculation
        tokenizer_dict["merges"] = ["dummy text"]

        self.proto = GGUFTokenizerSkeleton(tokenizer_dict)
        self.token2id = {k: v for v, k in enumerate(self.proto.tokens)}
        self.original_tokenizer = self.proto
        self.additional_kwargs = {}

    def vocab(self, proto):
        return list(zip(proto.tokens, proto.scores))

    def normalizer(self, proto):
        if getattr(self.original_tokenizer, "legacy", True):
            sequence = []
            if getattr(self.original_tokenizer, "add_prefix_space", True):
                sequence += [normalizers.Prepend(prepend="▁")]
            sequence += [normalizers.Replace(pattern=" ", content="▁")]
            return normalizers.Sequence(sequence)
        return None  # non-legacy, no normalizer

    def post_processor(self):
        return processors.TemplateProcessing(
            single=["$A", "</s>"],
            pair=["$A", "</s>", "$B", "</s>"],
            special_tokens=[
                ("</s>", self.token2id["</s>"]),
            ],
        )

    def converted(self) -> Tokenizer:
        vocab_scores = self.vocab(self.proto)
        tokenizer = Tokenizer(
            Unigram(
                vocab_scores,
                unk_id=self.proto.unk_token_id,
                byte_fallback=False,
            )
        )

        # Tokenizer assemble
        normalizer = self.normalizer(self.proto)
        if normalizer is not None:
            tokenizer.normalizer = normalizer

        replacement = "▁"
        add_prefix_space = True
        if hasattr(self.original_tokenizer, "add_prefix_space"):
            add_prefix_space = self.original_tokenizer.add_prefix_space

        pre_tokenizer = self.pre_tokenizer(replacement, add_prefix_space)
        if pre_tokenizer is not None:
            tokenizer.pre_tokenizer = pre_tokenizer

        tokenizer.decoder = self.decoder(replacement, add_prefix_space)
        post_processor = self.post_processor()
        if post_processor:
            tokenizer.post_processor = post_processor

        return tokenizer


class GGUFGemmaConverter(GemmaConverter):
    def __init__(self, tokenizer_dict):
        # set dummy data to avoid unnecessary merges calculation
        tokenizer_dict["merges"] = ["dummy text"]

        self.proto = GGUFTokenizerSkeleton(tokenizer_dict)
        self.original_tokenizer = self.proto
        self.additional_kwargs = {}

    def vocab(self, proto):
        original_vocab = list(zip(proto.tokens, proto.scores))
        updated_vocab = []

        for token, score in original_vocab:
            if token == "<0x09>":
                updated_vocab.append(("\t", score))
            elif " " in token and len(token.strip()) == 0:
                underscores = "▁" * len(token)
                updated_vocab.append((underscores, score))
            else:
                updated_vocab.append((token, score))

        return updated_vocab

    def normalizer(self, proto):
        return normalizers.Replace(" ", "▁")

    def decoder(self, replacement, add_prefix_space):
        sequence = [
            decoders.Replace("▁", " "),
            decoders.ByteFallback(),
            decoders.Fuse(),
        ]

        if add_prefix_space:
            sequence += [decoders.Strip(content=" ", left=1)]
        return decoders.Sequence(sequence)

    def converted(self) -> Tokenizer:
        vocab_scores = self.vocab(self.proto)
        tokenizer = Tokenizer(
            Unigram(
                vocab_scores,
                unk_id=self.proto.unk_token_id,
                byte_fallback=self.handle_byte_fallback,
            )
        )

        normalizer = self.normalizer(self.proto)
        if normalizer is not None:
            tokenizer.normalizer = normalizer

        replacement = "▁"
        add_prefix_space = True
        if hasattr(self.original_tokenizer, "add_prefix_space"):
            add_prefix_space = self.original_tokenizer.add_prefix_space

        tokenizer.decoder = self.decoder(replacement, add_prefix_space)
        pre_tokenizer = self.pre_tokenizer(replacement, add_prefix_space)
        if pre_tokenizer is not None:
            tokenizer.pre_tokenizer = pre_tokenizer

        return tokenizer


GGUF_TO_FAST_CONVERTERS = {
    "llama": GGUFLlamaConverter,
    "qwen2": GGUFQwen2Converter,
    "qwen2_moe": GGUFQwen2Converter,
    "qwen3": GGUFQwen2Converter,
    "qwen3_moe": GGUFQwen2Converter,
    "phi3": GGUFPhi3Converter,
    "bloom": GGUFGPTConverter,
    "falcon": GGUFGPTConverter,
    "stablelm": GGUFGPTConverter,
    "gpt2": GGUFGPTConverter,
    "starcoder2": GGUFGPTConverter,
    "t5": GGUFT5Converter,
    "mamba": GGUFGPTConverter,
    "nemotron": GGUFGPTConverter,
    "gemma2": GGUFGemmaConverter,
    "gemma3_text": GGUFGemmaConverter,
<<<<<<< HEAD
    "umt5": GGUFT5Converter,
=======
    "deci": GGUFLlamaConverter,
    "decilm": GGUFLlamaConverter,
>>>>>>> c76387e5
}


def convert_gguf_tokenizer(architecture, tokenizer_dict) -> Tokenizer:
    """
    Utilities to convert a slow tokenizer instance in a fast tokenizer instance.

    Args:
        architecture (`str`): The model architecture derived from gguf file.
        transformer_tokenizer ([`~tokenization_utils_base.PreTrainedTokenizer`]):
            Instance of a slow tokenizer to convert in the backend tokenizer for
            [`~tokenization_utils_base.PreTrainedTokenizerFast`].

    Return:
        A instance of [`~tokenizers.Tokenizer`] to be used as the backend tokenizer of a
        [`~tokenization_utils_base.PreTrainedTokenizerFast`]
    """
    tokenizer_class_name = architecture
    converter = GGUF_TO_FAST_CONVERTERS[tokenizer_class_name](tokenizer_dict)
    fast_tokenizer = converter.converted()
    return fast_tokenizer, converter.additional_kwargs<|MERGE_RESOLUTION|>--- conflicted
+++ resolved
@@ -250,7 +250,6 @@
         "attention.sliding_window": "sliding_window",
         "vocab_size": "vocab_size",
     },
-<<<<<<< HEAD
     "umt5": {
         "context_length": "n_positions",
         "block_count": "num_layers",
@@ -262,7 +261,8 @@
         "attention.layer_norm_epsilon": "layer_norm_epsilon",
         "attention.relative_buckets_count": "relative_attention_num_buckets",
         "decoder_start_token_id": "decoder_start_token_id",
-=======
+        "vocab_size": "vocab_size",
+    },
     "deci": {
         "context_length": "max_position_embeddings",
         "block_count": "num_hidden_layers",
@@ -273,7 +273,6 @@
         "attention.head_count": "num_attention_heads",
         "attention.head_count_kv": "num_key_value_heads",
         "attention.layer_norm_rms_epsilon": "rms_norm_eps",
->>>>>>> c76387e5
         "vocab_size": "vocab_size",
     },
 }
@@ -742,12 +741,9 @@
     "nemotron": GGUFGPTConverter,
     "gemma2": GGUFGemmaConverter,
     "gemma3_text": GGUFGemmaConverter,
-<<<<<<< HEAD
     "umt5": GGUFT5Converter,
-=======
     "deci": GGUFLlamaConverter,
     "decilm": GGUFLlamaConverter,
->>>>>>> c76387e5
 }
 
 
