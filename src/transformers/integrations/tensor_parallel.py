--- conflicted
+++ resolved
@@ -777,26 +777,6 @@
 class ParallelInterface(GeneralInterface):
     # Class instance object, so that a call to `register` can be reflected into all other files correctly, even if
     # a new instance is created (in order to locally override a given function)
-<<<<<<< HEAD
-
-    def __init__(self):
-        self._local_mapping = {}
-
-        ParallelInterface._global_mapping = {
-            "colwise": ColwiseParallel(),
-            "rowwise": RowwiseParallel(),
-            "colwise_rep": ColwiseParallel(output_layouts=Replicate()),
-            "rowwise_rep": RowwiseParallel(input_layouts=Replicate()),
-            "local_colwise": ColwiseParallel(use_dtensor=False),
-            "local_rowwise": RowwiseParallel(use_dtensor=False),
-            "local": IsolatedParallel(),
-            "gather": GatherParallel(),
-            "local_packed_rowwise": PackedRowwiseParallel(use_dtensor=False),
-            "sequence_parallel": SequenceParallel(),
-            "replicate": ReplicateParallel(),
-        }
-=======
->>>>>>> 6db375c0
 
     def __init__(self):
         self._local_mapping = {}
