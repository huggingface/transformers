--- conflicted
+++ resolved
@@ -327,9 +327,6 @@
             :class:`~transformers.Trainer`, it's intended to be used by your training/evaluation scripts instead. See
             the `example scripts <https://github.com/huggingface/transformers/tree/master/examples>`__ for more
             details.
-<<<<<<< HEAD
-        log_on_each_node (:obj:`bool`, `optional`, defaults to :obj:`True`):
-            In multinode distributed training, whether to log once per node, or only on the main node.
         push_to_hub_model_id (:obj:`str`, `optional`):
             The name of the repository to which push the :class:`~transformers.Trainer` when :obj:`push_to_hub=True`.
             Will default to the name of :obj:`output_dir`.
@@ -338,8 +335,6 @@
         push_to_hub_token (:obj:`str`, `optional`):
             The token to use to push the model to the Hub. Will default to the token in the cache folder obtained with
             :obj:`huggingface-cli login`.
-=======
->>>>>>> 1498eb98
     """
 
     output_dir: str = field(
@@ -419,9 +414,6 @@
     )
     warmup_steps: int = field(default=0, metadata={"help": "Linear warmup over warmup_steps."})
 
-<<<<<<< HEAD
-    logging_dir: Optional[str] = field(default=None, metadata={"help": "Tensorboard log dir."})
-=======
     log_level: Optional[str] = field(
         default="passive",
         metadata={
@@ -443,7 +435,6 @@
         },
     )
     logging_dir: Optional[str] = field(default_factory=default_logdir, metadata={"help": "Tensorboard log dir."})
->>>>>>> 1498eb98
     logging_strategy: IntervalStrategy = field(
         default="steps",
         metadata={"help": "The logging strategy to use."},
@@ -607,13 +598,6 @@
         default=None,
         metadata={"help": "The path to a folder with a valid checkpoint for your model."},
     )
-<<<<<<< HEAD
-    log_on_each_node: bool = field(
-        default=True,
-        metadata={
-            "help": "When doing a multinode distributed training, whether to log once per node or just once on the main node."
-        },
-    )
     push_to_hub_model_id: str = field(
         default=None, metadata={"help": "The name of the repository to which push the `Trainer`."}
     )
@@ -621,8 +605,6 @@
         default=None, metadata={"help": "The name of the organization in with to which push the `Trainer`."}
     )
     push_to_hub_token: str = field(default=None, metadata={"help": "The token to use to push to the Model Hub."})
-=======
->>>>>>> 1498eb98
     _n_gpu: int = field(init=False, repr=False, default=-1)
     mp_parameters: str = field(
         default="",
