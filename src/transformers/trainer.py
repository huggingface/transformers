# Copyright 2020-present the HuggingFace Inc. team.
#
# Licensed under the Apache License, Version 2.0 (the "License");
# you may not use this file except in compliance with the License.
# You may obtain a copy of the License at
#
#     http://www.apache.org/licenses/LICENSE-2.0
#
# Unless required by applicable law or agreed to in writing, software
# distributed under the License is distributed on an "AS IS" BASIS,
# WITHOUT WARRANTIES OR CONDITIONS OF ANY KIND, either express or implied.
# See the License for the specific language governing permissions and
# limitations under the License.
"""
The Trainer class, to easily train a 🤗 Transformers from scratch or finetune it on a new task.
"""

import contextlib
import functools
import glob
import importlib.metadata
import inspect
import json
import math
import os
import random
import re
import shutil
import sys
import tempfile
import time
import warnings
from collections.abc import Callable, Iterator, Mapping
from functools import partial
from pathlib import Path
from typing import TYPE_CHECKING, Any, Optional, Union


# Integrations must be imported before ML frameworks:
# ruff: isort: off
from .integrations import (
    get_reporting_integration_callbacks,
)

# ruff: isort: on

import huggingface_hub.utils as hf_hub_utils
import numpy as np
import safetensors.torch
import torch
import torch.distributed as dist
from huggingface_hub import CommitInfo, ModelCard, create_repo, upload_folder
from packaging import version
from torch import nn
from torch.utils.data import DataLoader, Dataset, IterableDataset, RandomSampler, SequentialSampler

from . import __version__
from .configuration_utils import PreTrainedConfig
from .data.data_collator import DataCollator, DataCollatorWithPadding, default_data_collator
from .debug_utils import DebugOption, DebugUnderflowOverflow
from .feature_extraction_sequence_utils import SequenceFeatureExtractor
from .feature_extraction_utils import FeatureExtractionMixin
from .hyperparameter_search import ALL_HYPERPARAMETER_SEARCH_BACKENDS, default_hp_search_backend
from .image_processing_utils import BaseImageProcessor
from .integrations.deepspeed import deepspeed_init, deepspeed_load_checkpoint, is_deepspeed_available
from .integrations.tpu import tpu_spmd_dataloader
from .modelcard import TrainingSummary
from .modeling_utils import PreTrainedModel, load_sharded_checkpoint, unwrap_model
from .models.auto.modeling_auto import (
    MODEL_FOR_CAUSAL_LM_MAPPING_NAMES,
    MODEL_MAPPING_NAMES,
)
from .optimization import Adafactor, get_scheduler
from .processing_utils import ProcessorMixin
from .pytorch_utils import (
    is_torch_greater_or_equal_than_2_3,
)
from .tokenization_utils_base import PreTrainedTokenizerBase
from .trainer_callback import (
    CallbackHandler,
    DefaultFlowCallback,
    ExportableState,
    PrinterCallback,
    ProgressCallback,
    TrainerCallback,
    TrainerControl,
    TrainerState,
)
from .trainer_pt_utils import (
    EvalLoopContainer,
    IterableDatasetShard,
    LabelSmoother,
    LayerWiseDummyOptimizer,
    LengthGroupedSampler,
    distributed_broadcast_scalars,
    distributed_concat,
    find_batch_size,
    get_model_param_count,
    get_module_class_from_name,
    get_parameter_names,
    nested_detach,
    nested_xla_mesh_reduce,
    reissue_pt_warnings,
    remove_dummy_checkpoint,
    set_rng_state_for_device,
)
from .trainer_utils import (
    PREFIX_CHECKPOINT_DIR,
    BestRun,
    EvalLoopOutput,
    EvalPrediction,
    HPSearchBackend,
    HubStrategy,
    PredictionOutput,
    RemoveColumnsCollator,
    SaveStrategy,
    TrainerMemoryTracker,
    TrainOutput,
    check_target_module_exists,
    default_compute_objective,
    denumpify_detensorize,
    enable_full_determinism,
    find_executable_batch_size,
    get_last_checkpoint,
    has_length,
    neftune_post_forward_hook,
    number_of_arguments,
    seed_worker,
    set_seed,
    speed_metrics,
)
from .training_args import OptimizerNames, ParallelMode, TrainingArguments
from .utils import (
    ADAPTER_CONFIG_NAME,
    ADAPTER_SAFE_WEIGHTS_NAME,
    ADAPTER_WEIGHTS_NAME,
    CONFIG_NAME,
    GENERATION_CONFIG_NAME,
    SAFE_WEIGHTS_INDEX_NAME,
    SAFE_WEIGHTS_NAME,
    WEIGHTS_INDEX_NAME,
    WEIGHTS_NAME,
    XLA_FSDPV2_MIN_VERSION,
    PushInProgress,
    PushToHubMixin,
    can_return_loss,
    check_torch_load_is_safe,
    find_labels,
    is_accelerate_available,
    is_apollo_torch_available,
    is_bitsandbytes_available,
    is_datasets_available,
    is_galore_torch_available,
    is_grokadamw_available,
    is_in_notebook,
    is_liger_kernel_available,
    is_lomo_available,
    is_peft_available,
    is_sagemaker_dp_enabled,
    is_sagemaker_mp_enabled,
    is_schedulefree_available,
    is_torch_hpu_available,
    is_torch_mlu_available,
    is_torch_musa_available,
    is_torch_neuroncore_available,
    is_torch_npu_available,
    is_torch_optimi_available,
    is_torch_xla_available,
    is_torchao_available,
    logging,
    strtobool,
)
from .utils.import_utils import requires
from .utils.quantization_config import QuantizationMethod


DEFAULT_CALLBACKS = [DefaultFlowCallback]
DEFAULT_PROGRESS_CALLBACK = ProgressCallback

if is_in_notebook():
    from .utils.notebook import NotebookProgressCallback

    DEFAULT_PROGRESS_CALLBACK = NotebookProgressCallback

if is_datasets_available():
    import datasets

if is_torch_xla_available():
    import torch_xla.core.xla_model as xm
    import torch_xla.debug.metrics as met
    import torch_xla.runtime as xr
    from torch_xla import __version__ as XLA_VERSION

    IS_XLA_FSDPV2_POST_2_2 = version.parse(XLA_VERSION) >= version.parse(XLA_FSDPV2_MIN_VERSION)
    if IS_XLA_FSDPV2_POST_2_2:
        import torch_xla.distributed.spmd as xs
else:
    IS_XLA_FSDPV2_POST_2_2 = False


if is_sagemaker_mp_enabled():
    import smdistributed.modelparallel.torch as smp

    from .trainer_pt_utils import smp_forward_backward, smp_forward_only, smp_gather, smp_nested_concat

if is_peft_available():
    from peft import PeftModel

if is_accelerate_available():
    from accelerate import Accelerator, skip_first_batches
    from accelerate import __version__ as accelerate_version
    from accelerate.state import AcceleratorState
    from accelerate.utils import (
<<<<<<< HEAD
=======
        AutocastKwargs,
        DataLoaderConfiguration,
>>>>>>> 11c597b1
        DistributedDataParallelKwargs,
        DistributedType,
        load_fsdp_model,
        load_fsdp_optimizer,
        release_memory,
        save_fsdp_model,
        save_fsdp_optimizer,
    )
    from accelerate.utils.memory import clear_device_cache

    if is_deepspeed_available():
        from accelerate.utils import DeepSpeedSchedulerWrapper


def _is_peft_model(model):
    if is_peft_available():
        classes_to_check = (PeftModel,)
        # Here we also check if the model is an instance of `PeftMixedModel` introduced in peft>=0.7.0: https://github.com/huggingface/transformers/pull/28321
        if version.parse(importlib.metadata.version("peft")) >= version.parse("0.7.0"):
            from peft import PeftMixedModel

            classes_to_check = (*classes_to_check, PeftMixedModel)
        return isinstance(model, classes_to_check)
    return False


def _get_fsdp_ckpt_kwargs():
    if "adapter_only" in list(inspect.signature(save_fsdp_model).parameters):
        return {"adapter_only": True}
    else:
        return {}


def safe_globals():
    # Starting from version 2.4 PyTorch introduces a check for the objects loaded
    # with torch.load(weights_only=True). Starting from 2.6 weights_only=True becomes
    # a default and requires allowlisting of objects being loaded.
    # See: https://github.com/pytorch/pytorch/pull/137602
    # See: https://pytorch.org/docs/stable/notes/serialization.html#torch.serialization.add_safe_globals
    # See: https://github.com/huggingface/accelerate/pull/3036
    if version.parse(torch.__version__).release < version.parse("2.6").release:
        return contextlib.nullcontext()

    np_core = np._core if version.parse(np.__version__) >= version.parse("2.0.0") else np.core
    allowlist = [np_core.multiarray._reconstruct, np.ndarray, np.dtype]
    # numpy >1.25 defines numpy.dtypes.UInt32DType, but below works for
    # all versions of numpy
    allowlist += [type(np.dtype(np.uint32))]

    return torch.serialization.safe_globals(allowlist)


if TYPE_CHECKING:
    import optuna

logger = logging.get_logger(__name__)


# Name of the files used for checkpointing
TRAINING_ARGS_NAME = "training_args.bin"
TRAINER_STATE_NAME = "trainer_state.json"
OPTIMIZER_NAME = "optimizer.pt"
SCALER_NAME = "scaler.pt"
OPTIMIZER_NAME_BIN = "optimizer.bin"
SCHEDULER_NAME = "scheduler.pt"
FSDP_MODEL_NAME = "pytorch_model_fsdp"


@requires(
    backends=(
        "torch",
        "accelerate",
    )
)
class Trainer:
    """
    Trainer is a simple but feature-complete training and eval loop for PyTorch, optimized for 🤗 Transformers.

    Args:
        model ([`PreTrainedModel`] or `torch.nn.Module`, *optional*):
            The model to train, evaluate or use for predictions. If not provided, a `model_init` must be passed.

            <Tip>

            [`Trainer`] is optimized to work with the [`PreTrainedModel`] provided by the library. You can still use
            your own models defined as `torch.nn.Module` as long as they work the same way as the 🤗 Transformers
            models.

            </Tip>

        args ([`TrainingArguments`], *optional*):
            The arguments to tweak for training. Will default to a basic instance of [`TrainingArguments`] with the
            `output_dir` set to a directory named *tmp_trainer* in the current directory if not provided.
        data_collator (`DataCollator`, *optional*):
            The function to use to form a batch from a list of elements of `train_dataset` or `eval_dataset`. Will
            default to [`default_data_collator`] if no `processing_class` is provided, an instance of
            [`DataCollatorWithPadding`] otherwise if the processing_class is a feature extractor or tokenizer.
        train_dataset (Union[`torch.utils.data.Dataset`, `torch.utils.data.IterableDataset`, `datasets.Dataset`], *optional*):
            The dataset to use for training. If it is a [`~datasets.Dataset`], columns not accepted by the
            `model.forward()` method are automatically removed.

            Note that if it's a `torch.utils.data.IterableDataset` with some randomization and you are training in a
            distributed fashion, your iterable dataset should either use a internal attribute `generator` that is a
            `torch.Generator` for the randomization that must be identical on all processes (and the Trainer will
            manually set the seed of this `generator` at each epoch) or have a `set_epoch()` method that internally
            sets the seed of the RNGs used.
        eval_dataset (Union[`torch.utils.data.Dataset`, dict[str, `torch.utils.data.Dataset`, `datasets.Dataset`]), *optional*):
             The dataset to use for evaluation. If it is a [`~datasets.Dataset`], columns not accepted by the
             `model.forward()` method are automatically removed. If it is a dictionary, it will evaluate on each
             dataset prepending the dictionary key to the metric name.
        processing_class (`PreTrainedTokenizerBase` or `BaseImageProcessor` or `FeatureExtractionMixin` or `ProcessorMixin`, *optional*):
            Processing class used to process the data. If provided, will be used to automatically process the inputs
            for the model, and it will be saved along the model to make it easier to rerun an interrupted training or
            reuse the fine-tuned model.
            This supersedes the `tokenizer` argument, which is now deprecated.
        model_init (`Callable[[], PreTrainedModel]`, *optional*):
            A function that instantiates the model to be used. If provided, each call to [`~Trainer.train`] will start
            from a new instance of the model as given by this function.

            The function may have zero argument, or a single one containing the optuna/Ray Tune trial object, to
            be able to choose different architectures according to hyper parameters (such as layer count, sizes of
            inner layers, dropout probabilities etc).
        compute_loss_func (`Callable`, *optional*):
            A function that accepts the raw model outputs, labels, and the number of items in the entire accumulated
            batch (batch_size * gradient_accumulation_steps) and returns the loss. For example, see the default [loss function](https://github.com/huggingface/transformers/blob/052e652d6d53c2b26ffde87e039b723949a53493/src/transformers/trainer.py#L3618) used by [`Trainer`].
        compute_metrics (`Callable[[EvalPrediction], Dict]`, *optional*):
            The function that will be used to compute metrics at evaluation. Must take a [`EvalPrediction`] and return
            a dictionary string to metric values. *Note* When passing TrainingArgs with `batch_eval_metrics` set to
            `True`, your compute_metrics function must take a boolean `compute_result` argument. This will be triggered
            after the last eval batch to signal that the function needs to calculate and return the global summary
            statistics rather than accumulating the batch-level statistics
        callbacks (List of [`TrainerCallback`], *optional*):
            A list of callbacks to customize the training loop. Will add those to the list of default callbacks
            detailed in [here](callback).

            If you want to remove one of the default callbacks used, use the [`Trainer.remove_callback`] method.
        optimizers (`tuple[torch.optim.Optimizer, torch.optim.lr_scheduler.LambdaLR]`, *optional*, defaults to `(None, None)`):
            A tuple containing the optimizer and the scheduler to use. Will default to an instance of [`AdamW`] on your
            model and a scheduler given by [`get_linear_schedule_with_warmup`] controlled by `args`.
        optimizer_cls_and_kwargs (`tuple[Type[torch.optim.Optimizer], dict[str, Any]]`, *optional*):
            A tuple containing the optimizer class and keyword arguments to use.
            Overrides `optim` and `optim_args` in `args`. Incompatible with the `optimizers` argument.

            Unlike `optimizers`, this argument avoids the need to place model parameters on the correct devices before initializing the Trainer.
        preprocess_logits_for_metrics (`Callable[[torch.Tensor, torch.Tensor], torch.Tensor]`, *optional*):
            A function that preprocess the logits right before caching them at each evaluation step. Must take two
            tensors, the logits and the labels, and return the logits once processed as desired. The modifications made
            by this function will be reflected in the predictions received by `compute_metrics`.

            Note that the labels (second parameter) will be `None` if the dataset does not have them.

    Important attributes:

        - **model** -- Always points to the core model. If using a transformers model, it will be a [`PreTrainedModel`]
          subclass.
        - **model_wrapped** -- Always points to the most external model in case one or more other modules wrap the
          original model. This is the model that should be used for the forward pass. For example, under `DeepSpeed`,
          the inner model is wrapped in `DeepSpeed` and then again in `torch.nn.DistributedDataParallel`. If the inner
          model hasn't been wrapped, then `self.model_wrapped` is the same as `self.model`.
        - **is_model_parallel** -- Whether or not a model has been switched to a model parallel mode (different from
          data parallelism, this means some of the model layers are split on different GPUs).
        - **place_model_on_device** -- Whether or not to automatically place the model on the device - it will be set
          to `False` if model parallel or deepspeed is used, or if the default
          `TrainingArguments.place_model_on_device` is overridden to return `False` .
        - **is_in_train** -- Whether or not a model is currently running `train` (e.g. when `evaluate` is called while
          in `train`)

    """

    # Those are used as methods of the Trainer in examples.
    from .trainer_pt_utils import _get_learning_rate, log_metrics, metrics_format, save_metrics, save_state

    def __init__(
        self,
        model: Union[PreTrainedModel, nn.Module, None] = None,
        args: Optional[TrainingArguments] = None,
        data_collator: Optional[DataCollator] = None,
        train_dataset: Optional[Union[Dataset, IterableDataset, "datasets.Dataset"]] = None,
        eval_dataset: Optional[Union[Dataset, dict[str, Dataset], "datasets.Dataset"]] = None,
        processing_class: Optional[
            Union[PreTrainedTokenizerBase, BaseImageProcessor, FeatureExtractionMixin, ProcessorMixin]
        ] = None,
        model_init: Optional[Callable[..., PreTrainedModel]] = None,
        compute_loss_func: Optional[Callable] = None,
        compute_metrics: Optional[Callable[[EvalPrediction], dict]] = None,
        callbacks: Optional[list[TrainerCallback]] = None,
        optimizers: tuple[Optional[torch.optim.Optimizer], Optional[torch.optim.lr_scheduler.LambdaLR]] = (None, None),
        optimizer_cls_and_kwargs: Optional[tuple[type[torch.optim.Optimizer], dict[str, Any]]] = None,
        preprocess_logits_for_metrics: Optional[Callable[[torch.Tensor, torch.Tensor], torch.Tensor]] = None,
    ):
        if args is None:
            output_dir = "tmp_trainer"
            logger.info(f"No `TrainingArguments` passed, using `output_dir={output_dir}`.")
            args = TrainingArguments(output_dir=output_dir)
        if args.batch_eval_metrics and compute_metrics is not None:
            if "compute_result" not in inspect.signature(compute_metrics).parameters:
                raise ValueError(
                    "When using `batch_eval_metrics`, your `compute_metrics` function must take a `compute_result`"
                    " boolean argument which will be triggered after the last batch of the eval set to signal that the"
                    " summary statistics should be returned by the function."
                )
        if args.eval_strategy is not None and args.eval_strategy != "no" and eval_dataset is None:
            raise ValueError(
                f"You have set `args.eval_strategy` to {args.eval_strategy} but you didn't pass an `eval_dataset` to `Trainer`. Either set `args.eval_strategy` to `no` or pass an `eval_dataset`. "
            )
        if args.save_strategy == SaveStrategy.BEST or args.load_best_model_at_end:
            if args.metric_for_best_model is None:
                raise ValueError(
                    "`args.metric_for_best_model` must be provided when using 'best' save_strategy or if `args.load_best_model_at_end` is set to `True`."
                )

        self.args = args
        self.compute_loss_func = compute_loss_func
        # Seed must be set before instantiating the model when using model
        enable_full_determinism(self.args.seed) if self.args.full_determinism else set_seed(self.args.seed)

        self.hp_name = None
        self.deepspeed = None
        self.is_in_train = False
        self.model = model
        self.create_accelerator_and_postprocess()

        # memory metrics - must set up as early as possible
        self._memory_tracker = TrainerMemoryTracker(self.args.skip_memory_metrics)
        self._memory_tracker.start()

        # set the correct log level depending on the node
        log_level = args.get_process_log_level()
        logging.set_verbosity(log_level)

        # force device and distributed setup init explicitly
        args._setup_devices

        if model is None:
            if model_init is not None:
                self.model_init = model_init
                model = self.call_model_init()
            else:
                raise RuntimeError("`Trainer` requires either a `model` or `model_init` argument")
        else:
            if model_init is not None:
                warnings.warn(
                    "`Trainer` requires either a `model` or `model_init` argument, but not both. `model_init` will"
                    " overwrite your model when calling the `train` method. This will become a fatal error in the next"
                    " release.",
                    FutureWarning,
                )
            self.model_init = model_init

        if model.__class__.__name__ in MODEL_MAPPING_NAMES:
            raise ValueError(
                f"The model you have picked ({model.__class__.__name__}) cannot be used as is for training: it only "
                "computes hidden states and does not accept any labels. You should choose a model with a head "
                "suitable for your task like any of the `AutoModelForXxx` listed at "
                "https://huggingface.co/docs/transformers/model_doc/auto"
            )

        self.is_model_parallel = False
        if getattr(model, "hf_device_map", None) is not None:
            devices = [device for device in set(model.hf_device_map.values()) if device not in ["cpu", "disk"]]
            if len(devices) > 1:
                self.is_model_parallel = True
            elif len(devices) == 1:
                self.is_model_parallel = self.args.device != torch.device(devices[0])

        if self.args.use_liger_kernel:
            if is_liger_kernel_available():
                from liger_kernel.transformers import _apply_liger_kernel_to_instance

                # Prepare kernel config - use provided config or default (empty dict for default behavior)
                kernel_config = self.args.liger_kernel_config if self.args.liger_kernel_config is not None else {}

                if isinstance(model, PreTrainedModel):
                    # Patch the model with liger kernels. Use the specified or default kernel configurations.
                    _apply_liger_kernel_to_instance(model=model, **kernel_config)
                elif hasattr(model, "get_base_model") and isinstance(model.get_base_model(), PreTrainedModel):
                    # Patch the base model with liger kernels where model is a PeftModel. Use the specified or default kernel configurations.
                    _apply_liger_kernel_to_instance(model=model.get_base_model(), **kernel_config)
                else:
                    logger.warning(
                        "The model is not an instance of PreTrainedModel. No liger kernels will be applied."
                    )
            else:
                raise ImportError(
                    "You have set `use_liger_kernel` to `True` but liger-kernel >= 0.3.0 is not available. "
                    "Please install it with `pip install liger-kernel`"
                )

        _is_quantized_and_base_model = getattr(model, "is_quantized", False) and not getattr(
            model, "_hf_peft_config_loaded", False
        )
        _quantization_method_supports_training = (
            getattr(model, "hf_quantizer", None) is not None and model.hf_quantizer.is_trainable
        )

        _is_model_quantized_and_qat_trainable = getattr(model, "hf_quantizer", None) is not None and getattr(
            model.hf_quantizer, "is_qat_trainable", False
        )

        # Filter out quantized + compiled models
        if _is_quantized_and_base_model and hasattr(model, "_orig_mod"):
            raise ValueError(
                "You cannot fine-tune quantized model with `torch.compile()` make sure to pass a non-compiled model when fine-tuning a quantized model with PEFT"
            )

        # At this stage the model is already loaded
        if _is_quantized_and_base_model and not _is_peft_model(model) and not _is_model_quantized_and_qat_trainable:
            raise ValueError(
                "You cannot perform fine-tuning on purely quantized models. Please attach trainable adapters on top of"
                " the quantized model to correctly perform fine-tuning. Please see: https://huggingface.co/docs/transformers/peft"
                " for more details"
            )
        elif _is_quantized_and_base_model and not _quantization_method_supports_training:
            raise ValueError(
                f"The model you are trying to fine-tune is quantized with {model.hf_quantizer.quantization_config.quant_method}"
                " but that quantization method do not support training. Please open an issue on GitHub: https://github.com/huggingface/transformers"
                f" to request the support for training support for {model.hf_quantizer.quantization_config.quant_method}"
            )

        self.is_fsdp_xla_enabled = args.fsdp_config["xla"]
        if len(args.fsdp) > 0:
            if self.is_deepspeed_enabled:
                raise ValueError(
                    "Using --fsdp xxx together with --deepspeed is not possible, deactivate one of those flags."
                )
            if not args.fsdp_config["xla"] and args.parallel_mode != ParallelMode.DISTRIBUTED:
                raise ValueError("Using fsdp only works in distributed training.")

        # one place to sort out whether to place the model on device or not
        # postpone switching model to cuda when:
        # 1. MP - since we are trying to fit a much bigger than 1 gpu model
        # 2. fp16-enabled DeepSpeed loads the model in half the size and it doesn't need .to() anyway,
        #    and we only use deepspeed for training at the moment
        # 3. full bf16 or fp16 eval - since the model needs to be cast to the right dtype first
        # 4. FSDP - same as MP
        self.place_model_on_device = args.place_model_on_device
        if (
            self.is_model_parallel
            or self.is_deepspeed_enabled
            or ((args.fp16_full_eval or args.bf16_full_eval) and not args.do_train)
            or self.is_fsdp_xla_enabled
            or self.is_fsdp_enabled
        ):
            self.place_model_on_device = False

        default_collator = (
            DataCollatorWithPadding(processing_class)
            if processing_class is not None
            and isinstance(processing_class, (PreTrainedTokenizerBase, SequenceFeatureExtractor))
            else default_data_collator
        )
        self.data_collator = data_collator if data_collator is not None else default_collator
        self.train_dataset = train_dataset
        self.eval_dataset = eval_dataset
        self.processing_class = processing_class

        # Bnb Quantized models doesn't support `.to` operation.
        if (
            self.place_model_on_device
            and getattr(model, "quantization_method", None) != QuantizationMethod.BITS_AND_BYTES
        ):
            self._move_model_to_device(model, args.device)

        # Force n_gpu to 1 to avoid DataParallel as MP will manage the GPUs
        if self.is_model_parallel:
            self.args._n_gpu = 1

        # later use `self.model is self.model_wrapped` to check if it's wrapped or not
        self.model_wrapped = model
        self.model = model

        # Just in case the model was wrapped outside of the `Trainer`
        unwrapped_model = self.accelerator.unwrap_model(model)
        # We also unwrap peft model
        if _is_peft_model(unwrapped_model):
            if hasattr(unwrapped_model, "get_base_model"):
                unwrapped_model = unwrapped_model.get_base_model()
            elif hasattr(unwrapped_model, "base_model") and hasattr(unwrapped_model.base_model, "model"):
                unwrapped_model = unwrapped_model.base_model.model
            else:
                raise AttributeError("Cannot extract base model safely from this PEFT wrapper.")

        # Check if the model has explicit setup for loss kwargs,
        # if not, check if `**kwargs` are in model.forward
        if hasattr(unwrapped_model, "accepts_loss_kwargs"):
            self.model_accepts_loss_kwargs = unwrapped_model.accepts_loss_kwargs
        else:
            forward_params = inspect.signature(unwrapped_model.forward).parameters
            self.model_accepts_loss_kwargs = any(
                k.kind == inspect.Parameter.VAR_KEYWORD for k in forward_params.values()
            )

        self.neftune_noise_alpha = args.neftune_noise_alpha

        self.compute_metrics = compute_metrics
        self.preprocess_logits_for_metrics = preprocess_logits_for_metrics
        self.optimizer, self.lr_scheduler = optimizers
        self.optimizer_cls_and_kwargs = optimizer_cls_and_kwargs
        if self.optimizer_cls_and_kwargs is not None and self.optimizer is not None:
            raise RuntimeError("Passing both `optimizers` and `optimizer_cls_and_kwargs` arguments is incompatible.")
        if model_init is not None and (self.optimizer is not None or self.lr_scheduler is not None):
            raise RuntimeError(
                "Passing a `model_init` is incompatible with providing the `optimizers` argument. "
                "You should subclass `Trainer` and override the `create_optimizer_and_scheduler` method."
            )
        if is_torch_xla_available() and self.optimizer is not None:
            for param in self.model.parameters():
                model_device = param.device
                break
            for param_group in self.optimizer.param_groups:
                if len(param_group["params"]) > 0:
                    optimizer_device = param_group["params"][0].device
                    break
            if model_device != optimizer_device:
                raise ValueError(
                    "The model and the optimizer parameters are not on the same device, which probably means you"
                    " created an optimizer around your model **before** putting on the device and passing it to the"
                    " `Trainer`. Make sure the lines `import torch_xla.core.xla_model as xm` and"
                    " `model.to(xm.xla_device())` is performed before the optimizer creation in your script."
                )
        if (self.is_fsdp_xla_enabled or self.is_fsdp_enabled) and (
            self.optimizer is not None or self.lr_scheduler is not None
        ):
            raise RuntimeError(
                "Passing `optimizers` is not allowed if PyTorch FSDP is enabled. "
                "You should subclass `Trainer` and override the `create_optimizer_and_scheduler` method."
            )
        default_callbacks = DEFAULT_CALLBACKS + get_reporting_integration_callbacks(self.args.report_to)
        callbacks = default_callbacks if callbacks is None else default_callbacks + callbacks
        self.callback_handler = CallbackHandler(
            callbacks, self.model, self.processing_class, self.optimizer, self.lr_scheduler
        )
        self.add_callback(PrinterCallback if self.args.disable_tqdm else DEFAULT_PROGRESS_CALLBACK)

        # Will be set to True by `self._setup_loggers()` on first call to `self.log()`.
        self._loggers_initialized = False

        # Create distant repo and output directory if needed
        self.hub_model_id = None
        if self.args.push_to_hub:
            self.init_hf_repo()
        if self.args.should_save:
            os.makedirs(self.args.output_dir, exist_ok=True)

        if not callable(self.data_collator) and callable(getattr(self.data_collator, "collate_batch", None)):
            raise TypeError("The `data_collator` should be a simple callable (function, class with `__call__`).")

        if args.max_steps > 0 and args.num_train_epochs > 0:
            logger.info("max_steps is given, it will override any value given in num_train_epochs")

        if train_dataset is not None and not has_length(train_dataset) and args.max_steps <= 0:
            raise ValueError(
                "The train_dataset does not implement __len__, max_steps has to be specified. "
                "The number of steps needs to be known in advance for the learning rate scheduler."
            )

        if (
            train_dataset is not None
            and isinstance(train_dataset, torch.utils.data.IterableDataset)
            and args.group_by_length
        ):
            raise ValueError("the `--group_by_length` option is only available for `Dataset`, not `IterableDataset")

        self._signature_columns = None

        # Mixed precision setup for SageMaker Model Parallel
        if is_sagemaker_mp_enabled():
            # BF16 + model parallelism in SageMaker: currently not supported, raise an error
            if args.bf16:
                raise ValueError("SageMaker Model Parallelism does not support BF16 yet. Please use FP16 instead ")
            if args.fp16 != smp.state.cfg.fp16:
                logger.warning(
                    f"FP16 provided in SM_HP_MP_PARAMETERS is {smp.state.cfg.fp16}, "
                    f"but FP16 provided in trainer argument is {args.fp16}, "
                    f"setting to {smp.state.cfg.fp16}"
                )
                args.fp16 = smp.state.cfg.fp16
        if args.fp16 and args.device == torch.device("cpu") and not is_torch_greater_or_equal_than_2_3:
            raise ValueError("Tried to use `fp16` but it is not supported on cpu. You need to have torch>=2.3")

        # Label smoothing
        if self.args.label_smoothing_factor != 0:
            self.label_smoother = LabelSmoother(epsilon=self.args.label_smoothing_factor)
        else:
            self.label_smoother = None

        # Check for multi-label classification incompatibility
        if self.args.label_smoothing_factor > 0:
            if getattr(self.model.config, "problem_type", None) == "multi_label_classification":
                warnings.warn(
                    "Label smoothing is not compatible with multi-label classification. "
                    "Disabling label smoothing for this training run.",
                    UserWarning,
                )
                self.label_smoother = None

        self.control = TrainerControl()

        self.state = TrainerState(
            is_local_process_zero=self.is_local_process_zero(),
            is_world_process_zero=self.is_world_process_zero(),
            stateful_callbacks=[
                cb for cb in self.callback_handler.callbacks + [self.control] if isinstance(cb, ExportableState)
            ],
        )
        # Internal variable to count flos in each process, will be accumulated in `self.state.total_flos` then
        # returned to 0 every time flos need to be logged
        self.current_flos = 0
        self.hp_search_backend = None

        model_to_inspect = self.model
        if _is_peft_model(self.model):
            if hasattr(self.model, "get_base_model"):
                model_to_inspect = self.model.get_base_model()
            else:
                # PeftMixedModel do not provide a `get_base_model` method
                model_to_inspect = self.model.base_model.model
        default_label_names = find_labels(model_to_inspect.__class__)
        self.label_names = default_label_names if self.args.label_names is None else self.args.label_names
        self.can_return_loss = can_return_loss(model_to_inspect.__class__)
        self.control = self.callback_handler.on_init_end(self.args, self.state, self.control)

        # Internal variables to help with automatic batch size reduction
        self._train_batch_size = args.train_batch_size
        self._created_lr_scheduler = False

        # very last
        self._memory_tracker.stop_and_update_metrics()

        self.is_fsdp_xla_v2_enabled = args.fsdp_config.get("xla_fsdp_v2", False)
        if self.is_fsdp_xla_v2_enabled:
            if not IS_XLA_FSDPV2_POST_2_2:
                raise ValueError("FSDPv2 requires `torch_xla` 2.2 or higher.")
            # Prepare the SPMD mesh that is going to be used by the data loader and the FSDPv2 wrapper.
            # Tensor axis is just a placeholder where it will not be used in FSDPv2.
            num_devices = xr.global_runtime_device_count()
            xs.set_global_mesh(xs.Mesh(np.array(range(num_devices)), (num_devices, 1), axis_names=("fsdp", "tensor")))
        self.is_fsdp_xla_v1_enabled = self.is_fsdp_xla_enabled and not self.is_fsdp_xla_v2_enabled

    def _activate_neftune(self, model):
        r"""
        Activates the neftune as presented in this code: https://github.com/neelsjain/NEFTune and paper:
        https://huggingface.co/papers/2310.05914
        """
        unwrapped_model = self.accelerator.unwrap_model(model)

        if _is_peft_model(unwrapped_model):
            embeddings = unwrapped_model.base_model.model.get_input_embeddings()
        else:
            embeddings = unwrapped_model.get_input_embeddings()

        del unwrapped_model

        embeddings.neftune_noise_alpha = self.neftune_noise_alpha
        hook_handle = embeddings.register_forward_hook(neftune_post_forward_hook)
        self.neftune_hook_handle = hook_handle
        return model

    def _deactivate_neftune(self, model):
        """
        Deactivates the neftune method. Make sure to call `_activate_neftune` first.
        """
        if not hasattr(self, "neftune_hook_handle"):
            raise ValueError("Neftune is not activated make sure to call `trainer._activate_neftune()` first")

        unwrapped_model = self.accelerator.unwrap_model(model)

        if _is_peft_model(unwrapped_model):
            embeddings = unwrapped_model.base_model.model.get_input_embeddings()
        else:
            embeddings = unwrapped_model.get_input_embeddings()

        self.neftune_hook_handle.remove()
        del embeddings.neftune_noise_alpha, unwrapped_model

    def add_callback(self, callback):
        """
        Add a callback to the current list of [`~transformers.TrainerCallback`].

        Args:
           callback (`type` or [`~transformers.TrainerCallback]`):
               A [`~transformers.TrainerCallback`] class or an instance of a [`~transformers.TrainerCallback`]. In the
               first case, will instantiate a member of that class.
        """
        self.callback_handler.add_callback(callback)

    def pop_callback(self, callback):
        """
        Remove a callback from the current list of [`~transformers.TrainerCallback`] and returns it.

        If the callback is not found, returns `None` (and no error is raised).

        Args:
           callback (`type` or [`~transformers.TrainerCallback]`):
               A [`~transformers.TrainerCallback`] class or an instance of a [`~transformers.TrainerCallback`]. In the
               first case, will pop the first member of that class found in the list of callbacks.

        Returns:
            [`~transformers.TrainerCallback`]: The callback removed, if found.
        """
        return self.callback_handler.pop_callback(callback)

    def remove_callback(self, callback):
        """
        Remove a callback from the current list of [`~transformers.TrainerCallback`].

        Args:
           callback (`type` or [`~transformers.TrainerCallback]`):
               A [`~transformers.TrainerCallback`] class or an instance of a [`~transformers.TrainerCallback`]. In the
               first case, will remove the first member of that class found in the list of callbacks.
        """
        self.callback_handler.remove_callback(callback)

    def _move_model_to_device(self, model, device):
        if getattr(model, "hf_device_map", None) is not None:
            logger.warning(
                "The model is already on multiple devices. Skipping the move to device specified in `args`."
            )
            return
        model = model.to(device)
        # Moving a model to an XLA device disconnects the tied weights, so we have to retie them.
        if self.args.parallel_mode == ParallelMode.TPU and hasattr(model, "tie_weights"):
            model.tie_weights()

    def _align_special_tokens(self):
        """
        Aligns the special tokens of the tokenizer with the model configs.

        A new tokens may be defined in the tokenizer for fine-tuning purposes, e.g. an "end of turn" token may be
        added on chat models. In that case, we want the model configs to be aligned with the tokenizer, so that all
        downstream uses work as expected. This alignment should happen before training, to ensure the prediction step
        uses the new tokens as well.
        """
        if isinstance(self.processing_class, ProcessorMixin):
            tokenizer: PreTrainedTokenizerBase = self.processing_class.tokenizer
        else:
            tokenizer = self.processing_class
        model_has_generation_config = (
            hasattr(self.model, "generation_config") and self.model.generation_config is not None
        )
        updated_tokens = {}

        # 1 - Align EOS token. EOS is more complex than the others, as `generation_config` may hold more than one EOS
        # token.
        tokenizer_has_new_eos = tokenizer.eos_token_id != self.model.config.eos_token_id
        if model_has_generation_config:
            # `generation_config.eos_token_id` is None: direct comparison
            if self.model.generation_config.eos_token_id is None:
                tokenizer_has_new_eos |= tokenizer.eos_token_id != self.model.generation_config.eos_token_id
            else:
                # `generation_config.eos_token_id` is an `int`: convert it to list (and continue below)
                if isinstance(self.model.generation_config.eos_token_id, int):
                    self.model.generation_config.eos_token_id = [self.model.generation_config.eos_token_id]
                # `generation_config.eos_token_id` is a `list`: check if the tokenizer's EOS token is in the list
                tokenizer_has_new_eos |= tokenizer.eos_token_id not in self.model.generation_config.eos_token_id

        if tokenizer_has_new_eos:
            updated_tokens["eos_token_id"] = tokenizer.eos_token_id
            self.model.config.eos_token_id = tokenizer.eos_token_id
            # The generation config may hold more than one EOS token. We preserve the original EOS tokens: any of the
            # EOS tokens defined here will halt generation.
            if model_has_generation_config:
                all_eos_tokens = [tokenizer.eos_token_id]
                if self.model.generation_config.eos_token_id is not None:
                    all_eos_tokens += list(self.model.generation_config.eos_token_id)
                self.model.generation_config.eos_token_id = [token for token in all_eos_tokens if token is not None]

        # 2 - Align BOS
        tokenizer_has_new_bos = tokenizer.bos_token_id != self.model.config.bos_token_id
        if model_has_generation_config:
            tokenizer_has_new_bos |= tokenizer.bos_token_id != self.model.generation_config.bos_token_id

        if tokenizer_has_new_bos:
            updated_tokens["bos_token_id"] = tokenizer.bos_token_id
            self.model.config.bos_token_id = tokenizer.bos_token_id
            if model_has_generation_config:
                self.model.generation_config.bos_token_id = tokenizer.bos_token_id

        # 3 - Align PAD
        tokenizer_has_new_pad = tokenizer.pad_token_id != self.model.config.pad_token_id
        if model_has_generation_config:
            tokenizer_has_new_pad |= tokenizer.pad_token_id != self.model.generation_config.pad_token_id

        if tokenizer_has_new_pad:
            updated_tokens["pad_token_id"] = tokenizer.pad_token_id
            self.model.config.pad_token_id = tokenizer.pad_token_id
            if model_has_generation_config:
                self.model.generation_config.pad_token_id = tokenizer.pad_token_id

        # 4 - Warn users about the changes
        if len(updated_tokens) > 0:
            logger.warning(
                "The tokenizer has new PAD/BOS/EOS tokens that differ from the model config and generation config. "
                "The model config and generation config were aligned accordingly, being updated with the tokenizer's "
                f"values. Updated tokens: {updated_tokens}."
            )

    def _set_signature_columns_if_needed(self):
        if self._signature_columns is None:
            # Inspect model forward signature to keep only the arguments it accepts.
            model_to_inspect = self.model
            if _is_peft_model(self.model):
                if hasattr(self.model, "get_base_model"):
                    model_to_inspect = self.model.get_base_model()
                else:
                    # PeftMixedModel do not provide a `get_base_model` method
                    model_to_inspect = self.model.base_model.model
            signature = inspect.signature(model_to_inspect.forward)
            self._signature_columns = list(signature.parameters.keys())
            # Labels may be named label or label_ids, the default data collator handles that.
            self._signature_columns += list(set(["label", "label_ids"] + self.label_names))

    def _remove_unused_columns(self, dataset: "datasets.Dataset", description: Optional[str] = None):
        if not self.args.remove_unused_columns:
            return dataset
        self._set_signature_columns_if_needed()
        signature_columns = self._signature_columns

        ignored_columns = list(set(dataset.column_names) - set(signature_columns))
        if len(ignored_columns) > 0:
            dset_description = "" if description is None else f"in the {description} set"
            logger.info(
                f"The following columns {dset_description} don't have a corresponding argument in "
                f"`{self.model.__class__.__name__}.forward` and have been ignored: {', '.join(ignored_columns)}."
                f" If {', '.join(ignored_columns)} are not expected by `{self.model.__class__.__name__}.forward`, "
                " you can safely ignore this message."
            )

        columns = [k for k in signature_columns if k in dataset.column_names]
        if len(columns) == 0:
            raise ValueError(
                f"No columns in the dataset match the model's forward method signature: ({', '.join(signature_columns)}). "
                f"The following columns have been ignored: [{', '.join(ignored_columns)}]. "
                "Please check the dataset and model. You may need to set `remove_unused_columns=False` in `TrainingArguments`."
            )

        if version.parse(datasets.__version__) < version.parse("1.4.0"):
            dataset.set_format(
                type=dataset.format["type"], columns=columns, format_kwargs=dataset.format["format_kwargs"]
            )
            return dataset
        else:
            return dataset.remove_columns(ignored_columns)

    def _get_collator_with_removed_columns(
        self, data_collator: Callable, description: Optional[str] = None
    ) -> Callable:
        """Wrap the data collator in a callable removing unused columns."""
        if not self.args.remove_unused_columns:
            return data_collator
        self._set_signature_columns_if_needed()
        signature_columns = self._signature_columns

        remove_columns_collator = RemoveColumnsCollator(
            data_collator=data_collator,
            signature_columns=signature_columns,
            logger=logger,
            description=description,
            model_name=self.model.__class__.__name__,
        )
        return remove_columns_collator

    def _get_train_sampler(self, train_dataset: Optional[Dataset] = None) -> Optional[torch.utils.data.Sampler]:
        if train_dataset is None:
            train_dataset = self.train_dataset
        if train_dataset is None or not has_length(train_dataset):
            return None

        # Build the sampler.
        if self.args.group_by_length:
            if is_datasets_available() and isinstance(train_dataset, datasets.Dataset):
                lengths = (
                    train_dataset[self.args.length_column_name]
                    if self.args.length_column_name in train_dataset.column_names
                    else None
                )
            else:
                lengths = None
            model_input_name = (
                self.processing_class.model_input_names[0] if self.processing_class is not None else None
            )
            return LengthGroupedSampler(
                self.args.train_batch_size * self.args.gradient_accumulation_steps,
                dataset=train_dataset,
                lengths=lengths,
                model_input_name=model_input_name,
            )

        else:
            return RandomSampler(train_dataset)

    def _get_dataloader(
        self,
        dataset: Dataset,
        description: str,
        batch_size: int,
        sampler_fn: Optional[Callable[[Dataset], torch.utils.data.Sampler]] = None,
        is_training: bool = False,
        dataloader_key: Optional[str] = None,
    ) -> DataLoader:
        """Create a [`~torch.utils.data.DataLoader`] from the given dataset."""

        data_collator = self.data_collator
        if is_datasets_available() and isinstance(dataset, datasets.Dataset):
            dataset = self._remove_unused_columns(dataset, description=description)
        else:
            data_collator = self._get_collator_with_removed_columns(self.data_collator, description=description)

        dataloader_params = {
            "batch_size": batch_size,
            "collate_fn": data_collator,
            "num_workers": self.args.dataloader_num_workers,
            "pin_memory": self.args.dataloader_pin_memory,
            "persistent_workers": self.args.dataloader_persistent_workers,
        }

        if not isinstance(dataset, torch.utils.data.IterableDataset):
            if sampler_fn is not None:
                dataloader_params["sampler"] = sampler_fn(dataset)
            dataloader_params["drop_last"] = self.args.dataloader_drop_last
            dataloader_params["prefetch_factor"] = self.args.dataloader_prefetch_factor
            if is_training:
                dataloader_params["worker_init_fn"] = partial(
                    seed_worker, num_workers=self.args.dataloader_num_workers, rank=self.args.process_index
                )

        dataloader = self.accelerator.prepare(DataLoader(dataset, **dataloader_params))

        # Store the prepared dataloader for subsequent evaluations if using persistent workers.
        if dataloader_key is not None and self.args.dataloader_persistent_workers:
            if hasattr(self, "_eval_dataloaders"):
                self._eval_dataloaders[dataloader_key] = dataloader
            else:
                self._eval_dataloaders = {dataloader_key: dataloader}

        return dataloader

    def get_train_dataloader(self) -> DataLoader:
        """
        Returns the training [`~torch.utils.data.DataLoader`].

        Will use no sampler if `train_dataset` does not implement `__len__`, a random sampler (adapted to distributed
        training if necessary) otherwise.

        Subclass and override this method if you want to inject some custom behavior.
        """
        if self.train_dataset is None:
            raise ValueError("Trainer: training requires a train_dataset.")

        return self._get_dataloader(
            dataset=self.train_dataset,
            description="Training",
            batch_size=self._train_batch_size,
            sampler_fn=self._get_train_sampler,
            is_training=True,
        )

    def _get_eval_sampler(self, eval_dataset: Dataset) -> Optional[torch.utils.data.Sampler]:
        if eval_dataset is None or not has_length(eval_dataset):
            return None

        if self.args.group_by_length:
            if is_datasets_available() and isinstance(eval_dataset, datasets.Dataset):
                lengths = (
                    eval_dataset[self.args.length_column_name]
                    if self.args.length_column_name in eval_dataset.column_names
                    else None
                )
            else:
                lengths = None
            model_input_name = (
                self.processing_class.model_input_names[0] if self.processing_class is not None else None
            )
            return LengthGroupedSampler(
                self.args.eval_batch_size,
                dataset=eval_dataset,
                lengths=lengths,
                model_input_name=model_input_name,
            )

        if self.args.world_size <= 1:
            return SequentialSampler(eval_dataset)
        else:
            return None

    def get_eval_dataloader(self, eval_dataset: Optional[Union[str, Dataset]] = None) -> DataLoader:
        """
        Returns the evaluation [`~torch.utils.data.DataLoader`].

        Subclass and override this method if you want to inject some custom behavior.

        Args:
            eval_dataset (`str` or `torch.utils.data.Dataset`, *optional*):
                If a `str`, will use `self.eval_dataset[eval_dataset]` as the evaluation dataset. If a `Dataset`, will override `self.eval_dataset` and must implement `__len__`. If it is a [`~datasets.Dataset`], columns not accepted by the `model.forward()` method are automatically removed.
        """
        if eval_dataset is None and self.eval_dataset is None:
            raise ValueError("Trainer: evaluation requires an eval_dataset.")

        # If we have persistent workers, don't do a fork bomb especially as eval datasets
        # don't change during training
        dataloader_key = eval_dataset if isinstance(eval_dataset, str) else "eval"
        if (
            hasattr(self, "_eval_dataloaders")
            and dataloader_key in self._eval_dataloaders
            and self.args.dataloader_persistent_workers
        ):
            return self._eval_dataloaders[dataloader_key]

        eval_dataset = (
            self.eval_dataset[eval_dataset]
            if isinstance(eval_dataset, str)
            else eval_dataset
            if eval_dataset is not None
            else self.eval_dataset
        )

        return self._get_dataloader(
            dataset=eval_dataset,
            description="Evaluation",
            batch_size=self.args.eval_batch_size,
            sampler_fn=self._get_eval_sampler,
            dataloader_key=dataloader_key,
        )

    def get_test_dataloader(self, test_dataset: Dataset) -> DataLoader:
        """
        Returns the test [`~torch.utils.data.DataLoader`].

        Subclass and override this method if you want to inject some custom behavior.

        Args:
            test_dataset (`torch.utils.data.Dataset`, *optional*):
                The test dataset to use. If it is a [`~datasets.Dataset`], columns not accepted by the
                `model.forward()` method are automatically removed. It must implement `__len__`.
        """
        return self._get_dataloader(
            dataset=test_dataset,
            description="test",
            batch_size=self.args.eval_batch_size,
            sampler_fn=self._get_eval_sampler,
        )

    def create_optimizer_and_scheduler(self, num_training_steps: int):
        """
        Setup the optimizer and the learning rate scheduler.

        We provide a reasonable default that works well. If you want to use something else, you can pass a tuple in the
        Trainer's init through `optimizers`, or subclass and override this method (or `create_optimizer` and/or
        `create_scheduler`) in a subclass.
        """
        self.create_optimizer()
        if is_sagemaker_mp_enabled() and smp.state.cfg.fp16:
            # If fp16 is enabled, we unwrap the optimizer
            optimizer = self.optimizer.optimizer
        else:
            optimizer = self.optimizer
        self.create_scheduler(num_training_steps=num_training_steps, optimizer=optimizer)

    def get_decay_parameter_names(self, model) -> list[str]:
        """
        Get all parameter names that weight decay will be applied to.

        This function filters out parameters in two ways:
        1. By layer type (instances of layers specified in ALL_LAYERNORM_LAYERS)
        2. By parameter name patterns (containing 'bias', or variation of 'norm')
        """
        forbidden_name_patterns = [r"bias", r"layernorm", r"rmsnorm", r"(?:^|\.)norm(?:$|\.)", r"_norm(?:$|\.)"]
        decay_parameters = get_parameter_names(model, [nn.LayerNorm], forbidden_name_patterns)
        return decay_parameters

    def create_optimizer(self):
        """
        Setup the optimizer.

        We provide a reasonable default that works well. If you want to use something else, you can pass a tuple in the
        Trainer's init through `optimizers`, or subclass and override this method in a subclass.
        """
        opt_model = self.model_wrapped if is_sagemaker_mp_enabled() else self.model

        if self.optimizer is None:
            decay_parameters = self.get_decay_parameter_names(opt_model)
            optimizer_grouped_parameters = [
                {
                    "params": [
                        p for n, p in opt_model.named_parameters() if (n in decay_parameters and p.requires_grad)
                    ],
                    "weight_decay": self.args.weight_decay,
                },
                {
                    "params": [
                        p for n, p in opt_model.named_parameters() if (n not in decay_parameters and p.requires_grad)
                    ],
                    "weight_decay": 0.0,
                },
            ]

            if self.optimizer_cls_and_kwargs is not None:
                optimizer_cls, optimizer_kwargs = self.optimizer_cls_and_kwargs
            else:
                optimizer_cls, optimizer_kwargs = self.get_optimizer_cls_and_kwargs(self.args, opt_model)

            # Overwrite `params` in case it's created by `get_optimizer_cls_and_kwargs`
            # e.g. for GaLore optimizer.
            if "params" in optimizer_kwargs:
                optimizer_grouped_parameters = optimizer_kwargs.pop("params")

            # Overwrite `model` in case it's created by `get_optimizer_cls_and_kwargs`
            # e.g. for LOMO optimizer.
            if "model" in optimizer_kwargs:
                optimizer_grouped_parameters = optimizer_kwargs.pop("model")

            # For layer-wise dummy optimizers we overwrite optimizer_grouped_parameters with `optimizer_dict`
            # to avoid arguments conflicts.
            if "optimizer_dict" in optimizer_kwargs:
                optimizer_grouped_parameters = optimizer_kwargs.pop("optimizer_dict")

            self.optimizer = optimizer_cls(optimizer_grouped_parameters, **optimizer_kwargs)

            if "bitsandbytes" in str(optimizer_cls) and optimizer_kwargs.get("optim_bits", None) == 8:
                import bitsandbytes

                manager = bitsandbytes.optim.GlobalOptimManager.get_instance()

                skipped = 0
                for module in opt_model.modules():
                    if isinstance(module, nn.Embedding):
                        skipped += sum({p.data_ptr(): p.numel() for p in module.parameters()}.values())
                        logger.info(f"skipped {module}: {skipped / 2**20}M params")
                        manager.register_module_override(module, "weight", {"optim_bits": 32})
                        logger.debug(f"bitsandbytes: will optimize {module} in fp32")
                logger.info(f"skipped: {skipped / 2**20}M params")

        if is_sagemaker_mp_enabled():
            self.optimizer = smp.DistributedOptimizer(self.optimizer)

        return self.optimizer

    def get_num_trainable_parameters(self):
        """
        Get the number of trainable parameters.
        """
        return sum(p.numel() for p in self.model.parameters() if p.requires_grad)

    def get_learning_rates(self):
        """
        Returns the learning rate of each parameter from self.optimizer.
        """
        if self.optimizer is None:
            raise ValueError("Trainer optimizer is None, please make sure you have setup the optimizer before.")
        return [group["lr"] for group in self.optimizer.param_groups]

    def get_optimizer_group(self, param: Optional[Union[str, torch.nn.parameter.Parameter]] = None):
        """
        Returns optimizer group for a parameter if given, else returns all optimizer groups for params.

        Args:
            param (`str` or `torch.nn.parameter.Parameter`, *optional*):
                The parameter for which optimizer group needs to be returned.
        """
        if self.optimizer is None:
            raise ValueError("Trainer optimizer is None, please make sure you have setup the optimizer before.")
        if param is not None:
            for group in self.optimizer.param_groups:
                if param in group["params"]:
                    return group
        return [group["params"] for group in self.optimizer.param_groups]

    @staticmethod
    def get_optimizer_cls_and_kwargs(
        args: TrainingArguments, model: Optional[PreTrainedModel] = None
    ) -> tuple[Any, Any]:
        """
        Returns the optimizer class and optimizer parameters based on the training arguments.

        Args:
            args (`transformers.training_args.TrainingArguments`):
                The training arguments for the training session.

        """

        # parse args.optim_args
        optim_args = {}
        if args.optim_args:
            for mapping in args.optim_args.replace(" ", "").split(","):
                key, value = mapping.split("=")
                optim_args[key] = value

        optimizer_kwargs = {"lr": args.learning_rate}

        adam_kwargs = {
            "betas": (args.adam_beta1, args.adam_beta2),
            "eps": args.adam_epsilon,
        }

        def setup_low_rank_optimizer(
            optimizer_name: str,
            optimizer_mapping: dict[str, Any],
            optim_kwargs: dict[str, Any],
            is_layerwise_supported: bool = True,
        ) -> tuple[Any, Any]:
            """
            Helper function to set up low-rank optimizers like GaLore and Apollo.

            Args:
                optimizer_name (str): Name of the optimizer.
                optimizer_mapping (dict): Mapping of optimizer names to their classes.
                optim_kwargs (dict): Keyword arguments for the optimizer.
                is_layerwise_supported (bool): Whether layerwise optimization is supported.

            Returns:
                tuple[Any, Any]: Optimizer class and updated optimizer kwargs.
            """
            is_layerwise = optimizer_name.lower().endswith("layerwise")
            if is_layerwise and args.parallel_mode == ParallelMode.DISTRIBUTED and is_layerwise_supported:
                raise NotImplementedError(f"Layer-wise {optimizer_name} does not support DDP at this time")

            optimizer_cls = optimizer_mapping[optimizer_name]

            if args.optim_target_modules is None:
                raise ValueError(f"You need to define `optim_target_modules` to use {optimizer_name} optimizers")

            if not isinstance(args.optim_target_modules, (list, str)):
                raise TypeError(
                    f"`optim_target_modules` must be a list of strings, a regex string, or 'all-linear'. Got: {args.optim_target_modules}"
                )

            if model is None:
                raise ValueError(f"You need to pass a model to initialize {optimizer_name} optimizer.")

            all_linear = (
                isinstance(args.optim_target_modules, str)
                and args.optim_target_modules.replace("_", "-") == "all-linear"
            )

            target_params_names = []
            for module_name, module in model.named_modules():
                target_module_exists, is_regex = check_target_module_exists(
                    args.optim_target_modules, module_name, return_is_regex=True
                )

                if not isinstance(module, nn.Linear):
                    if target_module_exists and not is_regex:
                        logger.warning(
                            f"{module_name} matched but ignored. {optimizer_name} only supports linear layers."
                        )
                    continue

                if not target_module_exists and not all_linear:
                    continue

                target_params_names.append(module_name + ".weight")

            if len(target_params_names) == 0:
                raise ValueError(f"No target modules found for {optimizer_name} ({args.optim_target_modules}).")

            target_params = [p for n, p in model.named_parameters() if n in target_params_names]
            non_target_params = [p for n, p in model.named_parameters() if n not in target_params_names]
            optim_kwargs.update(optim_args)

            param_groups = [
                {"params": non_target_params},
                {"params": target_params, **optim_kwargs},
            ]

            if is_layerwise:
                if args.gradient_accumulation_steps != 1:
                    raise ValueError(f"Layerwise {optimizer_name} does not support gradient accumulation!")

                optimizer_dict = {}
                for param in non_target_params:
                    optimizer_dict[param] = optimizer_cls([{"params": [param]}], **optimizer_kwargs)
                for param in target_params:
                    optimizer_dict[param] = optimizer_cls([{"params": [param], **optim_kwargs}], **optimizer_kwargs)

                def optimizer_hook(param):
                    if param.grad is not None:
                        optimizer_dict[param].step()
                        optimizer_dict[param].zero_grad()

                for param in model.parameters():
                    if param.requires_grad:
                        param.register_post_accumulate_grad_hook(optimizer_hook)

                optimizer_cls = LayerWiseDummyOptimizer
                optimizer_kwargs.update({"optimizer_dict": optimizer_dict})

            optimizer_kwargs.update({"params": param_groups})
            return optimizer_cls, optimizer_kwargs

        if args.optim == OptimizerNames.ADAFACTOR:
            optimizer_cls = Adafactor
            optimizer_kwargs.update({"scale_parameter": False, "relative_step": False})
        elif args.optim in [OptimizerNames.ADAMW_TORCH, OptimizerNames.ADAMW_TORCH_FUSED]:
            from torch.optim import AdamW

            optimizer_cls = AdamW
            optimizer_kwargs.update(adam_kwargs)
            if args.optim == OptimizerNames.ADAMW_TORCH_FUSED:
                optimizer_kwargs.update({"fused": True})
        elif args.optim == OptimizerNames.ADAMW_TORCH_XLA:
            try:
                from torch_xla.amp.syncfree import AdamW

                optimizer_cls = AdamW
                optimizer_kwargs.update(adam_kwargs)
            except ImportError:
                raise ValueError("Trainer failed to import syncfree AdamW from torch_xla.")
        elif args.optim == OptimizerNames.ADAMW_TORCH_NPU_FUSED:
            try:
                from torch_npu.optim import NpuFusedAdamW

                optimizer_cls = NpuFusedAdamW
                optimizer_kwargs.update(adam_kwargs)
            except ImportError:
                raise ValueError("Trainer failed to import FusedAdamW from torch_npu.")
        elif args.optim == OptimizerNames.ADAMW_APEX_FUSED:
            try:
                from apex.optimizers import FusedAdam

                optimizer_cls = FusedAdam
                optimizer_kwargs.update(adam_kwargs)
            except ImportError:
                raise ValueError("Trainer tried to instantiate apex FusedAdam but apex is not installed!")
        elif args.optim in [
            OptimizerNames.ADAMW_BNB,
            OptimizerNames.ADAMW_8BIT,
            OptimizerNames.PAGED_ADAMW,
            OptimizerNames.PAGED_ADAMW_8BIT,
            OptimizerNames.ADEMAMIX,
            OptimizerNames.ADEMAMIX_8BIT,
            OptimizerNames.PAGED_ADEMAMIX,
            OptimizerNames.PAGED_ADEMAMIX_8BIT,
            OptimizerNames.LION,
            OptimizerNames.LION_8BIT,
            OptimizerNames.PAGED_LION,
            OptimizerNames.PAGED_LION_8BIT,
            OptimizerNames.RMSPROP_BNB,
            OptimizerNames.RMSPROP_8BIT,
            OptimizerNames.RMSPROP_32BIT,
        ]:
            if not is_bitsandbytes_available():
                raise ImportError(
                    "You need to install `bitsandbytes` in order to use bitsandbytes optimizers: `pip install -U bitsandbytes`"
                )

            from bitsandbytes.optim import AdamW, Lion, RMSprop

            is_paged = False
            optim_bits = 32
            optimizer_cls = None
            additional_optim_kwargs = adam_kwargs
            if "paged" in args.optim:
                is_paged = True
            if "8bit" in args.optim:
                optim_bits = 8
            if "adam" in args.optim:
                optimizer_cls = AdamW
            elif "lion" in args.optim:
                optimizer_cls = Lion
                additional_optim_kwargs = {"betas": (args.adam_beta1, args.adam_beta2)}
            elif "rmsprop" in args.optim:
                optimizer_cls = RMSprop
                # Above we pass all `adam_kwargs` to the optimizer, here
                # we only pass `optim_args` which can be passed by the user.
                additional_optim_kwargs = optim_args
            elif "ademamix" in args.optim:
                from bitsandbytes.optim import AdEMAMix

                optimizer_cls = AdEMAMix
                additional_optim_kwargs = {
                    "betas": (
                        float(optim_args.get("beta1", args.adam_beta1)),
                        float(optim_args.get("beta2", args.adam_beta2)),
                        float(optim_args.get("beta3", 0.9999)),
                    ),
                    "alpha": float(optim_args.get("alpha", 5.0)),
                    "eps": float(optim_args.get("eps", args.adam_epsilon)),
                }

                if "t_alpha" in optim_args:
                    additional_optim_kwargs["t_alpha"] = int(optim_args["t_alpha"])

                if "t_beta3" in optim_args:
                    additional_optim_kwargs["t_beta3"] = int(optim_args["t_beta3"])

            bnb_kwargs = {"optim_bits": optim_bits}
            if "rmsprop" not in args.optim:
                bnb_kwargs["is_paged"] = is_paged

            optimizer_kwargs.update(additional_optim_kwargs)
            optimizer_kwargs.update(bnb_kwargs)
        elif args.optim == OptimizerNames.ADAMW_ANYPRECISION:
            try:
                from torchdistx.optimizers import AnyPrecisionAdamW

                optimizer_cls = AnyPrecisionAdamW
                optimizer_kwargs.update(adam_kwargs)

                # TODO Change dtypes back to M=FP32, Var = BF16, Kahan = False once they can be cast together in torchdistx.
                optimizer_kwargs.update(
                    {
                        "use_kahan_summation": strtobool(optim_args.get("use_kahan_summation", "False")),
                        "momentum_dtype": getattr(torch, optim_args.get("momentum_dtype", "float32")),
                        "variance_dtype": getattr(torch, optim_args.get("variance_dtype", "float32")),
                        "compensation_buffer_dtype": getattr(
                            torch, optim_args.get("compensation_buffer_dtype", "bfloat16")
                        ),
                    }
                )
            except ImportError:
                raise ValueError("Please install https://github.com/pytorch/torchdistx")
        elif args.optim == OptimizerNames.SGD:
            optimizer_cls = torch.optim.SGD
        elif args.optim == OptimizerNames.ADAGRAD:
            optimizer_cls = torch.optim.Adagrad
        elif args.optim == OptimizerNames.RMSPROP:
            optimizer_cls = torch.optim.RMSprop
        elif args.optim in [
            OptimizerNames.GALORE_ADAMW,
            OptimizerNames.GALORE_ADAMW_8BIT,
            OptimizerNames.GALORE_ADAFACTOR,
            OptimizerNames.GALORE_ADAMW_LAYERWISE,
            OptimizerNames.GALORE_ADAMW_8BIT_LAYERWISE,
            OptimizerNames.GALORE_ADAFACTOR_LAYERWISE,
        ]:
            if not is_galore_torch_available():
                raise ImportError(
                    "You need to install `galore_torch` in order to use GaLore optimizers"
                    " install it with `pip install git+https://github.com/jiaweizzhao/GaLore`"
                )
            from galore_torch import GaLoreAdafactor, GaLoreAdamW, GaLoreAdamW8bit

            optimizer_mapping = {
                OptimizerNames.GALORE_ADAMW: GaLoreAdamW,
                OptimizerNames.GALORE_ADAMW_8BIT: GaLoreAdamW8bit,
                OptimizerNames.GALORE_ADAFACTOR: GaLoreAdafactor,
                OptimizerNames.GALORE_ADAMW_LAYERWISE: GaLoreAdamW,
                OptimizerNames.GALORE_ADAMW_8BIT_LAYERWISE: GaLoreAdamW8bit,
                OptimizerNames.GALORE_ADAFACTOR_LAYERWISE: GaLoreAdafactor,
            }

            galore_optim_kwargs = {
                "rank": int(optim_args.pop("rank", 128)),
                "update_proj_gap": int(optim_args.pop("update_proj_gap", 200)),
                "scale": float(optim_args.pop("scale", 0.25)),
                "proj_type": optim_args.pop("proj_type", "std"),
            }

            optimizer_cls, optimizer_kwargs = setup_low_rank_optimizer(
                args.optim, optimizer_mapping, galore_optim_kwargs
            )
            if args.optim == OptimizerNames.GALORE_ADAFACTOR:
                optimizer_kwargs.update({"scale_parameter": False, "relative_step": False})
        elif args.optim in [
            OptimizerNames.APOLLO_ADAMW,
            OptimizerNames.APOLLO_ADAMW_LAYERWISE,
        ]:
            if not is_apollo_torch_available():
                raise ImportError(
                    "You need to install `apollo_torch` in order to use APOLLO optimizers"
                    " install it with `pip install git+https://github.com/zhuhanqing/APOLLO`"
                )
            from apollo_torch import APOLLOAdamW

            optimizer_mapping = {
                OptimizerNames.APOLLO_ADAMW: APOLLOAdamW,
                OptimizerNames.APOLLO_ADAMW_LAYERWISE: APOLLOAdamW,
            }

            apollo_optim_kwargs = {
                "rank": int(optim_args.pop("rank", 128)),
                "proj": optim_args.pop("proj", "random"),
                "scale_type": optim_args.pop("scale_type", "channel"),
                "update_proj_gap": int(optim_args.pop("update_proj_gap", 200)),
                "scale": float(optim_args.pop("scale", 1.0)),
                "proj_type": optim_args.pop("proj_type", "std"),
            }
            apollo_optim_kwargs.update(adam_kwargs)

            optimizer_cls, optimizer_kwargs = setup_low_rank_optimizer(
                args.optim, optimizer_mapping, apollo_optim_kwargs
            )
        elif args.optim in [OptimizerNames.LOMO, OptimizerNames.ADALOMO]:
            if not is_lomo_available():
                raise ImportError(
                    "You need to install `lomo_optim` in order to use LOMO optimizers"
                    " install it with `pip install lomo-optim`"
                )

            if model is None:
                raise ValueError("You need to pass a `model` in order to correctly initialize a LOMO optimizer.")

            from lomo_optim import AdaLomo, Lomo

            if "ada" in args.optim:
                optimizer_cls = AdaLomo
            else:
                optimizer_cls = Lomo

            optimizer_kwargs.update({"model": model})
        elif args.optim == OptimizerNames.GROKADAMW:
            if not is_grokadamw_available():
                raise ValueError("Please install grokadamw with `pip install grokadamw`")

            from grokadamw import GrokAdamW

            optimizer_cls = GrokAdamW
            optimizer_kwargs.update(
                {
                    "alpha_init": float(optim_args.get("alpha_init", 0.98)),
                    "lamb": float(optim_args.get("lamb", 2.0)),
                    "gamma": float(optim_args.get("gamma", 0.1)),
                    "grokking_signal_decay_rate": float(optim_args.get("grokking_signal_decay_rate", 0.1)),
                    "gradient_clipping": float(optim_args.get("gradient_clipping", 1.0)),
                }
            )
        elif args.optim in [
            OptimizerNames.ADAMW_TORCH_4BIT,
            OptimizerNames.ADAMW_TORCH_8BIT,
        ]:
            if not is_torchao_available() or version.parse(importlib.metadata.version("torchao")) < version.parse(
                "0.4.0"
            ):
                raise ImportError(
                    "You need to have `torchao>=0.4.0` in order to use torch 4-bit optimizers."
                    "Install it with `pip install torchao` or follow the instructions here: https://github.com/pytorch/ao"
                )
            if version.parse(importlib.metadata.version("torch")) <= version.parse("2.4"):
                raise ImportError(
                    "You need to have `torch>2.4` in order to use torch 4-bit optimizers. "
                    "Install it with `pip install --upgrade torch` it is available on pipy. Otherwise, you need to install torch nightly."
                )
            if version.parse(importlib.metadata.version("torchao")) >= version.parse("0.11.0"):
                # https://github.com/pytorch/ao/pull/2159
                from torchao.optim import AdamW4bit, AdamW8bit
            else:
                from torchao.prototype.low_bit_optim import AdamW4bit, AdamW8bit
            if args.optim == OptimizerNames.ADAMW_TORCH_4BIT:
                optimizer_cls = AdamW4bit
            elif args.optim == OptimizerNames.ADAMW_TORCH_8BIT:
                optimizer_cls = AdamW8bit
            else:
                raise ValueError("Invalid optimizer")
            optimizer_kwargs.update(adam_kwargs)
        elif args.optim in [
            OptimizerNames.SCHEDULE_FREE_RADAM,
            OptimizerNames.SCHEDULE_FREE_ADAMW,
            OptimizerNames.SCHEDULE_FREE_SGD,
        ]:
            if not is_schedulefree_available():
                raise ImportError(
                    "You need to install `schedulefree` in order to use schedulefree optimizers. "
                    "Install it with `pip install schedulefree.`"
                )
            from schedulefree import AdamWScheduleFree, SGDScheduleFree

            additional_optim_kwargs = {}
            require_warmup = True

            if args.optim == OptimizerNames.SCHEDULE_FREE_RADAM:
                if not is_schedulefree_available("1.4.0"):
                    raise ImportError(
                        "You need to install `schedulefree>=1.4.0` in order to use RAdamScheduleFree optimizer. "
                        "Install it with `pip install schedulefree.`"
                    )
                from schedulefree import RAdamScheduleFree

                optimizer_cls = RAdamScheduleFree
                additional_optim_kwargs = adam_kwargs
                require_warmup = False
            elif args.optim == OptimizerNames.SCHEDULE_FREE_ADAMW:
                optimizer_cls = AdamWScheduleFree
                additional_optim_kwargs = adam_kwargs
            elif args.optim == OptimizerNames.SCHEDULE_FREE_SGD:
                optimizer_cls = SGDScheduleFree
            else:
                raise ValueError("Invalid schedulefree optimizer")

            additional_optim_kwargs["weight_decay"] = args.weight_decay
            if require_warmup:
                additional_optim_kwargs["warmup_steps"] = args.warmup_steps
            additional_optim_kwargs.update(
                {
                    "weight_lr_power": float(optim_args.get("weight_lr_power", 2.0)),
                    "r": float(optim_args.get("r", 0.0)),
                }
            )
            optimizer_kwargs.update(additional_optim_kwargs)
        elif args.optim == OptimizerNames.STABLE_ADAMW:
            if not is_torch_optimi_available():
                raise ImportError(
                    "You need to install `torch-optimi` in order to use stable_adamw optimizers. "
                    "Install it with `pip install torch-optimi`."
                )
            from optimi import StableAdamW

            max_lr = optim_args.pop("max_lr", None)
            if max_lr is not None:
                max_lr = float(max_lr)

            kahan_sum = optim_args.pop("kahan_sum", None)
            if kahan_sum is not None:
                kahan_sum = bool(kahan_sum)

            adam_kwargs["weight_decay"] = args.weight_decay
            stable_adamw_kwargs = {
                "decouple_lr": bool(optim_args.pop("decouple_lr", False)),
                "max_lr": max_lr,
                "kahan_sum": kahan_sum,
            }

            optimizer_cls = StableAdamW
            optimizer_kwargs.update(adam_kwargs)
            optimizer_kwargs.update(stable_adamw_kwargs)
        else:
            raise ValueError(f"Trainer cannot instantiate unsupported optimizer: {args.optim}")
        return optimizer_cls, optimizer_kwargs

    def create_scheduler(self, num_training_steps: int, optimizer: torch.optim.Optimizer = None):
        """
        Setup the scheduler. The optimizer of the trainer must have been set up either before this method is called or
        passed as an argument.

        Args:
            num_training_steps (int): The number of training steps to do.
        """
        if self.lr_scheduler is None:
            self.lr_scheduler = get_scheduler(
                self.args.lr_scheduler_type,
                optimizer=self.optimizer if optimizer is None else optimizer,
                num_warmup_steps=self.args.get_warmup_steps(num_training_steps),
                num_training_steps=num_training_steps,
                scheduler_specific_kwargs=self.args.lr_scheduler_kwargs,
            )
            self._created_lr_scheduler = True
        return self.lr_scheduler

    def num_examples(self, dataloader: DataLoader) -> int:
        """
        Helper to get number of samples in a [`~torch.utils.data.DataLoader`] by accessing its dataset. When
        dataloader.dataset does not exist or has no length, estimates as best it can
        """
        try:
            dataset = dataloader.dataset
            # Special case for IterableDatasetShard, we need to dig deeper
            if isinstance(dataset, IterableDatasetShard):
                return len(dataloader.dataset.dataset)
            return len(dataloader.dataset)
        except (NameError, AttributeError, TypeError):  # no dataset or length, estimate by length of dataloader
            return len(dataloader) * self.args.per_device_train_batch_size

    @staticmethod
    def num_tokens(train_dl: DataLoader, max_steps: Optional[int] = None) -> int:
        """
        Helper to get number of tokens in a [`~torch.utils.data.DataLoader`] by enumerating dataloader.
        """
        train_tokens = 0
        try:
            for batch in train_dl:
                tokens = batch["input_ids"].numel()
                if max_steps is not None:
                    return tokens * max_steps
                train_tokens += tokens
        except KeyError:
            logger.warning("Cannot get num_tokens from dataloader")
        return train_tokens

    def _hp_search_setup(self, trial: Union["optuna.Trial", dict[str, Any]]):
        """HP search setup code"""
        self._trial = trial

        if self.hp_search_backend is None or trial is None:
            return
        if self.hp_search_backend == HPSearchBackend.OPTUNA:
            params = self.hp_space(trial)
        elif self.hp_search_backend == HPSearchBackend.RAY:
            params = trial
            params.pop("wandb", None)
        elif self.hp_search_backend == HPSearchBackend.WANDB:
            params = trial

        for key, value in params.items():
            if not hasattr(self.args, key):
                logger.warning(
                    f"Trying to set {key} in the hyperparameter search but there is no corresponding field in"
                    " `TrainingArguments`."
                )
                continue
            old_attr = getattr(self.args, key, None)
            # Casting value to the proper type
            if old_attr is not None:
                value = type(old_attr)(value)

            setattr(self.args, key, value)
        if self.hp_search_backend == HPSearchBackend.OPTUNA:
            logger.info(f"Trial: {trial.params}")
        if self.hp_search_backend == HPSearchBackend.WANDB:
            logger.info(f"W&B Sweep parameters: {trial}")
        if self.is_deepspeed_enabled:
            if self.args.deepspeed is None:
                raise ValueError("For sweeps with deepspeed, `args.deepspeed` must be set")

            self.accelerator.free_memory()

            # Rebuild the deepspeed config to reflect the updated training parameters
            from accelerate.utils import DeepSpeedPlugin

            from transformers.integrations.deepspeed import HfTrainerDeepSpeedConfig

            self.args.hf_deepspeed_config = HfTrainerDeepSpeedConfig(self.args.deepspeed)
            self.args.hf_deepspeed_config.trainer_config_process(self.args)
            self.args.deepspeed_plugin = DeepSpeedPlugin(hf_ds_config=self.args.hf_deepspeed_config)

            # From 1.0 on, we need to fully wipe the DS plugin when doing sweeps.
            # Simply calling `_reset_state` is enough and doesn't need a version pin.
            AcceleratorState()._reset_state()

        self.create_accelerator_and_postprocess()

    def _report_to_hp_search(self, trial: Union["optuna.Trial", dict[str, Any]], step: int, metrics: dict[str, float]):
        if self.hp_search_backend is None or trial is None:
            return
        metrics = metrics.copy()
        self.objective = self.compute_objective(metrics)
        if self.hp_search_backend == HPSearchBackend.OPTUNA:
            import optuna

            if hasattr(trial, "study") and not trial.study._is_multi_objective():
                trial.report(self.objective, step)
                if trial.should_prune():
                    self.callback_handler.on_train_end(self.args, self.state, self.control)
                    raise optuna.TrialPruned()
        elif self.hp_search_backend == HPSearchBackend.RAY:
            import ray.train

            with tempfile.TemporaryDirectory() as temp_checkpoint_dir:
                checkpoint = None
                if self.control.should_save:
                    self._tune_save_checkpoint(checkpoint_dir=temp_checkpoint_dir)
                    checkpoint = ray.train.Checkpoint.from_directory(temp_checkpoint_dir)
                metrics["objective"] = self.objective
                ray.train.report(metrics, checkpoint=checkpoint)

    def _tune_save_checkpoint(self, checkpoint_dir: str):
        output_dir = os.path.join(checkpoint_dir, f"{PREFIX_CHECKPOINT_DIR}-{self.state.global_step}")
        self.save_model(output_dir, _internal_call=True)
        if self.args.should_save:
            # Update the `TrainerControl` state to where we are currently
            self.state.stateful_callbacks["TrainerControl"] = self.control.state()
            self.state.save_to_json(os.path.join(output_dir, TRAINER_STATE_NAME))
            torch.save(self.optimizer.state_dict(), os.path.join(output_dir, OPTIMIZER_NAME))
            torch.save(self.lr_scheduler.state_dict(), os.path.join(output_dir, SCHEDULER_NAME))

    def call_model_init(self, trial=None):
        model_init_argcount = number_of_arguments(self.model_init)
        if model_init_argcount == 0:
            model = self.model_init()
        elif model_init_argcount == 1:
            model = self.model_init(trial)
        else:
            raise RuntimeError("model_init should have 0 or 1 argument.")

        if model is None:
            raise RuntimeError("model_init should not return None.")

        return model

    def compare_trainer_and_checkpoint_args(self, training_args, trainer_state):
        attributes_map = {
            "logging_steps": "logging_steps",
            "eval_steps": "eval_steps",
            "save_steps": "save_steps",
        }

        has_warning = False
        warning_str = "Warning: The following arguments do not match the ones in the `trainer_state.json` within the checkpoint directory: "
        for arg_attr, state_attr in attributes_map.items():
            arg_value = getattr(training_args, arg_attr, None)
            state_value = getattr(trainer_state, state_attr, None)

            if arg_value is not None and state_value is not None and arg_value != state_value:
                warning_str += f"\n\t{arg_attr}: {arg_value} (from args) != {state_value} (from trainer_state.json)"
                has_warning = True

        # train bs is special as we need to account for multi-GPU
        train_bs_args = training_args.per_device_train_batch_size
        train_bs_state = trainer_state.train_batch_size // max(1, training_args.n_gpu)

        if train_bs_args != train_bs_state:
            warning_str += f"\n\tper_device_train_batch_size: {train_bs_args} (from args) != {train_bs_state} (from trainer_state.json)"
            has_warning = True

        if has_warning:
            logger.warning_once(warning_str)

    def _wrap_model(self, model, training=True, dataloader=None):
        if is_sagemaker_mp_enabled():
            # Wrapping the base model twice in a DistributedModel will raise an error.
            if isinstance(self.model_wrapped, smp.model.DistributedModel):
                return self.model_wrapped
            return smp.DistributedModel(model, backward_passes_per_step=self.args.gradient_accumulation_steps)

        # train/eval could be run multiple-times - if already wrapped, don't re-wrap it again
        if self.accelerator.unwrap_model(model, keep_torch_compile=False) is not model:
            return model

        # Multi-gpu training, 8bit models does not support DP
        if self.args.n_gpu > 1 and not getattr(model, "is_loaded_in_8bit", False):
            model = nn.DataParallel(model)

        # Note: in torch.distributed mode, there's no point in wrapping the model
        # inside a DistributedDataParallel as we'll be under `no_grad` anyways.
        if not training:
            return model

        # Distributed training using PyTorch FSDP
        if self.is_fsdp_xla_enabled:
            try:
                from torch_xla.distributed.fsdp import XlaFullyShardedDataParallel as FSDP
                from torch_xla.distributed.fsdp import checkpoint_module
                from torch_xla.distributed.fsdp.wrap import (
                    size_based_auto_wrap_policy,
                    transformer_auto_wrap_policy,
                )

                if self.is_fsdp_xla_v2_enabled:
                    from torch_xla.experimental.spmd_fully_sharded_data_parallel import (
                        SpmdFullyShardedDataParallel as FSDPv2,
                    )
            except ImportError:
                raise ImportError("Missing XLA FSDP related module; please make sure to use torch-xla >= 2.0.")
            auto_wrap_policy = None
            auto_wrapper_callable = None
            default_transformer_cls_names_to_wrap = getattr(model, "_no_split_modules", None)
            fsdp_transformer_layer_cls_to_wrap = self.args.fsdp_config.get(
                "transformer_layer_cls_to_wrap", default_transformer_cls_names_to_wrap
            )

            if self.args.fsdp_config["min_num_params"] > 0:
                auto_wrap_policy = functools.partial(
                    size_based_auto_wrap_policy, min_num_params=self.args.fsdp_config["min_num_params"]
                )
            elif fsdp_transformer_layer_cls_to_wrap is not None:
                transformer_cls_to_wrap = set()
                for layer_class in fsdp_transformer_layer_cls_to_wrap:
                    transformer_cls = get_module_class_from_name(model, layer_class)
                    if transformer_cls is None:
                        raise Exception("Could not find the transformer layer class to wrap in the model.")
                    else:
                        transformer_cls_to_wrap.add(transformer_cls)

                auto_wrap_policy = functools.partial(
                    transformer_auto_wrap_policy,
                    # Transformer layer class to wrap
                    transformer_layer_cls=transformer_cls_to_wrap,
                )
            fsdp_kwargs = self.args.xla_fsdp_config
            if self.args.fsdp_config["xla_fsdp_grad_ckpt"]:
                if model.config.use_cache:
                    logger.warning_once(
                        "`use_cache=True` is incompatible with gradient checkpointing. Setting `use_cache=False`."
                    )
                    model.config.use_cache = False

                # Apply gradient checkpointing to auto-wrapped sub-modules if specified
                def auto_wrapper_callable(m, *args, **kwargs):
                    target_cls = FSDP if not self.is_fsdp_xla_v2_enabled else FSDPv2
                    return target_cls(checkpoint_module(m), *args, **kwargs)

            # Wrap the base model with an outer FSDP wrapper
            if self.is_fsdp_xla_v2_enabled:

                def shard_output(output, mesh):
                    from .modeling_outputs import CausalLMOutputWithPast

                    real_output = None
                    if isinstance(output, torch.Tensor):
                        real_output = output
                    elif isinstance(output, tuple):
                        real_output = output[0]
                    elif isinstance(output, CausalLMOutputWithPast):
                        real_output = output.logits

                    if real_output is None:
                        raise ValueError("Something went wrong, the output of the model shouldn't be `None`")
                    xs.mark_sharding(real_output, mesh, ("fsdp", None, None))

                self.model = model = FSDPv2(
                    model,
                    shard_output=shard_output,
                    auto_wrap_policy=auto_wrap_policy,
                    auto_wrapper_callable=auto_wrapper_callable,
                )
            else:
                self.model = model = FSDP(
                    model,
                    auto_wrap_policy=auto_wrap_policy,
                    auto_wrapper_callable=auto_wrapper_callable,
                    **fsdp_kwargs,
                )

            # Patch `xm.optimizer_step` should not reduce gradients in this case,
            # as FSDP does not need gradient reduction over sharded parameters.
            def patched_optimizer_step(optimizer, barrier=False, optimizer_args={}):
                loss = optimizer.step(**optimizer_args)
                if barrier:
                    xm.mark_step()
                return loss

            xm.optimizer_step = patched_optimizer_step
        elif is_sagemaker_dp_enabled():
            model = nn.parallel.DistributedDataParallel(
                model, device_ids=[int(os.getenv("SMDATAPARALLEL_LOCAL_RANK"))]
            )
        elif self.args.parallel_mode == ParallelMode.DISTRIBUTED:
            if is_torch_neuroncore_available():
                return model
            kwargs = {}
            if self.args.ddp_find_unused_parameters is not None:
                kwargs["find_unused_parameters"] = self.args.ddp_find_unused_parameters
            elif isinstance(model, PreTrainedModel):
                # find_unused_parameters breaks checkpointing as per
                # https://github.com/huggingface/transformers/pull/4659#issuecomment-643356021
                kwargs["find_unused_parameters"] = not model.is_gradient_checkpointing
            else:
                kwargs["find_unused_parameters"] = True

            if self.args.ddp_bucket_cap_mb is not None:
                kwargs["bucket_cap_mb"] = self.args.ddp_bucket_cap_mb

            if self.args.ddp_broadcast_buffers is not None:
                kwargs["broadcast_buffers"] = self.args.ddp_broadcast_buffers

            self.accelerator.ddp_handler = DistributedDataParallelKwargs(**kwargs)

        return model

    def train(
        self,
        resume_from_checkpoint: Optional[Union[str, bool]] = None,
        trial: Union["optuna.Trial", dict[str, Any], None] = None,
        ignore_keys_for_eval: Optional[list[str]] = None,
    ):
        """
        Main training entry point.

        Args:
            resume_from_checkpoint (`str` or `bool`, *optional*):
                If a `str`, local path to a saved checkpoint as saved by a previous instance of [`Trainer`]. If a
                `bool` and equals `True`, load the last checkpoint in *args.output_dir* as saved by a previous instance
                of [`Trainer`]. If present, training will resume from the model/optimizer/scheduler states loaded here.
            trial (`optuna.Trial` or `dict[str, Any]`, *optional*):
                The trial run or the hyperparameter dictionary for hyperparameter search.
            ignore_keys_for_eval (`list[str]`, *optional*)
                A list of keys in the output of your model (if it is a dictionary) that should be ignored when
                gathering predictions for evaluation during the training.
        """
        if resume_from_checkpoint is False:
            resume_from_checkpoint = None

        # memory metrics - must set up as early as possible
        self._memory_tracker.start()

        args = self.args

        self.is_in_train = True

        # If the model uses a tokenizer, it may have a new tokens for fine-tuning purposes.
        if isinstance(self.processing_class, (PreTrainedTokenizerBase, ProcessorMixin)) and hasattr(
            self.model, "config"
        ):
            self._align_special_tokens()

        # Attach NEFTune hooks if necessary
        if self.neftune_noise_alpha is not None:
            self.model = self._activate_neftune(self.model)

        # do_train is not a reliable argument, as it might not be set and .train() still called, so
        # the following is a workaround:
        if (
            (args.fp16_full_eval or args.bf16_full_eval)
            and not args.do_train
            and not self.is_model_parallel
            and self.model_init is None
        ):
            self._move_model_to_device(self.model, args.device)

        # This might change the seed so needs to run first.
        self._hp_search_setup(trial)
        self._train_batch_size = self.args.train_batch_size

        # Model re-init
        model_reloaded = False
        if self.model_init is not None:
            # Seed must be set before instantiating the model when using model_init.
            enable_full_determinism(self.args.seed) if self.args.full_determinism else set_seed(self.args.seed)
            self.model = self.call_model_init(trial)
            model_reloaded = True
            # Reinitializes optimizer and scheduler
            self.optimizer, self.lr_scheduler = None, None

        # Load potential model checkpoint
        if isinstance(resume_from_checkpoint, bool) and resume_from_checkpoint:
            resume_from_checkpoint = get_last_checkpoint(args.output_dir)
            if resume_from_checkpoint is None:
                raise ValueError(f"No valid checkpoint found in output directory ({args.output_dir})")

        if resume_from_checkpoint is not None:
            if not is_sagemaker_mp_enabled() and not self.is_deepspeed_enabled and not self.is_fsdp_enabled:
                self._load_from_checkpoint(resume_from_checkpoint)
            # In case of repeating the find_executable_batch_size, set `self._train_batch_size` properly
            state = TrainerState.load_from_json(os.path.join(resume_from_checkpoint, TRAINER_STATE_NAME))
            if state.train_batch_size is not None:
                self._train_batch_size = state.train_batch_size

        # If model was re-initialized, put it on the right device and update self.model_wrapped
        if model_reloaded:
            if self.place_model_on_device:
                self._move_model_to_device(self.model, args.device)
            self.model_wrapped = self.model

        inner_training_loop = find_executable_batch_size(
            self._inner_training_loop, self._train_batch_size, args.auto_find_batch_size
        )
        if args.push_to_hub:
            try:
                # Disable progress bars when uploading models during checkpoints to avoid polluting stdout
                hf_hub_utils.disable_progress_bars()
                return inner_training_loop(
                    args=args,
                    resume_from_checkpoint=resume_from_checkpoint,
                    trial=trial,
                    ignore_keys_for_eval=ignore_keys_for_eval,
                )
            finally:
                hf_hub_utils.enable_progress_bars()
        else:
            return inner_training_loop(
                args=args,
                resume_from_checkpoint=resume_from_checkpoint,
                trial=trial,
                ignore_keys_for_eval=ignore_keys_for_eval,
            )

    def get_tp_size(self) -> int:
        """Get the tensor parallel size from either the model or DeepSpeed config."""

        # 1. Check model.tp_size first
        if (model_tp := getattr(self.model, "_tp_size", None)) is not None:
            return model_tp

        # 2. Fall back to DeepSpeed config if enabled
        if self.is_deepspeed_enabled and (deepspeed_config := getattr(self.args, "hf_deepspeed_config", None)):
            return deepspeed_config.config.get("tensor_parallel", {}).get("autotp_size", 1)

        # 3. Default fallback
        return 1

    def get_total_train_batch_size(self, args) -> int:
        """Calculates total batch size (micro_batch * grad_accum * dp_world_size).

        Note: Only considers DP and TP (dp_world_size = world_size // tp_size)."""
        dp_world_size = args.world_size // self.get_tp_size()
        return self._train_batch_size * args.gradient_accumulation_steps * dp_world_size

    def _inner_training_loop(
        self, batch_size=None, args=None, resume_from_checkpoint=None, trial=None, ignore_keys_for_eval=None
    ):
        self.accelerator.free_memory()
        self._train_batch_size = batch_size
        if self.args.auto_find_batch_size:
            if self.state.train_batch_size != self._train_batch_size:
                release_memory(self.model_wrapped)
                self.model_wrapped = self.model

                # Check for DeepSpeed *after* the initial pass and modify the config
                if self.is_deepspeed_enabled:
                    # Temporarily unset `self.args.train_batch_size`
                    original_bs = self.args.per_device_train_batch_size
                    self.args.per_device_train_batch_size = self._train_batch_size // max(1, self.args.n_gpu)
                    self.propagate_args_to_deepspeed(True)
                    self.args.per_device_train_batch_size = original_bs
            self.state.train_batch_size = self._train_batch_size
        logger.debug(f"Currently training with a batch size of: {self._train_batch_size}")
        # Data loader and number of training steps
        train_dataloader = self.get_train_dataloader()
        if self.is_fsdp_xla_v2_enabled:
            train_dataloader = tpu_spmd_dataloader(train_dataloader)

        # Setting up training control variables:
        # number of training epochs: num_train_epochs
        # number of training steps per epoch: num_update_steps_per_epoch
        # total number of training steps to execute: max_steps
        total_train_batch_size = self.get_total_train_batch_size(args)

        (
            num_train_epochs,
            num_update_steps_per_epoch,
            num_examples,
            num_train_samples,
            epoch_based,
            len_dataloader,
            max_steps,
        ) = self.set_initial_training_values(args, train_dataloader, total_train_batch_size)

        if DebugOption.UNDERFLOW_OVERFLOW in self.args.debug:
            if self.args.n_gpu > 1:
                # nn.DataParallel(model) replicates the model, creating new variables and module
                # references registered here no longer work on other gpus, breaking the module
                raise ValueError(
                    "Currently --debug underflow_overflow is not supported under DP. Please use DDP"
                    " (torchrun or torch.distributed.launch (deprecated))."
                )
            else:
                DebugUnderflowOverflow(self.model)

        delay_optimizer_creation = is_sagemaker_mp_enabled() or self.is_fsdp_xla_enabled or self.is_fsdp_enabled

        # Can't delay optimizer creation when using FSDP2: https://github.com/huggingface/accelerate/blob/3f636d626063ffcf9a337c7d3624d61b7d187d59/src/accelerate/accelerator.py#L1404
        is_fsdp2 = self.is_fsdp_enabled and (getattr(self.accelerator.state.fsdp_plugin, "fsdp_version", 1) == 2)
        if is_fsdp2:
            delay_optimizer_creation = False

        # We need to reset the scheduler, as its parameters may be different on subsequent calls
        if self._created_lr_scheduler:
            self.lr_scheduler = None
            self._created_lr_scheduler = False

        if self.is_deepspeed_enabled:
            self.optimizer, self.lr_scheduler = deepspeed_init(self, num_training_steps=max_steps)

        if not delay_optimizer_creation:
            self.create_optimizer_and_scheduler(num_training_steps=max_steps)

        self.state = TrainerState(
            stateful_callbacks=[
                cb for cb in self.callback_handler.callbacks + [self.control] if isinstance(cb, ExportableState)
            ]
        )
        self.state.is_hyper_param_search = trial is not None
        self.state.train_batch_size = self._train_batch_size

        # Compute absolute values for logging, eval, and save if given as ratio
        self.state.compute_steps(args, max_steps)

        # Activate gradient checkpointing if needed
        if args.gradient_checkpointing:
            self.model.gradient_checkpointing_enable(gradient_checkpointing_kwargs=args.gradient_checkpointing_kwargs)

        model = self._wrap_model(self.model_wrapped)

        # as the model is wrapped, don't use `accelerator.prepare`
        # this is for unhandled cases such as
        # FSDP-XLA, SageMaker MP/DP, DataParallel, IPEX
        use_accelerator_prepare = model is self.model

        if use_accelerator_prepare and self.is_fsdp_enabled:
            # In case of auto_find_batch_size=True
            # Remove FSDP wrapping from sub-models.
            self.model = unwrap_model(self.model, recursive=True)

        if delay_optimizer_creation:
            if use_accelerator_prepare:
                # configure fsdp plugin for qlora if any
                self._fsdp_qlora_plugin_updates()
                if self.accelerator.mixed_precision != "fp8":
                    self.model = self.accelerator.prepare(self.model)
            self.create_optimizer_and_scheduler(num_training_steps=max_steps)

        # prepare using `accelerator` prepare
        if use_accelerator_prepare:
            self.model.train()
            if hasattr(self.lr_scheduler, "step"):
                # We should avoid accelerate preparing the model in TP case since we dont need it as it is handled by transformers from_pretrained and also it goes into DDP based preparation.
                if self.is_tp_enabled:
                    self.optimizer = self.accelerator.prepare(self.optimizer)
                else:
                    model, self.optimizer = self.accelerator.prepare(self.model, self.optimizer)
            else:
                # to handle cases wherein we pass "DummyScheduler" such as when it is specified in DeepSpeed config.
                model, self.optimizer, self.lr_scheduler = self.accelerator.prepare(
                    self.model, self.optimizer, self.lr_scheduler
                )
        else:
            self.optimizer = self.accelerator.prepare(self.optimizer)

        if self.is_fsdp_enabled:
            self.model = self.model_wrapped = model

        # for the rest of this function `model` is the outside model, whether it was wrapped or not
        if model is not self.model:
            self.model_wrapped = model

        # backward compatibility
        if self.is_deepspeed_enabled:
            self.deepspeed = self.model_wrapped

        # ckpt loading
        if resume_from_checkpoint is not None:
            if self.is_deepspeed_enabled:
                deepspeed_load_checkpoint(
                    self.model_wrapped, resume_from_checkpoint, load_module_strict=not _is_peft_model(self.model)
                )
            elif is_sagemaker_mp_enabled() or self.is_fsdp_enabled:
                self._load_from_checkpoint(resume_from_checkpoint, self.model_wrapped)

        # Check if saved optimizer or scheduler states exist
        self._load_optimizer_and_scheduler(resume_from_checkpoint)
        self._load_scaler(resume_from_checkpoint)

        # important: at this point:
        # self.model         is the Transformers Model
        # self.model_wrapped is DDP(Transformers Model), Deepspeed(Transformers Model),
        # FSDP(Transformers Model), Dynamo Optimized Module(Transformers Model) etc.

        # Train!
        logger.info("***** Running training *****")
        logger.info(f"  Num examples = {num_examples:,}")
        logger.info(f"  Num Epochs = {num_train_epochs:,}")
        logger.info(f"  Instantaneous batch size per device = {self.args.per_device_train_batch_size:,}")
        if self.args.per_device_train_batch_size != self._train_batch_size:
            logger.info(f"  Training with DataParallel so batch size has been adjusted to: {self._train_batch_size:,}")
        logger.info(f"  Total train batch size (w. parallel, distributed & accumulation) = {total_train_batch_size:,}")
        logger.info(f"  Gradient Accumulation steps = {args.gradient_accumulation_steps}")
        logger.info(f"  Total optimization steps = {max_steps:,}")
        logger.info(f"  Number of trainable parameters = {get_model_param_count(model, trainable_only=True):,}")

        self.state.epoch = 0
        start_time = time.time()
        self.initial_num_input_tokens_seen_for_session = self.state.num_input_tokens_seen
        epochs_trained = 0
        steps_trained_in_current_epoch = 0

        # Check if continuing training from a checkpoint
        if resume_from_checkpoint is not None and os.path.isfile(
            os.path.join(resume_from_checkpoint, TRAINER_STATE_NAME)
        ):
            self.state = TrainerState.load_from_json(os.path.join(resume_from_checkpoint, TRAINER_STATE_NAME))
            self.compare_trainer_and_checkpoint_args(self.args, self.state)
            self._load_callback_state()
            epochs_trained = int(self.state.global_step // num_update_steps_per_epoch)
            if not args.ignore_data_skip:
                steps_trained_in_current_epoch = self.state.global_step % (num_update_steps_per_epoch)
                steps_trained_in_current_epoch *= args.gradient_accumulation_steps
            else:
                steps_trained_in_current_epoch = 0

            logger.info("  Continuing training from checkpoint, will skip to saved global_step")
            logger.info(f"  Continuing training from epoch {epochs_trained}")
            logger.info(f"  Continuing training from global step {self.state.global_step}")
            if not args.ignore_data_skip:
                logger.info(
                    f"  Will skip the first {epochs_trained} epochs then the first"
                    f" {steps_trained_in_current_epoch} batches in the first epoch."
                )

        # Update the references
        for attr in ("model", "optimizer", "lr_scheduler"):
            setattr(self.callback_handler, attr, getattr(self, attr))
        self.callback_handler.train_dataloader = train_dataloader

        self.state.init_training_references(self, max_steps, num_train_epochs, trial)

        # tr_loss is a tensor to avoid synchronization of TPUs through .item()
        tr_loss = torch.tensor(0.0, device=args.device)
        # _total_loss_scalar is updated everytime .item() has to be called on tr_loss and stores the sum of all losses
        self._total_loss_scalar = 0.0
        self._globalstep_last_logged = self.state.global_step
        model.zero_grad()
        grad_norm: Optional[float] = None
        learning_rate = None
        self.control = self.callback_handler.on_train_begin(args, self.state, self.control)

        if args.eval_on_start:
            self._evaluate(trial, ignore_keys_for_eval, skip_scheduler=True)

        for epoch in range(epochs_trained, num_train_epochs):
            epoch_dataloader = train_dataloader
            if hasattr(epoch_dataloader, "set_epoch"):
                epoch_dataloader.set_epoch(epoch)

            steps_in_epoch = (
                len(epoch_dataloader)
                if len_dataloader is not None
                else args.max_steps * args.gradient_accumulation_steps
            )
            self.control = self.callback_handler.on_epoch_begin(args, self.state, self.control)

            step = -1
            rng_to_sync = False

            # Handle resumption from checkpoint
            if epoch == epochs_trained and resume_from_checkpoint is not None:
                if steps_trained_in_current_epoch > 0 and not args.ignore_data_skip:
                    epoch_dataloader = skip_first_batches(epoch_dataloader, steps_trained_in_current_epoch)
                    step = steps_trained_in_current_epoch - 1
                    rng_to_sync = True
                elif steps_trained_in_current_epoch == 0:
                    self._load_rng_state(resume_from_checkpoint)

            epoch_iterator = iter(epoch_dataloader)
            # We chunkify the epoch iterator into gradient accumulation steps `n` batches
            remainder = steps_in_epoch % args.gradient_accumulation_steps
            if remainder == 0:
                remainder = args.gradient_accumulation_steps
            update_step = -1
            total_updates = steps_in_epoch // args.gradient_accumulation_steps + int(
                remainder < args.gradient_accumulation_steps
            )
            for _ in range(total_updates):
                update_step += 1
                num_batches = args.gradient_accumulation_steps if update_step != (total_updates - 1) else remainder
                batch_samples, num_items_in_batch = self.get_batch_samples(epoch_iterator, num_batches, args.device)
                # Store the number of batches for current gradient accumulation
                # This is used to correctly scale the loss when the last accumulation step has fewer batches
                self.current_gradient_accumulation_steps = len(batch_samples)
                for i, inputs in enumerate(batch_samples):
                    step += 1
                    do_sync_step = (step + 1) % args.gradient_accumulation_steps == 0 or (step + 1) == steps_in_epoch
                    # Since we perform prefetching, we need to manually set sync_gradients
                    self.accelerator.gradient_state._set_sync_gradients(do_sync_step)

                    if self.args.include_num_input_tokens_seen != "no":
                        main_input_name = getattr(self.model, "main_input_name", "input_ids")
                        if main_input_name not in inputs:
                            logger.warning(
                                "Tried to track the number of tokens seen, however the current model is "
                                "not configured properly to know what item is the input. To fix this, add "
                                "a `main_input_name` attribute to the model class you are using."
                            )
                        else:
                            if self.args.include_num_input_tokens_seen == "non_padding":
                                if "attention_mask" in inputs:
                                    input_tokens = inputs["attention_mask"].sum()
                                elif (
                                    self.processing_class is not None
                                    and hasattr(self.processing_class, "pad_token_id")
                                    and self.processing_class.pad_token_id is not None
                                ):
                                    input_tokens = (
                                        inputs[main_input_name] != self.processing_class.pad_token_id
                                    ).sum()
                                else:
                                    logger.warning(
                                        "Could not determine method to count non-padding tokens, falling back to counting all tokens."
                                    )
                                    input_tokens = inputs[main_input_name].numel()
                            else:
                                input_tokens = inputs[main_input_name].numel()

                            input_tokens = torch.tensor(input_tokens, device=self.args.device, dtype=torch.int64)
                            self.state.num_input_tokens_seen += self.accelerator.gather(input_tokens).sum().item()

                    if rng_to_sync:
                        self._load_rng_state(resume_from_checkpoint)
                        rng_to_sync = False

                    if step % args.gradient_accumulation_steps == 0:
                        self.control = self.callback_handler.on_step_begin(args, self.state, self.control)

                    # We explicitly want to avoid relying on `accelerator.accumulate` for generation training
                    context = (
                        functools.partial(self.accelerator.no_sync, model=model)
                        if i != len(batch_samples) - 1
                        and self.accelerator.distributed_type != DistributedType.DEEPSPEED
                        else contextlib.nullcontext
                    )
                    with context():
                        tr_loss_step = self.training_step(model, inputs, num_items_in_batch)

                    if (
                        args.logging_nan_inf_filter
                        and not is_torch_xla_available()
                        and (torch.isnan(tr_loss_step) or torch.isinf(tr_loss_step))
                    ):
                        # if loss is nan or inf simply add the average of previous logged losses
                        tr_loss = tr_loss + tr_loss / (1 + self.state.global_step - self._globalstep_last_logged)
                    else:
                        if tr_loss.device != tr_loss_step.device:
                            raise ValueError(
                                f"Calculated loss must be on the original device: {tr_loss.device} but device in use is {tr_loss_step.device}"
                            )
                        tr_loss = tr_loss + tr_loss_step

                    self.current_flos += float(self.floating_point_ops(inputs))

                    if do_sync_step:
                        # Since we perform prefetching, we need to manually set sync_gradients to True
                        self.accelerator.gradient_state._set_sync_gradients(True)

                        # Gradient clipping
                        if args.max_grad_norm is not None and args.max_grad_norm > 0:
                            if is_sagemaker_mp_enabled() and args.fp16:
                                _grad_norm = self.optimizer.clip_master_grads(args.max_grad_norm)
                            else:
                                grad_norm_context = contextlib.nullcontext
                                if self.is_tp_enabled:
                                    from torch.distributed._tensor.experimental import implicit_replication

                                    grad_norm_context = implicit_replication
                                with grad_norm_context():
                                    _grad_norm = self.accelerator.clip_grad_norm_(
                                        model.parameters(),
                                        args.max_grad_norm,
                                    )

                            if self.accelerator.distributed_type == DistributedType.DEEPSPEED:
                                grad_norm = model.get_global_grad_norm()
                                # In some cases the grad norm may not return a float
                                if hasattr(grad_norm, "item"):
                                    grad_norm = grad_norm.item()
                            else:
                                grad_norm = _grad_norm

                        self.control = self.callback_handler.on_pre_optimizer_step(args, self.state, self.control)

                        context = contextlib.nullcontext
                        if self.is_tp_enabled:
                            from torch.distributed._tensor.experimental import implicit_replication

                            context = implicit_replication

                        with context():
                            self.optimizer.step()

                        self.control = self.callback_handler.on_optimizer_step(args, self.state, self.control)

                        # get leaning rate before update
                        learning_rate = self._get_learning_rate()

                        if not self.accelerator.optimizer_step_was_skipped:
                            # Delay optimizer scheduling until metrics are generated
                            if not isinstance(self.lr_scheduler, torch.optim.lr_scheduler.ReduceLROnPlateau):
                                self.lr_scheduler.step()

                        model.zero_grad()
                        self.state.global_step += 1
                        self.state.epoch = epoch + (step + 1) / steps_in_epoch
                        self.control = self.callback_handler.on_step_end(args, self.state, self.control)
                        self._maybe_log_save_evaluate(
                            tr_loss,
                            grad_norm,
                            model,
                            trial,
                            epoch,
                            ignore_keys_for_eval,
                            start_time,
                            learning_rate=learning_rate,
                        )
                    else:
                        self.control = self.callback_handler.on_substep_end(args, self.state, self.control)

                    # PyTorch/XLA relies on the data loader to insert the mark_step for
                    # each step. Since we are breaking the loop early, we need to manually
                    # insert the mark_step here.
                    if self.control.should_epoch_stop or self.control.should_training_stop:
                        if is_torch_xla_available():
                            xm.mark_step()
                        break
                # We also need to break out of the nested loop
                if self.control.should_epoch_stop or self.control.should_training_stop:
                    if is_torch_xla_available():
                        xm.mark_step()
                    break
            if step < 0:
                logger.warning(
                    "There seems not to be a single sample in your epoch_iterator, stopping training at step"
                    f" {self.state.global_step}! This is expected if you're using an IterableDataset and set"
                    f" num_steps ({max_steps}) higher than the number of available samples."
                )
                self.control.should_training_stop = True

            self.control = self.callback_handler.on_epoch_end(args, self.state, self.control)
            self._maybe_log_save_evaluate(
                tr_loss, grad_norm, model, trial, epoch, ignore_keys_for_eval, start_time, learning_rate=learning_rate
            )

            if DebugOption.TPU_METRICS_DEBUG in self.args.debug:
                if is_torch_xla_available():
                    # tpu-comment: Logging debug metrics for PyTorch/XLA (compile, execute times, ops, etc.)
                    xm.master_print(met.metrics_report())
                else:
                    logger.warning(
                        "You enabled PyTorch/XLA debug metrics but you don't have a TPU "
                        "configured. Check your training configuration if this is unexpected."
                    )
            if self.control.should_training_stop:
                break

        logger.info("\n\nTraining completed. Do not forget to share your model on huggingface.co/models =)\n\n")
        if args.load_best_model_at_end and self.state.best_model_checkpoint is not None:
            self._load_best_model()

        # add remaining tr_loss
        self._total_loss_scalar += tr_loss.item()
        effective_global_step = max(self.state.global_step, 0.001)  # Avoid ZeroDivisionError
        train_loss = self._total_loss_scalar / effective_global_step

        metrics = speed_metrics(
            "train",
            start_time,
            num_samples=num_train_samples,
            num_steps=self.state.max_steps,
        )
        self.store_flos()
        metrics["total_flos"] = self.state.total_flos
        metrics["train_loss"] = train_loss

        self.is_in_train = False

        self._memory_tracker.stop_and_update_metrics(metrics)

        self.log(metrics)

        run_dir = self._get_output_dir(trial)
        checkpoints_sorted = self._sorted_checkpoints(use_mtime=False, output_dir=run_dir)

        # Delete the last checkpoint when save_total_limit=1 if it's different from the best checkpoint and process allowed to save.
        if self.args.should_save and self.state.best_model_checkpoint is not None and self.args.save_total_limit == 1:
            for checkpoint in checkpoints_sorted:
                if not os.path.samefile(checkpoint, self.state.best_model_checkpoint):
                    logger.info(f"Deleting older checkpoint [{checkpoint}] due to args.save_total_limit")
                    shutil.rmtree(checkpoint, ignore_errors=True)

        self.control = self.callback_handler.on_train_end(args, self.state, self.control)

        # Wait for the checkpoint to be uploaded.
        self._finish_current_push()

        # After training we make sure to retrieve back the original forward pass method
        # for the embedding layer by removing the forward post hook.
        if self.neftune_noise_alpha is not None:
            self._deactivate_neftune(self.model)

        return TrainOutput(self.state.global_step, train_loss, metrics)

    def _get_output_dir(self, trial):
        if self.hp_search_backend is not None and trial is not None:
            if self.hp_search_backend == HPSearchBackend.OPTUNA:
                run_id = trial.number
            elif self.hp_search_backend == HPSearchBackend.RAY:
                import ray.train

                run_id = ray.train.get_context().get_trial_id()
            elif self.hp_search_backend == HPSearchBackend.WANDB:
                import wandb

                run_id = wandb.run.id
            run_name = self.hp_name(trial) if self.hp_name is not None else f"run-{run_id}"
            run_dir = os.path.join(self.args.output_dir, run_name)
        else:
            run_dir = self.args.output_dir
        return run_dir

    def _load_from_checkpoint(self, resume_from_checkpoint, model=None):
        if model is None:
            model = self.model

        config_file = os.path.join(resume_from_checkpoint, CONFIG_NAME)
        adapter_weights_file = os.path.join(resume_from_checkpoint, ADAPTER_WEIGHTS_NAME)
        adapter_safe_weights_file = os.path.join(resume_from_checkpoint, ADAPTER_SAFE_WEIGHTS_NAME)
        weights_file = os.path.join(resume_from_checkpoint, WEIGHTS_NAME)
        weights_index_file = os.path.join(resume_from_checkpoint, WEIGHTS_INDEX_NAME)
        safe_weights_file = os.path.join(resume_from_checkpoint, SAFE_WEIGHTS_NAME)
        safe_weights_index_file = os.path.join(resume_from_checkpoint, SAFE_WEIGHTS_INDEX_NAME)
        is_fsdp_ckpt = os.path.isdir(resume_from_checkpoint) and (
            # this checks the FSDP state dict when `SHARDED_STATE_DICT` is used
            any(
                FSDP_MODEL_NAME in folder_name
                for folder_name in os.listdir(resume_from_checkpoint)
                if os.path.isdir(os.path.join(resume_from_checkpoint, folder_name))
            )
            # this checks the FSDP state dict when `FULL_STATE_DICT` is used
            or os.path.isfile(os.path.join(resume_from_checkpoint, f"{FSDP_MODEL_NAME}.bin"))
        )
        # if multiple adapters exist, they get saved in sub directories
        adapter_subdirs = (
            [
                folder_name
                for folder_name in os.listdir(resume_from_checkpoint)
                if os.path.isdir(os.path.join(resume_from_checkpoint, folder_name))
                and (
                    os.path.isfile(os.path.join(resume_from_checkpoint, folder_name, ADAPTER_WEIGHTS_NAME))
                    or os.path.isfile(os.path.join(resume_from_checkpoint, folder_name, ADAPTER_SAFE_WEIGHTS_NAME))
                )
            ]
            if os.path.isdir(resume_from_checkpoint)
            else []
        )

        if is_fsdp_ckpt and not self.is_fsdp_enabled:
            raise ValueError(f"Checkpoint found at {resume_from_checkpoint} is only supported when using PyTorch FSDP")

        if not (
            any(
                os.path.isfile(f)
                for f in [
                    weights_file,
                    safe_weights_file,
                    weights_index_file,
                    safe_weights_index_file,
                    adapter_weights_file,
                    adapter_safe_weights_file,
                ]
            )
            or is_fsdp_ckpt
            or adapter_subdirs
        ):
            raise ValueError(f"Can't find a valid checkpoint at {resume_from_checkpoint}")

        logger.info(f"Loading model from {resume_from_checkpoint}.")

        if os.path.isfile(config_file):
            config = PreTrainedConfig.from_json_file(config_file)
            checkpoint_version = config.transformers_version
            if checkpoint_version is not None and checkpoint_version != __version__:
                logger.warning(
                    f"You are resuming training from a checkpoint trained with {checkpoint_version} of "
                    f"Transformers but your current version is {__version__}. This is not recommended and could "
                    "yield to errors or unwanted behaviors."
                )

        if os.path.isfile(weights_file) or os.path.isfile(safe_weights_file) or is_fsdp_ckpt:
            # If the model is on the GPU, it still works!
            if is_sagemaker_mp_enabled():
                smp.resume_from_checkpoint(
                    path=resume_from_checkpoint, tag=WEIGHTS_NAME, partial=False, load_optimizer=False
                )
            elif self.is_fsdp_enabled:
                load_fsdp_model(
                    self.accelerator.state.fsdp_plugin,
                    self.accelerator,
                    model,
                    resume_from_checkpoint,
                    **_get_fsdp_ckpt_kwargs(),
                )
            else:
                # We load the model state dict on the CPU to avoid an OOM error.
                if self.args.save_safetensors and os.path.isfile(safe_weights_file):
                    state_dict = safetensors.torch.load_file(safe_weights_file, device="cpu")
                else:
                    check_torch_load_is_safe()
                    state_dict = torch.load(weights_file, map_location="cpu", weights_only=True)

                # workaround for FSDP bug https://github.com/pytorch/pytorch/issues/82963
                # which takes *args instead of **kwargs
                load_result = model.load_state_dict(state_dict, False)
                # release memory
                del state_dict
                self._issue_warnings_after_load(load_result)

        # Load adapters following PR # 24096
        elif _is_peft_model(model):
            # If train a model using PEFT & LoRA, assume that adapter have been saved properly.
            # TODO: in the future support only specific min PEFT versions
            if (hasattr(model, "active_adapter") or hasattr(model, "active_adapters")) and hasattr(
                model, "load_adapter"
            ):
                if os.path.exists(resume_from_checkpoint):
                    # For BC for older PEFT versions
                    if hasattr(model, "active_adapters"):
                        active_adapters = model.active_adapters
                        if len(active_adapters) > 1:
                            logger.warning("Multiple active adapters detected will only consider the first adapter")
                        active_adapter = active_adapters[0]
                    else:
                        active_adapter = model.active_adapter

                    if adapter_subdirs:
                        for subdir_name in adapter_subdirs:
                            peft_id = os.path.join(resume_from_checkpoint, subdir_name)
                            model.load_adapter(peft_id, subdir_name, is_trainable=(subdir_name == active_adapter))
                        model.set_adapter(active_adapter)
                    else:
                        model.load_adapter(resume_from_checkpoint, active_adapter, is_trainable=True)
                else:
                    logger.warning(
                        "The intermediate checkpoints of PEFT may not be saved correctly, "
                        f"consider using a custom callback to save {ADAPTER_WEIGHTS_NAME} in corresponding saving folders. "
                        "Check some examples here: https://github.com/huggingface/peft/issues/96"
                    )
            else:
                logger.warning("Could not load adapter model, make sure to have `peft>=0.3.0` installed")
        else:
            # We load the sharded checkpoint
            load_result = load_sharded_checkpoint(
                model, resume_from_checkpoint, strict=is_sagemaker_mp_enabled(), prefer_safe=self.args.save_safetensors
            )
            if not is_sagemaker_mp_enabled():
                self._issue_warnings_after_load(load_result)

    def _load_best_model(self):
        logger.info(f"Loading best model from {self.state.best_model_checkpoint} (score: {self.state.best_metric}).")
        best_model_path = os.path.join(self.state.best_model_checkpoint, WEIGHTS_NAME)
        best_safe_model_path = os.path.join(self.state.best_model_checkpoint, SAFE_WEIGHTS_NAME)
        best_adapter_model_path = os.path.join(self.state.best_model_checkpoint, ADAPTER_WEIGHTS_NAME)
        best_safe_adapter_model_path = os.path.join(self.state.best_model_checkpoint, ADAPTER_SAFE_WEIGHTS_NAME)

        model = self.model_wrapped if is_sagemaker_mp_enabled() else self.model
        if self.is_deepspeed_enabled:
            deepspeed_load_checkpoint(
                self.model_wrapped,
                self.state.best_model_checkpoint,
                load_module_strict=not _is_peft_model(self.model),
            )
        elif self.is_fsdp_enabled:
            load_result = load_fsdp_model(
                self.accelerator.state.fsdp_plugin,
                self.accelerator,
                model,
                self.state.best_model_checkpoint,
                **_get_fsdp_ckpt_kwargs(),
            )
        elif (
            os.path.exists(best_model_path)
            or os.path.exists(best_safe_model_path)
            or os.path.exists(best_adapter_model_path)
            or os.path.exists(best_safe_adapter_model_path)
        ):
            has_been_loaded = True
            if is_sagemaker_mp_enabled():
                smp.resume_from_checkpoint(
                    path=self.state.best_model_checkpoint,
                    tag=WEIGHTS_NAME,
                    partial=False,
                    load_optimizer=False,
                )
            else:
                if _is_peft_model(model):
                    # If train a model using PEFT & LoRA, assume that adapter have been saved properly.
                    # TODO: in the future support only specific min PEFT versions
                    if (hasattr(model, "active_adapter") or hasattr(model, "active_adapters")) and hasattr(
                        model, "load_adapter"
                    ):
                        # For BC for older PEFT versions
                        if hasattr(model, "active_adapters"):
                            active_adapter = model.active_adapters[0]
                            if len(model.active_adapters) > 1:
                                logger.warning("Detected multiple active adapters, will only consider the first one")
                        else:
                            active_adapter = model.active_adapter

                        if os.path.exists(best_adapter_model_path) or os.path.exists(best_safe_adapter_model_path):
                            try:
                                model.load_adapter(self.state.best_model_checkpoint, active_adapter)
                            except RuntimeError as exc:
                                if model.peft_config[active_adapter].is_prompt_learning:
                                    # for context: https://github.com/huggingface/peft/issues/2256
                                    msg = (
                                        "When using prompt learning PEFT methods such as "
                                        f"{model.peft_config[active_adapter].peft_type.value}, setting "
                                        "load_best_model_at_end=True can lead to errors, it is recommended "
                                        "to set this to False and to load the model manually from the checkpoint "
                                        "directory using PeftModel.from_pretrained(base_model, <path>) after training "
                                        "has finished."
                                    )
                                    raise RuntimeError(msg) from exc
                                else:
                                    raise
                            # Load_adapter has no return value present, modify it when appropriate.
                            from torch.nn.modules.module import _IncompatibleKeys

                            load_result = _IncompatibleKeys([], [])
                        else:
                            logger.warning(
                                "The intermediate checkpoints of PEFT may not be saved correctly, "
                                f"consider using a custom callback to save {ADAPTER_WEIGHTS_NAME} in corresponding saving folders. "
                                "Check some examples here: https://github.com/huggingface/peft/issues/96"
                            )
                            has_been_loaded = False
                    else:
                        logger.warning("Could not load adapter model, make sure to have `peft>=0.3.0` installed")
                        has_been_loaded = False
                else:
                    # We load the model state dict on the CPU to avoid an OOM error.
                    if self.args.save_safetensors and os.path.isfile(best_safe_model_path):
                        state_dict = safetensors.torch.load_file(best_safe_model_path, device="cpu")
                    else:
                        check_torch_load_is_safe()
                        state_dict = torch.load(best_model_path, map_location="cpu", weights_only=True)

                    # If the model is on the GPU, it still works!
                    # workaround for FSDP bug https://github.com/pytorch/pytorch/issues/82963
                    # which takes *args instead of **kwargs
                    load_result = model.load_state_dict(state_dict, False)
                if not is_sagemaker_mp_enabled() and has_been_loaded:
                    self._issue_warnings_after_load(load_result)
        elif os.path.exists(os.path.join(self.state.best_model_checkpoint, SAFE_WEIGHTS_INDEX_NAME)) or os.path.exists(
            os.path.join(self.state.best_model_checkpoint, WEIGHTS_INDEX_NAME)
        ):
            load_result = load_sharded_checkpoint(
                model, self.state.best_model_checkpoint, strict=is_sagemaker_mp_enabled()
            )
            if not is_sagemaker_mp_enabled():
                self._issue_warnings_after_load(load_result)
        else:
            logger.warning(
                f"Could not locate the best model at {best_model_path}, if you are running a distributed training "
                "on multiple nodes, you should activate `--save_on_each_node`."
            )

    def _issue_warnings_after_load(self, load_result):
        if len(load_result.missing_keys) != 0:
            if self.model._keys_to_ignore_on_save is not None and set(load_result.missing_keys) == set(
                self.model._keys_to_ignore_on_save
            ):
                self.model.tie_weights()
            else:
                logger.warning(f"There were missing keys in the checkpoint model loaded: {load_result.missing_keys}.")
        if len(load_result.unexpected_keys) != 0:
            logger.warning(
                f"There were unexpected keys in the checkpoint model loaded: {load_result.unexpected_keys}."
            )

    def _evaluate(self, trial, ignore_keys_for_eval, skip_scheduler=False):
        metrics = self.evaluate(ignore_keys=ignore_keys_for_eval)
        self._report_to_hp_search(trial, self.state.global_step, metrics)

        # Run delayed LR scheduler now that metrics are populated
        if isinstance(self.lr_scheduler, torch.optim.lr_scheduler.ReduceLROnPlateau) and not skip_scheduler:
            metric_to_check = self.args.metric_for_best_model
            if not metric_to_check.startswith("eval_"):
                metric_to_check = f"eval_{metric_to_check}"
            try:
                self.lr_scheduler.step(metrics[metric_to_check])
            except KeyError as exc:
                raise KeyError(
                    f"The `metric_for_best_model` training argument is set to '{metric_to_check}', "
                    f"which is not found in the evaluation metrics. "
                    f"The available evaluation metrics are: {list(metrics.keys())}. "
                    f"Please ensure that the `compute_metrics` function returns a dictionary that includes '{metric_to_check}' or "
                    f"consider changing the `metric_for_best_model` via the TrainingArguments."
                ) from exc
        return metrics

    def _maybe_log_save_evaluate(
        self, tr_loss, grad_norm, model, trial, epoch, ignore_keys_for_eval, start_time, learning_rate=None
    ):
        if self.control.should_log and self.state.global_step > self._globalstep_last_logged:
            if is_torch_xla_available():
                xm.mark_step()

            logs: dict[str, float] = {}

            # all_gather + mean() to get average loss over all processes
            tr_loss_scalar = self._nested_gather(tr_loss).mean().item()

            # reset tr_loss to zero
            tr_loss -= tr_loss

            logs["loss"] = round(tr_loss_scalar / (self.state.global_step - self._globalstep_last_logged), 4)
            if grad_norm is not None:
                logs["grad_norm"] = grad_norm.item() if isinstance(grad_norm, torch.Tensor) else grad_norm
            if learning_rate is not None:
                logs["learning_rate"] = learning_rate
            else:
                logs["learning_rate"] = self._get_learning_rate()

            self._total_loss_scalar += tr_loss_scalar
            self._globalstep_last_logged = self.state.global_step
            self.store_flos()

            self.log(logs, start_time)

        metrics = None
        if self.control.should_evaluate:
            metrics = self._evaluate(trial, ignore_keys_for_eval)
            is_new_best_metric = self._determine_best_metric(metrics=metrics, trial=trial)

            if self.args.save_strategy == SaveStrategy.BEST:
                self.control.should_save = is_new_best_metric

        if self.control.should_save:
            self._save_checkpoint(model, trial)
            self.control = self.callback_handler.on_save(self.args, self.state, self.control)

    def _load_rng_state(self, checkpoint):
        # Load RNG states from `checkpoint`
        if checkpoint is None:
            return

        if self.args.world_size > 1:
            process_index = self.args.process_index
            rng_file = os.path.join(checkpoint, f"rng_state_{process_index}.pth")
            if not os.path.isfile(rng_file):
                logger.info(
                    f"Didn't find an RNG file for process {process_index}, if you are resuming a training that "
                    "wasn't launched in a distributed fashion, reproducibility is not guaranteed."
                )
                return
        else:
            rng_file = os.path.join(checkpoint, "rng_state.pth")
            if not os.path.isfile(rng_file):
                logger.info(
                    "Didn't find an RNG file, if you are resuming a training that was launched in a distributed "
                    "fashion, reproducibility is not guaranteed."
                )
                return

        with safe_globals():
            checkpoint_rng_state = torch.load(rng_file)
        random.setstate(checkpoint_rng_state["python"])
        np.random.set_state(checkpoint_rng_state["numpy"])
        torch.random.set_rng_state(checkpoint_rng_state["cpu"])
        if is_torch_xla_available():
            xm.set_rng_state(checkpoint_rng_state["xla"])

        is_distributed = self.args.parallel_mode == ParallelMode.DISTRIBUTED
        if torch.cuda.is_available():
            set_rng_state_for_device("CUDA", torch.cuda, checkpoint_rng_state, is_distributed)
        if is_torch_npu_available():
            set_rng_state_for_device("NPU", torch.npu, checkpoint_rng_state, is_distributed)
        if is_torch_hpu_available():
            set_rng_state_for_device("HPU", torch.hpu, checkpoint_rng_state, is_distributed)
        if is_torch_mlu_available():
            set_rng_state_for_device("MLU", torch.mlu, checkpoint_rng_state, is_distributed)
        if is_torch_musa_available():
            set_rng_state_for_device("MUSA", torch.musa, checkpoint_rng_state, is_distributed)

    def _determine_best_metric(self, metrics, trial):
        """
        Determine if the model should be saved based on the evaluation metrics.

        Returns:
            bool: True if a new best metric was found, else False
        """
        is_new_best_metric = False

        if self.args.metric_for_best_model is not None:
            metric_to_check = self.args.metric_for_best_model

            if not metric_to_check.startswith("eval_"):
                metric_to_check = f"eval_{metric_to_check}"

            try:
                metric_value = metrics[metric_to_check]
            except KeyError as exc:
                raise KeyError(
                    f"The `metric_for_best_model` training argument is set to '{metric_to_check}', which is not found in the evaluation metrics. "
                    f"The available evaluation metrics are: {list(metrics.keys())}. Consider changing the `metric_for_best_model` via the TrainingArguments."
                ) from exc

            operator = np.greater if self.args.greater_is_better else np.less

            if self.state.best_metric is None:
                self.state.best_metric = float("-inf") if self.args.greater_is_better else float("inf")

            if operator(metric_value, self.state.best_metric):
                self.state.best_metric = metric_value

                if self.args.save_strategy in [SaveStrategy.STEPS, SaveStrategy.EPOCH]:
                    self.state.best_global_step = self.state.global_step

                is_new_best_metric = True

        return is_new_best_metric

    def _save_checkpoint(self, model, trial):
        # In all cases, including ddp/dp/deepspeed, self.model is always a reference to the model we
        # want to save except FullyShardedDDP.
        # assert unwrap_model(model) is self.model, "internal model should be a reference to self.model"

        # Save model checkpoint
        checkpoint_folder = f"{PREFIX_CHECKPOINT_DIR}-{self.state.global_step}"

        if self.hp_search_backend is None and trial is None:
            self.store_flos()

        run_dir = self._get_output_dir(trial=trial)
        output_dir = os.path.join(run_dir, checkpoint_folder)
        self.save_model(output_dir, _internal_call=True)

        if self.args.save_strategy in [SaveStrategy.STEPS, SaveStrategy.EPOCH] and self.state.best_global_step:
            # Wait for everyone to get here so we are sure the model has been saved by process 0
            # before we check if the best_checkpoint_dir exists
            if is_torch_xla_available():
                xm.rendezvous("load_best_model_at_end")
            elif self.args.parallel_mode == ParallelMode.DISTRIBUTED:
                dist.barrier()
            elif is_sagemaker_mp_enabled():
                smp.barrier()

            best_checkpoint_folder = f"{PREFIX_CHECKPOINT_DIR}-{self.state.best_global_step}"
            best_checkpoint_dir = os.path.join(run_dir, best_checkpoint_folder)

            if os.path.exists(best_checkpoint_dir):
                self.state.best_model_checkpoint = best_checkpoint_dir

        if not self.args.save_only_model:
            # Save optimizer and scheduler
            self._save_optimizer_and_scheduler(output_dir)
            self._save_scaler(output_dir)
            # Save RNG state
            self._save_rng_state(output_dir)

        # Save the Trainer state
        if self.args.should_save:
            # Update `ExportableState` callbacks and `TrainerControl` state to where we are currently
            for cb in [
                cb for cb in self.callback_handler.callbacks + [self.control] if isinstance(cb, ExportableState)
            ]:
                cb_name = cb.__class__.__name__
                cb_state = cb.state()
                if isinstance(self.state.stateful_callbacks[cb_name], list):
                    self.state.stateful_callbacks[cb_name].append(cb_state)
                else:
                    self.state.stateful_callbacks[cb_name] = cb_state
            self.state.save_to_json(os.path.join(output_dir, TRAINER_STATE_NAME))

        if self.args.push_to_hub:
            self._push_from_checkpoint(output_dir)

        # Maybe delete some older checkpoints.
        if self.args.should_save:
            # we use mtime as default, filesystems without mtime support will be detected in `_sorted_checkpoints`
            self._rotate_checkpoints(use_mtime=True, output_dir=run_dir)

    def _save_rng_state(self, output_dir):
        # Save RNG state in non-distributed training
        rng_states = {
            "python": random.getstate(),
            "numpy": np.random.get_state(),
            "cpu": torch.random.get_rng_state(),
        }
        if torch.cuda.is_available():
            if self.args.parallel_mode == ParallelMode.DISTRIBUTED:
                # In non distributed, we save the global CUDA RNG state (will take care of DataParallel)
                rng_states["cuda"] = torch.cuda.random.get_rng_state_all()
            else:
                rng_states["cuda"] = torch.cuda.random.get_rng_state()

        if is_torch_xla_available():
            rng_states["xla"] = xm.get_rng_state()

        if is_torch_npu_available():
            if self.args.parallel_mode == ParallelMode.DISTRIBUTED:
                rng_states["npu"] = torch.npu.random.get_rng_state_all()
            else:
                rng_states["npu"] = torch.npu.random.get_rng_state()

        if is_torch_hpu_available():
            if self.args.parallel_mode == ParallelMode.DISTRIBUTED:
                rng_states["hpu"] = torch.hpu.random.get_rng_state_all()
            else:
                rng_states["hpu"] = torch.hpu.random.get_rng_state()

        if is_torch_mlu_available():
            if self.args.parallel_mode == ParallelMode.DISTRIBUTED:
                rng_states["mlu"] = torch.mlu.random.get_rng_state_all()
            else:
                rng_states["mlu"] = torch.mlu.random.get_rng_state()

        if is_torch_musa_available():
            if self.args.parallel_mode == ParallelMode.DISTRIBUTED:
                rng_states["musa"] = torch.musa.get_rng_state_all()
            else:
                rng_states["musa"] = torch.musa.get_rng_state()

        # A process can arrive here before the process 0 has a chance to save the model, in which case output_dir may
        # not yet exist.
        os.makedirs(output_dir, exist_ok=True)

        if self.args.world_size <= 1:
            torch.save(rng_states, os.path.join(output_dir, "rng_state.pth"))
        else:
            torch.save(rng_states, os.path.join(output_dir, f"rng_state_{self.args.process_index}.pth"))

    def _save_optimizer_and_scheduler(self, output_dir):
        if is_torch_xla_available():
            xm.rendezvous("saving_optimizer_states")
            if self.is_fsdp_xla_v1_enabled:
                optm = {
                    "optimizer": self.optimizer.state_dict(),
                    "shard_metadata": self.model.get_shard_metadata(),
                }
                xm.save(
                    optm,
                    os.path.join(
                        output_dir, f"rank{self.args.process_index}-of-{self.args.world_size}-{OPTIMIZER_NAME}"
                    ),
                    master_only=False,
                )
            else:
                xm.save(self.optimizer.state_dict(), os.path.join(output_dir, OPTIMIZER_NAME))
            with warnings.catch_warnings(record=True) as caught_warnings:
                xm.save(self.lr_scheduler.state_dict(), os.path.join(output_dir, SCHEDULER_NAME))
                reissue_pt_warnings(caught_warnings)
        elif is_sagemaker_mp_enabled():
            opt_state_dict = self.optimizer.local_state_dict(gather_if_shard=False)
            smp.barrier()
            if smp.rdp_rank() == 0 or smp.state.cfg.shard_optimizer_state:
                smp.save(
                    opt_state_dict,
                    os.path.join(output_dir, OPTIMIZER_NAME),
                    partial=True,
                    v3=smp.state.cfg.shard_optimizer_state,
                )
        elif self.is_deepspeed_enabled:
            # under zero3 model file itself doesn't get saved since it's bogus! Unless deepspeed
            # config `stage3_gather_16bit_weights_on_model_save` is True
            accept_exclude_frozen_parameters = "exclude_frozen_parameters" in set(
                inspect.signature(self.model_wrapped.save_checkpoint).parameters.keys()
            )
            if accept_exclude_frozen_parameters and _is_peft_model(self.model):
                self.model_wrapped.save_checkpoint(output_dir, exclude_frozen_parameters=True)
            else:
                self.model_wrapped.save_checkpoint(output_dir)
        elif self.is_fsdp_enabled:
            # save fsdp specific ckpt for resuming from ckpt
            save_fsdp_model(
                self.accelerator.state.fsdp_plugin, self.accelerator, self.model, output_dir, **_get_fsdp_ckpt_kwargs()
            )
            save_fsdp_optimizer(
                self.accelerator.state.fsdp_plugin, self.accelerator, self.optimizer, self.model, output_dir
            )
        elif self.args.should_save:
            # deepspeed.save_checkpoint above saves model/optim/sched
            torch.save(self.optimizer.state_dict(), os.path.join(output_dir, OPTIMIZER_NAME))

        # Save SCHEDULER & SCALER
        is_deepspeed_custom_scheduler = self.is_deepspeed_enabled and not isinstance(
            self.lr_scheduler, DeepSpeedSchedulerWrapper
        )
        if (
            self.args.should_save
            and (not self.is_deepspeed_enabled or is_deepspeed_custom_scheduler)
            and not is_torch_xla_available()
        ):
            with warnings.catch_warnings(record=True) as caught_warnings:
                torch.save(self.lr_scheduler.state_dict(), os.path.join(output_dir, SCHEDULER_NAME))
            reissue_pt_warnings(caught_warnings)

    def _load_optimizer_and_scheduler(self, checkpoint):
        """If optimizer and scheduler states exist, load them."""
        if checkpoint is None:
            return

        if self.is_deepspeed_enabled:
            # deepspeed loads optimizer/lr_scheduler together with the model in deepspeed_init
            if not isinstance(self.lr_scheduler, DeepSpeedSchedulerWrapper):
                with warnings.catch_warnings(record=True) as caught_warnings:
                    check_torch_load_is_safe()
                    self.lr_scheduler.load_state_dict(
                        torch.load(os.path.join(checkpoint, SCHEDULER_NAME), weights_only=True)
                    )
                reissue_pt_warnings(caught_warnings)
            return

        checkpoint_file_exists = (
            glob.glob(os.path.join(checkpoint, OPTIMIZER_NAME) + "_*")
            if is_sagemaker_mp_enabled()
            else (
                os.path.isfile(os.path.join(checkpoint, OPTIMIZER_NAME))
                or os.path.isfile(os.path.join(checkpoint, OPTIMIZER_NAME_BIN))
                or (
                    os.path.isdir(checkpoint)
                    and any(
                        OPTIMIZER_NAME_BIN.split(".")[0] in folder_name
                        for folder_name in os.listdir(checkpoint)
                        if os.path.isdir(os.path.join(checkpoint, folder_name))
                    )
                )
            )
        )
        checkpoint_file_exists = (
            glob.glob(os.path.join(checkpoint, f"rank*-of-{self.args.world_size}-{OPTIMIZER_NAME}"))
            if self.is_fsdp_xla_v1_enabled
            else checkpoint_file_exists
        )
        if checkpoint_file_exists and os.path.isfile(os.path.join(checkpoint, SCHEDULER_NAME)):
            # Load in optimizer and scheduler states
            if is_torch_xla_available():
                # On TPU we have to take some extra precautions to properly load the states on the right device.
                if self.is_fsdp_xla_v1_enabled:
                    check_torch_load_is_safe()
                    optimizer_state = torch.load(
                        os.path.join(
                            checkpoint, f"rank{self.args.process_index}-of-{self.args.world_size}-{OPTIMIZER_NAME}"
                        ),
                        map_location="cpu",
                        weights_only=True,
                    )
                    # We only need `optimizer` when resuming from checkpoint
                    optimizer_state = optimizer_state["optimizer"]
                else:
                    check_torch_load_is_safe()
                    optimizer_state = torch.load(
                        os.path.join(checkpoint, OPTIMIZER_NAME), map_location="cpu", weights_only=True
                    )
                with warnings.catch_warnings(record=True) as caught_warnings:
                    check_torch_load_is_safe()
                    lr_scheduler_state = torch.load(
                        os.path.join(checkpoint, SCHEDULER_NAME), map_location="cpu", weights_only=True
                    )
                reissue_pt_warnings(caught_warnings)

                xm.send_cpu_data_to_device(optimizer_state, self.args.device)
                xm.send_cpu_data_to_device(lr_scheduler_state, self.args.device)

                self.optimizer.load_state_dict(optimizer_state)
                self.lr_scheduler.load_state_dict(lr_scheduler_state)
            else:
                if is_sagemaker_mp_enabled():

                    def opt_load_hook(mod, opt):
                        opt.load_state_dict(smp.load(os.path.join(checkpoint, OPTIMIZER_NAME), partial=True))

                    self.model_wrapped.register_post_step_hook(opt_load_hook)
                else:
                    # We use the CPU when training on one GPU to avoid OOM for GPU RAM when training big models.
                    # In distributed training however, we load directly on each GPU and risk the GPU OOM as it's more
                    # likely to get OOM on CPU (since we load num_gpu times the optimizer state
                    map_location = self.args.device if self.args.world_size > 1 else "cpu"
                    if self.is_fsdp_enabled:
                        load_fsdp_optimizer(
                            self.accelerator.state.fsdp_plugin,
                            self.accelerator,
                            self.optimizer,
                            self.model,
                            checkpoint,
                            **_get_fsdp_ckpt_kwargs(),
                        )
                    else:
                        check_torch_load_is_safe()
                        self.optimizer.load_state_dict(
                            torch.load(
                                os.path.join(checkpoint, OPTIMIZER_NAME), map_location=map_location, weights_only=True
                            )
                        )
                with warnings.catch_warnings(record=True) as caught_warnings:
                    check_torch_load_is_safe()
                    self.lr_scheduler.load_state_dict(
                        torch.load(os.path.join(checkpoint, SCHEDULER_NAME), weights_only=True)
                    )
                reissue_pt_warnings(caught_warnings)

    def _save_scaler(self, output_dir):
        # See if there is a scaler attribute
        try:
            scaler = self.accelerator.scaler
        except AttributeError:
            return
        if scaler is None:
            return
        if is_torch_xla_available():
            xm.rendezvous("saving_scaler_state")
            with warnings.catch_warnings(record=True) as caught_warnings:
                xm.save(self.accelerator.scaler.state_dict(), os.path.join(output_dir, SCALER_NAME))
                reissue_pt_warnings(caught_warnings)

        # Save SCALER
        if self.args.should_save and not is_torch_xla_available():
            with warnings.catch_warnings(record=True) as caught_warnings:
                torch.save(self.accelerator.scaler.state_dict(), os.path.join(output_dir, SCALER_NAME))
            reissue_pt_warnings(caught_warnings)

    def _load_scaler(self, checkpoint):
        """If scaler state exists, load it."""
        if checkpoint is None:
            return

        checkpoint_file_exists = os.path.isfile(os.path.join(checkpoint, SCALER_NAME))

        if checkpoint_file_exists:
            # On TPU we have to take some extra precautions to properly load the states on the right device.
            # Load in scaler states
            if is_torch_xla_available():
                with warnings.catch_warnings(record=True) as caught_warnings:
                    check_torch_load_is_safe()
                    scaler_state = torch.load(
                        os.path.join(checkpoint, SCALER_NAME), map_location="cpu", weights_only=True
                    )
                reissue_pt_warnings(caught_warnings)
                xm.send_cpu_data_to_device(scaler_state, self.args.device)
                self.accelerator.scaler.load_state_dict(scaler_state)
            else:
                with warnings.catch_warnings(record=True) as caught_warnings:
                    check_torch_load_is_safe()
                    self.accelerator.scaler.load_state_dict(
                        torch.load(os.path.join(checkpoint, SCALER_NAME), weights_only=True)
                    )
                reissue_pt_warnings(caught_warnings)

    def _load_callback_state(self):
        """If callback states exist and were passed in, restore their states if enabled"""
        if not self.args.restore_callback_states_from_checkpoint:
            return
        # Callback states are stored in stateful_callbacks
        not_found = []
        new_callbacks = []
        original_callbacks = self.callback_handler.callbacks + [self.control]
        for stored_callback, data in self.state.stateful_callbacks.items():
            if not isinstance(data, list):
                data = [data]
            if any(callback.__class__.__name__ == stored_callback for callback in original_callbacks):
                # We can load/restore from multiple callbacks of the same type.
                duplicates = [
                    callback for callback in original_callbacks if callback.__class__.__name__ == stored_callback
                ]
                for callback, callback_data in zip(duplicates, data):
                    args = callback_data.get("args", {})
                    attributes = callback_data.get("attributes", {})
                    new_callback = type(callback)(**args)
                    for attribute, value in attributes.items():
                        setattr(new_callback, attribute, value)
                    if isinstance(callback, TrainerControl):
                        # Specifically for restoring the `control` state
                        self.control = new_callback
                    else:
                        new_callbacks.append(new_callback)
                    # We remove the existing callback and add it to the list of new callbacks
                    self.callback_handler.remove_callback(type(new_callback))
                logger.info("Continuing training from checkpoint, restoring any callbacks that were passed in")
            else:
                not_found.append(stored_callback)
        if len(not_found) > 0:
            logger.warning(
                f"Checkpoint included callbacks not included in current configuration. Ignoring. ({', '.join(not_found)})"
            )
        for callback in new_callbacks:
            self.callback_handler.add_callback(callback)

    def hyperparameter_search(
        self,
        hp_space: Optional[Callable[["optuna.Trial"], dict[str, float]]] = None,
        compute_objective: Optional[Callable[[dict[str, float]], float]] = None,
        n_trials: int = 20,
        direction: Union[str, list[str]] = "minimize",
        backend: Optional[Union["str", HPSearchBackend]] = None,
        hp_name: Optional[Callable[["optuna.Trial"], str]] = None,
        **kwargs,
    ) -> Union[BestRun, list[BestRun]]:
        """
        Launch an hyperparameter search using `optuna` or `Ray Tune`. The optimized quantity is determined
        by `compute_objective`, which defaults to a function returning the evaluation loss when no metric is provided,
        the sum of all metrics otherwise.

        <Tip warning={true}>

        To use this method, you need to have provided a `model_init` when initializing your [`Trainer`]: we need to
        reinitialize the model at each new run. This is incompatible with the `optimizers` argument, so you need to
        subclass [`Trainer`] and override the method [`~Trainer.create_optimizer_and_scheduler`] for custom
        optimizer/scheduler.

        </Tip>

        Args:
            hp_space (`Callable[["optuna.Trial"], dict[str, float]]`, *optional*):
                A function that defines the hyperparameter search space. Will default to
                [`~trainer_utils.default_hp_space_optuna`] or [`~trainer_utils.default_hp_space_ray`]
                depending on your backend.
            compute_objective (`Callable[[dict[str, float]], float]`, *optional*):
                A function computing the objective to minimize or maximize from the metrics returned by the `evaluate`
                method. Will default to [`~trainer_utils.default_compute_objective`].
            n_trials (`int`, *optional*, defaults to 100):
                The number of trial runs to test.
            direction (`str` or `list[str]`, *optional*, defaults to `"minimize"`):
                If it's single objective optimization, direction is `str`, can be `"minimize"` or `"maximize"`, you
                should pick `"minimize"` when optimizing the validation loss, `"maximize"` when optimizing one or
                several metrics. If it's multi objectives optimization, direction is `list[str]`, can be List of
                `"minimize"` and `"maximize"`, you should pick `"minimize"` when optimizing the validation loss,
                `"maximize"` when optimizing one or several metrics.
            backend (`str` or [`~training_utils.HPSearchBackend`], *optional*):
                The backend to use for hyperparameter search. Will default to optuna or Ray Tune, depending
                on which one is installed. If all are installed, will default to optuna.
            hp_name (`Callable[["optuna.Trial"], str]]`, *optional*):
                A function that defines the trial/run name. Will default to None.
            kwargs (`dict[str, Any]`, *optional*):
                Additional keyword arguments for each backend:

                - `optuna`: parameters from
                  [optuna.study.create_study](https://optuna.readthedocs.io/en/stable/reference/generated/optuna.study.create_study.html)
                  and also the parameters `timeout`, `n_jobs` and `gc_after_trial` from
                  [optuna.study.Study.optimize](https://optuna.readthedocs.io/en/stable/reference/generated/optuna.study.Study.html#optuna.study.Study.optimize)
                - `ray`: parameters from [tune.run](https://docs.ray.io/en/latest/tune/api_docs/execution.html#tune-run).
                  If `resources_per_trial` is not set in the `kwargs`, it defaults to 1 CPU core and 1 GPU (if available).
                  If `progress_reporter` is not set in the `kwargs`,
                  [ray.tune.CLIReporter](https://docs.ray.io/en/latest/tune/api/doc/ray.tune.CLIReporter.html) is used.
        Returns:
            [`trainer_utils.BestRun` or `list[trainer_utils.BestRun]`]: All the information about the best run or best
            runs for multi-objective optimization. Experiment summary can be found in `run_summary` attribute for Ray
            backend.
        """
        if backend is None:
            backend = default_hp_search_backend()
        backend = HPSearchBackend(backend)
        backend_obj = ALL_HYPERPARAMETER_SEARCH_BACKENDS[backend]()
        backend_obj.ensure_available()
        self.hp_search_backend = backend
        if self.model_init is None:
            raise RuntimeError(
                "To use hyperparameter search, you need to pass your model through a model_init function."
            )

        self.hp_space = backend_obj.default_hp_space if hp_space is None else hp_space
        self.hp_name = hp_name
        self.compute_objective = default_compute_objective if compute_objective is None else compute_objective

        best_run = backend_obj.run(self, n_trials, direction, **kwargs)

        self.hp_search_backend = None
        return best_run

    def log(self, logs: dict[str, float], start_time: Optional[float] = None) -> None:
        """
        Log `logs` on the various objects watching training.

        Subclass and override this method to inject custom behavior.

        Args:
            logs (`dict[str, float]`):
                The values to log.
            start_time (`Optional[float]`):
                The start of training.
        """
        if self.state.epoch is not None:
            logs["epoch"] = self.state.epoch
        if self.args.include_num_input_tokens_seen != "no":
            logs["num_input_tokens_seen"] = self.state.num_input_tokens_seen
            if start_time is not None:
                current_session_num_tokens = (
                    self.state.num_input_tokens_seen - self.initial_num_input_tokens_seen_for_session
                )
                logs.update(speed_metrics("train", start_time, num_tokens=current_session_num_tokens))

        output = {**logs, **{"step": self.state.global_step}}
        self.state.log_history.append(output)
        self.control = self.callback_handler.on_log(self.args, self.state, self.control, logs)

    def _prepare_input(self, data: Union[torch.Tensor, Any]) -> Union[torch.Tensor, Any]:
        """
        Prepares one `data` before feeding it to the model, be it a tensor or a nested list/dictionary of tensors.
        """
        if isinstance(data, Mapping):
            return type(data)({k: self._prepare_input(v) for k, v in data.items()})
        elif isinstance(data, (tuple, list)):
            return type(data)(self._prepare_input(v) for v in data)
        elif isinstance(data, torch.Tensor):
            kwargs = {"device": self.args.device}
            if self.is_deepspeed_enabled and (torch.is_floating_point(data) or torch.is_complex(data)):
                # NLP models inputs are int/uint and those get adjusted to the right dtype of the
                # embedding. Other models such as wav2vec2's inputs are already float and thus
                # may need special handling to match the dtypes of the model
                kwargs.update({"dtype": self.accelerator.state.deepspeed_plugin.hf_ds_config.dtype()})
            return data.to(**kwargs)
        return data

    def _prepare_inputs(self, inputs: dict[str, Union[torch.Tensor, Any]]) -> dict[str, Union[torch.Tensor, Any]]:
        """
        Prepare `inputs` before feeding them to the model, converting them to tensors if they are not already and
        handling potential state.
        """
        inputs = self._prepare_input(inputs)
        if len(inputs) == 0:
            raise ValueError(
                "The batch received was empty, your model won't be able to train on it. Double-check that your "
                f"training dataset contains keys expected by the model: {','.join(self._signature_columns)}."
            )

        return inputs

    def _is_attention_mask_causal(self, attention_mask):
        """
        Check if an attention mask is causal (compatible with causal attention).
        Context parallelism only supports causal attention patterns. This function
        checks if the provided attention mask is compatible.

        Args:
            attention_mask (torch.Tensor): The attention mask to check

        Returns:
            bool: True if the mask is causal or compatible with causal attention
        """
        if attention_mask is None:
            return True  # No mask is considered causal (model uses default causal masking)

        # Handle different mask dimensions
        if attention_mask.dim() == 2:
            # (batch_size, seq_len) - standard padding mask, compatible with causal attention
            return True
        elif attention_mask.dim() in [3, 4]:
            # (batch_size, seq_len, seq_len) or (batch_size, num_heads, seq_len, seq_len)
            # Check if it's lower triangular (causal)
            seq_len = attention_mask.shape[-1]
            if seq_len <= 1:
                return True  # Single token or empty is always causal

            # Take first batch and head (if 4D) for checking pattern
            if attention_mask.dim() == 4:
                mask = attention_mask[0, 0]  # First batch, first head
            else:
                mask = attention_mask[0]  # First batch

            # Check if upper triangular part is masked (should be 0 or very negative for causal)
            upper_triangular = torch.triu(mask, diagonal=1)

            # For causal masks, upper triangular should be 0 or very negative (like -inf)
            # Use a reasonable threshold to handle float precision issues
            is_causal = torch.all(upper_triangular <= 1e-6) or torch.all(upper_triangular < -1e4)
            return is_causal.item() if isinstance(is_causal, torch.Tensor) else is_causal

        # For unknown dimensions, be conservative and reject
        return False

    def _prepare_context_parallel_inputs(self, model, inputs: dict[str, Union[torch.Tensor, Any]]):
        """
        Prepare inputs for context parallelism by setting up buffers and validation.

        Args:
            model: The model being trained
            inputs: Input tensors to prepare

        Returns:
            tuple: (context_manager, prepared_inputs) where context_manager is either
                   the context parallelism wrapper or a no-op context
        """
        if (
            getattr(self.accelerator, "parallelism_config", None) is not None
            and self.accelerator.parallelism_config.cp_enabled
        ):
            if hasattr(model, "config"):
                if model.config._attn_implementation != "sdpa":
                    raise ValueError(
                        f"Context parallelism is supported only with SDPA attention, you are using {model.config._attn_implementation}."
                    )

            if "position_ids" not in inputs:
                logger.warning_once("Position IDs not found in the inputs, generating manually")
                inputs["position_ids"] = torch.arange(
                    inputs["input_ids"].size(1), device=inputs["input_ids"].device
                ).expand(inputs["input_ids"].size(0), -1)
            if "shift_labels" not in inputs:
                logger.warning_once("Shift labels not found in the inputs, shifting manually")
                if "labels" in inputs:
                    _ignore_index = -100
                    labels = nn.functional.pad(inputs["labels"], (0, 1), value=_ignore_index)
                    inputs["shift_labels"] = labels[:, 1:].contiguous()

            buffers = []
            buffer_seq_dims = []

            if "input_ids" in inputs:
                buffers.append(inputs["input_ids"])
                buffer_seq_dims.append(1)  # Sequence dimension
            if "labels" in inputs:
                buffers.append(inputs["labels"])
                buffer_seq_dims.append(1)
            if "shift_labels" in inputs:
                buffers.append(inputs["shift_labels"])
                buffer_seq_dims.append(1)
            # Add attention_mask to buffers for context parallel splitting (only if causal)
            if "attention_mask" in inputs:
                # Only validate causal mask once for performance
                if not getattr(self, "_attn_mask_causal_checked", False):
                    # Context parallel currently doesn't support other masks than causal
                    # Accelerate applies hooks to replace mask with is_causal arg in SDPA
                    # Check if the mask is really causal and if not throw an error
                    attention_mask = inputs["attention_mask"]
                    if not self._is_attention_mask_causal(attention_mask):
                        raise ValueError(
                            "Context parallelism only supports causal attention masks. "
                            "The provided attention_mask is not causal. "
                            "Please ensure your data uses causal masking (lower triangular) "
                            "or remove the attention_mask to use the model's default causal masking."
                        )
                    self._attn_mask_causal_checked = True
                if self._attn_mask_causal_checked:
                    # Add to buffers only after validation (or if validation already passed)
                    attention_mask = inputs["attention_mask"]
                    if attention_mask.dim() == 2:
                        buffers.append(attention_mask)
                        buffer_seq_dims.append(1)
                    else:
                        # Other dimensionality; keep as-is without sharding to avoid incorrect splits
                        pass
            # Include position_ids in context parallelism splitting
            if "position_ids" in inputs and inputs["position_ids"] is not None:
                buffers.append(inputs["position_ids"])
                buffer_seq_dims.append(1)

            return partial(
                self.accelerator.maybe_context_parallel,
                buffers=buffers,
                buffer_seq_dims=buffer_seq_dims,
                no_restore_buffers=set(buffers),
            ), inputs

        return contextlib.nullcontext, inputs

    def compute_loss_context_manager(self):
        """
        A helper wrapper to group together context managers.
        """
        ctx_stack = contextlib.ExitStack()

        autocast_ctx = self.autocast_smart_context_manager()
        if not isinstance(autocast_ctx, contextlib.nullcontext):
            ctx_stack.enter_context(autocast_ctx)

        return ctx_stack

    def autocast_smart_context_manager(self, cache_enabled: Optional[bool] = True):
        """
        A helper wrapper that creates an appropriate context manager for `autocast` while feeding it the desired
        arguments, depending on the situation. We rely on accelerate for autocast, hence we do nothing here.
        """
        return contextlib.nullcontext()

    def training_step(
        self,
        model: nn.Module,
        inputs: dict[str, Union[torch.Tensor, Any]],
        num_items_in_batch: Optional[torch.Tensor] = None,
    ) -> torch.Tensor:
        """
        Perform a training step on a batch of inputs.

        Subclass and override to inject custom behavior.

        Args:
            model (`nn.Module`):
                The model to train.
            inputs (`dict[str, Union[torch.Tensor, Any]]`):
                The inputs and targets of the model.

                The dictionary will be unpacked before being fed to the model. Most models expect the targets under the
                argument `labels`. Check your model's documentation for all accepted arguments.

        Return:
            `torch.Tensor`: The tensor with training loss on this batch.
        """
        # Prepare buffers for context parallelism

        cp_context, inputs = self._prepare_context_parallel_inputs(model, inputs)

        # Context manager is no-op if CP isn't enabled
        with cp_context():
            model.train()
            if hasattr(self.optimizer, "train") and callable(self.optimizer.train):
                self.optimizer.train()

            inputs = self._prepare_inputs(inputs)
            if is_sagemaker_mp_enabled():
                loss_mb = smp_forward_backward(model, inputs, self.args.gradient_accumulation_steps)
                return loss_mb.reduce_mean().detach().to(self.args.device)

            with self.compute_loss_context_manager():
                loss = self.compute_loss(model, inputs, num_items_in_batch=num_items_in_batch)

            del inputs
            if (
                self.args.torch_empty_cache_steps is not None
                and self.state.global_step % self.args.torch_empty_cache_steps == 0
            ):
                clear_device_cache()

            kwargs = {}

            # For LOMO optimizers you need to explicitly use the learning rate
            if self.args.optim in [OptimizerNames.LOMO, OptimizerNames.ADALOMO]:
                kwargs["learning_rate"] = self._get_learning_rate()

            if self.args.n_gpu > 1:
                loss = loss.mean()  # mean() to average on multi-gpu parallel training

            # Finally we need to normalize the loss for reporting if GA loss bug is not fixed during compute loss
            if (not self.model_accepts_loss_kwargs or num_items_in_batch is None) and self.compute_loss_func is None:
                # If the model does not accept loss kwargs, we need to normalize the loss by the number of gradient accumulation steps
                loss = loss / self.current_gradient_accumulation_steps

            # Turning off loss scaling w.r.t. gradient accumulation when DeepSpeed is enabled
            # https://github.com/huggingface/transformers/pull/35808
            if self.accelerator.distributed_type == DistributedType.DEEPSPEED:
                kwargs["scale_wrt_gas"] = False

            self.accelerator.backward(loss, **kwargs)

            return loss.detach()

    def compute_loss(
        self,
        model: nn.Module,
        inputs: dict[str, Union[torch.Tensor, Any]],
        return_outputs: bool = False,
        num_items_in_batch: Optional[torch.Tensor] = None,
    ):
        """
        How the loss is computed by Trainer. By default, all models return the loss in the first element.

        Args:
            model (`nn.Module`):
                The model to compute the loss for.
            inputs (`dict[str, Union[torch.Tensor, Any]]`):
                The input data for the model.
            return_outputs (`bool`, *optional*, defaults to `False`):
                Whether to return the model outputs along with the loss.
            num_items_in_batch (Optional[torch.Tensor], *optional*):
                The number of items in the batch. If num_items_in_batch is not passed,

        Returns:
            The loss of the model along with its output if return_outputs was set to True

        Subclass and override for custom behavior. If you are not using `num_items_in_batch` when computing your loss,
        make sure to overwrite `self.model_accepts_loss_kwargs` to `False`. Otherwise, the loss calculating might be slightly inaccurate when performing gradient accumulation.
        """
        if (self.label_smoother is not None or self.compute_loss_func is not None) and "labels" in inputs:
            labels = inputs.pop("labels")
        else:
            labels = None
        if self.model_accepts_loss_kwargs:
            kwargs = {}
            if num_items_in_batch is not None:
                kwargs["num_items_in_batch"] = num_items_in_batch
            inputs = {**inputs, **kwargs}
        outputs = model(**inputs)

        # User-defined compute_loss function
        if self.compute_loss_func is not None:
            if labels is None:
                logger.warning(
                    "Trainer: `compute_loss_func` is defined but `labels=None`. "
                    "Your custom loss function will still be called with labels=None. "
                )
            loss = self.compute_loss_func(
                outputs,
                labels,
                num_items_in_batch=num_items_in_batch,
            )
        # Default HF loss handling (label smoothing) if no custom loss function
        elif labels is not None:
            unwrapped_model = self.accelerator.unwrap_model(model)
            model_name = (
                unwrapped_model.base_model.model._get_name()
                if _is_peft_model(unwrapped_model)
                else unwrapped_model._get_name()
            )
            if model_name in MODEL_FOR_CAUSAL_LM_MAPPING_NAMES.values():
                loss = self.label_smoother(outputs, labels, shift_labels=True)
            else:
                loss = self.label_smoother(outputs, labels)
        else:
            if isinstance(outputs, dict) and "loss" not in outputs:
                raise ValueError(
                    "The model did not return a loss from the inputs, only the following keys: "
                    f"{','.join(outputs.keys())}. For reference, the inputs it received are {','.join(inputs.keys())}."
                )
            # We don't use .loss here since the model may return tuples instead of ModelOutput.
            loss = outputs["loss"] if isinstance(outputs, dict) else outputs[0]

        if (
            self.args.average_tokens_across_devices
            and (self.model_accepts_loss_kwargs or self.compute_loss_func)
            and num_items_in_batch is not None
        ):
            loss *= self.accelerator.num_processes if self.args.n_gpu <= 1 else self.args.n_gpu

        return (loss, outputs) if return_outputs else loss

    def is_local_process_zero(self) -> bool:
        """
        Whether or not this process is the local (e.g., on one machine if training in a distributed fashion on several
        machines) main process.
        """
        return self.args.local_process_index == 0

    def is_world_process_zero(self) -> bool:
        """
        Whether or not this process is the global main process (when training in a distributed fashion on several
        machines, this is only going to be `True` for one process).
        """
        # Special case for SageMaker ModelParallel since there process_index is dp_process_index, not the global
        # process index.
        if is_sagemaker_mp_enabled():
            return smp.rank() == 0
        else:
            return self.args.process_index == 0

    def save_model(self, output_dir: Optional[str] = None, _internal_call: bool = False):
        """
        Will save the model, so you can reload it using `from_pretrained()`.

        Will only save from the main process.
        """

        if output_dir is None:
            output_dir = self.args.output_dir

        if is_torch_xla_available():
            self._save_tpu(output_dir)
        elif is_sagemaker_mp_enabled():
            # Calling the state_dict needs to be done on the wrapped model and on all processes.
            os.makedirs(output_dir, exist_ok=True)
            state_dict = self.model_wrapped.state_dict()
            if self.args.should_save:
                self._save(output_dir, state_dict=state_dict)
            Path(os.path.join(output_dir, "user_content.pt")).touch()
        # We are in N-D parallelism if we have parallelism_config set, so we check accelerate if we're on a to_save rank
        elif getattr(self.accelerator, "parallelism_config", None) is not None:
            if self.accelerator.should_save_model:
                self._save(output_dir)
        # If we drop to here, we're in 1D parallelism, so all ranks need to go to `save_pretrained`
        elif (tp_size := getattr(self.model, "_tp_size", 0)) is not None and tp_size > 1:
            self._save(output_dir)
        elif self.is_fsdp_enabled:
            if "FULL_STATE_DICT" in str(self.accelerator.state.fsdp_plugin.state_dict_type):
                state_dict = self.accelerator.get_state_dict(self.model)
                if self.args.should_save:
                    self._save(output_dir, state_dict=state_dict)
        elif self.is_deepspeed_enabled:
            try:
                state_dict = self.accelerator.get_state_dict(self.deepspeed)
                if self.args.should_save:
                    self._save(output_dir, state_dict=state_dict)
            except ValueError:
                logger.warning(
                    " stage3_gather_16bit_weights_on_model_save=false. Saving the full checkpoint instead, use"
                    " zero_to_fp32.py to recover weights"
                )
                if self.args.should_save:
                    self._save(output_dir, state_dict={})
                # remove the dummy state_dict
                remove_dummy_checkpoint(self.args.should_save, output_dir, [WEIGHTS_NAME, SAFE_WEIGHTS_NAME])
                self.model_wrapped.save_checkpoint(output_dir)

        elif self.args.should_save:
            self._save(output_dir)

        # Push to the Hub when `save_model` is called by the user.
        if self.args.push_to_hub and not _internal_call:
            self.push_to_hub(commit_message="Model save", revision=self.args.hub_revision)

    def _save_tpu(self, output_dir: Optional[str] = None):
        output_dir = output_dir if output_dir is not None else self.args.output_dir

        logger.info(f"Saving model checkpoint to {output_dir}")
        model = self.model
        xm.mark_step()

        if xm.is_master_ordinal(local=False):
            os.makedirs(output_dir, exist_ok=True)
            torch.save(self.args, os.path.join(output_dir, TRAINING_ARGS_NAME))

        # Save a trained model and configuration using `save_pretrained()`.
        # They can then be reloaded using `from_pretrained()`
        supported_classes = (PushToHubMixin,)
        xm.rendezvous("saving_checkpoint")
        if self.is_fsdp_xla_v1_enabled:
            ckpt = {
                "model": model.state_dict(),
                "shard_metadata": model.get_shard_metadata(),
            }
            ckpt_path = os.path.join(
                output_dir, f"rank{self.args.process_index}-of-{self.args.world_size}-{WEIGHTS_NAME}"
            )
            # All ranks save sharded checkpoint
            xm.save(ckpt, ckpt_path, master_only=False)
            # Make sure all ranks have saved checkpoints
            xm.rendezvous("save_full_checkpoints")
            # Master save full checkpoint
            if self.args.should_save:
                from torch_xla.distributed.fsdp import consolidate_sharded_model_checkpoints

                full_state_dict, _ = consolidate_sharded_model_checkpoints(
                    ckpt_prefix=os.path.join(output_dir, ""),
                    ckpt_suffix=f"rank*-of-*-{WEIGHTS_NAME}",
                    save_model=False,
                )
                model = model.module.module
                unwrapped_model = self.accelerator.unwrap_model(model)
                if isinstance(unwrapped_model, supported_classes):
                    unwrapped_model.save_pretrained(
                        output_dir,
                        state_dict=full_state_dict,
                        save_function=xm.save,
                        safe_serialization=self.args.save_safetensors,
                    )
                else:
                    logger.info("Trainer.model is not a `PreTrainedModel`, only saving its state dict.")
                    xm.save(full_state_dict, os.path.join(output_dir, WEIGHTS_NAME))
        elif not isinstance(model, supported_classes):
            if isinstance(self.accelerator.unwrap_model(model), supported_classes):
                self.accelerator.unwrap_model(model).save_pretrained(
                    output_dir,
                    is_main_process=self.args.should_save,
                    state_dict=xm._maybe_convert_to_cpu(model.state_dict()),
                    save_function=xm.save,
                    safe_serialization=self.args.save_safetensors,
                )
            else:
                logger.info("Trainer.model is not a `PreTrainedModel`, only saving its state dict.")
                state_dict = xm._maybe_convert_to_cpu(model.state_dict())
                xm.save(state_dict, os.path.join(output_dir, WEIGHTS_NAME))
        else:
            model.save_pretrained(
                output_dir,
                is_main_process=self.args.should_save,
                save_function=xm.save,
                safe_serialization=self.args.save_safetensors,
                state_dict=xm._maybe_convert_to_cpu(model.state_dict()),
            )
        if self.processing_class is not None and self.args.should_save:
            self.processing_class.save_pretrained(output_dir)

    def _save(self, output_dir: Optional[str] = None, state_dict=None):
        # If we are executing this function, we are the process zero, so we don't check for that.
        output_dir = output_dir if output_dir is not None else self.args.output_dir
        os.makedirs(output_dir, exist_ok=True)
        logger.info(f"Saving model checkpoint to {output_dir}")

        supported_classes = (PreTrainedModel,) if not is_peft_available() else (PreTrainedModel, PeftModel)
        # Save a trained model and configuration using `save_pretrained()`.
        # They can then be reloaded using `from_pretrained()`
        if not isinstance(self.model, supported_classes):
            if state_dict is None:
                state_dict = self.model.state_dict()

            if isinstance(self.accelerator.unwrap_model(self.model, keep_torch_compile=False), supported_classes):
                self.accelerator.unwrap_model(self.model, keep_torch_compile=False).save_pretrained(
                    output_dir, state_dict=state_dict, safe_serialization=self.args.save_safetensors
                )
            else:
                logger.info("Trainer.model is not a `PreTrainedModel`, only saving its state dict.")
                if self.args.save_safetensors:
                    safetensors.torch.save_file(
                        state_dict, os.path.join(output_dir, SAFE_WEIGHTS_NAME), metadata={"format": "pt"}
                    )
                else:
                    torch.save(state_dict, os.path.join(output_dir, WEIGHTS_NAME))
        else:
            self.model.save_pretrained(
                output_dir, state_dict=state_dict, safe_serialization=self.args.save_safetensors
            )

        if self.processing_class is not None:
            self.processing_class.save_pretrained(output_dir)
        elif (
            self.data_collator is not None
            and hasattr(self.data_collator, "tokenizer")
            and self.data_collator.tokenizer is not None
        ):
            logger.info("Saving Trainer.data_collator.tokenizer by default as Trainer.processing_class is `None`")
            self.data_collator.tokenizer.save_pretrained(output_dir)

        # Good practice: save your training arguments together with the trained model
        torch.save(self.args, os.path.join(output_dir, TRAINING_ARGS_NAME))

    def store_flos(self):
        # Storing the number of floating-point operations that went into the model
        if self.args.parallel_mode == ParallelMode.DISTRIBUTED:
            self.state.total_flos += (
                distributed_broadcast_scalars([self.current_flos], device=self.args.device).sum().item()
            )
            self.current_flos = 0
        else:
            self.state.total_flos += self.current_flos
            self.current_flos = 0

    def _sorted_checkpoints(
        self, output_dir=None, checkpoint_prefix=PREFIX_CHECKPOINT_DIR, use_mtime=False
    ) -> list[str]:
        ordering_and_checkpoint_path = []

        glob_checkpoints = [str(x) for x in Path(output_dir).glob(f"{checkpoint_prefix}-*") if os.path.isdir(x)]

        for path in glob_checkpoints:
            if use_mtime:
                ordering_and_checkpoint_path.append((os.path.getmtime(path), path))
            else:
                regex_match = re.match(f".*{checkpoint_prefix}-([0-9]+)", path)
                if regex_match is not None and regex_match.groups() is not None:
                    ordering_and_checkpoint_path.append((int(regex_match.groups()[0]), path))

        checkpoints_sorted = sorted(ordering_and_checkpoint_path)
        # mtime is not reliable on all filesystems, especially on some fuse fs in cloud environments
        # so we check if the mtime is fake and fallback to numerical ordering if needed
        if use_mtime and len(ordering_and_checkpoint_path) > 1:
            mtime_diff = checkpoints_sorted[-1][0] - checkpoints_sorted[0][0]
            if mtime_diff < 1.0:  # less than 1 second, which is almost impossible when mtime works fine
                warnings.warn("mtime may not be reliable on this filesystem, falling back to numerical ordering")
                return self._sorted_checkpoints(
                    use_mtime=False, output_dir=output_dir, checkpoint_prefix=checkpoint_prefix
                )
        checkpoints_sorted = [checkpoint[1] for checkpoint in checkpoints_sorted]

        # Make sure we don't delete the best model.
        if (
            self.state.best_model_checkpoint is not None
            and str(Path(self.state.best_model_checkpoint)) in checkpoints_sorted
        ):
            best_model_index = checkpoints_sorted.index(str(Path(self.state.best_model_checkpoint)))
            for i in range(best_model_index, len(checkpoints_sorted) - 2):
                checkpoints_sorted[i], checkpoints_sorted[i + 1] = checkpoints_sorted[i + 1], checkpoints_sorted[i]
        return checkpoints_sorted

    def _rotate_checkpoints(self, use_mtime=False, output_dir=None) -> None:
        if self.args.save_total_limit is None or self.args.save_total_limit <= 0:
            return

        # Check if we should delete older checkpoint(s)
        checkpoints_sorted = self._sorted_checkpoints(use_mtime=use_mtime, output_dir=output_dir)
        if len(checkpoints_sorted) <= self.args.save_total_limit:
            return

        # If save_total_limit=1 with load_best_model_at_end=True, we could end up deleting the last checkpoint, which
        # we don't do to allow resuming.
        save_total_limit = self.args.save_total_limit
        if (
            self.state.best_model_checkpoint is not None
            and self.args.save_total_limit == 1
            and checkpoints_sorted[-1] != self.state.best_model_checkpoint
        ):
            save_total_limit = 2

        number_of_checkpoints_to_delete = max(0, len(checkpoints_sorted) - save_total_limit)
        checkpoints_to_be_deleted = checkpoints_sorted[:number_of_checkpoints_to_delete]
        for checkpoint in checkpoints_to_be_deleted:
            logger.info(f"Deleting older checkpoint [{checkpoint}] due to args.save_total_limit")
            shutil.rmtree(checkpoint, ignore_errors=True)

    def evaluate(
        self,
        eval_dataset: Optional[Union[Dataset, dict[str, Dataset]]] = None,
        ignore_keys: Optional[list[str]] = None,
        metric_key_prefix: str = "eval",
    ) -> dict[str, float]:
        """
        Run evaluation and returns metrics.

        The calling script will be responsible for providing a method to compute metrics, as they are task-dependent
        (pass it to the init `compute_metrics` argument).

        You can also subclass and override this method to inject custom behavior.

        Args:
            eval_dataset (Union[`Dataset`, dict[str, `Dataset`]), *optional*):
                Pass a dataset if you wish to override `self.eval_dataset`. If it is a [`~datasets.Dataset`], columns
                not accepted by the `model.forward()` method are automatically removed. If it is a dictionary, it will
                evaluate on each dataset, prepending the dictionary key to the metric name. Datasets must implement the
                `__len__` method.

                <Tip>

                If you pass a dictionary with names of datasets as keys and datasets as values, evaluate will run
                separate evaluations on each dataset. This can be useful to monitor how training affects other
                datasets or simply to get a more fine-grained evaluation.
                When used with `load_best_model_at_end`, make sure `metric_for_best_model` references exactly one
                of the datasets. If you, for example, pass in `{"data1": data1, "data2": data2}` for two datasets
                `data1` and `data2`, you could specify `metric_for_best_model="eval_data1_loss"` for using the
                loss on `data1` and `metric_for_best_model="eval_data2_loss"` for the loss on `data2`.

                </Tip>

            ignore_keys (`list[str]`, *optional*):
                A list of keys in the output of your model (if it is a dictionary) that should be ignored when
                gathering predictions.
            metric_key_prefix (`str`, *optional*, defaults to `"eval"`):
                An optional prefix to be used as the metrics key prefix. For example the metrics "bleu" will be named
                "eval_bleu" if the prefix is "eval" (default)

        Returns:
            A dictionary containing the evaluation loss and the potential metrics computed from the predictions. The
            dictionary also contains the epoch number which comes from the training state.
        """
        # handle multiple eval datasets
        override = eval_dataset is not None
        eval_dataset = eval_dataset if override else self.eval_dataset
        if isinstance(eval_dataset, dict):
            metrics = {}
            for eval_dataset_name, _eval_dataset in eval_dataset.items():
                dataset_metrics = self.evaluate(
                    eval_dataset=_eval_dataset if override else eval_dataset_name,
                    ignore_keys=ignore_keys,
                    metric_key_prefix=f"{metric_key_prefix}_{eval_dataset_name}",
                )
                metrics.update(dataset_metrics)
            return metrics

        # memory metrics - must set up as early as possible
        self._memory_tracker.start()

        eval_dataloader = self.get_eval_dataloader(eval_dataset)
        if self.is_fsdp_xla_v2_enabled:
            eval_dataloader = tpu_spmd_dataloader(eval_dataloader)

        start_time = time.time()

        output = self.evaluation_loop(
            eval_dataloader,
            description="Evaluation",
            # No point gathering the predictions if there are no metrics, otherwise we defer to
            # self.args.prediction_loss_only
            prediction_loss_only=True if self.compute_metrics is None else None,
            ignore_keys=ignore_keys,
            metric_key_prefix=metric_key_prefix,
        )

        total_batch_size = self.args.eval_batch_size * self.args.world_size
        if f"{metric_key_prefix}_model_preparation_time" in output.metrics:
            start_time += output.metrics[f"{metric_key_prefix}_model_preparation_time"]
        output.metrics.update(
            speed_metrics(
                metric_key_prefix,
                start_time,
                num_samples=output.num_samples,
                num_steps=math.ceil(output.num_samples / total_batch_size),
            )
        )

        self.log(output.metrics)

        if DebugOption.TPU_METRICS_DEBUG in self.args.debug:
            # tpu-comment: Logging debug metrics for PyTorch/XLA (compile, execute times, ops, etc.)
            xm.master_print(met.metrics_report())

        self.control = self.callback_handler.on_evaluate(self.args, self.state, self.control, output.metrics)

        self._memory_tracker.stop_and_update_metrics(output.metrics)

        return output.metrics

    def predict(
        self, test_dataset: Dataset, ignore_keys: Optional[list[str]] = None, metric_key_prefix: str = "test"
    ) -> PredictionOutput:
        """
        Run prediction and returns predictions and potential metrics.

        Depending on the dataset and your use case, your test dataset may contain labels. In that case, this method
        will also return metrics, like in `evaluate()`.

        Args:
            test_dataset (`Dataset`):
                Dataset to run the predictions on. If it is an `datasets.Dataset`, columns not accepted by the
                `model.forward()` method are automatically removed. Has to implement the method `__len__`
            ignore_keys (`list[str]`, *optional*):
                A list of keys in the output of your model (if it is a dictionary) that should be ignored when
                gathering predictions.
            metric_key_prefix (`str`, *optional*, defaults to `"test"`):
                An optional prefix to be used as the metrics key prefix. For example the metrics "bleu" will be named
                "test_bleu" if the prefix is "test" (default)

        <Tip>

        If your predictions or labels have different sequence length (for instance because you're doing dynamic padding
        in a token classification task) the predictions will be padded (on the right) to allow for concatenation into
        one array. The padding index is -100.

        </Tip>

        Returns: *NamedTuple* A namedtuple with the following keys:

            - predictions (`np.ndarray`): The predictions on `test_dataset`.
            - label_ids (`np.ndarray`, *optional*): The labels (if the dataset contained some).
            - metrics (`dict[str, float]`, *optional*): The potential dictionary of metrics (if the dataset contained
              labels).
        """
        # memory metrics - must set up as early as possible
        self._memory_tracker.start()

        test_dataloader = self.get_test_dataloader(test_dataset)
        start_time = time.time()

        output = self.evaluation_loop(
            test_dataloader, description="Prediction", ignore_keys=ignore_keys, metric_key_prefix=metric_key_prefix
        )
        total_batch_size = self.args.eval_batch_size * self.args.world_size
        if f"{metric_key_prefix}_model_preparation_time" in output.metrics:
            start_time += output.metrics[f"{metric_key_prefix}_model_preparation_time"]
        output.metrics.update(
            speed_metrics(
                metric_key_prefix,
                start_time,
                num_samples=output.num_samples,
                num_steps=math.ceil(output.num_samples / total_batch_size),
            )
        )

        self.control = self.callback_handler.on_predict(self.args, self.state, self.control, output.metrics)
        self._memory_tracker.stop_and_update_metrics(output.metrics)

        return PredictionOutput(predictions=output.predictions, label_ids=output.label_ids, metrics=output.metrics)

    def evaluation_loop(
        self,
        dataloader: DataLoader,
        description: str,
        prediction_loss_only: Optional[bool] = None,
        ignore_keys: Optional[list[str]] = None,
        metric_key_prefix: str = "eval",
    ) -> EvalLoopOutput:
        """
        Prediction/evaluation loop, shared by `Trainer.evaluate()` and `Trainer.predict()`.

        Works both with or without labels.
        """
        args = self.args

        prediction_loss_only = prediction_loss_only if prediction_loss_only is not None else args.prediction_loss_only

        # if eval is called w/o train, handle model prep here
        if self.is_deepspeed_enabled and self.deepspeed is None:
            _, _ = deepspeed_init(self, num_training_steps=0, inference=True)

        model = self._wrap_model(self.model, training=False, dataloader=dataloader)

        if len(self.accelerator._models) == 0 and model is self.model:
            start_time = time.time()
            model = (
                self.accelerator.prepare(model)
                if self.is_deepspeed_enabled
                or (self.is_fsdp_enabled and self.accelerator.mixed_precision != "fp8" and not self.args.torch_compile)
                else self.accelerator.prepare_model(model, evaluation_mode=True)
            )
            self.model_preparation_time = round(time.time() - start_time, 4)

            if self.is_fsdp_enabled:
                self.model = model

            # for the rest of this function `model` is the outside model, whether it was wrapped or not
            if model is not self.model:
                self.model_wrapped = model

            # backward compatibility
            if self.is_deepspeed_enabled:
                self.deepspeed = self.model_wrapped

        # if full fp16 or bf16 eval is wanted and this ``evaluation`` or ``predict`` isn't called
        # while ``train`` is running, cast it to the right dtype first and then put on device
        if not self.is_in_train:
            if args.fp16_full_eval:
                model = model.to(dtype=torch.float16, device=args.device)
            elif args.bf16_full_eval:
                model = model.to(dtype=torch.bfloat16, device=args.device)

        batch_size = self.args.eval_batch_size

        logger.info(f"\n***** Running {description} *****")
        if has_length(dataloader):
            logger.info(f"  Num examples = {self.num_examples(dataloader)}")
        else:
            logger.info("  Num examples: Unknown")
        logger.info(f"  Batch size = {batch_size}")

        if hasattr(model, "eval") and callable(model.eval):
            model.eval()
        if hasattr(self.optimizer, "eval") and callable(self.optimizer.eval):
            self.optimizer.eval()

        self.callback_handler.eval_dataloader = dataloader
        # Do this before wrapping.
        eval_dataset = getattr(dataloader, "dataset", None)

        # Initialize containers
        all_losses = EvalLoopContainer(self.args.eval_do_concat_batches, padding_index=-100)
        all_preds = EvalLoopContainer(self.args.eval_do_concat_batches, padding_index=-100)
        all_labels = EvalLoopContainer(self.args.eval_do_concat_batches, padding_index=-100)
        all_inputs = EvalLoopContainer(self.args.eval_do_concat_batches, padding_index=-100)

        metrics = None
        eval_set_kwargs = {}

        # Will be useful when we have an iterable dataset so don't know its length.
        observed_num_examples = 0

        # Main evaluation loop
        for step, inputs in enumerate(dataloader):
            # Update the observed num examples
            observed_batch_size = find_batch_size(inputs)
            if observed_batch_size is not None:
                observed_num_examples += observed_batch_size
                # For batch samplers, batch_size is not known by the dataloader in advance.
                if batch_size is None:
                    batch_size = observed_batch_size

            # Prediction step
            losses, logits, labels = self.prediction_step(model, inputs, prediction_loss_only, ignore_keys=ignore_keys)
            main_input_name = getattr(self.model, "main_input_name", "input_ids")
            inputs_decode = (
                self._prepare_input(inputs[main_input_name]) if "inputs" in args.include_for_metrics else None
            )

            if is_torch_xla_available():
                xm.mark_step()

            # Update containers
            if losses is not None:
                losses = self.gather_function(losses.repeat(batch_size))
                all_losses.add(losses)
            if inputs_decode is not None:
                inputs_decode = self.accelerator.pad_across_processes(inputs_decode, dim=1, pad_index=-100)
                inputs_decode = self.gather_function(inputs_decode)
                if not self.args.batch_eval_metrics or description == "Prediction":
                    all_inputs.add(inputs_decode)
            if labels is not None:
                # Pad labels here, preparing for preprocess_logits_for_metrics in next logits block.
                labels = self.accelerator.pad_across_processes(labels, dim=1, pad_index=-100)
            if logits is not None:
                logits = self.accelerator.pad_across_processes(logits, dim=1, pad_index=-100)
                if self.preprocess_logits_for_metrics is not None:
                    logits = self.preprocess_logits_for_metrics(logits, labels)
                logits = self.gather_function(logits)
                if not self.args.batch_eval_metrics or description == "Prediction":
                    all_preds.add(logits)
            if labels is not None:
                labels = self.gather_function(labels)
                if not self.args.batch_eval_metrics or description == "Prediction":
                    all_labels.add(labels)

            self.control = self.callback_handler.on_prediction_step(args, self.state, self.control)

            if self.args.batch_eval_metrics:
                if self.compute_metrics is not None and logits is not None and labels is not None:
                    is_last_step = self.accelerator.gradient_state.end_of_dataloader
                    batch_kwargs = {}
                    batch_kwargs["losses"] = losses if "loss" in args.include_for_metrics else None
                    batch_kwargs["inputs"] = inputs if "inputs" in args.include_for_metrics else None
                    metrics = self.compute_metrics(
                        EvalPrediction(predictions=logits, label_ids=labels, **batch_kwargs),
                        compute_result=is_last_step,
                    )

                del losses, logits, labels, inputs
                torch.cuda.empty_cache()

            # Gather all tensors and put them back on the CPU if we have done enough accumulation steps.
            elif args.eval_accumulation_steps is not None and (step + 1) % args.eval_accumulation_steps == 0:
                all_losses.to_cpu_and_numpy()
                all_preds.to_cpu_and_numpy()
                all_labels.to_cpu_and_numpy()
                all_inputs.to_cpu_and_numpy()

                del losses, logits, labels, inputs
                torch.cuda.empty_cache()

        # After all calls to `.gather_function`, reset to `gather_for_metrics`:
        self.gather_function = self.accelerator.gather_for_metrics

        # Gather all remaining tensors and put them back on the CPU
        all_losses = all_losses.get_arrays()
        all_preds = all_preds.get_arrays()
        all_labels = all_labels.get_arrays()
        all_inputs = all_inputs.get_arrays()

        # Number of samples
        if has_length(eval_dataset):
            num_samples = len(eval_dataset)
        # The instance check is weird and does not actually check for the type, but whether the dataset has the right
        # methods. Therefore we need to make sure it also has the attribute.
        elif isinstance(eval_dataset, IterableDatasetShard) and getattr(eval_dataset, "num_examples", 0) > 0:
            num_samples = eval_dataset.num_examples
        else:
            if has_length(dataloader):
                num_samples = self.num_examples(dataloader)
            else:  # both len(dataloader.dataset) and len(dataloader) fail
                num_samples = observed_num_examples
        if num_samples == 0 and observed_num_examples > 0:
            num_samples = observed_num_examples

        # Metrics!
        if (
            self.compute_metrics is not None
            and all_preds is not None
            and all_labels is not None
            and not self.args.batch_eval_metrics
        ):
            eval_set_kwargs["losses"] = all_losses if "loss" in args.include_for_metrics else None
            eval_set_kwargs["inputs"] = all_inputs if "inputs" in args.include_for_metrics else None
            metrics = self.compute_metrics(
                EvalPrediction(predictions=all_preds, label_ids=all_labels, **eval_set_kwargs)
            )
        elif metrics is None:
            metrics = {}

        # To be JSON-serializable, we need to remove numpy types or zero-d tensors
        metrics = denumpify_detensorize(metrics)

        if isinstance(all_losses, list) and all_losses:
            metrics[f"{metric_key_prefix}_loss"] = np.concatenate(all_losses).mean().item()
        elif isinstance(all_losses, np.ndarray):
            metrics[f"{metric_key_prefix}_loss"] = all_losses.mean().item()
        if hasattr(self, "model_preparation_time"):
            metrics[f"{metric_key_prefix}_model_preparation_time"] = self.model_preparation_time

        # Prefix all keys with metric_key_prefix + '_'
        for key in list(metrics.keys()):
            if not key.startswith(f"{metric_key_prefix}_"):
                metrics[f"{metric_key_prefix}_{key}"] = metrics.pop(key)

        return EvalLoopOutput(predictions=all_preds, label_ids=all_labels, metrics=metrics, num_samples=num_samples)

    def _nested_gather(self, tensors, name=None):
        """
        Gather value of `tensors` (tensor or list/tuple of nested tensors) and convert them to numpy before
        concatenating them to `gathered`
        """
        if tensors is None:
            return
        if is_torch_xla_available():
            if name is None:
                name = "nested_gather"
            tensors = nested_xla_mesh_reduce(tensors, name)
        elif is_sagemaker_mp_enabled():
            tensors = smp_gather(tensors)
        elif (self.args.distributed_state is not None and self.args.distributed_state.distributed_type != "NO") or (
            self.args.distributed_state is None and self.args.local_rank != -1
        ):
            tensors = distributed_concat(tensors)
        return tensors

    def prediction_step(
        self,
        model: nn.Module,
        inputs: dict[str, Union[torch.Tensor, Any]],
        prediction_loss_only: bool,
        ignore_keys: Optional[list[str]] = None,
    ) -> tuple[Optional[torch.Tensor], Optional[torch.Tensor], Optional[torch.Tensor]]:
        """
        Perform an evaluation step on `model` using `inputs`.

        Subclass and override to inject custom behavior.

        Args:
            model (`nn.Module`):
                The model to evaluate.
            inputs (`dict[str, Union[torch.Tensor, Any]]`):
                The inputs and targets of the model.

                The dictionary will be unpacked before being fed to the model. Most models expect the targets under the
                argument `labels`. Check your model's documentation for all accepted arguments.
            prediction_loss_only (`bool`):
                Whether or not to return the loss only.
            ignore_keys (`list[str]`, *optional*):
                A list of keys in the output of your model (if it is a dictionary) that should be ignored when
                gathering predictions.

        Return:
            tuple[Optional[torch.Tensor], Optional[torch.Tensor], Optional[torch.Tensor]]: A tuple with the loss,
            logits and labels (each being optional).
        """
        has_labels = False if len(self.label_names) == 0 else all(inputs.get(k) is not None for k in self.label_names)
        # For CLIP-like models capable of returning loss values.
        # If `return_loss` is not specified or being `None` in `inputs`, we check if the default value of `return_loss`
        # is `True` in `model.forward`.
        return_loss = inputs.get("return_loss")
        if return_loss is None:
            return_loss = self.can_return_loss
        loss_without_labels = len(self.label_names) == 0 and return_loss

        inputs = self._prepare_inputs(inputs)
        if ignore_keys is None:
            if hasattr(self.model, "config"):
                ignore_keys = getattr(self.model.config, "keys_to_ignore_at_inference", ["past_key_values"])
            else:
                ignore_keys = []

        # labels may be popped when computing the loss (label smoothing for instance) so we grab them first.
        if has_labels or loss_without_labels:
            labels = nested_detach(tuple(inputs.get(name) for name in self.label_names))
            if len(labels) == 1:
                labels = labels[0]
        else:
            labels = None

        with torch.no_grad():
            if is_sagemaker_mp_enabled():
                raw_outputs = smp_forward_only(model, inputs)
                if has_labels or loss_without_labels:
                    if isinstance(raw_outputs, dict):
                        loss_mb = raw_outputs["loss"]
                        logits_mb = tuple(v for k, v in raw_outputs.items() if k not in ignore_keys + ["loss"])
                    else:
                        loss_mb = raw_outputs[0]
                        logits_mb = raw_outputs[1:]

                    loss = loss_mb.reduce_mean().detach().cpu()
                    logits = smp_nested_concat(logits_mb)
                else:
                    loss = None
                    if isinstance(raw_outputs, dict):
                        logits_mb = tuple(v for k, v in raw_outputs.items() if k not in ignore_keys)
                    else:
                        logits_mb = raw_outputs
                    logits = smp_nested_concat(logits_mb)
            else:
                if has_labels or loss_without_labels:
                    with self.compute_loss_context_manager():
                        num_items_in_batch = self._get_num_items_in_batch([inputs], self.args.device)
                        loss, outputs = self.compute_loss(
                            model, inputs, return_outputs=True, num_items_in_batch=num_items_in_batch
                        )
                    loss = loss.detach().mean()

                    if isinstance(outputs, dict):
                        logits = tuple(v for k, v in outputs.items() if k not in ignore_keys + ["loss"])
                    else:
                        logits = outputs[1:]
                else:
                    loss = None
                    with self.compute_loss_context_manager():
                        outputs = model(**inputs)
                    if isinstance(outputs, dict):
                        logits = tuple(v for k, v in outputs.items() if k not in ignore_keys)
                    else:
                        logits = outputs

        if prediction_loss_only:
            return (loss, None, None)

        logits = nested_detach(logits)
        if len(logits) == 1:
            logits = logits[0]

        return (loss, logits, labels)

    def floating_point_ops(self, inputs: dict[str, Union[torch.Tensor, Any]]):
        """
        For models that inherit from [`PreTrainedModel`], uses that method to compute the number of floating point
        operations for every backward + forward pass. If using another model, either implement such a method in the
        model or subclass and override this method.

        Args:
            inputs (`dict[str, Union[torch.Tensor, Any]]`):
                The inputs and targets of the model.

        Returns:
            `int`: The number of floating-point operations.
        """
        if hasattr(self.model, "floating_point_ops"):
            return self.model.floating_point_ops(inputs)
        else:
            return 0

    def init_hf_repo(self, token: Optional[str] = None):
        """
        Initializes a git repo in `self.args.hub_model_id`.
        """
        # Only on process zero
        if not self.is_world_process_zero():
            return

        if self.args.hub_model_id is None:
            repo_name = Path(self.args.output_dir).absolute().name
        else:
            repo_name = self.args.hub_model_id

        token = token if token is not None else self.args.hub_token
        repo_url = create_repo(repo_name, token=token, private=self.args.hub_private_repo, exist_ok=True)
        self.hub_model_id = repo_url.repo_id
        self.push_in_progress = None

    def create_model_card(
        self,
        language: Optional[str] = None,
        license: Optional[str] = None,
        tags: Union[str, list[str], None] = None,
        model_name: Optional[str] = None,
        finetuned_from: Optional[str] = None,
        tasks: Union[str, list[str], None] = None,
        dataset_tags: Union[str, list[str], None] = None,
        dataset: Union[str, list[str], None] = None,
        dataset_args: Union[str, list[str], None] = None,
    ):
        """
        Creates a draft of a model card using the information available to the `Trainer`.

        Args:
            language (`str`, *optional*):
                The language of the model (if applicable)
            license (`str`, *optional*):
                The license of the model. Will default to the license of the pretrained model used, if the original
                model given to the `Trainer` comes from a repo on the Hub.
            tags (`str` or `list[str]`, *optional*):
                Some tags to be included in the metadata of the model card.
            model_name (`str`, *optional*):
                The name of the model.
            finetuned_from (`str`, *optional*):
                The name of the model used to fine-tune this one (if applicable). Will default to the name of the repo
                of the original model given to the `Trainer` (if it comes from the Hub).
            tasks (`str` or `list[str]`, *optional*):
                One or several task identifiers, to be included in the metadata of the model card.
            dataset_tags (`str` or `list[str]`, *optional*):
                One or several dataset tags, to be included in the metadata of the model card.
            dataset (`str` or `list[str]`, *optional*):
                One or several dataset identifiers, to be included in the metadata of the model card.
            dataset_args (`str` or `list[str]`, *optional*):
               One or several dataset arguments, to be included in the metadata of the model card.
        """
        if not self.is_world_process_zero():
            return

        model_card_filepath = os.path.join(self.args.output_dir, "README.md")
        is_peft_library = False
        if os.path.exists(model_card_filepath):
            library_name = ModelCard.load(model_card_filepath).data.get("library_name")
            is_peft_library = library_name == "peft"

            # Append existing tags in `tags`
            existing_tags = ModelCard.load(model_card_filepath).data.tags
            if tags is not None and existing_tags is not None:
                if isinstance(tags, str):
                    tags = [tags]
                for tag in existing_tags:
                    if tag not in tags:
                        tags.append(tag)

        training_summary = TrainingSummary.from_trainer(
            self,
            language=language,
            license=license,
            tags=tags,
            model_name=model_name,
            finetuned_from=finetuned_from,
            tasks=tasks,
            dataset_tags=dataset_tags,
            dataset=dataset,
            dataset_args=dataset_args,
        )
        model_card = training_summary.to_model_card()
        with open(model_card_filepath, "w") as f:
            f.write(model_card)

        if is_peft_library:
            self.accelerator.unwrap_model(self.model).create_or_update_model_card(self.args.output_dir)

    def _push_from_checkpoint(self, checkpoint_folder):
        # Only push from one node.
        if not self.is_world_process_zero() or self.args.hub_strategy == HubStrategy.END:
            return
        # If we haven't finished the last push, we don't do this one unless args.hub_always_push=True.
        if not self.args.hub_always_push and self.push_in_progress is not None and not self.push_in_progress.is_done():
            return

        output_dir = self.args.output_dir
        # To avoid a new synchronization of all model weights, we just copy the file from the checkpoint folder
        modeling_files = [CONFIG_NAME, GENERATION_CONFIG_NAME, WEIGHTS_NAME, SAFE_WEIGHTS_NAME]
        #  Add sharded checkpoints if we have an index
        for index_file in [WEIGHTS_INDEX_NAME, SAFE_WEIGHTS_INDEX_NAME]:
            index_path = os.path.join(checkpoint_folder, index_file)
            if os.path.isfile(index_path):
                modeling_files.append(index_file)
                with open(index_path) as f:
                    index = json.loads(f.read())
                shard_files = list(set(index["weight_map"].values()))
                modeling_files.extend(shard_files)
        if is_peft_available():
            modeling_files.extend([ADAPTER_CONFIG_NAME, ADAPTER_WEIGHTS_NAME, ADAPTER_SAFE_WEIGHTS_NAME])
        for modeling_file in modeling_files:
            if os.path.isfile(os.path.join(checkpoint_folder, modeling_file)):
                shutil.copy(os.path.join(checkpoint_folder, modeling_file), os.path.join(output_dir, modeling_file))
        # Saving the processing class is fast and we don't know how many files it may have spawned, so we resave it to be sure.
        if self.processing_class is not None:
            self.processing_class.save_pretrained(output_dir)
        # Same for the training arguments
        torch.save(self.args, os.path.join(output_dir, TRAINING_ARGS_NAME))

        if self.args.save_strategy == SaveStrategy.STEPS:
            commit_message = f"Training in progress, step {self.state.global_step}"
        else:
            commit_message = f"Training in progress, epoch {int(self.state.epoch)}"

        model_push_job = upload_folder(
            repo_id=self.hub_model_id,
            folder_path=output_dir,
            commit_message=commit_message,
            token=self.args.hub_token,
            run_as_future=True,
            ignore_patterns=["_*", f"{PREFIX_CHECKPOINT_DIR}-*"],
            revision=self.args.hub_revision,
        )

        push_jobs = [model_push_job]

        if self.args.hub_strategy in [HubStrategy.CHECKPOINT, HubStrategy.ALL_CHECKPOINTS]:
            path_in_repo = (
                "last-checkpoint" if self.args.hub_strategy == HubStrategy.CHECKPOINT else Path(checkpoint_folder).name
            )
            checkpoint_push = upload_folder(
                repo_id=self.hub_model_id,
                folder_path=checkpoint_folder,
                path_in_repo=path_in_repo,
                commit_message=commit_message + ", checkpoint",
                token=self.args.hub_token,
                run_as_future=True,
                revision=self.args.hub_revision,
            )
            push_jobs.append(checkpoint_push)

        if self.push_in_progress is None or self.push_in_progress.is_done():
            self.push_in_progress = PushInProgress(push_jobs)
        else:
            self.push_in_progress.jobs.extend(push_jobs)

    def _finish_current_push(self):
        if not hasattr(self, "push_in_progress"):
            return
        if self.push_in_progress is not None and not self.push_in_progress.is_done():
            logger.info("Waiting for the current checkpoint push to be finished, this might take a couple of minutes.")
            self.push_in_progress.wait_until_done()

    def push_to_hub(
        self,
        commit_message: Optional[str] = "End of training",
        blocking: bool = True,
        token: Optional[str] = None,
        revision: Optional[str] = None,
        **kwargs,
    ) -> CommitInfo:
        """
        Upload `self.model` and `self.processing_class` to the 🤗 model hub on the repo `self.args.hub_model_id`.

        Parameters:
            commit_message (`str`, *optional*, defaults to `"End of training"`):
                Message to commit while pushing.
            blocking (`bool`, *optional*, defaults to `True`):
                Whether the function should return only when the `git push` has finished.
            token (`str`, *optional*, defaults to `None`):
                Token with write permission to overwrite Trainer's original args.
            revision (`str`, *optional*):
                The git revision to commit from. Defaults to the head of the "main" branch.
            kwargs (`dict[str, Any]`, *optional*):
                Additional keyword arguments passed along to [`~Trainer.create_model_card`].

        Returns:
            The URL of the repository where the model was pushed if `blocking=False`, or a `Future` object tracking the
            progress of the commit if `blocking=True`.
        """
        model_name = kwargs.pop("model_name", None)
        if model_name is None and self.args.should_save:
            if self.args.hub_model_id is None:
                model_name = Path(self.args.output_dir).name
            else:
                model_name = self.args.hub_model_id.split("/")[-1]
        token = token if token is not None else self.args.hub_token

        # In case the user calls this method with args.push_to_hub = False
        if self.hub_model_id is None:
            self.init_hf_repo(token=token)

        # Needs to be executed on all processes for TPU training, but will only save on the processed determined by
        # self.args.should_save.
        self.save_model(_internal_call=True)

        # Only push from one node.
        if not self.is_world_process_zero():
            return

        # Add additional tags in the case the model has already some tags and users pass
        # "tags" argument to `push_to_hub` so that trainer automatically handles internal tags
        # from all models since Trainer does not call `model.push_to_hub`.
        if getattr(self.model, "model_tags", None) is not None:
            if "tags" not in kwargs:
                kwargs["tags"] = []

            # If it is a string, convert it to a list
            if isinstance(kwargs["tags"], str):
                kwargs["tags"] = [kwargs["tags"]]

            for model_tag in self.model.model_tags:
                if model_tag not in kwargs["tags"]:
                    kwargs["tags"].append(model_tag)

        self.create_model_card(model_name=model_name, **kwargs)

        if revision is None:
            revision = self.args.hub_revision

        # Wait for the current upload to be finished.
        self._finish_current_push()

        return upload_folder(
            repo_id=self.hub_model_id,
            folder_path=self.args.output_dir,
            commit_message=commit_message,
            token=token,
            run_as_future=not blocking,
            ignore_patterns=["_*", f"{PREFIX_CHECKPOINT_DIR}-*"],
            revision=revision,
        )

    def _add_sm_patterns_to_gitignore(self) -> None:
        """Add SageMaker Checkpointing patterns to .gitignore file."""
        # Make sure we only do this on the main process
        if not self.is_world_process_zero():
            return

        patterns = ["*.sagemaker-uploading", "*.sagemaker-uploaded"]

        # Get current .gitignore content
        if os.path.exists(os.path.join(self.repo.local_dir, ".gitignore")):
            with open(os.path.join(self.repo.local_dir, ".gitignore")) as f:
                current_content = f.read()
        else:
            current_content = ""

        # Add the patterns to .gitignore
        content = current_content
        for pattern in patterns:
            if pattern not in content:
                if content.endswith("\n"):
                    content += pattern
                else:
                    content += f"\n{pattern}"

        # Write the .gitignore file if it has changed
        if content != current_content:
            with open(os.path.join(self.repo.local_dir, ".gitignore"), "w") as f:
                logger.debug(f"Writing .gitignore file. Content: {content}")
                f.write(content)

        self.repo.git_add(".gitignore")

        # avoid race condition with git status
        time.sleep(0.5)

        if not self.repo.is_repo_clean():
            self.repo.git_commit("Add *.sagemaker patterns to .gitignore.")
            self.repo.git_push()

    def create_accelerator_and_postprocess(self):
        # We explicitly don't rely on the `Accelerator` to do gradient accumulation
        grad_acc_kwargs = {}
        if self.args.accelerator_config.gradient_accumulation_kwargs is not None:
            grad_acc_kwargs = self.args.accelerator_config.gradient_accumulation_kwargs

        # check if num_steps is attempted to be passed in gradient_accumulation_kwargs
        if "num_steps" in grad_acc_kwargs:
            if self.args.gradient_accumulation_steps > 1:
                # raise because we do not know which setting is intended.
                raise ValueError(
                    "The `AcceleratorConfig`'s `num_steps` is set but `gradient_accumulation_steps` is greater than 1 in the passed `TrainingArguments`"
                    "If using the passed `AcceleratorConfig` is desired, do not set the `TrainingArguments` `gradient_accumulation_steps`."
                )
            else:
                self.args.gradient_accumulation_steps = grad_acc_kwargs["num_steps"]

        accelerator_config = self.args.accelerator_config.to_dict()

        # Extract dataloader config params from accelerator config
        dataloader_params = ["split_batches", "dispatch_batches", "even_batches", "use_seedable_sampler"]
        dataloader_config = DataLoaderConfiguration(
            **{param: accelerator_config.pop(param) for param in dataloader_params}
        )
        dataloader_config.data_seed = self.args.data_seed

        non_blocking = accelerator_config.pop("non_blocking")

        if non_blocking and not self.args.dataloader_pin_memory:
            logger.warning(
                "`non_blocking` is enabled but `dataloader_pin_memory` is not. For the best performance, it's recommended to enable both."
            )
        dataloader_config.non_blocking = non_blocking
        # this would have been updated above, no need for it anymore
        accelerator_config.pop("gradient_accumulation_kwargs")

        args = {"deepspeed_plugin": self.args.deepspeed_plugin, "dataloader_config": dataloader_config}

        # We defer compatibility checks to accelerator
        if self.args.parallelism_config is not None:
            if not is_accelerate_available("1.10.1"):
                raise ImportError(
                    "ParallelismConfig requires accelerate v1.10.1 and above. Please upgrade accelerate to use this feature."
                )
            args["parallelism_config"] = self.args.parallelism_config

        self.is_tp_enabled = False
        if getattr(self.model, "tp_size", None) is not None and self.model.tp_size > 1:
            self.is_tp_enabled = True
            if self.args.parallelism_config is not None:
                if version.parse(accelerate_version) > version.parse("1.10.1"):
                    if self.args.parallelism_config is not None:
                        from accelerate import ParallelismConfig

                        args["parallelism_config"] = ParallelismConfig(tp_size=self.model.tp_size)
                else:
                    raise ValueError("Requires accelerate>1.10.1 to use Tensor Parallelism.")

        # create accelerator object
        self.accelerator = Accelerator(**args)
        # some Trainer classes need to use `gather` instead of `gather_for_metrics`, thus we store a flag
        self.gather_function = self.accelerator.gather_for_metrics

        if "use_gather_object" in inspect.signature(self.gather_function).parameters:
            self.gather_function = functools.partial(
                self.gather_function, use_gather_object=self.args.eval_use_gather_object
            )

        # deepspeed and accelerate flags covering both trainer args and accelerate launcher
        self.is_deepspeed_enabled = getattr(self.accelerator.state, "deepspeed_plugin", None) is not None
        self.is_fsdp_enabled = getattr(self.accelerator.state, "fsdp_plugin", None) is not None

        # post accelerator creation setup
        if self.is_fsdp_enabled:
            fsdp_plugin = self.accelerator.state.fsdp_plugin
            for param in ["limit_all_gathers", "activation_checkpointing"]:
                setattr(fsdp_plugin, param, self.args.fsdp_config.get(param, getattr(fsdp_plugin, param)))
            if fsdp_plugin.activation_checkpointing and self.args.gradient_checkpointing:
                raise ValueError(
                    "The activation_checkpointing in FSDP config and the gradient_checkpointing in training arg "
                    "can't be set to True simultaneously. Please use FSDP's activation_checkpointing logic "
                    "when using FSDP."
                )

        if self.is_deepspeed_enabled and getattr(self.args, "hf_deepspeed_config", None) is None:
            self.propagate_args_to_deepspeed()

        # `save_only_model` can't be used with DeepSpeed/FSDP along with `load_best_model_at_end`
        if (
            self.args.save_only_model
            and (self.is_deepspeed_enabled or self.is_fsdp_enabled)
            and self.args.load_best_model_at_end
        ):
            wrapper = "DeepSpeed" if self.is_deepspeed_enabled else "FSDP"
            raise ValueError(f"{wrapper} can't be used with `save_only_model` along with `load_best_model_at_end`.")

        # `auto_find_batch_size` isn't supported yet with DeepSpeed Zero-3
        if (
            self.is_deepspeed_enabled
            and self.accelerator.state.deepspeed_plugin.zero_stage == 3
            and self.args.auto_find_batch_size
        ):
            raise ValueError(
                "`auto_find_batch_size` isn't supported yet with DeepSpeed Zero-3. Please consider using Zero-2, Zero-1, or FSDP"
            )
        if (
            self.args.save_only_model
            and self.is_fsdp_enabled
            and "SHARDED_STATE_DICT" in str(self.accelerator.state.fsdp_plugin.state_dict_type)
        ):
            raise ValueError("save_only_model option is not compatible with FSDP state dict type 'SHARDED_STATE_DICT'")

    def propagate_args_to_deepspeed(self, auto_find_batch_size=False):
        """
        Sets values in the deepspeed plugin based on the Trainer args
        """
        from transformers.integrations.deepspeed import HfTrainerDeepSpeedConfig

        ds_plugin = self.accelerator.state.deepspeed_plugin

        ds_plugin.hf_ds_config = HfTrainerDeepSpeedConfig(ds_plugin.hf_ds_config.config)
        ds_plugin.deepspeed_config = ds_plugin.hf_ds_config.config
        ds_plugin.hf_ds_config.trainer_config_process(self.args, auto_find_batch_size)

    def _fsdp_qlora_plugin_updates(self):
        if self.is_fsdp_enabled and _is_peft_model(self.model):
            from peft import PeftConfig
            from peft.utils.other import fsdp_auto_wrap_policy

            if isinstance(self.model.active_peft_config, PeftConfig):
                self.accelerator.state.fsdp_plugin.auto_wrap_policy = fsdp_auto_wrap_policy(self.model)
            if (
                getattr(self.model, "quantization_method", None) == QuantizationMethod.BITS_AND_BYTES
                and self.model.hf_quantizer.quantization_config.bnb_4bit_quant_storage.is_floating_point
            ):
                self.accelerator.state.fsdp_plugin.set_mixed_precision(
                    self.model.hf_quantizer.quantization_config.bnb_4bit_quant_storage, override=True
                )

    def _get_num_items_in_batch(self, batch_samples: list, device: torch.device) -> Optional[Union[torch.Tensor, int]]:
        """
        Counts the number of items in the batches to properly scale the loss.
        Args:
            batch_samples (`list`): List of batches
            device (`torch.device`): The device on which the number of items in the batch should be.
        Returns:
            None if the number of items in the batch doesn't need to be computed else the number of items in the batch
        """
        num_items_in_batch = None
        count_num_items_in_batch = (
            len(batch_samples) > 0
            and "labels" in batch_samples[0]
            and (
                # num_items_in_batch is passed to model forward
                # https://github.com/huggingface/transformers/blob/v4.49.0/src/transformers/trainer.py#L3757
                self.model_accepts_loss_kwargs
                # num_items_in_batch is passed to compute_loss_func
                # https://github.com/huggingface/transformers/blob/v4.49.0/src/transformers/trainer.py#L3773
                or self.compute_loss_func is not None
                # num_items_in_batch is also verified if (self.model_accepts_loss_kwargs or self.compute_loss_func)
                # https://github.com/huggingface/transformers/blob/v4.49.0/src/transformers/trainer.py#L3790
            )
        )
        if count_num_items_in_batch:
            # For now we don't support object detection
            try:
                num_items_in_batch = sum((batch["labels"].ne(-100)).sum() for batch in batch_samples)
            except (TypeError, AttributeError):
                pass

        if num_items_in_batch is not None:
            if self.args.average_tokens_across_devices and self.args.world_size >= 1:
                num_items_in_batch = self.accelerator.gather(num_items_in_batch.to(device)).sum()
            elif self.args.n_gpu >= 1:
                # In DP case, if we don't average, we need to divide by the number of gpu. This is the simplest approximation.
                # Otherwise, we would have to scatter labels and calculate num_items_in_batch for each gpu.
                num_items_in_batch = num_items_in_batch // self.args.n_gpu

            if torch.is_tensor(num_items_in_batch):
                num_items_in_batch = num_items_in_batch.to(device)

                if self.args.n_gpu > 1 and num_items_in_batch.dim() == 0:
                    # In the DataParallel case, convert the scalar tensor into a 2-dim tensor with the same value repeated
                    num_items_in_batch = num_items_in_batch.unsqueeze(0).expand(self.args.n_gpu, -1)
                # Divide by number of devices with the same batch
                if pc := getattr(self.accelerator, "parallelism_config", None):
                    num_items_in_batch = num_items_in_batch // pc.non_data_parallel_size

        return num_items_in_batch

    def get_batch_samples(
        self, epoch_iterator: Iterator, num_batches: int, device: torch.device
    ) -> tuple[list, Optional[Union[torch.Tensor, int]]]:
        """
        Collects a specified number of batches from the epoch iterator and optionally counts the number of items in the batches to properly scale the loss.
        """
        batch_samples = []

        for _ in range(num_batches):
            try:
                batch_samples.append(next(epoch_iterator))
            except StopIteration:
                break

        num_items_in_batch = self._get_num_items_in_batch(batch_samples, device)
        return batch_samples, num_items_in_batch

    def set_initial_training_values(
        self, args: TrainingArguments, dataloader: DataLoader, total_train_batch_size: int
    ):
        """
        Calculates and returns the following values:
        - `num_train_epochs`
        - `num_update_steps_per_epoch`
        - `num_examples`
        - `num_train_samples`
        - `epoch_based`
        - `len_dataloader`
        - `max_steps`
        """
        # Case 1: we rely on `args.max_steps` first
        max_steps = args.max_steps
        # If max_steps is negative, we use the number of epochs to determine the number of total steps later
        epoch_based = max_steps < 0
        len_dataloader = len(dataloader) if has_length(dataloader) else None

        # Case 2: We have a dataloader length and can extrapolate
        if len_dataloader is not None:
            num_update_steps_per_epoch = max(
                len_dataloader // args.gradient_accumulation_steps
                + int(len_dataloader % args.gradient_accumulation_steps > 0),
                1,
            )
            # Case 3: We have a length but are using epochs, we can extrapolate the number of steps
            if epoch_based:
                max_steps = math.ceil(args.num_train_epochs * num_update_steps_per_epoch)

        # Now we figure out `num_examples`, `num_train_epochs`, and `train_samples`
        if len_dataloader:
            num_examples = self.num_examples(dataloader)
            if args.max_steps > 0:
                num_train_epochs = max_steps // num_update_steps_per_epoch + int(
                    max_steps % num_update_steps_per_epoch > 0
                )
                # May be slightly incorrect if the last batch in the training dataloader has a smaller size but it's
                # the best we can do.
                num_train_samples = max_steps * total_train_batch_size
            else:
                num_train_epochs = math.ceil(args.num_train_epochs)
                num_train_samples = self.num_examples(dataloader) * args.num_train_epochs
        elif args.max_steps > 0:  # Rely on max_steps when dataloader does not have a working size
            # Setting a very large number of epochs so we go as many times as necessary over the iterator.
            num_train_epochs = sys.maxsize
            num_update_steps_per_epoch = max_steps
            num_examples = total_train_batch_size * args.max_steps
            num_train_samples = args.max_steps * total_train_batch_size
        else:
            raise ValueError(
                "args.max_steps must be set to a positive value if dataloader does not have a length, was"
                f" {args.max_steps}"
            )
        return (
            num_train_epochs,
            num_update_steps_per_epoch,
            num_examples,
            num_train_samples,
            epoch_based,
            len_dataloader,
            max_steps,
        )<|MERGE_RESOLUTION|>--- conflicted
+++ resolved
@@ -211,11 +211,8 @@
     from accelerate import __version__ as accelerate_version
     from accelerate.state import AcceleratorState
     from accelerate.utils import (
-<<<<<<< HEAD
-=======
         AutocastKwargs,
         DataLoaderConfiguration,
->>>>>>> 11c597b1
         DistributedDataParallelKwargs,
         DistributedType,
         load_fsdp_model,
